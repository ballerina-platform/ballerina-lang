/*
 * Copyright (c) 2019, WSO2 Inc. (http://www.wso2.org) All Rights Reserved.
 *
 * Licensed under the Apache License, Version 2.0 (the "License");
 * you may not use this file except in compliance with the License.
 * You may obtain a copy of the License at
 *
 * http://www.apache.org/licenses/LICENSE-2.0
 *
 * Unless required by applicable law or agreed to in writing, software
 * distributed under the License is distributed on an "AS IS" BASIS,
 * WITHOUT WARRANTIES OR CONDITIONS OF ANY KIND, either express or implied.
 * See the License for the specific language governing permissions and
 * limitations under the License.
 *
 */

plugins {
    id 'javaProject'
}

dependencies {
    implementation(libs.apache.commons.axiom.impl) {
        exclude group: 'org.apache.ws.commons.axiom', module: 'axiom-api'
    }

    implementation(libs.apache.commons.axiom.api) {
        exclude group: 'org.apache.geronimo.specs', module: 'geronimo-stax-api_1.0_spec'
        exclude group: 'jaxen', module: 'jaxen'
    }
    implementation libs.apache.commons.text
    implementation libs.open.telemetry.api
    implementation(libs.atomikos.transactions.jta) {
        exclude group: 'org.hibernate', module: 'hibernate'
    }
    implementation libs.javax.transaction.api
    implementation project(':toml-parser')
    implementation project(':ballerina-tools-api')
    implementation project(':identifier-util')

<<<<<<< HEAD
    testImplementation libs.testng
=======
    testImplementation 'org.testng:testng'
    testImplementation "org.mockito:mockito-core:${project.mockitoCoreVersion}"
    testImplementation 'org.mockito:mockito-testng'
>>>>>>> 393d187c
}


description = 'Ballerina - Runtime Core'

test {
    useTestNG() {
        suites 'src/test/resources/testng.xml'
    }

    afterSuite { suite, result ->
        result.exception?.printStackTrace()
    }

    testLogging {
        // this will only change --warn flag behaviour
        warn {
            events = ["failed", "skipped"]
            exceptionFormat "full"
        }
    }
}

ext.moduleName = 'ballerina.runtime'

compileJava {
    inputs.property("moduleName", moduleName)
    doFirst {
        options.compilerArgs << '--module-path' << classpath.asPath
        classpath = files()
    }
}

javadoc {
    doFirst {
        options.modulePath = classpath.toList()
        classpath = files()
    }
}<|MERGE_RESOLUTION|>--- conflicted
+++ resolved
@@ -38,13 +38,9 @@
     implementation project(':ballerina-tools-api')
     implementation project(':identifier-util')
 
-<<<<<<< HEAD
     testImplementation libs.testng
-=======
-    testImplementation 'org.testng:testng'
-    testImplementation "org.mockito:mockito-core:${project.mockitoCoreVersion}"
-    testImplementation 'org.mockito:mockito-testng'
->>>>>>> 393d187c
+    testImplementation libs.mockito.core
+    testImplementation libs.mockito.testng
 }
 
 
