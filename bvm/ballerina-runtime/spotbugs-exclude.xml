--- conflicted
+++ resolved
@@ -20,21 +20,6 @@
         <Package name="io.ballerina.runtime"/>
     </Match>
     <Match>
-<<<<<<< HEAD
-        <Package name="io.ballerina.runtime.values"/>
-    </Match>
-    <Match>
-        <Package name="io.ballerina.runtime.types"/>
-    </Match>
-    <Match>
-        <Package name="io.ballerina.runtime.util.exceptions"/>
-    </Match>
-    <Match>
-        <Package name="io.ballerina.runtime.commons"/>
-    </Match>
-    <Match>
-        <Package name="io.ballerina.runtime.values.connector"/>
-=======
         <Package name="io.ballerina.runtime.internal.values"/>
     </Match>
     <Match>
@@ -48,7 +33,6 @@
     </Match>
     <Match>
         <Package name="io.ballerina.runtime.internal.values.connector"/>
->>>>>>> dfa1fba9
     </Match>
     <Match>
         <Package name="io.ballerina.runtime.observability.metrics"/>
@@ -60,11 +44,7 @@
         <Package name="io.ballerina.runtime.observability.tracer"/>
     </Match>
     <Match>
-<<<<<<< HEAD
-        <Class name="io.ballerina.runtime.util.ArgumentParser"/>
-=======
         <Class name="io.ballerina.runtime.internal.util.ArgumentParser"/>
->>>>>>> dfa1fba9
     </Match>
     <Match>
         <OR>
