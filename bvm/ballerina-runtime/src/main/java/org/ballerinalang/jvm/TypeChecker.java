/*
 * Copyright (c) 2019, WSO2 Inc. (http://www.wso2.org) All Rights Reserved.
 *
 * WSO2 Inc. licenses this file to you under the Apache License,
 * Version 2.0 (the "License"); you may not use this file except
 * in compliance with the License.
 * You may obtain a copy of the License at
 *
 *    http://www.apache.org/licenses/LICENSE-2.0
 *
 * Unless required by applicable law or agreed to in writing,
 * software distributed under the License is distributed on an
 * "AS IS" BASIS, WITHOUT WARRANTIES OR CONDITIONS OF ANY
 * KIND, either express or implied. See the License for the
 * specific language governing permissions and limitations
 * under the License.
 */
package org.ballerinalang.jvm;

import org.ballerinalang.jvm.commons.ArrayState;
import org.ballerinalang.jvm.commons.TypeValuePair;
import org.ballerinalang.jvm.types.AnnotatableType;
import org.ballerinalang.jvm.types.AttachedFunction;
import org.ballerinalang.jvm.types.BArrayType;
import org.ballerinalang.jvm.types.BErrorType;
import org.ballerinalang.jvm.types.BField;
import org.ballerinalang.jvm.types.BFiniteType;
import org.ballerinalang.jvm.types.BFunctionType;
import org.ballerinalang.jvm.types.BFutureType;
import org.ballerinalang.jvm.types.BJSONType;
import org.ballerinalang.jvm.types.BMapType;
import org.ballerinalang.jvm.types.BObjectType;
import org.ballerinalang.jvm.types.BPackage;
import org.ballerinalang.jvm.types.BRecordType;
import org.ballerinalang.jvm.types.BStreamType;
import org.ballerinalang.jvm.types.BTableType;
import org.ballerinalang.jvm.types.BTupleType;
import org.ballerinalang.jvm.types.BType;
import org.ballerinalang.jvm.types.BTypes;
import org.ballerinalang.jvm.types.BUnionType;
import org.ballerinalang.jvm.types.TypeTags;
import org.ballerinalang.jvm.util.Flags;
import org.ballerinalang.jvm.values.ArrayValue;
import org.ballerinalang.jvm.values.DecimalValue;
import org.ballerinalang.jvm.values.ErrorValue;
import org.ballerinalang.jvm.values.MapValueImpl;
import org.ballerinalang.jvm.values.RefValue;
import org.ballerinalang.jvm.values.StreamValue;
import org.ballerinalang.jvm.values.TableValue;
import org.ballerinalang.jvm.values.TypedescValue;
import org.ballerinalang.jvm.values.XMLValue;

import java.util.ArrayList;
import java.util.Arrays;
import java.util.Collection;
import java.util.HashMap;
import java.util.HashSet;
import java.util.Iterator;
import java.util.List;
import java.util.Map;
import java.util.Optional;
import java.util.Set;
import java.util.stream.Collectors;
import java.util.stream.Stream;

import static org.ballerinalang.jvm.util.BLangConstants.BBYTE_MAX_VALUE;
import static org.ballerinalang.jvm.util.BLangConstants.BBYTE_MIN_VALUE;

/**
 * Responsible for performing runtime type checking.
 *
 * @since 0.995.0
 */
@SuppressWarnings({ "rawtypes" })
public class TypeChecker {

    public static Object checkCast(Object sourceVal, BType targetType) {
        if (checkIsType(sourceVal, targetType)) {
            return sourceVal;
        }

        throw BallerinaErrors.createTypeCastError(sourceVal, targetType);
    }

    public static long anyToInt(Object sourceVal) {
        return TypeConverter.anyToInt(sourceVal, () -> BallerinaErrors.createTypeCastError(sourceVal, BTypes.typeInt));
    }

    public static double anyToFloat(Object sourceVal) {
        return TypeConverter.anyToFloat(sourceVal, () -> BallerinaErrors.createTypeCastError(sourceVal,
                                                                                             BTypes.typeFloat));
    }

    public static boolean anyToBoolean(Object sourceVal) {
        return TypeConverter.anyToBoolean(sourceVal, () -> BallerinaErrors.createTypeCastError(sourceVal,
                                                                                               BTypes.typeBoolean));
    }

    public static int anyToByte(Object sourceVal) {
        return TypeConverter.anyToByte(sourceVal, () -> BallerinaErrors.createTypeCastError(sourceVal,
                                                                                            BTypes.typeByte));
    }

    public static DecimalValue anyToDecimal(Object sourceVal) {
        return TypeConverter.anyToDecimal(sourceVal, () -> BallerinaErrors.createTypeCastError(sourceVal,
                                                                                               BTypes.typeDecimal));
    }

    /**
     * Check whether a given value belongs to the given type.
     *
     * @param sourceVal value to check the type
     * @param targetType type to be test against
     * @return true if the value belongs to the given type, false otherwise
     */
    public static boolean checkIsType(Object sourceVal, BType targetType) {
        BType sourceType = getType(sourceVal);
        if (isMutable(sourceVal, sourceType)) {
            return checkIsType(sourceType, targetType, new ArrayList<>());
        }

        return checkIsLikeType(sourceVal, targetType, new ArrayList<>());
    }

    /**
     * Check whether a given value has the same shape as the given type.
     *
     * @param sourceValue value to check the shape
     * @param targetType type to check the shape against
     * @return true if the value has the same shape as the given type; false otherwise
     */
    public static boolean checkIsLikeType(Object sourceValue, BType targetType) {
        return checkIsLikeType(sourceValue, targetType, new ArrayList<>());
    }

    /**
     * Check whether two types are the same.
     *
     * @param sourceType type to test
     * @param targetType type to test against
     * @return true if the two types are same; false otherwise
     */
    private static boolean isSameType(BType sourceType, BType targetType) {
        // First check whether both references points to the same object.
        if (sourceType == targetType || sourceType.equals(targetType)) {
            return true;
        }

        if (sourceType.getTag() == targetType.getTag() && sourceType.getTag() == TypeTags.ARRAY_TAG) {
            return checkArrayEquivalent(sourceType, targetType);
        }

        // TODO Support function types, json/map constrained types etc.
        if (sourceType.getTag() == TypeTags.MAP_TAG && targetType.getTag() == TypeTags.MAP_TAG) {
            return targetType.equals(sourceType);
        }

        if (sourceType.getTag() == TypeTags.TABLE_TAG && targetType.getTag() == TypeTags.TABLE_TAG) {
            return targetType.equals(sourceType);
        }

        if (sourceType.getTag() == TypeTags.STREAM_TAG && targetType.getTag() == TypeTags.STREAM_TAG) {
            return targetType.equals(sourceType);
        }

        return false;
    }

    public static BType getType(Object value) {
        if (value == null) {
            return BTypes.typeNull;
        } else if (value instanceof Long) {
            return BTypes.typeInt;
        } else if (value instanceof Double) {
            return BTypes.typeFloat;
        } else if (value instanceof DecimalValue) {
            return BTypes.typeDecimal;
        } else if (value instanceof String) {
            return BTypes.typeString;
        } else if (value instanceof Boolean) {
            return BTypes.typeBoolean;
        } else if (value instanceof Byte || value instanceof Integer) {
            return BTypes.typeByte;
        } else {
            return ((RefValue) value).getType();
        }
    }

    /**
     * Deep value equality check for anydata.
     *
     * @param lhsValue The value on the left hand side
     * @param rhsValue The value on the right hand side
     * @return True if values are equal, else false.
     */
    public static boolean isEqual(Object lhsValue, Object rhsValue) {
        return isEqual(lhsValue, rhsValue, new ArrayList<>());
    }

    /**
     * Check if two decimal values are equal in value.
     *
     * @param lhsValue The value on the left hand side
     * @param rhsValue The value of the right hand side
     * @return True if values are equal, else false.
     */
    public static boolean checkDecimalEqual(DecimalValue lhsValue, DecimalValue rhsValue) {
        return isDecimalRealNumber(lhsValue) && isDecimalRealNumber(rhsValue) &&
               lhsValue.decimalValue().compareTo(rhsValue.decimalValue()) == 0;
    }

    /**
     * Check if left hand side decimal value is less than the right hand side decimal value.
     *
     * @param lhsValue The value on the left hand side
     * @param rhsValue The value of the right hand side
     * @return True if left hand value is less than right hand side value, else false.
     */
    public static boolean checkDecimalLessThan(DecimalValue lhsValue, DecimalValue rhsValue) {
        return checkDecimalGreaterThanOrEqual(rhsValue, lhsValue);
    }

    /**
     * Check if left hand side decimal value is less than or equal the right hand side decimal value.
     *
     * @param lhsValue The value on the left hand side
     * @param rhsValue The value of the right hand side
     * @return True if left hand value is less than or equal right hand side value, else false.
     */
    public static boolean checkDecimalLessThanOrEqual(DecimalValue lhsValue, DecimalValue rhsValue) {
        return checkDecimalGreaterThan(rhsValue, lhsValue);
    }

    /**
     * Check if left hand side decimal value is greater than the right hand side decimal value.
     *
     * @param lhsValue The value on the left hand side
     * @param rhsValue The value of the right hand side
     * @return True if left hand value is greater than right hand side value, else false.
     */
    public static boolean checkDecimalGreaterThan(DecimalValue lhsValue, DecimalValue rhsValue) {
        switch (lhsValue.valueKind) {
            case POSITIVE_INFINITY:
                return isDecimalRealNumber(rhsValue) || rhsValue.valueKind == DecimalValueKind.NEGATIVE_INFINITY;
            case ZERO:
            case OTHER:
                return rhsValue.valueKind == DecimalValueKind.NEGATIVE_INFINITY || (isDecimalRealNumber(rhsValue) &&
                        lhsValue.decimalValue().compareTo(rhsValue.decimalValue()) > 0);
            default:
                return false;
        }
    }

    /**
     * Check if left hand side decimal value is greater than or equal the right hand side decimal value.
     *
     * @param lhsValue The value on the left hand side
     * @param rhsValue The value of the right hand side
     * @return True if left hand value is greater than or equal right hand side value, else false.
     */
    public static boolean checkDecimalGreaterThanOrEqual(DecimalValue lhsValue, DecimalValue rhsValue) {
        return checkDecimalGreaterThan(lhsValue, rhsValue) ||
               (isDecimalRealNumber(lhsValue) && isDecimalRealNumber(rhsValue) &&
                lhsValue.decimalValue().compareTo(rhsValue.decimalValue()) == 0);
    }

    /**
     * Checks if the given decimal number is a real number.
     *
     * @param decimalValue The decimal value being checked
     * @return True if the decimal value is a real number.
     */
    private static boolean isDecimalRealNumber(DecimalValue decimalValue) {
        return decimalValue.valueKind == DecimalValueKind.ZERO || decimalValue.valueKind == DecimalValueKind.OTHER;
    }

    /**
     * Reference equality check for values. If both the values are simple basic types, returns the same
     * result as {@link #isEqual(Object, Object, List)}
     *
     * @param lhsValue The value on the left hand side
     * @param rhsValue The value on the right hand side
     * @return True if values are reference equal or in the case of simple basic types if the values are equal,
     *         else false.
     */
    public static boolean isReferenceEqual(Object lhsValue, Object rhsValue) {
        if (lhsValue == rhsValue) {
            return true;
        }

        // if one is null, the other also needs to be null to be true
        if (lhsValue == null || rhsValue == null) {
            return false;
        }

        if (isSimpleBasicType(getType(lhsValue)) && isSimpleBasicType(getType(rhsValue))) {
            return isEqual(lhsValue, rhsValue);
        }

        return false;
    }

    /**
     * Get the typedesc of a value.
     * 
     * @param value Value
     * @return type desc associated with the value
     */
    public static TypedescValue getTypedesc(Object value) {
        BType type = TypeChecker.getType(value);
        if (type == null) {
            return null;
        }
        return new TypedescValue(type);
    }

<<<<<<< HEAD
    /**
     * Get the annotation value if present.
     *
     * @param typedescValue     The typedesc value
     * @param annotTag          The annot-tag-reference
     * @return the annotation value if present, nil else
     */
    public static Object getAnnotValue(TypedescValue typedescValue, String annotTag) {
        BType describingType = typedescValue.getDescribingType();
        if (!(describingType instanceof AnnotatableType)) {
            return null;
        }
        return ((AnnotatableType) describingType).getAnnotation(annotTag);
    }

    // Private methods

    private static boolean checkIsType(BType sourceType, BType targetType, List<TypePair> unresolvedTypes) {
=======
    public static boolean checkIsType(BType sourceType, BType targetType, List<TypePair> unresolvedTypes) {
>>>>>>> b022a8a3
        // First check whether both types are the same.
        if (sourceType == targetType || sourceType.equals(targetType)) {
            return true;
        }

        switch (targetType.getTag()) {
            case TypeTags.BYTE_TAG:
            case TypeTags.FLOAT_TAG:
                if (sourceType.getTag() == TypeTags.INT_TAG) {
                    return true;
                }
            case TypeTags.DECIMAL_TAG:
                if (sourceType.getTag() == TypeTags.INT_TAG || sourceType.getTag() == TypeTags.BYTE_TAG ||
                        sourceType.getTag() == TypeTags.FLOAT_TAG) {
                    return true;
                }
            case TypeTags.STRING_TAG:
            case TypeTags.BOOLEAN_TAG:
            case TypeTags.NULL_TAG:
            case TypeTags.XML_TAG:
            case TypeTags.SERVICE_TAG:
                if (sourceType.getTag() == TypeTags.FINITE_TYPE_TAG) {
                    return ((BFiniteType) sourceType).valueSpace.stream()
                                                                .allMatch(bValue -> checkIsType(bValue, targetType));
                }
                return sourceType.getTag() == targetType.getTag();
            case TypeTags.INT_TAG:
                return sourceType.getTag() == TypeTags.BYTE_TAG || sourceType.getTag() == TypeTags.INT_TAG;
            case TypeTags.MAP_TAG:
                return checkIsMapType(sourceType, (BMapType) targetType, unresolvedTypes);
            case TypeTags.TABLE_TAG:
                return checkIsTableType(sourceType, (BTableType) targetType, unresolvedTypes);
            case TypeTags.STREAM_TAG:
                return checkIsStreamType(sourceType, (BStreamType) targetType, unresolvedTypes);
            case TypeTags.JSON_TAG:
                return checkIsJSONType(sourceType, (BJSONType) targetType, unresolvedTypes);
            case TypeTags.RECORD_TYPE_TAG:
                return checkIsRecordType(sourceType, (BRecordType) targetType, unresolvedTypes);
            case TypeTags.FUNCTION_POINTER_TAG:
                return checkIsFunctionType(sourceType, (BFunctionType) targetType);
            case TypeTags.ARRAY_TAG:
                return checkIsArrayType(sourceType, (BArrayType) targetType, unresolvedTypes);
            case TypeTags.TUPLE_TAG:
                return checkIsTupleType(sourceType, (BTupleType) targetType, unresolvedTypes);
            case TypeTags.UNION_TAG:
                return checkIsUnionType(sourceType, targetType, unresolvedTypes);
            case TypeTags.ANY_TAG:
                return checkIsAnyType(sourceType);
            case TypeTags.ANYDATA_TAG:
                return isAnydata(sourceType);
            case TypeTags.OBJECT_TYPE_TAG:
                return checkObjectEquivalency(sourceType, (BObjectType) targetType, unresolvedTypes);
            case TypeTags.FINITE_TYPE_TAG:
                return checkIsFiniteType(sourceType, (BFiniteType) targetType, unresolvedTypes);
            case TypeTags.FUTURE_TAG:
                return checkIsFutureType(sourceType, (BFutureType) targetType, unresolvedTypes);
            case TypeTags.ERROR_TAG:
                return checkIsErrorType(sourceType, (BErrorType) targetType, unresolvedTypes);
            default:
                return false;
        }
    }

    // Private methods

    private static boolean checkIsUnionType(BType sourceType, BType targetType, List<TypePair> unresolvedTypes) {
        if (sourceType.getTag() == TypeTags.UNION_TAG) {
            for (BType sourceMemberType : ((BUnionType) sourceType).getMemberTypes()) {
                if (!checkIsUnionType(sourceMemberType, targetType, unresolvedTypes)) {
                    return false;
                }
            }
            return true;
        } else {
            BUnionType targetUnionType = (BUnionType) targetType;
            for (BType memberType : targetUnionType.getMemberTypes()) {
                if (checkIsType(sourceType, memberType, unresolvedTypes)) {
                    return true;
                }
            }
            return false;
        }
    }

    private static boolean checkIsMapType(BType sourceType, BMapType targetType, List<TypePair> unresolvedTypes) {
        if (sourceType.getTag() != TypeTags.MAP_TAG) {
            return false;
        }
        return checkContraints(((BMapType) sourceType).getConstrainedType(), targetType.getConstrainedType(),
                unresolvedTypes);
    }

    private static boolean checkIsTableType(BType sourceType, BTableType targetType, List<TypePair> unresolvedTypes) {
        if (sourceType.getTag() != TypeTags.TABLE_TAG) {
            return false;
        }
        return checkContraints(((BTableType) sourceType).getConstrainedType(), targetType.getConstrainedType(),
                               unresolvedTypes);
    }

    private static boolean checkIsStreamType(BType sourceType, BStreamType targetType, List<TypePair> unresolvedTypes) {
        if (sourceType.getTag() != TypeTags.STREAM_TAG) {
            return false;
        }
        return checkContraints(((BStreamType) sourceType).getConstrainedType(), targetType.getConstrainedType(),
                               unresolvedTypes);
    }

    private static boolean checkIsJSONType(BType sourceType, BJSONType targetType, List<TypePair> unresolvedTypes) {
        switch (sourceType.getTag()) {
            case TypeTags.STRING_TAG:
            case TypeTags.INT_TAG:
            case TypeTags.FLOAT_TAG:
            case TypeTags.DECIMAL_TAG:
            case TypeTags.BOOLEAN_TAG:
            case TypeTags.NULL_TAG:
            case TypeTags.JSON_TAG:
                return true;
            case TypeTags.ARRAY_TAG:
                // Element type of the array should be 'is type' JSON
                return checkIsType(((BArrayType) sourceType).getElementType(), targetType, unresolvedTypes);
            case TypeTags.MAP_TAG:
                return checkIsType(((BMapType) sourceType).getConstrainedType(), targetType, unresolvedTypes);
            default:
                return false;
        }
    }

    private static boolean checkIsRecordType(BType sourceType, BRecordType targetType, List<TypePair> unresolvedTypes) {
        if (sourceType.getTag() != TypeTags.RECORD_TYPE_TAG) {
            return false;
        }

        // If we encounter two types that we are still resolving, then skip it.
        // This is done to avoid recursive checking of the same type.
        TypePair pair = new TypePair(sourceType, targetType);
        if (unresolvedTypes.contains(pair)) {
            return true;
        }
        unresolvedTypes.add(pair);

        // Unsealed records are not equivalent to sealed records. But vice-versa is allowed.
        BRecordType sourceRecordType = (BRecordType) sourceType;
        if (targetType.sealed && !sourceRecordType.sealed) {
            return false;
        }

        // If both are sealed (one is sealed means other is also sealed) check the rest field type
        if (!sourceRecordType.sealed &&
                !checkIsType(sourceRecordType.restFieldType, targetType.restFieldType, unresolvedTypes)) {
            return false;
        }

        Map<String, BField> sourceFields = sourceRecordType.getFields();
        Set<String> targetFieldNames = targetType.getFields().keySet();

        for (BField targetField : targetType.getFields().values()) {
            BField sourceField = sourceFields.get(targetField.getFieldName());

            // If the LHS field is a required one, there has to be a corresponding required field in the RHS record.
            if (!Flags.isFlagOn(targetField.flags, Flags.OPTIONAL) &&
                    (sourceField == null || Flags.isFlagOn(sourceField.flags, Flags.OPTIONAL))) {
                return false;
            }

            if (sourceField == null || !checkIsType(sourceField.type, targetField.type, unresolvedTypes)) {
                return false;
            }
        }

        // If there are fields remaining in the source record, first check if it's a closed record. Closed records
        // should only have the fields specified by its type.
        if (targetType.sealed) {
            return targetFieldNames.containsAll(sourceFields.keySet());
        }

        // If it's an open record, check if they are compatible with the rest field of the target type.
        return sourceFields.values().stream().filter(field -> !targetFieldNames.contains(field.name))
                .allMatch(field -> checkIsType(field.getFieldType(), targetType.restFieldType, unresolvedTypes));
    }

    private static boolean checkIsArrayType(BType sourceType, BArrayType targetType, List<TypePair> unresolvedTypes) {
        if (sourceType.getTag() == TypeTags.UNION_TAG) {
            return ((BUnionType) sourceType).getMemberTypes().stream()
                    .allMatch(memberType -> {
                        return checkIsArrayType(memberType, targetType, unresolvedTypes);
                    });
        }

        if (sourceType.getTag() != TypeTags.ARRAY_TAG) {
            return false;
        }

        BArrayType sourceArrayType = (BArrayType) sourceType;

        switch (sourceArrayType.getState()) {
            case UNSEALED:
                if (targetType.getState() != ArrayState.UNSEALED) {
                    return false;
                }
                break;
            case CLOSED_SEALED:
                if (targetType.getState() == ArrayState.CLOSED_SEALED &&
                        sourceArrayType.getSize() != targetType.getSize()) {
                    return false;
                }
                break;
        }

        //If element type is a value type, then check same type
        if (targetType.getElementType().getTag() <= TypeTags.BOOLEAN_TAG) {
            return sourceArrayType.getElementType().getTag() == targetType.getElementType().getTag();
        }
        return checkIsType(sourceArrayType.getElementType(), targetType.getElementType(), unresolvedTypes);
    }

    private static boolean checkIsTupleType(BType sourceType, BTupleType targetType, List<TypePair> unresolvedTypes) {
        if (sourceType.getTag() != TypeTags.TUPLE_TAG) {
            return false;
        }

        List<BType> sourceTypes = ((BTupleType) sourceType).getTupleTypes();
        List<BType> targetTypes = targetType.getTupleTypes();
        if (sourceTypes.size() != targetTypes.size()) {
            return false;
        }

        for (int i = 0; i < sourceTypes.size(); i++) {
            if (!checkIsType(sourceTypes.get(i), targetTypes.get(i), unresolvedTypes)) {
                return false;
            }
        }
        return true;
    }

    private static boolean checkIsAnyType(BType sourceType) {
        switch (sourceType.getTag()) {
            case TypeTags.ERROR_TAG:
                return false;
            case TypeTags.UNION_TAG:
                return ((BUnionType) sourceType).getMemberTypes().stream()
                                                .allMatch(TypeChecker::checkIsAnyType);
        }
        return true;
    }

    private static boolean checkIsFiniteType(BType sourceType, BFiniteType targetType, List<TypePair> unresolvedTypes) {
        if (sourceType.getTag() != TypeTags.FINITE_TYPE_TAG) {
            return false;
        }

        BFiniteType sourceFiniteType = (BFiniteType) sourceType;
        if (sourceFiniteType.valueSpace.size() != targetType.valueSpace.size()) {
            return false;
        }

        return targetType.valueSpace.containsAll(sourceFiniteType.valueSpace);
    }

    private static boolean checkIsFutureType(BType sourceType, BFutureType targetType, List<TypePair> unresolvedTypes) {
        if (sourceType.getTag() != TypeTags.FUTURE_TAG) {
            return false;
        }
        return checkContraints(((BFutureType) sourceType).getConstrainedType(), targetType.getConstrainedType(),
                unresolvedTypes);
    }

    private static boolean checkObjectEquivalency(BType sourceType, BObjectType targetType,
                                                  List<TypePair> unresolvedTypes) {
        if (sourceType.getTag() != TypeTags.OBJECT_TYPE_TAG) {
            return false;
        }
        // If we encounter two types that we are still resolving, then skip it.
        // This is done to avoid recursive checking of the same type.
        TypePair pair = new TypePair(sourceType, targetType);
        if (unresolvedTypes.contains(pair)) {
            return true;
        }
        unresolvedTypes.add(pair);

        BObjectType sourceObjectType = (BObjectType) sourceType;
        Map<String, BField> targetFields = targetType.getFields();
        Map<String, BField> sourceFields = sourceObjectType.getFields();
        AttachedFunction[] targetFuncs = targetType.getAttachedFunctions();
        AttachedFunction[] sourceFuncs = sourceObjectType.getAttachedFunctions();

        if (targetType.getFields().values().stream().anyMatch(field -> Flags.isFlagOn(field.flags, Flags.PRIVATE))
                || Stream.of(targetFuncs).anyMatch(func -> Flags.isFlagOn(func.flags, Flags.PRIVATE))) {
            return false;
        }

        // Adjust the number of the attached functions of the lhs struct based on
        //  the availability of the initializer function.
        int targetAttachedFunctionCount = targetType.initializer != null ? targetFuncs.length - 1 : targetFuncs.length;
        int sourceAttachedFunctionCount =
                sourceObjectType.initializer != null ? sourceFuncs.length - 1 : sourceFuncs.length;

        if (targetFields.size() > sourceFields.size() || targetAttachedFunctionCount > sourceAttachedFunctionCount) {
            return false;
        }

        for (BField lhsField : targetFields.values()) {
            BField rhsField = sourceFields.get(lhsField.name);
            if (rhsField == null ||
                    !isInSameVisibilityRegion(Optional.ofNullable(lhsField.type.getPackage().name).orElse(""),
                            Optional.ofNullable(rhsField.type.getPackage().name).orElse(""),
                            lhsField.flags, rhsField.flags) ||
                    !checkIsType(rhsField.type, lhsField.type, new ArrayList<>())) {
                return false;
            }
        }

        for (AttachedFunction lhsFunc : targetFuncs) {
            if (lhsFunc == targetType.initializer || lhsFunc == targetType.defaultsValuesInitFunc) {
                continue;
            }

            AttachedFunction rhsFunc = getMatchingInvokableType(sourceFuncs, lhsFunc, unresolvedTypes);
            if (rhsFunc == null ||
                    !isInSameVisibilityRegion(Optional.ofNullable(lhsFunc.type.getPackage())
                                    .map(BPackage::getName)
                                    .orElse(""),
                            Optional.ofNullable(rhsFunc.type.getPackage()).map(BPackage::getName).orElse(""),
                            lhsFunc.flags, rhsFunc.flags)) {
                return false;
            }
        }

        return true;
    }

    private static boolean isInSameVisibilityRegion(String lhsTypePkg, String rhsTypePkg, int lhsFlags, int rhsFlags) {
        if (Flags.isFlagOn(lhsFlags, Flags.PRIVATE)) {
            return lhsTypePkg.equals(rhsTypePkg);
        } else if (Flags.isFlagOn(lhsFlags, Flags.PUBLIC)) {
            return Flags.isFlagOn(rhsFlags, Flags.PUBLIC);
        }
        return !Flags.isFlagOn(rhsFlags, Flags.PRIVATE) && !Flags.isFlagOn(rhsFlags, Flags.PUBLIC) &&
                lhsTypePkg.equals(rhsTypePkg);
    }

    private static AttachedFunction getMatchingInvokableType(AttachedFunction[] rhsFuncs, AttachedFunction lhsFunc,
                                                             List<TypePair> unresolvedTypes) {
        return Arrays.stream(rhsFuncs)
                .filter(rhsFunc -> lhsFunc.funcName.equals(rhsFunc.funcName))
                .filter(rhsFunc -> checkFunctionTypeEqualityForObjectType(rhsFunc.type, lhsFunc.type, unresolvedTypes))
                .findFirst()
                .orElse(null);
    }

    private static boolean checkFunctionTypeEqualityForObjectType(BFunctionType source, BFunctionType target,
                                                                  List<TypePair> unresolvedTypes) {
        if (source.paramTypes.length != target.paramTypes.length) {
            return false;
        }

        for (int i = 0; i < source.paramTypes.length; i++) {
            if (!checkIsType(target.paramTypes[i], source.paramTypes[i], unresolvedTypes)) {
                return false;
            }
        }

        if (source.retType == null && target.retType == null) {
            return true;
        } else if (source.retType == null || target.retType == null) {
            return false;
        }

        return checkIsType(source.retType, target.retType, unresolvedTypes);
    }

    private static boolean checkIsFunctionType(BType sourceType, BFunctionType targetType) {
        if (sourceType.getTag() != TypeTags.FUNCTION_POINTER_TAG) {
            return false;
        }

        BFunctionType source = (BFunctionType) sourceType;
        if (source.paramTypes.length != targetType.paramTypes.length) {
            return false;
        }

        for (int i = 0; i < source.paramTypes.length; i++) {
            if (!isSameType(source.paramTypes[i], targetType.paramTypes[i])) {
                return false;
            }
        }

        return isSameType(source.retType, targetType.retType);
    }

    private static boolean checkContraints(BType sourceConstraint, BType targetConstraint,
                                           List<TypePair> unresolvedTypes) {
        if (sourceConstraint == null) {
            sourceConstraint = BTypes.typeAny;
        }

        if (targetConstraint == null) {
            targetConstraint = BTypes.typeAny;
        }

        return checkIsType(sourceConstraint, targetConstraint, unresolvedTypes);
    }

    private static boolean isMutable(Object value, BType sourceType) {
        // All the value types are immutable
        if (value == null || sourceType.getTag() < TypeTags.JSON_TAG ||
                sourceType.getTag() == TypeTags.FINITE_TYPE_TAG) {
            return false;
        }

        return !((RefValue) value).isFrozen();
    }

    private static boolean checkArrayEquivalent(BType actualType, BType expType) {
        if (expType.getTag() == TypeTags.ARRAY_TAG && actualType.getTag() == TypeTags.ARRAY_TAG) {
            // Both types are array types
            BArrayType lhrArrayType = (BArrayType) expType;
            BArrayType rhsArrayType = (BArrayType) actualType;
            return checkArrayEquivalent(lhrArrayType.getElementType(), rhsArrayType.getElementType());
        }
        // Now one or both types are not array types and they have to be equal
        if (expType == actualType) {
            return true;
        }
        return false;
    }

    public static boolean checkIsLikeType(Object sourceValue, BType targetType, List<TypeValuePair> unresolvedValues) {
        BType sourceType = getType(sourceValue);

        if (sourceType.getTag() == TypeTags.INT_TAG && targetType.getTag() == TypeTags.BYTE_TAG) { // check byte literal
            return isByteLiteral((Long) sourceValue);
        }

        if (checkIsType(sourceType, targetType, new ArrayList<>())) {
            return true;
        }

        switch (targetType.getTag()) {
            case TypeTags.RECORD_TYPE_TAG:
                return checkIsLikeRecordType(sourceValue, (BRecordType) targetType, unresolvedValues);
            case TypeTags.JSON_TAG:
                return checkIsLikeJSONType(sourceValue, sourceType, (BJSONType) targetType, unresolvedValues);
            case TypeTags.MAP_TAG:
                return checkIsLikeMapType(sourceValue, (BMapType) targetType, unresolvedValues);
            case TypeTags.TABLE_TAG:
                return checkIsLikeTableType(sourceValue, (BTableType) targetType, unresolvedValues);
            case TypeTags.STREAM_TAG:
                return checkIsLikeStreamType(sourceValue, (BStreamType) targetType);
            case TypeTags.ARRAY_TAG:
                return checkIsLikeArrayType(sourceValue, (BArrayType) targetType, unresolvedValues);
            case TypeTags.TUPLE_TAG:
                return checkIsLikeTupleType(sourceValue, (BTupleType) targetType, unresolvedValues);
            case TypeTags.ERROR_TAG:
                return checkIsLikeErrorType(sourceValue, (BErrorType) targetType, unresolvedValues);
            case TypeTags.ANYDATA_TAG:
                return checkIsLikeAnydataType(sourceValue, sourceType, unresolvedValues);
            case TypeTags.FINITE_TYPE_TAG:
                return checkFiniteTypeAssignable(sourceValue, sourceType, (BFiniteType) targetType);
            case TypeTags.UNION_TAG:
                return ((BUnionType) targetType).getMemberTypes().stream()
                        .anyMatch(type -> checkIsLikeType(sourceValue, type, unresolvedValues));
            default:
                return false;
        }
    }

    @SuppressWarnings("unchecked")
    private static boolean checkIsLikeAnydataType(Object sourceValue, BType sourceType,
                                                  List<TypeValuePair> unresolvedValues) {
        switch (sourceType.getTag()) {
            case TypeTags.RECORD_TYPE_TAG:
            case TypeTags.JSON_TAG:
            case TypeTags.MAP_TAG:
                return ((MapValueImpl) sourceValue).values().stream()
                        .allMatch(value -> checkIsLikeType(value, BTypes.typeAnydata, unresolvedValues));
            case TypeTags.ARRAY_TAG:
                ArrayValue arr = (ArrayValue) sourceValue;
                BArrayType arrayType = (BArrayType) arr.getType();
                switch (arrayType.getElementType().getTag()) {
                    case TypeTags.INT_TAG:
                    case TypeTags.FLOAT_TAG:
                    case TypeTags.DECIMAL_TAG:
                    case TypeTags.STRING_TAG:
                    case TypeTags.BOOLEAN_TAG:
                    case TypeTags.BYTE_TAG:
                        return true;
                    default:
                        return Arrays.stream(arr.getValues())
                                .allMatch(value -> checkIsLikeType(value, BTypes.typeAnydata, unresolvedValues));
                }
            case TypeTags.TUPLE_TAG:
                return Arrays.stream(((ArrayValue) sourceValue).getValues())
                        .allMatch(value -> checkIsLikeType(value, BTypes.typeAnydata, unresolvedValues));
            case TypeTags.ANYDATA_TAG:
                return true;
            case TypeTags.FINITE_TYPE_TAG:
            case TypeTags.UNION_TAG:
                return checkIsLikeType(sourceValue, BTypes.typeAnydata, unresolvedValues);
            default:
                return false;
        }
    }

    private static boolean checkIsLikeTupleType(Object sourceValue, BTupleType targetType,
                                                List<TypeValuePair> unresolvedValues) {
        if (!(sourceValue instanceof ArrayValue)) {
            return false;
        }

        ArrayValue source = (ArrayValue) sourceValue;
        if (source.size() != targetType.getTupleTypes().size()) {
            return false;
        }

        if (BTypes.isValueType(source.elementType)) {
            int bound = source.size();
            for (int i = 0; i < bound; i++) {
                if (!checkIsType(source.elementType, targetType.getTupleTypes().get(i), new ArrayList<>())) {
                    return false;
                }
            }
            return true;
        }

        int bound = source.size();
        for (int i = 0; i < bound; i++) {
            if (!checkIsLikeType(source.getRefValue(i), targetType.getTupleTypes().get(i), unresolvedValues)) {
                return false;
            }
        }
        return true;
    }

    private static boolean isByteLiteral(long longValue) {
        return (longValue >= BBYTE_MIN_VALUE && longValue <= BBYTE_MAX_VALUE);
    }

    private static boolean checkIsLikeArrayType(Object sourceValue, BArrayType targetType,
                                                List<TypeValuePair> unresolvedValues) {
        if (!(sourceValue instanceof ArrayValue)) {
            return false;
        }

        ArrayValue source = (ArrayValue) sourceValue;
        if (BTypes.isValueType(source.elementType)) {
            return checkIsType(source.elementType, targetType.getElementType(), new ArrayList<>());
        }

        BType arrayElementType = targetType.getElementType();
        Object[] arrayValues = source.getValues();
        for (int i = 0; i < ((ArrayValue) sourceValue).size(); i++) {
            if (!checkIsLikeType(arrayValues[i], arrayElementType, unresolvedValues)) {
                return false;
            }
        }
        return true;
    }

    private static boolean checkIsLikeMapType(Object sourceValue, BMapType targetType,
                                              List<TypeValuePair> unresolvedValues) {
        if (!(sourceValue instanceof MapValueImpl)) {
            return false;
        }

        for (Object mapEntry : ((MapValueImpl) sourceValue).values()) {
            if (!checkIsLikeType(mapEntry, targetType.getConstrainedType(), unresolvedValues)) {
                return false;
            }
        }
        return true;
    }

    private static boolean checkIsLikeTableType(Object sourceValue, BTableType targetType,
                                              List<TypeValuePair> unresolvedValues) {
        if (!(sourceValue instanceof TableValue)) {
            return false;
        }

        BTableType tableType = (BTableType) ((TableValue) sourceValue).getType();

        return tableType.getConstrainedType() == targetType.getConstrainedType();
    }

    private static boolean checkIsLikeStreamType(Object sourceValue, BStreamType targetType) {
        if (!(sourceValue instanceof StreamValue)) {
            return false;
        }

        BStreamType streamType = (BStreamType) ((StreamValue) sourceValue).getType();

        return streamType.getConstrainedType() == targetType.getConstrainedType();
    }

    private static boolean checkIsLikeJSONType(Object sourceValue, BType sourceType, BJSONType targetType,
                                               List<TypeValuePair> unresolvedValues) {
        if (sourceType.getTag() == TypeTags.ARRAY_TAG) {
            ArrayValue source = (ArrayValue) sourceValue;
            if (BTypes.isValueType(source.elementType)) {
                return checkIsType(source.elementType, targetType, new ArrayList<>());
            }

            Object[] arrayValues = source.getValues();
            for (int i = 0; i < ((ArrayValue) sourceValue).size(); i++) {
                if (!checkIsLikeType(arrayValues[i], targetType, unresolvedValues)) {
                    return false;
                }
            }
            return true;
        } else if (sourceType.getTag() == TypeTags.MAP_TAG) {
            for (Object value : ((MapValueImpl) sourceValue).values()) {
                if (!checkIsLikeType(value, targetType, unresolvedValues)) {
                    return false;
                }
            }
            return true;
        } else if (sourceType.getTag() == TypeTags.RECORD_TYPE_TAG) {
            TypeValuePair typeValuePair = new TypeValuePair(sourceValue, targetType);
            if (unresolvedValues.contains(typeValuePair)) {
                return true;
            }
            unresolvedValues.add(typeValuePair);
            for (Object object : ((MapValueImpl) sourceValue).values()) {
                if (!checkIsLikeType(object, targetType, unresolvedValues)) {
                    return false;
                }
            }
            return true;
        }
        return false;
    }

    private static boolean checkIsLikeRecordType(Object sourceValue, BRecordType targetType,
                                                 List<TypeValuePair> unresolvedValues) {
        if (!(sourceValue instanceof MapValueImpl)) {
            return false;
        }

        TypeValuePair typeValuePair = new TypeValuePair(sourceValue, targetType);
        if (unresolvedValues.contains(typeValuePair)) {
            return true;
        }
        unresolvedValues.add(typeValuePair);
        Map<String, BType> targetTypeField = new HashMap<>();
        BType restFieldType = targetType.restFieldType;

        for (BField field : targetType.getFields().values()) {
            targetTypeField.put(field.getFieldName(), field.type);
        }

        for (Map.Entry targetTypeEntry : targetTypeField.entrySet()) {
            String fieldName = targetTypeEntry.getKey().toString();

            if (!(((MapValueImpl) sourceValue).containsKey(fieldName)) &&
                    !Flags.isFlagOn(targetType.getFields().get(fieldName).flags, Flags.OPTIONAL)) {
                return false;
            }
        }

        for (Object object : ((MapValueImpl) sourceValue).entrySet()) {
            Map.Entry valueEntry = (Map.Entry) object;
            String fieldName = valueEntry.getKey().toString();

            if (targetTypeField.containsKey(fieldName)) {
                if (!checkIsLikeType((valueEntry.getValue()), targetTypeField.get(fieldName), unresolvedValues)) {
                    return false;
                }
            } else {
                if (!targetType.sealed) {
                    if (!checkIsLikeType((valueEntry.getValue()), restFieldType, unresolvedValues)) {
                        return false;
                    }
                } else {
                    return false;
                }
            }
        }
        return true;
    }

    private static boolean checkFiniteTypeAssignable(Object bRefTypeValue, BType sourceType, BFiniteType lhsType) {
        if (bRefTypeValue == null) {
            // we should not reach here
            return false;
        }

        for (Object valueSpaceItem : lhsType.valueSpace) {
            if (getType(valueSpaceItem).getTag() == sourceType.getTag() && valueSpaceItem.equals(bRefTypeValue)) {
                return true;
            }
        }
        return false;
    }

    private static boolean checkIsErrorType(BType sourceType, BErrorType targetType, List<TypePair> unresolvedTypes) {
        if (sourceType.getTag() != TypeTags.ERROR_TAG) {
            return false;
        }
        // Handle recursive error types.
        TypePair pair = new TypePair(sourceType, targetType);
        if (unresolvedTypes.contains(pair)) {
            return true;
        }
        unresolvedTypes.add(pair);
        BErrorType bErrorType = (BErrorType) sourceType;
        return checkIsType(bErrorType.reasonType, targetType.reasonType, unresolvedTypes) &&
                checkIsType(bErrorType.detailType, targetType.detailType, unresolvedTypes);
    }

    private static boolean checkIsLikeErrorType(Object sourceValue, BErrorType targetType,
                                                List<TypeValuePair> unresolvedValues) {
        BType sourceType = getType(sourceValue);
        if (sourceValue == null || sourceType.getTag() != TypeTags.ERROR_TAG) {
            return false;
        }
        return checkIsLikeType(((ErrorValue) sourceValue).getReason(),
                               targetType.reasonType, unresolvedValues) &&
                checkIsLikeType(((ErrorValue) sourceValue).getDetails(), targetType.detailType, unresolvedValues);
    }

    private static boolean isAnydata(BType type) {
        return isAnydata(type, new HashSet<>());
    }

    private static boolean isAnydata(BType type, Set<BType> unresolvedTypes) {
        if (type.getTag() <= TypeTags.ANYDATA_TAG) {
            return true;
        }

        switch (type.getTag()) {
            case TypeTags.MAP_TAG:
                return isPureType(((BMapType) type).getConstrainedType(), unresolvedTypes);
            case TypeTags.RECORD_TYPE_TAG:
                if (unresolvedTypes.contains(type)) {
                    return true;
                }
                unresolvedTypes.add(type);
                BRecordType recordType = (BRecordType) type;
                List<BType> fieldTypes = recordType.getFields().values().stream()
                                                   .map(BField::getFieldType)
                                                   .collect(Collectors.toList());
                return isPureType(fieldTypes, unresolvedTypes) &&
                        (recordType.sealed || isPureType(recordType.restFieldType, unresolvedTypes));
            case TypeTags.UNION_TAG:
                return isAnydata(((BUnionType) type).getMemberTypes(), unresolvedTypes);
            case TypeTags.TUPLE_TAG:
                return isPureType(((BTupleType) type).getTupleTypes(), unresolvedTypes);
            case TypeTags.ARRAY_TAG:
                return isPureType(((BArrayType) type).getElementType(), unresolvedTypes);
            case TypeTags.FINITE_TYPE_TAG:
                Set<BType> valSpaceTypes = ((BFiniteType) type).valueSpace.stream()
                        .map(TypeChecker::getType)
                        .collect(Collectors.toSet());
                return isAnydata(valSpaceTypes, unresolvedTypes);
            default:
                return false;
        }
    }

    private static boolean isAnydata(Collection<BType> types, Set<BType> unresolvedTypes) {
        return types.stream().allMatch(bType -> isAnydata(bType, unresolvedTypes));
    }

    private static boolean isPureType(BType type, Set<BType> unresolvedTypes) {
        if (type.getTag() == TypeTags.UNION_TAG) {
            return ((BUnionType) type).getMemberTypes().stream()
                                      .allMatch(memType -> isPureType(memType, unresolvedTypes));
        }

        return type.getTag() == TypeTags.ERROR_TAG || isAnydata(type, unresolvedTypes);
    }

    private static boolean isPureType(Collection<BType> types, Set<BType> unresolvedTypes) {
        return types.stream().allMatch(bType -> isPureType(bType, unresolvedTypes));
    }

    private static boolean isSimpleBasicType(BType type) {
        return type.getTag() < TypeTags.JSON_TAG;
    }

    /**
     * Deep value equality check for anydata.
     *
     * @param lhsValue The value on the left hand side
     * @param rhsValue The value on the right hand side
     * @param checkedValues Structured value pairs already compared or being compared
     * @return True if values are equal, else false.
     */
    private static boolean isEqual(Object lhsValue, Object rhsValue, List<ValuePair> checkedValues) {
        if (lhsValue == rhsValue) {
            return true;
        }

        if (null == lhsValue || null == rhsValue) {
            return false;
        }

        int lhsValTypeTag = getType(lhsValue).getTag();
        int rhsValTypeTag = getType(rhsValue).getTag();

        switch (lhsValTypeTag) {
            case TypeTags.STRING_TAG:
            case TypeTags.FLOAT_TAG:
            case TypeTags.DECIMAL_TAG:
            case TypeTags.BOOLEAN_TAG:
                return lhsValue.equals(rhsValue);
            case TypeTags.INT_TAG:
                if (rhsValTypeTag != TypeTags.BYTE_TAG && rhsValTypeTag != TypeTags.INT_TAG) {
                    return false;
                }
                return lhsValue.equals(((Number) rhsValue).longValue());
            case TypeTags.BYTE_TAG:
                if (rhsValTypeTag != TypeTags.BYTE_TAG && rhsValTypeTag != TypeTags.INT_TAG) {
                    return false;
                }
                return ((Number) lhsValue).byteValue() == ((Number) rhsValue).byteValue();
            case TypeTags.XML_TAG:
                return XMLFactory.isEqual((XMLValue) lhsValue, (XMLValue) rhsValue);
            case TypeTags.TABLE_TAG:
                // TODO: 10/8/18
                break;
            case TypeTags.MAP_TAG:
            case TypeTags.JSON_TAG:
            case TypeTags.RECORD_TYPE_TAG:
                return isMappingType(rhsValTypeTag) && isEqual((MapValueImpl) lhsValue, (MapValueImpl) rhsValue,
                        checkedValues);
            case TypeTags.TUPLE_TAG:
            case TypeTags.ARRAY_TAG:
                return isListType(rhsValTypeTag) &&
                        isEqual((ArrayValue) lhsValue, (ArrayValue) rhsValue, checkedValues);
            case TypeTags.ERROR_TAG:
                return rhsValTypeTag == TypeTags.ERROR_TAG &&
                        isEqual((ErrorValue) lhsValue, (ErrorValue) rhsValue, checkedValues);
            case TypeTags.SERVICE_TAG:
                break;
        }
        return false;
    }

    private static boolean isListType(int typeTag) {
        return typeTag == TypeTags.ARRAY_TAG || typeTag == TypeTags.TUPLE_TAG;
    }

    private static boolean isMappingType(int typeTag) {
        return typeTag == TypeTags.MAP_TAG || typeTag == TypeTags.RECORD_TYPE_TAG || typeTag == TypeTags.JSON_TAG;
    }

    /**
     * Deep equality check for an array/tuple.
     *
     * @param lhsList The array/tuple on the left hand side
     * @param rhsList The array/tuple on the right hand side
     * @param checkedValues Structured value pairs already compared or being compared
     * @return True if the array/tuple values are equal, else false.
     */
    private static boolean isEqual(ArrayValue lhsList, ArrayValue rhsList, List<ValuePair> checkedValues) {
        ValuePair compValuePair = new ValuePair(lhsList, rhsList);
        if (checkedValues.contains(compValuePair)) {
            return true;
        }
        checkedValues.add(compValuePair);

        if (lhsList.size() != rhsList.size()) {
            return false;
        }

        for (int i = 0; i < lhsList.size(); i++) {
            if (!isEqual(lhsList.getValue(i), rhsList.getValue(i), checkedValues)) {
                return false;
            }
        }
        return true;
    }

    /**
     * Deep equality check for a map.
     *
     * @param lhsMap Map on the left hand side
     * @param rhsMap Map on the right hand side
     * @param checkedValues Structured value pairs already compared or being compared
     * @return True if the map values are equal, else false.
     */
    private static boolean isEqual(MapValueImpl lhsMap, MapValueImpl rhsMap, List<ValuePair> checkedValues) {
        ValuePair compValuePair = new ValuePair(lhsMap, rhsMap);
        if (checkedValues.contains(compValuePair)) {
            return true;
        }
        checkedValues.add(compValuePair);

        if (lhsMap.size() != rhsMap.size()) {
            return false;
        }

        if (!lhsMap.keySet().containsAll(rhsMap.keySet())) {
            return false;
        }

        Iterator<Map.Entry<String, Object>> mapIterator = lhsMap.entrySet().iterator();
        while (mapIterator.hasNext()) {
            Map.Entry<String, Object> lhsMapEntry = mapIterator.next();
            if (!isEqual(lhsMapEntry.getValue(), rhsMap.get(lhsMapEntry.getKey()), checkedValues)) {
                return false;
            }
        }
        return true;
    }

    /**
     * Deep equality check for error.
     *
     * @param lhsError The error on the left hand side
     * @param rhsError The error on the right hand side
     * @param checkedValues Errors already compared or being compared
     * @return True if the error values are equal, else false.
     */
    private static boolean isEqual(ErrorValue lhsError, ErrorValue rhsError, List<ValuePair> checkedValues) {
        ValuePair compValuePair = new ValuePair(lhsError, rhsError);
        if (checkedValues.contains(compValuePair)) {
            return true;
        }
        checkedValues.add(compValuePair);

        return isEqual(lhsError.getReason(), rhsError.getReason(), checkedValues) &&
                isEqual((MapValueImpl) lhsError.getDetails(), (MapValueImpl) rhsError.getDetails(), checkedValues);
    }

    /**
     * Type vector of size two, to hold the source and the target types.
     *
     * @since 0.995.0
     */
    private static class TypePair {
        BType sourceType;
        BType targetType;

        public TypePair(BType sourceType, BType targetType) {
            this.sourceType = sourceType;
            this.targetType = targetType;
        }

        @Override
        public boolean equals(Object obj) {
            if (!(obj instanceof TypePair)) {
                return false;
            }

            TypePair other = (TypePair) obj;
            return this.sourceType.equals(other.sourceType) && this.targetType.equals(other.targetType);
        }
    }

    /**
     * Unordered value vector of size two, to hold two values being compared.
     *
     * @since 0.995.0
     */
    private static class ValuePair {
        ArrayList<Object> valueList = new ArrayList<>(2);

        ValuePair(Object valueOne, Object valueTwo) {
            valueList.add(valueOne);
            valueList.add(valueTwo);
        }

        @Override
        public boolean equals(Object otherPair) {
            if (!(otherPair instanceof ValuePair)) {
                return false;
            }

            ArrayList otherList = ((ValuePair) otherPair).valueList;
            ArrayList currentList = valueList;

            if (otherList.size() != currentList.size()) {
                return false;
            }

            for (int i = 0; i < otherList.size(); i++) {
                if (!otherList.get(i).equals(currentList.get(i))) {
                    return false;
                }
            }

            return true;
        }
    }
}<|MERGE_RESOLUTION|>--- conflicted
+++ resolved
@@ -314,7 +314,6 @@
         return new TypedescValue(type);
     }
 
-<<<<<<< HEAD
     /**
      * Get the annotation value if present.
      *
@@ -330,12 +329,7 @@
         return ((AnnotatableType) describingType).getAnnotation(annotTag);
     }
 
-    // Private methods
-
-    private static boolean checkIsType(BType sourceType, BType targetType, List<TypePair> unresolvedTypes) {
-=======
     public static boolean checkIsType(BType sourceType, BType targetType, List<TypePair> unresolvedTypes) {
->>>>>>> b022a8a3
         // First check whether both types are the same.
         if (sourceType == targetType || sourceType.equals(targetType)) {
             return true;
