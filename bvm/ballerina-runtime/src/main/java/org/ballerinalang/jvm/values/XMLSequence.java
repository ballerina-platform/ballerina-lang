/*
 * Copyright (c) 2019, WSO2 Inc. (http://www.wso2.org) All Rights Reserved.
 *
 * Licensed under the Apache License, Version 2.0 (the "License");
 * you may not use this file except in compliance with the License.
 * You may obtain a copy of the License at
 *
 * http://www.apache.org/licenses/LICENSE-2.0
 *
 * Unless required by applicable law or agreed to in writing, software
 * distributed under the License is distributed on an "AS IS" BASIS,
 * WITHOUT WARRANTIES OR CONDITIONS OF ANY KIND, either express or implied.
 * See the License for the specific language governing permissions and
 * limitations under the License.
 */

package org.ballerinalang.jvm.values;

import org.ballerinalang.jvm.BallerinaErrors;
import org.ballerinalang.jvm.XMLNodeType;
import org.ballerinalang.jvm.types.BArrayType;
import org.ballerinalang.jvm.types.BTypes;
import org.ballerinalang.jvm.util.BLangConstants;
import org.ballerinalang.jvm.util.exceptions.BallerinaErrorReasons;
import org.ballerinalang.jvm.values.api.BMap;
import org.ballerinalang.jvm.values.api.BString;
import org.ballerinalang.jvm.values.api.BXML;
import org.ballerinalang.jvm.values.freeze.FreezeUtils;
import org.ballerinalang.jvm.values.freeze.State;
import org.ballerinalang.jvm.values.freeze.Status;

import java.util.ArrayList;
import java.util.Iterator;
import java.util.List;
import java.util.Map;

import static org.ballerinalang.jvm.util.BLangConstants.STRING_EMPTY_VALUE;
import static org.ballerinalang.jvm.util.BLangConstants.STRING_NULL_VALUE;
import static org.ballerinalang.jvm.util.BLangConstants.XML_LANG_LIB;

/**
 * <p>
 * {@code BXMLSequence} represents a sequence of {@link XMLItem}s in Ballerina.
 * </p>
 * <p>
 * <i>Note: This is an internal API and may change in future versions.</i>
 * </p>
 * 
 * @since 0.995.0
 */
public final class XMLSequence extends XMLValue {

    List<BXML> children;

    /**
     * Create an empty xml sequence.
     */
    public XMLSequence() {
        children = new ArrayList<>();
    }

    public XMLSequence(List<BXML> children) {
        this.children = children;
    }

    public XMLSequence(BXML child) {
        this.children = new ArrayList<>();
        this.children.add(child);
    }

    public List<BXML> getChildrenList() {
        return children;
    }

    /**
     * {@inheritDoc}
     */
    @Override
    public XMLNodeType getNodeType() {
        return XMLNodeType.SEQUENCE;
    }

    /**
     * {@inheritDoc}
     */
    @Override
    public boolean isEmpty() {
        return children.isEmpty();
    }

    /**
     * {@inheritDoc}
     */
    @Override
    public boolean isSingleton() {
        return children.size() == 1 && children.get(0).isSingleton();
    }

    /**
     * {@inheritDoc}
     */
    @Override
    public String getItemType() {
        if (isSingleton()) {
            return children.get(0).getItemType();
        }

        return XMLNodeType.SEQUENCE.value();
    }

    /**
     * {@inheritDoc}
     */
    @Override
    public String getElementName() {
        if (isSingleton()) {
            return children.get(0).getElementName();
        }
        return STRING_EMPTY_VALUE;
    }

    /**
     * {@inheritDoc}
     */
    @Override
    public String getTextValue() {
        StringBuilder seqTextBuilder = new StringBuilder();
        for (BXML x : children) {
            if (x.getNodeType() == XMLNodeType.ELEMENT || x.getNodeType() == XMLNodeType.TEXT) {
                seqTextBuilder.append(x.getTextValue());
            }
        }
        return seqTextBuilder.toString();
    }

    /**
     * {@inheritDoc}
     */
    @Override
    public String getAttribute(String localName, String namespace) {
        if (isSingleton()) {
            return children.get(0).getAttribute(localName, namespace);
        }

        return STRING_NULL_VALUE;
    }

    /**
     * {@inheritDoc}
     */
    @Override
    public String getAttribute(String localName, String namespace, String prefix) {
        if (isSingleton()) {
            return children.get(0).getAttribute(localName, namespace, prefix);
        }

        return STRING_NULL_VALUE;
    }

    /**
     * {@inheritDoc}
     */
    @Override
    public void setAttribute(String localName, String namespace, String prefix, String value) {
        if (isSingleton()) {
            children.get(0).setAttribute(localName, namespace, prefix, value);
        }
    }

    /**
     * {@inheritDoc}
     */
    @Override
    public MapValue<String, String> getAttributesMap() {
        if (isSingleton()) {
            return (MapValue<String, String>) children.get(0).getAttributesMap();
        }

        return null;
    }

    @Override
    @Deprecated
    public void setAttributes(BMap<String, ?> attributes) {
        synchronized (this) {
            if (freezeStatus.getState() != State.UNFROZEN) {
                FreezeUtils.handleInvalidUpdate(freezeStatus.getState(), XML_LANG_LIB);
            }
        }

        if (isSingleton()) {
            children.get(0).setAttributes(attributes);
        }
    }

    /**
     * {@inheritDoc}
     */
    @Override
    public XMLValue elements() {
        List elementsSeq = new ArrayList<XMLValue>();
        for (BXML child : children) {
            if (child.getNodeType() == XMLNodeType.ELEMENT) {
                elementsSeq.add(child);
            }
        }
        return new XMLSequence(elementsSeq);
    }

    /**
     * {@inheritDoc}
     */
    @Override
    public XMLValue elements(String qname) {
        List<BXML> elementsSeq = new ArrayList<>();
        String qnameStr = getQname(qname).toString();
        for (BXML child : children) {
            if (child.getNodeType() == XMLNodeType.ELEMENT && child.getElementName().equals(qnameStr)) {
                elementsSeq.add(child);
            }
        }
        return new XMLSequence(elementsSeq);
    }

    /**
     * {@inheritDoc}
     */
    @Override
    public XMLValue children() {
        if (children.size() == 1) {
            return (XMLValue) children.get(0).children();
        }
        return new XMLSequence(new ArrayList<>(children));
    }

    /**
     * {@inheritDoc}
     */
    @Override
    public XMLValue children(String qname) {
        List<BXML> selected = new ArrayList<>();
        if (this.children.size() == 1) {
            BXML bxml = this.children.get(0);
            return (XMLValue) bxml.children(qname);
        }

        for (BXML elem : this.children) {
            XMLSequence elements = (XMLSequence) elem.children().elements(qname);
            List<BXML> childrenList = elements.getChildrenList();
            if (childrenList.size() == 1) {
                selected.add(childrenList.get(0));
            } else if (childrenList.size() > 1) {
                selected.addAll(childrenList);
            }
        }

        if (selected.size() == 1) {
            return (XMLValue) selected.get(0);
        }

        return new XMLSequence(selected);
    }

    /**
     * {@inheritDoc}
     */
    @Override
    public void setChildren(BXML seq) {
        synchronized (this) {
            if (freezeStatus.getState() != State.UNFROZEN) {
                FreezeUtils.handleInvalidUpdate(freezeStatus.getState(), XML_LANG_LIB);
            }
        }

        if (children.size() != 1) {
            throw BallerinaErrors.createError("not an " + XMLNodeType.ELEMENT);
        }

        children.get(0).setChildren(seq);
    }

    /**
     * {@inheritDoc}
     */
    @Override
    @Deprecated
    public void addChildren(BXML seq) {
        synchronized (this) {
            if (freezeStatus.getState() != State.UNFROZEN) {
                FreezeUtils.handleInvalidUpdate(freezeStatus.getState(), XML_LANG_LIB);
            }
        }

        if (children.size() != 1) {
            throw BallerinaErrors.createError("not an " + XMLNodeType.ELEMENT);
        }

        children.get(0).addChildren(seq);
    }

    /**
     * {@inheritDoc}
     */
    @Override
    public XMLValue strip() {
        List<BXML> elementsSeq = new ArrayList<>();
        boolean prevChildWasATextNode = false;
        String prevConsecutiveText = null;

        for (BXML x : children) {
            XMLValue item = (XMLValue) x;
            if (item.getNodeType() == XMLNodeType.TEXT) {
                if (prevChildWasATextNode) {
                    prevConsecutiveText += x.getTextValue();
                } else {
                    prevConsecutiveText = x.getTextValue();
                }
                prevChildWasATextNode = true;
            } else if (item.getNodeType() == XMLNodeType.ELEMENT) {
                // Previous child was a text node and now we see a element node, we need to add last child to the list
                if (prevChildWasATextNode && !prevConsecutiveText.trim().isEmpty()) {
                    elementsSeq.add(new XMLText(prevConsecutiveText));
                    prevConsecutiveText = null;
                }
                prevChildWasATextNode = false;
                elementsSeq.add(x);
            }
        }
        if (prevChildWasATextNode && !prevConsecutiveText.trim().isEmpty()) {
            elementsSeq.add(new XMLText(prevConsecutiveText));
        }

        return new XMLSequence(elementsSeq);
    }

    /**
     * {@inheritDoc}
     */
    @Override
    public XMLValue slice(long startIndex, long endIndex) {
        if (startIndex > this.children.size() || endIndex > this.children.size() || startIndex < -1 || endIndex < -1) {
            throw BallerinaErrors.createError("index out of range: [" + startIndex + "," + endIndex + "]");
        }

        if (startIndex == -1) {
            startIndex = 0;
        }

        if (endIndex == -1) {
            endIndex = children.size();
        }

        if (startIndex == endIndex) {
            return new XMLSequence();
        }

        if (startIndex > endIndex) {
            throw BallerinaErrors.createError("invalid indices: " + startIndex + " < " + endIndex);
        }

        int j = 0;
        List<BXML> elementsSeq = new ArrayList<>();
        for (int i = (int) startIndex; i < endIndex; i++) {
            elementsSeq.add(j++, children.get(i));
        }

        return new XMLSequence(elementsSeq);
    }

    /**
     * {@inheritDoc}
     */
    @Override
    public XMLValue descendants(List<String> qnames) {
        List<BXML> descendants = new ArrayList<>();
        for (BXML child : children) {
            if (child.getNodeType() == XMLNodeType.ELEMENT) {
                XMLItem element = (XMLItem) child;
                String name = element.getQName().toString();
                if (qnames.contains(name)) {
                    descendants.add(element);
                }
                addDescendants(descendants, element, qnames);
            }
        }

        return new XMLSequence(descendants);
    }

    /**
     * {@inheritDoc}
     */
    @Override
    public Object value() {
        BArrayType bArrayType = new BArrayType(BTypes.typeXML);
        return new ArrayValueImpl(children.toArray(), bArrayType);
    }

    /**
     * {@inheritDoc}
     */
    @Override
    public String toString() {
        try {
            return stringValue();
        } catch (Throwable t) {
            handleXmlException("failed to get xml as string: ", t);
        }
        return BLangConstants.STRING_NULL_VALUE;
    }

    /**
     * {@inheritDoc}
     */
    @Override
    public String stringValue() {
        try {
            StringBuilder sb = new StringBuilder();
            for (BXML child : children) {
                sb.append(child.stringValue());
            }
            return sb.toString();
        } catch (Throwable t) {
            handleXmlException("failed to get xml as string: ", t);
        }
        return BLangConstants.STRING_NULL_VALUE;
    }

    @Override
    public BString bStringValue() {
        return null;
    }


    /**
     * {@inheritDoc}
     */
    @Override
    public Object copy(Map<Object, Object> refs) {
        if (isFrozen()) {
            return this;
        }

        if (refs.containsKey(this)) {
            return refs.get(this);
        }

        ArrayList<BXML> copiedChildrenList = new ArrayList<>(children.size());
        XMLSequence copiedSeq = new XMLSequence(copiedChildrenList);
        refs.put(this, copiedSeq);
        for (BXML child : children) {
            copiedChildrenList.add((XMLValue) child.copy(refs));
        }

        return copiedSeq;
    }

    /**
     * {@inheritDoc}
     */
    @Override
    public Object frozenCopy(Map<Object, Object> refs) {
        XMLSequence copy = (XMLSequence) copy(refs);
        if (!copy.isFrozen()) {
            copy.freezeDirect();
        }
        return copy;
    }

    /**
     * {@inheritDoc}
     */
    @Override
    public XMLValue getItem(int index) {
        try {
            if (index >= this.children.size()) {
                return new XMLSequence();
            }
            return (XMLValue) this.children.get(index);
        } catch (Exception e) {
            throw BallerinaErrors.createError(BallerinaErrorReasons.XML_OPERATION_ERROR, e.getMessage());
        }
    }

    /**
     * {@inheritDoc}
     */
    @Override
    public int size() {
        return this.children.size();
    }

    /**
     * {@inheritDoc}
     */
    @Override
    public void build() {
        for (BXML child : children) {
            child.build();
        }
    }

    @Override
    public void removeAttribute(String qname) {
        synchronized (this) {
            if (freezeStatus.getState() != State.UNFROZEN) {
                FreezeUtils.handleInvalidUpdate(freezeStatus.getState(), XML_LANG_LIB);
            }
        }

        if (children.size() != 1) {
            throw BallerinaErrors.createError("not an " + XMLNodeType.ELEMENT);
        }

        children.get(0).removeAttribute(qname);
    }

    @Override
    @Deprecated
    public void removeChildren(String qname) {
        synchronized (this) {
            if (freezeStatus.getState() != State.UNFROZEN) {
                FreezeUtils.handleInvalidUpdate(freezeStatus.getState(), XML_LANG_LIB);
            }
        }

        if (children.size() != 1) {
            throw BallerinaErrors.createError("not an " + XMLNodeType.ELEMENT);
        }

        children.get(0).removeChildren(qname);
    }

    /**
     * {@inheritDoc}
     */
    @Override
    public synchronized void attemptFreeze(Status freezeStatus) {
        if (FreezeUtils.isOpenForFreeze(this.freezeStatus, freezeStatus)) {
            this.freezeStatus = freezeStatus;
            for (BXML elem : children) {
                elem.attemptFreeze((freezeStatus));
            }
        }
    }

    @Override
    public void freezeDirect() {
        this.freezeStatus.setFrozen();
        for (BXML elem : children) {
            elem.freezeDirect();
        }
<<<<<<< HEAD
=======
    }

    @Override
    public synchronized boolean isFrozen() {
        if (freezeStatus.isFrozen()) {
            return true;
        }
        for (BXML child : this.children) {
            if (!child.isFrozen()) {
                return false;
            }
        }
        freezeStatus.setFrozen();
        return true;
>>>>>>> 596a4651
    }

    @Override
    public IteratorValue getIterator() {
        return new IteratorValue() {
<<<<<<< HEAD
            @Override
            public BString bStringValue() {
                return null;
            }

=======
>>>>>>> 596a4651
            Iterator<BXML> iterator = children.iterator();

            @Override
            public boolean hasNext() {
                return iterator.hasNext();
            }

            @Override
            public Object next() {
                return iterator.next();
            }
        };
    }

    @Override
    public boolean equals(Object obj) {
        if (obj == this) {
            return true;
        }

        if (obj instanceof XMLSequence) {
            XMLSequence that = (XMLSequence) obj;
            return that.children.equals(this.children);
        }
        if (obj instanceof XMLItem) {
            return this.children.size() == 1 && this.children.get(0).equals(obj);
        }
        return false;
    }
}<|MERGE_RESOLUTION|>--- conflicted
+++ resolved
@@ -23,7 +23,6 @@
 import org.ballerinalang.jvm.util.BLangConstants;
 import org.ballerinalang.jvm.util.exceptions.BallerinaErrorReasons;
 import org.ballerinalang.jvm.values.api.BMap;
-import org.ballerinalang.jvm.values.api.BString;
 import org.ballerinalang.jvm.values.api.BXML;
 import org.ballerinalang.jvm.values.freeze.FreezeUtils;
 import org.ballerinalang.jvm.values.freeze.State;
@@ -426,11 +425,6 @@
         return BLangConstants.STRING_NULL_VALUE;
     }
 
-    @Override
-    public BString bStringValue() {
-        return null;
-    }
-
 
     /**
      * {@inheritDoc}
@@ -550,8 +544,6 @@
         for (BXML elem : children) {
             elem.freezeDirect();
         }
-<<<<<<< HEAD
-=======
     }
 
     @Override
@@ -566,20 +558,11 @@
         }
         freezeStatus.setFrozen();
         return true;
->>>>>>> 596a4651
     }
 
     @Override
     public IteratorValue getIterator() {
         return new IteratorValue() {
-<<<<<<< HEAD
-            @Override
-            public BString bStringValue() {
-                return null;
-            }
-
-=======
->>>>>>> 596a4651
             Iterator<BXML> iterator = children.iterator();
 
             @Override
