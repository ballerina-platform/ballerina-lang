--- conflicted
+++ resolved
@@ -138,16 +138,6 @@
 
     @Override
     public String toString() {
-<<<<<<< HEAD
-        StringBuilder sb = new StringBuilder(elementType.toString());
-
-        if (size != -1) {
-            sb.append("[").append(size).append("]");
-        } else {
-            sb.append("[]");
-        }
-        return !readonly ? sb.toString() : sb.append(" & readonly").toString();
-=======
         StringBuilder sb = new StringBuilder();
         BType tempElementType = elementType;
         sb.append(getSizeString());
@@ -157,14 +147,15 @@
             tempElementType = arrayElement.elementType;
         }
         if (tempElementType.getTag() == TypeTags.UNION_TAG) {
-            return sb.insert(0, "(" + tempElementType.toString() + ")").toString();
+            sb.insert(0, "(" + tempElementType.toString() + ")").toString();
+        } else {
+            sb.insert(0, tempElementType.toString()).toString();
         }
-        return  sb.insert(0, tempElementType.toString()).toString();
+        return !readonly ? sb.toString() : sb.append(" & readonly").toString();
     }
 
     private String getSizeString() {
         return size != -1 ? "[" + size + "]" : "[]";
->>>>>>> 6daa309c
     }
 
     public int getDimensions() {
