/*
 *  Copyright (c) 2019, WSO2 Inc. (http://www.wso2.org) All Rights Reserved.
 *
 *  WSO2 Inc. licenses this file to you under the Apache License,
 *  Version 2.0 (the "License"); you may not use this file except
 *  in compliance with the License.
 *  You may obtain a copy of the License at
 *
 *    http://www.apache.org/licenses/LICENSE-2.0
 *
 *  Unless required by applicable law or agreed to in writing,
 *  software distributed under the License is distributed on an
 *  "AS IS" BASIS, WITHOUT WARRANTIES OR CONDITIONS OF ANY
 *  KIND, either express or implied.  See the License for the
 *  specific language governing permissions and limitations
 *  under the License.
 */
package org.ballerinalang.jvm.types;

import org.ballerinalang.jvm.values.ErrorValue;

/**
 * {@code BErrorType} represents error type in Ballerina.
 *
 * @since 0.995.0
 */
public class BErrorType extends AnnotatableType {

    public BType reasonType;
    public BType detailType;

    public BErrorType(String typeName, BPackage pkg, BType reasonType, BType detailType) {
        super(typeName, pkg, ErrorValue.class);
        this.reasonType = reasonType;
        this.detailType = detailType;
    }

    public BErrorType(String typeName, BPackage pkg, BType reasonType) {
        super(typeName, pkg, ErrorValue.class);
        this.reasonType = reasonType;
    }

    public BErrorType(BType reasonType) {
        super(TypeConstants.ERROR, null, ErrorValue.class);
        this.reasonType = reasonType;
        this.detailType = detailType;
    }

    @Override
    public <V> V getZeroValue() {
        return null;
    }

    @Override
    public <V> V getEmptyValue() {
        return null;
    }

    @Override
    public int getTag() {
        return TypeTags.ERROR_TAG;
    }

<<<<<<< HEAD
    @Override
    public String getAnnotationKey() {
        return typeName;
=======
    public void setDetailType(BType detailType) {
        this.detailType = detailType;
    }

    @Override
    public boolean equals(Object obj) {
        if (!super.equals(obj) || !(obj instanceof BErrorType)) {
            return false;
        }

        BErrorType other = (BErrorType) obj;
        if (reasonType == other.reasonType && detailType == other.detailType) {
            return true;
        }

        return reasonType.equals(other.reasonType) && detailType.equals(other.detailType);
>>>>>>> b022a8a3
    }
}<|MERGE_RESOLUTION|>--- conflicted
+++ resolved
@@ -61,11 +61,6 @@
         return TypeTags.ERROR_TAG;
     }
 
-<<<<<<< HEAD
-    @Override
-    public String getAnnotationKey() {
-        return typeName;
-=======
     public void setDetailType(BType detailType) {
         this.detailType = detailType;
     }
@@ -82,6 +77,10 @@
         }
 
         return reasonType.equals(other.reasonType) && detailType.equals(other.detailType);
->>>>>>> b022a8a3
+    }
+
+    @Override
+    public String getAnnotationKey() {
+        return typeName;
     }
 }