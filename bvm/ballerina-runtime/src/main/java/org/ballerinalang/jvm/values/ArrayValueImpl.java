--- conflicted
+++ resolved
@@ -365,7 +365,7 @@
 
     /**
      * Add int value to the given array index.
-     * 
+     *
      * @param index array index
      * @param value value to be added
      */
@@ -377,7 +377,7 @@
 
     /**
      * Add boolean value to the given array index.
-     * 
+     *
      * @param index array index
      * @param value value to be added
      */
@@ -389,7 +389,7 @@
 
     /**
      * Add byte value to the given array index.
-     * 
+     *
      * @param index array index
      * @param value value to be added
      */
@@ -401,7 +401,7 @@
 
     /**
      * Add double value to the given array index.
-     * 
+     *
      * @param index array index
      * @param value value to be added
      */
@@ -413,7 +413,7 @@
 
     /**
      * Add string value to the given array index.
-     * 
+     *
      * @param index array index
      * @param value value to be added
      */
@@ -499,19 +499,8 @@
     }
 
     @Deprecated
-<<<<<<< HEAD
-    @Override
-    public void add(long index, String value) {
-        add(index, org.ballerinalang.jvm.StringUtils.fromString(value));
-=======
     private void addString(long index, String value) {
-        if (USE_BSTRING) {
-            addBString(index, org.ballerinalang.jvm.StringUtils.fromString(value));
-            return;
-        }
-        prepareForAdd(index, value, BTypes.typeString, stringValues.length);
-        stringValues[(int) index] = value;
->>>>>>> 6a0f2d93
+        addBString(index, org.ballerinalang.jvm.StringUtils.fromString(value));
     }
 
     private void addBString(long index, BString value) {
