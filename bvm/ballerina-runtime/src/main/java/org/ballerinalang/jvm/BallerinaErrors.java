/*
*   Copyright (c) 2019, WSO2 Inc. (http://www.wso2.org) All Rights Reserved.
*
*  WSO2 Inc. licenses this file to you under the Apache License,
*  Version 2.0 (the "License"); you may not use this file except
*  in compliance with the License.
*  You may obtain a copy of the License at
*
*    http://www.apache.org/licenses/LICENSE-2.0
*
* Unless required by applicable law or agreed to in writing,
* software distributed under the License is distributed on an
* "AS IS" BASIS, WITHOUT WARRANTIES OR CONDITIONS OF ANY
* KIND, either express or implied.  See the License for the
* specific language governing permissions and limitations
* under the License.
*/
package org.ballerinalang.jvm;

import org.ballerinalang.jvm.types.BArrayType;
import org.ballerinalang.jvm.types.BType;
import org.ballerinalang.jvm.util.exceptions.BLangExceptionHelper;
import org.ballerinalang.jvm.util.exceptions.BallerinaErrorReasons;
import org.ballerinalang.jvm.util.exceptions.RuntimeErrors;
import org.ballerinalang.jvm.values.ArrayValue;
import org.ballerinalang.jvm.values.ErrorValue;
import org.ballerinalang.jvm.values.MapValue;
import org.ballerinalang.jvm.values.MapValueImpl;

import java.util.LinkedList;
import java.util.List;

import static org.ballerinalang.jvm.util.BLangConstants.BALLERINA_RUNTIME_PKG;
import static org.ballerinalang.jvm.util.BLangConstants.BLANG_SRC_FILE_SUFFIX;
import static org.ballerinalang.jvm.util.BLangConstants.INIT_FUNCTION_SUFFIX;
import static org.ballerinalang.jvm.util.BLangConstants.MODULE_INIT_CLASS_NAME;

/**
 * Util Class for handling Error in Ballerina VM.
 *
 * @since 0.995.0
 */
public class BallerinaErrors {
    
    public static final String ERROR_MESSAGE_FIELD = "message";
    public static final String NULL_REF_EXCEPTION = "NullReferenceException";
    public static final String CALL_STACK_ELEMENT = "CallStackElement";

    public static final String ERROR_PRINT_PREFIX = "error: ";

    public static ErrorValue createError(String reason) {
        return new ErrorValue(reason, new MapValueImpl<>());
    }

    public static ErrorValue createError(String reason, String detail) {
        MapValueImpl<String, Object> detailMap = new MapValueImpl<>();
        if (detail != null) {
            detailMap.put(ERROR_MESSAGE_FIELD, detail);
        }
        return new ErrorValue(reason, detailMap);
    }

    public static ErrorValue createError(String reason, MapValue detailMap) {
        return new ErrorValue(reason, detailMap);
    }

    public static ErrorValue createConversionError(Object inputValue, BType targetType) {
        return createError(BallerinaErrorReasons.CONVERSION_ERROR,
                           BLangExceptionHelper
                                   .getErrorMessage(org.ballerinalang.jvm.util.exceptions.RuntimeErrors
                                                            .INCOMPATIBLE_CONVERT_OPERATION,
                                                    TypeChecker.getType(inputValue), targetType));
    }

    public static ErrorValue createTypeCastError(Object sourceVal, BType targetType) {
        throw createError(BallerinaErrorReasons.TYPE_CAST_ERROR,
                          BLangExceptionHelper.getErrorMessage(RuntimeErrors.TYPE_CAST_ERROR,
                                                               TypeChecker.getType(sourceVal), targetType));

    }

    public static ErrorValue createNumericConversionError(Object inputValue, BType targetType) {
        throw createError(BallerinaErrorReasons.NUMBER_CONVERSION_ERROR,
                          BLangExceptionHelper.getErrorMessage(
                                  RuntimeErrors.INCOMPATIBLE_SIMPLE_TYPE_CONVERT_OPERATION,
                                  TypeChecker.getType(inputValue), inputValue, targetType));
    }

<<<<<<< HEAD
    public static ErrorValue createNumericConversionError(Object inputValue, BType inputType, BType targetType) {
        throw createError(BallerinaErrorReasons.NUMBER_CONVERSION_ERROR, BLangExceptionHelper.getErrorMessage(
                RuntimeErrors.INCOMPATIBLE_SIMPLE_TYPE_CONVERT_OPERATION, inputType, inputValue, targetType));
=======
    static String getErrorMessageFromDetail(MapValueImpl<String, Object> detailMap) {
        return (String) detailMap.get(ERROR_MESSAGE_FIELD);
>>>>>>> 4acee145
    }

    public static ErrorValue createCancelledFutureError() {
        return createError(BallerinaErrorReasons.FUTURE_CANCELLED);
    }

    public static ErrorValue createNullReferenceError() {
        return createError(BallerinaErrors.NULL_REF_EXCEPTION);
    }

    public static ArrayValue generateCallStack() {
        StackTraceElement[] stackTrace = Thread.currentThread().getStackTrace();
        List<StackTraceElement> filteredStack = new LinkedList<>();
        for (int i = 0; i < stackTrace.length; i++) {
            StackTraceElement stackTraceElement = BallerinaErrors.filterStackTraceElement(stackTrace, i);
            if (stackTraceElement != null) {
                filteredStack.add(stackTraceElement);
            }
        }
        BType recordType = BallerinaValues.createRecordValue(BALLERINA_RUNTIME_PKG, CALL_STACK_ELEMENT).getType();
        ArrayValue callStack = new ArrayValue(new BArrayType(recordType));
        for (int i = 0; i < filteredStack.size(); i++) {
            callStack.add(i, getStackFrame(filteredStack.get(i)));
        }
        return callStack;
    }

    public static StackTraceElement filterStackTraceElement(StackTraceElement[] stackTrace,
                                                            int currentIndex) {
        StackTraceElement stackFrame = stackTrace[currentIndex];
        String pkgName = stackFrame.getClassName();
        String fileName = stackFrame.getFileName();
        int lineNo = stackFrame.getLineNumber();
        if (lineNo < 0) {
            return null;
        }
        // Handle init function
        if (pkgName.equals(MODULE_INIT_CLASS_NAME)) {
            if (currentIndex != 0) {
                return new StackTraceElement(stackFrame.getClassName(), INIT_FUNCTION_SUFFIX,
                                             fileName, stackFrame.getLineNumber());
            }

            return null;
        }

        if (!fileName.equals(pkgName.concat(BLANG_SRC_FILE_SUFFIX))) {
            // Remove java sources for bal stacktrace if they are not extern functions.
            return null;
        }
        return stackFrame;
    }


    private static MapValue<String, Object> getStackFrame(StackTraceElement stackTraceElement) {
        Object[] values = new Object[4];
        values[0] = stackTraceElement.getMethodName();
        values[1] = stackTraceElement.getClassName();
        values[2] = stackTraceElement.getFileName();
        values[3] = stackTraceElement.getLineNumber();
        return BallerinaValues.createRecord(
                BallerinaValues.createRecordValue(BALLERINA_RUNTIME_PKG, CALL_STACK_ELEMENT), values);
    }
}<|MERGE_RESOLUTION|>--- conflicted
+++ resolved
@@ -86,14 +86,13 @@
                                   TypeChecker.getType(inputValue), inputValue, targetType));
     }
 
-<<<<<<< HEAD
     public static ErrorValue createNumericConversionError(Object inputValue, BType inputType, BType targetType) {
         throw createError(BallerinaErrorReasons.NUMBER_CONVERSION_ERROR, BLangExceptionHelper.getErrorMessage(
                 RuntimeErrors.INCOMPATIBLE_SIMPLE_TYPE_CONVERT_OPERATION, inputType, inputValue, targetType));
-=======
+    }
+
     static String getErrorMessageFromDetail(MapValueImpl<String, Object> detailMap) {
         return (String) detailMap.get(ERROR_MESSAGE_FIELD);
->>>>>>> 4acee145
     }
 
     public static ErrorValue createCancelledFutureError() {
