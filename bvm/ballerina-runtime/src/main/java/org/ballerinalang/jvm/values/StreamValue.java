/*
 *  Copyright (c) 2019, WSO2 Inc. (http://www.wso2.org) All Rights Reserved.
 *
 *  WSO2 Inc. licenses this file to you under the Apache License,
 *  Version 2.0 (the "License"); you may not use this file except
 *  in compliance with the License.
 *  You may obtain a copy of the License at
 *
 *  http://www.apache.org/licenses/LICENSE-2.0
 *
 *  Unless required by applicable law or agreed to in writing,
 *  software distributed under the License is distributed on an
 *  "AS IS" BASIS, WITHOUT WARRANTIES OR CONDITIONS OF ANY
 *  KIND, either express or implied.  See the License for the
 *  specific language governing permissions and limitations
 *  under the License.
 */

package org.ballerinalang.jvm.values;

import org.ballerinalang.jvm.scheduling.Strand;
import org.ballerinalang.jvm.types.BStreamType;
import org.ballerinalang.jvm.types.BType;
import org.ballerinalang.jvm.values.api.BFunctionPointer;
import org.ballerinalang.jvm.values.api.BStream;

import java.util.Map;
import java.util.UUID;

/**
 * <p>
 * The {@link StreamValue} represents a stream in Ballerina.
 * </p>
 * <p>
 * <i>Note: This is an internal API and may change in future versions.</i>
 * </p>
 *
 * @since 0.995.0
 */
public class StreamValue implements RefValue, BStream {

    private BType type;
    private BType constraintType;
    private IteratorValue iterator;
    public FunctionPointerWrapper<Boolean, Object> filter;
    public FunctionPointerWrapper<Object, Object> mapper;


    /**
     * The name of the underlying broker topic representing the stream object.
     */
    public String streamId;

    @Deprecated
    public StreamValue(BType type) {
        this.constraintType = ((BStreamType) type).getConstrainedType();
        this.type = new BStreamType(constraintType);
        this.streamId = UUID.randomUUID().toString();
        this.iterator = null;
        this.filter = new NoFilterFunctionPointerWrapper();
        this.mapper = new NoMapFunctionPointerWrapper();
    }

    public StreamValue(BType type, IteratorValue iterator, BFunctionPointer<Object, Boolean> filterFunc,
                       BFunctionPointer<Object, Object> mapFunc) {
        this.constraintType = ((BStreamType) type).getConstrainedType();
        this.type = new BStreamType(constraintType);
        this.streamId = UUID.randomUUID().toString();
        this.iterator = iterator;

        if (filterFunc != null) {
            this.filter = new FilterFunctionPointerWrapper(filterFunc);
        } else {
            this.filter = new NoFilterFunctionPointerWrapper();
        }

        //TODO:
        this.mapper = new NoMapFunctionPointerWrapper();
    }


    public String getStreamId() {
        return streamId;
    }

    /**
     * {@inheritDoc}
     */
    public String stringValue() {
        return "stream <" + getType().toString() + ">";
    }

    @Override
    public BType getType() {
        return this.type;
    }

    @Override
    public Object copy(Map<Object, Object> refs) {
        throw new UnsupportedOperationException();
    }

    /**
     * {@inheritDoc}
     */
    public Object frozenCopy(Map<Object, Object> refs) {
        throw new UnsupportedOperationException();
    }

    public BType getConstraintType() {
        return constraintType;
    }

    @Override
    public BStream filter(BStream stream, BFunctionPointer<Object, Boolean> filterFunc) {
        return new StreamValue(stream.getType(), stream.getIterator(), filterFunc, null);
    }

    @Override
<<<<<<< HEAD
    public BStream map(BStream stream, BFunctionPointer<Object, Object> mapFunc) {
        return new StreamValue(stream.getType(), stream.getIterator(), null, mapFunc);
    }

    @Override
    public Object next(Scheduler scheduler) {
=======
    public Object next(Strand strand) {
>>>>>>> 64393c68
        Object next;
        do {
            next = iterator.next();

            if (next == null) {
                return null;
            }
        } while (!filter.execute(strand, next));

        return mapper.execute(strand, next);
    }


    @Override
    public IteratorValue getIterator() {
        return iterator;
    }

    @Override
    public String toString() {
        return stringValue();
    }

    interface FunctionPointerWrapper<T, R> {
        T execute(Strand strand, R element);
    }

    static class NoFilterFunctionPointerWrapper implements FunctionPointerWrapper<Boolean, Object> {

        @Override
        public Boolean execute(Strand strand, Object element) {
            return true;
        }
    }

    static class NoMapFunctionPointerWrapper implements FunctionPointerWrapper<Object, Object> {

        @Override
        public Object execute(Strand strand, Object element) {
            return element;
        }
    }

    static class FilterFunctionPointerWrapper implements FunctionPointerWrapper<Boolean, Object> {
        private BFunctionPointer<Object, Boolean> filterFunc;

        public FilterFunctionPointerWrapper(BFunctionPointer<Object, Boolean> filterFunc) {
            this.filterFunc = filterFunc;
        }

        @Override
        public Boolean execute(Strand strand, Object element) {
            //TODO: use scheduler to invoke the filterFunc
            return filterFunc.call(new Object[]{strand, element, true});
        }
    }
}<|MERGE_RESOLUTION|>--- conflicted
+++ resolved
@@ -1,5 +1,5 @@
 /*
- *  Copyright (c) 2019, WSO2 Inc. (http://www.wso2.org) All Rights Reserved.
+ *  Copyright (c) 2020, WSO2 Inc. (http://www.wso2.org) All Rights Reserved.
  *
  *  WSO2 Inc. licenses this file to you under the Apache License,
  *  Version 2.0 (the "License"); you may not use this file except
@@ -74,8 +74,11 @@
             this.filter = new NoFilterFunctionPointerWrapper();
         }
 
-        //TODO:
-        this.mapper = new NoMapFunctionPointerWrapper();
+        if (mapFunc != null) {
+            this.mapper = new MapFunctionPointerWrapper(mapFunc);
+        } else {
+            this.mapper = new NoMapFunctionPointerWrapper();
+        }
     }
 
 
@@ -117,16 +120,12 @@
     }
 
     @Override
-<<<<<<< HEAD
     public BStream map(BStream stream, BFunctionPointer<Object, Object> mapFunc) {
         return new StreamValue(stream.getType(), stream.getIterator(), null, mapFunc);
     }
 
     @Override
-    public Object next(Scheduler scheduler) {
-=======
     public Object next(Strand strand) {
->>>>>>> 64393c68
         Object next;
         do {
             next = iterator.next();
@@ -162,18 +161,10 @@
         }
     }
 
-    static class NoMapFunctionPointerWrapper implements FunctionPointerWrapper<Object, Object> {
-
-        @Override
-        public Object execute(Strand strand, Object element) {
-            return element;
-        }
-    }
-
     static class FilterFunctionPointerWrapper implements FunctionPointerWrapper<Boolean, Object> {
         private BFunctionPointer<Object, Boolean> filterFunc;
 
-        public FilterFunctionPointerWrapper(BFunctionPointer<Object, Boolean> filterFunc) {
+        FilterFunctionPointerWrapper(BFunctionPointer<Object, Boolean> filterFunc) {
             this.filterFunc = filterFunc;
         }
 
@@ -183,4 +174,26 @@
             return filterFunc.call(new Object[]{strand, element, true});
         }
     }
+
+    static class NoMapFunctionPointerWrapper implements FunctionPointerWrapper<Object, Object> {
+
+        @Override
+        public Object execute(Strand strand, Object element) {
+            return element;
+        }
+    }
+
+    static class MapFunctionPointerWrapper implements FunctionPointerWrapper<Object, Object> {
+        private BFunctionPointer<Object, Object> mapFunc;
+
+        MapFunctionPointerWrapper(BFunctionPointer<Object, Object> mapFunc) {
+            this.mapFunc = mapFunc;
+        }
+
+        @Override
+        public Object execute(Strand strand, Object element) {
+            //TODO: use scheduler to invoke the mapFunc
+            return mapFunc.call(new Object[]{strand, element, true});
+        }
+    }
 }