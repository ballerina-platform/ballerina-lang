--- conflicted
+++ resolved
@@ -33,11 +33,6 @@
  */
 public class StreamValue implements RefValue {
 
-<<<<<<< HEAD
-    private static final String STREAM_NAME = "STREAM_";
-
-=======
->>>>>>> cd7b5e68
     private BType type;
     private BType constraintType;
 
@@ -52,17 +47,7 @@
         this.streamSubscriptionManager = StreamSubscriptionManager.getInstance();
         this.constraintType = ((BStreamType) type).getConstrainedType();
         this.type = new BStreamType(constraintType);
-<<<<<<< HEAD
-
-        if (constraintType != null) {
-            this.streamId = STREAM_NAME + constraintType;
-        } else {
-            this.streamId = STREAM_NAME; //TODO: check for improvement
-        }
-        streamId = streamId.concat("_").concat(UUID.randomUUID().toString());
-=======
         this.streamId = UUID.randomUUID().toString();
->>>>>>> cd7b5e68
     }
 
     public String getStreamId() {
