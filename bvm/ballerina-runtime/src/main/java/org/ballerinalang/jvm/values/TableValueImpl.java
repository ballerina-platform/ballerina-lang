--- conflicted
+++ resolved
@@ -317,7 +317,7 @@
 
     public String stringValue(BLink parent) {
         Iterator<Map.Entry<Long, V>> itr = values.entrySet().iterator();
-        return createStringValueDataEntry(itr, parent, true);
+        return createStringValueDataEntry(itr, parent);
     }
 
     @Override
@@ -325,40 +325,14 @@
         return stringValue(parent);
     }
 
-    @Override
-    public String toBalString(BLink parent) {
-        Iterator<Map.Entry<Long, V>> itr = values.entrySet().iterator();
-        return createStringValueDataEntry(itr, parent, false);
-    }
-
-    private String createStringValueDataEntry(Iterator<Map.Entry<Long, V>> itr, BLink parent, boolean isInformal) {
-        String tableToStringVal = "";
+    private String createStringValueDataEntry(Iterator<Map.Entry<Long, V>> itr, BLink parent) {
         StringJoiner sj = new StringJoiner(",");
         while (itr.hasNext()) {
             Map.Entry<Long, V> struct = itr.next();
-<<<<<<< HEAD
-            if (isInformal) {
-                sj.add(org.ballerinalang.jvm.values.utils.StringUtils.getStringValue(struct.getValue(),
-                        new CycleUtils.Node(this, parent)));
-                tableToStringVal = "[" + sj.toString() + "]";
-            } else {
-                StringJoiner keyJoiner = new StringJoiner(",");
-                String[] keysList = type.getFieldNames();
-                if (keysList.length > 0) {
-                    for (int i = 0; i < keysList.length; i++) {
-                        keyJoiner.add(keysList[i]);
-                    }
-                }
-                sj.add(org.ballerinalang.jvm.values.utils.StringUtils.getToBalStringValue(struct.getValue(),
-                        new CycleUtils.Node(this, parent)));
-                tableToStringVal = "table key(" + keyJoiner.toString() + ") [" + sj.toString() + "]";
-            }
-=======
             sj.add(BStringUtils.getStringValue(struct.getValue(),
                                                new CycleUtils.Node(this, parent)));
->>>>>>> 602a469d
-        }
-        return tableToStringVal;
+        }
+        return "[" + sj.toString() + "]";
     }
 
     private BType getTableConstraintField(BType constraintType, String fieldName) {
