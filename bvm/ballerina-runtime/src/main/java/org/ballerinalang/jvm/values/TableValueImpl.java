/*
 * Copyright (c) 2020, WSO2 Inc. (http://www.wso2.org) All Rights Reserved.
 * WSO2 Inc. licenses this file to you under the Apache License,
 * Version 2.0 (the "License"); you may not use this file except
 * in compliance with the License.
 * You may obtain a copy of the License at
 *
 *     http://www.apache.org/licenses/LICENSE-2.0
 *
 * Unless required by applicable law or agreed to in writing,
 * software distributed under the License is distributed on an
 * "AS IS" BASIS, WITHOUT WARRANTIES OR CONDITIONS OF ANY
 * KIND, either express or implied.  See the License for the
 * specific language governing permissions and limitations
 * under the License.
 */

package org.ballerinalang.jvm.values;

<<<<<<< HEAD
=======
import org.ballerinalang.jvm.BallerinaErrors;
import org.ballerinalang.jvm.CycleUtils;
>>>>>>> 5e5138a9
import org.ballerinalang.jvm.IteratorUtils;
import org.ballerinalang.jvm.StringUtils;
import org.ballerinalang.jvm.TableUtils;
import org.ballerinalang.jvm.TypeChecker;
import org.ballerinalang.jvm.types.BField;
import org.ballerinalang.jvm.types.BMapType;
import org.ballerinalang.jvm.types.BRecordType;
import org.ballerinalang.jvm.types.BTableType;
import org.ballerinalang.jvm.types.BTupleType;
import org.ballerinalang.jvm.types.BType;
import org.ballerinalang.jvm.types.TypeTags;
import org.ballerinalang.jvm.util.exceptions.BLangFreezeException;
import org.ballerinalang.jvm.values.api.BErrorCreator;
import org.ballerinalang.jvm.values.api.BIterator;
<<<<<<< HEAD
import org.ballerinalang.jvm.values.api.BString;
=======
import org.ballerinalang.jvm.values.api.BLink;
>>>>>>> 5e5138a9
import org.ballerinalang.jvm.values.api.BValueCreator;

import java.util.AbstractMap;
import java.util.ArrayList;
import java.util.Arrays;
import java.util.Collection;
import java.util.HashMap;
import java.util.Iterator;
import java.util.LinkedHashMap;
import java.util.LinkedHashSet;
import java.util.List;
import java.util.Map;
import java.util.Set;
import java.util.StringJoiner;
import java.util.UUID;
import java.util.concurrent.ConcurrentHashMap;

import static org.ballerinalang.jvm.util.BLangConstants.TABLE_LANG_LIB;
import static org.ballerinalang.jvm.util.exceptions.BallerinaErrorReasons.INHERENT_TYPE_VIOLATION_ERROR_IDENTIFIER;
import static org.ballerinalang.jvm.util.exceptions.BallerinaErrorReasons.OPERATION_NOT_SUPPORTED_ERROR;
import static org.ballerinalang.jvm.util.exceptions.BallerinaErrorReasons.TABLE_HAS_A_VALUE_FOR_KEY_ERROR;
import static org.ballerinalang.jvm.util.exceptions.BallerinaErrorReasons.TABLE_KEY_NOT_FOUND_ERROR;
import static org.ballerinalang.jvm.util.exceptions.BallerinaErrorReasons.getModulePrefixedReason;

/**
 * The runtime representation of table.
 *
 * @param <K> the type of keys maintained by this map
 * @param <V> the type of mapped values
 *
 * @since 1.3.0
 */
public class TableValueImpl<K, V> implements TableValue<K, V> {

    private BTableType type;
    private BType iteratorNextReturnType;
    private ConcurrentHashMap<Long, Map.Entry<K, V>> entries;
    private LinkedHashMap<Long, V> values;
    private LinkedHashMap<Long, K> keys;
    private String[] fieldNames;
    private ValueHolder valueHolder;
    private long maxIntKey = 0;

    //These are required to achieve the iterator behavior
    private LinkedHashMap<Long, Long> indexToKeyMap;
    private LinkedHashMap<Long, Long> keyToIndexMap;
    private long noOfAddedEntries = 0;

    private boolean nextKeySupported;

    private final Map<String, Object> nativeData = new HashMap<>();

    public TableValueImpl(BTableType type) {
        this.type = type;

        this.entries = new ConcurrentHashMap<>();
        this.keys = new LinkedHashMap<>();
        this.values = new LinkedHashMap<>();
        this.keyToIndexMap = new LinkedHashMap<>();
        this.indexToKeyMap = new LinkedHashMap<>();
        this.fieldNames = type.getFieldNames();
        if (type.getFieldNames() != null) {
            this.valueHolder = new KeyHashValueHolder();
        } else {
            this.valueHolder = new ValueHolder();
        }
    }

    public TableValueImpl(BTableType type, ArrayValue data, ArrayValue fieldNames) {
        this(type);
        if (this.fieldNames == null) {
            this.fieldNames = fieldNames.getStringArray();
        }

        addData(data);
    }

    private void addData(ArrayValue data) {
        BIterator itr = data.getIterator();
        while (itr.hasNext()) {
            Object next = itr.next();
            valueHolder.addData((V) next);
        }
    }

    @Override
    public IteratorValue getIterator() {
        return new TableIterator<K, V>();
    }

    @Override
    public Object copy(Map<Object, Object> refs) {
        if (isFrozen()) {
            return this;
        }

        if (refs.containsKey(this)) {
            return refs.get(this);
        }

        TableValueImpl<K, V> clone = new TableValueImpl<>(type);
        if (fieldNames != null) {
            clone.fieldNames = fieldNames;
        }

        IteratorValue itr = getIterator();
        while (itr.hasNext()) {
            TupleValueImpl tupleValue = (TupleValueImpl) itr.next();
            Object value = tupleValue.get(1);
            value = value instanceof RefValue ? ((RefValue) value).copy(refs) : value;
            clone.add((V) value);
        }

       return clone;
    }

    @Override
    public Object frozenCopy(Map<Object, Object> refs) {
        TableValueImpl<K, V> copy = (TableValueImpl<K, V>) copy(refs);
        if (!copy.isFrozen()) {
            copy.freezeDirect();
        }
        return copy;
    }

    protected void handleFrozenTableValue() {
        synchronized (this) {
            try {
                if (this.type.isReadOnly()) {
                    ReadOnlyUtils.handleInvalidUpdate(TABLE_LANG_LIB);
                }
            } catch (BLangFreezeException e) {
                throw BErrorCreator.createError(StringUtils.fromString(e.getMessage()),
                                                StringUtils.fromString(e.getDetail()));
            }
        }
    }

    @Override
    public V get(Object key) {
        return valueHolder.getData((K) key);
    }

    //Generates the key from the given data
    public V put(V value) {
        handleFrozenTableValue();
        return valueHolder.putData(value);
    }

    @Override
    public V put(K key, V value) {
        handleFrozenTableValue();
        return valueHolder.putData(key, value);
    }

    @Override
    public void add(V data) {
        handleFrozenTableValue();
        valueHolder.addData(data);
    }

    @Override
    public V remove(Object key) {
        handleFrozenTableValue();
        return valueHolder.remove((K) key);
    }

    @Override
    public boolean containsKey(Object key) {
        return valueHolder.containsKey((K) key);
    }

    @Override
    public Set<Map.Entry<K, V>> entrySet() {
        return new LinkedHashSet<>(entries.values());
    }

    @Override
    public Collection<V> values() {
        return values.values();
    }

    @Override
    public void clear() {
        handleFrozenTableValue();
        entries.clear();
        keys.clear();
        values.clear();
        keyToIndexMap.clear();
        indexToKeyMap.clear();
        noOfAddedEntries = 0;
    }

    @Override
    public V getOrThrow(Object key) {
        if (!containsKey(key)) {
            throw BErrorCreator.createError(TABLE_KEY_NOT_FOUND_ERROR,
                                            StringUtils.fromString("cannot find key '" + key + "'"));
        }
        return this.get(key);
    }

    public V removeOrThrow(Object key) {
        handleFrozenTableValue();
        if (!containsKey(key)) {
            throw BErrorCreator.createError(TABLE_KEY_NOT_FOUND_ERROR,
                                            StringUtils.fromString("cannot find key '" + key + "'"));
        }
        return this.remove(key);
    }

    public long getNextKey() {
        if (!nextKeySupported) {
            throw BErrorCreator.createError(OPERATION_NOT_SUPPORTED_ERROR,
                                            StringUtils
                                                    .fromString("Defined key sequence is not supported with nextKey(). "
                                                                        + "The key sequence should only have an " +
                                                                           "Integer field."));
        }
        return keys.size() == 0 ? 0 : (this.maxIntKey + 1);
    }

    public BType getKeyType() {
        return this.valueHolder.getKeyType();
    }

    @Override
    public V fillAndGet(Object key) {
        if (containsKey(key)) {
            return this.get(key);
        }

        BType expectedType = (this.type).getConstrainedType();

        if (!TypeChecker.hasFillerValue(expectedType)) {
            // Panic if the field does not have a filler value.
            throw BErrorCreator.createError(TABLE_KEY_NOT_FOUND_ERROR,
                                            StringUtils.fromString("cannot find key '" + key + "'"));
        }

        Object value = expectedType.getZeroValue();
        this.put((K) key, (V) value);
        return (V) value;
    }

    @Override
    public K[] getKeys() {
        return (K[]) keys.values().toArray(new Object[]{});
    }

    @Override
    public int size() {
        return entries.size();
    }

    @Override
    public boolean isEmpty() {
        return entries.isEmpty();
    }

    @Override
    public void addNativeData(String key, Object data) {
        nativeData.put(key, data);
    }

    @Override
    public Object getNativeData(String key) {
        return nativeData.get(key);
    }

    @Override
    public void freezeDirect() {
        if (isFrozen()) {
            return;
        }

        this.type = (BTableType) ReadOnlyUtils.setImmutableTypeAndGetEffectiveType(this.type);
        //we know that values are always RefValues
        this.values().forEach(val -> ((RefValue) val).freezeDirect());
    }

    public String stringValue(BLink parent) {
        Iterator<Map.Entry<Long, V>> itr = values.entrySet().iterator();
        return createStringValueDataEntry(itr, parent);
    }

    @Override
    public String informalStringValue(BLink parent) {
        return stringValue(parent);
    }

    private String createStringValueDataEntry(Iterator<Map.Entry<Long, V>> itr, BLink parent) {
        StringJoiner sj = new StringJoiner(",");
        while (itr.hasNext()) {
            Map.Entry<Long, V> struct = itr.next();
            sj.add(org.ballerinalang.jvm.values.utils.StringUtils.getStringValue(struct.getValue(),
                    new CycleUtils.Node(this, parent)));
        }
        return "[" + sj.toString() + "]";
    }

    private BType getTableConstraintField(BType constraintType, String fieldName) {
        if (constraintType.getTag() == TypeTags.RECORD_TYPE_TAG) {
            Map<String, BField> fieldList = ((BRecordType) constraintType).getFields();
            return fieldList.get(fieldName).getFieldType();
        } else if (constraintType.getTag() == TypeTags.MAP_TAG) {
            return ((BMapType) constraintType).getConstrainedType();
        }
        return null;
    }

    @Override
    public BType getType() {
        return this.type;
    }

    public BType getIteratorNextReturnType() {
        if (iteratorNextReturnType == null) {
            iteratorNextReturnType = IteratorUtils.createIteratorNextReturnType(type.getConstrainedType());
        }

        return iteratorNextReturnType;
    }

    private class TableIterator<K, V> implements IteratorValue {
        private long cursor;

        TableIterator() {
            this.cursor = 0;
        }

        @Override
        public Object next() {
            Long hash = indexToKeyMap.get(cursor);
            if (hash != null) {
                Map.Entry<K, V> next = (Map.Entry<K, V>) entries.get(hash);
                V value = next.getValue();
                K key = next.getKey();

                List<BType> types = new ArrayList<>();
                types.add(TypeChecker.getType(key));
                types.add(TypeChecker.getType(value));
                BTupleType tupleType = new BTupleType(types);

                TupleValueImpl tuple = new TupleValueImpl(tupleType);
                tuple.add(0, key);
                tuple.add(1, value);
                cursor++;
                return tuple;
            } else {
                cursor++;
                return next();
            }
        }

        @Override
        public boolean hasNext() {
           return cursor < noOfAddedEntries;
        }
    }

    private class ValueHolder {

        public void addData(V data) {
            putData(data);
        }

        public V getData(K key) {
            throw BErrorCreator.createError(TABLE_KEY_NOT_FOUND_ERROR,
                                            StringUtils.fromString("cannot find key '" + key + "'"));
        }

        public V putData(K key, V data) {
            throw BErrorCreator.createError(TABLE_KEY_NOT_FOUND_ERROR,
                                            StringUtils.fromString("cannot find key '" + key + "'"));
        }

        public V putData(V data) {
            checkInherentTypeViolation((MapValue) data, type);
            Map.Entry<K, V> entry = new AbstractMap.SimpleEntry(data, data);
            UUID uuid = UUID.randomUUID();
            entries.put((long) uuid.hashCode(), entry);
            updateIndexKeyMappings((long) uuid.hashCode());
            return values.put((long) uuid.hashCode(), data);
        }

        public V remove(K key) {
            throw BErrorCreator.createError(TABLE_KEY_NOT_FOUND_ERROR,
                                            StringUtils.fromString("cannot find key '" + key + "'"));
        }

        public boolean containsKey(K key) {
            return false;
        }

        public BType getKeyType() {
            throw BErrorCreator.createError(TABLE_KEY_NOT_FOUND_ERROR, StringUtils.fromString("keys are not defined"));
        }
    }

    private class KeyHashValueHolder extends ValueHolder {
        private DefaultKeyWrapper keyWrapper;
        private BType keyType;

        public KeyHashValueHolder() {
            super();
            if (fieldNames.length > 1) {
                keyWrapper = new MultiKeyWrapper();
            } else {
                keyWrapper = new DefaultKeyWrapper();
            }
        }

        public void addData(V data) {
            MapValue dataMap = (MapValue) data;
            checkInherentTypeViolation(dataMap, type);
            K key = this.keyWrapper.wrapKey(dataMap);

            if (containsKey((K) key)) {
                throw BErrorCreator.createError(TABLE_HAS_A_VALUE_FOR_KEY_ERROR,
                                                StringUtils.fromString("A value " + "found for key '" + key + "'"));
            }

            if (nextKeySupported && (keys.size() == 0 || maxIntKey < TypeChecker.anyToInt(key))) {
                maxIntKey = ((Long) TypeChecker.anyToInt(key)).intValue();
            }

            Map.Entry<K, V> entry = new AbstractMap.SimpleEntry(key, data);
            Long hash = TableUtils.hash(key, null);
            putData(key, data, entry, hash);
        }

        public V getData(K key) {
            return values.get(TableUtils.hash(key, null));
        }

        public V putData(K key, V data) {
            Map.Entry<K, V> entry = new AbstractMap.SimpleEntry<>(key, data);
            Object actualKey = this.keyWrapper.wrapKey((MapValue) data);
            Long actualHash = TableUtils.hash(actualKey, null);
            Long hash = TableUtils.hash(key, null);

            if (!hash.equals(actualHash)) {
                throw BErrorCreator.createError(TABLE_KEY_NOT_FOUND_ERROR, StringUtils.fromString("The key '" +
                        key + "' not found in value " + data.toString()));
            }

            return putData(key, data, entry, hash);
        }

        private V putData(K key, V data, Map.Entry<K, V> entry, Long hash) {
            entries.put(hash, entry);
            keys.put(hash, key);
            updateIndexKeyMappings(hash);
            return values.put(hash, data);
        }

        public V putData(V data) {
            MapValue dataMap = (MapValue) data;
            checkInherentTypeViolation(dataMap, type);
            K key = this.keyWrapper.wrapKey(dataMap);
            Map.Entry<K, V> entry = new AbstractMap.SimpleEntry<>(key, data);
            Long hash = TableUtils.hash(key, null);
            return putData((K) key, data, entry, hash);
        }

        public V remove(K key) {
            Long hash = TableUtils.hash(key, null);
            entries.remove(hash);
            keys.remove(hash);
            Long index = keyToIndexMap.remove(hash);
            indexToKeyMap.remove(index);
            if (index != null && index == noOfAddedEntries - 1) {
                noOfAddedEntries--;
            }
            return values.remove(hash);
        }

        public boolean containsKey(K key) {
            return keys.containsKey(TableUtils.hash(key, null));
        }

        public BType getKeyType() {
            return keyType;
        }

        private class DefaultKeyWrapper {

            public DefaultKeyWrapper() {
                if (fieldNames.length == 1) {
                    keyType = getTableConstraintField(type.getConstrainedType(), fieldNames[0]);
                    if (keyType != null && keyType.getTag() == TypeTags.INT_TAG) {
                        nextKeySupported = true;
                    }
                }
            }

            public K wrapKey(MapValue data) {
                return (K) data.get(StringUtils.fromString(fieldNames[0]));
            }
        }

        private class MultiKeyWrapper extends DefaultKeyWrapper {

            public MultiKeyWrapper() {
                super();
                List<BType> keyTypes = new ArrayList<>();
                BType constraintType = type.getConstrainedType();
                if (constraintType.getTag() == TypeTags.RECORD_TYPE_TAG) {
                    BRecordType recordType = (BRecordType) constraintType;
                    Arrays.stream(fieldNames).forEach(field -> keyTypes.add(recordType.getFields().get(field).type));
                } else if (constraintType.getTag() == TypeTags.MAP_TAG) {
                    BMapType mapType = (BMapType) constraintType;
                    Arrays.stream(fieldNames).forEach(field -> keyTypes.add(mapType.getConstrainedType()));
                }
                keyType = new BTupleType(keyTypes);
            }

            public K wrapKey(MapValue data) {
                TupleValueImpl arr = (TupleValueImpl) BValueCreator
                        .createTupleValue((BTupleType) keyType);
                for (int i = 0; i < fieldNames.length; i++) {
                    arr.add(i, data.get(StringUtils.fromString(fieldNames[i])));
                }
                return (K) arr;
            }
        }
    }

    // This method updates the indexes and the order required by the iterators
    private void updateIndexKeyMappings(Long hash) {
        if (!keyToIndexMap.containsKey(hash)) {
            keyToIndexMap.put(hash, noOfAddedEntries);
            indexToKeyMap.put(noOfAddedEntries, hash);
            noOfAddedEntries++;
        }
    }

    // This method checks for inherent table type violation
    private void checkInherentTypeViolation(MapValue dataMap, BTableType type) {
        if (!TypeChecker.checkIsType(dataMap.getType(), type.getConstrainedType())) {
            BString reason = getModulePrefixedReason(TABLE_LANG_LIB, INHERENT_TYPE_VIOLATION_ERROR_IDENTIFIER);
            BString detail = StringUtils.fromString("value type '" + dataMap.getType() + "' inconsistent with the " +
                                                            "inherent table type '" + type + "'");
            throw BErrorCreator.createError(reason, detail);
        }
    }

    @Override
    public boolean equals(Object o) {
        if (this == o) {
            return true;
        }

        if (o == null || getClass() != o.getClass()) {
            return false;
        }

        TableValueImpl<?, ?> tableValue = (TableValueImpl<?, ?>) o;

        if (tableValue.type.getTag() != this.type.getTag()) {
            return false;
        }

        if (this.entrySet().size() != tableValue.entrySet().size()) {
            return false;
        }

        return entrySet().equals(tableValue.entrySet());
    }

    @Override
    public int hashCode() {
        return System.identityHashCode(this);
    }


    public Long getIntValue(BString key) {
        return (Long) get(key);
    }

    public Double getFloatValue(BString key) {
        return (Double) get(key);
    }

    public BString getStringValue(BString key) {
        return (BString) get(key);
    }

    public Boolean getBooleanValue(BString key) {
        return (Boolean) get(key);
    }

    public MapValueImpl<?, ?> getMapValue(BString key) {
        return (MapValueImpl<?, ?>) get(key);
    }

    public ObjectValue getObjectValue(BString key) {
        return (ObjectValue) get(key);
    }

    public ArrayValue getArrayValue(BString key) {
        return (ArrayValue) get(key);
    }
}<|MERGE_RESOLUTION|>--- conflicted
+++ resolved
@@ -17,11 +17,7 @@
 
 package org.ballerinalang.jvm.values;
 
-<<<<<<< HEAD
-=======
-import org.ballerinalang.jvm.BallerinaErrors;
 import org.ballerinalang.jvm.CycleUtils;
->>>>>>> 5e5138a9
 import org.ballerinalang.jvm.IteratorUtils;
 import org.ballerinalang.jvm.StringUtils;
 import org.ballerinalang.jvm.TableUtils;
@@ -36,11 +32,8 @@
 import org.ballerinalang.jvm.util.exceptions.BLangFreezeException;
 import org.ballerinalang.jvm.values.api.BErrorCreator;
 import org.ballerinalang.jvm.values.api.BIterator;
-<<<<<<< HEAD
+import org.ballerinalang.jvm.values.api.BLink;
 import org.ballerinalang.jvm.values.api.BString;
-=======
-import org.ballerinalang.jvm.values.api.BLink;
->>>>>>> 5e5138a9
 import org.ballerinalang.jvm.values.api.BValueCreator;
 
 import java.util.AbstractMap;
@@ -336,7 +329,7 @@
         StringJoiner sj = new StringJoiner(",");
         while (itr.hasNext()) {
             Map.Entry<Long, V> struct = itr.next();
-            sj.add(org.ballerinalang.jvm.values.utils.StringUtils.getStringValue(struct.getValue(),
+            sj.add(StringUtils.getStringValue(struct.getValue(),
                     new CycleUtils.Node(this, parent)));
         }
         return "[" + sj.toString() + "]";
