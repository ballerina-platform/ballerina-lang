--- conflicted
+++ resolved
@@ -17,13 +17,10 @@
  */
 package org.ballerinalang.jvm;
 
-<<<<<<< HEAD
-import java.util.Map;
-=======
 import org.ballerinalang.jvm.values.ChannelDetails;
 import org.ballerinalang.jvm.values.ErrorValue;
 
->>>>>>> 8bdd01b7
+import java.util.Map;
 import java.util.concurrent.Future;
 
 /**
@@ -40,13 +37,10 @@
     public boolean blocked;
     public Strand blockedOn;
     public Scheduler scheduler;
-<<<<<<< HEAD
+    public Strand parent = null;
+    public WDChannels wdChannels;
     private Map<String, Object> globalProps;
 
-=======
-    public Strand parent = null;
-    public WDChannels wdChannels;
->>>>>>> 8bdd01b7
 
     public Strand(Scheduler scheduler) {
         this.scheduler = scheduler;
@@ -93,18 +87,6 @@
         this.globalProps = properties;
     }
 
-    public void block() {
-
-    }
-
-    public void setReturnValues(Object returnValue) {
-
-    }
-
-    public void resume() {
-
-    }
-
     public Object getProperty(String key) {
         return this.globalProps.get(key);
     }
