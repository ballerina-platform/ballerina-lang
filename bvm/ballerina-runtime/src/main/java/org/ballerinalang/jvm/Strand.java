--- conflicted
+++ resolved
@@ -66,7 +66,6 @@
         }
     }
 
-<<<<<<< HEAD
     public void block() {
 
     }
@@ -77,7 +76,8 @@
 
     public void resume() {
 
-=======
+    }
+
     public ErrorValue handleFlush(ChannelDetails[] channels) {
         if (flushDetail == null) {
             this.flushDetail = new FlushDetail(channels);
@@ -131,6 +131,5 @@
             this.result = null;
             this.inProgress = false;
         }
->>>>>>> e000b7b8
     }
 }