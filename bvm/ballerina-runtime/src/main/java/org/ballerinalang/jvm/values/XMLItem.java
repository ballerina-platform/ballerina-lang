--- conflicted
+++ resolved
@@ -654,17 +654,9 @@
         }
         return false;
     }
-<<<<<<< HEAD
-=======
 
     @Override
     public int hashCode() {
         return Objects.hash(name, children, attributes, probableParents);
     }
-
-    @Override
-    public BType getType() {
-        return BTypes.typeElement;
-    }
->>>>>>> cf01859b
 }