--- conflicted
+++ resolved
@@ -1,5 +1,4 @@
 module io.ballerina.runtime {
-    uses io.ballerina.runtime.api.launch.LaunchListener;
     requires java.xml;
     requires org.apache.commons.text;
     requires axiom.api;
@@ -46,18 +45,8 @@
             io.ballerina.lang.regexp, io.ballerina.runtime.profiler, io.ballerina.shell,
             org.ballerinalang.debugadapter.runtime;
     exports io.ballerina.runtime.internal.commons to io.ballerina.lang.value;
-<<<<<<< HEAD
-    exports io.ballerina.runtime.internal.launch to io.ballerina.testerina.runtime, io.ballerina.packerina,
-            ballerina.test.listener, io.ballerina.cli, org.ballerinalang.debugadapter.runtime;
-=======
     exports io.ballerina.runtime.internal.launch to io.ballerina.testerina.runtime, ballerina.test.listener,
             io.ballerina.cli, org.ballerinalang.debugadapter.runtime;
-    exports io.ballerina.runtime.internal.scheduling to io.ballerina.java,
-            io.ballerina.lang.array, io.ballerina.lang.error, io.ballerina.lang.internal, io.ballerina.lang.map,
-            io.ballerina.lang.table, io.ballerina.lang.transaction, io.ballerina.lang.value, io.ballerina.lang.xml,
-            io.ballerina.testerina.core, io.ballerina.testerina.runtime, io.ballerina.shell,
-            org.ballerinalang.debugadapter.runtime, io.ballerina.lang.function, io.ballerina.runtime.profiler;
->>>>>>> 5c9cc32c
     exports io.ballerina.runtime.internal.util to io.ballerina.testerina.runtime, io.ballerina.lang,
             io.ballerina.lang.integer, io.ballerina.lang.floatingpoint, io.ballerina.lang.array,
             io.ballerina.lang.table, io.ballerina.java, io.ballerina.lang.map, io.ballerina.lang.string,
