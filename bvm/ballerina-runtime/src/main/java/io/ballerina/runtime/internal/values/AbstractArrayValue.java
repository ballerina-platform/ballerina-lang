--- conflicted
+++ resolved
@@ -317,7 +317,33 @@
             return cursor < length;
         }
     }
-<<<<<<< HEAD
+
+    @Override
+    public ListDefinition getReadonlyShapeDefinition() {
+        return readonlyAttachedDefinition.get();
+    }
+
+    @Override
+    public void setReadonlyShapeDefinition(ListDefinition definition) {
+        readonlyAttachedDefinition.set(definition);
+    }
+
+    @Override
+    public void resetReadonlyShapeDefinition() {
+        readonlyAttachedDefinition.remove();
+    }
+
+    @Override
+    public Optional<SemType> inherentTypeOf(Context cx) {
+        TypeWithShape typeWithShape = (TypeWithShape) getType();
+        return typeWithShape.inherentTypeOf(cx, ShapeAnalyzer::inherentTypeOf, this);
+    }
+
+    @Override
+    public BasicTypeBitSet getBasicType() {
+        return BASIC_TYPE;
+    }
+
     @Override
     public Iterator<?> getJavaIterator() {
         BIterator<?> iterator = getIterator();
@@ -333,33 +359,4 @@
             }
         };
     }
-=======
-
-    @Override
-    public ListDefinition getReadonlyShapeDefinition() {
-        return readonlyAttachedDefinition.get();
-    }
-
-    @Override
-    public void setReadonlyShapeDefinition(ListDefinition definition) {
-        readonlyAttachedDefinition.set(definition);
-    }
-
-    @Override
-    public void resetReadonlyShapeDefinition() {
-        readonlyAttachedDefinition.remove();
-    }
-
-    @Override
-    public Optional<SemType> inherentTypeOf(Context cx) {
-        TypeWithShape typeWithShape = (TypeWithShape) getType();
-        return typeWithShape.inherentTypeOf(cx, ShapeAnalyzer::inherentTypeOf, this);
-    }
-
-    @Override
-    public BasicTypeBitSet getBasicType() {
-        return BASIC_TYPE;
-    }
-
->>>>>>> 686eef37
 }