/*
*  Copyright (c) 2019, WSO2 Inc. (http://www.wso2.org) All Rights Reserved.
*
*  WSO2 Inc. licenses this file to you under the Apache License,
*  Version 2.0 (the "License"); you may not use this file except
*  in compliance with the License.
*  You may obtain a copy of the License at
*
*    http://www.apache.org/licenses/LICENSE-2.0
*
*  Unless required by applicable law or agreed to in writing,
*  software distributed under the License is distributed on an
*  "AS IS" BASIS, WITHOUT WARRANTIES OR CONDITIONS OF ANY
*  KIND, either express or implied.  See the License for the
*  specific language governing permissions and limitations
*  under the License.
*/
package io.ballerina.runtime.internal.types;

import io.ballerina.runtime.api.Module;
import io.ballerina.runtime.api.creators.ErrorCreator;
import io.ballerina.runtime.api.types.IntersectionType;
import io.ballerina.runtime.api.types.Type;
import io.ballerina.runtime.api.types.TypeTags;
import io.ballerina.runtime.api.utils.StringUtils;
import io.ballerina.runtime.internal.TypeChecker;

import java.util.Objects;

/**
 * {@code BType} represents a type in Ballerina.
 * <p>
 * Ballerina has variables of various types. The type system includes built-in primitive or value types,
 * a collection of built-in structured types, and arrays, record and iterator type constructors.
 * All variables of primitive types are allocated on the stack while all non-primitive types are
 * allocated on a heap using new.
 *
 * @since 0.995.0
 */
public abstract class BType implements Type {
    protected String typeName;
    protected Module pkg;
    protected Class<? extends Object> valueClass;
    private int hashCode;
    private Type cachedReferredType = null;
    private Type cachedImpliedType = null;

    protected BType(String typeName, Module pkg, Class<? extends Object> valueClass) {
        this.typeName = typeName;
        this.pkg = pkg;
        this.valueClass = valueClass;
        if (pkg != null && typeName != null) {
            this.hashCode = Objects.hash(pkg, typeName);
        }
    }

    @SuppressWarnings("unchecked")
    public <V extends Object> Class<V> getValueClass() {
        return (Class<V>) valueClass;
    }

    /**
     * Get the default value of the type. This is the value of an uninitialized variable of this type.
     * For value types, this is same as the value get from {@code BType#getInitValue()}.
     *
     * @param <V> Type of the value
     * @return Default value of the type
     */
    @Override
    public abstract <V extends Object> V getZeroValue();

    /**
     * Get the empty initialized value of this type. For reference types, this is the value of a variable,
     * when initialized with the empty initializer.
     * For value types, this is same as the default value (value get from {@code BType#getDefaultValue()}).
     *
     * @param <V> Type of the value
     * @return Init value of this type
     */
    @Override
    public abstract <V extends Object> V getEmptyValue();

    @Override
    public abstract int getTag();

    public String toString() {
        return (pkg == null || pkg.getName() == null || pkg.getName().equals(".")) ? typeName :
                pkg.getName() + ":" + typeName;
    }

    public boolean equals(Object obj) {
        if (this == obj) {
            return true;
        }

        if (obj instanceof BType other) {

            if (!this.typeName.equals(other.getName())) {
                return false;
            }

            Module thisModule = this.pkg;
            Module otherModule = other.pkg;

            if (thisModule == null) {
                return otherModule == null;
            }

            if (otherModule == null) {
                return false;
            }

            if (hasAllNullConstituents(thisModule)) {
                return hasAllNullConstituents(otherModule);
            }

            if (hasAllNullConstituents(otherModule)) {
                return false;
            }

            if (thisModule.getMajorVersion() == null || otherModule.getMajorVersion() == null) {
                return thisModule.getOrg().equals(otherModule.getOrg()) &&
                        thisModule.getName().equals(otherModule.getName());
            }

            return thisModule.equals(otherModule);
        }
        return false;
    }

    @Override
    public boolean isNilable() {
        return false;
    }

    public int hashCode() {
        return hashCode;
    }

    @Override
    public String getName() {
        return typeName == null ? "" : typeName;
    }

    @Override
    public final String getQualifiedName() {
        String name = getName();
        if (name.isEmpty()) {
            return "";
        }

        return pkg == null ? name : pkg.toString() + ":" + name;
    }

    @Override
    public Module getPackage() {
        return pkg;
    }

    @Override
    public boolean isPublic() {
        return false;
    }

    @Override
    public boolean isNative() {
        return false;
    }

    @Override
    public boolean isAnydata() {
        return this.getTag() <= TypeTags.ANYDATA_TAG;
    }

    @Override
    public boolean isPureType() {
        return this.getTag() == TypeTags.ERROR_TAG || this.isAnydata();
    }

    @Override
    public boolean isReadOnly() {
        return false;
    }

    @Override
    public Type getImmutableType() {
        if (TypeChecker.isInherentlyImmutableType(this)) {
            return this;
        }

        // Selectively immutable types override this method.
        throw ErrorCreator.createError(StringUtils.fromString(this.typeName + " cannot be immutable"));
    }

    @Override
    public void setImmutableType(IntersectionType immutableType) {
        // Do nothing since already set.
        // For types that immutable type may be set later, the relevant type overrides this method.
    }

    private boolean hasAllNullConstituents(Module module) {
        return module.getOrg() == null && module.getName() == null && module.getMajorVersion() == null;
    }

    @Override
    public Module getPkg() {
        return pkg;
    }

    @Override
    public long getFlags() {
        return 0;
    }

    @Override
    public void setCachedReferredType(Type type) {
        this.cachedReferredType = type;
    }

    @Override
    public Type getCachedReferredType() {
        return this.cachedReferredType;
    }

    @Override
    public void setCachedImpliedType(Type type) {
        this.cachedImpliedType = type;
    }

    @Override
    public Type getCachedImpliedType() {
        return this.cachedImpliedType;
    }
<<<<<<< HEAD
=======

    @Override
    public SemType createSemType(Context cx) {
        throw new IllegalStateException("Child that are used for type checking must implement this method");
    }

    @Override
    public void updateInnerSemTypeIfNeeded(Context cx) {
        if (cachedSemType == null) {
            try {
                cx.enterTypeResolutionPhase(this);
                cachedSemType = createSemType(cx);
                setAll(cachedSemType.all());
                setSome(cachedSemType.some(), cachedSemType.subTypeData());
                cx.exitTypeResolutionPhase();
            } catch (InterruptedException e) {
                cx.exitTypeResolutionPhaseAbruptly(e);
                throw new RuntimeException(e);
            }
        }
    }

    protected SemType getSemType(Context cx) {
        updateInnerSemTypeIfNeeded(cx);
        return cachedSemType;
    }

    @Override
    public void resetSemType() {
        cachedSemType = null;
    }

    @Override
    public BType clone() {
        try {
            BType clone = (BType) super.clone();
            clone.cachedSemType = null;
            clone.setCachedImpliedType(null);
            clone.setCachedReferredType(null);
            return clone;
        } catch (CloneNotSupportedException e) {
            throw new AssertionError();
        }
    }

    @Override
    public boolean shouldCache() {
        return this.pkg != null && this.typeName != null && !this.typeName.contains("$anon");
    }

    @Override
    public final Optional<Boolean> cachedTypeCheckResult(Context cx, CacheableTypeDescriptor other) {
        initializeCacheIfNeeded(cx);
        typeCacheLock.readLock().lock();
        try {
            return typeCheckCache.cachedTypeCheckResult(other);
        } finally {
            typeCacheLock.readLock().unlock();
        }
    }

    private void initializeCacheIfNeeded(Context cx) {
        typeCacheLock.readLock().lock();
        boolean shouldInitialize = typeCheckCache == null;
        typeCacheLock.readLock().unlock();
        if (!shouldInitialize) {
            return;
        }
        try {
            typeCacheLock.writeLock().lock();
            if (typeCheckCache == null) {
                typeCheckCache = cx.getTypeCheckCache(this);
            }
        } finally {
            typeCacheLock.writeLock().unlock();
        }
    }

    @Override
    public final void cacheTypeCheckResult(CacheableTypeDescriptor other, boolean result) {
        // This happening after checking the cache so it must be initialized by now
        typeCheckCache.cacheTypeCheckResult(other, result);
    }

    @Override
    public final boolean isDependentlyTyped() {
        return isDependentlyTyped(new HashSet<>());
    }

    @Override
    public final boolean isDependentlyTyped(Set<MayBeDependentType> visited) {
        if (!visited.add(this)) {
            return false;
        }
        return isDependentlyTypedInner(visited);
    }

    protected boolean isDependentlyTypedInner(Set<MayBeDependentType> visited) {
        return false;
    }
>>>>>>> 234a29c5
}<|MERGE_RESOLUTION|>--- conflicted
+++ resolved
@@ -231,8 +231,6 @@
     public Type getCachedImpliedType() {
         return this.cachedImpliedType;
     }
-<<<<<<< HEAD
-=======
 
     @Override
     public SemType createSemType(Context cx) {
@@ -333,5 +331,4 @@
     protected boolean isDependentlyTypedInner(Set<MayBeDependentType> visited) {
         return false;
     }
->>>>>>> 234a29c5
 }