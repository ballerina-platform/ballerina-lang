/*
 * Copyright (c) 2023, WSO2 LLC. (https://www.wso2.com) All Rights Reserved.
 *
 * WSO2 LLC. licenses this file to you under the Apache License,
 * Version 2.0 (the "License"); you may not use this file except
 * in compliance with the License.
 * You may obtain a copy of the License at
 *
 *     http://www.apache.org/licenses/LICENSE-2.0
 *
 * Unless required by applicable law or agreed to in writing,
 * software distributed under the License is distributed on an
 * "AS IS" BASIS, WITHOUT WARRANTIES OR CONDITIONS OF ANY
 * KIND, either express or implied. See the License for the
 * specific language governing permissions and limitations
 * under the License.
 */

package io.ballerina.runtime.internal;

import io.ballerina.runtime.api.PredefinedTypes;
import io.ballerina.runtime.api.TypeTags;
import io.ballerina.runtime.api.creators.TypeCreator;
import io.ballerina.runtime.api.creators.ValueCreator;
import io.ballerina.runtime.api.types.ArrayType;
import io.ballerina.runtime.api.types.Field;
import io.ballerina.runtime.api.types.IntersectionType;
import io.ballerina.runtime.api.types.MapType;
import io.ballerina.runtime.api.types.RecordType;
import io.ballerina.runtime.api.types.TableType;
import io.ballerina.runtime.api.types.TupleType;
import io.ballerina.runtime.api.types.Type;
import io.ballerina.runtime.api.types.TypedescType;
import io.ballerina.runtime.api.utils.StringUtils;
import io.ballerina.runtime.api.utils.TypeUtils;
import io.ballerina.runtime.api.values.BArray;
import io.ballerina.runtime.api.values.BError;
import io.ballerina.runtime.api.values.BListInitialValueEntry;
import io.ballerina.runtime.api.values.BMap;
import io.ballerina.runtime.api.values.BMapInitialValueEntry;
import io.ballerina.runtime.api.values.BString;
import io.ballerina.runtime.api.values.BTable;
import io.ballerina.runtime.api.values.BTypedesc;
import io.ballerina.runtime.internal.commons.TypeValuePair;
import io.ballerina.runtime.internal.regexp.RegExpFactory;
import io.ballerina.runtime.internal.util.exceptions.BLangExceptionHelper;
import io.ballerina.runtime.internal.util.exceptions.BallerinaErrorReasons;
import io.ballerina.runtime.internal.util.exceptions.BallerinaException;
import io.ballerina.runtime.internal.util.exceptions.RuntimeErrors;

import java.util.ArrayList;
import java.util.HashMap;
import java.util.List;
import java.util.Map;

import static io.ballerina.runtime.api.creators.ErrorCreator.createError;
import static io.ballerina.runtime.internal.ErrorUtils.createConversionError;

/**
 * Responsible for performing conversion of values at runtime.
 *
 * @since 2201.4.0
 */
public class ValueConverter {

    private ValueConverter() {}

    public static Object convert(Object value, BTypedesc t) {
        return convert(value, t.getDescribingType());
    }

    public static Object convert(Object value, Type targetType) {
        return convert(value, targetType, new ArrayList<>());
    }

    private static Object convert(Object value, Type targetType, List<TypeValuePair> unresolvedValues) {

        if (value == null) {
            if (getTargetFromTypeDesc(targetType).isNilable()) {
                return null;
            }
            throw createError(BallerinaErrorReasons.BALLERINA_PREFIXED_CONVERSION_ERROR,
                    BLangExceptionHelper.getErrorDetails(RuntimeErrors.CANNOT_CONVERT_NIL, targetType));
        }

        Type sourceType = TypeUtils.getReferredType(TypeChecker.getType(value));

        TypeValuePair typeValuePair = new TypeValuePair(value, targetType);
        if (unresolvedValues.contains(typeValuePair)) {
            throw new BallerinaException(
                    BallerinaErrorReasons.BALLERINA_PREFIXED_CYCLIC_VALUE_REFERENCE_ERROR.getValue(),
                    BLangExceptionHelper.getErrorMessage(RuntimeErrors.CYCLIC_VALUE_REFERENCE, sourceType).getValue());
        }
        unresolvedValues.add(typeValuePair);

        List<String> errors = new ArrayList<>();
        Type convertibleType = TypeConverter.getConvertibleType(value, targetType,
                null, new ArrayList<>(), errors, true);
        if (convertibleType == null) {
            throw CloneUtils.createConversionError(value, targetType, errors);
        }

        Object newValue;
        Type matchingType = TypeUtils.getReferredType(convertibleType);
        switch (sourceType.getTag()) {
            case TypeTags.MAP_TAG:
            case TypeTags.RECORD_TYPE_TAG:
                newValue = convertMap((BMap<?, ?>) value, matchingType, unresolvedValues);
                break;
            case TypeTags.ARRAY_TAG:
            case TypeTags.TUPLE_TAG:
                newValue = convertArray((BArray) value, matchingType, unresolvedValues);
                break;
            case TypeTags.TABLE_TAG:
<<<<<<< HEAD
                newValue = convertTable((BTable<?, ?>) value, targetType, unresolvedValues);
=======
                newValue = convertTable((BTable<?, ?>) value, matchingType, unresolvedValues, t);
>>>>>>> 33e3b120
                break;
            default:
                if (TypeChecker.isRegExpType(targetType) && matchingType.getTag() == TypeTags.STRING_TAG) {
                    try {
                        newValue = RegExpFactory.parse(((BString) value).getValue());
                        break;
                    } catch (BError e) {
                        throw createConversionError(value, targetType, e.getMessage());
                    }
                }
                if (TypeChecker.checkIsType(value, matchingType)) {
                    newValue = value;
                    break;
                }
                if (TypeTags.isXMLTypeTag(matchingType.getTag())) {
                    try {
                        newValue = XmlFactory.parse(((BString) value).getValue());
                    } catch (BError e) {
                        throw createConversionError(value, targetType, e.getMessage());
                    }
                    break;
                }

                // handle primitive values
                if (sourceType.getTag() <= TypeTags.BOOLEAN_TAG) {
                    // Has to be a numeric conversion.
                    newValue = TypeConverter.convertValues(matchingType, value);
                    break;
                }
                // should never reach here
                throw createConversionError(value, targetType);
        }

        unresolvedValues.remove(typeValuePair);
        return newValue;
    }

    private static Type getTargetFromTypeDesc(Type targetType) {
        Type referredType = TypeUtils.getReferredType(targetType);
        if (referredType.getTag() == TypeTags.TYPEDESC_TAG) {
            return ((TypedescType) referredType).getConstraint();
        }
        return targetType;
    }

    private static Object convertMap(BMap<?, ?> map, Type targetType, List<TypeValuePair> unresolvedValues) {
        switch (targetType.getTag()) {
            case TypeTags.MAP_TAG:
                BMapInitialValueEntry[] initialValues = new BMapInitialValueEntry[map.entrySet().size()];
                Type constraintType = ((MapType) targetType).getConstrainedType();
                int count = 0;
                for (Map.Entry<?, ?> entry : map.entrySet()) {
                    Object newValue = convert(entry.getValue(), constraintType, unresolvedValues);
                    initialValues[count] = ValueCreator
                            .createKeyFieldEntry(StringUtils.fromString(entry.getKey().toString()), newValue);
                    count++;
                }
                return ValueCreator.createMapValue((MapType) targetType, initialValues);
            case TypeTags.RECORD_TYPE_TAG:
                RecordType recordType = (RecordType) targetType;
                Type restFieldType = recordType.getRestFieldType();
                Map<String, Type> targetTypeField = new HashMap<>();
                for (Field field : recordType.getFields().values()) {
                    targetTypeField.put(field.getFieldName(), field.getFieldType());
                }
                return convertToRecord(map, unresolvedValues, recordType, restFieldType,
                        targetTypeField);
            case TypeTags.JSON_TAG:
                Type matchingType = TypeConverter.resolveMatchingTypeForUnion(map, targetType);
                return convert(map, matchingType, unresolvedValues);
            case TypeTags.INTERSECTION_TAG:
                return convertMap(map, ((IntersectionType) targetType).getEffectiveType(), unresolvedValues);
            default:
                break;
        }
        // should never reach here
        throw createConversionError(map, targetType);
    }

    private static BMap<BString, Object> convertToRecord(BMap<?, ?> map, List<TypeValuePair> unresolvedValues,
                                                         RecordType recordType,
                                                         Type restFieldType, Map<String, Type> targetTypeField) {
        Map<String, Object> valueMap = new HashMap<>();
        for (Map.Entry<?, ?> entry : map.entrySet()) {
            Object newValue = convertRecordEntry(unresolvedValues, restFieldType, targetTypeField, entry);
            valueMap.put(entry.getKey().toString(), newValue);
        }
        return ValueCreator.createRecordValue(recordType.getPackage(), recordType.getName(), valueMap);
    }

    private static Object convertRecordEntry(List<TypeValuePair> unresolvedValues,
                                             Type restFieldType, Map<String, Type> targetTypeField,
                                             Map.Entry<?, ?> entry) {
        Type fieldType = targetTypeField.getOrDefault(entry.getKey().toString(), restFieldType);
        return convert(entry.getValue(), fieldType, unresolvedValues);
    }

    private static Object convertArray(BArray array, Type targetType, List<TypeValuePair> unresolvedValues) {
        switch (targetType.getTag()) {
            case TypeTags.ARRAY_TAG:
                ArrayType arrayType = (ArrayType) targetType;
                BListInitialValueEntry[] arrayValues = new BListInitialValueEntry[array.size()];
                for (int i = 0; i < array.size(); i++) {
                    Object newValue = convert(array.get(i), arrayType.getElementType(), unresolvedValues);
                    arrayValues[i] = ValueCreator.createListInitialValueEntry(newValue);
                }
                return ValueCreator.createArrayValue(arrayType, arrayValues);
            case TypeTags.TUPLE_TAG:
                TupleType tupleType = (TupleType) targetType;
                int minLen = tupleType.getTupleTypes().size();
                BListInitialValueEntry[] tupleValues = new BListInitialValueEntry[array.size()];
                for (int i = 0; i < array.size(); i++) {
                    Type elementType = (i < minLen) ? tupleType.getTupleTypes().get(i) : tupleType.getRestType();
                    Object newValue = convert(array.get(i), elementType, unresolvedValues);
                    tupleValues[i] = ValueCreator.createListInitialValueEntry(newValue);
                }
                return ValueCreator.createTupleValue(tupleType, array.size(), tupleValues);
            case TypeTags.JSON_TAG:
                Object[] jsonValues = new Object[array.size()];
                for (int i = 0; i < array.size(); i++) {
                    Object newValue = convert(array.get(i), targetType, unresolvedValues);
                    jsonValues[i] = newValue;
                }
                return ValueCreator.createArrayValue(jsonValues,
                        TypeCreator.createArrayType(PredefinedTypes.TYPE_JSON));
            case TypeTags.TABLE_TAG:
                TableType tableType = (TableType) targetType;
                Object[] tableValues = new Object[array.size()];
                for (int i = 0; i < array.size(); i++) {
                    BMap<?, ?> bMap = (BMap<?, ?>) convert(array.get(i), tableType.getConstrainedType(),
                            unresolvedValues);
                    tableValues[i] = bMap;
                }
                BArray data = ValueCreator
                        .createArrayValue(tableValues, TypeCreator.createArrayType(tableType.getConstrainedType()));
                BArray fieldNames;
                fieldNames = StringUtils.fromStringArray(tableType.getFieldNames());
                return ValueCreator.createTableValue(tableType, data, fieldNames);
            case TypeTags.INTERSECTION_TAG:
                return convertArray(array, ((IntersectionType) targetType).getEffectiveType(),
                        unresolvedValues);
            default:
                break;
        }
        // should never reach here
        throw createConversionError(array, targetType);
    }

    private static Object convertTable(BTable<?, ?> bTable, Type targetType,
                                       List<TypeValuePair> unresolvedValues) {
        TableType tableType = (TableType) targetType;
        Object[] tableValues = new Object[bTable.size()];
        int count = 0;
        for (Object tableValue : bTable.values()) {
            BMap<?, ?> bMap = (BMap<?, ?>) convert(tableValue, tableType.getConstrainedType(), unresolvedValues);
            tableValues[count++] = bMap;
        }
        BArray data = ValueCreator.createArrayValue(tableValues,
                TypeCreator.createArrayType(tableType.getConstrainedType()));
        BArray fieldNames;
        fieldNames = StringUtils.fromStringArray(tableType.getFieldNames());
        return ValueCreator.createTableValue(tableType, data, fieldNames);
    }
}<|MERGE_RESOLUTION|>--- conflicted
+++ resolved
@@ -112,11 +112,7 @@
                 newValue = convertArray((BArray) value, matchingType, unresolvedValues);
                 break;
             case TypeTags.TABLE_TAG:
-<<<<<<< HEAD
-                newValue = convertTable((BTable<?, ?>) value, targetType, unresolvedValues);
-=======
-                newValue = convertTable((BTable<?, ?>) value, matchingType, unresolvedValues, t);
->>>>>>> 33e3b120
+                newValue = convertTable((BTable<?, ?>) value, matchingType, unresolvedValues);
                 break;
             default:
                 if (TypeChecker.isRegExpType(targetType) && matchingType.getTag() == TypeTags.STRING_TAG) {
