--- conflicted
+++ resolved
@@ -827,7 +827,24 @@
         }
     }
 
-<<<<<<< HEAD
+    private void validateTupleSizeAndInherentType() {
+        List<Type> tupleTypesList = this.tupleType.getTupleTypes();
+        int numOfMandatoryTypes = tupleTypesList.size();
+        if (numOfMandatoryTypes >= this.getLength()) {
+            throw ErrorHelper.getRuntimeException(getModulePrefixedReason(ARRAY_LANG_LIB,
+                            OPERATION_NOT_SUPPORTED_IDENTIFIER), ErrorCodes.INVALID_TUPLE_MEMBER_SIZE, "shift");
+        }
+        // Check if value belonging to i th type can be assigned to i-1 th type (Checking done by value, not type)
+        for (int i = 1; i <= numOfMandatoryTypes; i++) {
+            if (!TypeChecker.checkIsType(this.getRefValue(i), tupleTypesList.get(i - 1))) {
+                throw ErrorHelper.getRuntimeException(getModulePrefixedReason(ARRAY_LANG_LIB,
+                                INHERENT_TYPE_VIOLATION_ERROR_IDENTIFIER), ErrorCodes.INCOMPATIBLE_TYPE,
+                        tupleTypesList.get(i - 1), (i == numOfMandatoryTypes) ?
+                                this.tupleType.getRestType() : tupleTypesList.get(i));
+            }
+        }
+    }
+
     private void validateInherentTypeOfExistingMembers(int index, int offset) {
         Type targetType;
         for (int i = index; i < this.size; i++) {
@@ -837,22 +854,6 @@
                 throw ErrorHelper.getRuntimeException(getModulePrefixedReason(ARRAY_LANG_LIB,
                                 INHERENT_TYPE_VIOLATION_ERROR_IDENTIFIER),
                         ErrorCodes.INCOMPATIBLE_TYPE, TypeChecker.getType(this.getRefValue(i)), targetType);
-=======
-    private void validateTupleSizeAndInherentType() {
-        List<Type> tupleTypesList = this.tupleType.getTupleTypes();
-        int numOfMandatoryTypes = tupleTypesList.size();
-        if (numOfMandatoryTypes >= this.getLength()) {
-            throw ErrorHelper.getRuntimeException(getModulePrefixedReason(ARRAY_LANG_LIB,
-                            OPERATION_NOT_SUPPORTED_IDENTIFIER), ErrorCodes.INVALID_TUPLE_MEMBER_SIZE, "shift");
-        }
-        // Check if value belonging to i th type can be assigned to i-1 th type (Checking done by value, not type)
-        for (int i = 1; i <= numOfMandatoryTypes; i++) {
-            if (!TypeChecker.checkIsType(this.getRefValue(i), tupleTypesList.get(i - 1))) {
-                throw ErrorHelper.getRuntimeException(getModulePrefixedReason(ARRAY_LANG_LIB,
-                                INHERENT_TYPE_VIOLATION_ERROR_IDENTIFIER), ErrorCodes.INCOMPATIBLE_TYPE,
-                        tupleTypesList.get(i - 1), (i == numOfMandatoryTypes) ?
-                                this.tupleType.getRestType() : tupleTypesList.get(i));
->>>>>>> 10fc9656
             }
         }
     }
