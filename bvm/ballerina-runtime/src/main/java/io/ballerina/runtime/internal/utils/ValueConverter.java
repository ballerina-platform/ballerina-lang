/*
 * Copyright (c) 2023, WSO2 LLC. (https://www.wso2.com) All Rights Reserved.
 *
 * WSO2 LLC. licenses this file to you under the Apache License,
 * Version 2.0 (the "License"); you may not use this file except
 * in compliance with the License.
 * You may obtain a copy of the License at
 *
 *     http://www.apache.org/licenses/LICENSE-2.0
 *
 * Unless required by applicable law or agreed to in writing,
 * software distributed under the License is distributed on an
 * "AS IS" BASIS, WITHOUT WARRANTIES OR CONDITIONS OF ANY
 * KIND, either express or implied. See the License for the
 * specific language governing permissions and limitations
 * under the License.
 */

package io.ballerina.runtime.internal.utils;

import io.ballerina.runtime.api.creators.TypeCreator;
import io.ballerina.runtime.api.creators.ValueCreator;
import io.ballerina.runtime.api.types.AnydataType;
import io.ballerina.runtime.api.types.ArrayType;
import io.ballerina.runtime.api.types.Field;
import io.ballerina.runtime.api.types.IntersectionType;
import io.ballerina.runtime.api.types.MapType;
import io.ballerina.runtime.api.types.RecordType;
import io.ballerina.runtime.api.types.TableType;
import io.ballerina.runtime.api.types.TupleType;
import io.ballerina.runtime.api.types.Type;
import io.ballerina.runtime.api.types.TypeTags;
import io.ballerina.runtime.api.types.TypedescType;
import io.ballerina.runtime.api.utils.StringUtils;
import io.ballerina.runtime.api.utils.TypeUtils;
import io.ballerina.runtime.api.values.BArray;
import io.ballerina.runtime.api.values.BError;
import io.ballerina.runtime.api.values.BListInitialValueEntry;
import io.ballerina.runtime.api.values.BMap;
import io.ballerina.runtime.api.values.BMapInitialValueEntry;
import io.ballerina.runtime.api.values.BString;
import io.ballerina.runtime.api.values.BTable;
import io.ballerina.runtime.api.values.BTypedesc;
import io.ballerina.runtime.api.values.BXml;
import io.ballerina.runtime.internal.TypeChecker;
import io.ballerina.runtime.internal.TypeConverter;
import io.ballerina.runtime.internal.commons.TypeValuePair;
import io.ballerina.runtime.internal.errors.ErrorCodes;
import io.ballerina.runtime.internal.errors.ErrorHelper;
import io.ballerina.runtime.internal.errors.ErrorReasons;
import io.ballerina.runtime.internal.regexp.RegExpFactory;
import io.ballerina.runtime.internal.types.BIntersectionType;
import io.ballerina.runtime.internal.types.BRecordType;
import io.ballerina.runtime.internal.values.ArrayValue;
import io.ballerina.runtime.internal.values.ArrayValueImpl;
import io.ballerina.runtime.internal.values.MapValueImpl;
import io.ballerina.runtime.internal.values.ReadOnlyUtils;
import io.ballerina.runtime.internal.values.TableValueImpl;
import io.ballerina.runtime.internal.values.TupleValueImpl;

import java.util.ArrayList;
import java.util.HashMap;
import java.util.HashSet;
import java.util.List;
import java.util.Map;
import java.util.Optional;
import java.util.Set;

import static io.ballerina.runtime.api.creators.ErrorCreator.createError;
import static io.ballerina.runtime.internal.utils.ErrorUtils.createConversionError;

/**
 * Responsible for performing the conversion of values between subtypes of {@link AnydataType} at runtime.
 *
 * @since 2201.5.0
 */
public final class ValueConverter {

    private ValueConverter() {}

    public static Object convert(Object value, BTypedesc t) {
        return convert(value, t.getDescribingType());
    }

    public static Object convert(Object value, Type targetType) {
        return convert(value, targetType, new HashSet<>());
    }

    private static Object convert(Object value, Type targetType, Set<TypeValuePair> unresolvedValues) {

        if (value == null) {
            if (getTargetFromTypeDesc(targetType).isNilable()) {
                return null;
            }
            throw createError(ErrorReasons.BALLERINA_PREFIXED_CONVERSION_ERROR,
                    ErrorHelper.getErrorDetails(ErrorCodes.CANNOT_CONVERT_NIL, targetType));
        }

        Type sourceType = TypeUtils.getImpliedType(TypeChecker.getType(value));

        TypeValuePair typeValuePair = new TypeValuePair(value, targetType);
        if (unresolvedValues.contains(typeValuePair)) {
            throw createError(ErrorReasons.BALLERINA_PREFIXED_CYCLIC_VALUE_REFERENCE_ERROR,
                    ErrorHelper.getErrorMessage(ErrorCodes.CYCLIC_VALUE_REFERENCE, sourceType));
        }
        unresolvedValues.add(typeValuePair);

        List<String> errors = new ArrayList<>();
        Type convertibleType = TypeConverter.getConvertibleType(value, targetType,
                null, new HashSet<>(), errors, true);
        if (convertibleType == null) {
            throw CloneUtils.createConversionError(value, targetType, errors);
        }

        Object newValue;
        Type matchingType = TypeUtils.getImpliedType(convertibleType);
        switch (sourceType.getTag()) {
            case TypeTags.MAP_TAG:
            case TypeTags.RECORD_TYPE_TAG:
                newValue = convertMap((BMap<?, ?>) value, matchingType, convertibleType, unresolvedValues);
                break;
            case TypeTags.ARRAY_TAG:
            case TypeTags.TUPLE_TAG:
                newValue = convertArray((BArray) value, matchingType, convertibleType, unresolvedValues);
                break;
            case TypeTags.TABLE_TAG:
                newValue = convertTable((BTable<?, ?>) value, matchingType, convertibleType, unresolvedValues);
                break;
            default:
                if (TypeChecker.isRegExpType(targetType) && matchingType.getTag() == TypeTags.STRING_TAG) {
                    try {
                        newValue = RegExpFactory.parse(((BString) value).getValue());
                        break;
                    } catch (BError e) {
                        throw createConversionError(value, targetType, e.getMessage());
                    }
                }

                if (TypeTags.isXMLTypeTag(matchingType.getTag())) {
                    String xmlString = value.toString();
                    try {
                        newValue = BalStringUtils.parseXmlExpressionStringValue(xmlString);
                    } catch (BError e) {
                        throw createConversionError(value, targetType);
                    }
                    if (matchingType.isReadOnly()) {
                        newValue = CloneUtils.cloneReadOnly(newValue);
                    }
                    break;
                }

                // can't put the below, above handling xml because for selectively mutable types when the provided value
                // is readonly, if the target type is non readonly, checkIsType provides true, but we can't just clone
                // the value as it should be non readonly.
                if (TypeChecker.checkIsType(value, matchingType)) {
                    newValue = CloneUtils.cloneValue(value);
                    break;
                }

                // handle primitive values
                if (sourceType.getTag() <= TypeTags.BOOLEAN_TAG) {
                    // has to be a numeric conversion.
                    newValue = TypeConverter.convertValues(matchingType, value);
                    break;
                }
                // should never reach here
                throw createConversionError(value, targetType);
        }

        unresolvedValues.remove(typeValuePair);
        return newValue;
    }

<<<<<<< HEAD
=======
    // This is a hack to workaround #43231
    private static Object xmlSequenceHack(Object value, Type targetType) {
        if (!(value instanceof XmlSequence xmlSequence)) {
            return value;
        }
        Context cx = TypeChecker.context();
        List<BXml> list = new ArrayList<>();
        SemType targetSemType = SemType.tryInto(cx, targetType);
        for (BXml child : xmlSequence.getChildrenList()) {
            SemType childType = SemType.tryInto(cx, child.getType());
            boolean isReadonly =
                    Core.isSubType(cx, Core.intersect(childType, targetSemType), Builder.getReadonlyType());
            if (isReadonly) {
                list.add((BXml) CloneUtils.cloneReadOnly(child));
            } else {
                list.add(child);
            }
        }
        return new XmlSequence(list);
    }

>>>>>>> 234a29c5
    private static Type getTargetFromTypeDesc(Type targetType) {
        Type referredType = TypeUtils.getImpliedType(targetType);
        if (referredType.getTag() == TypeTags.TYPEDESC_TAG) {
            return ((TypedescType) referredType).getConstraint();
        }
        return targetType;
    }

    private static Object convertMap(BMap<?, ?> map, Type targetType, Type targetRefType,
                                     Set<TypeValuePair> unresolvedValues) {
        switch (targetType.getTag()) {
            case TypeTags.MAP_TAG:
                BMapInitialValueEntry[] initialValues = new BMapInitialValueEntry[map.entrySet().size()];
                Type constraintType = ((MapType) targetType).getConstrainedType();
                int count = 0;
                for (Map.Entry<?, ?> entry : map.entrySet()) {
                    Object newValue = convert(entry.getValue(), constraintType, unresolvedValues);
                    initialValues[count] = ValueCreator
                            .createKeyFieldEntry(StringUtils.fromString(entry.getKey().toString()), newValue);
                    count++;
                }
                return new MapValueImpl<>(targetRefType, initialValues);
            case TypeTags.RECORD_TYPE_TAG:
                RecordType recordType = (RecordType) targetType;
                Type restFieldType = recordType.getRestFieldType();
                Map<String, Type> targetTypeField = new HashMap<>();
                for (Field field : recordType.getFields().values()) {
                    targetTypeField.put(field.getFieldName(), field.getFieldType());
                }
                return convertToRecord(map, unresolvedValues, targetRefType, restFieldType,
                        targetTypeField);
            default:
                break;
        }
        // should never reach here
        throw createConversionError(map, targetType);
    }

    private static BMap<BString, Object> convertToRecord(BMap<?, ?> map, Set<TypeValuePair> unresolvedValues,
                                                         Type recordRefType, Type restFieldType,
                                                         Map<String, Type> targetTypeField) {
        Map<String, Object> valueMap = new HashMap<>();
        for (Map.Entry<?, ?> entry : map.entrySet()) {
            Object newValue = convertRecordEntry(unresolvedValues, restFieldType, targetTypeField, entry);
            valueMap.put(entry.getKey().toString(), newValue);
        }
        Optional<IntersectionType> intersectionType = ((BRecordType) TypeUtils.getImpliedType(recordRefType))
                .getIntersectionType();
        if (recordRefType.isReadOnly() && intersectionType.isPresent() && !map.getType().isReadOnly()) {
            Type mutableType = ReadOnlyUtils.getMutableType((BIntersectionType) intersectionType.get());
            return ValueCreator.createReadonlyRecordValue(mutableType.getPackage(), mutableType.getName(), valueMap);
        }
        return ValueCreator.createRecordValue(recordRefType.getPackage(), recordRefType.getName(), valueMap);
    }

    private static Object convertRecordEntry(Set<TypeValuePair> unresolvedValues,
                                             Type restFieldType, Map<String, Type> targetTypeField,
                                             Map.Entry<?, ?> entry) {
        Type fieldType = targetTypeField.getOrDefault(entry.getKey().toString(), restFieldType);
        return convert(entry.getValue(), fieldType, unresolvedValues);
    }

    private static Object convertArray(BArray array, Type targetType, Type targetRefType,
                                       Set<TypeValuePair> unresolvedValues) {
        switch (targetType.getTag()) {
            case TypeTags.ARRAY_TAG:
                ArrayType arrayType = (ArrayType) targetType;
                BListInitialValueEntry[] arrayValues = new BListInitialValueEntry[array.size()];
                for (int i = 0; i < array.size(); i++) {
                    Object newValue = convert(array.get(i), arrayType.getElementType(), unresolvedValues);
                    arrayValues[i] = ValueCreator.createListInitialValueEntry(newValue);
                }
                return new ArrayValueImpl(targetRefType, arrayType.getSize(), arrayValues);
            case TypeTags.TUPLE_TAG:
                TupleType tupleType = (TupleType) targetType;
                int minLen = tupleType.getTupleTypes().size();
                BListInitialValueEntry[] tupleValues = new BListInitialValueEntry[array.size()];
                for (int i = 0; i < array.size(); i++) {
                    Type elementType = (i < minLen) ? tupleType.getTupleTypes().get(i) : tupleType.getRestType();
                    Object newValue = convert(array.get(i), elementType, unresolvedValues);
                    tupleValues[i] = ValueCreator.createListInitialValueEntry(newValue);
                }
                return new TupleValueImpl(targetRefType, tupleValues);
            case TypeTags.TABLE_TAG:
                TableType tableType = (TableType) targetType;
                Object[] tableValues = new Object[array.size()];
                for (int i = 0; i < array.size(); i++) {
                    BMap<?, ?> bMap = (BMap<?, ?>) convert(array.get(i), tableType.getConstrainedType(),
                            unresolvedValues);
                    tableValues[i] = bMap;
                }
                BArray data = ValueCreator
                        .createArrayValue(tableValues, TypeCreator.createArrayType(tableType.getConstrainedType()));
                BArray fieldNames = StringUtils.fromStringArray(tableType.getFieldNames());
                return new TableValueImpl<>(targetRefType, (ArrayValue) data, (ArrayValue) fieldNames);
            default:
                break;
        }
        // should never reach here
        throw createConversionError(array, targetType);
    }

    private static Object convertTable(BTable<?, ?> bTable, Type targetType,
                                       Type targetRefType, Set<TypeValuePair> unresolvedValues) {
        TableType tableType = (TableType) targetType;
        Optional<IntersectionType> intersectionType = tableType.getIntersectionType();
        if (targetRefType.isReadOnly() && intersectionType.isPresent() && !bTable.getType().isReadOnly()) {
            tableType = (TableType) ReadOnlyUtils.getMutableType((BIntersectionType) intersectionType.get());
            TableValueImpl<?, ?> tableValue = getTableValue(bTable, unresolvedValues, tableType, tableType);
            tableValue.freezeDirect();
            return tableValue;
        }
        return  getTableValue(bTable, unresolvedValues, tableType, targetRefType);
    }

    private static TableValueImpl<?, ?> getTableValue(BTable<?, ?> bTable, Set<TypeValuePair> unresolvedValues,
                                                      TableType tableType, Type targetRefType) {
        Object[] tableValues = new Object[bTable.size()];
        int count = 0;
        for (Object tableValue : bTable.values()) {
            BMap<?, ?> bMap = (BMap<?, ?>) convert(tableValue, tableType.getConstrainedType(), unresolvedValues);
            tableValues[count++] = bMap;
        }
        BArray data = ValueCreator.createArrayValue(tableValues, TypeCreator.createArrayType(
                tableType.getConstrainedType()));
        BArray fieldNames = StringUtils.fromStringArray(tableType.getFieldNames());
        return new TableValueImpl<>(targetRefType, (ArrayValue) data, (ArrayValue) fieldNames);
    }

    public static Object getConvertedStringValue(BString bString, Type targetType)
            throws BError {
        if (TypeChecker.checkIsType(bString, targetType)) {
            return bString;
        } else {
            List<Type> xmlTargetTypes = TypeConverter.getXmlTargetTypes(targetType);
            if (xmlTargetTypes.isEmpty()) {
                throw ErrorUtils.createConversionError(bString, targetType);
            }
            BXml xmlValue;
            try {
                xmlValue = TypeConverter.stringToXml(bString.getValue());
            } catch (BError e) {
                throw ErrorUtils.createConversionError(bString, targetType);
            }
            for (Type xmlTargetType : xmlTargetTypes) {
                if (TypeChecker.checkIsLikeType(xmlValue, xmlTargetType)) {
                    if (xmlTargetType.isReadOnly()) {
                        xmlValue.freezeDirect();
                    }
                    return xmlValue;
                }
            }
            throw ErrorUtils.createConversionError(bString, targetType);
        }
    }
}<|MERGE_RESOLUTION|>--- conflicted
+++ resolved
@@ -171,8 +171,6 @@
         return newValue;
     }
 
-<<<<<<< HEAD
-=======
     // This is a hack to workaround #43231
     private static Object xmlSequenceHack(Object value, Type targetType) {
         if (!(value instanceof XmlSequence xmlSequence)) {
@@ -194,7 +192,6 @@
         return new XmlSequence(list);
     }
 
->>>>>>> 234a29c5
     private static Type getTargetFromTypeDesc(Type targetType) {
         Type referredType = TypeUtils.getImpliedType(targetType);
         if (referredType.getTag() == TypeTags.TYPEDESC_TAG) {
