/*
 * Copyright (c) 2020, WSO2 Inc. (http://www.wso2.org) All Rights Reserved.
 *
 * WSO2 Inc. licenses this file to you under the Apache License,
 * Version 2.0 (the "License"); you may not use this file except
 * in compliance with the License.
 * You may obtain a copy of the License at
 *
 * http://www.apache.org/licenses/LICENSE-2.0
 *
 * Unless required by applicable law or agreed to in writing,
 * software distributed under the License is distributed on an
 * "AS IS" BASIS, WITHOUT WARRANTIES OR CONDITIONS OF ANY
 * KIND, either express or implied. See the License for the
 * specific language governing permissions and limitations
 * under the License.
 */

package io.ballerina.runtime.internal.types;

import io.ballerina.runtime.api.types.ParameterizedType;
import io.ballerina.runtime.api.types.Type;
import io.ballerina.runtime.api.types.TypeTags;
<<<<<<< HEAD
=======
import io.ballerina.runtime.api.types.semtype.Context;
import io.ballerina.runtime.api.types.semtype.SemType;

import java.util.Set;
>>>>>>> 234a29c5

/**
 * {@code ParameterizedType} represents the parameterized type in dependently-typed functions.
 *
 * @since 2.0.0
 */
public class BParameterizedType extends BType implements ParameterizedType {

    private final Type paramValueType;
    private final int paramIndex;

    public BParameterizedType(Type paramValueType, int paramIndex) {
        super(null, null, null);
        this.paramValueType = paramValueType;
        this.paramIndex = paramIndex;
    }

    @Override
    public <V extends Object> V getZeroValue() {
        return paramValueType.getZeroValue();
    }

    @Override
    public <V extends Object> V getEmptyValue() {
        return getZeroValue();
    }

    @Override
    public int getTag() {
        return TypeTags.PARAMETERIZED_TYPE_TAG;
    }

    @Override
    public boolean equals(Object obj) {
        if (this == obj) {
            return true;
        }
        if (!(obj instanceof BParameterizedType otherParameterizedType)) {
            return false;
        }

        return paramIndex == otherParameterizedType.paramIndex &&
                paramValueType.equals(otherParameterizedType.getParamValueType());
    }

    @Override
    public boolean isReadOnly() {
        return paramValueType.isReadOnly();
    }

    @Override
    public Type getParamValueType() {
        return this.paramValueType;
    }

    @Override
    public int getParamIndex() {
        return this.paramIndex;
    }
<<<<<<< HEAD
=======

    @Override
    public SemType createSemType(Context cx) {
        return SemType.tryInto(cx, this.paramValueType);
    }

    @Override
    protected boolean isDependentlyTypedInner(Set<MayBeDependentType> visited) {
        return true;
    }
>>>>>>> 234a29c5
}<|MERGE_RESOLUTION|>--- conflicted
+++ resolved
@@ -21,13 +21,10 @@
 import io.ballerina.runtime.api.types.ParameterizedType;
 import io.ballerina.runtime.api.types.Type;
 import io.ballerina.runtime.api.types.TypeTags;
-<<<<<<< HEAD
-=======
 import io.ballerina.runtime.api.types.semtype.Context;
 import io.ballerina.runtime.api.types.semtype.SemType;
 
 import java.util.Set;
->>>>>>> 234a29c5
 
 /**
  * {@code ParameterizedType} represents the parameterized type in dependently-typed functions.
@@ -87,8 +84,6 @@
     public int getParamIndex() {
         return this.paramIndex;
     }
-<<<<<<< HEAD
-=======
 
     @Override
     public SemType createSemType(Context cx) {
@@ -99,5 +94,4 @@
     protected boolean isDependentlyTypedInner(Set<MayBeDependentType> visited) {
         return true;
     }
->>>>>>> 234a29c5
 }