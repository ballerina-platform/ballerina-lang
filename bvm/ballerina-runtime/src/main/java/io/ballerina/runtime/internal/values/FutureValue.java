--- conflicted
+++ resolved
@@ -1,22 +1,21 @@
-<<<<<<< HEAD
- /*
-  *  Copyright (c) 2019, WSO2 Inc. (http://www.wso2.org) All Rights Reserved.
-  *
-  *  WSO2 Inc. licenses this file to you under the Apache License,
-  *  Version 2.0 (the "License"); you may not use this file except
-  *  in compliance with the License.
-  *  You may obtain a copy of the License at
-  *
-  *    http://www.apache.org/licenses/LICENSE-2.0
-  *
-  *  Unless required by applicable law or agreed to in writing,
-  *  software distributed under the License is distributed on an
-  *  "AS IS" BASIS, WITHOUT WARRANTIES OR CONDITIONS OF ANY
-  *  KIND, either express or implied.  See the License for the
-  *  specific language governing permissions and limitations
-  *  under the License.
-  */
- package io.ballerina.runtime.internal.values;
+/*
+ *  Copyright (c) 2019, WSO2 Inc. (http://www.wso2.org) All Rights Reserved.
+ *
+ *  WSO2 Inc. licenses this file to you under the Apache License,
+ *  Version 2.0 (the "License"); you may not use this file except
+ *  in compliance with the License.
+ *  You may obtain a copy of the License at
+ *
+ *    http://www.apache.org/licenses/LICENSE-2.0
+ *
+ *  Unless required by applicable law or agreed to in writing,
+ *  software distributed under the License is distributed on an
+ *  "AS IS" BASIS, WITHOUT WARRANTIES OR CONDITIONS OF ANY
+ *  KIND, either express or implied.  See the License for the
+ *  specific language governing permissions and limitations
+ *  under the License.
+ */
+package io.ballerina.runtime.internal.values;
 
  import io.ballerina.runtime.api.types.Type;
  import io.ballerina.runtime.api.values.BError;
@@ -34,17 +33,17 @@
  import java.util.concurrent.CompletableFuture;
  import java.util.concurrent.atomic.AtomicBoolean;
 
- /**
-  * <p>
-  * Represent a Ballerina future in Java.
-  * </p>
-  * <p>
-  * <i>Note: This is an internal API and may change in future versions.</i>
-  * </p>
-  *
-  * @since 0.995.0
-  */
- public class FutureValue implements BFuture, RefValue {
+/**
+ * <p>
+ * Represent a Ballerina future in Java.
+ * </p>
+ * <p>
+ * <i>Note: This is an internal API and may change in future versions.</i>
+ * </p>
+ *
+ * @since 0.995.0
+ */
+public class FutureValue implements BFuture, RefValue {
 
      public Strand strand;
      Type type;
@@ -76,25 +75,26 @@
          return "future " + sj;
      }
 
-     @Override
-     public String expressionStringValue(BLink parent) {
-         return stringValue(parent);
-     }
 
-     @Override
-     public Type getType() {
-         return this.type;
-     }
+    @Override
+    public String expressionStringValue(BLink parent) {
+        return stringValue(parent);
+    }
 
-     @Override
-     public Object copy(Map<Object, Object> refs) {
-         throw new UnsupportedOperationException();
-     }
+    @Override
+    public Type getType() {
+        return this.type;
+    }
 
-     @Override
-     public Object frozenCopy(Map<Object, Object> refs) {
-         throw new UnsupportedOperationException();
-     }
+    @Override
+    public Object copy(Map<Object, Object> refs) {
+        throw new UnsupportedOperationException();
+    }
+
+    @Override
+    public Object frozenCopy(Map<Object, Object> refs) {
+        throw new UnsupportedOperationException();
+    }
 
      @Override
      public BTypedesc getTypedesc() {
@@ -127,10 +127,10 @@
          return completableFuture.isDone();
      }
 
-     @Override
-     public String toString() {
-         return stringValue(null);
-     }
+    @Override
+    public String toString() {
+        return stringValue(null);
+    }
 
      @Override
      public boolean isPanic() {
@@ -140,176 +140,4 @@
      public boolean getAndSetWaited() {
          return waited.getAndSet(true);
      }
- }
-=======
-/*
- *  Copyright (c) 2019, WSO2 Inc. (http://www.wso2.org) All Rights Reserved.
- *
- *  WSO2 Inc. licenses this file to you under the Apache License,
- *  Version 2.0 (the "License"); you may not use this file except
- *  in compliance with the License.
- *  You may obtain a copy of the License at
- *
- *    http://www.apache.org/licenses/LICENSE-2.0
- *
- *  Unless required by applicable law or agreed to in writing,
- *  software distributed under the License is distributed on an
- *  "AS IS" BASIS, WITHOUT WARRANTIES OR CONDITIONS OF ANY
- *  KIND, either express or implied.  See the License for the
- *  specific language governing permissions and limitations
- *  under the License.
- */
-package io.ballerina.runtime.internal.values;
-
-import io.ballerina.runtime.api.async.Callback;
-import io.ballerina.runtime.api.types.Type;
-import io.ballerina.runtime.api.values.BFuture;
-import io.ballerina.runtime.api.values.BLink;
-import io.ballerina.runtime.api.values.BTypedesc;
-import io.ballerina.runtime.internal.scheduling.Strand;
-import io.ballerina.runtime.internal.types.BFutureType;
-import io.ballerina.runtime.internal.util.StringUtils;
-
-import java.util.Map;
-import java.util.StringJoiner;
-
-/**
- * <p>
- * Represent a Ballerina future in Java.
- * </p>
- * <p>
- * <i>Note: This is an internal API and may change in future versions.</i>
- * </p>
- *
- * @since 0.995.0
- */
-public class FutureValue implements BFuture, RefValue {
-
-    private BTypedesc typedesc;
-
-    public Strand strand;
-
-    public Object result;
-
-    public boolean isDone;
-
-    public Throwable panic;
-
-    public Callback callback;
-
-    private boolean waited;
-
-    Type type;
-
-    @Deprecated
-    public FutureValue(Strand strand, Callback callback, Type constraint) {
-        this.strand = strand;
-        this.callback = callback;
-        this.type = new BFutureType(constraint);
-    }
-
-    @Override
-    public String stringValue(BLink parent) {
-        StringJoiner sj = new StringJoiner(",", "{", "}");
-        sj.add("isDone:" + isDone);
-        if (isDone) {
-            sj.add("result:" + StringUtils.getStringVal(result, parent));
-        }
-        if (panic != null) {
-            sj.add("panic:" + panic.getLocalizedMessage());
-        }
-        return "future " + sj;
-    }
-
-    @Override
-    public String expressionStringValue(BLink parent) {
-        return stringValue(parent);
-    }
-
-    @Override
-    public Type getType() {
-        return this.type;
-    }
-
-    @Override
-    public Object copy(Map<Object, Object> refs) {
-        throw new UnsupportedOperationException();
-    }
-
-    @Override
-    public Object frozenCopy(Map<Object, Object> refs) {
-        throw new UnsupportedOperationException();
-    }
-
-    @Override
-    public BTypedesc getTypedesc() {
-        if (this.typedesc == null) {
-            this.typedesc = new TypedescValueImpl(this.type);
-        }
-        return typedesc;
-    }
-
-    @Override
-    public void cancel() {
-        this.strand.cancel = true;
-    }
-
-    /**
-     * Returns the strand that the future is attached to.
-     * @return {@code Strand}
-     */
-    @Override
-    public Strand getStrand() {
-        return this.strand;
-    }
-
-    /**
-     * Returns the result value of the future.
-     * @return result value
-     */
-    @Override
-    public Object getResult() {
-        return this.result;
-    }
-
-    /**
-     * Returns completion status of the {@code Strand} that the future is attached.
-     * @return true if future is completed
-     */
-    @Override
-    public boolean isDone() {
-        return this.isDone;
-    }
-
-    /**
-     * Returns {@code Throwable} if the attached strand panic.
-     * @return panic error or null if not panic occurred
-     */
-    @Override
-    public Throwable getPanic() {
-        return this.panic;
-    }
-
-    /**
-     * {@code CallableUnitCallback} listening on the completion of this future.
-     * @return registered {@code CallableUnitCallback}
-     */
-    @Override
-    public Callback getCallback() {
-        return this.callback;
-    }
-
-    @Override
-    public String toString() {
-        return stringValue(null);
-    }
-
-    public boolean hasWaited() {
-        return waited;
-    }
-
-    public void setWaited(boolean waited) {
-        this.waited = waited;
-    }
-}
->>>>>>> 5c9cc32c
+ }