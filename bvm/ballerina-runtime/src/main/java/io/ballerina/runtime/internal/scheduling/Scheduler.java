/*
 * Copyright (c) 2019, WSO2 Inc. (http://www.wso2.org) All Rights Reserved.
 * WSO2 Inc. licenses this file to you under the Apache License,
 * Version 2.0 (the "License"); you may not use this file except
 * in compliance with the License.
 * You may obtain a copy of the License at
 * <p>
 * http://www.apache.org/licenses/LICENSE-2.0
 * <p>
 * Unless required by applicable law or agreed to in writing,
 * software distributed under the License is distributed on an
 * "AS IS" BASIS, WITHOUT WARRANTIES OR CONDITIONS OF ANY
 * KIND, either express or implied.  See the License for the
 * specific language governing permissions and limitations
 * under the License.
 */
package io.ballerina.runtime.internal.scheduling;

import io.ballerina.runtime.api.PredefinedTypes;
import io.ballerina.runtime.api.async.Callback;
import io.ballerina.runtime.api.async.StrandMetadata;
import io.ballerina.runtime.api.constants.RuntimeConstants;
import io.ballerina.runtime.api.creators.ErrorCreator;
import io.ballerina.runtime.api.types.Type;
import io.ballerina.runtime.api.utils.StringUtils;
import io.ballerina.runtime.api.values.BError;
import io.ballerina.runtime.api.values.BFunctionPointer;
import io.ballerina.runtime.api.values.BObject;
import io.ballerina.runtime.internal.util.RuntimeUtils;
import io.ballerina.runtime.internal.util.exceptions.BallerinaErrorReasons;
import io.ballerina.runtime.internal.values.ChannelDetails;
import io.ballerina.runtime.internal.values.FutureValue;

import java.io.PrintStream;
import java.util.HashSet;
import java.util.Map;
import java.util.Set;
import java.util.Stack;
import java.util.concurrent.BlockingQueue;
import java.util.concurrent.LinkedBlockingDeque;
import java.util.concurrent.Semaphore;
import java.util.concurrent.atomic.AtomicBoolean;
import java.util.concurrent.atomic.AtomicInteger;
import java.util.concurrent.atomic.AtomicReference;
import java.util.concurrent.locks.ReentrantLock;
import java.util.function.Consumer;
import java.util.function.Function;

import static io.ballerina.runtime.api.constants.RuntimeConstants.BALLERINA_MAX_YIELD_DEPTH;
import static io.ballerina.runtime.internal.scheduling.ItemGroup.POISON_PILL;

/**
 * Strand scheduler for JBallerina.
 *
 * @since 0.995.0
 */
public class Scheduler {

    private static PrintStream err = System.err;

    /**
     * Scheduler does not get killed if the immortal value is true. Specific to services.
     */
    private volatile boolean immortal;
    private boolean listenerDeclarationFound;
    /**
     * Strands that are ready for execution.
     */
    private BlockingQueue<ItemGroup> runnableList = new LinkedBlockingDeque<>();

    private static final ThreadLocal<StrandHolder> strandHolder = ThreadLocal.withInitial(StrandHolder::new);
    private final Strand previousStrand;

    private AtomicInteger totalStrands = new AtomicInteger();

    private static String poolSizeConf = System.getenv(RuntimeConstants.BALLERINA_MAX_POOL_SIZE_ENV_VAR);

    /**
     * This can be changed by setting the BALLERINA_MAX_POOL_SIZE system variable.
     * Default is 100.
     */
    private final int numThreads;

    private static int poolSize = Runtime.getRuntime().availableProcessors() * 2;

    private Semaphore mainBlockSem;
    private ListenerRegistry listenerRegistry;
    private AtomicReference<ItemGroup> objectGroup = new AtomicReference<>();

    public Scheduler(boolean immortal) {
        this(getPoolSize(), immortal);
    }

    public Scheduler(int numThreads, boolean immortal) {
        this.numThreads = numThreads;
        this.immortal = immortal;
        this.listenerRegistry = new ListenerRegistry();
        this.previousStrand = numThreads == 1 ? strandHolder.get().strand : null;
        ItemGroup group = new ItemGroup();
        objectGroup.set(group);
    }

    public static Strand getStrand() {
        Strand strand = strandHolder.get().strand;
        if (strand == null) {
            throw new IllegalStateException("strand is not accessible from non-strand-worker threads");
        }
        return strand;
    }

    public static Strand getStrandNoException() {
        // issue #22871 is opened to fix this
        return strandHolder.get().strand;
    }

    /**
     * Schedules given function by creating a new strand group.
     *
     * @param params     parameters to underlying function.
     * @param fp         function ponter to be executed.
     * @param parent     parent of the new Strand that get created here.
     * @param returnType return type of the function.
     * @param strandName name for new strand
     * @param metadata   meta data of new strand
     * @return {@link FutureValue} reference to the given function pointer invocation.
     */
    public FutureValue scheduleFunction(Object[] params, BFunctionPointer<?, ?> fp, Strand parent, Type returnType,
                                        String strandName, StrandMetadata metadata) {
        return schedule(params, fp.getFunction(), parent, null, null, returnType, strandName, metadata);
    }

    public FutureValue scheduleTransactionalFunction(Object[] params, BFunctionPointer<?, ?> fp, Strand parent,
                                                     Type returnType, String strandName, StrandMetadata metadata) {
        return scheduleTransactional(params, fp.getFunction(), parent, null, null, returnType, strandName, metadata);
    }

    /**
     * Schedules given function to the callers strand group.
     *
     * @param params     parameters to underlying function.
     * @param fp         function to be executed.
     * @param parent     parent of the new Strand that get created here.
     * @param returnType return type of the function.
     * @param strandName name for new strand
     * @param metadata   meta data of new strand
     * @return {@link FutureValue} reference to the given function invocation.
     */
    public FutureValue scheduleLocal(Object[] params, BFunctionPointer<?, ?> fp, Strand parent, Type returnType,
                                     String strandName, StrandMetadata metadata) {
        FutureValue future = createFuture(parent, null, null, returnType, strandName, metadata);
        return scheduleLocal(params, fp, parent, future);
    }

    public FutureValue scheduleLocal(Object[] params, BFunctionPointer<?, ?> fp, Strand parent, FutureValue future) {
        params[0] = future.strand;
        SchedulerItem item = new SchedulerItem(fp.getFunction(), params, future);
        future.strand.schedulerItem = item;
        totalStrands.incrementAndGet();
        future.strand.strandGroup = parent.strandGroup;
        addToRunnableList(item, parent.strandGroup);
        return future;
    }

    public FutureValue scheduleToObjectGroup(Object[] params, Function function, Strand parent,
                                             Callback callback, Map<String, Object> properties, Type returnType,
                                             String strandName, StrandMetadata metadata) {
        FutureValue future = createFuture(parent, callback, properties, returnType, strandName, metadata);
        params[0] = future.strand;
        SchedulerItem item = new SchedulerItem(function, params, future);
        future.strand.schedulerItem = item;
        totalStrands.incrementAndGet();
        ItemGroup group = objectGroup.get();
        future.strand.strandGroup = group;
        addToRunnableList(item, group);
        return future;
    }

    public FutureValue scheduleTransactionalLocal(Object[] params, BFunctionPointer<?, ?> fp, Strand parent,
                                                  Type returnType, String strandName, StrandMetadata metadata) {
        FutureValue future = createTransactionalFuture(parent, null, null, returnType, strandName, metadata);
        return scheduleLocal(params, fp, parent, future);
    }

    /**
     * Add a task to the runnable list, which will eventually be executed by the Scheduler.
     *
     * @param params     parameters to be passed to the function
     * @param function   function to be executed
     * @param parent     parent strand that makes the request to schedule another
     * @param callback   to notify any listener when ever the execution of the given function is finished
     * @param properties request properties which requires for co-relation
     * @param returnType return type of the scheduled function
     * @param strandName name for new strand
     * @param metadata   meta data of new strand
     * @return Reference to the scheduled task
     */
    public FutureValue schedule(Object[] params, Function function, Strand parent, Callback callback,
                                Map<String, Object> properties, Type returnType, String strandName,
                                StrandMetadata metadata) {
        FutureValue future = createFuture(parent, callback, properties, returnType, strandName, metadata);
        return schedule(params, function, future);
    }

    public FutureValue scheduleTransactional(Object[] params, Function function, Strand parent, Callback callback,
                                Map<String, Object> properties, Type returnType, String strandName,
                                StrandMetadata metadata) {
        FutureValue future = createTransactionalFuture(parent, callback, properties, returnType, strandName, metadata);
        return schedule(params, function, future);
    }

    /**
     * Add a task to the runnable list, which will eventually be executed by the Scheduler.
     *
     * @param params     parameters to be passed to the function
     * @param function   function to be executed
     * @param parent     parent strand that makes the request to schedule another
     * @param callback   to notify any listener when ever the execution of the given function is finished
     * @param strandName name for new strand
     * @param metadata   meta data of new strand
     * @return Reference to the scheduled task
     */
    public FutureValue schedule(Object[] params, Function function, Strand parent, Callback callback,
                                String strandName, StrandMetadata metadata) {
        FutureValue future = createFuture(parent, callback, null, PredefinedTypes.TYPE_NULL, strandName, metadata);
        return schedule(params, function, future);
    }

    private FutureValue schedule(Object[] params, Function function, FutureValue future) {
        params[0] = future.strand;
        SchedulerItem item = new SchedulerItem(function, params, future);
        future.strand.schedulerItem = item;
        totalStrands.incrementAndGet();
        ItemGroup group = new ItemGroup(item);
        future.strand.strandGroup = group;
        group.scheduled.set(true);
        runnableList.add(group);
        return future;
    }

    /**
     * Add a void returning task to the runnable list, which will eventually be executed by the Scheduler.
     *
     * @param params     parameters to be passed to the function
     * @param consumer   consumer to be executed
     * @param parent     parent strand that makes the request to schedule another
     * @param callback   to notify any listener when ever the execution of the given function is finished
     * @param strandName name for new strand
     * @param metadata   meta data of new strand
     * @return Reference to the scheduled task
     */
    @Deprecated
    public FutureValue schedule(Object[] params, Consumer consumer, Strand parent, Callback callback,
                                String strandName, StrandMetadata metadata) {
        FutureValue future = createFuture(parent, callback, null, PredefinedTypes.TYPE_NULL, strandName, metadata);
        params[0] = future.strand;
        SchedulerItem item = new SchedulerItem(consumer, params, future);
        future.strand.schedulerItem = item;
        totalStrands.incrementAndGet();
        ItemGroup group = new ItemGroup(item);
        future.strand.strandGroup = group;
        group.scheduled.set(true);
        runnableList.add(group);
        return future;
    }

    public void start() {
        this.mainBlockSem = new Semaphore(-(numThreads - 1));
        for (int i = 0; i < numThreads - 1; i++) {
            new Thread(this::runSafely, "jbal-strand-exec-" + i).start();
        }
        this.runSafely();
        try {
            this.mainBlockSem.acquire();
        } catch (InterruptedException e) {
            RuntimeUtils.printCrashLog(e);
        }
    }

    /**
     * Defensive programming to prevent unforeseen errors.
     */
    private void runSafely() {
        try {
            run();
        } catch (Throwable t) {
            RuntimeUtils.printCrashLog(t);
        }
    }

    /**
     * Executes tasks that are submitted to the Scheduler.
     */
    private void run() {
        while (true) {
            SchedulerItem item;
            ItemGroup group;
            try {
                group = runnableList.take();
            } catch (InterruptedException ignored) {
                continue;
            }

            if (group == POISON_PILL) {
                this.mainBlockSem.release();
                break;
            }

            boolean isItemsEmpty = group.items.isEmpty();
            while (!isItemsEmpty) {
                Object result = null;
                Throwable panic = null;

                item = group.get();

                try {
                    strandHolder.get().strand = item.future.strand;
                    result = item.execute();
                } catch (Throwable e) {
                    panic = createError(e);
                    notifyChannels(item, panic);

                    if (!(panic instanceof BError)) {
                        RuntimeUtils.printCrashLog(panic);
                    }
                    // Please refer #18763.
                    // This logs cases where errors have occurred while strand is blocked.
                    if (item.isYielded()) {
                        RuntimeUtils.printCrashLog(panic);
                    }
                } finally {
                    strandHolder.get().strand = previousStrand;
                }
                postProcess(item, result, panic);
                group.lock();
                if ((isItemsEmpty = group.items.empty())) {
                    group.scheduled.set(false);
                }
                group.unlock();
            }
        }
    }

    /**
     * Processes the item after executing for notifying blocked items etc.
     */
    private void postProcess(SchedulerItem item, Object result, Throwable panic) {
        switch (item.getState()) {
            case BLOCK_AND_YIELD:
                item.future.strand.lock();
                // need to recheck due to concurrency, unblockStrand() may have changed state
                if (item.getState().getStatus() == State.YIELD.getStatus()) {
                    reschedule(item);
                    item.future.strand.unlock();
                    break;
                }
                item.parked = true;
                item.future.strand.unlock();
                break;
            case BLOCK_ON_AND_YIELD:
                WaitContext waitContext = item.future.strand.waitContext;
                waitContext.lock();
                waitContext.intermediate = false;
                if (waitContext.runnable) {
                    waitContext.completed = true;
                    reschedule(item);
                }
                waitContext.unLock();
                break;
            case YIELD:
                reschedule(item);
                break;
            case RUNNABLE:
                item.future.result = result;
                item.future.isDone = true;
                item.future.panic = panic;
                // TODO clean, better move it to future value itself
                if (item.future.callback != null) {
                    if (item.future.panic != null) {
                        item.future.callback.notifyFailure(ErrorCreator.createError(panic));
                        if (item.future.strand.currentTrxContext != null) {
                            item.future.strand.currentTrxContext.notifyLocalRemoteParticipantFailure();
                        }
                    } else {
                        item.future.callback.notifySuccess(result);
                    }
                }

                Strand justCompleted = item.future.strand;
                assert !justCompleted.getState().equals(State.DONE) : "Can't be completed twice";

                justCompleted.setState(State.DONE);

                for (WaitContext ctx : justCompleted.waitingContexts) {
                    ctx.lock();
                    if (!ctx.completed) {
                        if ((item.future.panic != null && ctx.handlePanic()) || ctx.waitCompleted(result)) {
                            if (ctx.intermediate) {
                                ctx.runnable = true;
                            } else {
                                ctx.completed = true;
                                reschedule(ctx.schedulerItem);
                            }
                        }
                    }
                    ctx.unLock();
                }

                cleanUp(justCompleted);

                int strandsLeft = totalStrands.decrementAndGet();
                if (strandsLeft == 0) {
                    // (number of started stands - finished stands) = 0, all the work is done
                    assert runnableList.isEmpty();

                    if (!immortal) {
                        poison();
                    }
                }
                break;
            default:
                assert false : "illegal strand state during execute " + item.getState();
        }
    }

    public void setImmortal(boolean immortal) {
        this.immortal = immortal;
    }

    private Throwable createError(Throwable t) {
        if (t instanceof StackOverflowError) {
            BError error = ErrorCreator.createError(BallerinaErrorReasons.STACK_OVERFLOW_ERROR);
            error.setStackTrace(t.getStackTrace());
            return error;
        } else if (t instanceof OutOfMemoryError) {
            BError error = ErrorCreator.createError(BallerinaErrorReasons.JAVA_OUT_OF_MEMORY_ERROR,
                    StringUtils.fromString(t.getMessage()));
            error.setStackTrace(t.getStackTrace());
            return error;
        }
        return t;
    }

    public void unblockStrand(Strand strand) {
        strand.lock();
        if (strand.schedulerItem.parked) {
            strand.schedulerItem.parked = false;
            reschedule(strand.schedulerItem);
        } else {
            // item not returned to scheduler, yet.
            // scheduler will simply reschedule since this is already unlocked.
            strand.setState(State.YIELD);
        }
        strand.unlock();
    }

    private void cleanUp(Strand justCompleted) {
        justCompleted.scheduler = null;
        justCompleted.frames = null;
        justCompleted.waitingContexts = null;
        //TODO: more cleanup , eg channels
    }

    private void notifyChannels(SchedulerItem item, Throwable panic) {
        Set<ChannelDetails> channels = item.future.strand.channelDetails;

        for (ChannelDetails details : channels) {
            WorkerDataChannel wdChannel;

            if (details.channelInSameStrand) {
                wdChannel = item.future.strand.wdChannels.getWorkerDataChannel(details.name);
            } else {
                wdChannel = item.future.strand.parent.wdChannels.getWorkerDataChannel(details.name);
            }

            if (details.send) {
                wdChannel.setSendPanic(panic);
            } else {
                wdChannel.setReceiverPanic(panic);
            }
        }
    }

    private void reschedule(SchedulerItem item) {
        if (!item.getState().equals(State.RUNNABLE)) {
            ItemGroup group = item.future.strand.strandGroup;
            item.setState(State.RUNNABLE);
            addToRunnableList(item, group);
        }
    }

    private void addToRunnableList(SchedulerItem item, ItemGroup group) {
        group.lock();
        group.add(item);
        // Group maybe not picked by any thread at the moment because,
        //  1) All items are blocked.
        //  2) All others have finished
        // In this case we need to put it back in the runnable list.
        if (group.scheduled.compareAndSet(false, true)) {
            runnableList.add(group);
        }
        group.unlock();
    }

    public FutureValue createFuture(Strand parent, Callback callback, Map<String, Object> properties,
                                    Type constraint, String name, StrandMetadata metadata) {
        Strand newStrand = new Strand(name, metadata, this, parent, properties);
        return createFuture(parent, callback, constraint, newStrand);
    }

    public FutureValue createTransactionalFuture(Strand parent, Callback callback, Map<String, Object> properties,
                                    Type constraint, String name, StrandMetadata metadata) {
        Strand newStrand = new Strand(name, metadata, this, parent, properties, parent != null ?
                parent.currentTrxContext : null);
        return createFuture(parent, callback, constraint, newStrand);
    }

    private FutureValue createFuture(Strand parent, Callback callback, Type constraint, Strand newStrand) {
        FutureValue future = new FutureValue(newStrand, callback, constraint);
<<<<<<< HEAD
        future.strand.frames = new Object[BALLERINA_MAX_YIELD_DEPTH];
=======
        future.strand.frames = new Stack<>();
>>>>>>> 60dfacd5
        return future;
    }

    public void poison() {
        for (int i = 0; i < numThreads; i++) {
            runnableList.add(POISON_PILL);
        }
    }

    public void setListenerDeclarationFound(boolean listenerDeclarationFound) {
        this.listenerDeclarationFound = listenerDeclarationFound;
        if (listenerDeclarationFound) {
            setImmortal(true);
        }
    }

    public boolean isListenerDeclarationFound() {
        return listenerDeclarationFound;
    }

    public ListenerRegistry getListenerRegistry() {
        return listenerRegistry;
    }

    private static int getPoolSize() {
        try {
            if (poolSizeConf != null) {
                poolSize = Integer.parseInt(poolSizeConf);
            }
        } catch (Throwable t) {
            // Log and continue with default
            err.println("ballerina: error occurred in scheduler while reading system variable:" +
                    RuntimeConstants.BALLERINA_MAX_POOL_SIZE_ENV_VAR + ", " + t.getMessage());
        }
        return poolSize;
    }

    /**
     * The registry for runtime dynamic listeners.
     */
    public class ListenerRegistry {
        private final Set<BObject> listenerSet = new HashSet<>();

        public synchronized void registerListener(BObject listener) {
            listenerSet.add(listener);
            setImmortal(true);
        }

        public synchronized void deregisterListener(BObject listener) {
            listenerSet.remove(listener);
            if (!isListenerDeclarationFound() && listenerSet.isEmpty()) {
                setImmortal(false);
            }
        }

        public synchronized void stopListeners(Strand strand) {
            for (BObject listener : listenerSet) {
                listener.call(strand, "gracefulStop");
            }
        }
    }
}

/**
 * Represent an executable item in Scheduler.
 *
 * @since 0.995.0
 */
class SchedulerItem {
    private Function function;
    private Object[] params;
    final FutureValue future;
    boolean parked;

    public SchedulerItem(Function function, Object[] params, FutureValue future) {
        this.future = future;
        this.function = function;
        this.params = params;
    }

    @Deprecated
    public SchedulerItem(Consumer consumer, Object[] params, FutureValue future) {
        this.future = future;
        this.function = val -> {
            consumer.accept(val);
            return null;
        };
        this.params = params;
    }

    public Object execute() {
        return this.function.apply(this.params);
    }

    public boolean isYielded() {
        return this.future.strand.isYielded();
    }

    public State getState() {
        return this.future.strand.getState();
    }

    public void setState(State state) {
        this.future.strand.setState(state);
    }

    @Override
    public String toString() {
        return future == null ? "POISON_PILL" : String.valueOf(future.strand.hashCode());
    }
}

/**
 * Represents a group of {@link SchedulerItem} that should run on same thread.
 */
class ItemGroup {

    /**
     * Keep the list of items that should run on same thread.
     * Using a stack to get advantage of the locality.
     */
    Stack<SchedulerItem> items = new Stack<>();

    /**
     * Indicates this item is already in runnable list/executing or not.
     */
    AtomicBoolean scheduled = new AtomicBoolean(false);

    private final ReentrantLock groupLock = new ReentrantLock();

    public static final ItemGroup POISON_PILL = new ItemGroup();

    public ItemGroup(SchedulerItem item) {
        items.push(item);
    }

    public ItemGroup() {
    }

    public void add(SchedulerItem item) {
        items.push(item);
    }

    public SchedulerItem get() {
        return items.pop();
    }

    public void lock() {
        this.groupLock.lock();
    }

    public void unlock() {
        this.groupLock.unlock();
    }
}<|MERGE_RESOLUTION|>--- conflicted
+++ resolved
@@ -516,11 +516,7 @@
 
     private FutureValue createFuture(Strand parent, Callback callback, Type constraint, Strand newStrand) {
         FutureValue future = new FutureValue(newStrand, callback, constraint);
-<<<<<<< HEAD
-        future.strand.frames = new Object[BALLERINA_MAX_YIELD_DEPTH];
-=======
         future.strand.frames = new Stack<>();
->>>>>>> 60dfacd5
         return future;
     }
 
