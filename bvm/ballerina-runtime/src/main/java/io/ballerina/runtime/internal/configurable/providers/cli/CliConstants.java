--- conflicted
+++ resolved
@@ -29,19 +29,6 @@
 
     static final String CLI_ARG_REGEX = "(?<!\\\\)=";
 
-<<<<<<< HEAD
-    static final String CONFIGURATION_NOT_SUPPORTED_FOR_CLI = "value for configurable variable '%s' with type " +
-            "'%s' is not supported as a command line argument";
-
-    static final String CONFIG_CLI_VARIABLE_AMBIGUITY = "configurable value for variable '%s' clashes with variable " +
-            "'%s'. Please provide the command line argument as '[%s]'";
-
-    static final String CONFIG_CLI_ARG_AMBIGUITY = "configurable value for variable '%s' clashes with multiple " +
-            "command line arguments %s";
-    static final String UNUSED_CLI_ARGS = "unused command line arguments found %s";
-
-=======
->>>>>>> 02a84fd6
     private CliConstants() {
     }
 }