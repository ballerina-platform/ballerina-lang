/*
 *  Copyright (c) 2019, WSO2 Inc. (http://www.wso2.org) All Rights Reserved.
 *
 *  WSO2 Inc. licenses this file to you under the Apache License,
 *  Version 2.0 (the "License"); you may not use this file except
 *  in compliance with the License.
 *  You may obtain a copy of the License at
 *
 *    http://www.apache.org/licenses/LICENSE-2.0
 *
 *  Unless required by applicable law or agreed to in writing,
 *  software distributed under the License is distributed on an
 *  "AS IS" BASIS, WITHOUT WARRANTIES OR CONDITIONS OF ANY
 *  KIND, either express or implied.  See the License for the
 *  specific language governing permissions and limitations
 *  under the License.
 */
package io.ballerina.runtime.internal.values;

import io.ballerina.runtime.api.Module;
import io.ballerina.runtime.api.constants.TypeConstants;
import io.ballerina.runtime.api.types.Type;
import io.ballerina.runtime.api.types.semtype.BasicTypeBitSet;
import io.ballerina.runtime.api.types.semtype.Builder;
import io.ballerina.runtime.api.types.semtype.Context;
import io.ballerina.runtime.api.types.semtype.SemType;
<<<<<<< HEAD
import io.ballerina.runtime.api.utils.StringUtils;
import io.ballerina.runtime.api.values.BIterator;
=======
>>>>>>> 686eef37
import io.ballerina.runtime.api.values.BLink;
import io.ballerina.runtime.api.values.BString;
import io.ballerina.runtime.internal.types.BStringType;

import java.util.Iterator;
import java.util.Map;
import java.util.Optional;

/**
 * Class representing ballerina strings.
 *
 * @since 1.0.5
 */
public abstract class StringValue implements BString, SimpleValue {

    private static final BasicTypeBitSet BASIC_TYPE = Builder.getStringType();
    private static final BStringType STRING_TYPE =
            new BStringType(TypeConstants.STRING_TNAME, new Module(null, null, null));
    final String value;
    final boolean isNonBmp;
    private BStringType type;
    private boolean shapeCalculated = false;

    protected StringValue(String value, boolean isNonBmp) {
        this.value = value;
        this.isNonBmp = isNonBmp;
        this.type = STRING_TYPE;
    }

    @Override
    public Type getType() {
        return type;
    }

    @Override
    public Object copy(Map<Object, Object> refs) {
        return this;
    }

    @Override
    public Object frozenCopy(Map<Object, Object> refs) {
        return this;
    }

    @Override
    public IteratorValue<String> getIterator() {
        return new CharIterator(this);
    }

    @Override
    public String getValue() {
        return value;
    }

    @Override
    public String stringValue(BLink parent) {
        return value;
    }

    @Override
    public String informalStringValue(BLink parent) {
        return "\"" + this + "\"";
    }

    @Override
    public String expressionStringValue(BLink parent) {
        return informalStringValue(parent);
    }

    @Override
    public String toString() {
        return value;
    }

    @Override
    public int hashCode() {
        return value.hashCode();
    }

    @Override
    public boolean equals(Object str) {
        if (str == this) {
            return true;
        }
        if (str instanceof BString bString) {
            return bString.getValue().equals(value);
        }
        return false;
    }

    @Override
<<<<<<< HEAD
    public Iterator<?> getJavaIterator() {
        BIterator<String> iterator = getIterator();
        return new Iterator<>() {
            @Override
            public boolean hasNext() {
                return iterator.hasNext();
            }

            @Override
            public Object next() {
                return StringUtils.fromString(iterator.next());
            }
        };
=======
    public Optional<SemType> inherentTypeOf(Context cx) {
        if (!shapeCalculated) {
            this.type = BStringType.singletonType(value);
        }
        return Optional.of(this.type.shape());
    }

    @Override
    public BasicTypeBitSet getBasicType() {
        return BASIC_TYPE;
>>>>>>> 686eef37
    }
}<|MERGE_RESOLUTION|>--- conflicted
+++ resolved
@@ -24,11 +24,12 @@
 import io.ballerina.runtime.api.types.semtype.Builder;
 import io.ballerina.runtime.api.types.semtype.Context;
 import io.ballerina.runtime.api.types.semtype.SemType;
-<<<<<<< HEAD
+import io.ballerina.runtime.api.types.semtype.BasicTypeBitSet;
+import io.ballerina.runtime.api.types.semtype.Builder;
+import io.ballerina.runtime.api.types.semtype.Context;
+import io.ballerina.runtime.api.types.semtype.SemType;
 import io.ballerina.runtime.api.utils.StringUtils;
 import io.ballerina.runtime.api.values.BIterator;
-=======
->>>>>>> 686eef37
 import io.ballerina.runtime.api.values.BLink;
 import io.ballerina.runtime.api.values.BString;
 import io.ballerina.runtime.internal.types.BStringType;
@@ -120,7 +121,18 @@
     }
 
     @Override
-<<<<<<< HEAD
+    public Optional<SemType> inherentTypeOf(Context cx) {
+        if (!shapeCalculated) {
+            this.type = BStringType.singletonType(value);
+        }
+        return Optional.of(this.type.shape());
+    }
+
+    @Override
+    public BasicTypeBitSet getBasicType() {
+        return BASIC_TYPE;
+    }
+    @Override
     public Iterator<?> getJavaIterator() {
         BIterator<String> iterator = getIterator();
         return new Iterator<>() {
@@ -134,17 +146,5 @@
                 return StringUtils.fromString(iterator.next());
             }
         };
-=======
-    public Optional<SemType> inherentTypeOf(Context cx) {
-        if (!shapeCalculated) {
-            this.type = BStringType.singletonType(value);
-        }
-        return Optional.of(this.type.shape());
-    }
-
-    @Override
-    public BasicTypeBitSet getBasicType() {
-        return BASIC_TYPE;
->>>>>>> 686eef37
     }
 }