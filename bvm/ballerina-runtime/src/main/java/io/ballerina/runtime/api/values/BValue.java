/*
 * Copyright (c) 2019, WSO2 Inc. (http://www.wso2.org) All Rights Reserved.
 *
 * WSO2 Inc. licenses this file to you under the Apache License,
 * Version 2.0 (the "License"); you may not use this file except
 * in compliance with the License.
 * You may obtain a copy of the License at
 *
 *    http://www.apache.org/licenses/LICENSE-2.0
 *
 * Unless required by applicable law or agreed to in writing,
 * software distributed under the License is distributed on an
 * "AS IS" BASIS, WITHOUT WARRANTIES OR CONDITIONS OF ANY
 * KIND, either express or implied. See the License for the
 * specific language governing permissions and limitations
 * under the License.
 */
package io.ballerina.runtime.api.values;

import io.ballerina.runtime.api.types.Type;

import java.util.Map;

/**
 * <p>
 * Represents all the ballerina values.
 * </p>
 * 
 * @since 1.1.0
 */
public interface BValue {

    /**
     * Method to perform a deep copy, recursively copying all structural values and their members.
     *
     * @param refs The map which keep track of the references of already cloned values in cycles
     *
     * @return  A new copy of the value
     */
    Object copy(Map<Object, Object> refs);

    /**
     * Method to performs a deep copy, recursively copying all structural values and their members but the created
     * clone is a read-only value.
     *
     * @param refs The map which keep track of the references of already cloned values in cycles
     *
     * @return  A new copy of the value
     */
    Object frozenCopy(Map<Object, Object> refs);

    String stringValue(BLink parent);

    default String informalStringValue(BLink parent) {
        return toString();
    }

    String expressionStringValue(BLink parent);

    Type getType();
<<<<<<< HEAD
=======

    /**
     * Basic type of the value.
     *
     * @return {@code SemType} representing the value's basic type
     */
    default SemType widenedType(Context cx) {
        // This is wrong since we are actually returning the actual (narrowed) type of the value. But since this is
        // used only as an optimization (to avoid recalculating singleton type) in the type checker this is better
        // than caching the widened types as well.
        return SemType.tryInto(cx, getType());
    }

    default Optional<SemType> inherentTypeOf(Context cx) {
        return Optional.empty();
    }
>>>>>>> 234a29c5
}<|MERGE_RESOLUTION|>--- conflicted
+++ resolved
@@ -58,8 +58,6 @@
     String expressionStringValue(BLink parent);
 
     Type getType();
-<<<<<<< HEAD
-=======
 
     /**
      * Basic type of the value.
@@ -76,5 +74,4 @@
     default Optional<SemType> inherentTypeOf(Context cx) {
         return Optional.empty();
     }
->>>>>>> 234a29c5
 }