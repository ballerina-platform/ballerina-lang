/*
 * Copyright (c) 2019, WSO2 Inc. (http://www.wso2.org) All Rights Reserved.
 *
 * Licensed under the Apache License, Version 2.0 (the "License");
 * you may not use this file except in compliance with the License.
 * You may obtain a copy of the License at
 *
 * http://www.apache.org/licenses/LICENSE-2.0
 *
 * Unless required by applicable law or agreed to in writing, software
 * distributed under the License is distributed on an "AS IS" BASIS,
 * WITHOUT WARRANTIES OR CONDITIONS OF ANY KIND, either express or implied.
 * See the License for the specific language governing permissions and
 * limitations under the License.
 */

package io.ballerina.runtime.internal.values;

import io.ballerina.runtime.api.creators.ErrorCreator;
import io.ballerina.runtime.api.types.PredefinedTypes;
import io.ballerina.runtime.api.types.Type;
import io.ballerina.runtime.api.types.XmlNodeType;
import io.ballerina.runtime.api.types.semtype.BasicTypeBitSet;
import io.ballerina.runtime.api.types.semtype.Builder;
import io.ballerina.runtime.api.types.semtype.Context;
import io.ballerina.runtime.api.types.semtype.SemType;
import io.ballerina.runtime.api.types.semtype.ShapeAnalyzer;
import io.ballerina.runtime.api.utils.StringUtils;
import io.ballerina.runtime.api.values.BIterator;
import io.ballerina.runtime.api.values.BLink;
import io.ballerina.runtime.api.values.BMap;
import io.ballerina.runtime.api.values.BString;
import io.ballerina.runtime.api.values.BTypedesc;
import io.ballerina.runtime.api.values.BXml;
import io.ballerina.runtime.api.values.BXmlQName;
import io.ballerina.runtime.internal.types.TypeWithShape;
import io.ballerina.runtime.internal.utils.IteratorUtils;
import io.ballerina.runtime.internal.xml.BallerinaXmlSerializer;

import java.io.OutputStream;
import java.util.Iterator;
import java.util.List;
import java.util.Map;
import java.util.Optional;

import javax.xml.namespace.QName;

import static io.ballerina.runtime.internal.utils.ValueUtils.getTypedescValue;

/**
 * {@code BXML} represents an XML in Ballerina. An XML could be one of:
 * <ul>
 * <li>element</li>
 * <li>text</li>
 * <li>comment</li>
 * <li>processing instruction</li>
 * <li>sequence of above</li>
 * </ul>
 * <p>
 * <i>Note: This is an internal API and may change in future versions.</i>
 * </p>
 *
 * @since 0.995.0
 */
public abstract class XmlValue implements RefValue, BXml, CollectionValue {

    Type type = PredefinedTypes.TYPE_XML;
    protected BTypedesc typedesc;
    private static final BasicTypeBitSet BASIC_TYPE = Builder.getXmlType();

    protected Type iteratorNextReturnType;

    @Override
    public abstract int size();

    /**
     * Get the value of a single attribute as a string.
     * 
     * @param attributeName Qualified name of the attribute
     * @return Value of the attribute
     */
    @Override
    public BString getAttribute(BXmlQName attributeName) {
        return getAttribute(attributeName.getLocalName(), attributeName.getUri(), attributeName.getPrefix());
    }

    /**
     * Set the value of a single attribute. If the attribute already exsists, then
     * the value will be updated.
     * Otherwise a new attribute will be added.
     * 
     * @param attributeName Qualified name of the attribute
     * @param value         Value of the attribute
     */
    @Override
    @Deprecated
    public void setAttribute(BXmlQName attributeName, String value) {
        setAttributeOnInitialization(attributeName.getLocalName(), attributeName.getUri(), attributeName.getPrefix(),
                value);
    }

    /**
     * Set the value of a single attribute. If the attribute already exsists, then
     * the value will be updated.
     * Otherwise a new attribute will be added.
     *
     * @param attributeName Qualified name of the attribute
     * @param value         Value of the attribute
     */
    @Deprecated
    public void setAttribute(BXmlQName attributeName, BString value) {
        setAttributeOnInitialization(attributeName.getLocalName(), attributeName.getUri(), attributeName.getPrefix(),
                value.getValue());
    }

    /**
     * Get attributes as a {@link MapValueImpl}.
     * 
     * @return Attributes as a {@link MapValueImpl}
     */
    @Override
    public abstract MapValue<BString, BString> getAttributesMap();

    /**
     * Set the attributes of the XML{@link MapValueImpl}.
     * 
     * @param attributes Attributes to be set.
     */
    @Override
    public abstract void setAttributes(BMap<BString, BString> attributes);

    /**
     * Get the type of the XML.
     * 
     * @return Type of the XML
     */
    @Override
    public abstract XmlNodeType getNodeType();

    /**
     * Builds itself.
     */
    @Override
    public abstract void build();

    @Override
    public String informalStringValue(BLink parent) {
        return "`" + stringValue(parent) + "`";
    }

    /**
     * {@inheritDoc}
     */
    @Override
    public Type getType() {
        return type;
    }

    protected abstract void setAttributesOnInitialization(BMap<BString, BString> attributes);

    protected abstract void setAttributeOnInitialization(String localName, String namespace, String prefix,
            String value);

    // private methods

    protected static void handleXmlException(String message, Throwable t) {
        // Here local message of the cause is logged whenever possible, to avoid java
        // class being logged
        // along with the error message.
        if (t.getCause() != null) {
            throw ErrorCreator.createError(StringUtils.fromString(message + t.getCause().getMessage()));
        }

        throw ErrorCreator.createError(StringUtils.fromString(message + t.getMessage()));
    }

    /**
     * Get the {@link QName} from {@link String}.
     *
     * @param qname String representation of qname
     * @return constructed {@link QName}
     */
    protected QName getQname(String qname) {
        String nsUri;
        String localname;
        int rParenIndex = qname.indexOf('}');

        if (qname.startsWith("{") && rParenIndex > 0) {
            localname = qname.substring(rParenIndex + 1);
            nsUri = qname.substring(1, rParenIndex);
        } else {
            localname = qname;
            nsUri = "";
        }

        return new QName(nsUri, localname);
    }

    /**
     * Recursively traverse and add the descendant with the given name to the
     * descendants list.
     *
     * @param descendants    List to add descendants
     * @param currentElement Current node
     * @param qnames         Qualified names of the descendants to search
     */
    protected void addDescendants(List<BXml> descendants, XmlItem currentElement, List<String> qnames) {
        for (BXml child : currentElement.getChildrenSeq().getChildrenList()) {
            if (child.getNodeType() == XmlNodeType.ELEMENT) {
                String elemName = ((XmlItem) child).getQName().toString();
                if (qnames.contains(elemName)) {
                    descendants.add(child);
                }
                addDescendants(descendants, (XmlItem) child, qnames);
            }
        }
    }

    protected void addDescendants(List<BXml> descendants, XmlItem currentElement) {
        for (BXml child : currentElement.getChildrenSeq().getChildrenList()) {
            descendants.add(child);
            if (child.getNodeType() == XmlNodeType.ELEMENT) {
                addDescendants(descendants, (XmlItem) child);
            }
        }
    }

    // TODO: These are bridge methods to invoke methods in BXML interface
    // Fix in the JVM code gen to directly call overridden BXML methods
    public void addChildren(XmlValue seq) {
        addChildren((BXml) seq);
    }

    public void setChildren(XmlValue seq) {
        setChildren((BXml) seq);
    }

    @Override
    public abstract XmlValue children();

    @Override
    public abstract XmlValue children(String qname);

    /**
     * {@inheritDoc}
     */
    @Override
    public Object frozenCopy(Map<Object, Object> refs) {
        XmlValue copy = (XmlValue) copy(refs);
        if (!copy.isFrozen()) {
            copy.freezeDirect();
        }
        return copy;
    }

    @Override
    public abstract XmlValue getItem(int index);

    @Override
    public void serialize(OutputStream outputStream) {
        try {
            if (outputStream instanceof BallerinaXmlSerializer xmlSerializer) {
                xmlSerializer.write(this);
            } else {
                BallerinaXmlSerializer xmlSerializer = new BallerinaXmlSerializer(outputStream);
                xmlSerializer.write(this);
                xmlSerializer.flush();
                xmlSerializer.close();
            }
        } catch (Throwable t) {
            handleXmlException("error occurred during writing the message to the output stream: ", t);
        }
    }

    @Override
    public BTypedesc getTypedesc() {
        if (this.typedesc == null) {
            this.typedesc = getTypedescValue(type, this);
        }
        return typedesc;
    }

    @Override
    public Type getIteratorNextReturnType() {
        if (iteratorNextReturnType == null) {
            iteratorNextReturnType = IteratorUtils.createIteratorNextReturnType(this.type);
        }
        return iteratorNextReturnType;
    }

    @Override
    public Optional<SemType> inherentTypeOf(Context cx) {
        TypeWithShape typeWithShape = (TypeWithShape) type;
        return typeWithShape.inherentTypeOf(cx, ShapeAnalyzer::inherentTypeOf, this);
    }

    @Override
    public BasicTypeBitSet getBasicType() {
        return BASIC_TYPE;
    }
<<<<<<< HEAD
=======

>>>>>>> b4ab2445
    @Override
    public Iterator<?> getJavaIterator() {
        BIterator<?> iterator = getIterator();
        return new Iterator<>() {
            @Override
            public boolean hasNext() {
                return iterator.hasNext();
            }

            @Override
            public Object next() {
                return iterator.next();
            }
        };
    }
}<|MERGE_RESOLUTION|>--- conflicted
+++ resolved
@@ -298,10 +298,7 @@
     public BasicTypeBitSet getBasicType() {
         return BASIC_TYPE;
     }
-<<<<<<< HEAD
-=======
-
->>>>>>> b4ab2445
+
     @Override
     public Iterator<?> getJavaIterator() {
         BIterator<?> iterator = getIterator();
