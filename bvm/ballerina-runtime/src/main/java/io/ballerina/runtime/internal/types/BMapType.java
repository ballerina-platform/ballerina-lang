--- conflicted
+++ resolved
@@ -169,8 +169,6 @@
         this.intersectionType = intersectionType;
     }
 
-<<<<<<< HEAD
-=======
     @Override
     public SemType createSemType(Context cx) {
         Env env = cx.env;
@@ -271,5 +269,4 @@
     protected boolean isDependentlyTypedInner(Set<MayBeDependentType> visited) {
         return constraint instanceof MayBeDependentType constraintType && constraintType.isDependentlyTyped(visited);
     }
->>>>>>> 234a29c5
 }