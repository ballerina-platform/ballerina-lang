/*
 *  Copyright (c) 2019, WSO2 Inc. (http://www.wso2.org) All Rights Reserved.
 *
 *  WSO2 Inc. licenses this file to you under the Apache License,
 *  Version 2.0 (the "License"); you may not use this file except
 *  in compliance with the License.
 *  You may obtain a copy of the License at
 *
 *  http://www.apache.org/licenses/LICENSE-2.0
 *
 *  Unless required by applicable law or agreed to in writing,
 *  software distributed under the License is distributed on an
 *  "AS IS" BASIS, WITHOUT WARRANTIES OR CONDITIONS OF ANY
 *  KIND, either express or implied.  See the License for the
 *  specific language governing permissions and limitations
 *  under the License.
 */
package io.ballerina.runtime.internal.types;

import io.ballerina.runtime.api.Module;
import io.ballerina.runtime.api.constants.TypeConstants;
import io.ballerina.runtime.api.types.FutureType;
import io.ballerina.runtime.api.types.Type;
import io.ballerina.runtime.api.types.TypeTags;
<<<<<<< HEAD
import io.ballerina.runtime.internal.TypeChecker;
=======
import io.ballerina.runtime.api.types.semtype.Builder;
import io.ballerina.runtime.api.types.semtype.Context;
import io.ballerina.runtime.api.types.semtype.SemType;
import io.ballerina.runtime.internal.types.semtype.FutureUtils;

import java.util.Objects;
import java.util.Set;
>>>>>>> 234a29c5

/**
 * {@code BFutureType} represents a future value in Ballerina.
 *
 * @since 0.995.0
 */
public class BFutureType extends BType implements FutureType {

    private Type constraint;

    /**
     * Create a {@code {@link BFutureType}} which represents the future value.
     *
     * @param typeName string name of the type
     * @param pkg of the type
     */
    public BFutureType(String typeName, Module pkg) {
        super(typeName, pkg, Object.class);
    }

    public BFutureType(Type constraint) {
        super(TypeConstants.FUTURE_TNAME, null, Object.class);
        this.constraint = constraint;
    }

    public Type getConstrainedType() {
        return constraint;
    }

    @Override
    public <V extends Object> V getZeroValue() {
        return null;
    }

    @Override
    public <V extends Object> V getEmptyValue() {
        return null;
    }

    @Override
    public int getTag() {
        return TypeTags.FUTURE_TAG;
    }

    @Override
    public boolean equals(Object obj) {

        if (!(obj instanceof BFutureType other)) {
            return false;
        }

        if (!super.equals(obj)) {
            return false;
        }

        if (constraint == other.constraint) {
            return true;
        }

        return TypeChecker.checkIsType(constraint, other.constraint);
    }

    @Override
    public String toString() {
        return TypeConstants.FUTURE_TNAME + getConstraintString();
    }

    private String getConstraintString() {
        return constraint != null ? "<" + constraint + ">" : "";
    }
<<<<<<< HEAD
=======

    @Override
    public SemType createSemType(Context cx) {
        if (constraint == null) {
            return Builder.getFutureType();
        }
        return FutureUtils.futureContaining(cx.env, tryInto(cx, constraint));
    }

    @Override
    protected boolean isDependentlyTypedInner(Set<MayBeDependentType> visited) {
        return constraint instanceof MayBeDependentType constraintType && constraintType.isDependentlyTyped(visited);
    }
>>>>>>> 234a29c5
}<|MERGE_RESOLUTION|>--- conflicted
+++ resolved
@@ -22,9 +22,6 @@
 import io.ballerina.runtime.api.types.FutureType;
 import io.ballerina.runtime.api.types.Type;
 import io.ballerina.runtime.api.types.TypeTags;
-<<<<<<< HEAD
-import io.ballerina.runtime.internal.TypeChecker;
-=======
 import io.ballerina.runtime.api.types.semtype.Builder;
 import io.ballerina.runtime.api.types.semtype.Context;
 import io.ballerina.runtime.api.types.semtype.SemType;
@@ -32,7 +29,7 @@
 
 import java.util.Objects;
 import java.util.Set;
->>>>>>> 234a29c5
+import io.ballerina.runtime.internal.TypeChecker;
 
 /**
  * {@code BFutureType} represents a future value in Ballerina.
@@ -103,8 +100,6 @@
     private String getConstraintString() {
         return constraint != null ? "<" + constraint + ">" : "";
     }
-<<<<<<< HEAD
-=======
 
     @Override
     public SemType createSemType(Context cx) {
@@ -118,5 +113,4 @@
     protected boolean isDependentlyTypedInner(Set<MayBeDependentType> visited) {
         return constraint instanceof MayBeDependentType constraintType && constraintType.isDependentlyTyped(visited);
     }
->>>>>>> 234a29c5
 }