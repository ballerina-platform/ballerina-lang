<<<<<<< HEAD
 /*
  *  Copyright (c) 2019, WSO2 Inc. (http://www.wso2.org) All Rights Reserved.
  *
  *  WSO2 Inc. licenses this file to you under the Apache License,
  *  Version 2.0 (the "License"); you may not use this file except
  *  in compliance with the License.
  *  You may obtain a copy of the License at
  *
  *    http://www.apache.org/licenses/LICENSE-2.0
  *
  *  Unless required by applicable law or agreed to in writing,
  *  software distributed under the License is distributed on an
  *  "AS IS" BASIS, WITHOUT WARRANTIES OR CONDITIONS OF ANY
  *  KIND, either express or implied.  See the License for the
  *  specific language governing permissions and limitations
  *  under the License.
  */

 package io.ballerina.runtime.internal.scheduling;

 import io.ballerina.runtime.api.TypeTags;
 import io.ballerina.runtime.api.creators.ErrorCreator;
 import io.ballerina.runtime.api.creators.ValueCreator;
 import io.ballerina.runtime.api.types.MapType;
 import io.ballerina.runtime.api.types.RecordType;
 import io.ballerina.runtime.api.types.Type;
 import io.ballerina.runtime.api.utils.StringUtils;
 import io.ballerina.runtime.api.values.BError;
 import io.ballerina.runtime.api.values.BMap;
 import io.ballerina.runtime.api.values.BMapInitialValueEntry;
 import io.ballerina.runtime.api.values.BString;
 import io.ballerina.runtime.internal.values.ErrorValue;

 import java.util.Map;
 import java.util.concurrent.CompletableFuture;


 /**
  * This represents a worker channel that is created for each worker to worker interaction.
  *
  * @since 2201.11.0
  */

 public class WorkerUtils {

     /*
      * Used to codegen worker async send.
      */
     @SuppressWarnings("unused")
     public static void asyncSend(WorkerChannelMap workerChannelMap, String channelKey, Object result) {
         WorkerChannel channel = workerChannelMap.get(channelKey);
         channel.write(result);
     }

     /*
      * Used to codegen worker sync send.
      */
     @SuppressWarnings("unused")
     public static Object syncSend(Strand strand, WorkerChannelMap workerChannelMap, String channelKey, Object result) {
         WorkerChannel channel = workerChannelMap.get(channelKey);
         channel.write(result);
         Object waitResult = AsyncUtils.handleWait(strand, channel.getReceiveFuture());
         if (waitResult instanceof BError error) {
             return error;
         }
         return null;

     }

     public static Object flush(Strand strand, WorkerChannelMap workerChannelMap, String[] workerChannelKeys) {
         CompletableFuture<?>[] futures = new CompletableFuture[workerChannelKeys.length];
         WorkerChannel[] channels = new WorkerChannel[workerChannelKeys.length];
         for (int i = 0; i < workerChannelKeys.length; i++) {
             WorkerChannel channel = workerChannelMap.get(workerChannelKeys[i]);
             futures[i] = channel.getReceiveFuture();
             channels[i] = channel;
         }
         if (strand.isIsolated) {
             AsyncUtils.waitForAllFutureResult(futures);
         } else {
             AsyncUtils.handleNonIsolatedStrand(strand, () -> {
                 AsyncUtils.waitForAllFutureResult(futures);
                 return null;
             });
         }

         for (WorkerChannel channel : channels) {
             Object result = channel.getReceiveFuture().resultNow();
             if (result instanceof ErrorValue errorValue) {
                 return errorValue;
             }
         }
         return null;
     }

     public static Object receive(Strand strand, WorkerChannelMap workerChannelMap, String channelKey) {
         WorkerChannel channel = workerChannelMap.get(channelKey);
         if (strand.isIsolated) {
             return channel.read();
         }
         return AsyncUtils.handleNonIsolatedStrand(strand, channel::read);
     }

     /*
      * Used to codegen worker alternative receive action.
      */
     @SuppressWarnings("unused")
     public static Object alternateReceive(Strand strand, WorkerChannelMap workerChannelMap,
                                           String[] workerChannelKeys) {
         WorkerChannel[] channels = new WorkerChannel[workerChannelKeys.length];
         int count = 0;
         for (String workerChanelKey : workerChannelKeys) {
             channels[count++] = workerChannelMap.get(workerChanelKey);
         }
         CompletableFuture<?>[] futures = new CompletableFuture[channels.length];
         for (int i = 0; i < channels.length; i++) {
             futures[i] = channels[i].getResultFuture();
         }
         return getAlternativeReceiveResult(strand, futures, channels);
     }

     /*
      * Used to codegen worker multiple receive action.
      */
     @SuppressWarnings({"unused", "unchecked"})
     public static BMap<BString, Object> multipleReceive(Strand strand, WorkerChannelMap workerChannelMap,
                                                         Map<String, String> channelFieldNameMap, Type targetType) {
         WorkerChannel[] channels = new WorkerChannel[channelFieldNameMap.size()];
         int count = 0;
         for (Map.Entry<String, String> entry : channelFieldNameMap.entrySet()) {
             channels[count++] = workerChannelMap.get(entry.getValue());
         }
         CompletableFuture<?>[] futures = new CompletableFuture[channels.length];
         for (int i = 0; i < channels.length; i++) {
             futures[i] = channels[i].getResultFuture();
         }
         if (strand.isIsolated) {
             AsyncUtils.waitForAllFutureResult(futures);
             return getMultipleReceiveResult(workerChannelMap, channelFieldNameMap, targetType, channels);
         }
         return (BMap<BString, Object>) AsyncUtils.handleNonIsolatedStrand(strand,
                 () -> {
                     AsyncUtils.waitForAllFutureResult(futures);
                     return getMultipleReceiveResult(workerChannelMap, channelFieldNameMap, targetType, channels);
                 });
     }

     /*
      * Used to codegen adding worker channels.
      */
     @SuppressWarnings("unused")
     public static void addWorkerChannels(WorkerChannelMap workerChannelMap, String[] workerChannelKeys) {
         workerChannelMap.addChannelKeys(workerChannelKeys);
     }

     /*
      * Used to codegen handle worker return.
      */
     @SuppressWarnings("unused")
     public static void completedWorkerChannels(WorkerChannelMap workerChannelMap,
                                                Object returnValue, String[] sendWorkerChannelKeys,
                                                String[] receiveWorkerChannelKeys) {
         if (sendWorkerChannelKeys == null && receiveWorkerChannelKeys == null) {
             return;
         }

         if (sendWorkerChannelKeys != null) {
             for (String channelKey : sendWorkerChannelKeys) {
                 workerChannelMap.completeSendWorkerChannels(channelKey, returnValue);
             }
         }
         if (receiveWorkerChannelKeys != null) {
             for (String channelKey : receiveWorkerChannelKeys) {
                 workerChannelMap.completeReceiveWorkerChannels(channelKey, returnValue);
             }
         }
     }

     /*
      * Used to codegen handle worker panic.
      */
     @SuppressWarnings("unused")
     public static void completeWorkerChannelsWithPanic(WorkerChannelMap workerChannelMap, Throwable throwable,
                                                        String[] sendWorkerChannelKeys,
                                                        String[] receiveWorkerChannelKeys) {
         if (sendWorkerChannelKeys == null && receiveWorkerChannelKeys == null) {
             return;
         }
         BError error;
         if (throwable instanceof BError bError) {
             error = bError;
         } else {
             error = ErrorCreator.createError(throwable);
         }
         if (sendWorkerChannelKeys != null) {
             for (String channelKey : sendWorkerChannelKeys) {
                 workerChannelMap.panicSendWorkerChannels(channelKey, error);
             }
         }
         if (receiveWorkerChannelKeys != null) {
             for (String channelKey : receiveWorkerChannelKeys) {
                 workerChannelMap.panicReceiveWorkerChannels(channelKey, error);
             }
         }
     }

     private static Object getAlternativeReceiveResult(Strand strand, CompletableFuture<?>[] completableFutures,
                                                       WorkerChannel[] channels) {
         Object result = AsyncUtils.handleWaitAny(strand, completableFutures);
         for (WorkerChannel channel : channels) {
             channel.read();
         }
         return result;
     }

     private static BMap<BString, Object> getMultipleReceiveResult(WorkerChannelMap workerChannelMap,
                                                                   Map<String, String> channelFieldNameMap,
                                                                   Type targetType, WorkerChannel[] channels) {
         int count = 0;
         BMapInitialValueEntry[] initialValueEntries = new BMapInitialValueEntry[channels.length];
         for (Map.Entry<String, String> entry : channelFieldNameMap.entrySet()) {
             WorkerChannel channel = workerChannelMap.get(entry.getValue());
             initialValueEntries[count++] = ValueCreator.createKeyFieldEntry(StringUtils.fromString(entry.getKey()),
                     channel.read());
         }
         if (targetType.getTag() == TypeTags.RECORD_TYPE_TAG) {
             return ValueCreator.createMapValue((RecordType) targetType, initialValueEntries);
         }
         return ValueCreator.createMapValue((MapType) targetType, initialValueEntries);
     }
 }
=======
/*
 *  Copyright (c) 2019, WSO2 Inc. (http://www.wso2.org) All Rights Reserved.
 *
 *  WSO2 Inc. licenses this file to you under the Apache License,
 *  Version 2.0 (the "License"); you may not use this file except
 *  in compliance with the License.
 *  You may obtain a copy of the License at
 *
 *    http://www.apache.org/licenses/LICENSE-2.0
 *
 *  Unless required by applicable law or agreed to in writing,
 *  software distributed under the License is distributed on an
 *  "AS IS" BASIS, WITHOUT WARRANTIES OR CONDITIONS OF ANY
 *  KIND, either express or implied.  See the License for the
 *  specific language governing permissions and limitations
 *  under the License.
 */
package io.ballerina.runtime.internal.scheduling;

import io.ballerina.runtime.api.PredefinedTypes;
import io.ballerina.runtime.internal.TypeChecker;
import io.ballerina.runtime.internal.values.ChannelDetails;
import io.ballerina.runtime.internal.values.ErrorValue;
import io.ballerina.runtime.internal.values.RefValue;

/**
 * Worker related utility methods for jBallerina runtime.
 *
 * @since 0.995.0
 */
public final class WorkerUtils {

    /**
     * Notify worker data channels if this is a error return in a union type.
     * @param value return value
     * @param strand current strand
     * @param channels worker date channels that current worker interacts
     */
    public static void handleWorkerError(RefValue value, Strand strand, ChannelDetails[] channels) {
        if (TypeChecker.checkIsType(value, PredefinedTypes.TYPE_ERROR)) {
            strand.handleChannelError(channels, (ErrorValue) value);
        }
    }

    private WorkerUtils() {}
}
>>>>>>> 5c9cc32c
<|MERGE_RESOLUTION|>--- conflicted
+++ resolved
@@ -1,5 +1,4 @@
-<<<<<<< HEAD
- /*
+/*
   *  Copyright (c) 2019, WSO2 Inc. (http://www.wso2.org) All Rights Reserved.
   *
   *  WSO2 Inc. licenses this file to you under the Apache License,
@@ -42,7 +41,7 @@
   * @since 2201.11.0
   */
 
- public class WorkerUtils {
+ public final class WorkerUtils {
 
      /*
       * Used to codegen worker async send.
@@ -229,52 +228,6 @@
          }
          return ValueCreator.createMapValue((MapType) targetType, initialValueEntries);
      }
- }
-=======
-/*
- *  Copyright (c) 2019, WSO2 Inc. (http://www.wso2.org) All Rights Reserved.
- *
- *  WSO2 Inc. licenses this file to you under the Apache License,
- *  Version 2.0 (the "License"); you may not use this file except
- *  in compliance with the License.
- *  You may obtain a copy of the License at
- *
- *    http://www.apache.org/licenses/LICENSE-2.0
- *
- *  Unless required by applicable law or agreed to in writing,
- *  software distributed under the License is distributed on an
- *  "AS IS" BASIS, WITHOUT WARRANTIES OR CONDITIONS OF ANY
- *  KIND, either express or implied.  See the License for the
- *  specific language governing permissions and limitations
- *  under the License.
- */
-package io.ballerina.runtime.internal.scheduling;
-
-import io.ballerina.runtime.api.PredefinedTypes;
-import io.ballerina.runtime.internal.TypeChecker;
-import io.ballerina.runtime.internal.values.ChannelDetails;
-import io.ballerina.runtime.internal.values.ErrorValue;
-import io.ballerina.runtime.internal.values.RefValue;
-
-/**
- * Worker related utility methods for jBallerina runtime.
- *
- * @since 0.995.0
- */
-public final class WorkerUtils {
-
-    /**
-     * Notify worker data channels if this is a error return in a union type.
-     * @param value return value
-     * @param strand current strand
-     * @param channels worker date channels that current worker interacts
-     */
-    public static void handleWorkerError(RefValue value, Strand strand, ChannelDetails[] channels) {
-        if (TypeChecker.checkIsType(value, PredefinedTypes.TYPE_ERROR)) {
-            strand.handleChannelError(channels, (ErrorValue) value);
-        }
-    }
 
     private WorkerUtils() {}
 }
->>>>>>> 5c9cc32c
