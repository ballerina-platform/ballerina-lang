/*
*  Copyright (c) 2019, WSO2 Inc. (http://www.wso2.org) All Rights Reserved.
*
*  WSO2 Inc. licenses this file to you under the Apache License,
*  Version 2.0 (the "License"); you may not use this file except
*  in compliance with the License.
*  You may obtain a copy of the License at
*
*    http://www.apache.org/licenses/LICENSE-2.0
*
*  Unless required by applicable law or agreed to in writing,
*  software distributed under the License is distributed on an
*  "AS IS" BASIS, WITHOUT WARRANTIES OR CONDITIONS OF ANY
*  KIND, either express or implied.  See the License for the
*  specific language governing permissions and limitations
*  under the License.
*/
package io.ballerina.runtime.internal.values;

import io.ballerina.runtime.api.PredefinedTypes;
import io.ballerina.runtime.api.TypeTags;
import io.ballerina.runtime.api.constants.RuntimeConstants;
import io.ballerina.runtime.api.creators.ErrorCreator;
import io.ballerina.runtime.api.types.ArrayType;
import io.ballerina.runtime.api.types.ArrayType.ArrayState;
import io.ballerina.runtime.api.types.Type;
import io.ballerina.runtime.api.utils.StringUtils;
import io.ballerina.runtime.api.values.BLink;
import io.ballerina.runtime.api.values.BListInitialValueEntry;
import io.ballerina.runtime.api.values.BString;
import io.ballerina.runtime.api.values.BValue;
import io.ballerina.runtime.internal.CycleUtils;
import io.ballerina.runtime.internal.TypeChecker;
import io.ballerina.runtime.internal.scheduling.Scheduler;
import io.ballerina.runtime.internal.types.BArrayType;
import io.ballerina.runtime.internal.util.exceptions.BLangExceptionHelper;
import io.ballerina.runtime.internal.util.exceptions.BallerinaErrorReasons;
import io.ballerina.runtime.internal.util.exceptions.BallerinaException;
import io.ballerina.runtime.internal.util.exceptions.RuntimeErrors;

import java.io.IOException;
import java.io.OutputStream;
import java.nio.charset.Charset;
import java.util.Arrays;
import java.util.Map;
import java.util.Objects;
import java.util.StringJoiner;
import java.util.stream.IntStream;

import static io.ballerina.runtime.api.constants.RuntimeConstants.ARRAY_LANG_LIB;
import static io.ballerina.runtime.internal.util.exceptions.BallerinaErrorReasons.INDEX_OUT_OF_RANGE_ERROR_IDENTIFIER;
import static io.ballerina.runtime.internal.util.exceptions.BallerinaErrorReasons.INHERENT_TYPE_VIOLATION_ERROR_IDENTIFIER;
import static io.ballerina.runtime.internal.util.exceptions.BallerinaErrorReasons.getModulePrefixedReason;

/**
 * <p>
 * Represent an array in ballerina.
 * </p>
 * <p>
 * <i>Note: This is an internal API and may change in future versions.</i>
 * </p>
 *
 * @since 0.995.0
 */
public class ArrayValueImpl extends AbstractArrayValue {

    protected ArrayType arrayType;
    protected Type elementType;
    private TypedescValue elementTypedescValue = null;

    protected Object[] refValues;
    private long[] intValues;
    private boolean[] booleanValues;
    private byte[] byteValues;
    private double[] floatValues;
    private BString[] bStringValues;
    // ------------------------ Constructors -------------------------------------------------------------------

    public ArrayValueImpl(Object[] values, ArrayType type) {
        this.refValues = values;
        this.arrayType = type;
        this.size = values.length;
        if (type.getTag() == TypeTags.ARRAY_TAG) {
            this.elementType = type.getElementType();
        }
    }

    public ArrayValueImpl(long[] values, boolean readonly) {
        this.intValues = values;
        this.size = values.length;
        setArrayType(PredefinedTypes.TYPE_INT, readonly);
    }

    public ArrayValueImpl(boolean[] values, boolean readonly) {
        this.booleanValues = values;
        this.size = values.length;
        setArrayType(PredefinedTypes.TYPE_BOOLEAN, readonly);
    }

    public ArrayValueImpl(byte[] values, boolean readonly) {
        this.byteValues = values;
        this.size = values.length;
        setArrayType(PredefinedTypes.TYPE_BYTE, readonly);
    }

    public ArrayValueImpl(double[] values, boolean readonly) {
        this.floatValues = values;
        this.size = values.length;
        setArrayType(PredefinedTypes.TYPE_FLOAT, readonly);
    }

    public ArrayValueImpl(String[] values, boolean readonly) {
        this.size = values.length;
        bStringValues = new BString[size];
        for (int i = 0; i < size; i++) {
            bStringValues[i] = StringUtils.fromString(values[i]);
        }
        setArrayType(PredefinedTypes.TYPE_STRING, readonly);
    }

    public ArrayValueImpl(BString[] values, boolean readonly) {
        this.bStringValues = values;
        this.size = values.length;
        setArrayType(PredefinedTypes.TYPE_STRING, readonly);
    }

    public ArrayValueImpl(ArrayType type) {
        this.arrayType = type;
        this.elementType = type.getElementType();
        initArrayValues(elementType);
        if (type.getState() == ArrayState.CLOSED) {
            this.size = maxSize = type.getSize();
        }
    }

    private void initArrayValues(Type elementType) {
        int initialArraySize = (arrayType.getSize() != -1) ? arrayType.getSize() : DEFAULT_ARRAY_SIZE;
        switch (elementType.getTag()) {
            case TypeTags.INT_TAG:
            case TypeTags.SIGNED32_INT_TAG:
            case TypeTags.SIGNED16_INT_TAG:
            case TypeTags.SIGNED8_INT_TAG:
            case TypeTags.UNSIGNED32_INT_TAG:
            case TypeTags.UNSIGNED16_INT_TAG:
            case TypeTags.UNSIGNED8_INT_TAG:
                this.intValues = new long[initialArraySize];
                break;
            case TypeTags.FLOAT_TAG:
                this.floatValues = new double[initialArraySize];
                break;
            case TypeTags.STRING_TAG:
            case TypeTags.CHAR_STRING_TAG:
                this.bStringValues = new BString[initialArraySize];
                break;
            case TypeTags.BOOLEAN_TAG:
                this.booleanValues = new boolean[initialArraySize];
                break;
            case TypeTags.BYTE_TAG:
                this.byteValues = new byte[initialArraySize];
                break;
            default:
                this.refValues = new Object[initialArraySize];
                if (arrayType.getState() == ArrayState.CLOSED) {
                    fillerValueCheck(initialArraySize, initialArraySize);
                    fillValues(initialArraySize);
                }
        }
    }

    @Override
    public Object reverse() {
        switch (elementType.getTag()) {
            case TypeTags.INT_TAG:
            case TypeTags.SIGNED32_INT_TAG:
            case TypeTags.SIGNED16_INT_TAG:
            case TypeTags.SIGNED8_INT_TAG:
            case TypeTags.UNSIGNED32_INT_TAG:
            case TypeTags.UNSIGNED16_INT_TAG:
            case TypeTags.UNSIGNED8_INT_TAG:
                for (int i = size - 1, j = 0; j < size / 2; i--, j++) {
                    long temp = intValues[j];
                    intValues[j] = intValues[i];
                    intValues[i] = temp;
                }
                return intValues;
            case TypeTags.STRING_TAG:
            case TypeTags.CHAR_STRING_TAG:
                for (int i = size - 1, j = 0; j < size / 2; i--, j++) {
                    BString temp = bStringValues[j];
                    bStringValues[j] = bStringValues[i];
                    bStringValues[i] = temp;
                }
                return bStringValues;
            case TypeTags.FLOAT_TAG:
                for (int i = size - 1, j = 0; j < size / 2; i--, j++) {
                    double temp = floatValues[j];
                    floatValues[j] = floatValues[i];
                    floatValues[i] = temp;
                }
                return floatValues;
            case TypeTags.BOOLEAN_TAG:
                for (int i = size - 1, j = 0; j < size / 2; i--, j++) {
                    boolean temp = booleanValues[j];
                    booleanValues[j] = booleanValues[i];
                    booleanValues[i] = temp;
                }
                return booleanValues;
            case TypeTags.BYTE_TAG:
                for (int i = size - 1, j = 0; j < size / 2; i--, j++) {
                    byte temp = byteValues[j];
                    byteValues[j] = byteValues[i];
                    byteValues[i] = temp;
                }
                return byteValues;
            default:
                for (int i = size - 1, j = 0; j < size / 2; i--, j++) {
                    Object temp = refValues[j];
                    refValues[j] = refValues[i];
                    refValues[i] = temp;
                }
                return refValues;
        }
    }

    public ArrayValueImpl(ArrayType type, long size) {
        this.arrayType = type;
        this.elementType = type.getElementType();
        initArrayValues(this.elementType);
        if (size != -1) {
            this.size = this.maxSize = (int) size;
        }
    }

<<<<<<< HEAD
    public ArrayValueImpl(ArrayType type, long size, BListInitialValueEntry[] initialValues) {
=======
    public ArrayValueImpl(ArrayType type, long size, ListInitialValueEntry[] initialValues) {
        this(type, size, initialValues, null);
    }

    public ArrayValueImpl(ArrayType type, long size, ListInitialValueEntry[] initialValues,
                          TypedescValue typedescValue) {
>>>>>>> 5a2abbf7
        this.arrayType = type;
        this.elementType = type.getElementType();
        this.elementTypedescValue = typedescValue;
        initArrayValues(this.elementType);
        if (size != -1) {
            this.size = this.maxSize = (int) size;
        }

        for (int index = 0; index < initialValues.length; index++) {
            addRefValue(index, ((ListInitialValueEntry.ExpressionEntry) initialValues[index]).value);
        }
    }

    // ----------------------- get methods ----------------------------------------------------

    /**
     * Get value in the given array index.
     * 
     * @param index array index
     * @return array value
     */
    @Override
    public Object get(long index) {
        rangeCheckForGet(index, size);
        switch (this.elementType.getTag()) {
            case TypeTags.INT_TAG:
            case TypeTags.SIGNED32_INT_TAG:
            case TypeTags.SIGNED16_INT_TAG:
            case TypeTags.SIGNED8_INT_TAG:
            case TypeTags.UNSIGNED32_INT_TAG:
            case TypeTags.UNSIGNED16_INT_TAG:
            case TypeTags.UNSIGNED8_INT_TAG:
                return intValues[(int) index];
            case TypeTags.BOOLEAN_TAG:
                return booleanValues[(int) index];
            case TypeTags.BYTE_TAG:
                return Byte.toUnsignedInt(byteValues[(int) index]);
            case TypeTags.FLOAT_TAG:
                return floatValues[(int) index];
            case TypeTags.STRING_TAG:
            case TypeTags.CHAR_STRING_TAG:
                    return bStringValues[(int) index];
            default:
                return refValues[(int) index];
        }
    }

    /**
     * Get ref value in the given index.
     *
     * @param index array index
     * @return array value
     */
    @Override
    public Object getRefValue(long index) {
        rangeCheckForGet(index, size);
        if (refValues != null) {
            return refValues[(int) index];
        }
        return get(index);
    }

    @Override
    public Object fillAndGetRefValue(long index) {
        if (refValues != null) {
            // Need do a filling-read if index >= size
            if (index >= this.size) {
                handleImmutableArrayValue();
                fillRead(index, refValues.length);
            }
            return refValues[(int) index];
        }
        return get(index);
    }

    /**
     * Get int value in the given index.
     *
     * @param index array index
     * @return array element
     */
    @Override
    public long getInt(long index) {
        rangeCheckForGet(index, size);
        if (intValues != null) {
            return intValues[(int) index];
        } else if (refValues != null) {
            return (Long) refValues[(int) index];
        }
        return Byte.toUnsignedInt(byteValues[(int) index]);
    }

    /**
     * Get boolean value in the given index.
     *
     * @param index array index
     * @return array element
     */
    @Override
    public boolean getBoolean(long index) {
        rangeCheckForGet(index, size);
        if (booleanValues != null) {
            return booleanValues[(int) index];
        }
        return (Boolean) refValues[(int) index];
    }

    /**
     * Get byte value in the given index.
     *
     * @param index array index
     * @return array element
     */
    @Override
    public byte getByte(long index) {
        rangeCheckForGet(index, size);
        if (byteValues != null) {
            return byteValues[(int) index];
        } else if (intValues != null) {
            return ((Long) intValues[(int) index]).byteValue();
        }
        return ((Long) refValues[(int) index]).byteValue();
    }

    /**
     * Get float value in the given index.
     *
     * @param index array index
     * @return array element
     */
    @Override
    public double getFloat(long index) {
        rangeCheckForGet(index, size);
        if (floatValues != null) {
            return floatValues[(int) index];
        }
        return (Double) refValues[(int) index];
    }

    /**
     * Get string value in the given index.
     *
     * @param index array index
     * @return array element
     */
    @Override
    @Deprecated
    public String getString(long index) {
        rangeCheckForGet(index, size);
        if (bStringValues != null) {
            return bStringValues[(int) index].getValue();
        }
        return (String) refValues[(int) index];
    }

    /**
     * Get string value in the given index.
     *
     * @param index array index
     * @return array element
     */
    @Override
    public BString getBString(long index) {
        rangeCheckForGet(index, size);
        if (bStringValues != null) {
            return bStringValues[(int) index];
        }
        return (BString) refValues[(int) index];
    }

    // ---------------------------- add methods --------------------------------------------------

    /**
     * Add ref value to the given array index.
     *
     * @param index array index
     * @param value value to be added
     */
    @Override
    public void add(long index, Object value) {
        handleImmutableArrayValue();
        addRefValue(index, value);
    }

    /**
     * Add int value to the given array index.
     *
     * @param index array index
     * @param value value to be added
     */
    @Override
    public void add(long index, long value) {
        handleImmutableArrayValue();
        addInt(index, value);
    }

    /**
     * Add boolean value to the given array index.
     *
     * @param index array index
     * @param value value to be added
     */
    @Override
    public void add(long index, boolean value) {
        handleImmutableArrayValue();
        addBoolean(index, value);
    }

    /**
     * Add byte value to the given array index.
     *
     * @param index array index
     * @param value value to be added
     */
    @Override
    public void add(long index, byte value) {
        handleImmutableArrayValue();
        addByte(index, value);
    }

    /**
     * Add double value to the given array index.
     *
     * @param index array index
     * @param value value to be added
     */
    @Override
    public void add(long index, double value) {
        handleImmutableArrayValue();
        addFloat(index, value);
    }

    /**
     * Add string value to the given array index.
     *
     * @param index array index
     * @param value value to be added
     */
    @Deprecated
    @Override
    public void add(long index, String value) {
        handleImmutableArrayValue();
        addString(index, value);
    }

    /**
     * Add string value to the given array index.
     *
     * @param index array index
     * @param value value to be added
     */
    @Override
    public void add(long index, BString value) {
        handleImmutableArrayValue();
        addBString(index, value);
    }

    public void addRefValue(long index, Object value) {
        Type type = TypeChecker.getType(value);
        switch (this.elementType.getTag()) {
            case TypeTags.BOOLEAN_TAG:
                prepareForAdd(index, value, type, booleanValues.length);
                this.booleanValues[(int) index] = (Boolean) value;
                return;
            case TypeTags.FLOAT_TAG:
                prepareForAdd(index, value, type, floatValues.length);
                this.floatValues[(int) index] = (Double) value;
                return;
            case TypeTags.BYTE_TAG:
                prepareForAdd(index, value, type, byteValues.length);
                this.byteValues[(int) index] = ((Number) value).byteValue();
                return;
            case TypeTags.INT_TAG:
            case TypeTags.SIGNED32_INT_TAG:
            case TypeTags.SIGNED16_INT_TAG:
            case TypeTags.SIGNED8_INT_TAG:
            case TypeTags.UNSIGNED32_INT_TAG:
            case TypeTags.UNSIGNED16_INT_TAG:
            case TypeTags.UNSIGNED8_INT_TAG:
                prepareForAdd(index, value, type, intValues.length);
                this.intValues[(int) index] = (Long) value;
                return;
            case TypeTags.STRING_TAG:
            case TypeTags.CHAR_STRING_TAG:
                prepareForAdd(index, value, type, bStringValues.length);
                this.bStringValues[(int) index] = (BString) value;
                return;
            default:
                prepareForAdd(index, value, type, refValues.length);
                this.refValues[(int) index] = value;
        }
    }

    public void addInt(long index, long value) {
        if (intValues != null) {
            prepareForAdd(index, value, PredefinedTypes.TYPE_INT, intValues.length);
            intValues[(int) index] = value;
            return;
        }

        prepareForAdd(index, value, TypeChecker.getType(value), byteValues.length);
        byteValues[(int) index] = (byte) ((Long) value).intValue();
    }

    private void addBoolean(long index, boolean value) {
        prepareForAdd(index, value, PredefinedTypes.TYPE_BOOLEAN, booleanValues.length);
        booleanValues[(int) index] = value;
    }

    private void addByte(long index, byte value) {
        prepareForAdd(index, value, PredefinedTypes.TYPE_BYTE, byteValues.length);
        byteValues[(int) index] = value;
    }

    private void addFloat(long index, double value) {
        prepareForAdd(index, value, PredefinedTypes.TYPE_FLOAT, floatValues.length);
        floatValues[(int) index] = value;
    }

    @Deprecated
    private void addString(long index, String value) {
        addBString(index, StringUtils.fromString(value));
    }

    private void addBString(long index, BString value) {
        prepareForAdd(index, value, PredefinedTypes.TYPE_STRING, bStringValues.length);
        bStringValues[(int) index] = value;
    }

    // -------------------------------------------------------------------------------------------------------------

    /**
     * Append value to the existing array.
     *
     * @param value value to be appended
     */
    @Override
    public void append(Object value) {
        add(this.size, value);
    }

    @Override
    public Object shift(long index) {
        handleImmutableArrayValue();
        Object val = get(index);
        shiftArray((int) index, getArrayFromType(this.elementType.getTag()));
        return val;
    }

    /**
     * Removes and returns first member of an array.
     *
     * @return the value that was the first member of the array
     */
    @Override
    public Object shift() {
        return shift(0);
    }

    @Override
    public void unshift(Object[] values) {
        unshift(0, values);
    }

    @Override
    public String stringValue(BLink parent) {
        StringJoiner sj = new StringJoiner(",");
        switch (this.elementType.getTag()) {
            case TypeTags.INT_TAG:
            case TypeTags.SIGNED32_INT_TAG:
            case TypeTags.SIGNED16_INT_TAG:
            case TypeTags.SIGNED8_INT_TAG:
            case TypeTags.UNSIGNED32_INT_TAG:
            case TypeTags.UNSIGNED16_INT_TAG:
            case TypeTags.UNSIGNED8_INT_TAG:
                for (int i = 0; i < size; i++) {
                    sj.add(Long.toString(intValues[i]));
                }
                break;
            case TypeTags.BOOLEAN_TAG:
                for (int i = 0; i < size; i++) {
                    sj.add(Boolean.toString(booleanValues[i]));
                }
                break;
            case TypeTags.BYTE_TAG:
                for (int i = 0; i < size; i++) {
                    sj.add(Long.toString(Byte.toUnsignedLong(byteValues[i])));
                }
                break;
            case TypeTags.FLOAT_TAG:
                for (int i = 0; i < size; i++) {
                    sj.add(Double.toString(floatValues[i]));
                }
                break;
            case TypeTags.STRING_TAG:
            case TypeTags.CHAR_STRING_TAG:
                for (int i = 0; i < size; i++) {
                    sj.add(((BValue) (bStringValues[i])).informalStringValue(parent));
                }
                break;
            default:
                for (int i = 0; i < size; i++) {
                    if (refValues[i] == null) {
                        sj.add("null");
                    } else {
                        Type type = TypeChecker.getType(refValues[i]);
                        switch (type.getTag()) {
                            case TypeTags.STRING_TAG:
                            case TypeTags.XML_TAG:
                            case TypeTags.XML_ELEMENT_TAG:
                            case TypeTags.XML_ATTRIBUTES_TAG:
                            case TypeTags.XML_COMMENT_TAG:
                            case TypeTags.XML_PI_TAG:
                            case TypeTags.XMLNS_TAG:
                            case TypeTags.XML_TEXT_TAG:
                                sj.add(((BValue) (refValues[i])).informalStringValue(new CycleUtils
                                        .Node(this, parent)));
                                break;
                            default:
                                sj.add(StringUtils.getStringValue(refValues[i], new CycleUtils.Node(this, parent)));
                                break;
                        }
                    }
                }
                break;
        }
        return "[" + sj.toString() + "]";
    }

    @Override
    public String expressionStringValue(BLink parent) {
        StringJoiner sj = new StringJoiner(",");
        switch (this.elementType.getTag()) {
            case TypeTags.INT_TAG:
            case TypeTags.SIGNED32_INT_TAG:
            case TypeTags.SIGNED16_INT_TAG:
            case TypeTags.SIGNED8_INT_TAG:
            case TypeTags.UNSIGNED32_INT_TAG:
            case TypeTags.UNSIGNED16_INT_TAG:
            case TypeTags.UNSIGNED8_INT_TAG:
                for (int i = 0; i < size; i++) {
                    sj.add(StringUtils.getExpressionStringValue(intValues[i],
                                                                new CycleUtils.Node(this, parent)));
                }
                break;
            case TypeTags.BOOLEAN_TAG:
                for (int i = 0; i < size; i++) {
                    sj.add(StringUtils.getExpressionStringValue(booleanValues[i],
                                                                new CycleUtils.Node(this, parent)));
                }
                break;
            case TypeTags.BYTE_TAG:
                for (int i = 0; i < size; i++) {
                    sj.add(Long.toString(Byte.toUnsignedLong(byteValues[i])));
                }
                break;
            case TypeTags.FLOAT_TAG:
                for (int i = 0; i < size; i++) {
                    sj.add(StringUtils.getExpressionStringValue(floatValues[i],
                                                                new CycleUtils.Node(this, parent)));
                }
                break;
            case TypeTags.STRING_TAG:
            case TypeTags.CHAR_STRING_TAG:
                for (int i = 0; i < size; i++) {
                    sj.add(StringUtils.getExpressionStringValue(bStringValues[i],
                                                                new CycleUtils.Node(this, parent)));
                }
                break;
            default:
                for (int i = 0; i < size; i++) {
                    sj.add(StringUtils.getExpressionStringValue(refValues[i],
                                                                new CycleUtils.Node(this, parent)));
                }
                break;
        }
        return "[" + sj.toString() + "]";
    }

    @Override
    public Type getType() {
        return this.arrayType;
    }

    @Override
    public int size() {
        return this.size;
    }

    @Override
    public boolean isEmpty() {
        return this.size == 0;
    }

    @Override
    public Object copy(Map<Object, Object> refs) {
        if (isFrozen()) {
            return this;
        }

        if (refs.containsKey(this)) {
            return refs.get(this);
        }

        ArrayValue valueArray;
        switch (this.elementType.getTag()) {
            case TypeTags.INT_TAG:
            case TypeTags.SIGNED32_INT_TAG:
            case TypeTags.SIGNED16_INT_TAG:
            case TypeTags.SIGNED8_INT_TAG:
            case TypeTags.UNSIGNED32_INT_TAG:
            case TypeTags.UNSIGNED16_INT_TAG:
            case TypeTags.UNSIGNED8_INT_TAG:
                valueArray = new ArrayValueImpl(Arrays.copyOf(intValues, this.size), arrayType.isReadOnly());
                break;
            case TypeTags.BOOLEAN_TAG:
                valueArray = new ArrayValueImpl(Arrays.copyOf(booleanValues, this.size), arrayType.isReadOnly());
                break;
            case TypeTags.BYTE_TAG:
                valueArray = new ArrayValueImpl(Arrays.copyOf(byteValues, this.size), arrayType.isReadOnly());
                break;
            case TypeTags.FLOAT_TAG:
                valueArray = new ArrayValueImpl(Arrays.copyOf(floatValues, this.size), arrayType.isReadOnly());
                break;
            case TypeTags.STRING_TAG:
            case TypeTags.CHAR_STRING_TAG:
                valueArray = new ArrayValueImpl(Arrays.copyOf(bStringValues, this.size), arrayType.isReadOnly());
                break;
            default:
                Object[] values = new Object[this.size];
                valueArray = new ArrayValueImpl(values, arrayType);
                IntStream.range(0, this.size).forEach(i -> {
                    Object value = this.refValues[i];
                    if (value instanceof RefValue) {
                        values[i] = ((RefValue) value).copy(refs);
                    } else {
                        values[i] = value;
                    }
                });
                break;
        }

        refs.put(this, valueArray);
        return valueArray;
    }

    @Override
    public Object frozenCopy(Map<Object, Object> refs) {
        ArrayValue copy = (ArrayValue) copy(refs);
        if (!copy.isFrozen()) {
            copy.freezeDirect();
        }
        return copy;
    }

    /**
     * Return a subarray starting from `startIndex` (inclusive) to `endIndex` (exclusive).
     *
     * @param startIndex index of first member to include in the slice
     * @param endIndex index of first member not to include in the slice
     * @return array slice within specified range
     */
    public ArrayValueImpl slice(long startIndex, long endIndex) {
        ArrayValueImpl slicedArray;
        int slicedSize = (int) (endIndex - startIndex);
        switch (this.elementType.getTag()) {
            case TypeTags.INT_TAG:
            case TypeTags.SIGNED32_INT_TAG:
            case TypeTags.SIGNED16_INT_TAG:
            case TypeTags.SIGNED8_INT_TAG:
            case TypeTags.UNSIGNED32_INT_TAG:
            case TypeTags.UNSIGNED16_INT_TAG:
            case TypeTags.UNSIGNED8_INT_TAG:
                slicedArray = new ArrayValueImpl(new long[slicedSize], false);
                System.arraycopy(intValues, (int) startIndex, slicedArray.intValues, 0, slicedSize);
                break;
            case TypeTags.BOOLEAN_TAG:
                slicedArray = new ArrayValueImpl(new boolean[slicedSize], false);
                System.arraycopy(booleanValues, (int) startIndex, slicedArray.booleanValues, 0, slicedSize);
                break;
            case TypeTags.BYTE_TAG:
                slicedArray = new ArrayValueImpl(new byte[slicedSize], false);
                System.arraycopy(byteValues, (int) startIndex, slicedArray.byteValues, 0, slicedSize);
                break;
            case TypeTags.FLOAT_TAG:
                slicedArray = new ArrayValueImpl(new double[slicedSize], false);
                System.arraycopy(floatValues, (int) startIndex, slicedArray.floatValues, 0, slicedSize);
                break;
            case TypeTags.STRING_TAG:
            case TypeTags.CHAR_STRING_TAG:
                slicedArray = new ArrayValueImpl(new BString[slicedSize], false);
                System.arraycopy(bStringValues, (int) startIndex, slicedArray.bStringValues, 0, slicedSize);
                break;
            default:
                slicedArray = new ArrayValueImpl(new Object[slicedSize], new BArrayType(this.elementType));
                System.arraycopy(refValues, (int) startIndex, slicedArray.refValues, 0, slicedSize);
                break;
        }
        return slicedArray;
    }

    @Override
    public String toString() {
        return stringValue(null);
    }

    /**
     * Get ref values array.
     *
     * @return ref value array
     */
    @Override
    public Object[] getValues() {
        return refValues;
    }

    /**
     * Get a copy of byte array.
     *
     * @return byte array
     */
    @Override
    public byte[] getBytes() {
        byte[] bytes = new byte[this.size];
        System.arraycopy(byteValues, 0, bytes, 0, this.size);
        return bytes;
    }

    /**
     * Get a copy of string array.
     *
     * @return string array
     */
    @Override
    public String[] getStringArray() {
        String[] arr = new String[size];
        for (int i = 0; i < size; i++) {
            arr[i] = bStringValues[i].getValue();
        }
        return arr;
    }

    /**
     * Get a copy of int array.
     *
     * @return int array
     */
    @Override
    public long[] getIntArray() {
        return Arrays.copyOf(intValues, size);
    }

    @Override
    public boolean[] getBooleanArray() {
        return Arrays.copyOf(booleanValues, size);
    }

    @Override
    public byte[] getByteArray() {
        return Arrays.copyOf(byteValues, size);
    }

    @Override
    public double[] getFloatArray() {
        return Arrays.copyOf(floatValues, size);
    }

    @Override
    public void serialize(OutputStream outputStream) {
        if (this.elementType.getTag() == TypeTags.BYTE_TAG) {
            try {
                for (int i = 0; i < this.size; i++) {
                    outputStream.write(this.byteValues[i]);
                }
            } catch (IOException e) {
                throw new BallerinaException("error occurred while writing the binary content to the output stream", e);
            }
        } else {
            try {
                outputStream.write(this.toString().getBytes(Charset.defaultCharset()));
            } catch (IOException e) {
                throw new BallerinaException("error occurred while serializing data", e);
            }
        }
    }

    /**
     * {@inheritDoc}
     */
    @Override
    public void freezeDirect() {
        if (arrayType.isReadOnly()) {
            return;
        }

        this.arrayType = (ArrayType) ReadOnlyUtils.setImmutableTypeAndGetEffectiveType(this.arrayType);
        if (this.elementType == null || this.elementType.getTag() > TypeTags.BOOLEAN_TAG) {
            for (int i = 0; i < this.size; i++) {
                Object value = this.getRefValue(i);
                if (value instanceof RefValue) {
                    ((RefValue) value).freezeDirect();
                }
            }
        }
    }

    /**
     * {@inheritDoc}
     */
    @Override
    public IteratorValue getIterator() {
        return new ArrayIterator(this);
    }

    /**
     * Get {@code BType} of the array elements.
     *
     * @return element type
     */
    @Override
    public Type getElementType() {
        return this.elementType;
    }

    // Protected methods

    @Override
    protected void resizeInternalArray(int newLength) {
        switch (this.elementType.getTag()) {
            case TypeTags.INT_TAG:
            case TypeTags.SIGNED32_INT_TAG:
            case TypeTags.SIGNED16_INT_TAG:
            case TypeTags.SIGNED8_INT_TAG:
            case TypeTags.UNSIGNED32_INT_TAG:
            case TypeTags.UNSIGNED16_INT_TAG:
            case TypeTags.UNSIGNED8_INT_TAG:
                intValues = Arrays.copyOf(intValues, newLength);
                break;
            case TypeTags.BOOLEAN_TAG:
                booleanValues = Arrays.copyOf(booleanValues, newLength);
                break;
            case TypeTags.BYTE_TAG:
                byteValues = Arrays.copyOf(byteValues, newLength);
                break;
            case TypeTags.FLOAT_TAG:
                floatValues = Arrays.copyOf(floatValues, newLength);
                break;
            case TypeTags.STRING_TAG:
            case TypeTags.CHAR_STRING_TAG:
                bStringValues = Arrays.copyOf(bStringValues, newLength);
                break;
            default:
                refValues = Arrays.copyOf(refValues, newLength);
                break;
        }
    }

    @Override
    protected void fillValues(int index) {
        if (index <= this.size) {
            return;
        }

        switch (this.elementType.getTag()) {
            case TypeTags.STRING_TAG:
                Arrays.fill(bStringValues, size, index, RuntimeConstants.STRING_EMPTY_VALUE);
                return;
            case TypeTags.INT_TAG:
            case TypeTags.SIGNED32_INT_TAG:
            case TypeTags.SIGNED16_INT_TAG:
            case TypeTags.SIGNED8_INT_TAG:
            case TypeTags.UNSIGNED32_INT_TAG:
            case TypeTags.UNSIGNED16_INT_TAG:
            case TypeTags.UNSIGNED8_INT_TAG:
            case TypeTags.BYTE_TAG:
            case TypeTags.FLOAT_TAG:
            case TypeTags.BOOLEAN_TAG:
                return;
            default:
                if (arrayType.hasFillerValue()) {
                    if (elementTypedescValue != null) {
                        extractRecordFillerValues(index);
                    } else {
                        extractComplexFillerValues(index);
                    }
                }
        }
    }

    private void extractComplexFillerValues(int index) {
        for (int i = size; i < index; i++) {
            this.refValues[i] = this.elementType.getZeroValue();
        }
    }

    private void extractRecordFillerValues(int index) {
        for (int i = size; i < index; i++) {
            this.refValues[i] = elementTypedescValue.instantiate(Scheduler.getStrand());
        }
    }

    @Override
    protected void rangeCheckForGet(long index, int size) {
        rangeCheck(index, size);
        if (index >= size) {
            throw BLangExceptionHelper.getRuntimeException(
                    getModulePrefixedReason(ARRAY_LANG_LIB, INDEX_OUT_OF_RANGE_ERROR_IDENTIFIER),
                    RuntimeErrors.ARRAY_INDEX_OUT_OF_RANGE, index, size);
        }
    }

    @Override
    protected void rangeCheck(long index, int size) {
        if (index > Integer.MAX_VALUE || index < Integer.MIN_VALUE) {
            throw BLangExceptionHelper.getRuntimeException(
                    getModulePrefixedReason(ARRAY_LANG_LIB, INDEX_OUT_OF_RANGE_ERROR_IDENTIFIER),
                    RuntimeErrors.INDEX_NUMBER_TOO_LARGE, index);
        }

        if ((int) index < 0 || index >= maxSize) {
            throw BLangExceptionHelper.getRuntimeException(
                    getModulePrefixedReason(ARRAY_LANG_LIB, INDEX_OUT_OF_RANGE_ERROR_IDENTIFIER),
                    RuntimeErrors.ARRAY_INDEX_OUT_OF_RANGE, index, size);
        }
    }

    @Override
    protected void fillerValueCheck(int index, int size) {
        // if the elementType doesn't have an implicit initial value & if the insertion is not a consecutive append
        // to the array, then an exception will be thrown.
        if (arrayType.hasFillerValue()) {
            return;
        }
        if (index > size) {
            throw BLangExceptionHelper.getRuntimeException(BallerinaErrorReasons.ILLEGAL_LIST_INSERTION_ERROR,
                                                           RuntimeErrors.ILLEGAL_ARRAY_INSERTION, size, index + 1);
        }
    }

    @Override
    protected void ensureCapacity(int requestedCapacity, int currentArraySize) {
        if (requestedCapacity <= currentArraySize) {
            return;
        }

        if (this.arrayType.getState() != ArrayState.OPEN) {
            return;
        }

        // Here the growth rate is 1.5. This value has been used by many other languages
        int newArraySize = currentArraySize + (currentArraySize >> 1);

        // Now get the maximum value of the calculate new array size and request capacity
        newArraySize = Math.max(newArraySize, requestedCapacity);

        // Now get the minimum value of new array size and maximum array size
        newArraySize = Math.min(newArraySize, maxSize);
        resizeInternalArray(newArraySize);
    }

    @Override
    protected void checkFixedLength(long length) {
        if (this.arrayType.getState() == ArrayState.CLOSED) {
            throw BLangExceptionHelper.getRuntimeException(
                    getModulePrefixedReason(ARRAY_LANG_LIB, INHERENT_TYPE_VIOLATION_ERROR_IDENTIFIER),
                    RuntimeErrors.ILLEGAL_ARRAY_SIZE, size, length);
        }
    }

    @Override
    protected void unshift(long index, Object[] vals) {
        handleImmutableArrayValue();
        unshiftArray(index, vals.length, getCurrentArrayLength());

        int startIndex = (int) index;
        int endIndex = startIndex + vals.length;

        for (int i = startIndex, j = 0; i < endIndex; i++, j++) {
            add(i, vals[j]);
        }
    }

    // Private methods

    private void prepareForAdd(long index, Object value, Type sourceType, int currentArraySize) {
        // check types
        if (!TypeChecker.checkIsType(value, sourceType, this.elementType)) {
            BString reason = getModulePrefixedReason(ARRAY_LANG_LIB, INHERENT_TYPE_VIOLATION_ERROR_IDENTIFIER);
            BString detail = BLangExceptionHelper.getErrorMessage(RuntimeErrors.INCOMPATIBLE_TYPE, this.elementType,
                    sourceType);
            throw ErrorCreator.createError(reason, detail);
        }

        int intIndex = (int) index;
        rangeCheck(index, size);
        fillerValueCheck(intIndex, size);
        ensureCapacity(intIndex + 1, currentArraySize);
        fillValues(intIndex);
        resetSize(intIndex);
    }

    private void fillRead(long index, int currentArraySize) {
        if (!arrayType.hasFillerValue()) {
            throw BLangExceptionHelper.getRuntimeException(BallerinaErrorReasons.ILLEGAL_LIST_INSERTION_ERROR,
                                                           RuntimeErrors.ILLEGAL_ARRAY_INSERTION, size, index + 1);
        }

        int intIndex = (int) index;
        rangeCheck(index, size);
        ensureCapacity(intIndex + 1, currentArraySize);

        switch (this.elementType.getTag()) {
            case TypeTags.INT_TAG:
            case TypeTags.BYTE_TAG:
            case TypeTags.FLOAT_TAG:
            case TypeTags.BOOLEAN_TAG:
                break;
            case TypeTags.STRING_TAG:
                Arrays.fill(bStringValues, size, intIndex, RuntimeConstants.STRING_EMPTY_VALUE);
                break;
            default:
                for (int i = size; i <= index; i++) {
                    this.refValues[i] = this.elementType.getZeroValue();
                }
        }

        resetSize(intIndex);
    }

    private void setArrayType(Type elementType, boolean readonly) {
        this.arrayType = new BArrayType(elementType, readonly);
        this.elementType = elementType;
    }

    private void resetSize(int index) {
        if (index >= size) {
            size = index + 1;
        }
    }

    private void shiftArray(int index, Object arr) {
        int nElemsToBeMoved = this.size - 1 - index;
        if (nElemsToBeMoved >= 0) {
            System.arraycopy(arr, index + 1, arr, index, nElemsToBeMoved);
        }
        this.size--;
    }

    private void unshiftArray(long index, int unshiftByN, int arrLength) {
        int lastIndex = size() + unshiftByN - 1;
        prepareForConsecutiveMultiAdd(lastIndex, arrLength);
        Object arr = getArrayFromType(elementType.getTag());

        if (index > lastIndex) {
            throw BLangExceptionHelper.getRuntimeException(
                    getModulePrefixedReason(ARRAY_LANG_LIB, INDEX_OUT_OF_RANGE_ERROR_IDENTIFIER),
                    RuntimeErrors.INDEX_NUMBER_TOO_LARGE, index);
        }

        int i = (int) index;
        System.arraycopy(arr, i, arr, i + unshiftByN, this.size - i);
    }

    private Object getArrayFromType(int typeTag) {
        switch (typeTag) {
            case TypeTags.INT_TAG:
            case TypeTags.SIGNED32_INT_TAG:
            case TypeTags.SIGNED16_INT_TAG:
            case TypeTags.SIGNED8_INT_TAG:
            case TypeTags.UNSIGNED32_INT_TAG:
            case TypeTags.UNSIGNED16_INT_TAG:
            case TypeTags.UNSIGNED8_INT_TAG:
                return intValues;
            case TypeTags.BOOLEAN_TAG:
                return booleanValues;
            case TypeTags.BYTE_TAG:
                return byteValues;
            case TypeTags.FLOAT_TAG:
                return floatValues;
            case TypeTags.STRING_TAG:
            case TypeTags.CHAR_STRING_TAG:
                return bStringValues;
            default:
                return refValues;
        }
    }

    private int getCurrentArrayLength() {
        switch (elementType.getTag()) {
            case TypeTags.INT_TAG:
            case TypeTags.SIGNED32_INT_TAG:
            case TypeTags.SIGNED16_INT_TAG:
            case TypeTags.SIGNED8_INT_TAG:
            case TypeTags.UNSIGNED32_INT_TAG:
            case TypeTags.UNSIGNED16_INT_TAG:
            case TypeTags.UNSIGNED8_INT_TAG:
                return intValues.length;
            case TypeTags.BOOLEAN_TAG:
                return booleanValues.length;
            case TypeTags.BYTE_TAG:
                return byteValues.length;
            case TypeTags.FLOAT_TAG:
                return floatValues.length;
            case TypeTags.STRING_TAG:
            case TypeTags.CHAR_STRING_TAG:
                return bStringValues.length;
            default:
                return refValues.length;
        }
    }

    @Override
    public boolean equals(Object o) {
        if (this == o) {
            return true;
        }

        if (o == null || getClass() != o.getClass()) {
            return false;
        }

        ArrayValueImpl that = (ArrayValueImpl) o;
        return arrayType.equals(that.arrayType) &&
                elementType.equals(that.elementType) &&
                Arrays.equals(refValues, that.refValues) &&
                Arrays.equals(intValues, that.intValues) &&
                Arrays.equals(booleanValues, that.booleanValues) &&
                Arrays.equals(byteValues, that.byteValues) &&
                Arrays.equals(floatValues, that.floatValues) &&
                Arrays.equals(bStringValues, that.bStringValues);
    }

    @Override
    public int hashCode() {
        int result = Objects.hash(arrayType, elementType);
        result = 31 * result + Arrays.hashCode(refValues);
        result = 31 * result + Arrays.hashCode(intValues);
        result = 31 * result + Arrays.hashCode(booleanValues);
        result = 31 * result + Arrays.hashCode(byteValues);
        result = 31 * result + Arrays.hashCode(floatValues);
        result = 31 * result + Arrays.hashCode(bStringValues);
        return result;
    }
}<|MERGE_RESOLUTION|>--- conflicted
+++ resolved
@@ -231,16 +231,12 @@
         }
     }
 
-<<<<<<< HEAD
     public ArrayValueImpl(ArrayType type, long size, BListInitialValueEntry[] initialValues) {
-=======
-    public ArrayValueImpl(ArrayType type, long size, ListInitialValueEntry[] initialValues) {
         this(type, size, initialValues, null);
     }
 
-    public ArrayValueImpl(ArrayType type, long size, ListInitialValueEntry[] initialValues,
+    public ArrayValueImpl(ArrayType type, long size, BListInitialValueEntry[] initialValues,
                           TypedescValue typedescValue) {
->>>>>>> 5a2abbf7
         this.arrayType = type;
         this.elementType = type.getElementType();
         this.elementTypedescValue = typedescValue;
