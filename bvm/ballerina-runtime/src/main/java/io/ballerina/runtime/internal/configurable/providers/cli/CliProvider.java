/*
 * Copyright (c) 2021, WSO2 Inc. (http://www.wso2.org) All Rights Reserved.
 *
 * WSO2 Inc. licenses this file to you under the Apache License,
 * Version 2.0 (the "License"); you may not use this file except
 * in compliance with the License.
 * You may obtain a copy of the License at
 *
 *     http://www.apache.org/licenses/LICENSE-2.0
 *
 * Unless required by applicable law or agreed to in writing,
 * software distributed under the License is distributed on an
 * "AS IS" BASIS, WITHOUT WARRANTIES OR CONDITIONS OF ANY
 * KIND, either express or implied. See the License for the
 * specific language governing permissions and limitations
 * under the License.
 */

package io.ballerina.runtime.internal.configurable.providers.cli;

import io.ballerina.runtime.api.Module;
import io.ballerina.runtime.api.types.IntersectionType;
import io.ballerina.runtime.api.types.Type;
import io.ballerina.runtime.api.utils.StringUtils;
import io.ballerina.runtime.api.values.BArray;
import io.ballerina.runtime.api.values.BDecimal;
import io.ballerina.runtime.api.values.BError;
import io.ballerina.runtime.api.values.BMap;
import io.ballerina.runtime.api.values.BString;
import io.ballerina.runtime.api.values.BTable;
import io.ballerina.runtime.api.values.BXml;
import io.ballerina.runtime.internal.TypeConverter;
import io.ballerina.runtime.internal.configurable.ConfigProvider;
import io.ballerina.runtime.internal.configurable.VariableKey;
import io.ballerina.runtime.internal.configurable.exceptions.ConfigException;
import io.ballerina.runtime.internal.diagnostics.RuntimeDiagnosticLog;

import java.util.HashMap;
import java.util.Map;
import java.util.Optional;
import java.util.Set;

import static io.ballerina.runtime.internal.configurable.providers.cli.CliConstants.CLI_ARG_REGEX;
import static io.ballerina.runtime.internal.configurable.providers.cli.CliConstants.CLI_PREFIX;
import static io.ballerina.runtime.internal.util.exceptions.RuntimeErrors.CONFIG_CLI_ARGS_AMBIGUITY;
import static io.ballerina.runtime.internal.util.exceptions.RuntimeErrors.CONFIG_CLI_TYPE_NOT_SUPPORTED;
import static io.ballerina.runtime.internal.util.exceptions.RuntimeErrors.CONFIG_CLI_UNUSED_CLI_ARGS;
import static io.ballerina.runtime.internal.util.exceptions.RuntimeErrors.CONFIG_CLI_VARIABLE_AMBIGUITY;
import static io.ballerina.runtime.internal.util.exceptions.RuntimeErrors.CONFIG_INCOMPATIBLE_TYPE;
import static io.ballerina.runtime.internal.util.exceptions.RuntimeErrors.CONFIG_INVALID_BYTE_RANGE;

/**
 * This class implements @{@link ConfigProvider} tp provide values for configurable variables through cli args.
 *
 * @since 2.0.0
 */
public class CliProvider implements ConfigProvider {

    private String[] cliConfigArgs;

    private final Map<String, String> cliVarKeyValueMap;

<<<<<<< HEAD
    private Map<String, VariableKey> markedCliKeyVariableMap;

    private Module rootModule;
=======
    private final Module rootModule;
>>>>>>> 1df64483

    public CliProvider(Module rootModule, String... cliConfigArgs) {
        this.rootModule = rootModule;
        this.cliConfigArgs = cliConfigArgs;
        this.cliVarKeyValueMap = new HashMap<>();
        this.markedCliKeyVariableMap = new HashMap<>();
    }

    @Override
    public void initialize() {
        for (String cliConfigArg : cliConfigArgs) {
            if (cliConfigArg.startsWith(CLI_PREFIX)) {
                String configKeyValue = cliConfigArg.substring(2);
                String[] keyValuePair = configKeyValue.split(CLI_ARG_REGEX, 2);
                if (keyValuePair.length == 2) {
                    String key = keyValuePair[0].trim();
                    if (key.endsWith("\\")) {
                        key = key + " ";
                    }
                    cliVarKeyValueMap.put(key, keyValuePair[1]);
                }
            }
        }
    }

    @Override
    public void complete(RuntimeDiagnosticLog diagnosticLog) {
    }

    @Override
    public boolean hasConfigs() {
        return !cliVarKeyValueMap.isEmpty();
    }

    @Override
    public Optional<Long> getAsIntAndMark(Module module, VariableKey key) {
        CliArg cliArg = getCliArg(module, key);
        if (cliArg.value == null) {
            return Optional.empty();
        }
        try {
            return Optional.of(TypeConverter.stringToInt(cliArg.value));
        } catch (NumberFormatException e) {
            throw new ConfigException(CONFIG_INCOMPATIBLE_TYPE, cliArg, key.variable, key.type, cliArg.value);
        }
    }

    @Override
    public Optional<Integer> getAsByteAndMark(Module module, VariableKey key) {
        CliArg cliArg = getCliArg(module, key);
        if (cliArg.value == null) {
            return Optional.empty();
        }
        try {
            return Optional.of(TypeConverter.stringToByte(cliArg.value));
        } catch (NumberFormatException e) {
            throw new ConfigException(CONFIG_INCOMPATIBLE_TYPE, cliArg, key.variable, key.type,
                                      cliArg.value);
        } catch (BError e) {
            throw new ConfigException(CONFIG_INVALID_BYTE_RANGE, cliArg, key.variable, cliArg.value);
        }
    }

    @Override
    public Optional<Boolean> getAsBooleanAndMark(Module module, VariableKey key) {
        CliArg cliArg = getCliArg(module, key);
        if (cliArg.value == null) {
            return Optional.empty();
        }
        try {
            return Optional.of(TypeConverter.stringToBoolean(cliArg.value));
        } catch (NumberFormatException e) {
            throw new ConfigException(CONFIG_INCOMPATIBLE_TYPE, cliArg, key.variable, key.type, cliArg.value);
        }
    }

    @Override
    public Optional<Double> getAsFloatAndMark(Module module, VariableKey key) {
        CliArg cliArg = getCliArg(module, key);
        if (cliArg.value == null) {
            return Optional.empty();
        }
        try {
            return Optional.of(TypeConverter.stringToFloat(cliArg.value));
        } catch (NumberFormatException e) {
            throw new ConfigException(CONFIG_INCOMPATIBLE_TYPE, cliArg, key.variable, key.type, cliArg.value);
        }
    }

    @Override
    public Optional<BDecimal> getAsDecimalAndMark(Module module, VariableKey key) {
        CliArg cliArg = getCliArg(module, key);
        if (cliArg.value == null) {
            return Optional.empty();
        }
        try {
            return Optional.of(TypeConverter.stringToDecimal(cliArg.value));
        } catch (NumberFormatException e) {
            throw new ConfigException(CONFIG_INCOMPATIBLE_TYPE, cliArg, key.variable, key.type, cliArg.value);
        }
    }

    @Override
    public Optional<BString> getAsStringAndMark(Module module, VariableKey key) {
        CliArg cliArg = getCliArg(module, key);
        if (cliArg.value == null) {
            return Optional.empty();
        }
        return Optional.of(StringUtils.fromString(cliArg.value));
    }

    @Override
    public Optional<BArray> getAsArrayAndMark(Module module, VariableKey key) {
        Type effectiveType = ((IntersectionType) key.type).getEffectiveType();
        throw new ConfigException(CONFIG_CLI_TYPE_NOT_SUPPORTED, key.variable, effectiveType);
    }

    @Override
    public Optional<BMap<BString, Object>> getAsRecordAndMark(Module module, VariableKey key) {
        Type effectiveType = ((IntersectionType) key.type).getEffectiveType();
        throw new ConfigException(CONFIG_CLI_TYPE_NOT_SUPPORTED, key.variable, effectiveType);
    }

    @Override
    public Optional<BTable<BString, Object>> getAsTableAndMark(Module module, VariableKey key) {
        Type effectiveType = ((IntersectionType) key.type).getEffectiveType();
        throw new ConfigException(CONFIG_CLI_TYPE_NOT_SUPPORTED, key.variable, effectiveType);
    }

    @Override
    public Optional<BXml> getAsXmlAndMark(Module module, VariableKey key) {
        Type effectiveType = ((IntersectionType) key.type).getEffectiveType();
        CliArg cliArg = getCliArg(module, key);
        if (cliArg.value == null) {
            return Optional.empty();
        }
        try {
            return Optional.of(TypeConverter.stringToXml(cliArg.value));
        } catch (BError e) {
            throw new ConfigException(CONFIG_INCOMPATIBLE_TYPE, cliArg, key.variable, effectiveType, cliArg.value);
        }
    }

    @Override
    public void complete(RuntimeDiagnosticLog diagnosticLog) {
        Set<String> varKeySet = cliVarKeyValueMap.keySet();
        varKeySet.removeAll(markedCliKeyVariableMap.keySet());
        if (varKeySet.isEmpty()) {
            return;
        }
        for (String key : varKeySet) {
            diagnosticLog.warn(CONFIG_CLI_UNUSED_CLI_ARGS, null, key + "=" + cliVarKeyValueMap.get(key));
        }
    }

    private CliArg getCliArg(Module module, VariableKey variableKey) {

        String key = module.getOrg() + "." + module.getName() + "." + variableKey.variable;
        String value = cliVarKeyValueMap.get(key);
        if (value != null || !rootModule.getOrg().equals(module.getOrg())) {
            return markAndGetCliArg(key, variableKey, value);
        }
        // Handle special case for root module and root org modules.
        String moduleKey;
        String rootOrgValue = null;
        String rootModuleValue;
        if (rootModule.getName().equals(module.getName())) {
            rootOrgValue = cliVarKeyValueMap.get(variableKey.variable);
        }
        moduleKey = module.getName() + "." + variableKey.variable;
        rootModuleValue = cliVarKeyValueMap.get(moduleKey);

        // Handle Cli args ambiguities.
        return checkAmbiguitiesAndGetCliArg(variableKey, key, moduleKey, rootOrgValue, rootModuleValue);
    }

    private CliArg checkAmbiguitiesAndGetCliArg(VariableKey variableKey, String key, String moduleKey,
                                                String rootOrgValue, String rootModuleValue) {
        if (rootOrgValue == null && rootModuleValue == null) {
            return markAndGetCliArg(key, variableKey, null);
        }
        if (rootOrgValue != null && rootModuleValue == null) {
           return markAndGetCliArg(variableKey.variable, variableKey, rootOrgValue);

        }
        if (rootOrgValue == null) {
            return markAndGetCliArg(moduleKey, variableKey, rootModuleValue);
        }

        // This means multiple command line values are matched for same variable, hence exception.
        StringBuilder errorString = new StringBuilder();
        errorString.append("[").append(variableKey.variable).append("=").append(rootOrgValue);
        markedCliKeyVariableMap.put(variableKey.variable, variableKey);
        markedCliKeyVariableMap.put(moduleKey, variableKey);
        errorString.append(", ").append(moduleKey).append("=").append(rootModuleValue);
        errorString.append("]");
        throw new ConfigException(CONFIG_CLI_ARGS_AMBIGUITY, variableKey.variable, errorString);

    }

    private CliArg markAndGetCliArg(String key, VariableKey variableKey, String value) {
        // Handle cli args and module ambiguities
        VariableKey existingKey = markedCliKeyVariableMap.get(key);
        if (existingKey != null) {
            Module module = variableKey.module;
            String fullQualifiedKey = module.getOrg() + "." + module.getName() + "." + variableKey.variable;
            throw new ConfigException(CONFIG_CLI_VARIABLE_AMBIGUITY, variableKey.toString(), existingKey.toString(),
                                      "-C" + fullQualifiedKey + "=" + "<value>");
        }
        markedCliKeyVariableMap.put(key, variableKey);
        return new CliArg(key, value);
    }
}<|MERGE_RESOLUTION|>--- conflicted
+++ resolved
@@ -60,13 +60,9 @@
 
     private final Map<String, String> cliVarKeyValueMap;
 
-<<<<<<< HEAD
-    private Map<String, VariableKey> markedCliKeyVariableMap;
-
-    private Module rootModule;
-=======
+    private final Map<String, VariableKey> markedCliKeyVariableMap;
+
     private final Module rootModule;
->>>>>>> 1df64483
 
     public CliProvider(Module rootModule, String... cliConfigArgs) {
         this.rootModule = rootModule;
@@ -93,10 +89,6 @@
     }
 
     @Override
-    public void complete(RuntimeDiagnosticLog diagnosticLog) {
-    }
-
-    @Override
     public boolean hasConfigs() {
         return !cliVarKeyValueMap.isEmpty();
     }
