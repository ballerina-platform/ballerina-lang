/*
*  Copyright (c) 2019, WSO2 Inc. (http://www.wso2.org) All Rights Reserved.
*
*  WSO2 Inc. licenses this file to you under the Apache License,
*  Version 2.0 (the "License"); you may not use this file except
*  in compliance with the License.
*  You may obtain a copy of the License at
*
*    http://www.apache.org/licenses/LICENSE-2.0
*
*  Unless required by applicable law or agreed to in writing,
*  software distributed under the License is distributed on an
*  "AS IS" BASIS, WITHOUT WARRANTIES OR CONDITIONS OF ANY
*  KIND, either express or implied.  See the License for the
*  specific language governing permissions and limitations
*  under the License.
*/
package io.ballerina.runtime.transactions;


/**
 * Generates XID for the distributed transactions.
 *
 * @since 1.0
 */
<<<<<<< HEAD
public final class XIDGenerator {
=======
public class XIDGenerator {
    // DEFAULT_FORMAT will be unique for ballerina but same for each transaction
    private static final int DEFAULT_FORMAT = ('B' << 24) + ('A' << 16) + ('L' << 8);
>>>>>>> 393d187c

    static XATransactionID createXID(String combinedId) {
        String[] trxId = (combinedId.split("_")[0]).split(":");
        final byte[] branchQualifier = trxId[1].getBytes();
        final byte[] globalTransactionId = trxId[0].getBytes();
        return new XATransactionID(DEFAULT_FORMAT, branchQualifier, globalTransactionId);
    }

    public static int getDefaultFormat() {
        return DEFAULT_FORMAT;
    }

    private XIDGenerator() {
    }
}<|MERGE_RESOLUTION|>--- conflicted
+++ resolved
@@ -23,13 +23,9 @@
  *
  * @since 1.0
  */
-<<<<<<< HEAD
 public final class XIDGenerator {
-=======
-public class XIDGenerator {
     // DEFAULT_FORMAT will be unique for ballerina but same for each transaction
     private static final int DEFAULT_FORMAT = ('B' << 24) + ('A' << 16) + ('L' << 8);
->>>>>>> 393d187c
 
     static XATransactionID createXID(String combinedId) {
         String[] trxId = (combinedId.split("_")[0]).split(":");
