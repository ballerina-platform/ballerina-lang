--- conflicted
+++ resolved
@@ -139,11 +139,6 @@
     }
 
     @Override
-<<<<<<< HEAD
-    public void setIntersectionType(IntersectionType intersectionType) {
-        this.intersectionType = intersectionType;
-    }
-=======
     public SemType createSemType(Context cx) {
         SemType semType;
         if (constraint == null) {
@@ -242,5 +237,4 @@
         }
         return xmlValue.getType().isReadOnly();
     }
->>>>>>> 234a29c5
 }