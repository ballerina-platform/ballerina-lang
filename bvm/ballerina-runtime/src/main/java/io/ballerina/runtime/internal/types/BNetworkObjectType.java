/*
 *  Copyright (c) 2022, WSO2 Inc. (http://www.wso2.org) All Rights Reserved.
 *
 *  WSO2 Inc. licenses this file to you under the Apache License,
 *  Version 2.0 (the "License"); you may not use this file except
 *  in compliance with the License.
 *  You may obtain a copy of the License at
 *
 *  http://www.apache.org/licenses/LICENSE-2.0
 *
 *  Unless required by applicable law or agreed to in writing, software
 *  distributed under the License is distributed on an "AS IS" BASIS,
 *  WITHOUT WARRANTIES OR CONDITIONS OF ANY KIND, either express or implied.
 *  See the License for the specific language governing permissions and
 *  limitations under the License.
 */
package io.ballerina.runtime.internal.types;

import io.ballerina.runtime.api.Module;
import io.ballerina.runtime.api.flags.SymbolFlags;
import io.ballerina.runtime.api.types.MethodType;
import io.ballerina.runtime.api.types.NetworkObjectType;
import io.ballerina.runtime.api.types.RemoteMethodType;
import io.ballerina.runtime.api.types.ResourceMethodType;
import io.ballerina.runtime.api.types.semtype.Context;

import java.util.ArrayList;

/**
 * {@code BNetworkObjectType} represents a network object in Ballerina.
 *
 * @since 2201.2.0
 */
public class BNetworkObjectType extends BObjectType implements NetworkObjectType {

    private ResourceMethodType[] resourceMethods;
    private volatile RemoteMethodType[] remoteMethods;

    public BNetworkObjectType(String typeName, Module pkg, long flags) {
        super(typeName, pkg, flags);
    }

    public void setResourceMethods(ResourceMethodType[] resourceMethods) {
        this.resourceMethods = resourceMethods;
    }

    /**
     * Gen an array of remote functions defined in the network object.
     *
     * @return array of remote functions
     */
    @Override
    public RemoteMethodType[] getRemoteMethods() {
        if (remoteMethods == null) {
            RemoteMethodType[] funcs = getRemoteMethods(getMethods());
            if (remoteMethods == null) {
                remoteMethods = funcs;
            }

        }
        return remoteMethods;
    }

    private RemoteMethodType[] getRemoteMethods(MethodType[] methodTypes) {
        ArrayList<MethodType> functions = new ArrayList<>();
        for (MethodType funcType : methodTypes) {
            if (SymbolFlags.isFlagOn(((BMethodType) funcType).flags, SymbolFlags.REMOTE)) {
                functions.add(funcType);
            }
        }
        return functions.toArray(new RemoteMethodType[]{});
    }

    /**
     * Get array containing resource functions defined in network object.
     *
     * @return resource functions
     */
    @Override
    public ResourceMethodType[] getResourceMethods() {
        return resourceMethods;
    }
<<<<<<< HEAD
=======

    @Override
    protected Collection<MethodData> allMethods(Context cx) {
        Stream<MethodData> methodStream = Arrays.stream(getMethods())
                .filter(methodType -> !(SymbolFlags.isFlagOn(methodType.getFlags(), SymbolFlags.REMOTE) ||
                        SymbolFlags.isFlagOn(methodType.getFlags(), SymbolFlags.RESOURCE)))
                .map(type -> MethodData.fromMethod(cx, type));
        Stream<MethodData> remoteMethodStream =
                Arrays.stream(getRemoteMethods())
                        .map(type -> MethodData.fromRemoteMethod(cx, type));
        Stream<MethodData> resourceMethodStream = Arrays.stream(getResourceMethods())
                .map(method -> MethodData.fromResourceMethod(cx, (BResourceMethodType) method));
        return Stream.concat(methodStream, Stream.concat(remoteMethodStream, resourceMethodStream)).toList();
    }
>>>>>>> 234a29c5
}<|MERGE_RESOLUTION|>--- conflicted
+++ resolved
@@ -80,8 +80,6 @@
     public ResourceMethodType[] getResourceMethods() {
         return resourceMethods;
     }
-<<<<<<< HEAD
-=======
 
     @Override
     protected Collection<MethodData> allMethods(Context cx) {
@@ -96,5 +94,4 @@
                 .map(method -> MethodData.fromResourceMethod(cx, (BResourceMethodType) method));
         return Stream.concat(methodStream, Stream.concat(remoteMethodStream, resourceMethodStream)).toList();
     }
->>>>>>> 234a29c5
 }