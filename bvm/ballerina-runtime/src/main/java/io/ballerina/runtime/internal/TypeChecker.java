/*
 * Copyright (c) 2019, WSO2 Inc. (http://www.wso2.org) All Rights Reserved.
 *
 * WSO2 Inc. licenses this file to you under the Apache License,
 * Version 2.0 (the "License"); you may not use this file except
 * in compliance with the License.
 * You may obtain a copy of the License at
 *
 *    http://www.apache.org/licenses/LICENSE-2.0
 *
 * Unless required by applicable law or agreed to in writing,
 * software distributed under the License is distributed on an
 * "AS IS" BASIS, WITHOUT WARRANTIES OR CONDITIONS OF ANY
 * KIND, either express or implied. See the License for the
 * specific language governing permissions and limitations
 * under the License.
 */
package io.ballerina.runtime.internal;

import io.ballerina.runtime.api.Module;
import io.ballerina.runtime.api.flags.SymbolFlags;
import io.ballerina.runtime.api.types.ArrayType.ArrayState;
import io.ballerina.runtime.api.types.Field;
import io.ballerina.runtime.api.types.FunctionType;
import io.ballerina.runtime.api.types.IntersectionType;
import io.ballerina.runtime.api.types.MethodType;
import io.ballerina.runtime.api.types.PredefinedTypes;
import io.ballerina.runtime.api.types.Type;
import io.ballerina.runtime.api.types.TypeTags;
import io.ballerina.runtime.api.types.UnionType;
import io.ballerina.runtime.api.types.XmlNodeType;
import io.ballerina.runtime.api.utils.StringUtils;
import io.ballerina.runtime.api.values.BDecimal;
import io.ballerina.runtime.api.values.BError;
import io.ballerina.runtime.api.values.BObject;
import io.ballerina.runtime.api.values.BRefValue;
import io.ballerina.runtime.api.values.BString;
import io.ballerina.runtime.api.values.BValue;
import io.ballerina.runtime.api.values.BXml;
import io.ballerina.runtime.internal.commons.TypeValuePair;
import io.ballerina.runtime.internal.types.BAnnotatableType;
import io.ballerina.runtime.internal.types.BArrayType;
import io.ballerina.runtime.internal.types.BErrorType;
import io.ballerina.runtime.internal.types.BField;
import io.ballerina.runtime.internal.types.BFiniteType;
import io.ballerina.runtime.internal.types.BFunctionType;
import io.ballerina.runtime.internal.types.BFutureType;
import io.ballerina.runtime.internal.types.BIntersectionType;
import io.ballerina.runtime.internal.types.BJsonType;
import io.ballerina.runtime.internal.types.BMapType;
import io.ballerina.runtime.internal.types.BNetworkObjectType;
import io.ballerina.runtime.internal.types.BObjectType;
import io.ballerina.runtime.internal.types.BParameterizedType;
import io.ballerina.runtime.internal.types.BRecordType;
import io.ballerina.runtime.internal.types.BResourceMethodType;
import io.ballerina.runtime.internal.types.BStreamType;
import io.ballerina.runtime.internal.types.BTableType;
import io.ballerina.runtime.internal.types.BTupleType;
import io.ballerina.runtime.internal.types.BType;
import io.ballerina.runtime.internal.types.BTypeIdSet;
import io.ballerina.runtime.internal.types.BTypeReferenceType;
import io.ballerina.runtime.internal.types.BTypedescType;
import io.ballerina.runtime.internal.types.BUnionType;
import io.ballerina.runtime.internal.types.BXmlType;
import io.ballerina.runtime.internal.utils.ErrorUtils;
import io.ballerina.runtime.internal.values.ArrayValue;
import io.ballerina.runtime.internal.values.DecimalValue;
import io.ballerina.runtime.internal.values.DecimalValueKind;
import io.ballerina.runtime.internal.values.ErrorValue;
import io.ballerina.runtime.internal.values.HandleValue;
import io.ballerina.runtime.internal.values.MapValue;
import io.ballerina.runtime.internal.values.MapValueImpl;
import io.ballerina.runtime.internal.values.RegExpValue;
import io.ballerina.runtime.internal.values.StreamValue;
import io.ballerina.runtime.internal.values.TableValueImpl;
import io.ballerina.runtime.internal.values.TupleValueImpl;
import io.ballerina.runtime.internal.values.TypedescValue;
import io.ballerina.runtime.internal.values.TypedescValueImpl;
import io.ballerina.runtime.internal.values.ValuePair;
import io.ballerina.runtime.internal.values.XmlComment;
import io.ballerina.runtime.internal.values.XmlItem;
import io.ballerina.runtime.internal.values.XmlPi;
import io.ballerina.runtime.internal.values.XmlSequence;
import io.ballerina.runtime.internal.values.XmlText;
import io.ballerina.runtime.internal.values.XmlValue;

import java.util.ArrayList;
import java.util.Arrays;
import java.util.Collections;
import java.util.HashMap;
import java.util.HashSet;
import java.util.Iterator;
import java.util.List;
import java.util.Map;
import java.util.Objects;
import java.util.Optional;
import java.util.Set;

import static io.ballerina.runtime.api.constants.RuntimeConstants.BALLERINA_BUILTIN_PKG_PREFIX;
import static io.ballerina.runtime.api.constants.RuntimeConstants.BBYTE_MAX_VALUE;
import static io.ballerina.runtime.api.constants.RuntimeConstants.BBYTE_MIN_VALUE;
import static io.ballerina.runtime.api.constants.RuntimeConstants.REGEXP_LANG_LIB;
import static io.ballerina.runtime.api.constants.RuntimeConstants.SIGNED16_MAX_VALUE;
import static io.ballerina.runtime.api.constants.RuntimeConstants.SIGNED16_MIN_VALUE;
import static io.ballerina.runtime.api.constants.RuntimeConstants.SIGNED32_MAX_VALUE;
import static io.ballerina.runtime.api.constants.RuntimeConstants.SIGNED32_MIN_VALUE;
import static io.ballerina.runtime.api.constants.RuntimeConstants.SIGNED8_MAX_VALUE;
import static io.ballerina.runtime.api.constants.RuntimeConstants.SIGNED8_MIN_VALUE;
import static io.ballerina.runtime.api.constants.RuntimeConstants.UNSIGNED16_MAX_VALUE;
import static io.ballerina.runtime.api.constants.RuntimeConstants.UNSIGNED32_MAX_VALUE;
import static io.ballerina.runtime.api.constants.RuntimeConstants.UNSIGNED8_MAX_VALUE;
import static io.ballerina.runtime.api.types.PredefinedTypes.TYPE_ANY;
import static io.ballerina.runtime.api.types.PredefinedTypes.TYPE_ANYDATA;
import static io.ballerina.runtime.api.types.PredefinedTypes.TYPE_BOOLEAN;
import static io.ballerina.runtime.api.types.PredefinedTypes.TYPE_BYTE;
import static io.ballerina.runtime.api.types.PredefinedTypes.TYPE_DECIMAL;
import static io.ballerina.runtime.api.types.PredefinedTypes.TYPE_FLOAT;
import static io.ballerina.runtime.api.types.PredefinedTypes.TYPE_INT;
import static io.ballerina.runtime.api.types.PredefinedTypes.TYPE_INT_SIGNED_16;
import static io.ballerina.runtime.api.types.PredefinedTypes.TYPE_INT_SIGNED_32;
import static io.ballerina.runtime.api.types.PredefinedTypes.TYPE_INT_SIGNED_8;
import static io.ballerina.runtime.api.types.PredefinedTypes.TYPE_INT_UNSIGNED_16;
import static io.ballerina.runtime.api.types.PredefinedTypes.TYPE_INT_UNSIGNED_32;
import static io.ballerina.runtime.api.types.PredefinedTypes.TYPE_INT_UNSIGNED_8;
import static io.ballerina.runtime.api.types.PredefinedTypes.TYPE_JSON;
import static io.ballerina.runtime.api.types.PredefinedTypes.TYPE_NULL;
import static io.ballerina.runtime.api.types.PredefinedTypes.TYPE_READONLY_JSON;
import static io.ballerina.runtime.api.types.PredefinedTypes.TYPE_STRING;
import static io.ballerina.runtime.api.utils.TypeUtils.getImpliedType;
import static io.ballerina.runtime.api.utils.TypeUtils.isValueType;
import static io.ballerina.runtime.internal.TypeConverter.ERROR_MESSAGE_UNION_END;
import static io.ballerina.runtime.internal.TypeConverter.ERROR_MESSAGE_UNION_SEPARATOR;
import static io.ballerina.runtime.internal.TypeConverter.ERROR_MESSAGE_UNION_START;
import static io.ballerina.runtime.internal.utils.CloneUtils.getErrorMessage;

/**
 * Responsible for performing runtime type checking.
 *
 * @since 0.995.0
 */
@SuppressWarnings({"rawtypes"})
public final class TypeChecker {

    private static final byte MAX_TYPECAST_ERROR_COUNT = 20;
    private static final String REG_EXP_TYPENAME = "RegExp";

    public static Object checkCast(Object sourceVal, Type targetType) {

        List<String> errors = new ArrayList<>();
        Type sourceType = getImpliedType(getType(sourceVal));
        if (checkIsType(errors, sourceVal, sourceType, targetType)) {
            return sourceVal;
        }
<<<<<<< HEAD

        if (sourceType.getTag() <= TypeTags.BOOLEAN_TAG && targetType.getTag() <= TypeTags.BOOLEAN_TAG) {
            return TypeConverter.castValues(targetType, sourceVal);
        }

        // if the source is a numeric value and the target type is a union, try to find a matching
        // member.
        if (sourceType.getTag() <= TypeTags.BOOLEAN_TAG && targetType.getTag() == TypeTags.UNION_TAG) {
            for (Type memberType : ((BUnionType) targetType).getMemberTypes()) {
                try {
                    return TypeConverter.castValues(memberType, sourceVal);
                } catch (Exception e) {
                    //ignore and continue
=======
        Type sourceType = getType(sourceVal);
        Context cx = context();
        if (Core.containsBasicType(SemType.tryInto(cx, sourceType), ConvertibleCastMaskHolder.CONVERTIBLE_CAST_MASK) &&
                Core.containsBasicType(SemType.tryInto(cx, targetType),
                        ConvertibleCastMaskHolder.CONVERTIBLE_CAST_MASK)) {
            // We need to maintain order for these?
            if (targetType instanceof BUnionType unionType) {
                for (Type memberType : unionType.getMemberTypes()) {
                    try {
                        return TypeConverter.castValues(memberType, sourceVal);
                    } catch (Exception e) {
                        //ignore and continue
                    }
>>>>>>> 234a29c5
                }
            }
        }

        throw createTypeCastError(sourceVal, targetType, errors);
    }

    public static long anyToInt(Object sourceVal) {
        return TypeConverter.anyToIntCast(sourceVal,
                () -> ErrorUtils.createTypeCastError(sourceVal, TYPE_INT));
    }

    public static long anyToSigned32(Object sourceVal) {
        return TypeConverter.anyToIntSubTypeCast(sourceVal, TYPE_INT_SIGNED_32,
                                                 () -> ErrorUtils.createTypeCastError(sourceVal,
                                                                                      TYPE_INT_SIGNED_32));
    }

    public static long anyToSigned16(Object sourceVal) {
        return TypeConverter.anyToIntSubTypeCast(sourceVal, TYPE_INT_SIGNED_16,
                                                 () -> ErrorUtils.createTypeCastError(sourceVal,
                                                                                      TYPE_INT_SIGNED_16));
    }

    public static long anyToSigned8(Object sourceVal) {
        return TypeConverter.anyToIntSubTypeCast(sourceVal, TYPE_INT_SIGNED_8,
                                                 () -> ErrorUtils.createTypeCastError(sourceVal,
                                                                                      TYPE_INT_SIGNED_8));
    }

    public static long anyToUnsigned32(Object sourceVal) {
        return TypeConverter.anyToIntSubTypeCast(sourceVal, TYPE_INT_UNSIGNED_32,
                                                 () -> ErrorUtils.createTypeCastError(sourceVal,
                                                                                      TYPE_INT_UNSIGNED_32));
    }

    public static long anyToUnsigned16(Object sourceVal) {
        return TypeConverter.anyToIntSubTypeCast(sourceVal, TYPE_INT_UNSIGNED_16,
                                                 () -> ErrorUtils
                                                         .createTypeCastError(sourceVal, TYPE_INT_UNSIGNED_16));
    }

    public static long anyToUnsigned8(Object sourceVal) {
        return TypeConverter.anyToIntSubTypeCast(sourceVal, TYPE_INT_UNSIGNED_8,
                                                 () -> ErrorUtils
                                                         .createTypeCastError(sourceVal,
                                                                              TYPE_INT_UNSIGNED_8));
    }

    public static double anyToFloat(Object sourceVal) {
        return TypeConverter.anyToFloatCast(sourceVal, () -> ErrorUtils
                .createTypeCastError(sourceVal, TYPE_FLOAT));
    }

    public static boolean anyToBoolean(Object sourceVal) {
        return TypeConverter.anyToBooleanCast(sourceVal, () -> ErrorUtils
                .createTypeCastError(sourceVal, TYPE_BOOLEAN));
    }

    public static int anyToByte(Object sourceVal) {
        return TypeConverter.anyToByteCast(sourceVal, () -> ErrorUtils.createTypeCastError(sourceVal,
                                                                                           TYPE_BYTE));
    }

    public static DecimalValue anyToDecimal(Object sourceVal) {
        return TypeConverter.anyToDecimalCast(sourceVal, () -> ErrorUtils.createTypeCastError(sourceVal,
                                                                                          TYPE_DECIMAL));
    }

    public static byte anyToJByte(Object sourceVal) {
        return TypeConverter.anyToJByteCast(sourceVal,
                () -> ErrorUtils.createBToJTypeCastError(sourceVal, "byte"));
    }

    public static char anyToJChar(Object sourceVal) {
        return TypeConverter.anyToJCharCast(sourceVal,
                () -> ErrorUtils.createBToJTypeCastError(sourceVal, "char"));
    }

    public static short anyToJShort(Object sourceVal) {
        return TypeConverter.anyToJShortCast(sourceVal,
                () -> ErrorUtils.createBToJTypeCastError(sourceVal, "short"));
    }

    public static int anyToJInt(Object sourceVal) {
        return TypeConverter.anyToJIntCast(sourceVal,
                () -> ErrorUtils.createBToJTypeCastError(sourceVal, "int"));
    }

    public static long anyToJLong(Object sourceVal) {
        return TypeConverter.anyToJLongCast(sourceVal,
                () -> ErrorUtils.createBToJTypeCastError(sourceVal, "long"));
    }

    public static float anyToJFloat(Object sourceVal) {
        return TypeConverter.anyToJFloatCast(sourceVal,
                () -> ErrorUtils.createBToJTypeCastError(sourceVal, "float"));
    }

    public static double anyToJDouble(Object sourceVal) {
        return TypeConverter.anyToJDoubleCast(sourceVal,
                () -> ErrorUtils.createBToJTypeCastError(sourceVal, "double"));
    }

    public static boolean anyToJBoolean(Object sourceVal) {
        return TypeConverter.anyToJBooleanCast(sourceVal,
                () -> ErrorUtils.createBToJTypeCastError(sourceVal, "boolean"));
    }

    /**
     * Check whether a given value belongs to the given type.
     *
     * @param sourceVal value to check the type
     * @param targetType type to be test against
     * @return true if the value belongs to the given type, false otherwise
     */
    public static boolean checkIsType(Object sourceVal, Type targetType) {
<<<<<<< HEAD
        return checkIsType(null, sourceVal, getType(sourceVal), targetType);
=======
        Context cx = context();
        Type sourceType = getType(sourceVal);
        if (isSubType(cx, sourceType, targetType)) {
            return true;
        }
        SemType sourceSemType = SemType.tryInto(cx, sourceType);
        return couldInherentTypeBeDifferent(sourceSemType) &&
                isSubTypeWithInherentType(cx, sourceVal, SemType.tryInto(cx, targetType));
>>>>>>> 234a29c5
    }

    /**
     * Check whether a given value belongs to the given type.
     *
     * @param errors list to collect typecast errors
     * @param sourceVal value to check the type
     * @param sourceType type of the value
     * @param targetType type to be test against
     * @return true if the value belongs to the given type, false otherwise
     */
    public static boolean checkIsType(List<String> errors, Object sourceVal, Type sourceType, Type targetType) {
        if (checkIsType(sourceVal, sourceType, targetType, null)) {
            return true;
        }

        if (getImpliedType(sourceType).getTag() == TypeTags.XML_TAG && !targetType.isReadOnly()) {
            XmlValue val = (XmlValue) sourceVal;
            if (val.getNodeType() == XmlNodeType.SEQUENCE) {
                return checkIsLikeOnValue(errors, sourceVal, sourceType, targetType, new ArrayList<>(), false, null);
            }
        }

        if (isMutable(sourceVal, sourceType)) {
            return false;
        }

        return checkIsLikeOnValue(errors, sourceVal, sourceType, targetType, new ArrayList<>(), false, null);
    }

    /**
     * Check whether a given value has the same shape as the given type.
     *
     * @param sourceValue value to check the shape
     * @param targetType type to check the shape against
     * @return true if the value has the same shape as the given type; false otherwise
     */
    public static boolean checkIsLikeType(Object sourceValue, Type targetType) {
        return checkIsLikeType(sourceValue, targetType, false);
    }

    /**
     * Check whether a given value has the same shape as the given type.
     *
     * @param sourceValue value to check the shape
     * @param targetType type to check the shape against
     * @param allowNumericConversion whether numeric conversion is allowed to change the shape to the target type
     * @return true if the value has the same shape as the given type; false otherwise
     */
    public static boolean checkIsLikeType(Object sourceValue, Type targetType, boolean allowNumericConversion) {
        return checkIsLikeType(null, sourceValue, targetType, new ArrayList<>(), allowNumericConversion,
                null);
    }

    /**
     * Check whether two types are the same.
     *
     * @param sourceType type to test
     * @param targetType type to test against
     * @return true if the two types are same; false otherwise
     */
    public static boolean isSameType(Type sourceType, Type targetType) {
<<<<<<< HEAD
        return sourceType == targetType || sourceType.equals(targetType);
=======
        Context cx = context();
        return Core.isSameType(cx, SemType.tryInto(cx, sourceType), SemType.tryInto(cx, targetType));
>>>>>>> 234a29c5
    }

    public static Type getType(Object value) {
        if (value == null) {
            return TYPE_NULL;
        } else if (value instanceof Number) {
            if (value instanceof Long) {
                return TYPE_INT;
            } else if (value instanceof Double) {
                return TYPE_FLOAT;
            } else if (value instanceof Integer || value instanceof Byte) {
                return TYPE_BYTE;
            }
        } else if (value instanceof BString) {
            return TYPE_STRING;
        } else if (value instanceof Boolean) {
            return TYPE_BOOLEAN;
        } else if (value instanceof BObject bObject) {
            return bObject.getOriginalType();
        }

        return ((BValue) value).getType();
    }

    /**
     * Deep value equality check for anydata.
     *
     * @param lhsValue The value on the left hand side
     * @param rhsValue The value on the right hand side
     * @return True if values are equal, else false.
     */
    public static boolean isEqual(Object lhsValue, Object rhsValue) {
        return isEqual(lhsValue, rhsValue, new HashSet<>());
    }

    /**
     * Check if two decimal values are equal in value.
     *
     * @param lhsValue The value on the left hand side
     * @param rhsValue The value of the right hand side
     * @return True if values are equal, else false.
     */
    public static boolean checkDecimalEqual(DecimalValue lhsValue, DecimalValue rhsValue) {
        return isDecimalRealNumber(lhsValue) && isDecimalRealNumber(rhsValue) &&
               lhsValue.decimalValue().compareTo(rhsValue.decimalValue()) == 0;
    }

    /**
     * Check if two decimal values are exactly equal.
     *
     * @param lhsValue The value on the left-hand side
     * @param rhsValue The value of the right-hand side
     * @return True if values are exactly equal, else false.
     */

    public static boolean checkDecimalExactEqual(DecimalValue lhsValue, DecimalValue rhsValue) {
        return isDecimalRealNumber(lhsValue) && isDecimalRealNumber(rhsValue)
                && lhsValue.decimalValue().equals(rhsValue.decimalValue());
    }

    /**
     * Checks if the given decimal number is a real number.
     *
     * @param decimalValue The decimal value being checked
     * @return True if the decimal value is a real number.
     */
    private static boolean isDecimalRealNumber(DecimalValue decimalValue) {
        return decimalValue.valueKind == DecimalValueKind.ZERO || decimalValue.valueKind == DecimalValueKind.OTHER;
    }

    /**
     * Reference equality check for values. If both the values are simple basic types, returns the same
     * result as {@link #isEqual(Object, Object, Set)}
     *
     * @param lhsValue The value on the left hand side
     * @param rhsValue The value on the right hand side
     * @return True if values are reference equal or in the case of simple basic types if the values are equal,
     *         else false.
     */
    public static boolean isReferenceEqual(Object lhsValue, Object rhsValue) {
        if (lhsValue == rhsValue) {
            return true;
        }

        // if one is null, the other also needs to be null to be true
        if (lhsValue == null || rhsValue == null) {
            return false;
        }

<<<<<<< HEAD
        Type lhsType = getImpliedType(getType(lhsValue));
        Type rhsType = getImpliedType(getType(rhsValue));

        return switch (lhsType.getTag()) {
            case TypeTags.FLOAT_TAG -> {
                if (rhsType.getTag() != TypeTags.FLOAT_TAG) {
                    yield false;
                }
                yield lhsValue.equals(((Number) rhsValue).doubleValue());
            }
            case TypeTags.DECIMAL_TAG -> {
                if (rhsType.getTag() != TypeTags.DECIMAL_TAG) {
                    yield false;
                }
                yield checkDecimalExactEqual((DecimalValue) lhsValue, (DecimalValue) rhsValue);
            }
            case TypeTags.INT_TAG,
                 TypeTags.BYTE_TAG,
                 TypeTags.BOOLEAN_TAG,
                 TypeTags.STRING_TAG -> isEqual(lhsValue, rhsValue);
            case TypeTags.XML_TAG,
                 TypeTags.XML_COMMENT_TAG,
                 TypeTags.XML_ELEMENT_TAG,
                 TypeTags.XML_PI_TAG,
                 TypeTags.XML_TEXT_TAG -> {
                if (!TypeTags.isXMLTypeTag(rhsType.getTag())) {
                    yield false;
                }
                yield isXMLValueRefEqual((XmlValue) lhsValue, (XmlValue) rhsValue);
            }
            case TypeTags.HANDLE_TAG -> {
                if (rhsType.getTag() != TypeTags.HANDLE_TAG) {
                    yield false;
                }
                yield isHandleValueRefEqual(lhsValue, rhsValue);
            }
            case TypeTags.FUNCTION_POINTER_TAG -> lhsType.getPackage().equals(rhsType.getPackage()) &&
                    lhsType.getName().equals(rhsType.getName()) && rhsType.equals(lhsType);
            default -> {
                if (lhsValue instanceof RegExpValue lhsRegExpValue && rhsValue instanceof RegExpValue) {
                    yield lhsRegExpValue.equals(rhsValue, new HashSet<>());
                }
                yield false;
            }
        };
=======
        Context cx = context();
        SemType lhsType = widenedType(cx, lhsValue);
        SemType rhsType = widenedType(cx, rhsValue);
        if (isSimpleBasicSemType(cx, lhsType)) {
            return isSimpleBasicValuesEqual(cx, lhsValue, rhsValue);
        }
        Predicate<SemType> basicTypePredicate =
                (basicType) -> Core.isSubType(cx, lhsType, basicType) && Core.isSubType(cx, rhsType, basicType);
        if (basicTypePredicate.test(Builder.getStringType())) {
            return isEqual(lhsValue, rhsValue);
        }
        if (basicTypePredicate.test(Builder.getXmlType())) {
            return isXMLValueRefEqual((XmlValue) lhsValue, (XmlValue) rhsValue);
        }
        if (basicTypePredicate.test(Builder.getHandleType())) {
            return isHandleValueRefEqual(lhsValue, rhsValue);
        }
        if (basicTypePredicate.test(Builder.getFunctionType())) {
            return isFunctionPointerEqual(getImpliedType(getType(lhsValue)), getImpliedType(getType(rhsValue)));
        }
        if (basicTypePredicate.test(Builder.getRegexType())) {
            RegExpValue lhsReg = (RegExpValue) lhsValue;
            RegExpValue rhsReg = (RegExpValue) rhsValue;
            return lhsReg.equals(rhsReg, new HashSet<>());
        }
        // Other types have storage identity so == test should have passed
        return false;
>>>>>>> 234a29c5
    }

    private static boolean isXMLValueRefEqual(XmlValue lhsValue, XmlValue rhsValue) {
        boolean isLhsXmlSequence = lhsValue.getNodeType() == XmlNodeType.SEQUENCE;
        boolean isRhsXmlSequence = rhsValue.getNodeType() == XmlNodeType.SEQUENCE;

        if (isLhsXmlSequence && isRhsXmlSequence) {
            return isXMLSequenceRefEqual((XmlSequence) lhsValue, (XmlSequence) rhsValue);
        }
        if (isLhsXmlSequence && lhsValue.isSingleton()) {
            return ((XmlSequence) lhsValue).getChildrenList().get(0) == rhsValue;
        }
        if (isRhsXmlSequence && rhsValue.isSingleton()) {
            return ((XmlSequence) rhsValue).getChildrenList().get(0) == lhsValue;
        }
        if (lhsValue.getNodeType() != rhsValue.getNodeType()) {
            return false;
        }
        if (lhsValue.getNodeType() == XmlNodeType.TEXT && rhsValue.getNodeType() == XmlNodeType.TEXT) {
            return isEqual(lhsValue, rhsValue);
        }
        return false;
    }

    private static boolean isXMLSequenceRefEqual(XmlSequence lhsValue, XmlSequence rhsValue) {
        Iterator<BXml> lhsIter = lhsValue.getChildrenList().iterator();
        Iterator<BXml> rhsIter = rhsValue.getChildrenList().iterator();
        while (lhsIter.hasNext() && rhsIter.hasNext()) {
            BXml l = lhsIter.next();
            BXml r = rhsIter.next();
            if (!(l == r || isXMLValueRefEqual((XmlValue) l, (XmlValue) r))) {
                return false;
            }
        }
        // lhs hasNext = false & rhs hasNext = false -> empty sequences, hence ref equal
        // lhs hasNext = true & rhs hasNext = true would never reach here
        // only one hasNext method returns true means sequences are of different sizes, hence not ref equal
        return lhsIter.hasNext() == rhsIter.hasNext();
    }

<<<<<<< HEAD
=======
    private static boolean isFunctionPointerEqual(Type lhsType, Type rhsType) {
        return lhsType.getPackage().equals(rhsType.getPackage()) &&
                lhsType.getName().equals(rhsType.getName()) && rhsType.equals(lhsType);
    }

    private static boolean isSimpleBasicValuesEqual(Context cx, Object v1, Object v2) {
        SemType v1Ty = widenedType(cx, v1);
        if (!isSimpleBasicSemType(cx, v1Ty)) {
            return false;
        }

        SemType v2Ty = widenedType(cx, v2);
        if (!isSimpleBasicSemType(cx, v2Ty)) {
            return false;
        }

        if (!Core.isSameType(cx, v1Ty, v2Ty)) {
            return false;
        }

        if (Core.isSubType(cx, v1Ty, Builder.getDecimalType())) {
            return checkDecimalExactEqual((DecimalValue) v1, (DecimalValue) v2);
        }
        if (Core.isSubType(cx, v1Ty, Builder.getIntType())) {
            Number n1 = (Number) v1;
            Number n2 = (Number) v2;
            return n1.longValue() == n2.longValue();
        }
        return v1.equals(v2);
    }

>>>>>>> 234a29c5
    /**
     * Get the typedesc of a value.
     *
     * @param value Value
     * @return type desc associated with the value
     */
    public static TypedescValue getTypedesc(Object value) {
        Type type = TypeChecker.getType(value);
        if (type == null) {
            return null;
        }
<<<<<<< HEAD
        if (isSimpleBasicType(type)) {
=======
        Context cx = context();
        if (belongToSingleBasicTypeOrString(cx, type)) {
>>>>>>> 234a29c5
            return new TypedescValueImpl(new BFiniteType(value.toString(), Set.of(value), 0));
        }
        if (value instanceof BRefValue bRefValue) {
            return (TypedescValue) bRefValue.getTypedesc();
        }
        return new TypedescValueImpl(type);
    }

    /**
     * Get the annotation value if present.
     *
     * @param typedescValue     The typedesc value
     * @param annotTag          The annot-tag-reference
     * @return the annotation value if present, nil else
     */
    public static Object getAnnotValue(TypedescValue typedescValue, BString annotTag) {
        Type describingType = typedescValue.getDescribingType();
        if (!(describingType instanceof BAnnotatableType annotatableType)) {
            return null;
        }
        return annotatableType.getAnnotation(annotTag);
    }

    /**
     * Check whether a given type is equivalent to a target type.
     *
     * @param sourceType type to check
     * @param targetType type to compare with
     * @return flag indicating the equivalence of the two types
     */
    public static boolean checkIsType(Type sourceType, Type targetType) {
<<<<<<< HEAD
        return checkIsType(sourceType, targetType, null);
=======
        return isSubType(context(), sourceType, targetType);
>>>>>>> 234a29c5
    }

    @Deprecated
    public static boolean checkIsType(Type sourceType, Type targetType, List<TypePair> unresolvedTypes) {
<<<<<<< HEAD
        // First check whether both types are the same.
        if (sourceType == targetType || (sourceType.getTag() == targetType.getTag() && sourceType.equals(targetType))) {
            return true;
        }

        if (checkIsNeverTypeOrStructureTypeWithARequiredNeverMember(sourceType)) {
            return true;
        }

        if (targetType.isReadOnly() && !sourceType.isReadOnly()) {
            return false;
        }

        int sourceTypeTag = sourceType.getTag();
        int targetTypeTag = targetType.getTag();

        switch (sourceTypeTag) {
            case TypeTags.INTERSECTION_TAG:
                return checkIsType(((BIntersectionType) sourceType).getEffectiveType(),
                        targetTypeTag != TypeTags.INTERSECTION_TAG ? targetType :
                                ((BIntersectionType) targetType).getEffectiveType(), unresolvedTypes);
            case TypeTags.TYPE_REFERENCED_TYPE_TAG:
                return checkIsType(((BTypeReferenceType) sourceType).getReferredType(),
                        targetTypeTag != TypeTags.TYPE_REFERENCED_TYPE_TAG ? targetType :
                                ((BTypeReferenceType) targetType).getReferredType(), unresolvedTypes);
            case TypeTags.PARAMETERIZED_TYPE_TAG:
                if (targetTypeTag != TypeTags.PARAMETERIZED_TYPE_TAG) {
                    return checkIsType(((BParameterizedType) sourceType).getParamValueType(), targetType,
                            unresolvedTypes);
                }
                return checkIsType(((BParameterizedType) sourceType).getParamValueType(),
                        ((BParameterizedType) targetType).getParamValueType(), unresolvedTypes);
            case TypeTags.READONLY_TAG:
                return checkIsType(PredefinedTypes.ANY_AND_READONLY_OR_ERROR_TYPE,
                        targetType, unresolvedTypes);
            case TypeTags.UNION_TAG:
                return isUnionTypeMatch((BUnionType) sourceType, targetType, unresolvedTypes);
            case TypeTags.FINITE_TYPE_TAG:
                if ((targetTypeTag == TypeTags.FINITE_TYPE_TAG || targetTypeTag <= TypeTags.NULL_TAG ||
                        targetTypeTag == TypeTags.XML_TEXT_TAG)) {
                    return isFiniteTypeMatch((BFiniteType) sourceType, targetType);
                }
                break;
            default:
                break;
        }

        return switch (targetTypeTag) {
            case TypeTags.BYTE_TAG,
                 TypeTags.SIGNED8_INT_TAG,
                 TypeTags.FLOAT_TAG,
                 TypeTags.DECIMAL_TAG,
                 TypeTags.CHAR_STRING_TAG,
                 TypeTags.BOOLEAN_TAG,
                 TypeTags.NULL_TAG -> sourceTypeTag == targetTypeTag;
            case TypeTags.STRING_TAG -> TypeTags.isStringTypeTag(sourceTypeTag);
            case TypeTags.XML_TEXT_TAG -> {
                if (sourceTypeTag == TypeTags.XML_TAG) {
                    yield ((BXmlType) sourceType).constraint.getTag() == TypeTags.NEVER_TAG;
                }
                yield sourceTypeTag == targetTypeTag;
            }
            case TypeTags.INT_TAG -> sourceTypeTag == TypeTags.INT_TAG || sourceTypeTag == TypeTags.BYTE_TAG ||
                    (sourceTypeTag >= TypeTags.SIGNED8_INT_TAG && sourceTypeTag <= TypeTags.UNSIGNED32_INT_TAG);
            case TypeTags.SIGNED16_INT_TAG -> sourceTypeTag == TypeTags.BYTE_TAG ||
                    (sourceTypeTag >= TypeTags.SIGNED8_INT_TAG && sourceTypeTag <= TypeTags.SIGNED16_INT_TAG);
            case TypeTags.SIGNED32_INT_TAG -> sourceTypeTag == TypeTags.BYTE_TAG ||
                    (sourceTypeTag >= TypeTags.SIGNED8_INT_TAG && sourceTypeTag <= TypeTags.SIGNED32_INT_TAG);
            case TypeTags.UNSIGNED8_INT_TAG ->
                    sourceTypeTag == TypeTags.BYTE_TAG || sourceTypeTag == TypeTags.UNSIGNED8_INT_TAG;
            case TypeTags.UNSIGNED16_INT_TAG ->
                    sourceTypeTag == TypeTags.BYTE_TAG || sourceTypeTag == TypeTags.UNSIGNED8_INT_TAG ||
                            sourceTypeTag == TypeTags.UNSIGNED16_INT_TAG;
            case TypeTags.UNSIGNED32_INT_TAG ->
                    sourceTypeTag == TypeTags.BYTE_TAG || sourceTypeTag == TypeTags.UNSIGNED8_INT_TAG ||
                            sourceTypeTag == TypeTags.UNSIGNED16_INT_TAG ||
                            sourceTypeTag == TypeTags.UNSIGNED32_INT_TAG;
            case TypeTags.ANY_TAG -> checkIsAnyType(sourceType);
            case TypeTags.ANYDATA_TAG -> sourceType.isAnydata();
            case TypeTags.SERVICE_TAG -> checkIsServiceType(sourceType, targetType,
                    unresolvedTypes == null ? new ArrayList<>() : unresolvedTypes);
            case TypeTags.HANDLE_TAG -> sourceTypeTag == TypeTags.HANDLE_TAG;
            case TypeTags.READONLY_TAG ->
                    checkIsType(sourceType, PredefinedTypes.ANY_AND_READONLY_OR_ERROR_TYPE, unresolvedTypes);
            case TypeTags.XML_ELEMENT_TAG,
                 TypeTags.XML_COMMENT_TAG,
                 TypeTags.XML_PI_TAG -> targetTypeTag == sourceTypeTag;
            case TypeTags.INTERSECTION_TAG ->
                    checkIsType(sourceType, ((BIntersectionType) targetType).getEffectiveType(), unresolvedTypes);
            case TypeTags.TYPE_REFERENCED_TYPE_TAG ->
                    checkIsType(sourceType, ((BTypeReferenceType) targetType).getReferredType(), unresolvedTypes);
            default -> checkIsRecursiveType(sourceType, targetType,
                    unresolvedTypes == null ? new ArrayList<>() : unresolvedTypes);
        };
=======
        return isSubType(context(), sourceType, targetType);
>>>>>>> 234a29c5
    }

    private static boolean checkIsType(Object sourceVal, Type sourceType, Type targetType,
                                       List<TypePair> unresolvedTypes) {
        sourceType = getImpliedType(sourceType);
        targetType = getImpliedType(targetType);

        int sourceTypeTag = sourceType.getTag();
        int targetTypeTag = targetType.getTag();

        // If the source type is neither a record type nor an object type, check `is` type by looking only at the types.
        // Else, since records and objects may have `readonly` or `final` fields, need to use the value also.
        // e.g.,
        //      const HUNDRED = 100;
        //
        //      type Foo record {
        //          HUNDRED i;
        //      };
        //
        //      type Bar record {
        //          readonly string|int i;
        //      };
        //
        // where `Bar b = {i: 100};`, `b is Foo` should evaluate to true.
        if (sourceTypeTag != TypeTags.RECORD_TYPE_TAG && sourceTypeTag != TypeTags.OBJECT_TYPE_TAG) {
            return checkIsType(sourceType, targetType);
        }

        if (sourceType == targetType || (sourceType.getTag() == targetType.getTag() && sourceType.equals(targetType))) {
            return true;
        }

        if (targetType.isReadOnly() && !sourceType.isReadOnly()) {
            return false;
        }

        return switch (targetTypeTag) {
            case TypeTags.ANY_TAG -> checkIsAnyType(sourceType);
            case TypeTags.READONLY_TAG -> isInherentlyImmutableType(sourceType) || sourceType.isReadOnly();
            default -> checkIsRecursiveTypeOnValue(sourceVal, sourceType, targetType, sourceTypeTag, targetTypeTag,
                    unresolvedTypes == null ? new ArrayList<>() : unresolvedTypes);
        };
    }

<<<<<<< HEAD
    // Private methods

    private static boolean checkTypeDescType(Type sourceType, BTypedescType targetType,
            List<TypePair> unresolvedTypes) {
        if (sourceType.getTag() != TypeTags.TYPEDESC_TAG) {
            return false;
        }

        BTypedescType sourceTypedesc = (BTypedescType) sourceType;
        return checkIsType(sourceTypedesc.getConstraint(), targetType.getConstraint(), unresolvedTypes);
    }

    private static boolean checkIsRecursiveType(Type sourceType, Type targetType, List<TypePair> unresolvedTypes) {
        return switch (targetType.getTag()) {
            case TypeTags.MAP_TAG -> checkIsMapType(sourceType, (BMapType) targetType, unresolvedTypes);
            case TypeTags.STREAM_TAG -> checkIsStreamType(sourceType, (BStreamType) targetType, unresolvedTypes);
            case TypeTags.TABLE_TAG -> checkIsTableType(sourceType, (BTableType) targetType, unresolvedTypes);
            case TypeTags.JSON_TAG -> checkIsJSONType(sourceType, unresolvedTypes);
            case TypeTags.RECORD_TYPE_TAG -> checkIsRecordType(sourceType, (BRecordType) targetType, unresolvedTypes);
            case TypeTags.FUNCTION_POINTER_TAG -> checkIsFunctionType(sourceType, (BFunctionType) targetType);
            case TypeTags.ARRAY_TAG -> checkIsArrayType(sourceType, (BArrayType) targetType, unresolvedTypes);
            case TypeTags.TUPLE_TAG -> checkIsTupleType(sourceType, (BTupleType) targetType, unresolvedTypes);
            case TypeTags.UNION_TAG -> checkIsUnionType(sourceType, (BUnionType) targetType, unresolvedTypes);
            case TypeTags.OBJECT_TYPE_TAG ->
                    checkObjectEquivalency(sourceType, (BObjectType) targetType, unresolvedTypes);
            case TypeTags.FINITE_TYPE_TAG -> checkIsFiniteType(sourceType, (BFiniteType) targetType);
            case TypeTags.FUTURE_TAG -> checkIsFutureType(sourceType, (BFutureType) targetType, unresolvedTypes);
            case TypeTags.ERROR_TAG -> checkIsErrorType(sourceType, (BErrorType) targetType, unresolvedTypes);
            case TypeTags.TYPEDESC_TAG -> checkTypeDescType(sourceType, (BTypedescType) targetType, unresolvedTypes);
            case TypeTags.XML_TAG -> checkIsXMLType(sourceType, targetType, unresolvedTypes);
            // other non-recursive types shouldn't reach here
            default -> false;
        };
=======
    public static boolean isNumericType(Type type) {
        Context cx = context();
        return Core.isSubType(cx, SemType.tryInto(cx, type), NumericTypeHolder.NUMERIC_TYPE);
>>>>>>> 234a29c5
    }

    private static boolean checkIsRecursiveTypeOnValue(Object sourceVal, Type sourceType, Type targetType,
                                                       int sourceTypeTag, int targetTypeTag,
                                                       List<TypePair> unresolvedTypes) {
        return switch (targetTypeTag) {
            case TypeTags.ANYDATA_TAG -> {
                if (sourceTypeTag == TypeTags.OBJECT_TYPE_TAG) {
                    yield false;
                }
                yield checkRecordBelongsToAnydataType((MapValue) sourceVal, (BRecordType) sourceType, unresolvedTypes);
            }
            case TypeTags.MAP_TAG -> checkIsMapType(sourceVal, sourceType, (BMapType) targetType, unresolvedTypes);
            case TypeTags.JSON_TAG -> checkIsMapType(sourceVal, sourceType,
                    new BMapType(targetType.isReadOnly() ? TYPE_READONLY_JSON :
                            TYPE_JSON), unresolvedTypes);
            case TypeTags.RECORD_TYPE_TAG ->
                    checkIsRecordType(sourceVal, sourceType, (BRecordType) targetType, unresolvedTypes);
            case TypeTags.UNION_TAG -> {
                for (Type type : ((BUnionType) targetType).getMemberTypes()) {
                    if (checkIsType(sourceVal, sourceType, type, unresolvedTypes)) {
                        yield true;
                    }
                }
                yield false;
            }
            case TypeTags.OBJECT_TYPE_TAG ->
                    checkObjectEquivalency(sourceVal, sourceType, (BObjectType) targetType, unresolvedTypes);
            default -> false;
        };
    }

    private static boolean isFiniteTypeMatch(BFiniteType sourceType, Type targetType) {
        for (Object bValue : sourceType.valueSpace) {
            if (!checkIsType(bValue, targetType)) {
                return false;
            }
        }
        return true;
    }

    private static boolean isUnionTypeMatch(BUnionType sourceType, Type targetType, List<TypePair> unresolvedTypes) {
        for (Type type : sourceType.getMemberTypes()) {
            if (!checkIsType(type, targetType, unresolvedTypes)) {
                return false;
            }
        }
        return true;
    }

<<<<<<< HEAD
    private static boolean checkIsUnionType(Type sourceType, BUnionType targetType, List<TypePair> unresolvedTypes) {
        // If we encounter two types that we are still resolving, then skip it.
        // This is done to avoid recursive checking of the same type.
        sourceType = getImpliedType(sourceType);
        TypePair pair = new TypePair(sourceType, targetType);
        if (unresolvedTypes.contains(pair)) {
            return true;
        }
        unresolvedTypes.add(pair);

        return switch (sourceType.getTag()) {
            case TypeTags.UNION_TAG,
                 TypeTags.JSON_TAG,
                 TypeTags.ANYDATA_TAG -> isUnionTypeMatch((BUnionType) sourceType, targetType, unresolvedTypes);
            case TypeTags.FINITE_TYPE_TAG -> isFiniteTypeMatch((BFiniteType) sourceType, targetType);
            default -> {
                for (Type type : targetType.getMemberTypes()) {
                    if (checkIsType(sourceType, type, unresolvedTypes)) {
                        yield true;
                    }
                }
                yield false;
            }
        };
    }

    private static boolean checkIsMapType(Type sourceType, BMapType targetType, List<TypePair> unresolvedTypes) {
        Type targetConstrainedType = targetType.getConstrainedType();
        sourceType = getImpliedType(sourceType);
        switch (sourceType.getTag()) {
            case TypeTags.MAP_TAG:
                return checkConstraints(((BMapType) sourceType).getConstrainedType(), targetConstrainedType,
                        unresolvedTypes);
            case TypeTags.RECORD_TYPE_TAG:
                BRecordType recType = (BRecordType) sourceType;
                BUnionType wideTypeUnion = new BUnionType(getWideTypeComponents(recType));
                return checkConstraints(wideTypeUnion, targetConstrainedType, unresolvedTypes);
            default:
                return false;
        }
    }

    private static boolean checkIsMapType(Object sourceVal, Type sourceType, BMapType targetType,
                                          List<TypePair> unresolvedTypes) {
        Type targetConstrainedType = targetType.getConstrainedType();
        sourceType = getImpliedType(sourceType);
        return switch (sourceType.getTag()) {
            case TypeTags.MAP_TAG -> checkConstraints(((BMapType) sourceType).getConstrainedType(),
                    targetConstrainedType, unresolvedTypes);
            case TypeTags.RECORD_TYPE_TAG -> checkIsMapType((MapValue) sourceVal, (BRecordType) sourceType,
                    unresolvedTypes, targetConstrainedType);
            default -> false;
        };
    }

    private static boolean checkIsMapType(MapValue sourceVal, BRecordType sourceType, List<TypePair> unresolvedTypes,
                                          Type targetConstrainedType) {
        for (Field field : sourceType.getFields().values()) {
            if (!SymbolFlags.isFlagOn(field.getFlags(), SymbolFlags.READONLY)) {
                if (!checkIsType(field.getFieldType(), targetConstrainedType, unresolvedTypes)) {
                    return false;
                }
                continue;
            }

            BString name = StringUtils.fromString(field.getFieldName());

            if (SymbolFlags.isFlagOn(field.getFlags(), SymbolFlags.OPTIONAL) && !sourceVal.containsKey(name)) {
                continue;
            }

            if (!checkIsLikeType(sourceVal.get(name), targetConstrainedType)) {
                return false;
            }
=======
    private static boolean isSubTypeWithInherentType(Context cx, Object sourceValue, SemType target) {
        return ShapeAnalyzer.inherentTypeOf(cx, sourceValue)
                .map(source -> !Core.isEmpty(cx, source) && Core.isSubType(cx, source, target))
                .orElse(false);
    }

    private static boolean isSubType(Context cx, Type source, Type target) {
        if (source instanceof CacheableTypeDescriptor sourceCacheableType &&
                target instanceof CacheableTypeDescriptor targetCacheableType) {
            return isSubTypeWithCache(cx, sourceCacheableType, targetCacheableType);
        }
        return isSubTypeInner(cx, source, target);
    }

    private static boolean isSubTypeInner(Context cx, Type source, Type target) {
        SemType sourceSemType = SemType.tryInto(cx, source);
        SemType targetSemType = SemType.tryInto(cx, target);
        return Core.isSubType(cx, sourceSemType, targetSemType);
    }

    private static boolean isSubTypeWithCache(Context cx, CacheableTypeDescriptor source,
                                              CacheableTypeDescriptor target) {
        if (!source.shouldCache() || !target.shouldCache()) {
            return isSubTypeInner(cx, source, target);
>>>>>>> 234a29c5
        }

        if (sourceType.sealed) {
            return true;
        }

        return checkIsType(sourceType.restFieldType, targetConstrainedType, unresolvedTypes);
    }

<<<<<<< HEAD
    private static boolean checkIsXMLType(Type sourceType, Type targetType, List<TypePair> unresolvedTypes) {
        sourceType = getImpliedType(sourceType);
        int sourceTag = sourceType.getTag();
        if (sourceTag == TypeTags.FINITE_TYPE_TAG) {
            return isFiniteTypeMatch((BFiniteType) sourceType, targetType);
=======
    private static SemType widenedType(Context cx, Object value) {
        if (value instanceof BValue bValue) {
            return bValue.widenedType(cx);
>>>>>>> 234a29c5
        }

        BXmlType target = ((BXmlType) targetType);
        if (sourceTag == TypeTags.XML_TAG) {
            Type targetConstraint = getRecursiveTargetConstraintType(target);
            BXmlType source = (BXmlType) sourceType;
            if (source.constraint.getTag() == TypeTags.NEVER_TAG) {
                if (targetConstraint.getTag() == TypeTags.UNION_TAG) {
                    return checkIsUnionType(sourceType, (BUnionType) targetConstraint, unresolvedTypes);
                }
                return targetConstraint.getTag() == TypeTags.XML_TEXT_TAG ||
                        targetConstraint.getTag() == TypeTags.NEVER_TAG;
            }
            return checkIsType(source.constraint, targetConstraint, unresolvedTypes);
        }
        if (TypeTags.isXMLTypeTag(sourceTag)) {
            return checkIsType(sourceType, target.constraint, unresolvedTypes);
        }
        return false;
    }

<<<<<<< HEAD
    private static Type getRecursiveTargetConstraintType(BXmlType target) {
        Type targetConstraint = getImpliedType(target.constraint);
        // TODO: Revisit and check why xml<xml<constraint>>> on chained iteration
        while (targetConstraint.getTag() == TypeTags.XML_TAG) {
            target = (BXmlType) targetConstraint;
            targetConstraint = getImpliedType(target.constraint);
        }
        return targetConstraint;
=======
    public static boolean isInherentlyImmutableType(Type sourceType) {
        // readonly part is there to match to old API
        Context cx = context();
        return
                Core.isSubType(cx, SemType.tryInto(cx, sourceType),
                        InherentlyImmutableTypeHolder.INHERENTLY_IMMUTABLE_TYPE) ||
                        sourceType instanceof ReadonlyType;
>>>>>>> 234a29c5
    }

    private static List<Type> getWideTypeComponents(BRecordType recType) {
        List<Type> types = new ArrayList<>();
        for (Field f : recType.getFields().values()) {
            types.add(f.getFieldType());
        }
        if (!recType.sealed) {
            types.add(recType.restFieldType);
        }
        return types;
    }

    private static boolean checkIsStreamType(Type sourceType, BStreamType targetType, List<TypePair> unresolvedTypes) {
        sourceType = getImpliedType(sourceType);
        if (sourceType.getTag() != TypeTags.STREAM_TAG) {
            return false;
        }
        return checkConstraints(((BStreamType) sourceType).getConstrainedType(), targetType.getConstrainedType(),
                unresolvedTypes)
                && checkConstraints(((BStreamType) sourceType).getCompletionType(), targetType.getCompletionType(),
                unresolvedTypes);
    }

    private static boolean checkIsTableType(Type sourceType, BTableType targetType, List<TypePair> unresolvedTypes) {
        sourceType = getImpliedType(sourceType);
        if (sourceType.getTag() != TypeTags.TABLE_TAG) {
            return false;
        }

        BTableType srcTableType  = (BTableType) sourceType;

        if (!checkConstraints(srcTableType.getConstrainedType(), targetType.getConstrainedType(),
                unresolvedTypes)) {
            return false;
        }

        if (targetType.getKeyType() == null && targetType.getFieldNames().length == 0) {
            return true;
        }

        if (targetType.getKeyType() != null) {
            if (srcTableType.getKeyType() != null &&
                    (checkConstraints(srcTableType.getKeyType(), targetType.getKeyType(), unresolvedTypes))) {
                return true;
            }

            if (srcTableType.getFieldNames().length == 0) {
                return false;
            }

            List<Type> fieldTypes = new ArrayList<>();
            Arrays.stream(srcTableType.getFieldNames()).forEach(field -> fieldTypes
                    .add(Objects.requireNonNull(getTableConstraintField(srcTableType.getConstrainedType(), field))
                    .getFieldType()));

            if (fieldTypes.size() == 1) {
                return checkConstraints(fieldTypes.get(0), targetType.getKeyType(), unresolvedTypes);
            }

            BTupleType tupleType = new BTupleType(fieldTypes);
            return checkConstraints(tupleType, targetType.getKeyType(), unresolvedTypes);
        }

        return Arrays.equals(srcTableType.getFieldNames(), targetType.getFieldNames());
    }

    static BField getTableConstraintField(Type constraintType, String fieldName) {
        switch (constraintType.getTag()) {
            case TypeTags.RECORD_TYPE_TAG:
                Map<String, Field> fieldList = ((BRecordType) constraintType).getFields();
                return (BField) fieldList.get(fieldName);
            case TypeTags.INTERSECTION_TAG:
                Type effectiveType = ((BIntersectionType) constraintType).getEffectiveType();
                return getTableConstraintField(effectiveType, fieldName);
            case TypeTags.TYPE_REFERENCED_TYPE_TAG:
                Type referredType = ((BTypeReferenceType) constraintType).getReferredType();
                return getTableConstraintField(referredType, fieldName);
            case TypeTags.UNION_TAG:
                BUnionType unionType = (BUnionType) constraintType;
                List<Type> memTypes = unionType.getMemberTypes();
                List<BField> fields = memTypes.stream().map(type -> getTableConstraintField(type, fieldName))
                        .filter(Objects::nonNull).toList();

                if (fields.size() != memTypes.size()) {
                    return null;
                }

                if (fields.stream().allMatch(field -> isSameType(field.getFieldType(), fields.get(0).getFieldType()))) {
                    return fields.get(0);
                }
                return null;
            default:
                return null;
        }
    }

    private static boolean checkIsJSONType(Type sourceType, List<TypePair> unresolvedTypes) {
        BJsonType jsonType = (BJsonType) TYPE_JSON;
        sourceType = getImpliedType(sourceType);
        // If we encounter two types that we are still resolving, then skip it.
        // This is done to avoid recursive checking of the same type.
        TypePair pair = new TypePair(sourceType, jsonType);
        if (unresolvedTypes.contains(pair)) {
            return true;
        }
        unresolvedTypes.add(pair);

        switch (sourceType.getTag()) {
            case TypeTags.STRING_TAG:
            case TypeTags.CHAR_STRING_TAG:
            case TypeTags.INT_TAG:
            case TypeTags.SIGNED32_INT_TAG:
            case TypeTags.SIGNED16_INT_TAG:
            case TypeTags.SIGNED8_INT_TAG:
            case TypeTags.UNSIGNED32_INT_TAG:
            case TypeTags.UNSIGNED16_INT_TAG:
            case TypeTags.UNSIGNED8_INT_TAG:
            case TypeTags.BYTE_TAG:
            case TypeTags.FLOAT_TAG:
            case TypeTags.DECIMAL_TAG:
            case TypeTags.BOOLEAN_TAG:
            case TypeTags.NULL_TAG:
            case TypeTags.JSON_TAG:
                return true;
            case TypeTags.ARRAY_TAG:
                // Element type of the array should be 'is type' JSON
                return checkIsType(((BArrayType) sourceType).getElementType(), jsonType, unresolvedTypes);
            case TypeTags.FINITE_TYPE_TAG:
                return isFiniteTypeMatch((BFiniteType) sourceType, jsonType);
            case TypeTags.MAP_TAG:
                return checkIsType(((BMapType) sourceType).getConstrainedType(), jsonType, unresolvedTypes);
            case TypeTags.RECORD_TYPE_TAG:
                BRecordType recordType = (BRecordType) sourceType;
                for (Field field : recordType.getFields().values()) {
                    if (!checkIsJSONType(field.getFieldType(), unresolvedTypes)) {
                        return false;
                    }
                }

                if (!recordType.sealed) {
                    return checkIsJSONType(recordType.restFieldType, unresolvedTypes);
                }
                return true;
            case TypeTags.TUPLE_TAG:
                BTupleType sourceTupleType = (BTupleType) sourceType;
                for (Type memberType : sourceTupleType.getTupleTypes()) {
                    if (!checkIsJSONType(memberType, unresolvedTypes)) {
                        return false;
                    }
                }
                Type tupleRestType = sourceTupleType.getRestType();
                if (tupleRestType != null) {
                    return checkIsJSONType(tupleRestType, unresolvedTypes);
                }
                return true;
            case TypeTags.UNION_TAG:
                for (Type memberType : ((BUnionType) sourceType).getMemberTypes()) {
                    if (!checkIsJSONType(memberType, unresolvedTypes)) {
                        return false;
                    }
                }
                return true;
            default:
                return false;
        }
    }

    private static boolean checkIsRecordType(Type sourceType, BRecordType targetType, List<TypePair> unresolvedTypes) {
        sourceType = getImpliedType(sourceType);
        return switch (sourceType.getTag()) {
            case TypeTags.RECORD_TYPE_TAG -> checkIsRecordType((BRecordType) sourceType, targetType, unresolvedTypes);
            case TypeTags.MAP_TAG -> checkIsRecordType((BMapType) sourceType, targetType, unresolvedTypes);
            default -> false;
        };
    }

    private static boolean checkIsRecordType(BRecordType sourceRecordType, BRecordType targetType,
                                             List<TypePair> unresolvedTypes) {
        // If we encounter two types that we are still resolving, then skip it.
        // This is done to avoid recursive checking of the same type.
        TypePair pair = new TypePair(sourceRecordType, targetType);
        if (unresolvedTypes.contains(pair)) {
            return true;
        }
        unresolvedTypes.add(pair);

        // Unsealed records are not equivalent to sealed records, unless their rest field type is 'never'. But
        // vice-versa is allowed.
        if (targetType.sealed && !sourceRecordType.sealed && (sourceRecordType.restFieldType == null ||
                getImpliedType(sourceRecordType.restFieldType).getTag() != TypeTags.NEVER_TAG)) {
            return false;
        }

        // If both are sealed check the rest field type
        if (!sourceRecordType.sealed && !targetType.sealed &&
                !checkIsType(sourceRecordType.restFieldType, targetType.restFieldType, unresolvedTypes)) {
            return false;
        }

        Map<String, Field> sourceFields = sourceRecordType.getFields();
        Set<String> targetFieldNames = targetType.getFields().keySet();

        for (Map.Entry<String, Field> targetFieldEntry : targetType.getFields().entrySet()) {
            Field targetField = targetFieldEntry.getValue();
            Field sourceField = sourceFields.get(targetFieldEntry.getKey());

            if (sourceField == null) {
                if (!SymbolFlags.isFlagOn(targetField.getFlags(), SymbolFlags.OPTIONAL)) {
                    return false;
                }

                if (!sourceRecordType.sealed && !checkIsType(sourceRecordType.restFieldType, targetField.getFieldType(),
                                                             unresolvedTypes)) {
                    return false;
                }

                continue;
            }

            if (hasIncompatibleReadOnlyFlags(targetField, sourceField)) {
                return false;
            }

            // If the target field is required, the source field should be required as well.
            if (!SymbolFlags.isFlagOn(targetField.getFlags(), SymbolFlags.OPTIONAL)
                    && SymbolFlags.isFlagOn(sourceField.getFlags(), SymbolFlags.OPTIONAL)) {
                return false;
            }

            if (!checkIsType(sourceField.getFieldType(), targetField.getFieldType(), unresolvedTypes)) {
                return false;
            }
        }

        // If there are fields remaining in the source record, first check if it's a closed record. Closed records
        // should only have the fields specified by its type.
        if (targetType.sealed) {
            return targetFieldNames.containsAll(sourceFields.keySet());
        }

        // If it's an open record, check if they are compatible with the rest field of the target type.
        for (Map.Entry<String, Field> sourceFieldEntry : sourceFields.entrySet()) {
            if (targetFieldNames.contains(sourceFieldEntry.getKey())) {
                continue;
            }

            if (!checkIsType(sourceFieldEntry.getValue().getFieldType(), targetType.restFieldType, unresolvedTypes)) {
                return false;
            }
        }
        return true;
    }

    private static boolean checkIsRecordType(BMapType sourceType, BRecordType targetType,
                                             List<TypePair> unresolvedTypes) {
        // If we encounter two types that we are still resolving, then skip it.
        // This is done to avoid recursive checking of the same type.
        TypePair pair = new TypePair(sourceType, targetType);
        if (unresolvedTypes.contains(pair)) {
            return true;
        }
        unresolvedTypes.add(pair);

        if (targetType.sealed) {
            return false;
        }

        Type constraintType = sourceType.getConstrainedType();

        for (Field field : targetType.getFields().values()) {
            long flags = field.getFlags();
            if (!SymbolFlags.isFlagOn(flags, SymbolFlags.OPTIONAL)) {
                return false;
            }

            if (SymbolFlags.isFlagOn(flags, SymbolFlags.READONLY) && !sourceType.isReadOnly()) {
                return false;
            }

            if (!checkIsType(constraintType, field.getFieldType(), unresolvedTypes)) {
                return false;
            }
        }

        return checkIsType(constraintType, targetType.restFieldType, unresolvedTypes);
    }

    private static boolean checkRecordBelongsToAnydataType(MapValue sourceVal, BRecordType recordType,
                                                           List<TypePair> unresolvedTypes) {
        Type targetType = TYPE_ANYDATA;
        TypePair pair = new TypePair(recordType, targetType);
        if (unresolvedTypes.contains(pair)) {
            return true;
        }
        unresolvedTypes.add(pair);

        Map<String, Field> fields = recordType.getFields();

        for (Map.Entry<String, Field> fieldEntry : fields.entrySet()) {
            String fieldName = fieldEntry.getKey();
            Field field = fieldEntry.getValue();

            if (SymbolFlags.isFlagOn(field.getFlags(), SymbolFlags.READONLY)) {
                BString fieldNameBString = StringUtils.fromString(fieldName);

                if (SymbolFlags
                        .isFlagOn(field.getFlags(), SymbolFlags.OPTIONAL) && !sourceVal.containsKey(fieldNameBString)) {
                    continue;
                }

                if (!checkIsLikeType(sourceVal.get(fieldNameBString), targetType)) {
                    return false;
                }
            } else {
                if (!checkIsType(field.getFieldType(), targetType, unresolvedTypes)) {
                    return false;
                }
            }
        }

        if (recordType.sealed) {
            return true;
        }

        return checkIsType(recordType.restFieldType, targetType, unresolvedTypes);
    }

    private static boolean checkIsRecordType(Object sourceVal, Type sourceType, BRecordType targetType,
                                             List<TypePair> unresolvedTypes) {
        sourceType = getImpliedType(sourceType);
        return switch (sourceType.getTag()) {
            case TypeTags.RECORD_TYPE_TAG ->
                    checkIsRecordType((MapValue) sourceVal, (BRecordType) sourceType, targetType, unresolvedTypes);
            case TypeTags.MAP_TAG -> checkIsRecordType((BMapType) sourceType, targetType, unresolvedTypes);
            default -> false;
        };
    }

    private static boolean checkIsRecordType(MapValue sourceRecordValue, BRecordType sourceRecordType,
                                             BRecordType targetType, List<TypePair> unresolvedTypes) {
        TypePair pair = new TypePair(sourceRecordType, targetType);
        if (unresolvedTypes.contains(pair)) {
            return true;
        }
        unresolvedTypes.add(pair);

        // Unsealed records are not equivalent to sealed records, unless their rest field type is 'never'. But
        // vice-versa is allowed.
        if (targetType.sealed && !sourceRecordType.sealed && (sourceRecordType.restFieldType == null ||
                getImpliedType(sourceRecordType.restFieldType).getTag() != TypeTags.NEVER_TAG)) {
            return false;
        }

        // If both are sealed check the rest field type
        if (!sourceRecordType.sealed && !targetType.sealed &&
                !checkIsType(sourceRecordType.restFieldType, targetType.restFieldType, unresolvedTypes)) {
            return false;
        }

        Map<String, Field> sourceFields = sourceRecordType.getFields();
        Set<String> targetFieldNames = targetType.getFields().keySet();

        for (Map.Entry<String, Field> targetFieldEntry : targetType.getFields().entrySet()) {
            String fieldName = targetFieldEntry.getKey();
            Field targetField = targetFieldEntry.getValue();
            Field sourceField = sourceFields.get(fieldName);

            if (getImpliedType(targetField.getFieldType()).getTag() == TypeTags.NEVER_TAG &&
                    containsInvalidNeverField(sourceField, sourceRecordType)) {
                return false;
            }

            if (sourceField == null) {
                if (!SymbolFlags.isFlagOn(targetField.getFlags(), SymbolFlags.OPTIONAL)) {
                    return false;
                }

                if (!sourceRecordType.sealed && !checkIsType(sourceRecordType.restFieldType, targetField.getFieldType(),
                                                             unresolvedTypes)) {
                    return false;
                }

                continue;
            }

            if (hasIncompatibleReadOnlyFlags(targetField, sourceField)) {
                return false;
            }

            boolean optionalTargetField = SymbolFlags.isFlagOn(targetField.getFlags(), SymbolFlags.OPTIONAL);
            boolean optionalSourceField = SymbolFlags.isFlagOn(sourceField.getFlags(), SymbolFlags.OPTIONAL);

            if (SymbolFlags.isFlagOn(sourceField.getFlags(), SymbolFlags.READONLY)) {
                BString fieldNameBString = StringUtils.fromString(fieldName);

                if (optionalSourceField && !sourceRecordValue.containsKey(fieldNameBString)) {
                    if (!optionalTargetField) {
                        return false;
                    }
                    continue;
                }

                if (!checkIsLikeType(sourceRecordValue.get(fieldNameBString), targetField.getFieldType())) {
                    return false;
                }
            } else {
                if (!optionalTargetField && optionalSourceField) {
                    return false;
                }

                if (!checkIsType(sourceField.getFieldType(), targetField.getFieldType(), unresolvedTypes)) {
                    return false;
                }
            }
        }

        if (targetType.sealed) {
            for (String sourceFieldName : sourceFields.keySet()) {
                if (targetFieldNames.contains(sourceFieldName)) {
                    continue;
                }

                if (!checkIsNeverTypeOrStructureTypeWithARequiredNeverMember(
                        sourceFields.get(sourceFieldName).getFieldType())) {
                    return false;
                }
            }
            return true;
        }

        for (Map.Entry<String, Field> targetFieldEntry : sourceFields.entrySet()) {
            String fieldName = targetFieldEntry.getKey();
            Field field = targetFieldEntry.getValue();
            if (targetFieldNames.contains(fieldName)) {
                continue;
            }

            if (SymbolFlags.isFlagOn(field.getFlags(), SymbolFlags.READONLY)) {
                if (!checkIsLikeType(sourceRecordValue.get(StringUtils.fromString(fieldName)),
                                     targetType.restFieldType)) {
                    return false;
                }
            } else if (!checkIsType(field.getFieldType(), targetType.restFieldType, unresolvedTypes)) {
                return false;
            }
        }
        return true;
    }

    private static boolean containsInvalidNeverField(Field sourceField, BRecordType sourceRecordType) {
        if (sourceField != null) {
            return !containsNeverType(sourceField.getFieldType());
        }
        if (sourceRecordType.isSealed()) {
            return true;
        }
        return !containsNeverType(sourceRecordType.getRestFieldType());
    }

    private static boolean containsNeverType(Type fieldType) {
        fieldType = getImpliedType(fieldType);
        int fieldTag = fieldType.getTag();
        if (fieldTag == TypeTags.NEVER_TAG) {
            return true;
        }
        if (fieldTag == TypeTags.UNION_TAG) {
            List<Type> memberTypes = ((BUnionType) fieldType).getOriginalMemberTypes();
            for (Type member : memberTypes) {
                if (getImpliedType(member).getTag() == TypeTags.NEVER_TAG) {
                    return true;
                }
            }
        }
        return false;
    }

    private static boolean hasIncompatibleReadOnlyFlags(Field targetField, Field sourceField) {
        return SymbolFlags.isFlagOn(targetField.getFlags(), SymbolFlags.READONLY) && !SymbolFlags
                .isFlagOn(sourceField.getFlags(),
                          SymbolFlags.READONLY);
    }

    private static boolean checkIsArrayType(BArrayType sourceType, BArrayType targetType,
                                            List<TypePair> unresolvedTypes) {
        switch (sourceType.getState()) {
            case OPEN:
                if (targetType.getState() != ArrayState.OPEN) {
                    return false;
                }
                break;
            case CLOSED:
                if (targetType.getState() == ArrayState.CLOSED &&
                        sourceType.getSize() != targetType.getSize()) {
                    return false;
                }
                break;
            default:
                break;
        }
        return checkIsType(sourceType.getElementType(), targetType.getElementType(), unresolvedTypes);
    }

    private static boolean checkIsArrayType(BTupleType sourceType, BArrayType targetType,
                                            List<TypePair> unresolvedTypes) {
        List<Type> tupleTypes = sourceType.getTupleTypes();
        Type sourceRestType = sourceType.getRestType();
        Type targetElementType = targetType.getElementType();

        if (targetType.getState() == ArrayState.OPEN) {
            for (Type sourceElementType : tupleTypes) {
                if (!checkIsType(sourceElementType, targetElementType, unresolvedTypes)) {
                    return false;
                }
            }
            if (sourceRestType != null) {
                return checkIsType(sourceRestType, targetElementType, unresolvedTypes);
            }
            return true;
        }
        if (sourceRestType != null) {
            return false;
        }
        if (tupleTypes.size() != targetType.getSize()) {
            return false;
        }
        for (Type sourceElementType : tupleTypes) {
            if (!checkIsType(sourceElementType, targetElementType, unresolvedTypes)) {
                return false;
            }
        }
        return true;
    }

    private static boolean checkIsArrayType(Type sourceType, BArrayType targetType, List<TypePair> unresolvedTypes) {
        sourceType = getImpliedType(sourceType);
        int sourceTypeTag = sourceType.getTag();

        if (sourceTypeTag == TypeTags.UNION_TAG) {
            for (Type memberType : ((BUnionType) sourceType).getMemberTypes()) {
                if (!checkIsArrayType(memberType, targetType, unresolvedTypes)) {
                    return false;
                }
            }
            return true;
        }

        if (sourceTypeTag != TypeTags.ARRAY_TAG && sourceTypeTag != TypeTags.TUPLE_TAG) {
            return false;
        }

        if (sourceTypeTag == TypeTags.ARRAY_TAG) {
            return checkIsArrayType((BArrayType) sourceType, targetType, unresolvedTypes);
        }
        return checkIsArrayType((BTupleType) sourceType, targetType, unresolvedTypes);
    }

    private static boolean checkIsTupleType(BArrayType sourceType, BTupleType targetType,
                                            List<TypePair> unresolvedTypes) {
        Type sourceElementType = sourceType.getElementType();
        List<Type> targetTypes = targetType.getTupleTypes();
        Type targetRestType = targetType.getRestType();

        switch (sourceType.getState()) {
            case OPEN:
                if (targetRestType == null) {
                    return false;
                }
                if (targetTypes.isEmpty()) {
                    return checkIsType(sourceElementType, targetRestType, unresolvedTypes);
                }
                return false;
            case CLOSED:
                if (sourceType.getSize() < targetTypes.size()) {
                    return false;
                }
                if (targetTypes.isEmpty()) {
                    if (targetRestType != null) {
                        return checkIsType(sourceElementType, targetRestType, unresolvedTypes);
                    }
                    return sourceType.getSize() == 0;
                }

                for (Type targetElementType : targetTypes) {
                    if (!(checkIsType(sourceElementType, targetElementType, unresolvedTypes))) {
                        return false;
                    }
                }
                if (sourceType.getSize() == targetTypes.size()) {
                    return true;
                }
                if (targetRestType != null) {
                    return checkIsType(sourceElementType, targetRestType, unresolvedTypes);
                }
                return false;
            default:
                return false;
        }
    }

    private static boolean checkIsTupleType(BTupleType sourceType, BTupleType targetType,
                                            List<TypePair> unresolvedTypes) {
        List<Type> sourceTypes = sourceType.getTupleTypes();
        Type sourceRestType = sourceType.getRestType();
        List<Type> targetTypes = targetType.getTupleTypes();
        Type targetRestType = targetType.getRestType();

        if (sourceRestType != null && targetRestType == null) {
            return false;
        }
        int sourceTypeSize = sourceTypes.size();
        int targetTypeSize = targetTypes.size();

        if (sourceRestType == null && targetRestType == null && sourceTypeSize != targetTypeSize) {
            return false;
        }

        if (sourceTypeSize < targetTypeSize) {
            return false;
        }

        for (int i = 0; i < targetTypeSize; i++) {
            if (!checkIsType(sourceTypes.get(i), targetTypes.get(i), unresolvedTypes)) {
                return false;
            }
        }
        if (sourceTypeSize == targetTypeSize) {
            if (sourceRestType != null) {
                return checkIsType(sourceRestType, targetRestType, unresolvedTypes);
            }
            return true;
        }

        for (int i = targetTypeSize; i < sourceTypeSize; i++) {
            if (!checkIsType(sourceTypes.get(i), targetRestType, unresolvedTypes)) {
                return false;
            }
        }
        if (sourceRestType != null) {
            return checkIsType(sourceRestType, targetRestType, unresolvedTypes);
        }
        return true;
    }

    private static boolean checkIsTupleType(Type sourceType, BTupleType targetType, List<TypePair> unresolvedTypes) {
        sourceType = getImpliedType(sourceType);
        int sourceTypeTag = sourceType.getTag();

        if (sourceTypeTag == TypeTags.UNION_TAG) {
            for (Type memberType : ((BUnionType) sourceType).getMemberTypes()) {
                if (!checkIsTupleType(memberType, targetType, unresolvedTypes)) {
                    return false;
                }
            }
            return true;
        }

        if (sourceTypeTag != TypeTags.ARRAY_TAG && sourceTypeTag != TypeTags.TUPLE_TAG) {
            return false;
        }

        if (sourceTypeTag == TypeTags.ARRAY_TAG) {
            return checkIsTupleType((BArrayType) sourceType, targetType, unresolvedTypes);
        }
        return checkIsTupleType((BTupleType) sourceType, targetType, unresolvedTypes);
    }

    private static boolean checkIsAnyType(Type sourceType) {
        sourceType = getImpliedType(sourceType);
        return switch (sourceType.getTag()) {
            case TypeTags.ERROR_TAG,
                 TypeTags.READONLY_TAG -> false;
            case TypeTags.UNION_TAG,
                 TypeTags.ANYDATA_TAG,
                 TypeTags.JSON_TAG -> {
                for (Type memberType : ((BUnionType) sourceType).getMemberTypes()) {
                    if (!checkIsAnyType(memberType)) {
                        yield false;
                    }
                }
                yield true;
            }
            default -> true;
        };
    }

    private static boolean checkIsFiniteType(Type sourceType, BFiniteType targetType) {
        sourceType = getImpliedType(sourceType);
        if (sourceType.getTag() != TypeTags.FINITE_TYPE_TAG) {
            return false;
        }

        BFiniteType sourceFiniteType = (BFiniteType) sourceType;
        if (sourceFiniteType.valueSpace.size() != targetType.valueSpace.size()) {
            return false;
        }

        return targetType.valueSpace.containsAll(sourceFiniteType.valueSpace);
    }

    private static boolean checkIsFutureType(Type sourceType, BFutureType targetType, List<TypePair> unresolvedTypes) {
        sourceType = getImpliedType(sourceType);
        if (sourceType.getTag() != TypeTags.FUTURE_TAG) {
            return false;
        }
        return checkConstraints(((BFutureType) sourceType).getConstrainedType(), targetType.getConstrainedType(),
                unresolvedTypes);
    }

    private static boolean checkObjectEquivalency(Type sourceType, BObjectType targetType,
                                                  List<TypePair> unresolvedTypes) {
        return checkObjectEquivalency(null, sourceType, targetType, unresolvedTypes);
    }

    private static boolean checkObjectEquivalency(Object sourceVal, Type sourceType, BObjectType targetType,
                                                  List<TypePair> unresolvedTypes) {
        sourceType = getImpliedType(sourceType);
        if (sourceType.getTag() != TypeTags.OBJECT_TYPE_TAG && sourceType.getTag() != TypeTags.SERVICE_TAG) {
            return false;
        }
        // If we encounter two types that we are still resolving, then skip it.
        // This is done to avoid recursive checking of the same type.
        TypePair pair = new TypePair(sourceType, targetType);
        if (unresolvedTypes.contains(pair)) {
            return true;
        }
        unresolvedTypes.add(pair);

        BObjectType sourceObjectType = (BObjectType) sourceType;

        if (SymbolFlags.isFlagOn(targetType.flags, SymbolFlags.ISOLATED) &&
                !SymbolFlags.isFlagOn(sourceObjectType.flags, SymbolFlags.ISOLATED)) {
            return false;
        }

        Map<String, Field> targetFields = targetType.getFields();
        Map<String, Field> sourceFields = sourceObjectType.getFields();
        List<MethodType> targetFuncs = getAllFunctionsList(targetType);
        List<MethodType> sourceFuncs = getAllFunctionsList(sourceObjectType);

        if (targetType.getFields().values().stream().anyMatch(field -> SymbolFlags
                .isFlagOn(field.getFlags(), SymbolFlags.PRIVATE))
                || targetFuncs.stream().anyMatch(func -> SymbolFlags.isFlagOn(func.getFlags(),
                                                                                SymbolFlags.PRIVATE))) {
            return false;
        }

        if (targetFields.size() > sourceFields.size() || targetFuncs.size() > sourceFuncs.size()) {
            return false;
        }

        String targetTypeModule = Optional.ofNullable(targetType.getPackage()).map(Module::toString).orElse("");
        String sourceTypeModule = Optional.ofNullable(sourceObjectType.getPackage()).map(Module::toString).orElse("");

        if (sourceVal == null) {
            if (!checkObjectSubTypeForFields(targetFields, sourceFields, targetTypeModule, sourceTypeModule,
                                             unresolvedTypes)) {
                return false;
            }
        } else if (!checkObjectSubTypeForFieldsByValue(targetFields, sourceFields, targetTypeModule, sourceTypeModule,
                                                       (BObject) sourceVal, unresolvedTypes)) {
            return false;
        }

        return checkObjectSubTypeForMethods(unresolvedTypes, targetFuncs, sourceFuncs, targetTypeModule,
                                            sourceTypeModule, sourceObjectType, targetType);
    }
    
    private static List<MethodType> getAllFunctionsList(BObjectType objectType) {
        List<MethodType> functionList = new ArrayList<>(Arrays.asList(objectType.getMethods()));
        if (objectType.getTag() == TypeTags.SERVICE_TAG ||
                (objectType.flags & SymbolFlags.CLIENT) == SymbolFlags.CLIENT) {
            Collections.addAll(functionList, ((BNetworkObjectType) objectType).getResourceMethods());
        }
        
        return functionList;
    }

    private static boolean checkObjectSubTypeForFields(Map<String, Field> targetFields,
                                                       Map<String, Field> sourceFields, String targetTypeModule,
                                                       String sourceTypeModule, List<TypePair> unresolvedTypes) {
        for (Field lhsField : targetFields.values()) {
            Field rhsField = sourceFields.get(lhsField.getFieldName());
            if (rhsField == null ||
                    !isInSameVisibilityRegion(targetTypeModule, sourceTypeModule, lhsField.getFlags(),
                                              rhsField.getFlags()) || hasIncompatibleReadOnlyFlags(lhsField,
                                                                                                   rhsField) ||
                    !checkIsType(rhsField.getFieldType(), lhsField.getFieldType(), unresolvedTypes)) {
                return false;
            }
        }
        return true;
    }

    private static boolean checkObjectSubTypeForFieldsByValue(Map<String, Field> targetFields,
                                                              Map<String, Field> sourceFields, String targetTypeModule,
                                                              String sourceTypeModule, BObject sourceObjVal,
                                                              List<TypePair> unresolvedTypes) {
        for (Field lhsField : targetFields.values()) {
            String name = lhsField.getFieldName();
            Field rhsField = sourceFields.get(name);
            if (rhsField == null ||
                    !isInSameVisibilityRegion(targetTypeModule, sourceTypeModule, lhsField.getFlags(),
                                              rhsField.getFlags()) || hasIncompatibleReadOnlyFlags(lhsField,
                                                                                                   rhsField)) {
                return false;
            }

            if (SymbolFlags.isFlagOn(rhsField.getFlags(), SymbolFlags.FINAL)) {
                Object fieldValue = sourceObjVal.get(StringUtils.fromString(name));
                Type fieldValueType = getType(fieldValue);

                if (fieldValueType.isReadOnly()) {
                    if (!checkIsLikeType(fieldValue, lhsField.getFieldType())) {
                        return false;
                    }
                    continue;
                }

                if (!checkIsType(fieldValueType, lhsField.getFieldType(), unresolvedTypes)) {
                    return false;
                }
            } else if (!checkIsType(rhsField.getFieldType(), lhsField.getFieldType(), unresolvedTypes)) {
                return false;
            }
        }
        return true;
    }

    private static boolean checkObjectSubTypeForMethods(List<TypePair> unresolvedTypes,
                                                        List<MethodType> targetFuncs,
                                                        List<MethodType> sourceFuncs,
                                                        String targetTypeModule, String sourceTypeModule,
                                                        BObjectType sourceType, BObjectType targetType) {
        for (MethodType lhsFunc : targetFuncs) {
            Optional<MethodType> rhsFunction = getMatchingInvokableType(sourceFuncs, lhsFunc, unresolvedTypes);
            if (rhsFunction.isEmpty()) {
                return false;
            }

            MethodType rhsFunc = rhsFunction.get();
            if (!isInSameVisibilityRegion(targetTypeModule, sourceTypeModule, lhsFunc.getFlags(), rhsFunc.getFlags())) {
                return false;
            }
            if (SymbolFlags.isFlagOn(lhsFunc.getFlags(), SymbolFlags.REMOTE) != SymbolFlags
                    .isFlagOn(rhsFunc.getFlags(), SymbolFlags.REMOTE)) {
                return false;
            }
        }

        // Target type is not a distinct type, no need to match type-ids
        BTypeIdSet targetTypeIdSet = targetType.typeIdSet;
        if (targetTypeIdSet == null) {
            return true;
        }

        BTypeIdSet sourceTypeIdSet = sourceType.typeIdSet;
        if (sourceTypeIdSet == null) {
            return false;
        }

        return sourceTypeIdSet.containsAll(targetTypeIdSet);
    }

    private static boolean isInSameVisibilityRegion(String lhsTypePkg, String rhsTypePkg, long lhsFlags,
                                                    long rhsFlags) {
        if (SymbolFlags.isFlagOn(lhsFlags, SymbolFlags.PRIVATE)) {
            return lhsTypePkg.equals(rhsTypePkg);
        } else if (SymbolFlags.isFlagOn(lhsFlags, SymbolFlags.PUBLIC)) {
            return SymbolFlags.isFlagOn(rhsFlags, SymbolFlags.PUBLIC);
        }
        return !SymbolFlags.isFlagOn(rhsFlags, SymbolFlags.PRIVATE) && !SymbolFlags
                .isFlagOn(rhsFlags, SymbolFlags.PUBLIC) &&
                lhsTypePkg.equals(rhsTypePkg);
    }

    private static Optional<MethodType> getMatchingInvokableType(List<MethodType> rhsFuncs,
                                                       MethodType lhsFunc,
                                                       List<TypePair> unresolvedTypes) {
        Optional<MethodType> matchingFunction = rhsFuncs.stream()
                .filter(rhsFunc -> lhsFunc.getName().equals(rhsFunc.getName()))
                .filter(rhsFunc -> checkFunctionTypeEqualityForObjectType(rhsFunc.getType(), lhsFunc.getType(),
                                                                          unresolvedTypes))
                .findFirst();

        if (matchingFunction.isEmpty()) {
            return matchingFunction;
        }
        // For resource function match, we need to check whether lhs function resource path type belongs to 
        // rhs function resource path type
        MethodType matchingFunc = matchingFunction.get();
        boolean lhsFuncIsResource = SymbolFlags.isFlagOn(lhsFunc.getFlags(), SymbolFlags.RESOURCE);
        boolean matchingFuncIsResource = SymbolFlags.isFlagOn(matchingFunc.getFlags(), SymbolFlags.RESOURCE);
        
        if (!lhsFuncIsResource && !matchingFuncIsResource) {
            return matchingFunction;
        }
        
        if (!lhsFuncIsResource || !matchingFuncIsResource) {
            return Optional.empty();
        }

        Type[] lhsFuncResourcePathTypes = ((BResourceMethodType) lhsFunc).pathSegmentTypes;
        Type[] rhsFuncResourcePathTypes = ((BResourceMethodType) matchingFunc).pathSegmentTypes;

        int lhsFuncResourcePathTypesSize = lhsFuncResourcePathTypes.length;
        if (lhsFuncResourcePathTypesSize != rhsFuncResourcePathTypes.length) {
            return Optional.empty();
        }

        for (int i = 0; i < lhsFuncResourcePathTypesSize; i++) {
            if (!checkIsType(lhsFuncResourcePathTypes[i], rhsFuncResourcePathTypes[i])) {
                return Optional.empty();
            }
        }

        return matchingFunction;
    }

    private static boolean checkFunctionTypeEqualityForObjectType(FunctionType source, FunctionType target,
                                                                  List<TypePair> unresolvedTypes) {
        if (hasIncompatibleIsolatedFlags(target, source)) {
            return false;
        }

        if (source.getParameters().length != target.getParameters().length) {
            return false;
        }

        for (int i = 0; i < source.getParameters().length; i++) {
            if (!checkIsType(target.getParameters()[i].type, source.getParameters()[i].type, unresolvedTypes)) {
                return false;
            }
        }

        if (source.getReturnType() == null && target.getReturnType() == null) {
            return true;
        } else if (source.getReturnType() == null || target.getReturnType() == null) {
            return false;
        }

        return checkIsType(source.getReturnType(), target.getReturnType(), unresolvedTypes);
    }

    private static boolean checkIsFunctionType(Type sourceType, BFunctionType targetType) {
        sourceType = getImpliedType(sourceType);
        if (sourceType.getTag() != TypeTags.FUNCTION_POINTER_TAG) {
            return false;
        }

        BFunctionType source = (BFunctionType) sourceType;
        if (hasIncompatibleIsolatedFlags(targetType, source) || hasIncompatibleTransactionalFlags(targetType, source)) {
            return false;
        }

        if (SymbolFlags.isFlagOn(targetType.getFlags(), SymbolFlags.ANY_FUNCTION)) {
            return true;
        }

        if (source.parameters.length != targetType.parameters.length) {
            return false;
        }

        for (int i = 0; i < source.parameters.length; i++) {
            if (!checkIsType(targetType.parameters[i].type, source.parameters[i].type, new ArrayList<>())) {
                return false;
            }
        }

        return checkIsType(source.retType, targetType.retType, new ArrayList<>());
    }

    private static boolean hasIncompatibleIsolatedFlags(FunctionType target, FunctionType source) {
        return SymbolFlags.isFlagOn(target.getFlags(), SymbolFlags.ISOLATED) && !SymbolFlags
                .isFlagOn(source.getFlags(), SymbolFlags.ISOLATED);
    }

    private static boolean hasIncompatibleTransactionalFlags(FunctionType target, FunctionType source) {
        return SymbolFlags.isFlagOn(source.getFlags(), SymbolFlags.TRANSACTIONAL) && !SymbolFlags
                .isFlagOn(target.getFlags(), SymbolFlags.TRANSACTIONAL);
    }

    private static boolean checkIsServiceType(Type sourceType, Type targetType, List<TypePair> unresolvedTypes) {
        sourceType = getImpliedType(sourceType);
        if (sourceType.getTag() == TypeTags.SERVICE_TAG) {
            return checkObjectEquivalency(sourceType, (BObjectType) targetType, unresolvedTypes);
        }

        if (sourceType.getTag() == TypeTags.OBJECT_TYPE_TAG) {
            long flags = ((BObjectType) sourceType).flags;
            return (flags & SymbolFlags.SERVICE) == SymbolFlags.SERVICE;
        }

        return false;
    }
    
    public static boolean isInherentlyImmutableType(Type sourceType) {
        sourceType = getImpliedType(sourceType);
        if (isSimpleBasicType(sourceType)) {
            return true;
        }

        return switch (sourceType.getTag()) {
            case TypeTags.XML_TEXT_TAG,
                 TypeTags.FINITE_TYPE_TAG, // Assuming a finite type will only have members from simple basic types.
                 TypeTags.READONLY_TAG,
                 TypeTags.NULL_TAG,
                 TypeTags.NEVER_TAG,
                 TypeTags.ERROR_TAG,
                 TypeTags.INVOKABLE_TAG,
                 TypeTags.SERVICE_TAG,
                 TypeTags.TYPEDESC_TAG,
                 TypeTags.FUNCTION_POINTER_TAG,
                 TypeTags.HANDLE_TAG,
                 TypeTags.REG_EXP_TYPE_TAG -> true;
            case TypeTags.XML_TAG -> ((BXmlType) sourceType).constraint.getTag() == TypeTags.NEVER_TAG;
            case TypeTags.TYPE_REFERENCED_TYPE_TAG ->
                    isInherentlyImmutableType(((BTypeReferenceType) sourceType).getReferredType());
            default -> false;
        };
    }

    public static boolean isSelectivelyImmutableType(Type type, Set<Type> unresolvedTypes) {
        if (!unresolvedTypes.add(type)) {
            return true;
        }

        switch (type.getTag()) {
            case TypeTags.ANY_TAG:
            case TypeTags.ANYDATA_TAG:
            case TypeTags.JSON_TAG:
            case TypeTags.XML_TAG:
            case TypeTags.XML_COMMENT_TAG:
            case TypeTags.XML_ELEMENT_TAG:
            case TypeTags.XML_PI_TAG:
                return true;
            case TypeTags.ARRAY_TAG:
                Type elementType = ((BArrayType) type).getElementType();
                return isInherentlyImmutableType(elementType) ||
                        isSelectivelyImmutableType(elementType, unresolvedTypes);
            case TypeTags.TUPLE_TAG:
                BTupleType tupleType = (BTupleType) type;
                for (Type tupMemType : tupleType.getTupleTypes()) {
                    if (!isInherentlyImmutableType(tupMemType) &&
                            !isSelectivelyImmutableType(tupMemType, unresolvedTypes)) {
                        return false;
                    }
                }

                Type tupRestType = tupleType.getRestType();
                if (tupRestType == null) {
                    return true;
                }

                return isInherentlyImmutableType(tupRestType) ||
                        isSelectivelyImmutableType(tupRestType, unresolvedTypes);
            case TypeTags.RECORD_TYPE_TAG:
                BRecordType recordType = (BRecordType) type;
                for (Field field : recordType.getFields().values()) {
                    Type fieldType = field.getFieldType();
                    if (!isInherentlyImmutableType(fieldType) &&
                            !isSelectivelyImmutableType(fieldType, unresolvedTypes)) {
                        return false;
                    }
                }

                Type recordRestType = recordType.restFieldType;
                if (recordRestType == null) {
                    return true;
                }

                return isInherentlyImmutableType(recordRestType) ||
                        isSelectivelyImmutableType(recordRestType, unresolvedTypes);
            case TypeTags.OBJECT_TYPE_TAG:
                BObjectType objectType = (BObjectType) type;

                if (SymbolFlags.isFlagOn(objectType.flags, SymbolFlags.CLASS) &&
                        !SymbolFlags.isFlagOn(objectType.flags, SymbolFlags.READONLY)) {
                    return false;
                }

                for (Field field : objectType.getFields().values()) {
                    Type fieldType = field.getFieldType();
                    if (!isInherentlyImmutableType(fieldType) &&
                            !isSelectivelyImmutableType(fieldType, unresolvedTypes)) {
                        return false;
                    }
                }
                return true;
            case TypeTags.MAP_TAG:
                Type constraintType = ((BMapType) type).getConstrainedType();
                return isInherentlyImmutableType(constraintType) ||
                        isSelectivelyImmutableType(constraintType, unresolvedTypes);
            case TypeTags.TABLE_TAG:
                Type tableConstraintType = ((BTableType) type).getConstrainedType();
                return isInherentlyImmutableType(tableConstraintType) ||
                        isSelectivelyImmutableType(tableConstraintType, unresolvedTypes);
            case TypeTags.UNION_TAG:
                boolean readonlyIntersectionExists = false;
                for (Type memberType : ((BUnionType) type).getMemberTypes()) {
                    if (isInherentlyImmutableType(memberType) ||
                            isSelectivelyImmutableType(memberType, unresolvedTypes)) {
                        readonlyIntersectionExists = true;
                        break;
                    }
                }
                return readonlyIntersectionExists;
            case TypeTags.INTERSECTION_TAG:
                return isSelectivelyImmutableType(((BIntersectionType) type).getEffectiveType(), unresolvedTypes);
            case TypeTags.TYPE_REFERENCED_TYPE_TAG:
                return isSelectivelyImmutableType(((BTypeReferenceType) type).getReferredType(), unresolvedTypes);
            default:
                return false;
        }
    }

    private static boolean checkConstraints(Type sourceConstraint, Type targetConstraint,
                                            List<TypePair> unresolvedTypes) {
        if (sourceConstraint == null) {
            sourceConstraint = TYPE_ANY;
        }

        if (targetConstraint == null) {
            targetConstraint = TYPE_ANY;
        }

        return checkIsType(sourceConstraint, targetConstraint, unresolvedTypes);
    }

    private static boolean isMutable(Object value, Type sourceType) {
        // All the value types are immutable
        sourceType = getImpliedType(sourceType);
        if (value == null || sourceType.getTag() < TypeTags.NULL_TAG ||
                sourceType.getTag() == TypeTags.FINITE_TYPE_TAG) {
            return false;
        }

        return !((BRefValue) value).isFrozen();
    }

    private static boolean checkIsNeverTypeOrStructureTypeWithARequiredNeverMember(Type type) {
        Set<String> visitedTypeSet = new HashSet<>();
        return checkIsNeverTypeOrStructureTypeWithARequiredNeverMember(type, visitedTypeSet);
    }

    private static boolean checkIsNeverTypeOrStructureTypeWithARequiredNeverMember(Type type,
                                                                                   Set<String> visitedTypeSet) {
        switch (type.getTag()) {
            case TypeTags.NEVER_TAG:
                return true;
            case TypeTags.RECORD_TYPE_TAG:
                BRecordType recordType = (BRecordType) type;
                visitedTypeSet.add(recordType.getName());
                for (Field field : recordType.getFields().values()) {
                    // skip check for fields with self referencing type and not required fields.
                    if ((SymbolFlags.isFlagOn(field.getFlags(), SymbolFlags.REQUIRED) ||
                            !SymbolFlags.isFlagOn(field.getFlags(), SymbolFlags.OPTIONAL)) &&
                            !visitedTypeSet.contains(field.getFieldType()) &&
                            checkIsNeverTypeOrStructureTypeWithARequiredNeverMember(field.getFieldType(),
                                    visitedTypeSet)) {
                        return true;
                    }
                }
                return false;
            case TypeTags.TUPLE_TAG:
                BTupleType tupleType = (BTupleType) type;
                visitedTypeSet.add(tupleType.getName());
                List<Type> tupleTypes = tupleType.getTupleTypes();
                for (Type mem : tupleTypes) {
                    if (!visitedTypeSet.add(mem.getName())) {
                        continue;
                    }
                    if (checkIsNeverTypeOrStructureTypeWithARequiredNeverMember(mem, visitedTypeSet)) {
                        return true;
                    }
                }
                return false;
            case TypeTags.ARRAY_TAG:
                BArrayType arrayType = (BArrayType) type;
                visitedTypeSet.add(arrayType.getName());
                Type elemType = arrayType.getElementType();
                visitedTypeSet.add(elemType.getName());
                return arrayType.getState() != ArrayState.OPEN &&
                        checkIsNeverTypeOrStructureTypeWithARequiredNeverMember(elemType, visitedTypeSet);
            case TypeTags.TYPE_REFERENCED_TYPE_TAG:
                return checkIsNeverTypeOrStructureTypeWithARequiredNeverMember(
                        ((BTypeReferenceType) type).getReferredType(), visitedTypeSet);
            case TypeTags.INTERSECTION_TAG:
                return checkIsNeverTypeOrStructureTypeWithARequiredNeverMember(
                        ((BIntersectionType) type).getEffectiveType(), visitedTypeSet);
            default:
                return false;
        }
    }

    /**
     * Check whether a given value confirms to a given type. First it checks if the type of the value, and
     * if fails then falls back to checking the value.
     *
     * @param errors list to collect typecast errors
     * @param sourceValue Value to check
     * @param targetType Target type
     * @param unresolvedValues Values that are unresolved so far
     * @param allowNumericConversion Flag indicating whether to perform numeric conversions
     * @param varName variable name to identify the parent of a record field
     * @return True if the value confirms to the provided type. False, otherwise.
     */
    private static boolean checkIsLikeType(List<String> errors, Object sourceValue, Type targetType,
                                           List<TypeValuePair> unresolvedValues,
                                           boolean allowNumericConversion, String varName) {
        Type sourceType = getType(sourceValue);
        if (checkIsType(sourceType, targetType, new ArrayList<>())) {
            return true;
        }

        return checkIsLikeOnValue(errors, sourceValue, sourceType, targetType, unresolvedValues, allowNumericConversion,
                varName);
    }

    /**
     * Check whether a given value confirms to a given type. Strictly checks the value only, and does not consider the
     * type of the value for consideration.
     *
     * @param errors list to collect typecast errors
     * @param sourceValue Value to check
     * @param sourceType Type of the value
     * @param targetType Target type
     * @param unresolvedValues Values that are unresolved so far
     * @param allowNumericConversion Flag indicating whether to perform numeric conversions
     * @param varName variable name to identify the parent of a record field
     * @return True if the value confirms to the provided type. False, otherwise.
     */
    private static boolean checkIsLikeOnValue(List<String> errors, Object sourceValue, Type sourceType, Type targetType,
                                              List<TypeValuePair> unresolvedValues, boolean allowNumericConversion,
                                              String varName) {
        int sourceTypeTag = sourceType.getTag();
        int targetTypeTag = targetType.getTag();

        switch (sourceTypeTag) {
            case TypeTags.INTERSECTION_TAG:
                return checkIsLikeOnValue(errors, sourceValue, ((BIntersectionType) sourceType).getEffectiveType(),
                        targetTypeTag != TypeTags.INTERSECTION_TAG ? targetType :
                                ((BIntersectionType) targetType).getEffectiveType(),
                        unresolvedValues, allowNumericConversion, varName);
            case TypeTags.PARAMETERIZED_TYPE_TAG:
                if (targetTypeTag != TypeTags.PARAMETERIZED_TYPE_TAG) {
                    return checkIsLikeOnValue(errors, sourceValue,
                            ((BParameterizedType) sourceType).getParamValueType(), targetType, unresolvedValues,
                            allowNumericConversion, varName);
                }
                return checkIsLikeOnValue(errors, sourceValue, ((BParameterizedType) sourceType).getParamValueType(),
                        ((BParameterizedType) targetType).getParamValueType(), unresolvedValues,
                        allowNumericConversion, varName);
            default:
                break;
        }

        return switch (targetTypeTag) {
            case TypeTags.READONLY_TAG -> true;
            case TypeTags.BYTE_TAG -> {
                if (TypeTags.isIntegerTypeTag(sourceTypeTag)) {
                    yield isByteLiteral((Long) sourceValue);
                }
                yield allowNumericConversion && TypeConverter.isConvertibleToByte(sourceValue);
            }
            case TypeTags.INT_TAG -> allowNumericConversion && TypeConverter.isConvertibleToInt(sourceValue);
            case TypeTags.SIGNED32_INT_TAG,
                 TypeTags.SIGNED16_INT_TAG,
                 TypeTags.SIGNED8_INT_TAG,
                 TypeTags.UNSIGNED32_INT_TAG,
                 TypeTags.UNSIGNED16_INT_TAG,
                 TypeTags.UNSIGNED8_INT_TAG -> {
                if (TypeTags.isIntegerTypeTag(sourceTypeTag)) {
                    yield TypeConverter.isConvertibleToIntSubType(sourceValue, targetType);
                }
                yield allowNumericConversion && TypeConverter.isConvertibleToIntSubType(sourceValue, targetType);
            }
            case TypeTags.FLOAT_TAG,
                 TypeTags.DECIMAL_TAG ->
                    allowNumericConversion && TypeConverter.isConvertibleToFloatingPointTypes(sourceValue);
            case TypeTags.CHAR_STRING_TAG -> TypeConverter.isConvertibleToChar(sourceValue);
            case TypeTags.RECORD_TYPE_TAG ->
                    checkIsLikeRecordType(sourceValue, (BRecordType) targetType, unresolvedValues,
                            allowNumericConversion, varName, errors);
            case TypeTags.TABLE_TAG -> checkIsLikeTableType(sourceValue, (BTableType) targetType, unresolvedValues,
                    allowNumericConversion);
            case TypeTags.JSON_TAG ->
                    checkIsLikeJSONType(sourceValue, sourceType, (BJsonType) targetType, unresolvedValues,
                            allowNumericConversion);
            case TypeTags.MAP_TAG ->
                    checkIsLikeMapType(sourceValue, (BMapType) targetType, unresolvedValues, allowNumericConversion);
            case TypeTags.STREAM_TAG -> checkIsLikeStreamType(sourceValue, (BStreamType) targetType);
            case TypeTags.ARRAY_TAG -> checkIsLikeArrayType(sourceValue, (BArrayType) targetType, unresolvedValues,
                    allowNumericConversion);
            case TypeTags.TUPLE_TAG -> checkIsLikeTupleType(sourceValue, (BTupleType) targetType, unresolvedValues,
                    allowNumericConversion);
            case TypeTags.ERROR_TAG -> checkIsLikeErrorType(sourceValue, (BErrorType) targetType, unresolvedValues,
                    allowNumericConversion);
            case TypeTags.ANYDATA_TAG ->
                    checkIsLikeAnydataType(sourceValue, sourceType, unresolvedValues, allowNumericConversion);
            case TypeTags.FINITE_TYPE_TAG ->
                    checkFiniteTypeAssignable(sourceValue, sourceType, (BFiniteType) targetType,
                            unresolvedValues, allowNumericConversion);
            case TypeTags.XML_ELEMENT_TAG,
                 TypeTags.XML_COMMENT_TAG,
                 TypeTags.XML_PI_TAG,
                 TypeTags.XML_TEXT_TAG -> {
                if (TypeTags.isXMLTypeTag(sourceTypeTag)) {
                    yield checkIsLikeXmlValueSingleton((XmlValue) sourceValue, targetType);
                }
                yield false;
            }
            case TypeTags.XML_TAG -> {
                if (TypeTags.isXMLTypeTag(sourceTypeTag)) {
                    yield checkIsLikeXMLSequenceType((XmlValue) sourceValue, targetType);
                }
                yield false;
            }
            case TypeTags.UNION_TAG ->
                    checkIsLikeUnionType(errors, sourceValue, (BUnionType) targetType, unresolvedValues,
                            allowNumericConversion, varName);
            case TypeTags.INTERSECTION_TAG -> checkIsLikeOnValue(errors, sourceValue, sourceType,
                    ((BIntersectionType) targetType).getEffectiveType(), unresolvedValues, allowNumericConversion,
                    varName);
            case TypeTags.TYPE_REFERENCED_TYPE_TAG -> checkIsLikeOnValue(errors, sourceValue, sourceType,
                    ((BTypeReferenceType) targetType).getReferredType(), unresolvedValues, allowNumericConversion,
                    varName);
            default -> false;
        };
    }

    private static boolean checkIsLikeUnionType(List<String> errors, Object sourceValue, BUnionType targetType,
                                                List<TypeValuePair> unresolvedValues, boolean allowNumericConversion,
                                                String varName) {
        if (allowNumericConversion) {
            List<Type> compatibleTypesWithNumConversion = new ArrayList<>();
            List<Type> compatibleTypesWithoutNumConversion = new ArrayList<>();
            for (Type type : targetType.getMemberTypes()) {
                List<TypeValuePair> tempList = new ArrayList<>(unresolvedValues.size());
                tempList.addAll(unresolvedValues);

                if (checkIsLikeType(null, sourceValue, type, tempList, false, varName)) {
                    compatibleTypesWithoutNumConversion.add(type);
                }

                if (checkIsLikeType(null, sourceValue, type, unresolvedValues, true, varName)) {
                    compatibleTypesWithNumConversion.add(type);
                }
            }
            // Conversion should only be possible to one other numeric type.
            return !compatibleTypesWithNumConversion.isEmpty() &&
                    compatibleTypesWithNumConversion.size() - compatibleTypesWithoutNumConversion.size() <= 1;
        } else {
            return checkIsLikeUnionType(errors, sourceValue, targetType, unresolvedValues, varName);
        }
    }

    private static boolean checkIsLikeUnionType(List<String> errors, Object sourceValue, BUnionType targetType,
                                                List<TypeValuePair> unresolvedValues, String varName) {
        if (errors == null) {
            for (Type type : targetType.getMemberTypes()) {
                if (checkIsLikeType(null, sourceValue, type, unresolvedValues, false, varName)) {
                    return true;
                }
            }
        } else {
            int initialErrorCount;
            errors.add(ERROR_MESSAGE_UNION_START);
            int initialErrorListSize = errors.size();
            for (Type type : targetType.getMemberTypes()) {
                initialErrorCount = errors.size();
                if (checkIsLikeType(errors, sourceValue, type, unresolvedValues, false, varName)) {
                    errors.subList(initialErrorListSize - 1, errors.size()).clear();
                    return true;
                }
                if (initialErrorCount != errors.size()) {
                    errors.add(ERROR_MESSAGE_UNION_SEPARATOR);
                }
            }
            int currentErrorListSize = errors.size();
            errors.remove(currentErrorListSize - 1);
            if (initialErrorListSize != currentErrorListSize) {
                errors.add(ERROR_MESSAGE_UNION_END);
            }
        }
        return false;
    }

    private static XmlNodeType getXmlNodeType(Type type) {
        return switch (getImpliedType(type).getTag()) {
            case TypeTags.XML_ELEMENT_TAG -> XmlNodeType.ELEMENT;
            case TypeTags.XML_COMMENT_TAG -> XmlNodeType.COMMENT;
            case TypeTags.XML_PI_TAG -> XmlNodeType.PI;
            default -> XmlNodeType.TEXT;
        };
    }

    private static boolean checkIsLikeXmlValueSingleton(XmlValue xmlSource, Type targetType) {
        XmlNodeType targetXmlNodeType = getXmlNodeType(targetType);
        XmlNodeType xmlSourceNodeType = xmlSource.getNodeType();

        if (xmlSourceNodeType == targetXmlNodeType) {
            return true;
        }

        if (xmlSourceNodeType == XmlNodeType.SEQUENCE) {
            XmlSequence seq = (XmlSequence) xmlSource;
            return seq.size() == 1 && seq.getChildrenList().get(0).getNodeType() == targetXmlNodeType ||
                    (targetXmlNodeType == XmlNodeType.TEXT && seq.isEmpty());
        }

        return false;
    }

    private static void populateTargetXmlNodeTypes(Set<XmlNodeType> nodeTypes, Type targetType) {
        // there are only 4 xml subtypes
        if (nodeTypes.size() == 4) {
            return;
        }

        Type referredType = getImpliedType(targetType);
        switch (referredType.getTag()) {
            case TypeTags.UNION_TAG:
                for (Type memberType : ((UnionType) referredType).getMemberTypes()) {
                    populateTargetXmlNodeTypes(nodeTypes, memberType);
                }
                break;
            case TypeTags.INTERSECTION_TAG:
                populateTargetXmlNodeTypes(nodeTypes, ((IntersectionType) referredType).getEffectiveType());
                break;
            case TypeTags.XML_ELEMENT_TAG:
                nodeTypes.add(XmlNodeType.ELEMENT);
                break;
            case TypeTags.XML_COMMENT_TAG:
                nodeTypes.add(XmlNodeType.COMMENT);
                break;
            case TypeTags.XML_PI_TAG:
                nodeTypes.add(XmlNodeType.PI);
                break;
            case TypeTags.XML_TEXT_TAG:
                nodeTypes.add(XmlNodeType.TEXT);
                break;
            case TypeTags.XML_TAG:
                populateTargetXmlNodeTypes(nodeTypes, ((BXmlType) referredType).constraint);
                break;
            default:
                break;

        }
    }

    private static boolean checkIsLikeXMLSequenceType(XmlValue xmlSource, Type targetType) {
        Set<XmlNodeType> acceptedNodeTypes = new HashSet<>();
        populateTargetXmlNodeTypes(acceptedNodeTypes, targetType);

        XmlNodeType xmlSourceNodeType = xmlSource.getNodeType();
        if (xmlSourceNodeType != XmlNodeType.SEQUENCE) {
            return acceptedNodeTypes.contains(xmlSourceNodeType);
        }

        XmlSequence seq = (XmlSequence) xmlSource;
        for (BXml m : seq.getChildrenList()) {
            if (!acceptedNodeTypes.contains(m.getNodeType())) {
                return false;
            }
        }
        return true;
    }

    public static boolean isNumericType(Type type) {
        type = getImpliedType(type);
        return type.getTag() < TypeTags.STRING_TAG || TypeTags.isIntegerTypeTag(type.getTag());
    }

    private static boolean checkIsLikeAnydataType(Object sourceValue, Type sourceType,
                                                  List<TypeValuePair> unresolvedValues,
                                                  boolean allowNumericConversion) {
        sourceType = getImpliedType(sourceType);
        switch (sourceType.getTag()) {
            case TypeTags.RECORD_TYPE_TAG:
            case TypeTags.MAP_TAG:
                return isLikeAnydataType(((MapValueImpl) sourceValue).values().toArray(),
                        unresolvedValues, allowNumericConversion);
            case TypeTags.TABLE_TAG:
                return isLikeAnydataType(((TableValueImpl) sourceValue).values().toArray(),
                        unresolvedValues, allowNumericConversion);
            case TypeTags.ARRAY_TAG:
                ArrayValue arr = (ArrayValue) sourceValue;
                BArrayType arrayType = (BArrayType) getImpliedType(arr.getType());
                return switch (getImpliedType(arrayType.getElementType()).getTag()) {
                    case TypeTags.INT_TAG,
                         TypeTags.FLOAT_TAG,
                         TypeTags.DECIMAL_TAG,
                         TypeTags.STRING_TAG,
                         TypeTags.BOOLEAN_TAG,
                         TypeTags.BYTE_TAG -> true;
                    default -> isLikeAnydataType(arr.getValues(), unresolvedValues, allowNumericConversion);
                };
            case TypeTags.TUPLE_TAG:
                return isLikeAnydataType(((ArrayValue) sourceValue).getValues(), unresolvedValues,
                                  allowNumericConversion);
            default:
                return sourceType.isAnydata();
        }
    }

    private static boolean isLikeAnydataType(Object[] objects, List<TypeValuePair> unresolvedValues,
                                             boolean allowNumericConversion) {
        for (Object value : objects) {
            if (!checkIsLikeType(null, value, TYPE_ANYDATA, unresolvedValues, allowNumericConversion,
                    null)) {
                return false;
            }
        }
        return true;
    }

    private static boolean checkIsLikeTupleType(Object sourceValue, BTupleType targetType,
                                                List<TypeValuePair> unresolvedValues, boolean allowNumericConversion) {
        if (!(sourceValue instanceof ArrayValue source)) {
            return false;
        }

        List<Type> targetTypes = targetType.getTupleTypes();
        int sourceTypeSize = source.size();
        int targetTypeSize = targetTypes.size();
        Type targetRestType = targetType.getRestType();

        if (sourceTypeSize < targetTypeSize) {
            return false;
        }
        if (targetRestType == null && sourceTypeSize > targetTypeSize) {
            return false;
        }

        for (int i = 0; i < targetTypeSize; i++) {
            if (!checkIsLikeType(null, source.getRefValue(i), targetTypes.get(i), unresolvedValues,
                    allowNumericConversion, null)) {
                return false;
            }
        }
        for (int i = targetTypeSize; i < sourceTypeSize; i++) {
            if (!checkIsLikeType(null, source.getRefValue(i), targetRestType, unresolvedValues,
                    allowNumericConversion, null)) {
                return false;
            }
        }
        return true;
    }

    public static boolean isByteLiteral(long longValue) {
        return (longValue >= BBYTE_MIN_VALUE && longValue <= BBYTE_MAX_VALUE);
    }

    static boolean isSigned32LiteralValue(Long longObject) {

        return (longObject >= SIGNED32_MIN_VALUE && longObject <= SIGNED32_MAX_VALUE);
    }

    static boolean isSigned16LiteralValue(Long longObject) {

        return (longObject.intValue() >= SIGNED16_MIN_VALUE && longObject.intValue() <= SIGNED16_MAX_VALUE);
    }

    static boolean isSigned8LiteralValue(Long longObject) {

        return (longObject.intValue() >= SIGNED8_MIN_VALUE && longObject.intValue() <= SIGNED8_MAX_VALUE);
    }

    static boolean isUnsigned32LiteralValue(Long longObject) {

        return (longObject >= 0 && longObject <= UNSIGNED32_MAX_VALUE);
    }

    static boolean isUnsigned16LiteralValue(Long longObject) {

        return (longObject.intValue() >= 0 && longObject.intValue() <= UNSIGNED16_MAX_VALUE);
    }

    static boolean isUnsigned8LiteralValue(Long longObject) {

        return (longObject.intValue() >= 0 && longObject.intValue() <= UNSIGNED8_MAX_VALUE);
    }

    static boolean isCharLiteralValue(Object object) {
        String value;
        if (object instanceof BString bString) {
            value = bString.getValue();
        } else if (object instanceof String s) {
            value = s;
        } else {
            return false;
        }
        return value.codePoints().count() == 1;
    }

    private static boolean checkIsLikeArrayType(Object sourceValue, BArrayType targetType,
                                                List<TypeValuePair> unresolvedValues, boolean allowNumericConversion) {
        if (!(sourceValue instanceof ArrayValue source)) {
            return false;
        }

        Type targetTypeElementType = targetType.getElementType();
        if (source.getType().getTag() == TypeTags.ARRAY_TAG) {
            Type sourceElementType = ((BArrayType) source.getType()).getElementType();
            if (isValueType(sourceElementType)) {

                if (checkIsType(sourceElementType, targetTypeElementType, new ArrayList<>())) {
                    return true;
                }

                if (allowNumericConversion && isNumericType(sourceElementType)) {
                    if (isNumericType(targetTypeElementType)) {
                        return true;
                    }

                    if (targetTypeElementType.getTag() != TypeTags.UNION_TAG) {
                        return false;
                    }

                    List<Type> targetNumericTypes = new ArrayList<>();
                    for (Type memType : ((BUnionType) targetTypeElementType).getMemberTypes()) {
                        if (isNumericType(memType) && !targetNumericTypes.contains(memType)) {
                            targetNumericTypes.add(memType);
                        }
                    }
                    return targetNumericTypes.size() == 1;
                }

                if (targetTypeElementType.getTag() == TypeTags.FLOAT_TAG ||
                        targetTypeElementType.getTag() == TypeTags.DECIMAL_TAG) {
                    return false;
                }
            }
        }

        int sourceSize = source.size();
        if ((targetType.getState() != ArrayState.OPEN) && (sourceSize != targetType.getSize())) {
            return false;
        }
        for (int i = 0; i < sourceSize; i++) {
            if (!checkIsLikeType(null, source.get(i), targetTypeElementType, unresolvedValues,
                    allowNumericConversion, null)) {
                return false;
            }
        }
        return true;
    }

    private static boolean checkIsLikeMapType(Object sourceValue, BMapType targetType,
                                              List<TypeValuePair> unresolvedValues, boolean allowNumericConversion) {
        if (!(sourceValue instanceof MapValueImpl sourceMapValue)) {
            return false;
        }

        for (Object mapEntry : sourceMapValue.values()) {
            if (!checkIsLikeType(null, mapEntry, targetType.getConstrainedType(), unresolvedValues,
                    allowNumericConversion, null)) {
                return false;
            }
        }
        return true;
    }

    private static boolean checkIsLikeStreamType(Object sourceValue, BStreamType targetType) {
        if (!(sourceValue instanceof StreamValue streamValue)) {
            return false;
        }

        BStreamType streamType = (BStreamType) streamValue.getType();

        return streamType.getConstrainedType() == targetType.getConstrainedType();
    }

    private static boolean checkIsLikeJSONType(Object sourceValue, Type sourceType, BJsonType targetType,
                                               List<TypeValuePair> unresolvedValues, boolean allowNumericConversion) {
        Type referredSourceType = getImpliedType(sourceType);
        switch (referredSourceType.getTag()) {
            case TypeTags.ARRAY_TAG:
                ArrayValue source = (ArrayValue) sourceValue;
                Type elementType = ((BArrayType) referredSourceType).getElementType();
                if (checkIsType(elementType, targetType, new ArrayList<>())) {
                    return true;
                }

                Object[] arrayValues = source.getValues();
                for (int i = 0; i < source.size(); i++) {
                    if (!checkIsLikeType(null, arrayValues[i], targetType, unresolvedValues,
                            allowNumericConversion, null)) {
                        return false;
                    }
                }
                return true;
            case TypeTags.TUPLE_TAG:
                for (Object obj : ((TupleValueImpl) sourceValue).getValues()) {
                    if (!checkIsLikeType(null, obj, targetType, unresolvedValues, allowNumericConversion,
                            null)) {
                        return false;
                    }
                }
                return true;
            case TypeTags.MAP_TAG:
                return checkIsMappingLikeJsonType((MapValueImpl) sourceValue, targetType, unresolvedValues,
                        allowNumericConversion);
            case TypeTags.RECORD_TYPE_TAG:
                TypeValuePair typeValuePair = new TypeValuePair(sourceValue, targetType);
                if (unresolvedValues.contains(typeValuePair)) {
                    return true;
                }
                unresolvedValues.add(typeValuePair);
                return checkIsMappingLikeJsonType((MapValueImpl) sourceValue, targetType, unresolvedValues,
                        allowNumericConversion);
            default:
                return false;
        }
    }

    private static boolean checkIsMappingLikeJsonType(MapValueImpl sourceValue, BJsonType targetType,
                                                      List<TypeValuePair> unresolvedValues,
                                                      boolean allowNumericConversion) {
        for (Object value : sourceValue.values()) {
            if (!checkIsLikeType(null, value, targetType, unresolvedValues, allowNumericConversion,
                    null)) {
                return false;
            }
        }
        return true;
    }

    private static boolean checkIsLikeRecordType(Object sourceValue, BRecordType targetType,
                                                 List<TypeValuePair> unresolvedValues, boolean allowNumericConversion,
                                                 String varName, List<String> errors) {
        if (!(sourceValue instanceof MapValueImpl sourceMapValue)) {
            return false;
        }

        TypeValuePair typeValuePair = new TypeValuePair(sourceValue, targetType);
        if (unresolvedValues.contains(typeValuePair)) {
            return true;
        }
        unresolvedValues.add(typeValuePair);

        Map<String, Type> targetFieldTypes = new HashMap<>();
        Type restFieldType = targetType.restFieldType;
        boolean returnVal = true;

        for (Field field : targetType.getFields().values()) {
            targetFieldTypes.put(field.getFieldName(), field.getFieldType());
        }

        for (Map.Entry targetTypeEntry : targetFieldTypes.entrySet()) {
            String fieldName = targetTypeEntry.getKey().toString();
            String fieldNameLong = TypeConverter.getLongFieldName(varName, fieldName);
            Field targetField = targetType.getFields().get(fieldName);

            if (!(sourceMapValue.containsKey(StringUtils.fromString(fieldName))) &&
                    !SymbolFlags.isFlagOn(targetField.getFlags(), SymbolFlags.OPTIONAL)) {
                addErrorMessage((errors == null) ? 0 : errors.size(), "missing required field '" + fieldNameLong +
                        "' of type '" + targetField.getFieldType().toString() + "' in record '" + targetType + "'",
                        errors);
                if ((errors == null) || (errors.size() >= MAX_TYPECAST_ERROR_COUNT + 1)) {
                    return false;
                }
                returnVal = false;
            }
        }

        for (Object object : sourceMapValue.entrySet()) {
            Map.Entry valueEntry = (Map.Entry) object;
            String fieldName = valueEntry.getKey().toString();
            String fieldNameLong = TypeConverter.getLongFieldName(varName, fieldName);
            int initialErrorCount = (errors == null) ? 0 : errors.size();

            if (targetFieldTypes.containsKey(fieldName)) {
                if (!checkIsLikeType(errors, (valueEntry.getValue()), targetFieldTypes.get(fieldName),
                                     unresolvedValues, allowNumericConversion, fieldNameLong)) {
                    addErrorMessage(initialErrorCount, "field '" + fieldNameLong + "' in record '" + targetType +
                            "' should be of type '" + targetFieldTypes.get(fieldName) + "', found '" +
                            TypeConverter.getShortSourceValue(valueEntry.getValue()) + "'", errors);
                    returnVal = false;
                }
            } else {
                if (!targetType.sealed) {
                    if (!checkIsLikeType(errors, (valueEntry.getValue()), restFieldType, unresolvedValues,
                                         allowNumericConversion, fieldNameLong)) {
                        addErrorMessage(initialErrorCount, "value of field '" + valueEntry.getKey() +
                                "' adding to the record '" + targetType + "' should be of type '" + restFieldType +
                                "', found '" + TypeConverter.getShortSourceValue(valueEntry.getValue()) + "'", errors);
                        returnVal = false;
                    }
                } else {
                    addErrorMessage(initialErrorCount, "field '" + fieldNameLong +
                            "' cannot be added to the closed record '" + targetType + "'", errors);
                    returnVal = false;
                }
            }
            if ((!returnVal) && ((errors == null) || (errors.size() >= MAX_TYPECAST_ERROR_COUNT + 1))) {
                return false;
            }
        }
        return returnVal;
    }

    private static void addErrorMessage(int initialErrorCount, String errorMessage, List<String> errors) {
        if ((errors != null) && (errors.size() <= MAX_TYPECAST_ERROR_COUNT) &&
                ((errors.size() - initialErrorCount) == 0)) {
            errors.add(errorMessage);
        }
    }

    private static boolean checkIsLikeTableType(Object sourceValue, BTableType targetType,
                                                List<TypeValuePair> unresolvedValues, boolean allowNumericConversion) {
        if (!(sourceValue instanceof TableValueImpl tableValue)) {
            return false;
        }
        BTableType sourceType = (BTableType) getImpliedType(tableValue.getType());
        if (targetType.getKeyType() != null && sourceType.getFieldNames().length == 0) {
            return false;
        }

        if (sourceType.getKeyType() != null && !checkIsType(tableValue.getKeyType(), targetType.getKeyType())) {
            return false;
        }

<<<<<<< HEAD
        TypeValuePair typeValuePair = new TypeValuePair(sourceValue, targetType);
        if (unresolvedValues.contains(typeValuePair)) {
            return true;
=======
        return checkValueEqual(context(), lhsValue, rhsValue, new HashSet<>(checkedValues));
    }

    private static boolean checkValueEqual(Context cx, Object lhsValue, Object rhsValue, Set<ValuePair> checkedValues) {
        SemType lhsShape = ShapeAnalyzer.inherentTypeOf(cx, lhsValue).orElseThrow();
        SemType rhsShape = ShapeAnalyzer.inherentTypeOf(cx, rhsValue).orElseThrow();
        Predicate<SemType> belongToSameBasicType = (basicType) -> Core.containsBasicType(lhsShape, basicType) &&
                Core.containsBasicType(rhsShape, basicType);
        if (belongToSameBasicType.test(Builder.getStringType()) ||
                belongToSameBasicType.test(Builder.getBooleanType())) {
            return lhsValue.equals(rhsValue);
        }
        if (belongToSameBasicType.test(Builder.getIntType())) {
            // TODO: is this correct if one of the values are bytes (shouldn't we check of unsigned etc)
            return ((Number) lhsValue).longValue() == ((Number) rhsValue).longValue();
        }
        if (belongToSameBasicType.test(Builder.getFloatType())) {
            Double lhs = (Double) lhsValue;
            Double rhs = (Double) rhsValue;
            // directly doing equals don't work with -0 and 0
            return (Double.isNaN(lhs) && Double.isNaN(rhs)) || lhs.doubleValue() == rhs.doubleValue();
        }
        if (belongToSameBasicType.test(Builder.getDecimalType())) {
            return checkDecimalEqual((DecimalValue) lhsValue, (DecimalValue) rhsValue);
>>>>>>> 234a29c5
        }

        Object[] objects = tableValue.values().toArray();
        for (Object object : objects) {
            if (!checkIsLikeType(object, targetType.getConstrainedType(), allowNumericConversion)) {
                return false;
            }
        }
        return true;
    }

    private static boolean checkFiniteTypeAssignable(Object sourceValue, Type sourceType, BFiniteType targetType,
                                                     List<TypeValuePair> unresolvedValues,
                                                     boolean allowNumericConversion) {
        if (targetType.valueSpace.size() == 1) {
            Type valueType = getImpliedType(getType(targetType.valueSpace.iterator().next()));
            if (!isSimpleBasicType(valueType) && valueType.getTag() != TypeTags.NULL_TAG) {
                return checkIsLikeOnValue(null, sourceValue, sourceType, valueType, unresolvedValues,
                        allowNumericConversion, null);
            }
        }

        for (Object valueSpaceItem : targetType.valueSpace) {
            // TODO: 8/13/19 Maryam fix for conversion
            if (isFiniteTypeValue(sourceValue, sourceType, valueSpaceItem, allowNumericConversion)) {
                return true;
            }
        }
        return false;
    }

    static boolean isFiniteTypeValue(Object sourceValue, Type sourceType, Object valueSpaceItem,
                                     boolean allowNumericConversion) {
        Type valueSpaceItemType = getType(valueSpaceItem);
        int sourceTypeTag = getImpliedType(sourceType).getTag();
        int valueSpaceItemTypeTag = getImpliedType(valueSpaceItemType).getTag();
        if (valueSpaceItemTypeTag > TypeTags.DECIMAL_TAG) {
            return valueSpaceItemTypeTag == sourceTypeTag &&
                    (valueSpaceItem == sourceValue || valueSpaceItem.equals(sourceValue));
        }

        switch (sourceTypeTag) {
            case TypeTags.BYTE_TAG:
            case TypeTags.INT_TAG:
                switch (valueSpaceItemTypeTag) {
                    case TypeTags.BYTE_TAG:
                    case TypeTags.INT_TAG:
                        return ((Number) sourceValue).longValue() == ((Number) valueSpaceItem).longValue();
                    case TypeTags.FLOAT_TAG:
                        return ((Number) sourceValue).longValue() == ((Number) valueSpaceItem).longValue() &&
                                allowNumericConversion;
                    case TypeTags.DECIMAL_TAG:
                        return ((Number) sourceValue).longValue() == ((DecimalValue) valueSpaceItem).intValue() &&
                                allowNumericConversion;
                }
            case TypeTags.FLOAT_TAG:
                switch (valueSpaceItemTypeTag) {
                    case TypeTags.BYTE_TAG:
                    case TypeTags.INT_TAG:
                        return ((Number) sourceValue).doubleValue() == ((Number) valueSpaceItem).doubleValue()
                                && allowNumericConversion;
                    case TypeTags.FLOAT_TAG:
                        return (((Number) sourceValue).doubleValue() == ((Number) valueSpaceItem).doubleValue() ||
                                (Double.isNaN((Double) sourceValue) && Double.isNaN((Double) valueSpaceItem)));
                    case TypeTags.DECIMAL_TAG:
                        return ((Number) sourceValue).doubleValue() == ((DecimalValue) valueSpaceItem).floatValue()
                                && allowNumericConversion;
                }
            case TypeTags.DECIMAL_TAG:
                switch (valueSpaceItemTypeTag) {
                    case TypeTags.BYTE_TAG:
                    case TypeTags.INT_TAG:
                        return checkDecimalEqual((DecimalValue) sourceValue,
                                DecimalValue.valueOf(((Number) valueSpaceItem).longValue())) && allowNumericConversion;
                    case TypeTags.FLOAT_TAG:
                        return checkDecimalEqual((DecimalValue) sourceValue,
                            DecimalValue.valueOf(((Number) valueSpaceItem).doubleValue())) && allowNumericConversion;
                    case TypeTags.DECIMAL_TAG:
                        return checkDecimalEqual((DecimalValue) sourceValue, (DecimalValue) valueSpaceItem);
                }
            default:
                if (sourceTypeTag != valueSpaceItemTypeTag) {
                    return false;
                }
                return valueSpaceItem.equals(sourceValue);
        }
    }

    private static boolean checkIsErrorType(Type sourceType, BErrorType targetType, List<TypePair> unresolvedTypes) {
        if (sourceType.getTag() != TypeTags.ERROR_TAG) {
            return false;
        }
        // Handle recursive error types.
        TypePair pair = new TypePair(sourceType, targetType);
        if (unresolvedTypes.contains(pair)) {
            return true;
        }
        unresolvedTypes.add(pair);
        BErrorType bErrorType = (BErrorType) sourceType;

        if (!checkIsType(bErrorType.detailType, targetType.detailType, unresolvedTypes)) {
            return false;
        }

        if (targetType.typeIdSet == null) {
            return true;
        }

        BTypeIdSet sourceTypeIdSet = bErrorType.typeIdSet;
        if (sourceTypeIdSet == null) {
            return false;
        }

        return sourceTypeIdSet.containsAll(targetType.typeIdSet);
    }

    private static boolean checkIsLikeErrorType(Object sourceValue, BErrorType targetType,
                                                List<TypeValuePair> unresolvedValues, boolean allowNumericConversion) {
        Type sourceTypeReferredType = getImpliedType(getType(sourceValue));
        if (sourceValue == null || sourceTypeReferredType.getTag() != TypeTags.ERROR_TAG) {
            return false;
        }
        if (!checkIsLikeType(null, ((ErrorValue) sourceValue).getDetails(), targetType.detailType,
                unresolvedValues, allowNumericConversion, null)) {
            return false;
        }
        if (targetType.typeIdSet == null) {
            return true;
        }
        BTypeIdSet sourceIdSet = ((BErrorType) sourceTypeReferredType).typeIdSet;
        if (sourceIdSet == null) {
            return false;
        }
        return sourceIdSet.containsAll(targetType.typeIdSet);
    }

    static boolean isSimpleBasicType(Type type) {
        return getImpliedType(type).getTag() < TypeTags.NULL_TAG;
    }

    /**
     * Deep value equality check for anydata.
     *
     * @param lhsValue The value on the left hand side
     * @param rhsValue The value on the right hand side
     * @param checkedValues Structured value pairs already compared or being compared
     * @return True if values are equal, else false.
     */
    public static boolean isEqual(Object lhsValue, Object rhsValue, Set<ValuePair> checkedValues) {
        if (lhsValue == rhsValue) {
            return true;
        }

        if (null == lhsValue || null == rhsValue) {
            return false;
        }

        return checkValueEquals(lhsValue, rhsValue, checkedValues, getType(lhsValue), getType(rhsValue));
    }

    private static boolean checkValueEquals(Object lhsValue, Object rhsValue, Set<ValuePair> checkedValues,
                                            Type lhsValType, Type rhsValType) {
        lhsValType = getImpliedType(lhsValType);
        rhsValType = getImpliedType(rhsValType);
        int lhsValTypeTag = lhsValType.getTag();
        int rhsValTypeTag = rhsValType.getTag();

        switch (lhsValTypeTag) {
            case TypeTags.STRING_TAG:
            case TypeTags.BOOLEAN_TAG:
                return lhsValue.equals(rhsValue);
            case TypeTags.INT_TAG:
                if (rhsValTypeTag != TypeTags.BYTE_TAG && rhsValTypeTag != TypeTags.INT_TAG) {
                    return false;
                }
                return lhsValue.equals(((Number) rhsValue).longValue());
            case TypeTags.BYTE_TAG:
                if (rhsValTypeTag != TypeTags.BYTE_TAG && rhsValTypeTag != TypeTags.INT_TAG) {
                    return false;
                }
                return ((Number) lhsValue).byteValue() == ((Number) rhsValue).byteValue();
            case TypeTags.FLOAT_TAG:
                if (rhsValTypeTag != TypeTags.FLOAT_TAG) {
                    return false;
                }
                if (Double.isNaN((Double) lhsValue) && Double.isNaN((Double) rhsValue)) {
                    return true;
                }
                return ((Number) lhsValue).doubleValue() == ((Number) rhsValue).doubleValue();
            case TypeTags.DECIMAL_TAG:
                if (rhsValTypeTag != TypeTags.DECIMAL_TAG) {
                    return false;
                }
                return checkDecimalEqual((DecimalValue) lhsValue, (DecimalValue) rhsValue);
            case TypeTags.XML_TAG:
                // Instance of xml never
                if (lhsValue instanceof XmlText xmlText) {
                    return TypeTags.isXMLTypeTag(rhsValTypeTag) && xmlText.equals(rhsValue, checkedValues);
                }
                return TypeTags.isXMLTypeTag(rhsValTypeTag) && ((XmlSequence) lhsValue).equals(rhsValue, checkedValues);
            case TypeTags.XML_ELEMENT_TAG:
                return TypeTags.isXMLTypeTag(rhsValTypeTag) && ((XmlItem) lhsValue).equals(rhsValue, checkedValues);
            case TypeTags.XML_COMMENT_TAG:
                return TypeTags.isXMLTypeTag(rhsValTypeTag) && ((XmlComment) lhsValue).equals(rhsValue, checkedValues);
            case TypeTags.XML_TEXT_TAG:
                return TypeTags.isXMLTypeTag(rhsValTypeTag) && ((XmlText) lhsValue).equals(rhsValue, checkedValues);
            case TypeTags.XML_PI_TAG:
                return TypeTags.isXMLTypeTag(rhsValTypeTag) && ((XmlPi) lhsValue).equals(rhsValue, checkedValues);
            case TypeTags.MAP_TAG:
            case TypeTags.JSON_TAG:
            case TypeTags.RECORD_TYPE_TAG:
                return isMappingType(rhsValTypeTag) && ((MapValueImpl) lhsValue).equals(rhsValue, checkedValues);
            case TypeTags.TUPLE_TAG:
            case TypeTags.ARRAY_TAG:
                return isListType(rhsValTypeTag) && ((ArrayValue) lhsValue).equals(rhsValue, checkedValues);
            case TypeTags.ERROR_TAG:
                return rhsValTypeTag == TypeTags.ERROR_TAG && ((ErrorValue) lhsValue).equals(rhsValue, checkedValues);
            case TypeTags.TABLE_TAG:
                return rhsValTypeTag == TypeTags.TABLE_TAG &&
                        ((TableValueImpl) lhsValue).equals(rhsValue, checkedValues);
            case TypeTags.TYPE_REFERENCED_TYPE_TAG:
                return checkValueEquals(lhsValue, rhsValue, checkedValues,
                        ((BTypeReferenceType) lhsValType).getReferredType(), rhsValType);
            case TypeTags.SERVICE_TAG:
            default:
                if (lhsValue instanceof RegExpValue lhsRegExpValue) {
                    return lhsRegExpValue.equals(rhsValue, checkedValues);
                }
                return false;
        }
    }

    private static boolean isListType(int typeTag) {
        return typeTag == TypeTags.ARRAY_TAG || typeTag == TypeTags.TUPLE_TAG;
    }

    private static boolean isMappingType(int typeTag) {
        return typeTag == TypeTags.MAP_TAG || typeTag == TypeTags.RECORD_TYPE_TAG || typeTag == TypeTags.JSON_TAG;
    }

    public static boolean isRegExpType(Type targetType) {
        if (targetType.getTag() == TypeTags.TYPE_REFERENCED_TYPE_TAG) {
            Type referredType = ((BTypeReferenceType) targetType).getReferredType();
            Module referredTypePackage = referredType.getPackage();
            if ((referredTypePackage != null) && BALLERINA_BUILTIN_PKG_PREFIX.equals(referredTypePackage.getOrg())
                    && REGEXP_LANG_LIB.equals(referredTypePackage.getName())
                    && REG_EXP_TYPENAME.equals(referredType.getName())) {
                return true;
            }
            return isRegExpType(referredType);
        }
        return false;
    }

    static boolean isStructuredType(Type type) {
        Type referredType = getImpliedType(type);
        return switch (referredType.getTag()) {
            case TypeTags.ARRAY_TAG,
                    TypeTags.TUPLE_TAG,
                    TypeTags.MAP_TAG,
                    TypeTags.RECORD_TYPE_TAG,
                    TypeTags.TABLE_TAG ->
                    true;
            default -> false;
        };
    }

    /**
     * Type vector of size two, to hold the source and the target types.
     *
     * @since 0.995.0
     */
    private static class TypePair {
        Type sourceType;
        Type targetType;

        public TypePair(Type sourceType, Type targetType) {
            this.sourceType = sourceType;
            this.targetType = targetType;
        }

        @Override
        public boolean equals(Object obj) {
            if (!(obj instanceof TypePair other)) {
                return false;
            }
            return this.sourceType.equals(other.sourceType) && this.targetType.equals(other.targetType);
        }
    }

    /**
     * Check the reference equality of handle values.
     *
     * @param lhsValue The value on the left hand side
     * @param rhsValue The value on the right hand side
     * @return True if values are equal, else false.
     */
    private static boolean isHandleValueRefEqual(Object lhsValue, Object rhsValue) {
        HandleValue lhsHandle = (HandleValue) lhsValue;
        HandleValue rhsHandle = (HandleValue) rhsValue;
        return lhsHandle.getValue() == rhsHandle.getValue();
    }

    /**
     * Checks whether a given {@link BType} has an implicit initial value or not.
     * @param type {@link BType} to be analyzed.
     * @return whether there's an implicit initial value or not.
     */
    public static boolean hasFillerValue(Type type) {
        return hasFillerValue(context(), type, new ArrayList<>());
    }

<<<<<<< HEAD
    private static boolean hasFillerValue(Type type, List<Type> unanalyzedTypes) {
=======
    private enum FillerValueResult {
        TRUE, FALSE, MAYBE
    }

    private static FillerValueResult hasFillerValueSemType(Context cx, SemType type) {
        if (Core.containsBasicType(type, Builder.getNilType())) {
            return FillerValueResult.TRUE;
        }
        if (Integer.bitCount(type.all() | type.some()) > 1) {
            return FillerValueResult.FALSE;
        }
        if (type.some() != 0) {
            return FillerValueResult.MAYBE;
        }
        return Core.containsBasicType(type, TopTypesWithFillValueMaskHolder.TOP_TYPES_WITH_ALWAYS_FILLING) ?
                FillerValueResult.TRUE :
                FillerValueResult.FALSE;
    }

    private static boolean hasFillerValue(Context cx, Type type, List<Type> unanalyzedTypes) {
>>>>>>> 234a29c5
        if (type == null) {
            return true;
        }

<<<<<<< HEAD
=======
        FillerValueResult fastResult = hasFillerValueSemType(cx, SemType.tryInto(cx, type));
        if (fastResult != FillerValueResult.MAYBE) {
            return fastResult == FillerValueResult.TRUE;
        }

>>>>>>> 234a29c5
        int typeTag = type.getTag();
        if (TypeTags.isXMLTypeTag(typeTag)) {
            return typeTag == TypeTags.XML_TAG || typeTag == TypeTags.XML_TEXT_TAG;
        }

        if (typeTag < TypeTags.RECORD_TYPE_TAG &&
                !(typeTag == TypeTags.CHAR_STRING_TAG || typeTag == TypeTags.NEVER_TAG)) {
            return true;
        }
        return switch (typeTag) {
            case TypeTags.STREAM_TAG,
                 TypeTags.MAP_TAG,
                 TypeTags.ANY_TAG -> true;
            case TypeTags.ARRAY_TAG -> checkFillerValue(cx, (BArrayType) type, unanalyzedTypes);
            case TypeTags.FINITE_TYPE_TAG -> checkFillerValue((BFiniteType) type);
            case TypeTags.OBJECT_TYPE_TAG,
                 TypeTags.SERVICE_TAG -> checkFillerValue(cx, (BObjectType) type);
            case TypeTags.RECORD_TYPE_TAG -> checkFillerValue(cx, (BRecordType) type, unanalyzedTypes);
            case TypeTags.TUPLE_TAG -> checkFillerValue(cx, (BTupleType) type, unanalyzedTypes);
            case TypeTags.UNION_TAG -> checkFillerValue((BUnionType) type, unanalyzedTypes);
            case TypeTags.TYPE_REFERENCED_TYPE_TAG ->
                    hasFillerValue(cx, ((BTypeReferenceType) type).getReferredType(), unanalyzedTypes);
            case TypeTags.INTERSECTION_TAG ->
                    hasFillerValue(cx, ((BIntersectionType) type).getEffectiveType(), unanalyzedTypes);
            default -> false;
        };
    }

<<<<<<< HEAD
    private static boolean checkFillerValue(BTupleType tupleType,  List<Type> unAnalyzedTypes) {
=======
    private static boolean checkFillerValue(Context cx, BTupleType tupleType, List<Type> unAnalyzedTypes) {
>>>>>>> 234a29c5
        if (unAnalyzedTypes.contains(tupleType)) {
            return true;
        }
        unAnalyzedTypes.add(tupleType);

        for (Type member : tupleType.getTupleTypes()) {
            if (!hasFillerValue(cx, member, unAnalyzedTypes)) {
                return false;
            }
        }
        return true;
    }

    private static boolean checkFillerValue(BUnionType type,  List<Type> unAnalyzedTypes) {
        if (unAnalyzedTypes.contains(type)) {
            return true;
        }
        unAnalyzedTypes.add(type);

        // NIL is a member.
        if (type.isNullable()) {
            return true;
        }
        return isSameBasicTypeWithFillerValue(type.getMemberTypes());
    }

    private static boolean isSameBasicTypeWithFillerValue(List<Type> memberTypes) {

        // here finite types and non-finite types are separated
        // for finite types only all their value space items are collected
        List<Type> nonFiniteTypes = new ArrayList<>();
        Set<Object> combinedValueSpace = new HashSet<>();
        for (Type memberType: memberTypes) {
            Type referredType = getImpliedType(memberType);
            if (referredType.getTag() == TypeTags.FINITE_TYPE_TAG) {
                combinedValueSpace.addAll(((BFiniteType) referredType).getValueSpace());
            } else {
                nonFiniteTypes.add(referredType);
            }
        }

        if (nonFiniteTypes.isEmpty()) {
            // only finite types are there, so the check narrows to one finite type like case
            return hasFillerValueInValueSpace(combinedValueSpace);
        } else {
            // non-finite types are available
            Iterator<Type> iterator = nonFiniteTypes.iterator();
            Type firstMember = iterator.next();

            // non-finite types are checked whether they are the same type
            Type nextMember;
            while (iterator.hasNext()) {
                nextMember = iterator.next();
                if (!isSameBasicType(firstMember, nextMember)) {
                    return false;
                }
            }

            // if no finite types the checking ends here
            if (combinedValueSpace.isEmpty()) {
                return hasFillerValue(firstMember);
            }

            // both finite and non-finite types are available
            // finite types are checked whether they are the type of non-finite types
            if (!containsSameBasicType(firstMember, combinedValueSpace)) {
                return false;
            }

            // all members are same basic types
            // need to check filler value is there
            if (hasFillerValue(firstMember)) {
                return true;
            }
            return combinedValueSpace.size() == 1 ?
                    isFillerValueOfFiniteTypeBasicType(combinedValueSpace.iterator().next()) :
                    hasFillerValueInValueSpace(combinedValueSpace);
        }
    }

    private static boolean isSameBasicType(Type sourceType, Type targetType) {
        if (isSameType(sourceType, targetType)) {
            return true;
        }
        int sourceTag = getImpliedType(sourceType).getTag();
        int targetTag = getImpliedType(targetType).getTag();
        if (TypeTags.isStringTypeTag(sourceTag) && TypeTags.isStringTypeTag(targetTag)) {
            return true;
        }
        if (TypeTags.isXMLTypeTag(sourceTag) && TypeTags.isXMLTypeTag(targetTag)) {
            return true;
        }
        return isIntegerSubTypeTag(sourceTag) && isIntegerSubTypeTag(targetTag);
    }

    private static boolean isIntegerSubTypeTag(int typeTag) {
        return TypeTags.isIntegerTypeTag(typeTag) || typeTag == TypeTags.BYTE_TAG;
    }

    private static boolean isFillerValueOfFiniteTypeBasicType(Object value) {
        return switch (value.toString()) {
            case "0", "0.0", "false", "" -> true;
            default -> false;
        };
    }

    private static boolean containsSameBasicType (Type nonFiniteType, Set<Object> finiteTypeValueSpace) {
        for (Object value : finiteTypeValueSpace) {
            if (!isSameBasicType(getType(value), nonFiniteType)) {
                return false;
            }
        }
        return true;
    }

    private static boolean checkFillerValue(Context cx, BRecordType type, List<Type> unAnalyzedTypes) {
        if (unAnalyzedTypes.contains(type)) {
            return true;
        }
        unAnalyzedTypes.add(type);
        for (Field field : type.getFields().values()) {
            if (SymbolFlags.isFlagOn(field.getFlags(), SymbolFlags.OPTIONAL)) {
                continue;
            }
            if (!SymbolFlags.isFlagOn(field.getFlags(), SymbolFlags.REQUIRED)) {
                continue;
            }
            return false;
        }
        return true;
    }

    private static boolean checkFillerValue(Context cx, BArrayType type, List<Type> unAnalyzedTypes) {
        return type.getState() == ArrayState.OPEN || hasFillerValue(cx, type.getElementType(), unAnalyzedTypes);
    }

    private static boolean checkFillerValue(Context cx, BObjectType type) {
        MethodType generatedInitMethod = type.getGeneratedInitMethod();
        if (generatedInitMethod == null) {
            // abstract objects doesn't have a filler value.
            return false;
        }
        FunctionType initFuncType = generatedInitMethod.getType();
        boolean noParams = initFuncType.getParameters().length == 0;
        boolean nilReturn = getImpliedType(initFuncType.getReturnType()).getTag() == TypeTags.NULL_TAG;
        return noParams && nilReturn;

    }

    private static boolean checkFillerValue(BFiniteType type) {
        return hasFillerValueInValueSpace(type.getValueSpace());
    }

    private static boolean hasFillerValueInValueSpace(Set<Object> finiteTypeValueSpace) {
        // For singleton types, that value is the implicit initial value
        if (finiteTypeValueSpace.size() == 1) {
            return true;
        }

        // Has NIL element as a member.
        for (Object value: finiteTypeValueSpace) {
            if (value == null) {
                return true;
            }
        }

        Object firstElement = finiteTypeValueSpace.iterator().next();
        for (Object value : finiteTypeValueSpace) {
            if (value.getClass() != firstElement.getClass()) {
                return false;
            }
        }

        if (firstElement instanceof BString) {
            return containsElement(finiteTypeValueSpace, "");
        } else if ((firstElement instanceof Long) || (firstElement instanceof BDecimal)) {
            return containsElement(finiteTypeValueSpace, "0");
        } else if (firstElement instanceof Double) {
            return containsElement(finiteTypeValueSpace, "0.0");
        } else if (firstElement instanceof Boolean) {
            return containsElement(finiteTypeValueSpace, "false");
        } else {
            return false;
        }
    }

    private static boolean containsElement(Set<Object> valueSpace, String e) {
        for (Object value : valueSpace) {
            if (value != null && value.toString().equals(e)) {
                return true;
            }
        }
        return false;
    }

    public static Object handleAnydataValues(Object sourceVal, Type targetType) {
        if (sourceVal != null && !(sourceVal instanceof Number) && !(sourceVal instanceof BString) &&
                !(sourceVal instanceof Boolean) && !(sourceVal instanceof BValue)) {
            throw ErrorUtils.createJToBTypeCastError(sourceVal.getClass(), targetType);
        }
        return sourceVal;
    }

    private static BError createTypeCastError(Object value, Type targetType, List<String> errors) {
        if ((errors == null) || (errors.isEmpty())) {
            return ErrorUtils.createTypeCastError(value, targetType);
        } else {
            return ErrorUtils.createTypeCastError(value, targetType, getErrorMessage(errors, MAX_TYPECAST_ERROR_COUNT));
        }
    }

<<<<<<< HEAD
=======
    static boolean isSimpleBasicSemType(Context cx, SemType semType) {
        return Core.isSubType(cx, semType, SimpleBasicTypeHolder.SIMPLE_BASIC_TYPE);
    }

    static boolean belongToSingleBasicTypeOrString(Context cx, Type type) {
        SemType semType = SemType.tryInto(cx, type);
        return isSingleBasicType(semType) && Core.isSubType(cx, semType, Builder.getSimpleOrStringType()) &&
                !Core.isSubType(cx, semType, Builder.getNilType());
    }

    private static boolean isSingleBasicType(SemType semType) {
        return Integer.bitCount(semType.all()) + Integer.bitCount(semType.some()) == 1;
    }

>>>>>>> 234a29c5
    private TypeChecker() {
    }
}<|MERGE_RESOLUTION|>--- conflicted
+++ resolved
@@ -22,14 +22,19 @@
 import io.ballerina.runtime.api.types.ArrayType.ArrayState;
 import io.ballerina.runtime.api.types.Field;
 import io.ballerina.runtime.api.types.FunctionType;
-import io.ballerina.runtime.api.types.IntersectionType;
+import io.ballerina.runtime.api.types.MapType;
 import io.ballerina.runtime.api.types.MethodType;
-import io.ballerina.runtime.api.types.PredefinedTypes;
+import io.ballerina.runtime.api.types.ReadonlyType;
 import io.ballerina.runtime.api.types.Type;
 import io.ballerina.runtime.api.types.TypeTags;
-import io.ballerina.runtime.api.types.UnionType;
 import io.ballerina.runtime.api.types.XmlNodeType;
-import io.ballerina.runtime.api.utils.StringUtils;
+import io.ballerina.runtime.api.types.semtype.Builder;
+import io.ballerina.runtime.api.types.semtype.CacheableTypeDescriptor;
+import io.ballerina.runtime.api.types.semtype.Context;
+import io.ballerina.runtime.api.types.semtype.Core;
+import io.ballerina.runtime.api.types.semtype.Env;
+import io.ballerina.runtime.api.types.semtype.SemType;
+import io.ballerina.runtime.api.types.semtype.ShapeAnalyzer;
 import io.ballerina.runtime.api.values.BDecimal;
 import io.ballerina.runtime.api.values.BError;
 import io.ballerina.runtime.api.values.BObject;
@@ -37,64 +42,39 @@
 import io.ballerina.runtime.api.values.BString;
 import io.ballerina.runtime.api.values.BValue;
 import io.ballerina.runtime.api.values.BXml;
-import io.ballerina.runtime.internal.commons.TypeValuePair;
 import io.ballerina.runtime.internal.types.BAnnotatableType;
 import io.ballerina.runtime.internal.types.BArrayType;
-import io.ballerina.runtime.internal.types.BErrorType;
-import io.ballerina.runtime.internal.types.BField;
+import io.ballerina.runtime.internal.types.BBooleanType;
 import io.ballerina.runtime.internal.types.BFiniteType;
-import io.ballerina.runtime.internal.types.BFunctionType;
-import io.ballerina.runtime.internal.types.BFutureType;
 import io.ballerina.runtime.internal.types.BIntersectionType;
-import io.ballerina.runtime.internal.types.BJsonType;
-import io.ballerina.runtime.internal.types.BMapType;
-import io.ballerina.runtime.internal.types.BNetworkObjectType;
 import io.ballerina.runtime.internal.types.BObjectType;
-import io.ballerina.runtime.internal.types.BParameterizedType;
 import io.ballerina.runtime.internal.types.BRecordType;
-import io.ballerina.runtime.internal.types.BResourceMethodType;
-import io.ballerina.runtime.internal.types.BStreamType;
 import io.ballerina.runtime.internal.types.BTableType;
 import io.ballerina.runtime.internal.types.BTupleType;
 import io.ballerina.runtime.internal.types.BType;
-import io.ballerina.runtime.internal.types.BTypeIdSet;
 import io.ballerina.runtime.internal.types.BTypeReferenceType;
-import io.ballerina.runtime.internal.types.BTypedescType;
 import io.ballerina.runtime.internal.types.BUnionType;
-import io.ballerina.runtime.internal.types.BXmlType;
+import io.ballerina.runtime.internal.types.TypeWithShape;
 import io.ballerina.runtime.internal.utils.ErrorUtils;
-import io.ballerina.runtime.internal.values.ArrayValue;
 import io.ballerina.runtime.internal.values.DecimalValue;
 import io.ballerina.runtime.internal.values.DecimalValueKind;
-import io.ballerina.runtime.internal.values.ErrorValue;
 import io.ballerina.runtime.internal.values.HandleValue;
-import io.ballerina.runtime.internal.values.MapValue;
-import io.ballerina.runtime.internal.values.MapValueImpl;
+import io.ballerina.runtime.internal.values.RefValue;
 import io.ballerina.runtime.internal.values.RegExpValue;
-import io.ballerina.runtime.internal.values.StreamValue;
-import io.ballerina.runtime.internal.values.TableValueImpl;
-import io.ballerina.runtime.internal.values.TupleValueImpl;
 import io.ballerina.runtime.internal.values.TypedescValue;
 import io.ballerina.runtime.internal.values.TypedescValueImpl;
 import io.ballerina.runtime.internal.values.ValuePair;
-import io.ballerina.runtime.internal.values.XmlComment;
-import io.ballerina.runtime.internal.values.XmlItem;
-import io.ballerina.runtime.internal.values.XmlPi;
 import io.ballerina.runtime.internal.values.XmlSequence;
-import io.ballerina.runtime.internal.values.XmlText;
 import io.ballerina.runtime.internal.values.XmlValue;
 
 import java.util.ArrayList;
-import java.util.Arrays;
-import java.util.Collections;
-import java.util.HashMap;
 import java.util.HashSet;
 import java.util.Iterator;
 import java.util.List;
-import java.util.Map;
-import java.util.Objects;
 import java.util.Optional;
 import java.util.Set;
+import java.util.function.Predicate;
+import java.util.stream.Stream;
 
 import static io.ballerina.runtime.api.constants.RuntimeConstants.BALLERINA_BUILTIN_PKG_PREFIX;
 import static io.ballerina.runtime.api.constants.RuntimeConstants.BBYTE_MAX_VALUE;
@@ -109,8 +89,6 @@
 import static io.ballerina.runtime.api.constants.RuntimeConstants.UNSIGNED16_MAX_VALUE;
 import static io.ballerina.runtime.api.constants.RuntimeConstants.UNSIGNED32_MAX_VALUE;
 import static io.ballerina.runtime.api.constants.RuntimeConstants.UNSIGNED8_MAX_VALUE;
-import static io.ballerina.runtime.api.types.PredefinedTypes.TYPE_ANY;
-import static io.ballerina.runtime.api.types.PredefinedTypes.TYPE_ANYDATA;
 import static io.ballerina.runtime.api.types.PredefinedTypes.TYPE_BOOLEAN;
 import static io.ballerina.runtime.api.types.PredefinedTypes.TYPE_BYTE;
 import static io.ballerina.runtime.api.types.PredefinedTypes.TYPE_DECIMAL;
@@ -122,15 +100,8 @@
 import static io.ballerina.runtime.api.types.PredefinedTypes.TYPE_INT_UNSIGNED_16;
 import static io.ballerina.runtime.api.types.PredefinedTypes.TYPE_INT_UNSIGNED_32;
 import static io.ballerina.runtime.api.types.PredefinedTypes.TYPE_INT_UNSIGNED_8;
-import static io.ballerina.runtime.api.types.PredefinedTypes.TYPE_JSON;
 import static io.ballerina.runtime.api.types.PredefinedTypes.TYPE_NULL;
-import static io.ballerina.runtime.api.types.PredefinedTypes.TYPE_READONLY_JSON;
-import static io.ballerina.runtime.api.types.PredefinedTypes.TYPE_STRING;
 import static io.ballerina.runtime.api.utils.TypeUtils.getImpliedType;
-import static io.ballerina.runtime.api.utils.TypeUtils.isValueType;
-import static io.ballerina.runtime.internal.TypeConverter.ERROR_MESSAGE_UNION_END;
-import static io.ballerina.runtime.internal.TypeConverter.ERROR_MESSAGE_UNION_SEPARATOR;
-import static io.ballerina.runtime.internal.TypeConverter.ERROR_MESSAGE_UNION_START;
 import static io.ballerina.runtime.internal.utils.CloneUtils.getErrorMessage;
 
 /**
@@ -143,29 +114,15 @@
 
     private static final byte MAX_TYPECAST_ERROR_COUNT = 20;
     private static final String REG_EXP_TYPENAME = "RegExp";
+    private static final ThreadLocal<Context> threadContext =
+            ThreadLocal.withInitial(() -> Context.from(Env.getInstance()));
 
     public static Object checkCast(Object sourceVal, Type targetType) {
 
         List<String> errors = new ArrayList<>();
-        Type sourceType = getImpliedType(getType(sourceVal));
-        if (checkIsType(errors, sourceVal, sourceType, targetType)) {
+        if (checkIsType(sourceVal, targetType)) {
             return sourceVal;
         }
-<<<<<<< HEAD
-
-        if (sourceType.getTag() <= TypeTags.BOOLEAN_TAG && targetType.getTag() <= TypeTags.BOOLEAN_TAG) {
-            return TypeConverter.castValues(targetType, sourceVal);
-        }
-
-        // if the source is a numeric value and the target type is a union, try to find a matching
-        // member.
-        if (sourceType.getTag() <= TypeTags.BOOLEAN_TAG && targetType.getTag() == TypeTags.UNION_TAG) {
-            for (Type memberType : ((BUnionType) targetType).getMemberTypes()) {
-                try {
-                    return TypeConverter.castValues(memberType, sourceVal);
-                } catch (Exception e) {
-                    //ignore and continue
-=======
         Type sourceType = getType(sourceVal);
         Context cx = context();
         if (Core.containsBasicType(SemType.tryInto(cx, sourceType), ConvertibleCastMaskHolder.CONVERTIBLE_CAST_MASK) &&
@@ -179,12 +136,17 @@
                     } catch (Exception e) {
                         //ignore and continue
                     }
->>>>>>> 234a29c5
                 }
-            }
-        }
-
+            } else {
+                return TypeConverter.castValues(targetType, sourceVal);
+            }
+        }
         throw createTypeCastError(sourceVal, targetType, errors);
+    }
+
+    public static Context context() {
+        // We are pinning each context to thread. We can't use the same context with multiple type checks concurrently
+        return threadContext.get();
     }
 
     public static long anyToInt(Object sourceVal) {
@@ -297,9 +259,6 @@
      * @return true if the value belongs to the given type, false otherwise
      */
     public static boolean checkIsType(Object sourceVal, Type targetType) {
-<<<<<<< HEAD
-        return checkIsType(null, sourceVal, getType(sourceVal), targetType);
-=======
         Context cx = context();
         Type sourceType = getType(sourceVal);
         if (isSubType(cx, sourceType, targetType)) {
@@ -308,7 +267,6 @@
         SemType sourceSemType = SemType.tryInto(cx, sourceType);
         return couldInherentTypeBeDifferent(sourceSemType) &&
                 isSubTypeWithInherentType(cx, sourceVal, SemType.tryInto(cx, targetType));
->>>>>>> 234a29c5
     }
 
     /**
@@ -321,22 +279,15 @@
      * @return true if the value belongs to the given type, false otherwise
      */
     public static boolean checkIsType(List<String> errors, Object sourceVal, Type sourceType, Type targetType) {
-        if (checkIsType(sourceVal, sourceType, targetType, null)) {
-            return true;
-        }
-
-        if (getImpliedType(sourceType).getTag() == TypeTags.XML_TAG && !targetType.isReadOnly()) {
-            XmlValue val = (XmlValue) sourceVal;
-            if (val.getNodeType() == XmlNodeType.SEQUENCE) {
-                return checkIsLikeOnValue(errors, sourceVal, sourceType, targetType, new ArrayList<>(), false, null);
-            }
-        }
-
-        if (isMutable(sourceVal, sourceType)) {
-            return false;
-        }
-
-        return checkIsLikeOnValue(errors, sourceVal, sourceType, targetType, new ArrayList<>(), false, null);
+        return checkIsType(sourceVal, targetType);
+    }
+
+    // This is just an optimization since shapes are not cached, when in doubt return false
+    private static boolean couldInherentTypeBeDifferent(SemType type) {
+        if (type instanceof TypeWithShape typeWithShape) {
+            return typeWithShape.couldInherentTypeBeDifferent();
+        }
+        return true;
     }
 
     /**
@@ -359,8 +310,27 @@
      * @return true if the value has the same shape as the given type; false otherwise
      */
     public static boolean checkIsLikeType(Object sourceValue, Type targetType, boolean allowNumericConversion) {
-        return checkIsLikeType(null, sourceValue, targetType, new ArrayList<>(), allowNumericConversion,
-                null);
+        Context cx = context();
+        SemType shape = ShapeAnalyzer.shapeOf(cx, sourceValue).orElseThrow();
+        SemType targetSemType = ShapeAnalyzer.acceptedTypeOf(cx, targetType).orElseThrow();
+        if (Core.isSubType(cx, shape, NumericTypeHolder.NUMERIC_TYPE) && allowNumericConversion) {
+            targetSemType = appendNumericConversionTypes(targetSemType);
+        }
+        return Core.isSubType(cx, shape, targetSemType);
+    }
+
+    private static SemType appendNumericConversionTypes(SemType semType) {
+        SemType result = semType;
+        // We can represent any int value as a float or a decimal. This is to avoid the overhead of creating
+        // enumerable semtypes for them
+        if (Core.containsBasicType(semType, Builder.getIntType())) {
+            result = Core.union(Core.union(Builder.getDecimalType(), Builder.getFloatType()), result);
+        }
+        result = Core.union(result, Core.floatToInt(semType));
+        result = Core.union(result, Core.floatToDecimal(semType));
+        result = Core.union(result, Core.decimalToInt(semType));
+        result = Core.union(result, Core.decimalToFloat(semType));
+        return result;
     }
 
     /**
@@ -371,34 +341,35 @@
      * @return true if the two types are same; false otherwise
      */
     public static boolean isSameType(Type sourceType, Type targetType) {
-<<<<<<< HEAD
-        return sourceType == targetType || sourceType.equals(targetType);
-=======
         Context cx = context();
         return Core.isSameType(cx, SemType.tryInto(cx, sourceType), SemType.tryInto(cx, targetType));
->>>>>>> 234a29c5
     }
 
     public static Type getType(Object value) {
+        if (value instanceof BValue bValue) {
+            if (!(value instanceof BObject bObject)) {
+                return bValue.getType();
+            }
+            return bObject.getOriginalType();
+        }
         if (value == null) {
             return TYPE_NULL;
-        } else if (value instanceof Number) {
-            if (value instanceof Long) {
-                return TYPE_INT;
-            } else if (value instanceof Double) {
-                return TYPE_FLOAT;
-            } else if (value instanceof Integer || value instanceof Byte) {
-                return TYPE_BYTE;
-            }
-        } else if (value instanceof BString) {
-            return TYPE_STRING;
-        } else if (value instanceof Boolean) {
-            return TYPE_BOOLEAN;
-        } else if (value instanceof BObject bObject) {
-            return bObject.getOriginalType();
-        }
-
-        return ((BValue) value).getType();
+        } else if (value instanceof Number number) {
+            return getNumberType(number);
+        } else if (value instanceof Boolean booleanValue) {
+            return BBooleanType.singletonType(booleanValue);
+        }
+        throw new IllegalArgumentException("unexpected value type");
+    }
+
+    private static Type getNumberType(Number number) {
+        if (number instanceof Double) {
+            return TYPE_FLOAT;
+        }
+        if (number instanceof Integer || number instanceof Byte) {
+            return TYPE_BYTE;
+        }
+        return TYPE_INT;
     }
 
     /**
@@ -413,18 +384,6 @@
     }
 
     /**
-     * Check if two decimal values are equal in value.
-     *
-     * @param lhsValue The value on the left hand side
-     * @param rhsValue The value of the right hand side
-     * @return True if values are equal, else false.
-     */
-    public static boolean checkDecimalEqual(DecimalValue lhsValue, DecimalValue rhsValue) {
-        return isDecimalRealNumber(lhsValue) && isDecimalRealNumber(rhsValue) &&
-               lhsValue.decimalValue().compareTo(rhsValue.decimalValue()) == 0;
-    }
-
-    /**
      * Check if two decimal values are exactly equal.
      *
      * @param lhsValue The value on the left-hand side
@@ -443,7 +402,7 @@
      * @param decimalValue The decimal value being checked
      * @return True if the decimal value is a real number.
      */
-    private static boolean isDecimalRealNumber(DecimalValue decimalValue) {
+    static boolean isDecimalRealNumber(DecimalValue decimalValue) {
         return decimalValue.valueKind == DecimalValueKind.ZERO || decimalValue.valueKind == DecimalValueKind.OTHER;
     }
 
@@ -466,53 +425,6 @@
             return false;
         }
 
-<<<<<<< HEAD
-        Type lhsType = getImpliedType(getType(lhsValue));
-        Type rhsType = getImpliedType(getType(rhsValue));
-
-        return switch (lhsType.getTag()) {
-            case TypeTags.FLOAT_TAG -> {
-                if (rhsType.getTag() != TypeTags.FLOAT_TAG) {
-                    yield false;
-                }
-                yield lhsValue.equals(((Number) rhsValue).doubleValue());
-            }
-            case TypeTags.DECIMAL_TAG -> {
-                if (rhsType.getTag() != TypeTags.DECIMAL_TAG) {
-                    yield false;
-                }
-                yield checkDecimalExactEqual((DecimalValue) lhsValue, (DecimalValue) rhsValue);
-            }
-            case TypeTags.INT_TAG,
-                 TypeTags.BYTE_TAG,
-                 TypeTags.BOOLEAN_TAG,
-                 TypeTags.STRING_TAG -> isEqual(lhsValue, rhsValue);
-            case TypeTags.XML_TAG,
-                 TypeTags.XML_COMMENT_TAG,
-                 TypeTags.XML_ELEMENT_TAG,
-                 TypeTags.XML_PI_TAG,
-                 TypeTags.XML_TEXT_TAG -> {
-                if (!TypeTags.isXMLTypeTag(rhsType.getTag())) {
-                    yield false;
-                }
-                yield isXMLValueRefEqual((XmlValue) lhsValue, (XmlValue) rhsValue);
-            }
-            case TypeTags.HANDLE_TAG -> {
-                if (rhsType.getTag() != TypeTags.HANDLE_TAG) {
-                    yield false;
-                }
-                yield isHandleValueRefEqual(lhsValue, rhsValue);
-            }
-            case TypeTags.FUNCTION_POINTER_TAG -> lhsType.getPackage().equals(rhsType.getPackage()) &&
-                    lhsType.getName().equals(rhsType.getName()) && rhsType.equals(lhsType);
-            default -> {
-                if (lhsValue instanceof RegExpValue lhsRegExpValue && rhsValue instanceof RegExpValue) {
-                    yield lhsRegExpValue.equals(rhsValue, new HashSet<>());
-                }
-                yield false;
-            }
-        };
-=======
         Context cx = context();
         SemType lhsType = widenedType(cx, lhsValue);
         SemType rhsType = widenedType(cx, rhsValue);
@@ -540,10 +452,9 @@
         }
         // Other types have storage identity so == test should have passed
         return false;
->>>>>>> 234a29c5
-    }
-
-    private static boolean isXMLValueRefEqual(XmlValue lhsValue, XmlValue rhsValue) {
+    }
+
+    static boolean isXMLValueRefEqual(XmlValue lhsValue, XmlValue rhsValue) {
         boolean isLhsXmlSequence = lhsValue.getNodeType() == XmlNodeType.SEQUENCE;
         boolean isRhsXmlSequence = rhsValue.getNodeType() == XmlNodeType.SEQUENCE;
 
@@ -581,8 +492,6 @@
         return lhsIter.hasNext() == rhsIter.hasNext();
     }
 
-<<<<<<< HEAD
-=======
     private static boolean isFunctionPointerEqual(Type lhsType, Type rhsType) {
         return lhsType.getPackage().equals(rhsType.getPackage()) &&
                 lhsType.getName().equals(rhsType.getName()) && rhsType.equals(lhsType);
@@ -614,7 +523,6 @@
         return v1.equals(v2);
     }
 
->>>>>>> 234a29c5
     /**
      * Get the typedesc of a value.
      *
@@ -626,12 +534,8 @@
         if (type == null) {
             return null;
         }
-<<<<<<< HEAD
-        if (isSimpleBasicType(type)) {
-=======
         Context cx = context();
         if (belongToSingleBasicTypeOrString(cx, type)) {
->>>>>>> 234a29c5
             return new TypedescValueImpl(new BFiniteType(value.toString(), Set.of(value), 0));
         }
         if (value instanceof BRefValue bRefValue) {
@@ -663,322 +567,37 @@
      * @return flag indicating the equivalence of the two types
      */
     public static boolean checkIsType(Type sourceType, Type targetType) {
-<<<<<<< HEAD
-        return checkIsType(sourceType, targetType, null);
-=======
         return isSubType(context(), sourceType, targetType);
->>>>>>> 234a29c5
     }
 
     @Deprecated
     public static boolean checkIsType(Type sourceType, Type targetType, List<TypePair> unresolvedTypes) {
-<<<<<<< HEAD
-        // First check whether both types are the same.
-        if (sourceType == targetType || (sourceType.getTag() == targetType.getTag() && sourceType.equals(targetType))) {
-            return true;
-        }
-
-        if (checkIsNeverTypeOrStructureTypeWithARequiredNeverMember(sourceType)) {
-            return true;
-        }
-
-        if (targetType.isReadOnly() && !sourceType.isReadOnly()) {
-            return false;
-        }
-
-        int sourceTypeTag = sourceType.getTag();
-        int targetTypeTag = targetType.getTag();
-
-        switch (sourceTypeTag) {
-            case TypeTags.INTERSECTION_TAG:
-                return checkIsType(((BIntersectionType) sourceType).getEffectiveType(),
-                        targetTypeTag != TypeTags.INTERSECTION_TAG ? targetType :
-                                ((BIntersectionType) targetType).getEffectiveType(), unresolvedTypes);
-            case TypeTags.TYPE_REFERENCED_TYPE_TAG:
-                return checkIsType(((BTypeReferenceType) sourceType).getReferredType(),
-                        targetTypeTag != TypeTags.TYPE_REFERENCED_TYPE_TAG ? targetType :
-                                ((BTypeReferenceType) targetType).getReferredType(), unresolvedTypes);
-            case TypeTags.PARAMETERIZED_TYPE_TAG:
-                if (targetTypeTag != TypeTags.PARAMETERIZED_TYPE_TAG) {
-                    return checkIsType(((BParameterizedType) sourceType).getParamValueType(), targetType,
-                            unresolvedTypes);
-                }
-                return checkIsType(((BParameterizedType) sourceType).getParamValueType(),
-                        ((BParameterizedType) targetType).getParamValueType(), unresolvedTypes);
-            case TypeTags.READONLY_TAG:
-                return checkIsType(PredefinedTypes.ANY_AND_READONLY_OR_ERROR_TYPE,
-                        targetType, unresolvedTypes);
-            case TypeTags.UNION_TAG:
-                return isUnionTypeMatch((BUnionType) sourceType, targetType, unresolvedTypes);
-            case TypeTags.FINITE_TYPE_TAG:
-                if ((targetTypeTag == TypeTags.FINITE_TYPE_TAG || targetTypeTag <= TypeTags.NULL_TAG ||
-                        targetTypeTag == TypeTags.XML_TEXT_TAG)) {
-                    return isFiniteTypeMatch((BFiniteType) sourceType, targetType);
-                }
-                break;
-            default:
-                break;
-        }
-
-        return switch (targetTypeTag) {
-            case TypeTags.BYTE_TAG,
-                 TypeTags.SIGNED8_INT_TAG,
-                 TypeTags.FLOAT_TAG,
-                 TypeTags.DECIMAL_TAG,
-                 TypeTags.CHAR_STRING_TAG,
-                 TypeTags.BOOLEAN_TAG,
-                 TypeTags.NULL_TAG -> sourceTypeTag == targetTypeTag;
-            case TypeTags.STRING_TAG -> TypeTags.isStringTypeTag(sourceTypeTag);
-            case TypeTags.XML_TEXT_TAG -> {
-                if (sourceTypeTag == TypeTags.XML_TAG) {
-                    yield ((BXmlType) sourceType).constraint.getTag() == TypeTags.NEVER_TAG;
-                }
-                yield sourceTypeTag == targetTypeTag;
-            }
-            case TypeTags.INT_TAG -> sourceTypeTag == TypeTags.INT_TAG || sourceTypeTag == TypeTags.BYTE_TAG ||
-                    (sourceTypeTag >= TypeTags.SIGNED8_INT_TAG && sourceTypeTag <= TypeTags.UNSIGNED32_INT_TAG);
-            case TypeTags.SIGNED16_INT_TAG -> sourceTypeTag == TypeTags.BYTE_TAG ||
-                    (sourceTypeTag >= TypeTags.SIGNED8_INT_TAG && sourceTypeTag <= TypeTags.SIGNED16_INT_TAG);
-            case TypeTags.SIGNED32_INT_TAG -> sourceTypeTag == TypeTags.BYTE_TAG ||
-                    (sourceTypeTag >= TypeTags.SIGNED8_INT_TAG && sourceTypeTag <= TypeTags.SIGNED32_INT_TAG);
-            case TypeTags.UNSIGNED8_INT_TAG ->
-                    sourceTypeTag == TypeTags.BYTE_TAG || sourceTypeTag == TypeTags.UNSIGNED8_INT_TAG;
-            case TypeTags.UNSIGNED16_INT_TAG ->
-                    sourceTypeTag == TypeTags.BYTE_TAG || sourceTypeTag == TypeTags.UNSIGNED8_INT_TAG ||
-                            sourceTypeTag == TypeTags.UNSIGNED16_INT_TAG;
-            case TypeTags.UNSIGNED32_INT_TAG ->
-                    sourceTypeTag == TypeTags.BYTE_TAG || sourceTypeTag == TypeTags.UNSIGNED8_INT_TAG ||
-                            sourceTypeTag == TypeTags.UNSIGNED16_INT_TAG ||
-                            sourceTypeTag == TypeTags.UNSIGNED32_INT_TAG;
-            case TypeTags.ANY_TAG -> checkIsAnyType(sourceType);
-            case TypeTags.ANYDATA_TAG -> sourceType.isAnydata();
-            case TypeTags.SERVICE_TAG -> checkIsServiceType(sourceType, targetType,
-                    unresolvedTypes == null ? new ArrayList<>() : unresolvedTypes);
-            case TypeTags.HANDLE_TAG -> sourceTypeTag == TypeTags.HANDLE_TAG;
-            case TypeTags.READONLY_TAG ->
-                    checkIsType(sourceType, PredefinedTypes.ANY_AND_READONLY_OR_ERROR_TYPE, unresolvedTypes);
-            case TypeTags.XML_ELEMENT_TAG,
-                 TypeTags.XML_COMMENT_TAG,
-                 TypeTags.XML_PI_TAG -> targetTypeTag == sourceTypeTag;
-            case TypeTags.INTERSECTION_TAG ->
-                    checkIsType(sourceType, ((BIntersectionType) targetType).getEffectiveType(), unresolvedTypes);
-            case TypeTags.TYPE_REFERENCED_TYPE_TAG ->
-                    checkIsType(sourceType, ((BTypeReferenceType) targetType).getReferredType(), unresolvedTypes);
-            default -> checkIsRecursiveType(sourceType, targetType,
-                    unresolvedTypes == null ? new ArrayList<>() : unresolvedTypes);
-        };
-=======
         return isSubType(context(), sourceType, targetType);
->>>>>>> 234a29c5
-    }
-
-    private static boolean checkIsType(Object sourceVal, Type sourceType, Type targetType,
-                                       List<TypePair> unresolvedTypes) {
-        sourceType = getImpliedType(sourceType);
-        targetType = getImpliedType(targetType);
-
-        int sourceTypeTag = sourceType.getTag();
-        int targetTypeTag = targetType.getTag();
-
-        // If the source type is neither a record type nor an object type, check `is` type by looking only at the types.
-        // Else, since records and objects may have `readonly` or `final` fields, need to use the value also.
-        // e.g.,
-        //      const HUNDRED = 100;
-        //
-        //      type Foo record {
-        //          HUNDRED i;
-        //      };
-        //
-        //      type Bar record {
-        //          readonly string|int i;
-        //      };
-        //
-        // where `Bar b = {i: 100};`, `b is Foo` should evaluate to true.
-        if (sourceTypeTag != TypeTags.RECORD_TYPE_TAG && sourceTypeTag != TypeTags.OBJECT_TYPE_TAG) {
-            return checkIsType(sourceType, targetType);
-        }
-
-        if (sourceType == targetType || (sourceType.getTag() == targetType.getTag() && sourceType.equals(targetType))) {
-            return true;
-        }
-
-        if (targetType.isReadOnly() && !sourceType.isReadOnly()) {
-            return false;
-        }
-
-        return switch (targetTypeTag) {
-            case TypeTags.ANY_TAG -> checkIsAnyType(sourceType);
-            case TypeTags.READONLY_TAG -> isInherentlyImmutableType(sourceType) || sourceType.isReadOnly();
-            default -> checkIsRecursiveTypeOnValue(sourceVal, sourceType, targetType, sourceTypeTag, targetTypeTag,
-                    unresolvedTypes == null ? new ArrayList<>() : unresolvedTypes);
-        };
-    }
-
-<<<<<<< HEAD
-    // Private methods
-
-    private static boolean checkTypeDescType(Type sourceType, BTypedescType targetType,
-            List<TypePair> unresolvedTypes) {
-        if (sourceType.getTag() != TypeTags.TYPEDESC_TAG) {
-            return false;
-        }
-
-        BTypedescType sourceTypedesc = (BTypedescType) sourceType;
-        return checkIsType(sourceTypedesc.getConstraint(), targetType.getConstraint(), unresolvedTypes);
-    }
-
-    private static boolean checkIsRecursiveType(Type sourceType, Type targetType, List<TypePair> unresolvedTypes) {
-        return switch (targetType.getTag()) {
-            case TypeTags.MAP_TAG -> checkIsMapType(sourceType, (BMapType) targetType, unresolvedTypes);
-            case TypeTags.STREAM_TAG -> checkIsStreamType(sourceType, (BStreamType) targetType, unresolvedTypes);
-            case TypeTags.TABLE_TAG -> checkIsTableType(sourceType, (BTableType) targetType, unresolvedTypes);
-            case TypeTags.JSON_TAG -> checkIsJSONType(sourceType, unresolvedTypes);
-            case TypeTags.RECORD_TYPE_TAG -> checkIsRecordType(sourceType, (BRecordType) targetType, unresolvedTypes);
-            case TypeTags.FUNCTION_POINTER_TAG -> checkIsFunctionType(sourceType, (BFunctionType) targetType);
-            case TypeTags.ARRAY_TAG -> checkIsArrayType(sourceType, (BArrayType) targetType, unresolvedTypes);
-            case TypeTags.TUPLE_TAG -> checkIsTupleType(sourceType, (BTupleType) targetType, unresolvedTypes);
-            case TypeTags.UNION_TAG -> checkIsUnionType(sourceType, (BUnionType) targetType, unresolvedTypes);
-            case TypeTags.OBJECT_TYPE_TAG ->
-                    checkObjectEquivalency(sourceType, (BObjectType) targetType, unresolvedTypes);
-            case TypeTags.FINITE_TYPE_TAG -> checkIsFiniteType(sourceType, (BFiniteType) targetType);
-            case TypeTags.FUTURE_TAG -> checkIsFutureType(sourceType, (BFutureType) targetType, unresolvedTypes);
-            case TypeTags.ERROR_TAG -> checkIsErrorType(sourceType, (BErrorType) targetType, unresolvedTypes);
-            case TypeTags.TYPEDESC_TAG -> checkTypeDescType(sourceType, (BTypedescType) targetType, unresolvedTypes);
-            case TypeTags.XML_TAG -> checkIsXMLType(sourceType, targetType, unresolvedTypes);
-            // other non-recursive types shouldn't reach here
-            default -> false;
-        };
-=======
+    }
+
+    /**
+     * Check if two decimal values are equal in value.
+     *
+     * @param lhsValue The value on the left hand side
+     * @param rhsValue The value of the right hand side
+     * @return True if values are equal, else false.
+     */
+    public static boolean checkDecimalEqual(DecimalValue lhsValue, DecimalValue rhsValue) {
+        return isDecimalRealNumber(lhsValue) && isDecimalRealNumber(rhsValue) &&
+                lhsValue.decimalValue().compareTo(rhsValue.decimalValue()) == 0;
+    }
+
     public static boolean isNumericType(Type type) {
         Context cx = context();
         return Core.isSubType(cx, SemType.tryInto(cx, type), NumericTypeHolder.NUMERIC_TYPE);
->>>>>>> 234a29c5
-    }
-
-    private static boolean checkIsRecursiveTypeOnValue(Object sourceVal, Type sourceType, Type targetType,
-                                                       int sourceTypeTag, int targetTypeTag,
-                                                       List<TypePair> unresolvedTypes) {
-        return switch (targetTypeTag) {
-            case TypeTags.ANYDATA_TAG -> {
-                if (sourceTypeTag == TypeTags.OBJECT_TYPE_TAG) {
-                    yield false;
-                }
-                yield checkRecordBelongsToAnydataType((MapValue) sourceVal, (BRecordType) sourceType, unresolvedTypes);
-            }
-            case TypeTags.MAP_TAG -> checkIsMapType(sourceVal, sourceType, (BMapType) targetType, unresolvedTypes);
-            case TypeTags.JSON_TAG -> checkIsMapType(sourceVal, sourceType,
-                    new BMapType(targetType.isReadOnly() ? TYPE_READONLY_JSON :
-                            TYPE_JSON), unresolvedTypes);
-            case TypeTags.RECORD_TYPE_TAG ->
-                    checkIsRecordType(sourceVal, sourceType, (BRecordType) targetType, unresolvedTypes);
-            case TypeTags.UNION_TAG -> {
-                for (Type type : ((BUnionType) targetType).getMemberTypes()) {
-                    if (checkIsType(sourceVal, sourceType, type, unresolvedTypes)) {
-                        yield true;
-                    }
-                }
-                yield false;
-            }
-            case TypeTags.OBJECT_TYPE_TAG ->
-                    checkObjectEquivalency(sourceVal, sourceType, (BObjectType) targetType, unresolvedTypes);
-            default -> false;
-        };
-    }
-
-    private static boolean isFiniteTypeMatch(BFiniteType sourceType, Type targetType) {
-        for (Object bValue : sourceType.valueSpace) {
-            if (!checkIsType(bValue, targetType)) {
-                return false;
-            }
-        }
-        return true;
-    }
-
-    private static boolean isUnionTypeMatch(BUnionType sourceType, Type targetType, List<TypePair> unresolvedTypes) {
-        for (Type type : sourceType.getMemberTypes()) {
-            if (!checkIsType(type, targetType, unresolvedTypes)) {
-                return false;
-            }
-        }
-        return true;
-    }
-
-<<<<<<< HEAD
-    private static boolean checkIsUnionType(Type sourceType, BUnionType targetType, List<TypePair> unresolvedTypes) {
-        // If we encounter two types that we are still resolving, then skip it.
-        // This is done to avoid recursive checking of the same type.
-        sourceType = getImpliedType(sourceType);
-        TypePair pair = new TypePair(sourceType, targetType);
-        if (unresolvedTypes.contains(pair)) {
-            return true;
-        }
-        unresolvedTypes.add(pair);
-
-        return switch (sourceType.getTag()) {
-            case TypeTags.UNION_TAG,
-                 TypeTags.JSON_TAG,
-                 TypeTags.ANYDATA_TAG -> isUnionTypeMatch((BUnionType) sourceType, targetType, unresolvedTypes);
-            case TypeTags.FINITE_TYPE_TAG -> isFiniteTypeMatch((BFiniteType) sourceType, targetType);
-            default -> {
-                for (Type type : targetType.getMemberTypes()) {
-                    if (checkIsType(sourceType, type, unresolvedTypes)) {
-                        yield true;
-                    }
-                }
-                yield false;
-            }
-        };
-    }
-
-    private static boolean checkIsMapType(Type sourceType, BMapType targetType, List<TypePair> unresolvedTypes) {
-        Type targetConstrainedType = targetType.getConstrainedType();
-        sourceType = getImpliedType(sourceType);
-        switch (sourceType.getTag()) {
-            case TypeTags.MAP_TAG:
-                return checkConstraints(((BMapType) sourceType).getConstrainedType(), targetConstrainedType,
-                        unresolvedTypes);
-            case TypeTags.RECORD_TYPE_TAG:
-                BRecordType recType = (BRecordType) sourceType;
-                BUnionType wideTypeUnion = new BUnionType(getWideTypeComponents(recType));
-                return checkConstraints(wideTypeUnion, targetConstrainedType, unresolvedTypes);
-            default:
-                return false;
-        }
-    }
-
-    private static boolean checkIsMapType(Object sourceVal, Type sourceType, BMapType targetType,
-                                          List<TypePair> unresolvedTypes) {
-        Type targetConstrainedType = targetType.getConstrainedType();
-        sourceType = getImpliedType(sourceType);
-        return switch (sourceType.getTag()) {
-            case TypeTags.MAP_TAG -> checkConstraints(((BMapType) sourceType).getConstrainedType(),
-                    targetConstrainedType, unresolvedTypes);
-            case TypeTags.RECORD_TYPE_TAG -> checkIsMapType((MapValue) sourceVal, (BRecordType) sourceType,
-                    unresolvedTypes, targetConstrainedType);
-            default -> false;
-        };
-    }
-
-    private static boolean checkIsMapType(MapValue sourceVal, BRecordType sourceType, List<TypePair> unresolvedTypes,
-                                          Type targetConstrainedType) {
-        for (Field field : sourceType.getFields().values()) {
-            if (!SymbolFlags.isFlagOn(field.getFlags(), SymbolFlags.READONLY)) {
-                if (!checkIsType(field.getFieldType(), targetConstrainedType, unresolvedTypes)) {
-                    return false;
-                }
-                continue;
-            }
-
-            BString name = StringUtils.fromString(field.getFieldName());
-
-            if (SymbolFlags.isFlagOn(field.getFlags(), SymbolFlags.OPTIONAL) && !sourceVal.containsKey(name)) {
-                continue;
-            }
-
-            if (!checkIsLikeType(sourceVal.get(name), targetConstrainedType)) {
-                return false;
-            }
-=======
+    }
+
+    public static boolean isByteLiteral(long longValue) {
+        return (longValue >= BBYTE_MIN_VALUE && longValue <= BBYTE_MAX_VALUE);
+    }
+
+    // Private methods
+
     private static boolean isSubTypeWithInherentType(Context cx, Object sourceValue, SemType target) {
         return ShapeAnalyzer.inherentTypeOf(cx, sourceValue)
                 .map(source -> !Core.isEmpty(cx, source) && Core.isSubType(cx, source, target))
@@ -1003,58 +622,35 @@
                                               CacheableTypeDescriptor target) {
         if (!source.shouldCache() || !target.shouldCache()) {
             return isSubTypeInner(cx, source, target);
->>>>>>> 234a29c5
-        }
-
-        if (sourceType.sealed) {
-            return true;
-        }
-
-        return checkIsType(sourceType.restFieldType, targetConstrainedType, unresolvedTypes);
-    }
-
-<<<<<<< HEAD
-    private static boolean checkIsXMLType(Type sourceType, Type targetType, List<TypePair> unresolvedTypes) {
-        sourceType = getImpliedType(sourceType);
-        int sourceTag = sourceType.getTag();
-        if (sourceTag == TypeTags.FINITE_TYPE_TAG) {
-            return isFiniteTypeMatch((BFiniteType) sourceType, targetType);
-=======
+        }
+        Optional<Boolean> cachedResult = source.cachedTypeCheckResult(cx, target);
+        if (cachedResult.isPresent()) {
+            assert cachedResult.get() == isSubTypeInner(cx, source, target);
+            return cachedResult.get();
+        }
+        boolean result = isSubTypeInner(cx, source, target);
+        source.cacheTypeCheckResult(target, result);
+        return result;
+    }
+
     private static SemType widenedType(Context cx, Object value) {
         if (value instanceof BValue bValue) {
             return bValue.widenedType(cx);
->>>>>>> 234a29c5
-        }
-
-        BXmlType target = ((BXmlType) targetType);
-        if (sourceTag == TypeTags.XML_TAG) {
-            Type targetConstraint = getRecursiveTargetConstraintType(target);
-            BXmlType source = (BXmlType) sourceType;
-            if (source.constraint.getTag() == TypeTags.NEVER_TAG) {
-                if (targetConstraint.getTag() == TypeTags.UNION_TAG) {
-                    return checkIsUnionType(sourceType, (BUnionType) targetConstraint, unresolvedTypes);
-                }
-                return targetConstraint.getTag() == TypeTags.XML_TEXT_TAG ||
-                        targetConstraint.getTag() == TypeTags.NEVER_TAG;
-            }
-            return checkIsType(source.constraint, targetConstraint, unresolvedTypes);
-        }
-        if (TypeTags.isXMLTypeTag(sourceTag)) {
-            return checkIsType(sourceType, target.constraint, unresolvedTypes);
-        }
-        return false;
-    }
-
-<<<<<<< HEAD
-    private static Type getRecursiveTargetConstraintType(BXmlType target) {
-        Type targetConstraint = getImpliedType(target.constraint);
-        // TODO: Revisit and check why xml<xml<constraint>>> on chained iteration
-        while (targetConstraint.getTag() == TypeTags.XML_TAG) {
-            target = (BXmlType) targetConstraint;
-            targetConstraint = getImpliedType(target.constraint);
-        }
-        return targetConstraint;
-=======
+        }
+        if (value == null) {
+            return Builder.getNilType();
+        } else if (value instanceof Double) {
+            return Builder.getFloatType();
+        } else if (value instanceof Number) {
+            return Builder.getIntType();
+        } else if (value instanceof BString) {
+            return Builder.getStringType();
+        } else if (value instanceof Boolean) {
+            return Builder.getBooleanType();
+        }
+        throw new IllegalArgumentException("Unexpected object type");
+    }
+
     public static boolean isInherentlyImmutableType(Type sourceType) {
         // readonly part is there to match to old API
         Context cx = context();
@@ -1062,1029 +658,9 @@
                 Core.isSubType(cx, SemType.tryInto(cx, sourceType),
                         InherentlyImmutableTypeHolder.INHERENTLY_IMMUTABLE_TYPE) ||
                         sourceType instanceof ReadonlyType;
->>>>>>> 234a29c5
-    }
-
-    private static List<Type> getWideTypeComponents(BRecordType recType) {
-        List<Type> types = new ArrayList<>();
-        for (Field f : recType.getFields().values()) {
-            types.add(f.getFieldType());
-        }
-        if (!recType.sealed) {
-            types.add(recType.restFieldType);
-        }
-        return types;
-    }
-
-    private static boolean checkIsStreamType(Type sourceType, BStreamType targetType, List<TypePair> unresolvedTypes) {
-        sourceType = getImpliedType(sourceType);
-        if (sourceType.getTag() != TypeTags.STREAM_TAG) {
-            return false;
-        }
-        return checkConstraints(((BStreamType) sourceType).getConstrainedType(), targetType.getConstrainedType(),
-                unresolvedTypes)
-                && checkConstraints(((BStreamType) sourceType).getCompletionType(), targetType.getCompletionType(),
-                unresolvedTypes);
-    }
-
-    private static boolean checkIsTableType(Type sourceType, BTableType targetType, List<TypePair> unresolvedTypes) {
-        sourceType = getImpliedType(sourceType);
-        if (sourceType.getTag() != TypeTags.TABLE_TAG) {
-            return false;
-        }
-
-        BTableType srcTableType  = (BTableType) sourceType;
-
-        if (!checkConstraints(srcTableType.getConstrainedType(), targetType.getConstrainedType(),
-                unresolvedTypes)) {
-            return false;
-        }
-
-        if (targetType.getKeyType() == null && targetType.getFieldNames().length == 0) {
-            return true;
-        }
-
-        if (targetType.getKeyType() != null) {
-            if (srcTableType.getKeyType() != null &&
-                    (checkConstraints(srcTableType.getKeyType(), targetType.getKeyType(), unresolvedTypes))) {
-                return true;
-            }
-
-            if (srcTableType.getFieldNames().length == 0) {
-                return false;
-            }
-
-            List<Type> fieldTypes = new ArrayList<>();
-            Arrays.stream(srcTableType.getFieldNames()).forEach(field -> fieldTypes
-                    .add(Objects.requireNonNull(getTableConstraintField(srcTableType.getConstrainedType(), field))
-                    .getFieldType()));
-
-            if (fieldTypes.size() == 1) {
-                return checkConstraints(fieldTypes.get(0), targetType.getKeyType(), unresolvedTypes);
-            }
-
-            BTupleType tupleType = new BTupleType(fieldTypes);
-            return checkConstraints(tupleType, targetType.getKeyType(), unresolvedTypes);
-        }
-
-        return Arrays.equals(srcTableType.getFieldNames(), targetType.getFieldNames());
-    }
-
-    static BField getTableConstraintField(Type constraintType, String fieldName) {
-        switch (constraintType.getTag()) {
-            case TypeTags.RECORD_TYPE_TAG:
-                Map<String, Field> fieldList = ((BRecordType) constraintType).getFields();
-                return (BField) fieldList.get(fieldName);
-            case TypeTags.INTERSECTION_TAG:
-                Type effectiveType = ((BIntersectionType) constraintType).getEffectiveType();
-                return getTableConstraintField(effectiveType, fieldName);
-            case TypeTags.TYPE_REFERENCED_TYPE_TAG:
-                Type referredType = ((BTypeReferenceType) constraintType).getReferredType();
-                return getTableConstraintField(referredType, fieldName);
-            case TypeTags.UNION_TAG:
-                BUnionType unionType = (BUnionType) constraintType;
-                List<Type> memTypes = unionType.getMemberTypes();
-                List<BField> fields = memTypes.stream().map(type -> getTableConstraintField(type, fieldName))
-                        .filter(Objects::nonNull).toList();
-
-                if (fields.size() != memTypes.size()) {
-                    return null;
-                }
-
-                if (fields.stream().allMatch(field -> isSameType(field.getFieldType(), fields.get(0).getFieldType()))) {
-                    return fields.get(0);
-                }
-                return null;
-            default:
-                return null;
-        }
-    }
-
-    private static boolean checkIsJSONType(Type sourceType, List<TypePair> unresolvedTypes) {
-        BJsonType jsonType = (BJsonType) TYPE_JSON;
-        sourceType = getImpliedType(sourceType);
-        // If we encounter two types that we are still resolving, then skip it.
-        // This is done to avoid recursive checking of the same type.
-        TypePair pair = new TypePair(sourceType, jsonType);
-        if (unresolvedTypes.contains(pair)) {
-            return true;
-        }
-        unresolvedTypes.add(pair);
-
-        switch (sourceType.getTag()) {
-            case TypeTags.STRING_TAG:
-            case TypeTags.CHAR_STRING_TAG:
-            case TypeTags.INT_TAG:
-            case TypeTags.SIGNED32_INT_TAG:
-            case TypeTags.SIGNED16_INT_TAG:
-            case TypeTags.SIGNED8_INT_TAG:
-            case TypeTags.UNSIGNED32_INT_TAG:
-            case TypeTags.UNSIGNED16_INT_TAG:
-            case TypeTags.UNSIGNED8_INT_TAG:
-            case TypeTags.BYTE_TAG:
-            case TypeTags.FLOAT_TAG:
-            case TypeTags.DECIMAL_TAG:
-            case TypeTags.BOOLEAN_TAG:
-            case TypeTags.NULL_TAG:
-            case TypeTags.JSON_TAG:
-                return true;
-            case TypeTags.ARRAY_TAG:
-                // Element type of the array should be 'is type' JSON
-                return checkIsType(((BArrayType) sourceType).getElementType(), jsonType, unresolvedTypes);
-            case TypeTags.FINITE_TYPE_TAG:
-                return isFiniteTypeMatch((BFiniteType) sourceType, jsonType);
-            case TypeTags.MAP_TAG:
-                return checkIsType(((BMapType) sourceType).getConstrainedType(), jsonType, unresolvedTypes);
-            case TypeTags.RECORD_TYPE_TAG:
-                BRecordType recordType = (BRecordType) sourceType;
-                for (Field field : recordType.getFields().values()) {
-                    if (!checkIsJSONType(field.getFieldType(), unresolvedTypes)) {
-                        return false;
-                    }
-                }
-
-                if (!recordType.sealed) {
-                    return checkIsJSONType(recordType.restFieldType, unresolvedTypes);
-                }
-                return true;
-            case TypeTags.TUPLE_TAG:
-                BTupleType sourceTupleType = (BTupleType) sourceType;
-                for (Type memberType : sourceTupleType.getTupleTypes()) {
-                    if (!checkIsJSONType(memberType, unresolvedTypes)) {
-                        return false;
-                    }
-                }
-                Type tupleRestType = sourceTupleType.getRestType();
-                if (tupleRestType != null) {
-                    return checkIsJSONType(tupleRestType, unresolvedTypes);
-                }
-                return true;
-            case TypeTags.UNION_TAG:
-                for (Type memberType : ((BUnionType) sourceType).getMemberTypes()) {
-                    if (!checkIsJSONType(memberType, unresolvedTypes)) {
-                        return false;
-                    }
-                }
-                return true;
-            default:
-                return false;
-        }
-    }
-
-    private static boolean checkIsRecordType(Type sourceType, BRecordType targetType, List<TypePair> unresolvedTypes) {
-        sourceType = getImpliedType(sourceType);
-        return switch (sourceType.getTag()) {
-            case TypeTags.RECORD_TYPE_TAG -> checkIsRecordType((BRecordType) sourceType, targetType, unresolvedTypes);
-            case TypeTags.MAP_TAG -> checkIsRecordType((BMapType) sourceType, targetType, unresolvedTypes);
-            default -> false;
-        };
-    }
-
-    private static boolean checkIsRecordType(BRecordType sourceRecordType, BRecordType targetType,
-                                             List<TypePair> unresolvedTypes) {
-        // If we encounter two types that we are still resolving, then skip it.
-        // This is done to avoid recursive checking of the same type.
-        TypePair pair = new TypePair(sourceRecordType, targetType);
-        if (unresolvedTypes.contains(pair)) {
-            return true;
-        }
-        unresolvedTypes.add(pair);
-
-        // Unsealed records are not equivalent to sealed records, unless their rest field type is 'never'. But
-        // vice-versa is allowed.
-        if (targetType.sealed && !sourceRecordType.sealed && (sourceRecordType.restFieldType == null ||
-                getImpliedType(sourceRecordType.restFieldType).getTag() != TypeTags.NEVER_TAG)) {
-            return false;
-        }
-
-        // If both are sealed check the rest field type
-        if (!sourceRecordType.sealed && !targetType.sealed &&
-                !checkIsType(sourceRecordType.restFieldType, targetType.restFieldType, unresolvedTypes)) {
-            return false;
-        }
-
-        Map<String, Field> sourceFields = sourceRecordType.getFields();
-        Set<String> targetFieldNames = targetType.getFields().keySet();
-
-        for (Map.Entry<String, Field> targetFieldEntry : targetType.getFields().entrySet()) {
-            Field targetField = targetFieldEntry.getValue();
-            Field sourceField = sourceFields.get(targetFieldEntry.getKey());
-
-            if (sourceField == null) {
-                if (!SymbolFlags.isFlagOn(targetField.getFlags(), SymbolFlags.OPTIONAL)) {
-                    return false;
-                }
-
-                if (!sourceRecordType.sealed && !checkIsType(sourceRecordType.restFieldType, targetField.getFieldType(),
-                                                             unresolvedTypes)) {
-                    return false;
-                }
-
-                continue;
-            }
-
-            if (hasIncompatibleReadOnlyFlags(targetField, sourceField)) {
-                return false;
-            }
-
-            // If the target field is required, the source field should be required as well.
-            if (!SymbolFlags.isFlagOn(targetField.getFlags(), SymbolFlags.OPTIONAL)
-                    && SymbolFlags.isFlagOn(sourceField.getFlags(), SymbolFlags.OPTIONAL)) {
-                return false;
-            }
-
-            if (!checkIsType(sourceField.getFieldType(), targetField.getFieldType(), unresolvedTypes)) {
-                return false;
-            }
-        }
-
-        // If there are fields remaining in the source record, first check if it's a closed record. Closed records
-        // should only have the fields specified by its type.
-        if (targetType.sealed) {
-            return targetFieldNames.containsAll(sourceFields.keySet());
-        }
-
-        // If it's an open record, check if they are compatible with the rest field of the target type.
-        for (Map.Entry<String, Field> sourceFieldEntry : sourceFields.entrySet()) {
-            if (targetFieldNames.contains(sourceFieldEntry.getKey())) {
-                continue;
-            }
-
-            if (!checkIsType(sourceFieldEntry.getValue().getFieldType(), targetType.restFieldType, unresolvedTypes)) {
-                return false;
-            }
-        }
-        return true;
-    }
-
-    private static boolean checkIsRecordType(BMapType sourceType, BRecordType targetType,
-                                             List<TypePair> unresolvedTypes) {
-        // If we encounter two types that we are still resolving, then skip it.
-        // This is done to avoid recursive checking of the same type.
-        TypePair pair = new TypePair(sourceType, targetType);
-        if (unresolvedTypes.contains(pair)) {
-            return true;
-        }
-        unresolvedTypes.add(pair);
-
-        if (targetType.sealed) {
-            return false;
-        }
-
-        Type constraintType = sourceType.getConstrainedType();
-
-        for (Field field : targetType.getFields().values()) {
-            long flags = field.getFlags();
-            if (!SymbolFlags.isFlagOn(flags, SymbolFlags.OPTIONAL)) {
-                return false;
-            }
-
-            if (SymbolFlags.isFlagOn(flags, SymbolFlags.READONLY) && !sourceType.isReadOnly()) {
-                return false;
-            }
-
-            if (!checkIsType(constraintType, field.getFieldType(), unresolvedTypes)) {
-                return false;
-            }
-        }
-
-        return checkIsType(constraintType, targetType.restFieldType, unresolvedTypes);
-    }
-
-    private static boolean checkRecordBelongsToAnydataType(MapValue sourceVal, BRecordType recordType,
-                                                           List<TypePair> unresolvedTypes) {
-        Type targetType = TYPE_ANYDATA;
-        TypePair pair = new TypePair(recordType, targetType);
-        if (unresolvedTypes.contains(pair)) {
-            return true;
-        }
-        unresolvedTypes.add(pair);
-
-        Map<String, Field> fields = recordType.getFields();
-
-        for (Map.Entry<String, Field> fieldEntry : fields.entrySet()) {
-            String fieldName = fieldEntry.getKey();
-            Field field = fieldEntry.getValue();
-
-            if (SymbolFlags.isFlagOn(field.getFlags(), SymbolFlags.READONLY)) {
-                BString fieldNameBString = StringUtils.fromString(fieldName);
-
-                if (SymbolFlags
-                        .isFlagOn(field.getFlags(), SymbolFlags.OPTIONAL) && !sourceVal.containsKey(fieldNameBString)) {
-                    continue;
-                }
-
-                if (!checkIsLikeType(sourceVal.get(fieldNameBString), targetType)) {
-                    return false;
-                }
-            } else {
-                if (!checkIsType(field.getFieldType(), targetType, unresolvedTypes)) {
-                    return false;
-                }
-            }
-        }
-
-        if (recordType.sealed) {
-            return true;
-        }
-
-        return checkIsType(recordType.restFieldType, targetType, unresolvedTypes);
-    }
-
-    private static boolean checkIsRecordType(Object sourceVal, Type sourceType, BRecordType targetType,
-                                             List<TypePair> unresolvedTypes) {
-        sourceType = getImpliedType(sourceType);
-        return switch (sourceType.getTag()) {
-            case TypeTags.RECORD_TYPE_TAG ->
-                    checkIsRecordType((MapValue) sourceVal, (BRecordType) sourceType, targetType, unresolvedTypes);
-            case TypeTags.MAP_TAG -> checkIsRecordType((BMapType) sourceType, targetType, unresolvedTypes);
-            default -> false;
-        };
-    }
-
-    private static boolean checkIsRecordType(MapValue sourceRecordValue, BRecordType sourceRecordType,
-                                             BRecordType targetType, List<TypePair> unresolvedTypes) {
-        TypePair pair = new TypePair(sourceRecordType, targetType);
-        if (unresolvedTypes.contains(pair)) {
-            return true;
-        }
-        unresolvedTypes.add(pair);
-
-        // Unsealed records are not equivalent to sealed records, unless their rest field type is 'never'. But
-        // vice-versa is allowed.
-        if (targetType.sealed && !sourceRecordType.sealed && (sourceRecordType.restFieldType == null ||
-                getImpliedType(sourceRecordType.restFieldType).getTag() != TypeTags.NEVER_TAG)) {
-            return false;
-        }
-
-        // If both are sealed check the rest field type
-        if (!sourceRecordType.sealed && !targetType.sealed &&
-                !checkIsType(sourceRecordType.restFieldType, targetType.restFieldType, unresolvedTypes)) {
-            return false;
-        }
-
-        Map<String, Field> sourceFields = sourceRecordType.getFields();
-        Set<String> targetFieldNames = targetType.getFields().keySet();
-
-        for (Map.Entry<String, Field> targetFieldEntry : targetType.getFields().entrySet()) {
-            String fieldName = targetFieldEntry.getKey();
-            Field targetField = targetFieldEntry.getValue();
-            Field sourceField = sourceFields.get(fieldName);
-
-            if (getImpliedType(targetField.getFieldType()).getTag() == TypeTags.NEVER_TAG &&
-                    containsInvalidNeverField(sourceField, sourceRecordType)) {
-                return false;
-            }
-
-            if (sourceField == null) {
-                if (!SymbolFlags.isFlagOn(targetField.getFlags(), SymbolFlags.OPTIONAL)) {
-                    return false;
-                }
-
-                if (!sourceRecordType.sealed && !checkIsType(sourceRecordType.restFieldType, targetField.getFieldType(),
-                                                             unresolvedTypes)) {
-                    return false;
-                }
-
-                continue;
-            }
-
-            if (hasIncompatibleReadOnlyFlags(targetField, sourceField)) {
-                return false;
-            }
-
-            boolean optionalTargetField = SymbolFlags.isFlagOn(targetField.getFlags(), SymbolFlags.OPTIONAL);
-            boolean optionalSourceField = SymbolFlags.isFlagOn(sourceField.getFlags(), SymbolFlags.OPTIONAL);
-
-            if (SymbolFlags.isFlagOn(sourceField.getFlags(), SymbolFlags.READONLY)) {
-                BString fieldNameBString = StringUtils.fromString(fieldName);
-
-                if (optionalSourceField && !sourceRecordValue.containsKey(fieldNameBString)) {
-                    if (!optionalTargetField) {
-                        return false;
-                    }
-                    continue;
-                }
-
-                if (!checkIsLikeType(sourceRecordValue.get(fieldNameBString), targetField.getFieldType())) {
-                    return false;
-                }
-            } else {
-                if (!optionalTargetField && optionalSourceField) {
-                    return false;
-                }
-
-                if (!checkIsType(sourceField.getFieldType(), targetField.getFieldType(), unresolvedTypes)) {
-                    return false;
-                }
-            }
-        }
-
-        if (targetType.sealed) {
-            for (String sourceFieldName : sourceFields.keySet()) {
-                if (targetFieldNames.contains(sourceFieldName)) {
-                    continue;
-                }
-
-                if (!checkIsNeverTypeOrStructureTypeWithARequiredNeverMember(
-                        sourceFields.get(sourceFieldName).getFieldType())) {
-                    return false;
-                }
-            }
-            return true;
-        }
-
-        for (Map.Entry<String, Field> targetFieldEntry : sourceFields.entrySet()) {
-            String fieldName = targetFieldEntry.getKey();
-            Field field = targetFieldEntry.getValue();
-            if (targetFieldNames.contains(fieldName)) {
-                continue;
-            }
-
-            if (SymbolFlags.isFlagOn(field.getFlags(), SymbolFlags.READONLY)) {
-                if (!checkIsLikeType(sourceRecordValue.get(StringUtils.fromString(fieldName)),
-                                     targetType.restFieldType)) {
-                    return false;
-                }
-            } else if (!checkIsType(field.getFieldType(), targetType.restFieldType, unresolvedTypes)) {
-                return false;
-            }
-        }
-        return true;
-    }
-
-    private static boolean containsInvalidNeverField(Field sourceField, BRecordType sourceRecordType) {
-        if (sourceField != null) {
-            return !containsNeverType(sourceField.getFieldType());
-        }
-        if (sourceRecordType.isSealed()) {
-            return true;
-        }
-        return !containsNeverType(sourceRecordType.getRestFieldType());
-    }
-
-    private static boolean containsNeverType(Type fieldType) {
-        fieldType = getImpliedType(fieldType);
-        int fieldTag = fieldType.getTag();
-        if (fieldTag == TypeTags.NEVER_TAG) {
-            return true;
-        }
-        if (fieldTag == TypeTags.UNION_TAG) {
-            List<Type> memberTypes = ((BUnionType) fieldType).getOriginalMemberTypes();
-            for (Type member : memberTypes) {
-                if (getImpliedType(member).getTag() == TypeTags.NEVER_TAG) {
-                    return true;
-                }
-            }
-        }
-        return false;
-    }
-
-    private static boolean hasIncompatibleReadOnlyFlags(Field targetField, Field sourceField) {
-        return SymbolFlags.isFlagOn(targetField.getFlags(), SymbolFlags.READONLY) && !SymbolFlags
-                .isFlagOn(sourceField.getFlags(),
-                          SymbolFlags.READONLY);
-    }
-
-    private static boolean checkIsArrayType(BArrayType sourceType, BArrayType targetType,
-                                            List<TypePair> unresolvedTypes) {
-        switch (sourceType.getState()) {
-            case OPEN:
-                if (targetType.getState() != ArrayState.OPEN) {
-                    return false;
-                }
-                break;
-            case CLOSED:
-                if (targetType.getState() == ArrayState.CLOSED &&
-                        sourceType.getSize() != targetType.getSize()) {
-                    return false;
-                }
-                break;
-            default:
-                break;
-        }
-        return checkIsType(sourceType.getElementType(), targetType.getElementType(), unresolvedTypes);
-    }
-
-    private static boolean checkIsArrayType(BTupleType sourceType, BArrayType targetType,
-                                            List<TypePair> unresolvedTypes) {
-        List<Type> tupleTypes = sourceType.getTupleTypes();
-        Type sourceRestType = sourceType.getRestType();
-        Type targetElementType = targetType.getElementType();
-
-        if (targetType.getState() == ArrayState.OPEN) {
-            for (Type sourceElementType : tupleTypes) {
-                if (!checkIsType(sourceElementType, targetElementType, unresolvedTypes)) {
-                    return false;
-                }
-            }
-            if (sourceRestType != null) {
-                return checkIsType(sourceRestType, targetElementType, unresolvedTypes);
-            }
-            return true;
-        }
-        if (sourceRestType != null) {
-            return false;
-        }
-        if (tupleTypes.size() != targetType.getSize()) {
-            return false;
-        }
-        for (Type sourceElementType : tupleTypes) {
-            if (!checkIsType(sourceElementType, targetElementType, unresolvedTypes)) {
-                return false;
-            }
-        }
-        return true;
-    }
-
-    private static boolean checkIsArrayType(Type sourceType, BArrayType targetType, List<TypePair> unresolvedTypes) {
-        sourceType = getImpliedType(sourceType);
-        int sourceTypeTag = sourceType.getTag();
-
-        if (sourceTypeTag == TypeTags.UNION_TAG) {
-            for (Type memberType : ((BUnionType) sourceType).getMemberTypes()) {
-                if (!checkIsArrayType(memberType, targetType, unresolvedTypes)) {
-                    return false;
-                }
-            }
-            return true;
-        }
-
-        if (sourceTypeTag != TypeTags.ARRAY_TAG && sourceTypeTag != TypeTags.TUPLE_TAG) {
-            return false;
-        }
-
-        if (sourceTypeTag == TypeTags.ARRAY_TAG) {
-            return checkIsArrayType((BArrayType) sourceType, targetType, unresolvedTypes);
-        }
-        return checkIsArrayType((BTupleType) sourceType, targetType, unresolvedTypes);
-    }
-
-    private static boolean checkIsTupleType(BArrayType sourceType, BTupleType targetType,
-                                            List<TypePair> unresolvedTypes) {
-        Type sourceElementType = sourceType.getElementType();
-        List<Type> targetTypes = targetType.getTupleTypes();
-        Type targetRestType = targetType.getRestType();
-
-        switch (sourceType.getState()) {
-            case OPEN:
-                if (targetRestType == null) {
-                    return false;
-                }
-                if (targetTypes.isEmpty()) {
-                    return checkIsType(sourceElementType, targetRestType, unresolvedTypes);
-                }
-                return false;
-            case CLOSED:
-                if (sourceType.getSize() < targetTypes.size()) {
-                    return false;
-                }
-                if (targetTypes.isEmpty()) {
-                    if (targetRestType != null) {
-                        return checkIsType(sourceElementType, targetRestType, unresolvedTypes);
-                    }
-                    return sourceType.getSize() == 0;
-                }
-
-                for (Type targetElementType : targetTypes) {
-                    if (!(checkIsType(sourceElementType, targetElementType, unresolvedTypes))) {
-                        return false;
-                    }
-                }
-                if (sourceType.getSize() == targetTypes.size()) {
-                    return true;
-                }
-                if (targetRestType != null) {
-                    return checkIsType(sourceElementType, targetRestType, unresolvedTypes);
-                }
-                return false;
-            default:
-                return false;
-        }
-    }
-
-    private static boolean checkIsTupleType(BTupleType sourceType, BTupleType targetType,
-                                            List<TypePair> unresolvedTypes) {
-        List<Type> sourceTypes = sourceType.getTupleTypes();
-        Type sourceRestType = sourceType.getRestType();
-        List<Type> targetTypes = targetType.getTupleTypes();
-        Type targetRestType = targetType.getRestType();
-
-        if (sourceRestType != null && targetRestType == null) {
-            return false;
-        }
-        int sourceTypeSize = sourceTypes.size();
-        int targetTypeSize = targetTypes.size();
-
-        if (sourceRestType == null && targetRestType == null && sourceTypeSize != targetTypeSize) {
-            return false;
-        }
-
-        if (sourceTypeSize < targetTypeSize) {
-            return false;
-        }
-
-        for (int i = 0; i < targetTypeSize; i++) {
-            if (!checkIsType(sourceTypes.get(i), targetTypes.get(i), unresolvedTypes)) {
-                return false;
-            }
-        }
-        if (sourceTypeSize == targetTypeSize) {
-            if (sourceRestType != null) {
-                return checkIsType(sourceRestType, targetRestType, unresolvedTypes);
-            }
-            return true;
-        }
-
-        for (int i = targetTypeSize; i < sourceTypeSize; i++) {
-            if (!checkIsType(sourceTypes.get(i), targetRestType, unresolvedTypes)) {
-                return false;
-            }
-        }
-        if (sourceRestType != null) {
-            return checkIsType(sourceRestType, targetRestType, unresolvedTypes);
-        }
-        return true;
-    }
-
-    private static boolean checkIsTupleType(Type sourceType, BTupleType targetType, List<TypePair> unresolvedTypes) {
-        sourceType = getImpliedType(sourceType);
-        int sourceTypeTag = sourceType.getTag();
-
-        if (sourceTypeTag == TypeTags.UNION_TAG) {
-            for (Type memberType : ((BUnionType) sourceType).getMemberTypes()) {
-                if (!checkIsTupleType(memberType, targetType, unresolvedTypes)) {
-                    return false;
-                }
-            }
-            return true;
-        }
-
-        if (sourceTypeTag != TypeTags.ARRAY_TAG && sourceTypeTag != TypeTags.TUPLE_TAG) {
-            return false;
-        }
-
-        if (sourceTypeTag == TypeTags.ARRAY_TAG) {
-            return checkIsTupleType((BArrayType) sourceType, targetType, unresolvedTypes);
-        }
-        return checkIsTupleType((BTupleType) sourceType, targetType, unresolvedTypes);
-    }
-
-    private static boolean checkIsAnyType(Type sourceType) {
-        sourceType = getImpliedType(sourceType);
-        return switch (sourceType.getTag()) {
-            case TypeTags.ERROR_TAG,
-                 TypeTags.READONLY_TAG -> false;
-            case TypeTags.UNION_TAG,
-                 TypeTags.ANYDATA_TAG,
-                 TypeTags.JSON_TAG -> {
-                for (Type memberType : ((BUnionType) sourceType).getMemberTypes()) {
-                    if (!checkIsAnyType(memberType)) {
-                        yield false;
-                    }
-                }
-                yield true;
-            }
-            default -> true;
-        };
-    }
-
-    private static boolean checkIsFiniteType(Type sourceType, BFiniteType targetType) {
-        sourceType = getImpliedType(sourceType);
-        if (sourceType.getTag() != TypeTags.FINITE_TYPE_TAG) {
-            return false;
-        }
-
-        BFiniteType sourceFiniteType = (BFiniteType) sourceType;
-        if (sourceFiniteType.valueSpace.size() != targetType.valueSpace.size()) {
-            return false;
-        }
-
-        return targetType.valueSpace.containsAll(sourceFiniteType.valueSpace);
-    }
-
-    private static boolean checkIsFutureType(Type sourceType, BFutureType targetType, List<TypePair> unresolvedTypes) {
-        sourceType = getImpliedType(sourceType);
-        if (sourceType.getTag() != TypeTags.FUTURE_TAG) {
-            return false;
-        }
-        return checkConstraints(((BFutureType) sourceType).getConstrainedType(), targetType.getConstrainedType(),
-                unresolvedTypes);
-    }
-
-    private static boolean checkObjectEquivalency(Type sourceType, BObjectType targetType,
-                                                  List<TypePair> unresolvedTypes) {
-        return checkObjectEquivalency(null, sourceType, targetType, unresolvedTypes);
-    }
-
-    private static boolean checkObjectEquivalency(Object sourceVal, Type sourceType, BObjectType targetType,
-                                                  List<TypePair> unresolvedTypes) {
-        sourceType = getImpliedType(sourceType);
-        if (sourceType.getTag() != TypeTags.OBJECT_TYPE_TAG && sourceType.getTag() != TypeTags.SERVICE_TAG) {
-            return false;
-        }
-        // If we encounter two types that we are still resolving, then skip it.
-        // This is done to avoid recursive checking of the same type.
-        TypePair pair = new TypePair(sourceType, targetType);
-        if (unresolvedTypes.contains(pair)) {
-            return true;
-        }
-        unresolvedTypes.add(pair);
-
-        BObjectType sourceObjectType = (BObjectType) sourceType;
-
-        if (SymbolFlags.isFlagOn(targetType.flags, SymbolFlags.ISOLATED) &&
-                !SymbolFlags.isFlagOn(sourceObjectType.flags, SymbolFlags.ISOLATED)) {
-            return false;
-        }
-
-        Map<String, Field> targetFields = targetType.getFields();
-        Map<String, Field> sourceFields = sourceObjectType.getFields();
-        List<MethodType> targetFuncs = getAllFunctionsList(targetType);
-        List<MethodType> sourceFuncs = getAllFunctionsList(sourceObjectType);
-
-        if (targetType.getFields().values().stream().anyMatch(field -> SymbolFlags
-                .isFlagOn(field.getFlags(), SymbolFlags.PRIVATE))
-                || targetFuncs.stream().anyMatch(func -> SymbolFlags.isFlagOn(func.getFlags(),
-                                                                                SymbolFlags.PRIVATE))) {
-            return false;
-        }
-
-        if (targetFields.size() > sourceFields.size() || targetFuncs.size() > sourceFuncs.size()) {
-            return false;
-        }
-
-        String targetTypeModule = Optional.ofNullable(targetType.getPackage()).map(Module::toString).orElse("");
-        String sourceTypeModule = Optional.ofNullable(sourceObjectType.getPackage()).map(Module::toString).orElse("");
-
-        if (sourceVal == null) {
-            if (!checkObjectSubTypeForFields(targetFields, sourceFields, targetTypeModule, sourceTypeModule,
-                                             unresolvedTypes)) {
-                return false;
-            }
-        } else if (!checkObjectSubTypeForFieldsByValue(targetFields, sourceFields, targetTypeModule, sourceTypeModule,
-                                                       (BObject) sourceVal, unresolvedTypes)) {
-            return false;
-        }
-
-        return checkObjectSubTypeForMethods(unresolvedTypes, targetFuncs, sourceFuncs, targetTypeModule,
-                                            sourceTypeModule, sourceObjectType, targetType);
-    }
-    
-    private static List<MethodType> getAllFunctionsList(BObjectType objectType) {
-        List<MethodType> functionList = new ArrayList<>(Arrays.asList(objectType.getMethods()));
-        if (objectType.getTag() == TypeTags.SERVICE_TAG ||
-                (objectType.flags & SymbolFlags.CLIENT) == SymbolFlags.CLIENT) {
-            Collections.addAll(functionList, ((BNetworkObjectType) objectType).getResourceMethods());
-        }
-        
-        return functionList;
-    }
-
-    private static boolean checkObjectSubTypeForFields(Map<String, Field> targetFields,
-                                                       Map<String, Field> sourceFields, String targetTypeModule,
-                                                       String sourceTypeModule, List<TypePair> unresolvedTypes) {
-        for (Field lhsField : targetFields.values()) {
-            Field rhsField = sourceFields.get(lhsField.getFieldName());
-            if (rhsField == null ||
-                    !isInSameVisibilityRegion(targetTypeModule, sourceTypeModule, lhsField.getFlags(),
-                                              rhsField.getFlags()) || hasIncompatibleReadOnlyFlags(lhsField,
-                                                                                                   rhsField) ||
-                    !checkIsType(rhsField.getFieldType(), lhsField.getFieldType(), unresolvedTypes)) {
-                return false;
-            }
-        }
-        return true;
-    }
-
-    private static boolean checkObjectSubTypeForFieldsByValue(Map<String, Field> targetFields,
-                                                              Map<String, Field> sourceFields, String targetTypeModule,
-                                                              String sourceTypeModule, BObject sourceObjVal,
-                                                              List<TypePair> unresolvedTypes) {
-        for (Field lhsField : targetFields.values()) {
-            String name = lhsField.getFieldName();
-            Field rhsField = sourceFields.get(name);
-            if (rhsField == null ||
-                    !isInSameVisibilityRegion(targetTypeModule, sourceTypeModule, lhsField.getFlags(),
-                                              rhsField.getFlags()) || hasIncompatibleReadOnlyFlags(lhsField,
-                                                                                                   rhsField)) {
-                return false;
-            }
-
-            if (SymbolFlags.isFlagOn(rhsField.getFlags(), SymbolFlags.FINAL)) {
-                Object fieldValue = sourceObjVal.get(StringUtils.fromString(name));
-                Type fieldValueType = getType(fieldValue);
-
-                if (fieldValueType.isReadOnly()) {
-                    if (!checkIsLikeType(fieldValue, lhsField.getFieldType())) {
-                        return false;
-                    }
-                    continue;
-                }
-
-                if (!checkIsType(fieldValueType, lhsField.getFieldType(), unresolvedTypes)) {
-                    return false;
-                }
-            } else if (!checkIsType(rhsField.getFieldType(), lhsField.getFieldType(), unresolvedTypes)) {
-                return false;
-            }
-        }
-        return true;
-    }
-
-    private static boolean checkObjectSubTypeForMethods(List<TypePair> unresolvedTypes,
-                                                        List<MethodType> targetFuncs,
-                                                        List<MethodType> sourceFuncs,
-                                                        String targetTypeModule, String sourceTypeModule,
-                                                        BObjectType sourceType, BObjectType targetType) {
-        for (MethodType lhsFunc : targetFuncs) {
-            Optional<MethodType> rhsFunction = getMatchingInvokableType(sourceFuncs, lhsFunc, unresolvedTypes);
-            if (rhsFunction.isEmpty()) {
-                return false;
-            }
-
-            MethodType rhsFunc = rhsFunction.get();
-            if (!isInSameVisibilityRegion(targetTypeModule, sourceTypeModule, lhsFunc.getFlags(), rhsFunc.getFlags())) {
-                return false;
-            }
-            if (SymbolFlags.isFlagOn(lhsFunc.getFlags(), SymbolFlags.REMOTE) != SymbolFlags
-                    .isFlagOn(rhsFunc.getFlags(), SymbolFlags.REMOTE)) {
-                return false;
-            }
-        }
-
-        // Target type is not a distinct type, no need to match type-ids
-        BTypeIdSet targetTypeIdSet = targetType.typeIdSet;
-        if (targetTypeIdSet == null) {
-            return true;
-        }
-
-        BTypeIdSet sourceTypeIdSet = sourceType.typeIdSet;
-        if (sourceTypeIdSet == null) {
-            return false;
-        }
-
-        return sourceTypeIdSet.containsAll(targetTypeIdSet);
-    }
-
-    private static boolean isInSameVisibilityRegion(String lhsTypePkg, String rhsTypePkg, long lhsFlags,
-                                                    long rhsFlags) {
-        if (SymbolFlags.isFlagOn(lhsFlags, SymbolFlags.PRIVATE)) {
-            return lhsTypePkg.equals(rhsTypePkg);
-        } else if (SymbolFlags.isFlagOn(lhsFlags, SymbolFlags.PUBLIC)) {
-            return SymbolFlags.isFlagOn(rhsFlags, SymbolFlags.PUBLIC);
-        }
-        return !SymbolFlags.isFlagOn(rhsFlags, SymbolFlags.PRIVATE) && !SymbolFlags
-                .isFlagOn(rhsFlags, SymbolFlags.PUBLIC) &&
-                lhsTypePkg.equals(rhsTypePkg);
-    }
-
-    private static Optional<MethodType> getMatchingInvokableType(List<MethodType> rhsFuncs,
-                                                       MethodType lhsFunc,
-                                                       List<TypePair> unresolvedTypes) {
-        Optional<MethodType> matchingFunction = rhsFuncs.stream()
-                .filter(rhsFunc -> lhsFunc.getName().equals(rhsFunc.getName()))
-                .filter(rhsFunc -> checkFunctionTypeEqualityForObjectType(rhsFunc.getType(), lhsFunc.getType(),
-                                                                          unresolvedTypes))
-                .findFirst();
-
-        if (matchingFunction.isEmpty()) {
-            return matchingFunction;
-        }
-        // For resource function match, we need to check whether lhs function resource path type belongs to 
-        // rhs function resource path type
-        MethodType matchingFunc = matchingFunction.get();
-        boolean lhsFuncIsResource = SymbolFlags.isFlagOn(lhsFunc.getFlags(), SymbolFlags.RESOURCE);
-        boolean matchingFuncIsResource = SymbolFlags.isFlagOn(matchingFunc.getFlags(), SymbolFlags.RESOURCE);
-        
-        if (!lhsFuncIsResource && !matchingFuncIsResource) {
-            return matchingFunction;
-        }
-        
-        if (!lhsFuncIsResource || !matchingFuncIsResource) {
-            return Optional.empty();
-        }
-
-        Type[] lhsFuncResourcePathTypes = ((BResourceMethodType) lhsFunc).pathSegmentTypes;
-        Type[] rhsFuncResourcePathTypes = ((BResourceMethodType) matchingFunc).pathSegmentTypes;
-
-        int lhsFuncResourcePathTypesSize = lhsFuncResourcePathTypes.length;
-        if (lhsFuncResourcePathTypesSize != rhsFuncResourcePathTypes.length) {
-            return Optional.empty();
-        }
-
-        for (int i = 0; i < lhsFuncResourcePathTypesSize; i++) {
-            if (!checkIsType(lhsFuncResourcePathTypes[i], rhsFuncResourcePathTypes[i])) {
-                return Optional.empty();
-            }
-        }
-
-        return matchingFunction;
-    }
-
-    private static boolean checkFunctionTypeEqualityForObjectType(FunctionType source, FunctionType target,
-                                                                  List<TypePair> unresolvedTypes) {
-        if (hasIncompatibleIsolatedFlags(target, source)) {
-            return false;
-        }
-
-        if (source.getParameters().length != target.getParameters().length) {
-            return false;
-        }
-
-        for (int i = 0; i < source.getParameters().length; i++) {
-            if (!checkIsType(target.getParameters()[i].type, source.getParameters()[i].type, unresolvedTypes)) {
-                return false;
-            }
-        }
-
-        if (source.getReturnType() == null && target.getReturnType() == null) {
-            return true;
-        } else if (source.getReturnType() == null || target.getReturnType() == null) {
-            return false;
-        }
-
-        return checkIsType(source.getReturnType(), target.getReturnType(), unresolvedTypes);
-    }
-
-    private static boolean checkIsFunctionType(Type sourceType, BFunctionType targetType) {
-        sourceType = getImpliedType(sourceType);
-        if (sourceType.getTag() != TypeTags.FUNCTION_POINTER_TAG) {
-            return false;
-        }
-
-        BFunctionType source = (BFunctionType) sourceType;
-        if (hasIncompatibleIsolatedFlags(targetType, source) || hasIncompatibleTransactionalFlags(targetType, source)) {
-            return false;
-        }
-
-        if (SymbolFlags.isFlagOn(targetType.getFlags(), SymbolFlags.ANY_FUNCTION)) {
-            return true;
-        }
-
-        if (source.parameters.length != targetType.parameters.length) {
-            return false;
-        }
-
-        for (int i = 0; i < source.parameters.length; i++) {
-            if (!checkIsType(targetType.parameters[i].type, source.parameters[i].type, new ArrayList<>())) {
-                return false;
-            }
-        }
-
-        return checkIsType(source.retType, targetType.retType, new ArrayList<>());
-    }
-
-    private static boolean hasIncompatibleIsolatedFlags(FunctionType target, FunctionType source) {
-        return SymbolFlags.isFlagOn(target.getFlags(), SymbolFlags.ISOLATED) && !SymbolFlags
-                .isFlagOn(source.getFlags(), SymbolFlags.ISOLATED);
-    }
-
-    private static boolean hasIncompatibleTransactionalFlags(FunctionType target, FunctionType source) {
-        return SymbolFlags.isFlagOn(source.getFlags(), SymbolFlags.TRANSACTIONAL) && !SymbolFlags
-                .isFlagOn(target.getFlags(), SymbolFlags.TRANSACTIONAL);
-    }
-
-    private static boolean checkIsServiceType(Type sourceType, Type targetType, List<TypePair> unresolvedTypes) {
-        sourceType = getImpliedType(sourceType);
-        if (sourceType.getTag() == TypeTags.SERVICE_TAG) {
-            return checkObjectEquivalency(sourceType, (BObjectType) targetType, unresolvedTypes);
-        }
-
-        if (sourceType.getTag() == TypeTags.OBJECT_TYPE_TAG) {
-            long flags = ((BObjectType) sourceType).flags;
-            return (flags & SymbolFlags.SERVICE) == SymbolFlags.SERVICE;
-        }
-
-        return false;
-    }
-    
-    public static boolean isInherentlyImmutableType(Type sourceType) {
-        sourceType = getImpliedType(sourceType);
-        if (isSimpleBasicType(sourceType)) {
-            return true;
-        }
-
-        return switch (sourceType.getTag()) {
-            case TypeTags.XML_TEXT_TAG,
-                 TypeTags.FINITE_TYPE_TAG, // Assuming a finite type will only have members from simple basic types.
-                 TypeTags.READONLY_TAG,
-                 TypeTags.NULL_TAG,
-                 TypeTags.NEVER_TAG,
-                 TypeTags.ERROR_TAG,
-                 TypeTags.INVOKABLE_TAG,
-                 TypeTags.SERVICE_TAG,
-                 TypeTags.TYPEDESC_TAG,
-                 TypeTags.FUNCTION_POINTER_TAG,
-                 TypeTags.HANDLE_TAG,
-                 TypeTags.REG_EXP_TYPE_TAG -> true;
-            case TypeTags.XML_TAG -> ((BXmlType) sourceType).constraint.getTag() == TypeTags.NEVER_TAG;
-            case TypeTags.TYPE_REFERENCED_TYPE_TAG ->
-                    isInherentlyImmutableType(((BTypeReferenceType) sourceType).getReferredType());
-            default -> false;
-        };
-    }
-
+    }
+
+    // NOTE: this is not the same as selectively immutable as it stated in the spec
     public static boolean isSelectivelyImmutableType(Type type, Set<Type> unresolvedTypes) {
         if (!unresolvedTypes.add(type)) {
             return true;
@@ -2098,6 +674,7 @@
             case TypeTags.XML_COMMENT_TAG:
             case TypeTags.XML_ELEMENT_TAG:
             case TypeTags.XML_PI_TAG:
+            case TypeTags.READONLY_TAG:
                 return true;
             case TypeTags.ARRAY_TAG:
                 Type elementType = ((BArrayType) type).getElementType();
@@ -2153,7 +730,7 @@
                 }
                 return true;
             case TypeTags.MAP_TAG:
-                Type constraintType = ((BMapType) type).getConstrainedType();
+                Type constraintType = ((MapType) type).getConstrainedType();
                 return isInherentlyImmutableType(constraintType) ||
                         isSelectivelyImmutableType(constraintType, unresolvedTypes);
             case TypeTags.TABLE_TAG:
@@ -2179,444 +756,6 @@
         }
     }
 
-    private static boolean checkConstraints(Type sourceConstraint, Type targetConstraint,
-                                            List<TypePair> unresolvedTypes) {
-        if (sourceConstraint == null) {
-            sourceConstraint = TYPE_ANY;
-        }
-
-        if (targetConstraint == null) {
-            targetConstraint = TYPE_ANY;
-        }
-
-        return checkIsType(sourceConstraint, targetConstraint, unresolvedTypes);
-    }
-
-    private static boolean isMutable(Object value, Type sourceType) {
-        // All the value types are immutable
-        sourceType = getImpliedType(sourceType);
-        if (value == null || sourceType.getTag() < TypeTags.NULL_TAG ||
-                sourceType.getTag() == TypeTags.FINITE_TYPE_TAG) {
-            return false;
-        }
-
-        return !((BRefValue) value).isFrozen();
-    }
-
-    private static boolean checkIsNeverTypeOrStructureTypeWithARequiredNeverMember(Type type) {
-        Set<String> visitedTypeSet = new HashSet<>();
-        return checkIsNeverTypeOrStructureTypeWithARequiredNeverMember(type, visitedTypeSet);
-    }
-
-    private static boolean checkIsNeverTypeOrStructureTypeWithARequiredNeverMember(Type type,
-                                                                                   Set<String> visitedTypeSet) {
-        switch (type.getTag()) {
-            case TypeTags.NEVER_TAG:
-                return true;
-            case TypeTags.RECORD_TYPE_TAG:
-                BRecordType recordType = (BRecordType) type;
-                visitedTypeSet.add(recordType.getName());
-                for (Field field : recordType.getFields().values()) {
-                    // skip check for fields with self referencing type and not required fields.
-                    if ((SymbolFlags.isFlagOn(field.getFlags(), SymbolFlags.REQUIRED) ||
-                            !SymbolFlags.isFlagOn(field.getFlags(), SymbolFlags.OPTIONAL)) &&
-                            !visitedTypeSet.contains(field.getFieldType()) &&
-                            checkIsNeverTypeOrStructureTypeWithARequiredNeverMember(field.getFieldType(),
-                                    visitedTypeSet)) {
-                        return true;
-                    }
-                }
-                return false;
-            case TypeTags.TUPLE_TAG:
-                BTupleType tupleType = (BTupleType) type;
-                visitedTypeSet.add(tupleType.getName());
-                List<Type> tupleTypes = tupleType.getTupleTypes();
-                for (Type mem : tupleTypes) {
-                    if (!visitedTypeSet.add(mem.getName())) {
-                        continue;
-                    }
-                    if (checkIsNeverTypeOrStructureTypeWithARequiredNeverMember(mem, visitedTypeSet)) {
-                        return true;
-                    }
-                }
-                return false;
-            case TypeTags.ARRAY_TAG:
-                BArrayType arrayType = (BArrayType) type;
-                visitedTypeSet.add(arrayType.getName());
-                Type elemType = arrayType.getElementType();
-                visitedTypeSet.add(elemType.getName());
-                return arrayType.getState() != ArrayState.OPEN &&
-                        checkIsNeverTypeOrStructureTypeWithARequiredNeverMember(elemType, visitedTypeSet);
-            case TypeTags.TYPE_REFERENCED_TYPE_TAG:
-                return checkIsNeverTypeOrStructureTypeWithARequiredNeverMember(
-                        ((BTypeReferenceType) type).getReferredType(), visitedTypeSet);
-            case TypeTags.INTERSECTION_TAG:
-                return checkIsNeverTypeOrStructureTypeWithARequiredNeverMember(
-                        ((BIntersectionType) type).getEffectiveType(), visitedTypeSet);
-            default:
-                return false;
-        }
-    }
-
-    /**
-     * Check whether a given value confirms to a given type. First it checks if the type of the value, and
-     * if fails then falls back to checking the value.
-     *
-     * @param errors list to collect typecast errors
-     * @param sourceValue Value to check
-     * @param targetType Target type
-     * @param unresolvedValues Values that are unresolved so far
-     * @param allowNumericConversion Flag indicating whether to perform numeric conversions
-     * @param varName variable name to identify the parent of a record field
-     * @return True if the value confirms to the provided type. False, otherwise.
-     */
-    private static boolean checkIsLikeType(List<String> errors, Object sourceValue, Type targetType,
-                                           List<TypeValuePair> unresolvedValues,
-                                           boolean allowNumericConversion, String varName) {
-        Type sourceType = getType(sourceValue);
-        if (checkIsType(sourceType, targetType, new ArrayList<>())) {
-            return true;
-        }
-
-        return checkIsLikeOnValue(errors, sourceValue, sourceType, targetType, unresolvedValues, allowNumericConversion,
-                varName);
-    }
-
-    /**
-     * Check whether a given value confirms to a given type. Strictly checks the value only, and does not consider the
-     * type of the value for consideration.
-     *
-     * @param errors list to collect typecast errors
-     * @param sourceValue Value to check
-     * @param sourceType Type of the value
-     * @param targetType Target type
-     * @param unresolvedValues Values that are unresolved so far
-     * @param allowNumericConversion Flag indicating whether to perform numeric conversions
-     * @param varName variable name to identify the parent of a record field
-     * @return True if the value confirms to the provided type. False, otherwise.
-     */
-    private static boolean checkIsLikeOnValue(List<String> errors, Object sourceValue, Type sourceType, Type targetType,
-                                              List<TypeValuePair> unresolvedValues, boolean allowNumericConversion,
-                                              String varName) {
-        int sourceTypeTag = sourceType.getTag();
-        int targetTypeTag = targetType.getTag();
-
-        switch (sourceTypeTag) {
-            case TypeTags.INTERSECTION_TAG:
-                return checkIsLikeOnValue(errors, sourceValue, ((BIntersectionType) sourceType).getEffectiveType(),
-                        targetTypeTag != TypeTags.INTERSECTION_TAG ? targetType :
-                                ((BIntersectionType) targetType).getEffectiveType(),
-                        unresolvedValues, allowNumericConversion, varName);
-            case TypeTags.PARAMETERIZED_TYPE_TAG:
-                if (targetTypeTag != TypeTags.PARAMETERIZED_TYPE_TAG) {
-                    return checkIsLikeOnValue(errors, sourceValue,
-                            ((BParameterizedType) sourceType).getParamValueType(), targetType, unresolvedValues,
-                            allowNumericConversion, varName);
-                }
-                return checkIsLikeOnValue(errors, sourceValue, ((BParameterizedType) sourceType).getParamValueType(),
-                        ((BParameterizedType) targetType).getParamValueType(), unresolvedValues,
-                        allowNumericConversion, varName);
-            default:
-                break;
-        }
-
-        return switch (targetTypeTag) {
-            case TypeTags.READONLY_TAG -> true;
-            case TypeTags.BYTE_TAG -> {
-                if (TypeTags.isIntegerTypeTag(sourceTypeTag)) {
-                    yield isByteLiteral((Long) sourceValue);
-                }
-                yield allowNumericConversion && TypeConverter.isConvertibleToByte(sourceValue);
-            }
-            case TypeTags.INT_TAG -> allowNumericConversion && TypeConverter.isConvertibleToInt(sourceValue);
-            case TypeTags.SIGNED32_INT_TAG,
-                 TypeTags.SIGNED16_INT_TAG,
-                 TypeTags.SIGNED8_INT_TAG,
-                 TypeTags.UNSIGNED32_INT_TAG,
-                 TypeTags.UNSIGNED16_INT_TAG,
-                 TypeTags.UNSIGNED8_INT_TAG -> {
-                if (TypeTags.isIntegerTypeTag(sourceTypeTag)) {
-                    yield TypeConverter.isConvertibleToIntSubType(sourceValue, targetType);
-                }
-                yield allowNumericConversion && TypeConverter.isConvertibleToIntSubType(sourceValue, targetType);
-            }
-            case TypeTags.FLOAT_TAG,
-                 TypeTags.DECIMAL_TAG ->
-                    allowNumericConversion && TypeConverter.isConvertibleToFloatingPointTypes(sourceValue);
-            case TypeTags.CHAR_STRING_TAG -> TypeConverter.isConvertibleToChar(sourceValue);
-            case TypeTags.RECORD_TYPE_TAG ->
-                    checkIsLikeRecordType(sourceValue, (BRecordType) targetType, unresolvedValues,
-                            allowNumericConversion, varName, errors);
-            case TypeTags.TABLE_TAG -> checkIsLikeTableType(sourceValue, (BTableType) targetType, unresolvedValues,
-                    allowNumericConversion);
-            case TypeTags.JSON_TAG ->
-                    checkIsLikeJSONType(sourceValue, sourceType, (BJsonType) targetType, unresolvedValues,
-                            allowNumericConversion);
-            case TypeTags.MAP_TAG ->
-                    checkIsLikeMapType(sourceValue, (BMapType) targetType, unresolvedValues, allowNumericConversion);
-            case TypeTags.STREAM_TAG -> checkIsLikeStreamType(sourceValue, (BStreamType) targetType);
-            case TypeTags.ARRAY_TAG -> checkIsLikeArrayType(sourceValue, (BArrayType) targetType, unresolvedValues,
-                    allowNumericConversion);
-            case TypeTags.TUPLE_TAG -> checkIsLikeTupleType(sourceValue, (BTupleType) targetType, unresolvedValues,
-                    allowNumericConversion);
-            case TypeTags.ERROR_TAG -> checkIsLikeErrorType(sourceValue, (BErrorType) targetType, unresolvedValues,
-                    allowNumericConversion);
-            case TypeTags.ANYDATA_TAG ->
-                    checkIsLikeAnydataType(sourceValue, sourceType, unresolvedValues, allowNumericConversion);
-            case TypeTags.FINITE_TYPE_TAG ->
-                    checkFiniteTypeAssignable(sourceValue, sourceType, (BFiniteType) targetType,
-                            unresolvedValues, allowNumericConversion);
-            case TypeTags.XML_ELEMENT_TAG,
-                 TypeTags.XML_COMMENT_TAG,
-                 TypeTags.XML_PI_TAG,
-                 TypeTags.XML_TEXT_TAG -> {
-                if (TypeTags.isXMLTypeTag(sourceTypeTag)) {
-                    yield checkIsLikeXmlValueSingleton((XmlValue) sourceValue, targetType);
-                }
-                yield false;
-            }
-            case TypeTags.XML_TAG -> {
-                if (TypeTags.isXMLTypeTag(sourceTypeTag)) {
-                    yield checkIsLikeXMLSequenceType((XmlValue) sourceValue, targetType);
-                }
-                yield false;
-            }
-            case TypeTags.UNION_TAG ->
-                    checkIsLikeUnionType(errors, sourceValue, (BUnionType) targetType, unresolvedValues,
-                            allowNumericConversion, varName);
-            case TypeTags.INTERSECTION_TAG -> checkIsLikeOnValue(errors, sourceValue, sourceType,
-                    ((BIntersectionType) targetType).getEffectiveType(), unresolvedValues, allowNumericConversion,
-                    varName);
-            case TypeTags.TYPE_REFERENCED_TYPE_TAG -> checkIsLikeOnValue(errors, sourceValue, sourceType,
-                    ((BTypeReferenceType) targetType).getReferredType(), unresolvedValues, allowNumericConversion,
-                    varName);
-            default -> false;
-        };
-    }
-
-    private static boolean checkIsLikeUnionType(List<String> errors, Object sourceValue, BUnionType targetType,
-                                                List<TypeValuePair> unresolvedValues, boolean allowNumericConversion,
-                                                String varName) {
-        if (allowNumericConversion) {
-            List<Type> compatibleTypesWithNumConversion = new ArrayList<>();
-            List<Type> compatibleTypesWithoutNumConversion = new ArrayList<>();
-            for (Type type : targetType.getMemberTypes()) {
-                List<TypeValuePair> tempList = new ArrayList<>(unresolvedValues.size());
-                tempList.addAll(unresolvedValues);
-
-                if (checkIsLikeType(null, sourceValue, type, tempList, false, varName)) {
-                    compatibleTypesWithoutNumConversion.add(type);
-                }
-
-                if (checkIsLikeType(null, sourceValue, type, unresolvedValues, true, varName)) {
-                    compatibleTypesWithNumConversion.add(type);
-                }
-            }
-            // Conversion should only be possible to one other numeric type.
-            return !compatibleTypesWithNumConversion.isEmpty() &&
-                    compatibleTypesWithNumConversion.size() - compatibleTypesWithoutNumConversion.size() <= 1;
-        } else {
-            return checkIsLikeUnionType(errors, sourceValue, targetType, unresolvedValues, varName);
-        }
-    }
-
-    private static boolean checkIsLikeUnionType(List<String> errors, Object sourceValue, BUnionType targetType,
-                                                List<TypeValuePair> unresolvedValues, String varName) {
-        if (errors == null) {
-            for (Type type : targetType.getMemberTypes()) {
-                if (checkIsLikeType(null, sourceValue, type, unresolvedValues, false, varName)) {
-                    return true;
-                }
-            }
-        } else {
-            int initialErrorCount;
-            errors.add(ERROR_MESSAGE_UNION_START);
-            int initialErrorListSize = errors.size();
-            for (Type type : targetType.getMemberTypes()) {
-                initialErrorCount = errors.size();
-                if (checkIsLikeType(errors, sourceValue, type, unresolvedValues, false, varName)) {
-                    errors.subList(initialErrorListSize - 1, errors.size()).clear();
-                    return true;
-                }
-                if (initialErrorCount != errors.size()) {
-                    errors.add(ERROR_MESSAGE_UNION_SEPARATOR);
-                }
-            }
-            int currentErrorListSize = errors.size();
-            errors.remove(currentErrorListSize - 1);
-            if (initialErrorListSize != currentErrorListSize) {
-                errors.add(ERROR_MESSAGE_UNION_END);
-            }
-        }
-        return false;
-    }
-
-    private static XmlNodeType getXmlNodeType(Type type) {
-        return switch (getImpliedType(type).getTag()) {
-            case TypeTags.XML_ELEMENT_TAG -> XmlNodeType.ELEMENT;
-            case TypeTags.XML_COMMENT_TAG -> XmlNodeType.COMMENT;
-            case TypeTags.XML_PI_TAG -> XmlNodeType.PI;
-            default -> XmlNodeType.TEXT;
-        };
-    }
-
-    private static boolean checkIsLikeXmlValueSingleton(XmlValue xmlSource, Type targetType) {
-        XmlNodeType targetXmlNodeType = getXmlNodeType(targetType);
-        XmlNodeType xmlSourceNodeType = xmlSource.getNodeType();
-
-        if (xmlSourceNodeType == targetXmlNodeType) {
-            return true;
-        }
-
-        if (xmlSourceNodeType == XmlNodeType.SEQUENCE) {
-            XmlSequence seq = (XmlSequence) xmlSource;
-            return seq.size() == 1 && seq.getChildrenList().get(0).getNodeType() == targetXmlNodeType ||
-                    (targetXmlNodeType == XmlNodeType.TEXT && seq.isEmpty());
-        }
-
-        return false;
-    }
-
-    private static void populateTargetXmlNodeTypes(Set<XmlNodeType> nodeTypes, Type targetType) {
-        // there are only 4 xml subtypes
-        if (nodeTypes.size() == 4) {
-            return;
-        }
-
-        Type referredType = getImpliedType(targetType);
-        switch (referredType.getTag()) {
-            case TypeTags.UNION_TAG:
-                for (Type memberType : ((UnionType) referredType).getMemberTypes()) {
-                    populateTargetXmlNodeTypes(nodeTypes, memberType);
-                }
-                break;
-            case TypeTags.INTERSECTION_TAG:
-                populateTargetXmlNodeTypes(nodeTypes, ((IntersectionType) referredType).getEffectiveType());
-                break;
-            case TypeTags.XML_ELEMENT_TAG:
-                nodeTypes.add(XmlNodeType.ELEMENT);
-                break;
-            case TypeTags.XML_COMMENT_TAG:
-                nodeTypes.add(XmlNodeType.COMMENT);
-                break;
-            case TypeTags.XML_PI_TAG:
-                nodeTypes.add(XmlNodeType.PI);
-                break;
-            case TypeTags.XML_TEXT_TAG:
-                nodeTypes.add(XmlNodeType.TEXT);
-                break;
-            case TypeTags.XML_TAG:
-                populateTargetXmlNodeTypes(nodeTypes, ((BXmlType) referredType).constraint);
-                break;
-            default:
-                break;
-
-        }
-    }
-
-    private static boolean checkIsLikeXMLSequenceType(XmlValue xmlSource, Type targetType) {
-        Set<XmlNodeType> acceptedNodeTypes = new HashSet<>();
-        populateTargetXmlNodeTypes(acceptedNodeTypes, targetType);
-
-        XmlNodeType xmlSourceNodeType = xmlSource.getNodeType();
-        if (xmlSourceNodeType != XmlNodeType.SEQUENCE) {
-            return acceptedNodeTypes.contains(xmlSourceNodeType);
-        }
-
-        XmlSequence seq = (XmlSequence) xmlSource;
-        for (BXml m : seq.getChildrenList()) {
-            if (!acceptedNodeTypes.contains(m.getNodeType())) {
-                return false;
-            }
-        }
-        return true;
-    }
-
-    public static boolean isNumericType(Type type) {
-        type = getImpliedType(type);
-        return type.getTag() < TypeTags.STRING_TAG || TypeTags.isIntegerTypeTag(type.getTag());
-    }
-
-    private static boolean checkIsLikeAnydataType(Object sourceValue, Type sourceType,
-                                                  List<TypeValuePair> unresolvedValues,
-                                                  boolean allowNumericConversion) {
-        sourceType = getImpliedType(sourceType);
-        switch (sourceType.getTag()) {
-            case TypeTags.RECORD_TYPE_TAG:
-            case TypeTags.MAP_TAG:
-                return isLikeAnydataType(((MapValueImpl) sourceValue).values().toArray(),
-                        unresolvedValues, allowNumericConversion);
-            case TypeTags.TABLE_TAG:
-                return isLikeAnydataType(((TableValueImpl) sourceValue).values().toArray(),
-                        unresolvedValues, allowNumericConversion);
-            case TypeTags.ARRAY_TAG:
-                ArrayValue arr = (ArrayValue) sourceValue;
-                BArrayType arrayType = (BArrayType) getImpliedType(arr.getType());
-                return switch (getImpliedType(arrayType.getElementType()).getTag()) {
-                    case TypeTags.INT_TAG,
-                         TypeTags.FLOAT_TAG,
-                         TypeTags.DECIMAL_TAG,
-                         TypeTags.STRING_TAG,
-                         TypeTags.BOOLEAN_TAG,
-                         TypeTags.BYTE_TAG -> true;
-                    default -> isLikeAnydataType(arr.getValues(), unresolvedValues, allowNumericConversion);
-                };
-            case TypeTags.TUPLE_TAG:
-                return isLikeAnydataType(((ArrayValue) sourceValue).getValues(), unresolvedValues,
-                                  allowNumericConversion);
-            default:
-                return sourceType.isAnydata();
-        }
-    }
-
-    private static boolean isLikeAnydataType(Object[] objects, List<TypeValuePair> unresolvedValues,
-                                             boolean allowNumericConversion) {
-        for (Object value : objects) {
-            if (!checkIsLikeType(null, value, TYPE_ANYDATA, unresolvedValues, allowNumericConversion,
-                    null)) {
-                return false;
-            }
-        }
-        return true;
-    }
-
-    private static boolean checkIsLikeTupleType(Object sourceValue, BTupleType targetType,
-                                                List<TypeValuePair> unresolvedValues, boolean allowNumericConversion) {
-        if (!(sourceValue instanceof ArrayValue source)) {
-            return false;
-        }
-
-        List<Type> targetTypes = targetType.getTupleTypes();
-        int sourceTypeSize = source.size();
-        int targetTypeSize = targetTypes.size();
-        Type targetRestType = targetType.getRestType();
-
-        if (sourceTypeSize < targetTypeSize) {
-            return false;
-        }
-        if (targetRestType == null && sourceTypeSize > targetTypeSize) {
-            return false;
-        }
-
-        for (int i = 0; i < targetTypeSize; i++) {
-            if (!checkIsLikeType(null, source.getRefValue(i), targetTypes.get(i), unresolvedValues,
-                    allowNumericConversion, null)) {
-                return false;
-            }
-        }
-        for (int i = targetTypeSize; i < sourceTypeSize; i++) {
-            if (!checkIsLikeType(null, source.getRefValue(i), targetRestType, unresolvedValues,
-                    allowNumericConversion, null)) {
-                return false;
-            }
-        }
-        return true;
-    }
-
-    public static boolean isByteLiteral(long longValue) {
-        return (longValue >= BBYTE_MIN_VALUE && longValue <= BBYTE_MAX_VALUE);
-    }
-
     static boolean isSigned32LiteralValue(Long longObject) {
 
         return (longObject >= SIGNED32_MIN_VALUE && longObject <= SIGNED32_MAX_VALUE);
@@ -2649,249 +788,33 @@
 
     static boolean isCharLiteralValue(Object object) {
         String value;
-        if (object instanceof BString bString) {
-            value = bString.getValue();
-        } else if (object instanceof String s) {
-            value = s;
+        if (object instanceof BString) {
+            value = ((BString) object).getValue();
+        } else if (object instanceof String) {
+            value = (String) object;
         } else {
             return false;
         }
         return value.codePoints().count() == 1;
     }
 
-    private static boolean checkIsLikeArrayType(Object sourceValue, BArrayType targetType,
-                                                List<TypeValuePair> unresolvedValues, boolean allowNumericConversion) {
-        if (!(sourceValue instanceof ArrayValue source)) {
+    /**
+     * Deep value equality check for anydata.
+     *
+     * @param lhsValue The value on the left hand side
+     * @param rhsValue The value on the right hand side
+     * @param checkedValues Structured value pairs already compared or being compared
+     * @return True if values are equal, else false.
+     */
+    public static boolean isEqual(Object lhsValue, Object rhsValue, Set<ValuePair> checkedValues) {
+        if (lhsValue == rhsValue) {
+            return true;
+        }
+
+        if (null == lhsValue || null == rhsValue) {
             return false;
         }
 
-        Type targetTypeElementType = targetType.getElementType();
-        if (source.getType().getTag() == TypeTags.ARRAY_TAG) {
-            Type sourceElementType = ((BArrayType) source.getType()).getElementType();
-            if (isValueType(sourceElementType)) {
-
-                if (checkIsType(sourceElementType, targetTypeElementType, new ArrayList<>())) {
-                    return true;
-                }
-
-                if (allowNumericConversion && isNumericType(sourceElementType)) {
-                    if (isNumericType(targetTypeElementType)) {
-                        return true;
-                    }
-
-                    if (targetTypeElementType.getTag() != TypeTags.UNION_TAG) {
-                        return false;
-                    }
-
-                    List<Type> targetNumericTypes = new ArrayList<>();
-                    for (Type memType : ((BUnionType) targetTypeElementType).getMemberTypes()) {
-                        if (isNumericType(memType) && !targetNumericTypes.contains(memType)) {
-                            targetNumericTypes.add(memType);
-                        }
-                    }
-                    return targetNumericTypes.size() == 1;
-                }
-
-                if (targetTypeElementType.getTag() == TypeTags.FLOAT_TAG ||
-                        targetTypeElementType.getTag() == TypeTags.DECIMAL_TAG) {
-                    return false;
-                }
-            }
-        }
-
-        int sourceSize = source.size();
-        if ((targetType.getState() != ArrayState.OPEN) && (sourceSize != targetType.getSize())) {
-            return false;
-        }
-        for (int i = 0; i < sourceSize; i++) {
-            if (!checkIsLikeType(null, source.get(i), targetTypeElementType, unresolvedValues,
-                    allowNumericConversion, null)) {
-                return false;
-            }
-        }
-        return true;
-    }
-
-    private static boolean checkIsLikeMapType(Object sourceValue, BMapType targetType,
-                                              List<TypeValuePair> unresolvedValues, boolean allowNumericConversion) {
-        if (!(sourceValue instanceof MapValueImpl sourceMapValue)) {
-            return false;
-        }
-
-        for (Object mapEntry : sourceMapValue.values()) {
-            if (!checkIsLikeType(null, mapEntry, targetType.getConstrainedType(), unresolvedValues,
-                    allowNumericConversion, null)) {
-                return false;
-            }
-        }
-        return true;
-    }
-
-    private static boolean checkIsLikeStreamType(Object sourceValue, BStreamType targetType) {
-        if (!(sourceValue instanceof StreamValue streamValue)) {
-            return false;
-        }
-
-        BStreamType streamType = (BStreamType) streamValue.getType();
-
-        return streamType.getConstrainedType() == targetType.getConstrainedType();
-    }
-
-    private static boolean checkIsLikeJSONType(Object sourceValue, Type sourceType, BJsonType targetType,
-                                               List<TypeValuePair> unresolvedValues, boolean allowNumericConversion) {
-        Type referredSourceType = getImpliedType(sourceType);
-        switch (referredSourceType.getTag()) {
-            case TypeTags.ARRAY_TAG:
-                ArrayValue source = (ArrayValue) sourceValue;
-                Type elementType = ((BArrayType) referredSourceType).getElementType();
-                if (checkIsType(elementType, targetType, new ArrayList<>())) {
-                    return true;
-                }
-
-                Object[] arrayValues = source.getValues();
-                for (int i = 0; i < source.size(); i++) {
-                    if (!checkIsLikeType(null, arrayValues[i], targetType, unresolvedValues,
-                            allowNumericConversion, null)) {
-                        return false;
-                    }
-                }
-                return true;
-            case TypeTags.TUPLE_TAG:
-                for (Object obj : ((TupleValueImpl) sourceValue).getValues()) {
-                    if (!checkIsLikeType(null, obj, targetType, unresolvedValues, allowNumericConversion,
-                            null)) {
-                        return false;
-                    }
-                }
-                return true;
-            case TypeTags.MAP_TAG:
-                return checkIsMappingLikeJsonType((MapValueImpl) sourceValue, targetType, unresolvedValues,
-                        allowNumericConversion);
-            case TypeTags.RECORD_TYPE_TAG:
-                TypeValuePair typeValuePair = new TypeValuePair(sourceValue, targetType);
-                if (unresolvedValues.contains(typeValuePair)) {
-                    return true;
-                }
-                unresolvedValues.add(typeValuePair);
-                return checkIsMappingLikeJsonType((MapValueImpl) sourceValue, targetType, unresolvedValues,
-                        allowNumericConversion);
-            default:
-                return false;
-        }
-    }
-
-    private static boolean checkIsMappingLikeJsonType(MapValueImpl sourceValue, BJsonType targetType,
-                                                      List<TypeValuePair> unresolvedValues,
-                                                      boolean allowNumericConversion) {
-        for (Object value : sourceValue.values()) {
-            if (!checkIsLikeType(null, value, targetType, unresolvedValues, allowNumericConversion,
-                    null)) {
-                return false;
-            }
-        }
-        return true;
-    }
-
-    private static boolean checkIsLikeRecordType(Object sourceValue, BRecordType targetType,
-                                                 List<TypeValuePair> unresolvedValues, boolean allowNumericConversion,
-                                                 String varName, List<String> errors) {
-        if (!(sourceValue instanceof MapValueImpl sourceMapValue)) {
-            return false;
-        }
-
-        TypeValuePair typeValuePair = new TypeValuePair(sourceValue, targetType);
-        if (unresolvedValues.contains(typeValuePair)) {
-            return true;
-        }
-        unresolvedValues.add(typeValuePair);
-
-        Map<String, Type> targetFieldTypes = new HashMap<>();
-        Type restFieldType = targetType.restFieldType;
-        boolean returnVal = true;
-
-        for (Field field : targetType.getFields().values()) {
-            targetFieldTypes.put(field.getFieldName(), field.getFieldType());
-        }
-
-        for (Map.Entry targetTypeEntry : targetFieldTypes.entrySet()) {
-            String fieldName = targetTypeEntry.getKey().toString();
-            String fieldNameLong = TypeConverter.getLongFieldName(varName, fieldName);
-            Field targetField = targetType.getFields().get(fieldName);
-
-            if (!(sourceMapValue.containsKey(StringUtils.fromString(fieldName))) &&
-                    !SymbolFlags.isFlagOn(targetField.getFlags(), SymbolFlags.OPTIONAL)) {
-                addErrorMessage((errors == null) ? 0 : errors.size(), "missing required field '" + fieldNameLong +
-                        "' of type '" + targetField.getFieldType().toString() + "' in record '" + targetType + "'",
-                        errors);
-                if ((errors == null) || (errors.size() >= MAX_TYPECAST_ERROR_COUNT + 1)) {
-                    return false;
-                }
-                returnVal = false;
-            }
-        }
-
-        for (Object object : sourceMapValue.entrySet()) {
-            Map.Entry valueEntry = (Map.Entry) object;
-            String fieldName = valueEntry.getKey().toString();
-            String fieldNameLong = TypeConverter.getLongFieldName(varName, fieldName);
-            int initialErrorCount = (errors == null) ? 0 : errors.size();
-
-            if (targetFieldTypes.containsKey(fieldName)) {
-                if (!checkIsLikeType(errors, (valueEntry.getValue()), targetFieldTypes.get(fieldName),
-                                     unresolvedValues, allowNumericConversion, fieldNameLong)) {
-                    addErrorMessage(initialErrorCount, "field '" + fieldNameLong + "' in record '" + targetType +
-                            "' should be of type '" + targetFieldTypes.get(fieldName) + "', found '" +
-                            TypeConverter.getShortSourceValue(valueEntry.getValue()) + "'", errors);
-                    returnVal = false;
-                }
-            } else {
-                if (!targetType.sealed) {
-                    if (!checkIsLikeType(errors, (valueEntry.getValue()), restFieldType, unresolvedValues,
-                                         allowNumericConversion, fieldNameLong)) {
-                        addErrorMessage(initialErrorCount, "value of field '" + valueEntry.getKey() +
-                                "' adding to the record '" + targetType + "' should be of type '" + restFieldType +
-                                "', found '" + TypeConverter.getShortSourceValue(valueEntry.getValue()) + "'", errors);
-                        returnVal = false;
-                    }
-                } else {
-                    addErrorMessage(initialErrorCount, "field '" + fieldNameLong +
-                            "' cannot be added to the closed record '" + targetType + "'", errors);
-                    returnVal = false;
-                }
-            }
-            if ((!returnVal) && ((errors == null) || (errors.size() >= MAX_TYPECAST_ERROR_COUNT + 1))) {
-                return false;
-            }
-        }
-        return returnVal;
-    }
-
-    private static void addErrorMessage(int initialErrorCount, String errorMessage, List<String> errors) {
-        if ((errors != null) && (errors.size() <= MAX_TYPECAST_ERROR_COUNT) &&
-                ((errors.size() - initialErrorCount) == 0)) {
-            errors.add(errorMessage);
-        }
-    }
-
-    private static boolean checkIsLikeTableType(Object sourceValue, BTableType targetType,
-                                                List<TypeValuePair> unresolvedValues, boolean allowNumericConversion) {
-        if (!(sourceValue instanceof TableValueImpl tableValue)) {
-            return false;
-        }
-        BTableType sourceType = (BTableType) getImpliedType(tableValue.getType());
-        if (targetType.getKeyType() != null && sourceType.getFieldNames().length == 0) {
-            return false;
-        }
-
-        if (sourceType.getKeyType() != null && !checkIsType(tableValue.getKeyType(), targetType.getKeyType())) {
-            return false;
-        }
-
-<<<<<<< HEAD
-        TypeValuePair typeValuePair = new TypeValuePair(sourceValue, targetType);
-        if (unresolvedValues.contains(typeValuePair)) {
-            return true;
-=======
         return checkValueEqual(context(), lhsValue, rhsValue, new HashSet<>(checkedValues));
     }
 
@@ -2916,36 +839,39 @@
         }
         if (belongToSameBasicType.test(Builder.getDecimalType())) {
             return checkDecimalEqual((DecimalValue) lhsValue, (DecimalValue) rhsValue);
->>>>>>> 234a29c5
-        }
-
-        Object[] objects = tableValue.values().toArray();
-        for (Object object : objects) {
-            if (!checkIsLikeType(object, targetType.getConstrainedType(), allowNumericConversion)) {
-                return false;
-            }
-        }
-        return true;
-    }
-
-    private static boolean checkFiniteTypeAssignable(Object sourceValue, Type sourceType, BFiniteType targetType,
-                                                     List<TypeValuePair> unresolvedValues,
-                                                     boolean allowNumericConversion) {
-        if (targetType.valueSpace.size() == 1) {
-            Type valueType = getImpliedType(getType(targetType.valueSpace.iterator().next()));
-            if (!isSimpleBasicType(valueType) && valueType.getTag() != TypeTags.NULL_TAG) {
-                return checkIsLikeOnValue(null, sourceValue, sourceType, valueType, unresolvedValues,
-                        allowNumericConversion, null);
-            }
-        }
-
-        for (Object valueSpaceItem : targetType.valueSpace) {
-            // TODO: 8/13/19 Maryam fix for conversion
-            if (isFiniteTypeValue(sourceValue, sourceType, valueSpaceItem, allowNumericConversion)) {
+        }
+        if (belongToSameBasicType.test(RefValueTypeMaskHolder.REF_TYPE_MASK)) {
+            RefValue lhs = (RefValue) lhsValue;
+            return lhs.equals(rhsValue, checkedValues);
+        }
+        return false;
+    }
+
+    public static boolean isRegExpType(Type targetType) {
+        if (targetType.getTag() == TypeTags.TYPE_REFERENCED_TYPE_TAG) {
+            Type referredType = ((BTypeReferenceType) targetType).getReferredType();
+            Module referredTypePackage = referredType.getPackage();
+            if ((referredTypePackage != null) && BALLERINA_BUILTIN_PKG_PREFIX.equals(referredTypePackage.getOrg())
+                    && REGEXP_LANG_LIB.equals(referredTypePackage.getName())
+                    && REG_EXP_TYPENAME.equals(referredType.getName())) {
                 return true;
             }
+            return isRegExpType(referredType);
         }
         return false;
+    }
+
+    static boolean isStructuredType(Type type) {
+        Type referredType = getImpliedType(type);
+        return switch (referredType.getTag()) {
+            case TypeTags.ARRAY_TAG,
+                    TypeTags.TUPLE_TAG,
+                    TypeTags.MAP_TAG,
+                    TypeTags.RECORD_TYPE_TAG,
+                    TypeTags.TABLE_TAG ->
+                    true;
+            default -> false;
+        };
     }
 
     static boolean isFiniteTypeValue(Object sourceValue, Type sourceType, Object valueSpaceItem,
@@ -2993,7 +919,8 @@
                                 DecimalValue.valueOf(((Number) valueSpaceItem).longValue())) && allowNumericConversion;
                     case TypeTags.FLOAT_TAG:
                         return checkDecimalEqual((DecimalValue) sourceValue,
-                            DecimalValue.valueOf(((Number) valueSpaceItem).doubleValue())) && allowNumericConversion;
+                                DecimalValue.valueOf(((Number) valueSpaceItem).doubleValue())) &&
+                                allowNumericConversion;
                     case TypeTags.DECIMAL_TAG:
                         return checkDecimalEqual((DecimalValue) sourceValue, (DecimalValue) valueSpaceItem);
                 }
@@ -3005,183 +932,8 @@
         }
     }
 
-    private static boolean checkIsErrorType(Type sourceType, BErrorType targetType, List<TypePair> unresolvedTypes) {
-        if (sourceType.getTag() != TypeTags.ERROR_TAG) {
-            return false;
-        }
-        // Handle recursive error types.
-        TypePair pair = new TypePair(sourceType, targetType);
-        if (unresolvedTypes.contains(pair)) {
-            return true;
-        }
-        unresolvedTypes.add(pair);
-        BErrorType bErrorType = (BErrorType) sourceType;
-
-        if (!checkIsType(bErrorType.detailType, targetType.detailType, unresolvedTypes)) {
-            return false;
-        }
-
-        if (targetType.typeIdSet == null) {
-            return true;
-        }
-
-        BTypeIdSet sourceTypeIdSet = bErrorType.typeIdSet;
-        if (sourceTypeIdSet == null) {
-            return false;
-        }
-
-        return sourceTypeIdSet.containsAll(targetType.typeIdSet);
-    }
-
-    private static boolean checkIsLikeErrorType(Object sourceValue, BErrorType targetType,
-                                                List<TypeValuePair> unresolvedValues, boolean allowNumericConversion) {
-        Type sourceTypeReferredType = getImpliedType(getType(sourceValue));
-        if (sourceValue == null || sourceTypeReferredType.getTag() != TypeTags.ERROR_TAG) {
-            return false;
-        }
-        if (!checkIsLikeType(null, ((ErrorValue) sourceValue).getDetails(), targetType.detailType,
-                unresolvedValues, allowNumericConversion, null)) {
-            return false;
-        }
-        if (targetType.typeIdSet == null) {
-            return true;
-        }
-        BTypeIdSet sourceIdSet = ((BErrorType) sourceTypeReferredType).typeIdSet;
-        if (sourceIdSet == null) {
-            return false;
-        }
-        return sourceIdSet.containsAll(targetType.typeIdSet);
-    }
-
-    static boolean isSimpleBasicType(Type type) {
-        return getImpliedType(type).getTag() < TypeTags.NULL_TAG;
-    }
-
-    /**
-     * Deep value equality check for anydata.
-     *
-     * @param lhsValue The value on the left hand side
-     * @param rhsValue The value on the right hand side
-     * @param checkedValues Structured value pairs already compared or being compared
-     * @return True if values are equal, else false.
-     */
-    public static boolean isEqual(Object lhsValue, Object rhsValue, Set<ValuePair> checkedValues) {
-        if (lhsValue == rhsValue) {
-            return true;
-        }
-
-        if (null == lhsValue || null == rhsValue) {
-            return false;
-        }
-
-        return checkValueEquals(lhsValue, rhsValue, checkedValues, getType(lhsValue), getType(rhsValue));
-    }
-
-    private static boolean checkValueEquals(Object lhsValue, Object rhsValue, Set<ValuePair> checkedValues,
-                                            Type lhsValType, Type rhsValType) {
-        lhsValType = getImpliedType(lhsValType);
-        rhsValType = getImpliedType(rhsValType);
-        int lhsValTypeTag = lhsValType.getTag();
-        int rhsValTypeTag = rhsValType.getTag();
-
-        switch (lhsValTypeTag) {
-            case TypeTags.STRING_TAG:
-            case TypeTags.BOOLEAN_TAG:
-                return lhsValue.equals(rhsValue);
-            case TypeTags.INT_TAG:
-                if (rhsValTypeTag != TypeTags.BYTE_TAG && rhsValTypeTag != TypeTags.INT_TAG) {
-                    return false;
-                }
-                return lhsValue.equals(((Number) rhsValue).longValue());
-            case TypeTags.BYTE_TAG:
-                if (rhsValTypeTag != TypeTags.BYTE_TAG && rhsValTypeTag != TypeTags.INT_TAG) {
-                    return false;
-                }
-                return ((Number) lhsValue).byteValue() == ((Number) rhsValue).byteValue();
-            case TypeTags.FLOAT_TAG:
-                if (rhsValTypeTag != TypeTags.FLOAT_TAG) {
-                    return false;
-                }
-                if (Double.isNaN((Double) lhsValue) && Double.isNaN((Double) rhsValue)) {
-                    return true;
-                }
-                return ((Number) lhsValue).doubleValue() == ((Number) rhsValue).doubleValue();
-            case TypeTags.DECIMAL_TAG:
-                if (rhsValTypeTag != TypeTags.DECIMAL_TAG) {
-                    return false;
-                }
-                return checkDecimalEqual((DecimalValue) lhsValue, (DecimalValue) rhsValue);
-            case TypeTags.XML_TAG:
-                // Instance of xml never
-                if (lhsValue instanceof XmlText xmlText) {
-                    return TypeTags.isXMLTypeTag(rhsValTypeTag) && xmlText.equals(rhsValue, checkedValues);
-                }
-                return TypeTags.isXMLTypeTag(rhsValTypeTag) && ((XmlSequence) lhsValue).equals(rhsValue, checkedValues);
-            case TypeTags.XML_ELEMENT_TAG:
-                return TypeTags.isXMLTypeTag(rhsValTypeTag) && ((XmlItem) lhsValue).equals(rhsValue, checkedValues);
-            case TypeTags.XML_COMMENT_TAG:
-                return TypeTags.isXMLTypeTag(rhsValTypeTag) && ((XmlComment) lhsValue).equals(rhsValue, checkedValues);
-            case TypeTags.XML_TEXT_TAG:
-                return TypeTags.isXMLTypeTag(rhsValTypeTag) && ((XmlText) lhsValue).equals(rhsValue, checkedValues);
-            case TypeTags.XML_PI_TAG:
-                return TypeTags.isXMLTypeTag(rhsValTypeTag) && ((XmlPi) lhsValue).equals(rhsValue, checkedValues);
-            case TypeTags.MAP_TAG:
-            case TypeTags.JSON_TAG:
-            case TypeTags.RECORD_TYPE_TAG:
-                return isMappingType(rhsValTypeTag) && ((MapValueImpl) lhsValue).equals(rhsValue, checkedValues);
-            case TypeTags.TUPLE_TAG:
-            case TypeTags.ARRAY_TAG:
-                return isListType(rhsValTypeTag) && ((ArrayValue) lhsValue).equals(rhsValue, checkedValues);
-            case TypeTags.ERROR_TAG:
-                return rhsValTypeTag == TypeTags.ERROR_TAG && ((ErrorValue) lhsValue).equals(rhsValue, checkedValues);
-            case TypeTags.TABLE_TAG:
-                return rhsValTypeTag == TypeTags.TABLE_TAG &&
-                        ((TableValueImpl) lhsValue).equals(rhsValue, checkedValues);
-            case TypeTags.TYPE_REFERENCED_TYPE_TAG:
-                return checkValueEquals(lhsValue, rhsValue, checkedValues,
-                        ((BTypeReferenceType) lhsValType).getReferredType(), rhsValType);
-            case TypeTags.SERVICE_TAG:
-            default:
-                if (lhsValue instanceof RegExpValue lhsRegExpValue) {
-                    return lhsRegExpValue.equals(rhsValue, checkedValues);
-                }
-                return false;
-        }
-    }
-
-    private static boolean isListType(int typeTag) {
-        return typeTag == TypeTags.ARRAY_TAG || typeTag == TypeTags.TUPLE_TAG;
-    }
-
-    private static boolean isMappingType(int typeTag) {
-        return typeTag == TypeTags.MAP_TAG || typeTag == TypeTags.RECORD_TYPE_TAG || typeTag == TypeTags.JSON_TAG;
-    }
-
-    public static boolean isRegExpType(Type targetType) {
-        if (targetType.getTag() == TypeTags.TYPE_REFERENCED_TYPE_TAG) {
-            Type referredType = ((BTypeReferenceType) targetType).getReferredType();
-            Module referredTypePackage = referredType.getPackage();
-            if ((referredTypePackage != null) && BALLERINA_BUILTIN_PKG_PREFIX.equals(referredTypePackage.getOrg())
-                    && REGEXP_LANG_LIB.equals(referredTypePackage.getName())
-                    && REG_EXP_TYPENAME.equals(referredType.getName())) {
-                return true;
-            }
-            return isRegExpType(referredType);
-        }
-        return false;
-    }
-
-    static boolean isStructuredType(Type type) {
-        Type referredType = getImpliedType(type);
-        return switch (referredType.getTag()) {
-            case TypeTags.ARRAY_TAG,
-                    TypeTags.TUPLE_TAG,
-                    TypeTags.MAP_TAG,
-                    TypeTags.RECORD_TYPE_TAG,
-                    TypeTags.TABLE_TAG ->
-                    true;
-            default -> false;
-        };
+    public static Env getEnv() {
+        return Env.getInstance();
     }
 
     /**
@@ -3189,7 +941,7 @@
      *
      * @since 0.995.0
      */
-    private static class TypePair {
+    static class TypePair {
         Type sourceType;
         Type targetType;
 
@@ -3229,9 +981,6 @@
         return hasFillerValue(context(), type, new ArrayList<>());
     }
 
-<<<<<<< HEAD
-    private static boolean hasFillerValue(Type type, List<Type> unanalyzedTypes) {
-=======
     private enum FillerValueResult {
         TRUE, FALSE, MAYBE
     }
@@ -3252,19 +1001,15 @@
     }
 
     private static boolean hasFillerValue(Context cx, Type type, List<Type> unanalyzedTypes) {
->>>>>>> 234a29c5
         if (type == null) {
             return true;
         }
 
-<<<<<<< HEAD
-=======
         FillerValueResult fastResult = hasFillerValueSemType(cx, SemType.tryInto(cx, type));
         if (fastResult != FillerValueResult.MAYBE) {
             return fastResult == FillerValueResult.TRUE;
         }
 
->>>>>>> 234a29c5
         int typeTag = type.getTag();
         if (TypeTags.isXMLTypeTag(typeTag)) {
             return typeTag == TypeTags.XML_TAG || typeTag == TypeTags.XML_TEXT_TAG;
@@ -3293,11 +1038,7 @@
         };
     }
 
-<<<<<<< HEAD
-    private static boolean checkFillerValue(BTupleType tupleType,  List<Type> unAnalyzedTypes) {
-=======
     private static boolean checkFillerValue(Context cx, BTupleType tupleType, List<Type> unAnalyzedTypes) {
->>>>>>> 234a29c5
         if (unAnalyzedTypes.contains(tupleType)) {
             return true;
         }
@@ -3394,7 +1135,7 @@
     }
 
     private static boolean isIntegerSubTypeTag(int typeTag) {
-        return TypeTags.isIntegerTypeTag(typeTag) || typeTag == TypeTags.BYTE_TAG;
+        return TypeTags.isIntegerTypeTag(typeTag);
     }
 
     private static boolean isFillerValueOfFiniteTypeBasicType(Object value) {
@@ -3473,7 +1214,8 @@
 
         if (firstElement instanceof BString) {
             return containsElement(finiteTypeValueSpace, "");
-        } else if ((firstElement instanceof Long) || (firstElement instanceof BDecimal)) {
+        } else if ((firstElement instanceof Integer) || (firstElement instanceof Long) ||
+                (firstElement instanceof BDecimal)) {
             return containsElement(finiteTypeValueSpace, "0");
         } else if (firstElement instanceof Double) {
             return containsElement(finiteTypeValueSpace, "0.0");
@@ -3509,8 +1251,6 @@
         }
     }
 
-<<<<<<< HEAD
-=======
     static boolean isSimpleBasicSemType(Context cx, SemType semType) {
         return Core.isSubType(cx, semType, SimpleBasicTypeHolder.SIMPLE_BASIC_TYPE);
     }
@@ -3525,7 +1265,80 @@
         return Integer.bitCount(semType.all()) + Integer.bitCount(semType.some()) == 1;
     }
 
->>>>>>> 234a29c5
     private TypeChecker() {
     }
+
+    private static final class SimpleBasicTypeHolder {
+
+        static final SemType SIMPLE_BASIC_TYPE = createSimpleBasicType();
+
+        private static SemType createSimpleBasicType() {
+            return Stream.of(Builder.getNilType(), Builder.getBooleanType(), Builder.getIntType(),
+                    Builder.getFloatType(),
+                    Builder.getDecimalType()).reduce(Builder.getNeverType(), Core::union);
+        }
+    }
+
+    private static final class NumericTypeHolder {
+
+        static final SemType NUMERIC_TYPE = createNumericType();
+
+        private static SemType createNumericType() {
+            return Stream.of(Builder.getIntType(), Builder.getFloatType(), Builder.getDecimalType())
+                    .reduce(Builder.getNeverType(), Core::union);
+        }
+
+    }
+
+    private static final class InherentlyImmutableTypeHolder {
+
+        static final SemType INHERENTLY_IMMUTABLE_TYPE = createInherentlyImmutableType();
+
+        private static SemType createInherentlyImmutableType() {
+            return Stream.of(SimpleBasicTypeHolder.SIMPLE_BASIC_TYPE, Builder.getStringType(), Builder.getErrorType(),
+                            Builder.getFunctionType(),
+                            Builder.getTypeDescType(), Builder.getHandleType(), Builder.getXmlTextType(),
+                            Builder.getXmlNeverType(),
+                            Builder.getRegexType())
+                    .reduce(Builder.getNeverType(), Core::union);
+        }
+    }
+
+    private static final class RefValueTypeMaskHolder {
+
+        static final SemType REF_TYPE_MASK = createRefValueMask();
+
+        private static SemType createRefValueMask() {
+            return Stream.of(Builder.getXmlType(), Builder.getMappingType(), Builder.getListType(),
+                            Builder.getErrorType(),
+                            Builder.getTableType(), Builder.getRegexType())
+                    .reduce(Builder.getNeverType(), Core::union);
+        }
+    }
+
+    private static final class ConvertibleCastMaskHolder {
+
+        private static final SemType CONVERTIBLE_CAST_MASK = createConvertibleCastMask();
+
+        private static SemType createConvertibleCastMask() {
+            return Stream.of(Builder.getIntType(), Builder.getFloatType(), Builder.getDecimalType(),
+                            Builder.getStringType(),
+                            Builder.getBooleanType())
+                    .reduce(Builder.getNeverType(), Core::union);
+        }
+
+    }
+
+    private static final class TopTypesWithFillValueMaskHolder {
+
+        static final SemType TOP_TYPES_WITH_ALWAYS_FILLING = createTopTypesWithFillerValues();
+
+        private static SemType createTopTypesWithFillerValues() {
+            return Stream.of(Builder.getIntType(), Builder.getFloatType(), Builder.getDecimalType(),
+                    Builder.getStringType(),
+                    Builder.getBooleanType(), Builder.getNilType(), Builder.getTableType(), Builder.getMappingType(),
+                    Builder.getListType()).reduce(Builder.getNeverType(), Core::union);
+        }
+
+    }
 }