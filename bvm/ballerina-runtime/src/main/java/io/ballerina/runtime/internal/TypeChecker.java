/*
 * Copyright (c) 2019, WSO2 Inc. (http://www.wso2.org) All Rights Reserved.
 *
 * WSO2 Inc. licenses this file to you under the Apache License,
 * Version 2.0 (the "License"); you may not use this file except
 * in compliance with the License.
 * You may obtain a copy of the License at
 *
 *    http://www.apache.org/licenses/LICENSE-2.0
 *
 * Unless required by applicable law or agreed to in writing,
 * software distributed under the License is distributed on an
 * "AS IS" BASIS, WITHOUT WARRANTIES OR CONDITIONS OF ANY
 * KIND, either express or implied. See the License for the
 * specific language governing permissions and limitations
 * under the License.
 */
package io.ballerina.runtime.internal;

import io.ballerina.runtime.api.Module;
import io.ballerina.runtime.api.PredefinedTypes;
import io.ballerina.runtime.api.TypeTags;
import io.ballerina.runtime.api.flags.SymbolFlags;
import io.ballerina.runtime.api.types.ArrayType.ArrayState;
import io.ballerina.runtime.api.types.Field;
import io.ballerina.runtime.api.types.FunctionType;
import io.ballerina.runtime.api.types.IntersectionType;
import io.ballerina.runtime.api.types.MethodType;
import io.ballerina.runtime.api.types.Type;
import io.ballerina.runtime.api.types.UnionType;
import io.ballerina.runtime.api.types.XmlNodeType;
import io.ballerina.runtime.api.utils.StringUtils;
import io.ballerina.runtime.api.values.BDecimal;
import io.ballerina.runtime.api.values.BError;
import io.ballerina.runtime.api.values.BObject;
import io.ballerina.runtime.api.values.BRefValue;
import io.ballerina.runtime.api.values.BString;
import io.ballerina.runtime.api.values.BValue;
import io.ballerina.runtime.api.values.BXml;
import io.ballerina.runtime.internal.commons.TypeValuePair;
import io.ballerina.runtime.internal.types.BAnnotatableType;
import io.ballerina.runtime.internal.types.BArrayType;
import io.ballerina.runtime.internal.types.BErrorType;
import io.ballerina.runtime.internal.types.BField;
import io.ballerina.runtime.internal.types.BFiniteType;
import io.ballerina.runtime.internal.types.BFunctionType;
import io.ballerina.runtime.internal.types.BFutureType;
import io.ballerina.runtime.internal.types.BIntersectionType;
import io.ballerina.runtime.internal.types.BJsonType;
import io.ballerina.runtime.internal.types.BMapType;
import io.ballerina.runtime.internal.types.BNetworkObjectType;
import io.ballerina.runtime.internal.types.BObjectType;
import io.ballerina.runtime.internal.types.BParameterizedType;
import io.ballerina.runtime.internal.types.BRecordType;
import io.ballerina.runtime.internal.types.BResourceMethodType;
import io.ballerina.runtime.internal.types.BStreamType;
import io.ballerina.runtime.internal.types.BTableType;
import io.ballerina.runtime.internal.types.BTupleType;
import io.ballerina.runtime.internal.types.BType;
import io.ballerina.runtime.internal.types.BTypeIdSet;
import io.ballerina.runtime.internal.types.BTypeReferenceType;
import io.ballerina.runtime.internal.types.BTypedescType;
import io.ballerina.runtime.internal.types.BUnionType;
import io.ballerina.runtime.internal.types.BXmlType;
import io.ballerina.runtime.internal.values.ArrayValue;
import io.ballerina.runtime.internal.values.DecimalValue;
import io.ballerina.runtime.internal.values.ErrorValue;
import io.ballerina.runtime.internal.values.HandleValue;
import io.ballerina.runtime.internal.values.MapValue;
import io.ballerina.runtime.internal.values.MapValueImpl;
import io.ballerina.runtime.internal.values.RegExpValue;
import io.ballerina.runtime.internal.values.StreamValue;
import io.ballerina.runtime.internal.values.TableValueImpl;
import io.ballerina.runtime.internal.values.TupleValueImpl;
import io.ballerina.runtime.internal.values.TypedescValue;
import io.ballerina.runtime.internal.values.TypedescValueImpl;
import io.ballerina.runtime.internal.values.ValuePair;
import io.ballerina.runtime.internal.values.XmlComment;
import io.ballerina.runtime.internal.values.XmlItem;
import io.ballerina.runtime.internal.values.XmlPi;
import io.ballerina.runtime.internal.values.XmlSequence;
import io.ballerina.runtime.internal.values.XmlText;
import io.ballerina.runtime.internal.values.XmlValue;

import java.util.ArrayList;
import java.util.Arrays;
import java.util.Collections;
import java.util.HashMap;
import java.util.HashSet;
import java.util.Iterator;
import java.util.List;
import java.util.Map;
import java.util.Objects;
import java.util.Optional;
import java.util.Set;
import java.util.stream.Collectors;

import static io.ballerina.runtime.api.PredefinedTypes.TYPE_ANY;
import static io.ballerina.runtime.api.PredefinedTypes.TYPE_ANYDATA;
import static io.ballerina.runtime.api.PredefinedTypes.TYPE_BOOLEAN;
import static io.ballerina.runtime.api.PredefinedTypes.TYPE_BYTE;
import static io.ballerina.runtime.api.PredefinedTypes.TYPE_DECIMAL;
import static io.ballerina.runtime.api.PredefinedTypes.TYPE_FLOAT;
import static io.ballerina.runtime.api.PredefinedTypes.TYPE_INT;
import static io.ballerina.runtime.api.PredefinedTypes.TYPE_INT_SIGNED_16;
import static io.ballerina.runtime.api.PredefinedTypes.TYPE_INT_SIGNED_32;
import static io.ballerina.runtime.api.PredefinedTypes.TYPE_INT_SIGNED_8;
import static io.ballerina.runtime.api.PredefinedTypes.TYPE_INT_UNSIGNED_16;
import static io.ballerina.runtime.api.PredefinedTypes.TYPE_INT_UNSIGNED_32;
import static io.ballerina.runtime.api.PredefinedTypes.TYPE_INT_UNSIGNED_8;
import static io.ballerina.runtime.api.PredefinedTypes.TYPE_JSON;
import static io.ballerina.runtime.api.PredefinedTypes.TYPE_NULL;
import static io.ballerina.runtime.api.PredefinedTypes.TYPE_READONLY_JSON;
import static io.ballerina.runtime.api.PredefinedTypes.TYPE_STRING;
import static io.ballerina.runtime.api.constants.RuntimeConstants.BALLERINA_BUILTIN_PKG_PREFIX;
import static io.ballerina.runtime.api.constants.RuntimeConstants.BBYTE_MAX_VALUE;
import static io.ballerina.runtime.api.constants.RuntimeConstants.BBYTE_MIN_VALUE;
import static io.ballerina.runtime.api.constants.RuntimeConstants.REGEXP_LANG_LIB;
import static io.ballerina.runtime.api.constants.RuntimeConstants.SIGNED16_MAX_VALUE;
import static io.ballerina.runtime.api.constants.RuntimeConstants.SIGNED16_MIN_VALUE;
import static io.ballerina.runtime.api.constants.RuntimeConstants.SIGNED32_MAX_VALUE;
import static io.ballerina.runtime.api.constants.RuntimeConstants.SIGNED32_MIN_VALUE;
import static io.ballerina.runtime.api.constants.RuntimeConstants.SIGNED8_MAX_VALUE;
import static io.ballerina.runtime.api.constants.RuntimeConstants.SIGNED8_MIN_VALUE;
import static io.ballerina.runtime.api.constants.RuntimeConstants.UNSIGNED16_MAX_VALUE;
import static io.ballerina.runtime.api.constants.RuntimeConstants.UNSIGNED32_MAX_VALUE;
import static io.ballerina.runtime.api.constants.RuntimeConstants.UNSIGNED8_MAX_VALUE;
import static io.ballerina.runtime.api.utils.TypeUtils.getImpliedType;
import static io.ballerina.runtime.api.utils.TypeUtils.isValueType;
import static io.ballerina.runtime.internal.CloneUtils.getErrorMessage;
import static io.ballerina.runtime.internal.TypeConverter.ERROR_MESSAGE_UNION_END;
import static io.ballerina.runtime.internal.TypeConverter.ERROR_MESSAGE_UNION_SEPARATOR;
import static io.ballerina.runtime.internal.TypeConverter.ERROR_MESSAGE_UNION_START;

/**
 * Responsible for performing runtime type checking.
 *
 * @since 0.995.0
 */
@SuppressWarnings({"rawtypes"})
public class TypeChecker {

    private static final byte MAX_TYPECAST_ERROR_COUNT = 20;
    private static final String REG_EXP_TYPENAME = "RegExp";

    public static Object checkCast(Object sourceVal, Type targetType) {

        List<String> errors = new ArrayList<>();
        Type sourceType = getImpliedType(getType(sourceVal));
        if (checkIsType(errors, sourceVal, sourceType, targetType)) {
            return sourceVal;
        }

        if (sourceType.getTag() <= TypeTags.BOOLEAN_TAG && targetType.getTag() <= TypeTags.BOOLEAN_TAG) {
            return TypeConverter.castValues(targetType, sourceVal);
        }

        // if the source is a numeric value and the target type is a union, try to find a matching
        // member.
        if (sourceType.getTag() <= TypeTags.BOOLEAN_TAG && targetType.getTag() == TypeTags.UNION_TAG) {
            for (Type memberType : ((BUnionType) targetType).getMemberTypes()) {
                try {
                    return TypeConverter.castValues(memberType, sourceVal);
                } catch (Exception e) {
                    //ignore and continue
                }
            }
        }

        throw createTypeCastError(sourceVal, targetType, errors);
    }

    public static long anyToInt(Object sourceVal) {
        return TypeConverter.anyToIntCast(sourceVal,
                () -> ErrorUtils.createTypeCastError(sourceVal, TYPE_INT));
    }

    public static long anyToSigned32(Object sourceVal) {
        return TypeConverter.anyToIntSubTypeCast(sourceVal, TYPE_INT_SIGNED_32,
                                                 () -> ErrorUtils.createTypeCastError(sourceVal,
                                                                                      TYPE_INT_SIGNED_32));
    }

    public static long anyToSigned16(Object sourceVal) {
        return TypeConverter.anyToIntSubTypeCast(sourceVal, TYPE_INT_SIGNED_16,
                                                 () -> ErrorUtils.createTypeCastError(sourceVal,
                                                                                      TYPE_INT_SIGNED_16));
    }

    public static long anyToSigned8(Object sourceVal) {
        return TypeConverter.anyToIntSubTypeCast(sourceVal, TYPE_INT_SIGNED_8,
                                                 () -> ErrorUtils.createTypeCastError(sourceVal,
                                                                                      TYPE_INT_SIGNED_8));
    }

    public static long anyToUnsigned32(Object sourceVal) {
        return TypeConverter.anyToIntSubTypeCast(sourceVal, TYPE_INT_UNSIGNED_32,
                                                 () -> ErrorUtils.createTypeCastError(sourceVal,
                                                                                      TYPE_INT_UNSIGNED_32));
    }

    public static long anyToUnsigned16(Object sourceVal) {
        return TypeConverter.anyToIntSubTypeCast(sourceVal, TYPE_INT_UNSIGNED_16,
                                                 () -> ErrorUtils
                                                         .createTypeCastError(sourceVal, TYPE_INT_UNSIGNED_16));
    }

    public static long anyToUnsigned8(Object sourceVal) {
        return TypeConverter.anyToIntSubTypeCast(sourceVal, TYPE_INT_UNSIGNED_8,
                                                 () -> ErrorUtils
                                                         .createTypeCastError(sourceVal,
                                                                              TYPE_INT_UNSIGNED_8));
    }

    public static double anyToFloat(Object sourceVal) {
        return TypeConverter.anyToFloatCast(sourceVal, () -> ErrorUtils
                .createTypeCastError(sourceVal, TYPE_FLOAT));
    }

    public static boolean anyToBoolean(Object sourceVal) {
        return TypeConverter.anyToBooleanCast(sourceVal, () -> ErrorUtils
                .createTypeCastError(sourceVal, TYPE_BOOLEAN));
    }

    public static int anyToByte(Object sourceVal) {
        return TypeConverter.anyToByteCast(sourceVal, () -> ErrorUtils.createTypeCastError(sourceVal,
                                                                                           TYPE_BYTE));
    }

    public static DecimalValue anyToDecimal(Object sourceVal) {
        return TypeConverter.anyToDecimalCast(sourceVal, () -> ErrorUtils.createTypeCastError(sourceVal,
                                                                                          TYPE_DECIMAL));
    }

    public static byte anyToJByte(Object sourceVal) {
        return TypeConverter.anyToJByteCast(sourceVal,
                () -> ErrorUtils.createBToJTypeCastError(sourceVal, "byte"));
    }

    public static char anyToJChar(Object sourceVal) {
        return TypeConverter.anyToJCharCast(sourceVal,
                () -> ErrorUtils.createBToJTypeCastError(sourceVal, "char"));
    }

    public static short anyToJShort(Object sourceVal) {
        return TypeConverter.anyToJShortCast(sourceVal,
                () -> ErrorUtils.createBToJTypeCastError(sourceVal, "short"));
    }

    public static int anyToJInt(Object sourceVal) {
        return TypeConverter.anyToJIntCast(sourceVal,
                () -> ErrorUtils.createBToJTypeCastError(sourceVal, "int"));
    }

    public static long anyToJLong(Object sourceVal) {
        return TypeConverter.anyToJLongCast(sourceVal,
                () -> ErrorUtils.createBToJTypeCastError(sourceVal, "long"));
    }

    public static float anyToJFloat(Object sourceVal) {
        return TypeConverter.anyToJFloatCast(sourceVal,
                () -> ErrorUtils.createBToJTypeCastError(sourceVal, "float"));
    }

    public static double anyToJDouble(Object sourceVal) {
        return TypeConverter.anyToJDoubleCast(sourceVal,
                () -> ErrorUtils.createBToJTypeCastError(sourceVal, "double"));
    }

    public static boolean anyToJBoolean(Object sourceVal) {
        return TypeConverter.anyToJBooleanCast(sourceVal,
                () -> ErrorUtils.createBToJTypeCastError(sourceVal, "boolean"));
    }

    /**
     * Check whether a given value belongs to the given type.
     *
     * @param sourceVal value to check the type
     * @param targetType type to be test against
     * @return true if the value belongs to the given type, false otherwise
     */
    public static boolean checkIsType(Object sourceVal, Type targetType) {
        return checkIsType(null, sourceVal, getType(sourceVal), targetType);
    }

    /**
     * Check whether a given value belongs to the given type.
     *
     * @param errors list to collect typecast errors
     * @param sourceVal value to check the type
     * @param sourceType type of the value
     * @param targetType type to be test against
     * @return true if the value belongs to the given type, false otherwise
     */
    public static boolean checkIsType(List<String> errors, Object sourceVal, Type sourceType, Type targetType) {
        if (checkIsType(sourceVal, sourceType, targetType, null)) {
            return true;
        }

        if (getImpliedType(sourceType).getTag() == TypeTags.XML_TAG && !targetType.isReadOnly()) {
            XmlValue val = (XmlValue) sourceVal;
            if (val.getNodeType() == XmlNodeType.SEQUENCE) {
                return checkIsLikeOnValue(errors, sourceVal, sourceType, targetType, new ArrayList<>(), false, null);
            }
        }

        if (isMutable(sourceVal, sourceType)) {
            return false;
        }

        return checkIsLikeOnValue(errors, sourceVal, sourceType, targetType, new ArrayList<>(), false, null);
    }

    /**
     * Check whether a given value has the same shape as the given type.
     *
     * @param sourceValue value to check the shape
     * @param targetType type to check the shape against
     * @return true if the value has the same shape as the given type; false otherwise
     */
    public static boolean checkIsLikeType(Object sourceValue, Type targetType) {
        return checkIsLikeType(sourceValue, targetType, false);
    }

    /**
     * Check whether a given value has the same shape as the given type.
     *
     * @param sourceValue value to check the shape
     * @param targetType type to check the shape against
     * @param allowNumericConversion whether numeric conversion is allowed to change the shape to the target type
     * @return true if the value has the same shape as the given type; false otherwise
     */
    public static boolean checkIsLikeType(Object sourceValue, Type targetType, boolean allowNumericConversion) {
        return checkIsLikeType(null, sourceValue, targetType, new ArrayList<>(), allowNumericConversion,
                null);
    }

    /**
     * Check whether two types are the same.
     *
     * @param sourceType type to test
     * @param targetType type to test against
     * @return true if the two types are same; false otherwise
     */
    public static boolean isSameType(Type sourceType, Type targetType) {
        return sourceType == targetType || sourceType.equals(targetType);
    }

    public static Type getType(Object value) {
        if (value == null) {
            return TYPE_NULL;
        } else if (value instanceof Number) {
            if (value instanceof Long) {
                return TYPE_INT;
            } else if (value instanceof Double) {
                return TYPE_FLOAT;
            } else if (value instanceof Integer || value instanceof Byte) {
                return TYPE_BYTE;
            }
        } else if (value instanceof BString) {
            return TYPE_STRING;
        } else if (value instanceof Boolean) {
            return TYPE_BOOLEAN;
        } else if (value instanceof BObject) {
            return ((BObject) value).getOriginalType();
        }

        return ((BValue) value).getType();
    }

    /**
     * Deep value equality check for anydata.
     *
     * @param lhsValue The value on the left hand side
     * @param rhsValue The value on the right hand side
     * @return True if values are equal, else false.
     */
    public static boolean isEqual(Object lhsValue, Object rhsValue) {
        return isEqual(lhsValue, rhsValue, new HashSet<>());
    }

    /**
     * Check if two decimal values are equal in value.
     *
     * @param lhsValue The value on the left hand side
     * @param rhsValue The value of the right hand side
     * @return True if values are equal, else false.
     */
    public static boolean checkDecimalEqual(DecimalValue lhsValue, DecimalValue rhsValue) {
        return isDecimalRealNumber(lhsValue) && isDecimalRealNumber(rhsValue) &&
               lhsValue.decimalValue().compareTo(rhsValue.decimalValue()) == 0;
    }

    /**
     * Check if two decimal values are exactly equal.
     *
     * @param lhsValue The value on the left-hand side
     * @param rhsValue The value of the right-hand side
     * @return True if values are exactly equal, else false.
     */

    public static boolean checkDecimalExactEqual(DecimalValue lhsValue, DecimalValue rhsValue) {
        return isDecimalRealNumber(lhsValue) && isDecimalRealNumber(rhsValue)
                && lhsValue.decimalValue().equals(rhsValue.decimalValue());
    }

    /**
     * Checks if the given decimal number is a real number.
     *
     * @param decimalValue The decimal value being checked
     * @return True if the decimal value is a real number.
     */
    private static boolean isDecimalRealNumber(DecimalValue decimalValue) {
        return decimalValue.valueKind == DecimalValueKind.ZERO || decimalValue.valueKind == DecimalValueKind.OTHER;
    }

    /**
     * Reference equality check for values. If both the values are simple basic types, returns the same
     * result as {@link #isEqual(Object, Object, Set)}
     *
     * @param lhsValue The value on the left hand side
     * @param rhsValue The value on the right hand side
     * @return True if values are reference equal or in the case of simple basic types if the values are equal,
     *         else false.
     */
    public static boolean isReferenceEqual(Object lhsValue, Object rhsValue) {
        if (lhsValue == rhsValue) {
            return true;
        }

        // if one is null, the other also needs to be null to be true
        if (lhsValue == null || rhsValue == null) {
            return false;
        }

        Type lhsType = getImpliedType(getType(lhsValue));
        Type rhsType = getImpliedType(getType(rhsValue));

        switch (lhsType.getTag()) {
            case TypeTags.FLOAT_TAG:
                if (rhsType.getTag() != TypeTags.FLOAT_TAG) {
                    return false;
                }
                return lhsValue.equals(((Number) rhsValue).doubleValue());
            case TypeTags.DECIMAL_TAG:
                if (rhsType.getTag() != TypeTags.DECIMAL_TAG) {
                    return false;
                }
                return checkDecimalExactEqual((DecimalValue) lhsValue, (DecimalValue) rhsValue);
            case TypeTags.INT_TAG:
            case TypeTags.BYTE_TAG:
            case TypeTags.BOOLEAN_TAG:
            case TypeTags.STRING_TAG:
                return isEqual(lhsValue, rhsValue);
            case TypeTags.XML_TAG:
            case TypeTags.XML_COMMENT_TAG:
            case TypeTags.XML_ELEMENT_TAG:
            case TypeTags.XML_PI_TAG:
            case TypeTags.XML_TEXT_TAG:
                if (!TypeTags.isXMLTypeTag(rhsType.getTag())) {
                    return false;
                }
                return isXMLValueRefEqual((XmlValue) lhsValue, (XmlValue) rhsValue);
            case TypeTags.HANDLE_TAG:
                if (rhsType.getTag() != TypeTags.HANDLE_TAG) {
                    return false;
                }
                return isHandleValueRefEqual(lhsValue, rhsValue);
            case TypeTags.FUNCTION_POINTER_TAG:
                return lhsType.getPackage().equals(rhsType.getPackage()) &&
                        lhsType.getName().equals(rhsType.getName()) && rhsType.equals(lhsType);
            default:
                if (lhsValue instanceof RegExpValue && rhsValue instanceof RegExpValue) {
                    return ((RegExpValue) lhsValue).equals(rhsValue, new HashSet<>());
                }
                return false;
        }
    }

    private static boolean isXMLValueRefEqual(XmlValue lhsValue, XmlValue rhsValue) {
        if (lhsValue.getNodeType() == XmlNodeType.SEQUENCE && lhsValue.isSingleton()) {
            return ((XmlSequence) lhsValue).getChildrenList().get(0) == rhsValue;
        }
        if (rhsValue.getNodeType() == XmlNodeType.SEQUENCE && rhsValue.isSingleton()) {
            return ((XmlSequence) rhsValue).getChildrenList().get(0) == lhsValue;
        }
        if (lhsValue.getNodeType() != rhsValue.getNodeType()) {
            return false;
        }
        if (lhsValue.getNodeType() == XmlNodeType.SEQUENCE && rhsValue.getNodeType() == XmlNodeType.SEQUENCE) {
            return isXMLSequenceRefEqual((XmlSequence) lhsValue, (XmlSequence) rhsValue);
        }
        if (lhsValue.getNodeType() == XmlNodeType.TEXT && rhsValue.getNodeType() == XmlNodeType.TEXT) {
            return isEqual(lhsValue, rhsValue);
        }
        return false;
    }

    private static boolean isXMLSequenceRefEqual(XmlSequence lhsValue, XmlSequence rhsValue) {
        Iterator<BXml> lhsIter = lhsValue.getChildrenList().iterator();
        Iterator<BXml> rhsIter = rhsValue.getChildrenList().iterator();
        while (lhsIter.hasNext() && rhsIter.hasNext()) {
            BXml l = lhsIter.next();
            BXml r = rhsIter.next();
            if (!(l == r || isXMLValueRefEqual((XmlValue) l, (XmlValue) r))) {
                return false;
            }
        }
        // lhs hasNext = false & rhs hasNext = false -> empty sequences, hence ref equal
        // lhs hasNext = true & rhs hasNext = true would never reach here
        // only one hasNext method returns true means sequences are of different sizes, hence not ref equal
        return lhsIter.hasNext() == rhsIter.hasNext();
    }

    /**
     * Get the typedesc of a value.
     *
     * @param value Value
     * @return type desc associated with the value
     */
    public static TypedescValue getTypedesc(Object value) {
        Type type = TypeChecker.getType(value);
        if (type == null) {
            return null;
        }
        if (isSimpleBasicType(type)) {
            return new TypedescValueImpl(new BFiniteType(value.toString(), Set.of(value), 0));
        }
        if (value instanceof BRefValue) {
            return (TypedescValue) ((BRefValue) value).getTypedesc();
        }
        return new TypedescValueImpl(type);
    }

    /**
     * Get the annotation value if present.
     *
     * @param typedescValue     The typedesc value
     * @param annotTag          The annot-tag-reference
     * @return the annotation value if present, nil else
     */
    public static Object getAnnotValue(TypedescValue typedescValue, BString annotTag) {
        Type describingType = typedescValue.getDescribingType();
        if (!(describingType instanceof BAnnotatableType)) {
            return null;
        }
        return ((BAnnotatableType) describingType).getAnnotation(annotTag);
    }

    /**
     * Check whether a given type is equivalent to a target type.
     *
     * @param sourceType type to check
     * @param targetType type to compare with
     * @return flag indicating the equivalence of the two types
     */
    public static boolean checkIsType(Type sourceType, Type targetType) {
        return checkIsType(sourceType, targetType, null);
    }

    @Deprecated
    public static boolean checkIsType(Type sourceType, Type targetType, List<TypePair> unresolvedTypes) {
        // First check whether both types are the same.
        if (sourceType == targetType || (sourceType.getTag() == targetType.getTag() && sourceType.equals(targetType))) {
            return true;
        }

        if (checkIsNeverTypeOrStructureTypeWithARequiredNeverMember(sourceType)) {
            return true;
        }

        if (targetType.isReadOnly() && !sourceType.isReadOnly()) {
            return false;
        }

        int sourceTypeTag = sourceType.getTag();
        int targetTypeTag = targetType.getTag();

        switch (sourceTypeTag) {
            case TypeTags.INTERSECTION_TAG:
                return checkIsType(((BIntersectionType) sourceType).getEffectiveType(),
                        targetTypeTag != TypeTags.INTERSECTION_TAG ? targetType :
                                ((BIntersectionType) targetType).getEffectiveType(), unresolvedTypes);
            case TypeTags.TYPE_REFERENCED_TYPE_TAG:
                return checkIsType(((BTypeReferenceType) sourceType).getReferredType(),
                        targetTypeTag != TypeTags.TYPE_REFERENCED_TYPE_TAG ? targetType :
                                ((BTypeReferenceType) targetType).getReferredType(), unresolvedTypes);
            case TypeTags.PARAMETERIZED_TYPE_TAG:
                if (targetTypeTag != TypeTags.PARAMETERIZED_TYPE_TAG) {
                    return checkIsType(((BParameterizedType) sourceType).getParamValueType(), targetType,
                            unresolvedTypes);
                }
                return checkIsType(((BParameterizedType) sourceType).getParamValueType(),
                        ((BParameterizedType) targetType).getParamValueType(), unresolvedTypes);
            case TypeTags.READONLY_TAG:
                return checkIsType(PredefinedTypes.ANY_AND_READONLY_OR_ERROR_TYPE,
                        targetType, unresolvedTypes);
            case TypeTags.UNION_TAG:
                return isUnionTypeMatch((BUnionType) sourceType, targetType, unresolvedTypes);
            case TypeTags.FINITE_TYPE_TAG:
                if ((targetTypeTag == TypeTags.FINITE_TYPE_TAG || targetTypeTag <= TypeTags.NULL_TAG ||
                        targetTypeTag == TypeTags.XML_TEXT_TAG)) {
                    return isFiniteTypeMatch((BFiniteType) sourceType, targetType);
                }
                break;
            default:
                break;
        }

        switch (targetTypeTag) {
            case TypeTags.BYTE_TAG:
            case TypeTags.SIGNED8_INT_TAG:
            case TypeTags.FLOAT_TAG:
            case TypeTags.DECIMAL_TAG:
            case TypeTags.CHAR_STRING_TAG:
            case TypeTags.BOOLEAN_TAG:
            case TypeTags.NULL_TAG:
                return sourceTypeTag == targetTypeTag;
            case TypeTags.STRING_TAG:
                return TypeTags.isStringTypeTag(sourceTypeTag);
            case TypeTags.XML_TEXT_TAG:
                if (sourceTypeTag == TypeTags.XML_TAG) {
                    return ((BXmlType) sourceType).constraint.getTag() == TypeTags.NEVER_TAG;
                }
                return sourceTypeTag == targetTypeTag;
            case TypeTags.INT_TAG:
                return sourceTypeTag == TypeTags.INT_TAG || sourceTypeTag == TypeTags.BYTE_TAG ||
                        (sourceTypeTag >= TypeTags.SIGNED8_INT_TAG && sourceTypeTag <= TypeTags.UNSIGNED32_INT_TAG);
            case TypeTags.SIGNED16_INT_TAG:
                return sourceTypeTag == TypeTags.BYTE_TAG ||
                        (sourceTypeTag >= TypeTags.SIGNED8_INT_TAG && sourceTypeTag <= TypeTags.SIGNED16_INT_TAG);
            case TypeTags.SIGNED32_INT_TAG:
                return sourceTypeTag == TypeTags.BYTE_TAG ||
                        (sourceTypeTag >= TypeTags.SIGNED8_INT_TAG && sourceTypeTag <= TypeTags.SIGNED32_INT_TAG);
            case TypeTags.UNSIGNED8_INT_TAG:
                return sourceTypeTag == TypeTags.BYTE_TAG || sourceTypeTag == TypeTags.UNSIGNED8_INT_TAG;
            case TypeTags.UNSIGNED16_INT_TAG:
                return sourceTypeTag == TypeTags.BYTE_TAG || sourceTypeTag == TypeTags.UNSIGNED8_INT_TAG ||
                        sourceTypeTag == TypeTags.UNSIGNED16_INT_TAG;
            case TypeTags.UNSIGNED32_INT_TAG:
                return sourceTypeTag == TypeTags.BYTE_TAG || sourceTypeTag == TypeTags.UNSIGNED8_INT_TAG ||
                        sourceTypeTag == TypeTags.UNSIGNED16_INT_TAG || sourceTypeTag == TypeTags.UNSIGNED32_INT_TAG;
            case TypeTags.ANY_TAG:
                return checkIsAnyType(sourceType);
            case TypeTags.ANYDATA_TAG:
                return sourceType.isAnydata();
            case TypeTags.SERVICE_TAG:
                return checkIsServiceType(sourceType, targetType,
                        unresolvedTypes == null ? new ArrayList<>() : unresolvedTypes);
            case TypeTags.HANDLE_TAG:
                return sourceTypeTag == TypeTags.HANDLE_TAG;
            case TypeTags.READONLY_TAG:
                return checkIsType(sourceType, PredefinedTypes.ANY_AND_READONLY_OR_ERROR_TYPE, unresolvedTypes);
            case TypeTags.XML_ELEMENT_TAG:
            case TypeTags.XML_COMMENT_TAG:
            case TypeTags.XML_PI_TAG:
                return targetTypeTag == sourceTypeTag;
            case TypeTags.INTERSECTION_TAG:
                return checkIsType(sourceType, ((BIntersectionType) targetType).getEffectiveType(), unresolvedTypes);
            case TypeTags.TYPE_REFERENCED_TYPE_TAG:
                return checkIsType(sourceType, ((BTypeReferenceType) targetType).getReferredType(), unresolvedTypes);
            default:
                return checkIsRecursiveType(sourceType, targetType,
                        unresolvedTypes == null ? new ArrayList<>() : unresolvedTypes);
        }
    }

    private static boolean checkIsType(Object sourceVal, Type sourceType, Type targetType,
                                       List<TypePair> unresolvedTypes) {
        sourceType = getImpliedType(sourceType);
        targetType = getImpliedType(targetType);

        int sourceTypeTag = sourceType.getTag();
        int targetTypeTag = targetType.getTag();

        // If the source type is neither a record type nor an object type, check `is` type by looking only at the types.
        // Else, since records and objects may have `readonly` or `final` fields, need to use the value also.
        // e.g.,
        //      const HUNDRED = 100;
        //
        //      type Foo record {
        //          HUNDRED i;
        //      };
        //
        //      type Bar record {
        //          readonly string|int i;
        //      };
        //
        // where `Bar b = {i: 100};`, `b is Foo` should evaluate to true.
        if (sourceTypeTag != TypeTags.RECORD_TYPE_TAG && sourceTypeTag != TypeTags.OBJECT_TYPE_TAG) {
            return checkIsType(sourceType, targetType);
        }

        if (sourceType == targetType || (sourceType.getTag() == targetType.getTag() && sourceType.equals(targetType))) {
            return true;
        }

        if (targetType.isReadOnly() && !sourceType.isReadOnly()) {
            return false;
        }

        switch (targetTypeTag) {
            case TypeTags.ANY_TAG:
                return checkIsAnyType(sourceType);
            case TypeTags.READONLY_TAG:
                return isInherentlyImmutableType(sourceType) || sourceType.isReadOnly();
            default:
                return checkIsRecursiveTypeOnValue(sourceVal, sourceType, targetType, sourceTypeTag, targetTypeTag,
                                                   unresolvedTypes == null ? new ArrayList<>() : unresolvedTypes);
        }
    }

    // Private methods

    private static boolean checkTypeDescType(Type sourceType, BTypedescType targetType,
            List<TypePair> unresolvedTypes) {
        if (sourceType.getTag() != TypeTags.TYPEDESC_TAG) {
            return false;
        }

        BTypedescType sourceTypedesc = (BTypedescType) sourceType;
        return checkIsType(sourceTypedesc.getConstraint(), targetType.getConstraint(), unresolvedTypes);
    }

    private static boolean checkIsRecursiveType(Type sourceType, Type targetType, List<TypePair> unresolvedTypes) {
        switch (targetType.getTag()) {
            case TypeTags.MAP_TAG:
                return checkIsMapType(sourceType, (BMapType) targetType, unresolvedTypes);
            case TypeTags.STREAM_TAG:
                return checkIsStreamType(sourceType, (BStreamType) targetType, unresolvedTypes);
            case TypeTags.TABLE_TAG:
                return checkIsTableType(sourceType, (BTableType) targetType, unresolvedTypes);
            case TypeTags.JSON_TAG:
                return checkIsJSONType(sourceType, unresolvedTypes);
            case TypeTags.RECORD_TYPE_TAG:
                return checkIsRecordType(sourceType, (BRecordType) targetType, unresolvedTypes);
            case TypeTags.FUNCTION_POINTER_TAG:
                return checkIsFunctionType(sourceType, (BFunctionType) targetType);
            case TypeTags.ARRAY_TAG:
                return checkIsArrayType(sourceType, (BArrayType) targetType, unresolvedTypes);
            case TypeTags.TUPLE_TAG:
                return checkIsTupleType(sourceType, (BTupleType) targetType, unresolvedTypes);
            case TypeTags.UNION_TAG:
                return checkIsUnionType(sourceType, (BUnionType) targetType, unresolvedTypes);
            case TypeTags.OBJECT_TYPE_TAG:
                return checkObjectEquivalency(sourceType, (BObjectType) targetType, unresolvedTypes);
            case TypeTags.FINITE_TYPE_TAG:
                return checkIsFiniteType(sourceType, (BFiniteType) targetType);
            case TypeTags.FUTURE_TAG:
                return checkIsFutureType(sourceType, (BFutureType) targetType, unresolvedTypes);
            case TypeTags.ERROR_TAG:
                return checkIsErrorType(sourceType, (BErrorType) targetType, unresolvedTypes);
            case TypeTags.TYPEDESC_TAG:
                return checkTypeDescType(sourceType, (BTypedescType) targetType, unresolvedTypes);
            case TypeTags.XML_TAG:
                return checkIsXMLType(sourceType, targetType, unresolvedTypes);
            default:
                // other non-recursive types shouldn't reach here
                return false;
        }
    }

    private static boolean checkIsRecursiveTypeOnValue(Object sourceVal, Type sourceType, Type targetType,
                                                       int sourceTypeTag, int targetTypeTag,
                                                       List<TypePair> unresolvedTypes) {
        switch (targetTypeTag) {
            case TypeTags.ANYDATA_TAG:
                if (sourceTypeTag == TypeTags.OBJECT_TYPE_TAG) {
                    return false;
                }
                return checkRecordBelongsToAnydataType((MapValue) sourceVal, (BRecordType) sourceType, unresolvedTypes);
            case TypeTags.MAP_TAG:
                return checkIsMapType(sourceVal, sourceType, (BMapType) targetType, unresolvedTypes);
            case TypeTags.JSON_TAG:
                return checkIsMapType(sourceVal, sourceType,
                                      new BMapType(targetType.isReadOnly() ? TYPE_READONLY_JSON :
                                                           TYPE_JSON), unresolvedTypes);
            case TypeTags.RECORD_TYPE_TAG:
                return checkIsRecordType(sourceVal, sourceType, (BRecordType) targetType, unresolvedTypes);
            case TypeTags.UNION_TAG:
                for (Type type : ((BUnionType) targetType).getMemberTypes()) {
                    if (checkIsType(sourceVal, sourceType, type, unresolvedTypes)) {
                        return true;
                    }
                }
                return false;
            case TypeTags.OBJECT_TYPE_TAG:
                return checkObjectEquivalency(sourceVal, sourceType, (BObjectType) targetType, unresolvedTypes);
            default:
                return false;
        }
    }

    private static boolean isFiniteTypeMatch(BFiniteType sourceType, Type targetType) {
        for (Object bValue : sourceType.valueSpace) {
            if (!checkIsType(bValue, targetType)) {
                return false;
            }
        }
        return true;
    }

    private static boolean isUnionTypeMatch(BUnionType sourceType, Type targetType, List<TypePair> unresolvedTypes) {
        for (Type type : sourceType.getMemberTypes()) {
            if (!checkIsType(type, targetType, unresolvedTypes)) {
                return false;
            }
        }
        return true;
    }

    private static boolean checkIsUnionType(Type sourceType, BUnionType targetType, List<TypePair> unresolvedTypes) {
        // If we encounter two types that we are still resolving, then skip it.
        // This is done to avoid recursive checking of the same type.
        sourceType = getImpliedType(sourceType);
        TypePair pair = new TypePair(sourceType, targetType);
        if (unresolvedTypes.contains(pair)) {
            return true;
        }
        unresolvedTypes.add(pair);

        switch (sourceType.getTag()) {
            case TypeTags.UNION_TAG:
            case TypeTags.JSON_TAG:
            case TypeTags.ANYDATA_TAG:
                return isUnionTypeMatch((BUnionType) sourceType, targetType, unresolvedTypes);
            case TypeTags.FINITE_TYPE_TAG:
                return isFiniteTypeMatch((BFiniteType) sourceType, targetType);
            default:
                for (Type type : targetType.getMemberTypes()) {
                    if (checkIsType(sourceType, type, unresolvedTypes)) {
                        return true;
                    }
                }
                return false;

        }
    }

    private static boolean checkIsMapType(Type sourceType, BMapType targetType, List<TypePair> unresolvedTypes) {
        Type targetConstrainedType = targetType.getConstrainedType();
        sourceType = getImpliedType(sourceType);
        switch (sourceType.getTag()) {
            case TypeTags.MAP_TAG:
                return checkConstraints(((BMapType) sourceType).getConstrainedType(), targetConstrainedType,
                        unresolvedTypes);
            case TypeTags.RECORD_TYPE_TAG:
                BRecordType recType = (BRecordType) sourceType;
                BUnionType wideTypeUnion = new BUnionType(getWideTypeComponents(recType));
                return checkConstraints(wideTypeUnion, targetConstrainedType, unresolvedTypes);
            default:
                return false;
        }
    }

    private static boolean checkIsMapType(Object sourceVal, Type sourceType, BMapType targetType,
                                          List<TypePair> unresolvedTypes) {
        Type targetConstrainedType = targetType.getConstrainedType();
        sourceType = getImpliedType(sourceType);
        switch (sourceType.getTag()) {
            case TypeTags.MAP_TAG:
                return checkConstraints(((BMapType) sourceType).getConstrainedType(), targetConstrainedType,
                                        unresolvedTypes);
            case TypeTags.RECORD_TYPE_TAG:
                return checkIsMapType((MapValue) sourceVal, (BRecordType) sourceType, unresolvedTypes,
                                      targetConstrainedType);
            default:
                return false;
        }
    }

    private static boolean checkIsMapType(MapValue sourceVal, BRecordType sourceType, List<TypePair> unresolvedTypes,
                                          Type targetConstrainedType) {
        for (Field field : sourceType.getFields().values()) {
            if (!SymbolFlags.isFlagOn(field.getFlags(), SymbolFlags.READONLY)) {
                if (!checkIsType(field.getFieldType(), targetConstrainedType, unresolvedTypes)) {
                    return false;
                }
                continue;
            }

            BString name = StringUtils.fromString(field.getFieldName());

            if (SymbolFlags.isFlagOn(field.getFlags(), SymbolFlags.OPTIONAL) && !sourceVal.containsKey(name)) {
                continue;
            }

            if (!checkIsLikeType(sourceVal.get(name), targetConstrainedType)) {
                return false;
            }
        }

        if (sourceType.sealed) {
            return true;
        }

        return checkIsType(sourceType.restFieldType, targetConstrainedType, unresolvedTypes);
    }

    private static boolean checkIsXMLType(Type sourceType, Type targetType, List<TypePair> unresolvedTypes) {
        sourceType = getImpliedType(sourceType);
        int sourceTag = sourceType.getTag();
        if (sourceTag == TypeTags.FINITE_TYPE_TAG) {
            return isFiniteTypeMatch((BFiniteType) sourceType, targetType);
        }

        BXmlType target = ((BXmlType) targetType);
        if (sourceTag == TypeTags.XML_TAG) {
            Type targetConstraint = getRecursiveTargetConstraintType(target);
            BXmlType source = (BXmlType) sourceType;
            if (source.constraint.getTag() == TypeTags.NEVER_TAG) {
                if (targetConstraint.getTag() == TypeTags.UNION_TAG) {
                    return checkIsUnionType(sourceType, (BUnionType) targetConstraint, unresolvedTypes);
                }
                return targetConstraint.getTag() == TypeTags.XML_TEXT_TAG ||
                        targetConstraint.getTag() == TypeTags.NEVER_TAG;
            }
            return checkIsType(source.constraint, targetConstraint, unresolvedTypes);
        }
        if (TypeTags.isXMLTypeTag(sourceTag)) {
            return checkIsType(sourceType, target.constraint, unresolvedTypes);
        }
        return false;
    }

    private static Type getRecursiveTargetConstraintType(BXmlType target) {
        Type targetConstraint = getImpliedType(target.constraint);
        // TODO: Revisit and check why xml<xml<constraint>>> on chained iteration
        while (targetConstraint.getTag() == TypeTags.XML_TAG) {
            target = (BXmlType) targetConstraint;
            targetConstraint = getImpliedType(target.constraint);
        }
        return targetConstraint;
    }

    private static List<Type> getWideTypeComponents(BRecordType recType) {
        List<Type> types = new ArrayList<>();
        for (Field f : recType.getFields().values()) {
            types.add(f.getFieldType());
        }
        if (!recType.sealed) {
            types.add(recType.restFieldType);
        }
        return types;
    }

    private static boolean checkIsStreamType(Type sourceType, BStreamType targetType, List<TypePair> unresolvedTypes) {
        sourceType = getImpliedType(sourceType);
        if (sourceType.getTag() != TypeTags.STREAM_TAG) {
            return false;
        }
        return checkConstraints(((BStreamType) sourceType).getConstrainedType(), targetType.getConstrainedType(),
                unresolvedTypes)
                && checkConstraints(((BStreamType) sourceType).getCompletionType(), targetType.getCompletionType(),
                unresolvedTypes);
    }

    private static boolean checkIsTableType(Type sourceType, BTableType targetType, List<TypePair> unresolvedTypes) {
        sourceType = getImpliedType(sourceType);
        if (sourceType.getTag() != TypeTags.TABLE_TAG) {
            return false;
        }

        BTableType srcTableType  = (BTableType) sourceType;

        if (!checkConstraints(srcTableType.getConstrainedType(), targetType.getConstrainedType(),
                unresolvedTypes)) {
            return false;
        }

        if (targetType.getKeyType() == null && targetType.getFieldNames().length == 0) {
            return true;
        }

        if (targetType.getKeyType() != null) {
            if (srcTableType.getKeyType() != null &&
                    (checkConstraints(srcTableType.getKeyType(), targetType.getKeyType(), unresolvedTypes))) {
                return true;
            }

            if (srcTableType.getFieldNames().length == 0) {
                return false;
            }

            List<Type> fieldTypes = new ArrayList<>();
            Arrays.stream(srcTableType.getFieldNames()).forEach(field -> fieldTypes
                    .add(Objects.requireNonNull(getTableConstraintField(srcTableType.getConstrainedType(), field))
                    .getFieldType()));

            if (fieldTypes.size() == 1) {
                return checkConstraints(fieldTypes.get(0), targetType.getKeyType(), unresolvedTypes);
            }

            BTupleType tupleType = new BTupleType(fieldTypes);
            return checkConstraints(tupleType, targetType.getKeyType(), unresolvedTypes);
        }

        return Arrays.equals(srcTableType.getFieldNames(), targetType.getFieldNames());
    }

    static BField getTableConstraintField(Type constraintType, String fieldName) {
        switch (constraintType.getTag()) {
            case TypeTags.RECORD_TYPE_TAG:
                Map<String, Field> fieldList = ((BRecordType) constraintType).getFields();
                return (BField) fieldList.get(fieldName);
            case TypeTags.INTERSECTION_TAG:
                Type effectiveType = ((BIntersectionType) constraintType).getEffectiveType();
                return getTableConstraintField(effectiveType, fieldName);
            case TypeTags.TYPE_REFERENCED_TYPE_TAG:
                Type referredType = ((BTypeReferenceType) constraintType).getReferredType();
                return getTableConstraintField(referredType, fieldName);
            case TypeTags.UNION_TAG:
                BUnionType unionType = (BUnionType) constraintType;
                List<Type> memTypes = unionType.getMemberTypes();
                List<BField> fields = memTypes.stream().map(type -> getTableConstraintField(type, fieldName))
                        .filter(Objects::nonNull).collect(Collectors.toList());

                if (fields.size() != memTypes.size()) {
                    return null;
                }

                if (fields.stream().allMatch(field -> isSameType(field.getFieldType(), fields.get(0).getFieldType()))) {
                    return fields.get(0);
                }
                return null;
            default:
                return null;
        }
    }

    private static boolean checkIsJSONType(Type sourceType, List<TypePair> unresolvedTypes) {
        BJsonType jsonType = (BJsonType) TYPE_JSON;
        sourceType = getImpliedType(sourceType);
        // If we encounter two types that we are still resolving, then skip it.
        // This is done to avoid recursive checking of the same type.
        TypePair pair = new TypePair(sourceType, jsonType);
        if (unresolvedTypes.contains(pair)) {
            return true;
        }
        unresolvedTypes.add(pair);

        switch (sourceType.getTag()) {
            case TypeTags.STRING_TAG:
            case TypeTags.CHAR_STRING_TAG:
            case TypeTags.INT_TAG:
            case TypeTags.SIGNED32_INT_TAG:
            case TypeTags.SIGNED16_INT_TAG:
            case TypeTags.SIGNED8_INT_TAG:
            case TypeTags.UNSIGNED32_INT_TAG:
            case TypeTags.UNSIGNED16_INT_TAG:
            case TypeTags.UNSIGNED8_INT_TAG:
            case TypeTags.BYTE_TAG:
            case TypeTags.FLOAT_TAG:
            case TypeTags.DECIMAL_TAG:
            case TypeTags.BOOLEAN_TAG:
            case TypeTags.NULL_TAG:
            case TypeTags.JSON_TAG:
                return true;
            case TypeTags.ARRAY_TAG:
                // Element type of the array should be 'is type' JSON
                return checkIsType(((BArrayType) sourceType).getElementType(), jsonType, unresolvedTypes);
            case TypeTags.FINITE_TYPE_TAG:
                return isFiniteTypeMatch((BFiniteType) sourceType, jsonType);
            case TypeTags.MAP_TAG:
                return checkIsType(((BMapType) sourceType).getConstrainedType(), jsonType, unresolvedTypes);
            case TypeTags.RECORD_TYPE_TAG:
                BRecordType recordType = (BRecordType) sourceType;
                for (Field field : recordType.getFields().values()) {
                    if (!checkIsJSONType(field.getFieldType(), unresolvedTypes)) {
                        return false;
                    }
                }

                if (!recordType.sealed) {
                    return checkIsJSONType(recordType.restFieldType, unresolvedTypes);
                }
                return true;
            case TypeTags.TUPLE_TAG:
                BTupleType sourceTupleType = (BTupleType) sourceType;
                for (Type memberType : sourceTupleType.getTupleTypes()) {
                    if (!checkIsJSONType(memberType, unresolvedTypes)) {
                        return false;
                    }
                }
                Type tupleRestType = sourceTupleType.getRestType();
                if (tupleRestType != null) {
                    return checkIsJSONType(tupleRestType, unresolvedTypes);
                }
                return true;
            case TypeTags.UNION_TAG:
                for (Type memberType : ((BUnionType) sourceType).getMemberTypes()) {
                    if (!checkIsJSONType(memberType, unresolvedTypes)) {
                        return false;
                    }
                }
                return true;
            default:
                return false;
        }
    }

    private static boolean checkIsRecordType(Type sourceType, BRecordType targetType, List<TypePair> unresolvedTypes) {
        sourceType = getImpliedType(sourceType);
        switch (sourceType.getTag()) {
            case TypeTags.RECORD_TYPE_TAG:
                return checkIsRecordType((BRecordType) sourceType, targetType, unresolvedTypes);
            case TypeTags.MAP_TAG:
                return checkIsRecordType((BMapType) sourceType, targetType, unresolvedTypes);
            default:
                return false;
        }
    }

    private static boolean checkIsRecordType(BRecordType sourceRecordType, BRecordType targetType,
                                             List<TypePair> unresolvedTypes) {
        // If we encounter two types that we are still resolving, then skip it.
        // This is done to avoid recursive checking of the same type.
        TypePair pair = new TypePair(sourceRecordType, targetType);
        if (unresolvedTypes.contains(pair)) {
            return true;
        }
        unresolvedTypes.add(pair);

        // Unsealed records are not equivalent to sealed records, unless their rest field type is 'never'. But
        // vice-versa is allowed.
        if (targetType.sealed && !sourceRecordType.sealed && (sourceRecordType.restFieldType == null ||
                getImpliedType(sourceRecordType.restFieldType).getTag() != TypeTags.NEVER_TAG)) {
            return false;
        }

        // If both are sealed check the rest field type
        if (!sourceRecordType.sealed && !targetType.sealed &&
                !checkIsType(sourceRecordType.restFieldType, targetType.restFieldType, unresolvedTypes)) {
            return false;
        }

        Map<String, Field> sourceFields = sourceRecordType.getFields();
        Set<String> targetFieldNames = targetType.getFields().keySet();

        for (Map.Entry<String, Field> targetFieldEntry : targetType.getFields().entrySet()) {
            Field targetField = targetFieldEntry.getValue();
            Field sourceField = sourceFields.get(targetFieldEntry.getKey());

            if (sourceField == null) {
                if (!SymbolFlags.isFlagOn(targetField.getFlags(), SymbolFlags.OPTIONAL)) {
                    return false;
                }

                if (!sourceRecordType.sealed && !checkIsType(sourceRecordType.restFieldType, targetField.getFieldType(),
                                                             unresolvedTypes)) {
                    return false;
                }

                continue;
            }

            if (hasIncompatibleReadOnlyFlags(targetField, sourceField)) {
                return false;
            }

            // If the target field is required, the source field should be required as well.
            if (!SymbolFlags.isFlagOn(targetField.getFlags(), SymbolFlags.OPTIONAL)
                    && SymbolFlags.isFlagOn(sourceField.getFlags(), SymbolFlags.OPTIONAL)) {
                return false;
            }

            if (!checkIsType(sourceField.getFieldType(), targetField.getFieldType(), unresolvedTypes)) {
                return false;
            }
        }

        // If there are fields remaining in the source record, first check if it's a closed record. Closed records
        // should only have the fields specified by its type.
        if (targetType.sealed) {
            return targetFieldNames.containsAll(sourceFields.keySet());
        }

        // If it's an open record, check if they are compatible with the rest field of the target type.
        for (Map.Entry<String, Field> sourceFieldEntry : sourceFields.entrySet()) {
            if (targetFieldNames.contains(sourceFieldEntry.getKey())) {
                continue;
            }

            if (!checkIsType(sourceFieldEntry.getValue().getFieldType(), targetType.restFieldType, unresolvedTypes)) {
                return false;
            }
        }
        return true;
    }

    private static boolean checkIsRecordType(BMapType sourceType, BRecordType targetType,
                                             List<TypePair> unresolvedTypes) {
        // If we encounter two types that we are still resolving, then skip it.
        // This is done to avoid recursive checking of the same type.
        TypePair pair = new TypePair(sourceType, targetType);
        if (unresolvedTypes.contains(pair)) {
            return true;
        }
        unresolvedTypes.add(pair);

        if (targetType.sealed) {
            return false;
        }

        Type constraintType = sourceType.getConstrainedType();

        for (Field field : targetType.getFields().values()) {
            var flags = field.getFlags();
            if (!SymbolFlags.isFlagOn(flags, SymbolFlags.OPTIONAL)) {
                return false;
            }

            if (SymbolFlags.isFlagOn(flags, SymbolFlags.READONLY) && !sourceType.isReadOnly()) {
                return false;
            }

            if (!checkIsType(constraintType, field.getFieldType(), unresolvedTypes)) {
                return false;
            }
        }

        return checkIsType(constraintType, targetType.restFieldType, unresolvedTypes);
    }

    private static boolean checkRecordBelongsToAnydataType(MapValue sourceVal, BRecordType recordType,
                                                           List<TypePair> unresolvedTypes) {
        Type targetType = TYPE_ANYDATA;
        TypePair pair = new TypePair(recordType, targetType);
        if (unresolvedTypes.contains(pair)) {
            return true;
        }
        unresolvedTypes.add(pair);

        Map<String, Field> fields = recordType.getFields();

        for (Map.Entry<String, Field> fieldEntry : fields.entrySet()) {
            String fieldName = fieldEntry.getKey();
            Field field = fieldEntry.getValue();

            if (SymbolFlags.isFlagOn(field.getFlags(), SymbolFlags.READONLY)) {
                BString fieldNameBString = StringUtils.fromString(fieldName);

                if (SymbolFlags
                        .isFlagOn(field.getFlags(), SymbolFlags.OPTIONAL) && !sourceVal.containsKey(fieldNameBString)) {
                    continue;
                }

                if (!checkIsLikeType(sourceVal.get(fieldNameBString), targetType)) {
                    return false;
                }
            } else {
                if (!checkIsType(field.getFieldType(), targetType, unresolvedTypes)) {
                    return false;
                }
            }
        }

        if (recordType.sealed) {
            return true;
        }

        return checkIsType(recordType.restFieldType, targetType, unresolvedTypes);
    }

    private static boolean checkIsRecordType(Object sourceVal, Type sourceType, BRecordType targetType,
                                             List<TypePair> unresolvedTypes) {
        sourceType = getImpliedType(sourceType);
        switch (sourceType.getTag()) {
            case TypeTags.RECORD_TYPE_TAG:
                return checkIsRecordType((MapValue) sourceVal, (BRecordType) sourceType, targetType, unresolvedTypes);
            case TypeTags.MAP_TAG:
                return checkIsRecordType((BMapType) sourceType, targetType, unresolvedTypes);
            default:
                return false;
        }
    }

    private static boolean checkIsRecordType(MapValue sourceRecordValue, BRecordType sourceRecordType,
                                             BRecordType targetType, List<TypePair> unresolvedTypes) {
        TypePair pair = new TypePair(sourceRecordType, targetType);
        if (unresolvedTypes.contains(pair)) {
            return true;
        }
        unresolvedTypes.add(pair);

        // Unsealed records are not equivalent to sealed records, unless their rest field type is 'never'. But
        // vice-versa is allowed.
        if (targetType.sealed && !sourceRecordType.sealed && (sourceRecordType.restFieldType == null ||
                getImpliedType(sourceRecordType.restFieldType).getTag() != TypeTags.NEVER_TAG)) {
            return false;
        }

        // If both are sealed check the rest field type
        if (!sourceRecordType.sealed && !targetType.sealed &&
                !checkIsType(sourceRecordType.restFieldType, targetType.restFieldType, unresolvedTypes)) {
            return false;
        }

        Map<String, Field> sourceFields = sourceRecordType.getFields();
        Set<String> targetFieldNames = targetType.getFields().keySet();

        for (Map.Entry<String, Field> targetFieldEntry : targetType.getFields().entrySet()) {
            String fieldName = targetFieldEntry.getKey();
            Field targetField = targetFieldEntry.getValue();
            Field sourceField = sourceFields.get(fieldName);

            if (getImpliedType(targetField.getFieldType()).getTag() == TypeTags.NEVER_TAG &&
                    containsInvalidNeverField(sourceField, sourceRecordType)) {
                return false;
            }

            if (sourceField == null) {
                if (!SymbolFlags.isFlagOn(targetField.getFlags(), SymbolFlags.OPTIONAL)) {
                    return false;
                }

                if (!sourceRecordType.sealed && !checkIsType(sourceRecordType.restFieldType, targetField.getFieldType(),
                                                             unresolvedTypes)) {
                    return false;
                }

                continue;
            }

            if (hasIncompatibleReadOnlyFlags(targetField, sourceField)) {
                return false;
            }

            boolean optionalTargetField = SymbolFlags.isFlagOn(targetField.getFlags(), SymbolFlags.OPTIONAL);
            boolean optionalSourceField = SymbolFlags.isFlagOn(sourceField.getFlags(), SymbolFlags.OPTIONAL);

            if (SymbolFlags.isFlagOn(sourceField.getFlags(), SymbolFlags.READONLY)) {
                BString fieldNameBString = StringUtils.fromString(fieldName);

                if (optionalSourceField && !sourceRecordValue.containsKey(fieldNameBString)) {
                    if (!optionalTargetField) {
                        return false;
                    }
                    continue;
                }

                if (!checkIsLikeType(sourceRecordValue.get(fieldNameBString), targetField.getFieldType())) {
                    return false;
                }
            } else {
                if (!optionalTargetField && optionalSourceField) {
                    return false;
                }

                if (!checkIsType(sourceField.getFieldType(), targetField.getFieldType(), unresolvedTypes)) {
                    return false;
                }
            }
        }

        if (targetType.sealed) {
            for (String sourceFieldName : sourceFields.keySet()) {
                if (targetFieldNames.contains(sourceFieldName)) {
                    continue;
                }

                if (!checkIsNeverTypeOrStructureTypeWithARequiredNeverMember(
                        sourceFields.get(sourceFieldName).getFieldType())) {
                    return false;
                }
            }
            return true;
        }

        for (Map.Entry<String, Field> targetFieldEntry : sourceFields.entrySet()) {
            String fieldName = targetFieldEntry.getKey();
            Field field = targetFieldEntry.getValue();
            if (targetFieldNames.contains(fieldName)) {
                continue;
            }

            if (SymbolFlags.isFlagOn(field.getFlags(), SymbolFlags.READONLY)) {
                if (!checkIsLikeType(sourceRecordValue.get(StringUtils.fromString(fieldName)),
                                     targetType.restFieldType)) {
                    return false;
                }
            } else if (!checkIsType(field.getFieldType(), targetType.restFieldType, unresolvedTypes)) {
                return false;
            }
        }
        return true;
    }

    private static boolean containsInvalidNeverField(Field sourceField, BRecordType sourceRecordType) {
        if (sourceField != null) {
            return !containsNeverType(sourceField.getFieldType());
        }
        if (sourceRecordType.isSealed()) {
            return true;
        }
        return !containsNeverType(sourceRecordType.getRestFieldType());
    }

    private static boolean containsNeverType(Type fieldType) {
        fieldType = getImpliedType(fieldType);
        int fieldTag = fieldType.getTag();
        if (fieldTag == TypeTags.NEVER_TAG) {
            return true;
        }
        if (fieldTag == TypeTags.UNION_TAG) {
            List<Type> memberTypes = ((BUnionType) fieldType).getOriginalMemberTypes();
            for (Type member : memberTypes) {
                if (getImpliedType(member).getTag() == TypeTags.NEVER_TAG) {
                    return true;
                }
            }
        }
        return false;
    }

    private static boolean hasIncompatibleReadOnlyFlags(Field targetField, Field sourceField) {
        return SymbolFlags.isFlagOn(targetField.getFlags(), SymbolFlags.READONLY) && !SymbolFlags
                .isFlagOn(sourceField.getFlags(),
                          SymbolFlags.READONLY);
    }

    private static boolean checkIsArrayType(BArrayType sourceType, BArrayType targetType,
                                            List<TypePair> unresolvedTypes) {
        switch (sourceType.getState()) {
            case OPEN:
                if (targetType.getState() != ArrayState.OPEN) {
                    return false;
                }
                break;
            case CLOSED:
                if (targetType.getState() == ArrayState.CLOSED &&
                        sourceType.getSize() != targetType.getSize()) {
                    return false;
                }
                break;
            default:
                break;
        }
        return checkIsType(sourceType.getElementType(), targetType.getElementType(), unresolvedTypes);
    }

    private static boolean checkIsArrayType(BTupleType sourceType, BArrayType targetType,
                                            List<TypePair> unresolvedTypes) {
        List<Type> tupleTypes = sourceType.getTupleTypes();
        Type sourceRestType = sourceType.getRestType();
        Type targetElementType = targetType.getElementType();

        if (targetType.getState() == ArrayState.OPEN) {
            for (Type sourceElementType : tupleTypes) {
                if (!checkIsType(sourceElementType, targetElementType, unresolvedTypes)) {
                    return false;
                }
            }
            if (sourceRestType != null) {
                return checkIsType(sourceRestType, targetElementType, unresolvedTypes);
            }
            return true;
        }
        if (sourceRestType != null) {
            return false;
        }
        if (tupleTypes.size() != targetType.getSize()) {
            return false;
        }
        for (Type sourceElementType : tupleTypes) {
            if (!checkIsType(sourceElementType, targetElementType, unresolvedTypes)) {
                return false;
            }
        }
        return true;
    }

    private static boolean checkIsArrayType(Type sourceType, BArrayType targetType, List<TypePair> unresolvedTypes) {
        sourceType = getImpliedType(sourceType);
        int sourceTypeTag = sourceType.getTag();

        if (sourceTypeTag == TypeTags.UNION_TAG) {
            for (Type memberType : ((BUnionType) sourceType).getMemberTypes()) {
                if (!checkIsArrayType(memberType, targetType, unresolvedTypes)) {
                    return false;
                }
            }
            return true;
        }

        if (sourceTypeTag != TypeTags.ARRAY_TAG && sourceTypeTag != TypeTags.TUPLE_TAG) {
            return false;
        }

        if (sourceTypeTag == TypeTags.ARRAY_TAG) {
            return checkIsArrayType((BArrayType) sourceType, targetType, unresolvedTypes);
        }
        return checkIsArrayType((BTupleType) sourceType, targetType, unresolvedTypes);
    }

    private static boolean checkIsTupleType(BArrayType sourceType, BTupleType targetType,
                                            List<TypePair> unresolvedTypes) {
        Type sourceElementType = sourceType.getElementType();
        List<Type> targetTypes = targetType.getTupleTypes();
        Type targetRestType = targetType.getRestType();

        switch (sourceType.getState()) {
            case OPEN:
                if (targetRestType == null) {
                    return false;
                }
                if (targetTypes.isEmpty()) {
                    return checkIsType(sourceElementType, targetRestType, unresolvedTypes);
                }
                return false;
            case CLOSED:
                if (sourceType.getSize() < targetTypes.size()) {
                    return false;
                }
                if (targetTypes.isEmpty()) {
                    if (targetRestType != null) {
                        return checkIsType(sourceElementType, targetRestType, unresolvedTypes);
                    }
                    return sourceType.getSize() == 0;
                }

                for (Type targetElementType : targetTypes) {
                    if (!(checkIsType(sourceElementType, targetElementType, unresolvedTypes))) {
                        return false;
                    }
                }
                if (sourceType.getSize() == targetTypes.size()) {
                    return true;
                }
                if (targetRestType != null) {
                    return checkIsType(sourceElementType, targetRestType, unresolvedTypes);
                }
                return false;
            default:
                return false;
        }
    }

    private static boolean checkIsTupleType(BTupleType sourceType, BTupleType targetType,
                                            List<TypePair> unresolvedTypes) {
        List<Type> sourceTypes = sourceType.getTupleTypes();
        Type sourceRestType = sourceType.getRestType();
        List<Type> targetTypes = targetType.getTupleTypes();
        Type targetRestType = targetType.getRestType();

        if (sourceRestType != null && targetRestType == null) {
            return false;
        }
        int sourceTypeSize = sourceTypes.size();
        int targetTypeSize = targetTypes.size();

        if (sourceRestType == null && targetRestType == null && sourceTypeSize != targetTypeSize) {
            return false;
        }

        if (sourceTypeSize < targetTypeSize) {
            return false;
        }

        for (int i = 0; i < targetTypeSize; i++) {
            if (!checkIsType(sourceTypes.get(i), targetTypes.get(i), unresolvedTypes)) {
                return false;
            }
        }
        if (sourceTypeSize == targetTypeSize) {
            if (sourceRestType != null) {
                return checkIsType(sourceRestType, targetRestType, unresolvedTypes);
            }
            return true;
        }

        for (int i = targetTypeSize; i < sourceTypeSize; i++) {
            if (!checkIsType(sourceTypes.get(i), targetRestType, unresolvedTypes)) {
                return false;
            }
        }
        if (sourceRestType != null) {
            return checkIsType(sourceRestType, targetRestType, unresolvedTypes);
        }
        return true;
    }

    private static boolean checkIsTupleType(Type sourceType, BTupleType targetType, List<TypePair> unresolvedTypes) {
        sourceType = getImpliedType(sourceType);
        int sourceTypeTag = sourceType.getTag();

        if (sourceTypeTag == TypeTags.UNION_TAG) {
            for (Type memberType : ((BUnionType) sourceType).getMemberTypes()) {
                if (!checkIsTupleType(memberType, targetType, unresolvedTypes)) {
                    return false;
                }
            }
            return true;
        }

        if (sourceTypeTag != TypeTags.ARRAY_TAG && sourceTypeTag != TypeTags.TUPLE_TAG) {
            return false;
        }

        if (sourceTypeTag == TypeTags.ARRAY_TAG) {
            return checkIsTupleType((BArrayType) sourceType, targetType, unresolvedTypes);
        }
        return checkIsTupleType((BTupleType) sourceType, targetType, unresolvedTypes);
    }

    private static boolean checkIsAnyType(Type sourceType) {
        sourceType = getImpliedType(sourceType);
        switch (sourceType.getTag()) {
            case TypeTags.ERROR_TAG:
            case TypeTags.READONLY_TAG:
                return false;
            case TypeTags.UNION_TAG:
            case TypeTags.ANYDATA_TAG:
            case TypeTags.JSON_TAG:
                for (Type memberType : ((BUnionType) sourceType).getMemberTypes()) {
                    if (!checkIsAnyType(memberType)) {
                        return false;
                    }
                }
                return true;
            default:
                return true;
        }
    }

    private static boolean checkIsFiniteType(Type sourceType, BFiniteType targetType) {
        sourceType = getImpliedType(sourceType);
        if (sourceType.getTag() != TypeTags.FINITE_TYPE_TAG) {
            return false;
        }

        BFiniteType sourceFiniteType = (BFiniteType) sourceType;
        if (sourceFiniteType.valueSpace.size() != targetType.valueSpace.size()) {
            return false;
        }

        return targetType.valueSpace.containsAll(sourceFiniteType.valueSpace);
    }

    private static boolean checkIsFutureType(Type sourceType, BFutureType targetType, List<TypePair> unresolvedTypes) {
        sourceType = getImpliedType(sourceType);
        if (sourceType.getTag() != TypeTags.FUTURE_TAG) {
            return false;
        }
        return checkConstraints(((BFutureType) sourceType).getConstrainedType(), targetType.getConstrainedType(),
                unresolvedTypes);
    }

    private static boolean checkObjectEquivalency(Type sourceType, BObjectType targetType,
                                                  List<TypePair> unresolvedTypes) {
        return checkObjectEquivalency(null, sourceType, targetType, unresolvedTypes);
    }

    private static boolean checkObjectEquivalency(Object sourceVal, Type sourceType, BObjectType targetType,
                                                  List<TypePair> unresolvedTypes) {
        sourceType = getImpliedType(sourceType);
        if (sourceType.getTag() != TypeTags.OBJECT_TYPE_TAG && sourceType.getTag() != TypeTags.SERVICE_TAG) {
            return false;
        }
        // If we encounter two types that we are still resolving, then skip it.
        // This is done to avoid recursive checking of the same type.
        TypePair pair = new TypePair(sourceType, targetType);
        if (unresolvedTypes.contains(pair)) {
            return true;
        }
        unresolvedTypes.add(pair);

        BObjectType sourceObjectType = (BObjectType) sourceType;

        if (SymbolFlags.isFlagOn(targetType.flags, SymbolFlags.ISOLATED) &&
                !SymbolFlags.isFlagOn(sourceObjectType.flags, SymbolFlags.ISOLATED)) {
            return false;
        }

        Map<String, Field> targetFields = targetType.getFields();
        Map<String, Field> sourceFields = sourceObjectType.getFields();
        List<MethodType> targetFuncs = getAllFunctionsList(targetType);
        List<MethodType> sourceFuncs = getAllFunctionsList(sourceObjectType);

        if (targetType.getFields().values().stream().anyMatch(field -> SymbolFlags
                .isFlagOn(field.getFlags(), SymbolFlags.PRIVATE))
                || targetFuncs.stream().anyMatch(func -> SymbolFlags.isFlagOn(func.getFlags(),
                                                                                SymbolFlags.PRIVATE))) {
            return false;
        }

        if (targetFields.size() > sourceFields.size() || targetFuncs.size() > sourceFuncs.size()) {
            return false;
        }

        String targetTypeModule = Optional.ofNullable(targetType.getPackage()).map(Module::toString).orElse("");
        String sourceTypeModule = Optional.ofNullable(sourceObjectType.getPackage()).map(Module::toString).orElse("");

        if (sourceVal == null) {
            if (!checkObjectSubTypeForFields(targetFields, sourceFields, targetTypeModule, sourceTypeModule,
                                             unresolvedTypes)) {
                return false;
            }
        } else if (!checkObjectSubTypeForFieldsByValue(targetFields, sourceFields, targetTypeModule, sourceTypeModule,
                                                       (BObject) sourceVal, unresolvedTypes)) {
            return false;
        }

        return checkObjectSubTypeForMethods(unresolvedTypes, targetFuncs, sourceFuncs, targetTypeModule,
                                            sourceTypeModule, sourceObjectType, targetType);
    }
    
    private static List<MethodType> getAllFunctionsList(BObjectType objectType) {
        List<MethodType> functionList = new ArrayList<>(Arrays.asList(objectType.getMethods()));
        if (objectType.getTag() == TypeTags.SERVICE_TAG ||
                (objectType.flags & SymbolFlags.CLIENT) == SymbolFlags.CLIENT) {
            Collections.addAll(functionList, ((BNetworkObjectType) objectType).getResourceMethods());
        }
        
        return functionList;
    }

    private static boolean checkObjectSubTypeForFields(Map<String, Field> targetFields,
                                                       Map<String, Field> sourceFields, String targetTypeModule,
                                                       String sourceTypeModule, List<TypePair> unresolvedTypes) {
        for (Field lhsField : targetFields.values()) {
            Field rhsField = sourceFields.get(lhsField.getFieldName());
            if (rhsField == null ||
                    !isInSameVisibilityRegion(targetTypeModule, sourceTypeModule, lhsField.getFlags(),
                                              rhsField.getFlags()) || hasIncompatibleReadOnlyFlags(lhsField,
                                                                                                   rhsField) ||
                    !checkIsType(rhsField.getFieldType(), lhsField.getFieldType(), unresolvedTypes)) {
                return false;
            }
        }
        return true;
    }

    private static boolean checkObjectSubTypeForFieldsByValue(Map<String, Field> targetFields,
                                                              Map<String, Field> sourceFields, String targetTypeModule,
                                                              String sourceTypeModule, BObject sourceObjVal,
                                                              List<TypePair> unresolvedTypes) {
        for (Field lhsField : targetFields.values()) {
            String name = lhsField.getFieldName();
            Field rhsField = sourceFields.get(name);
            if (rhsField == null ||
                    !isInSameVisibilityRegion(targetTypeModule, sourceTypeModule, lhsField.getFlags(),
                                              rhsField.getFlags()) || hasIncompatibleReadOnlyFlags(lhsField,
                                                                                                   rhsField)) {
                return false;
            }

            if (SymbolFlags.isFlagOn(rhsField.getFlags(), SymbolFlags.FINAL)) {
                Object fieldValue = sourceObjVal.get(StringUtils.fromString(name));
                Type fieldValueType = getType(fieldValue);

                if (fieldValueType.isReadOnly()) {
                    if (!checkIsLikeType(fieldValue, lhsField.getFieldType())) {
                        return false;
                    }
                    continue;
                }

                if (!checkIsType(fieldValueType, lhsField.getFieldType(), unresolvedTypes)) {
                    return false;
                }
            } else if (!checkIsType(rhsField.getFieldType(), lhsField.getFieldType(), unresolvedTypes)) {
                return false;
            }
        }
        return true;
    }

    private static boolean checkObjectSubTypeForMethods(List<TypePair> unresolvedTypes,
                                                        List<MethodType> targetFuncs,
                                                        List<MethodType> sourceFuncs,
                                                        String targetTypeModule, String sourceTypeModule,
                                                        BObjectType sourceType, BObjectType targetType) {
        for (MethodType lhsFunc : targetFuncs) {
            Optional<MethodType> rhsFunction = getMatchingInvokableType(sourceFuncs, lhsFunc, unresolvedTypes);
            if (rhsFunction.isEmpty()) {
                return false;
            }

            MethodType rhsFunc = rhsFunction.get();
            if (rhsFunc == null ||
                    !isInSameVisibilityRegion(targetTypeModule, sourceTypeModule, lhsFunc.getFlags(),
                                              rhsFunc.getFlags())) {
                return false;
            }
            if (SymbolFlags.isFlagOn(lhsFunc.getFlags(), SymbolFlags.REMOTE) != SymbolFlags
                    .isFlagOn(rhsFunc.getFlags(), SymbolFlags.REMOTE)) {
                return false;
            }
        }

        // Target type is not a distinct type, no need to match type-ids
        BTypeIdSet targetTypeIdSet = targetType.typeIdSet;
        if (targetTypeIdSet == null) {
            return true;
        }

        BTypeIdSet sourceTypeIdSet = sourceType.typeIdSet;
        if (sourceTypeIdSet == null) {
            return false;
        }

        return sourceTypeIdSet.containsAll(targetTypeIdSet);
    }

    private static boolean isInSameVisibilityRegion(String lhsTypePkg, String rhsTypePkg, long lhsFlags,
                                                    long rhsFlags) {
        if (SymbolFlags.isFlagOn(lhsFlags, SymbolFlags.PRIVATE)) {
            return lhsTypePkg.equals(rhsTypePkg);
        } else if (SymbolFlags.isFlagOn(lhsFlags, SymbolFlags.PUBLIC)) {
            return SymbolFlags.isFlagOn(rhsFlags, SymbolFlags.PUBLIC);
        }
        return !SymbolFlags.isFlagOn(rhsFlags, SymbolFlags.PRIVATE) && !SymbolFlags
                .isFlagOn(rhsFlags, SymbolFlags.PUBLIC) &&
                lhsTypePkg.equals(rhsTypePkg);
    }

    private static Optional<MethodType> getMatchingInvokableType(List<MethodType> rhsFuncs,
                                                       MethodType lhsFunc,
                                                       List<TypePair> unresolvedTypes) {
        Optional<MethodType> matchingFunction = rhsFuncs.stream()
                .filter(rhsFunc -> lhsFunc.getName().equals(rhsFunc.getName()))
                .filter(rhsFunc -> checkFunctionTypeEqualityForObjectType(rhsFunc.getType(), lhsFunc.getType(),
                                                                          unresolvedTypes))
                .findFirst();

        if (matchingFunction.isEmpty()) {
            return matchingFunction;
        }
        // For resource function match, we need to check whether lhs function resource path type belongs to 
        // rhs function resource path type
        MethodType matchingFunc = matchingFunction.get();
        boolean lhsFuncIsResource = SymbolFlags.isFlagOn(lhsFunc.getFlags(), SymbolFlags.RESOURCE);
        boolean matchingFuncIsResource = SymbolFlags.isFlagOn(matchingFunc.getFlags(), SymbolFlags.RESOURCE);
        
        if (!lhsFuncIsResource && !matchingFuncIsResource) {
            return matchingFunction;
        }
        
        if ((lhsFuncIsResource && !matchingFuncIsResource) || (matchingFuncIsResource && !lhsFuncIsResource)) {
            return Optional.empty();
        }

        Type[] lhsFuncResourcePathTypes = ((BResourceMethodType) lhsFunc).pathSegmentTypes;
        Type[] rhsFuncResourcePathTypes = ((BResourceMethodType) matchingFunc).pathSegmentTypes;

        int lhsFuncResourcePathTypesSize = lhsFuncResourcePathTypes.length;
        if (lhsFuncResourcePathTypesSize != rhsFuncResourcePathTypes.length) {
            return Optional.empty();
        }

        for (int i = 0; i < lhsFuncResourcePathTypesSize; i++) {
            if (!checkIsType(lhsFuncResourcePathTypes[i], rhsFuncResourcePathTypes[i])) {
                return Optional.empty();
            }
        }

        return matchingFunction;
    }

    private static boolean checkFunctionTypeEqualityForObjectType(FunctionType source, FunctionType target,
                                                                  List<TypePair> unresolvedTypes) {
        if (hasIncompatibleIsolatedFlags(target, source)) {
            return false;
        }

        if (source.getParameters().length != target.getParameters().length) {
            return false;
        }

        for (int i = 0; i < source.getParameters().length; i++) {
            if (!checkIsType(target.getParameters()[i].type, source.getParameters()[i].type, unresolvedTypes)) {
                return false;
            }
        }

        if (source.getReturnType() == null && target.getReturnType() == null) {
            return true;
        } else if (source.getReturnType() == null || target.getReturnType() == null) {
            return false;
        }

        return checkIsType(source.getReturnType(), target.getReturnType(), unresolvedTypes);
    }

    private static boolean checkIsFunctionType(Type sourceType, BFunctionType targetType) {
        sourceType = getImpliedType(sourceType);
        if (sourceType.getTag() != TypeTags.FUNCTION_POINTER_TAG) {
            return false;
        }

        BFunctionType source = (BFunctionType) sourceType;
        if (hasIncompatibleIsolatedFlags(targetType, source) || hasIncompatibleTransactionalFlags(targetType, source)) {
            return false;
        }

        if (SymbolFlags.isFlagOn(targetType.getFlags(), SymbolFlags.ANY_FUNCTION)) {
            return true;
        }

        if (source.parameters.length != targetType.parameters.length) {
            return false;
        }

        for (int i = 0; i < source.parameters.length; i++) {
            if (!checkIsType(targetType.parameters[i].type, source.parameters[i].type, new ArrayList<>())) {
                return false;
            }
        }

        return checkIsType(source.retType, targetType.retType, new ArrayList<>());
    }

    private static boolean hasIncompatibleIsolatedFlags(FunctionType target, FunctionType source) {
        return SymbolFlags.isFlagOn(target.getFlags(), SymbolFlags.ISOLATED) && !SymbolFlags
                .isFlagOn(source.getFlags(), SymbolFlags.ISOLATED);
    }

    private static boolean hasIncompatibleTransactionalFlags(FunctionType target, FunctionType source) {
        return SymbolFlags.isFlagOn(source.getFlags(), SymbolFlags.TRANSACTIONAL) && !SymbolFlags
                .isFlagOn(target.getFlags(), SymbolFlags.TRANSACTIONAL);
    }

    private static boolean checkIsServiceType(Type sourceType, Type targetType, List<TypePair> unresolvedTypes) {
        sourceType = getImpliedType(sourceType);
        if (sourceType.getTag() == TypeTags.SERVICE_TAG) {
            return checkObjectEquivalency(sourceType, (BObjectType) targetType, unresolvedTypes);
        }

        if (sourceType.getTag() == TypeTags.OBJECT_TYPE_TAG) {
            var flags = ((BObjectType) sourceType).flags;
            return (flags & SymbolFlags.SERVICE) == SymbolFlags.SERVICE;
        }

        return false;
    }
    
    public static boolean isInherentlyImmutableType(Type sourceType) {
        sourceType = getImpliedType(sourceType);
        if (isSimpleBasicType(sourceType)) {
            return true;
        }

        switch (sourceType.getTag()) {
            case TypeTags.XML_TEXT_TAG:
            case TypeTags.FINITE_TYPE_TAG: // Assuming a finite type will only have members from simple basic types.
            case TypeTags.READONLY_TAG:
            case TypeTags.NULL_TAG:
            case TypeTags.NEVER_TAG:
            case TypeTags.ERROR_TAG:
            case TypeTags.INVOKABLE_TAG:
            case TypeTags.SERVICE_TAG:
            case TypeTags.TYPEDESC_TAG:
            case TypeTags.FUNCTION_POINTER_TAG:
            case TypeTags.HANDLE_TAG:
            case TypeTags.REG_EXP_TYPE_TAG:    
                return true;
            case TypeTags.XML_TAG:
                return ((BXmlType) sourceType).constraint.getTag() == TypeTags.NEVER_TAG;
            case TypeTags.TYPE_REFERENCED_TYPE_TAG:
                return isInherentlyImmutableType(((BTypeReferenceType) sourceType).getReferredType());
            default:
                return false;
        }
    }

    public static boolean isSelectivelyImmutableType(Type type, Set<Type> unresolvedTypes) {
        if (!unresolvedTypes.add(type)) {
            return true;
        }

        switch (type.getTag()) {
            case TypeTags.ANY_TAG:
            case TypeTags.ANYDATA_TAG:
            case TypeTags.JSON_TAG:
            case TypeTags.XML_TAG:
            case TypeTags.XML_COMMENT_TAG:
            case TypeTags.XML_ELEMENT_TAG:
            case TypeTags.XML_PI_TAG:
                return true;
            case TypeTags.ARRAY_TAG:
                Type elementType = ((BArrayType) type).getElementType();
                return isInherentlyImmutableType(elementType) ||
                        isSelectivelyImmutableType(elementType, unresolvedTypes);
            case TypeTags.TUPLE_TAG:
                BTupleType tupleType = (BTupleType) type;
                for (Type tupMemType : tupleType.getTupleTypes()) {
                    if (!isInherentlyImmutableType(tupMemType) &&
                            !isSelectivelyImmutableType(tupMemType, unresolvedTypes)) {
                        return false;
                    }
                }

                Type tupRestType = tupleType.getRestType();
                if (tupRestType == null) {
                    return true;
                }

                return isInherentlyImmutableType(tupRestType) ||
                        isSelectivelyImmutableType(tupRestType, unresolvedTypes);
            case TypeTags.RECORD_TYPE_TAG:
                BRecordType recordType = (BRecordType) type;
                for (Field field : recordType.getFields().values()) {
                    Type fieldType = field.getFieldType();
                    if (!isInherentlyImmutableType(fieldType) &&
                            !isSelectivelyImmutableType(fieldType, unresolvedTypes)) {
                        return false;
                    }
                }

                Type recordRestType = recordType.restFieldType;
                if (recordRestType == null) {
                    return true;
                }

                return isInherentlyImmutableType(recordRestType) ||
                        isSelectivelyImmutableType(recordRestType, unresolvedTypes);
            case TypeTags.OBJECT_TYPE_TAG:
                BObjectType objectType = (BObjectType) type;

                if (SymbolFlags.isFlagOn(objectType.flags, SymbolFlags.CLASS) &&
                        !SymbolFlags.isFlagOn(objectType.flags, SymbolFlags.READONLY)) {
                    return false;
                }

                for (Field field : objectType.getFields().values()) {
                    Type fieldType = field.getFieldType();
                    if (!isInherentlyImmutableType(fieldType) &&
                            !isSelectivelyImmutableType(fieldType, unresolvedTypes)) {
                        return false;
                    }
                }
                return true;
            case TypeTags.MAP_TAG:
                Type constraintType = ((BMapType) type).getConstrainedType();
                return isInherentlyImmutableType(constraintType) ||
                        isSelectivelyImmutableType(constraintType, unresolvedTypes);
            case TypeTags.TABLE_TAG:
                Type tableConstraintType = ((BTableType) type).getConstrainedType();
                return isInherentlyImmutableType(tableConstraintType) ||
                        isSelectivelyImmutableType(tableConstraintType, unresolvedTypes);
            case TypeTags.UNION_TAG:
                boolean readonlyIntersectionExists = false;
                for (Type memberType : ((BUnionType) type).getMemberTypes()) {
                    if (isInherentlyImmutableType(memberType) ||
                            isSelectivelyImmutableType(memberType, unresolvedTypes)) {
                        readonlyIntersectionExists = true;
                        break;
                    }
                }
                return readonlyIntersectionExists;
            case TypeTags.INTERSECTION_TAG:
                return isSelectivelyImmutableType(((BIntersectionType) type).getEffectiveType(), unresolvedTypes);
            case TypeTags.TYPE_REFERENCED_TYPE_TAG:
                return isSelectivelyImmutableType(((BTypeReferenceType) type).getReferredType(), unresolvedTypes);
            default:
                return false;
        }
    }

    private static boolean checkConstraints(Type sourceConstraint, Type targetConstraint,
                                            List<TypePair> unresolvedTypes) {
        if (sourceConstraint == null) {
            sourceConstraint = TYPE_ANY;
        }

        if (targetConstraint == null) {
            targetConstraint = TYPE_ANY;
        }

        return checkIsType(sourceConstraint, targetConstraint, unresolvedTypes);
    }

    private static boolean isMutable(Object value, Type sourceType) {
        // All the value types are immutable
        sourceType = getImpliedType(sourceType);
        if (value == null || sourceType.getTag() < TypeTags.NULL_TAG ||
                sourceType.getTag() == TypeTags.FINITE_TYPE_TAG) {
            return false;
        }

        return !((BRefValue) value).isFrozen();
    }

    private static boolean checkIsNeverTypeOrStructureTypeWithARequiredNeverMember(Type type) {
        Set<String> visitedTypeSet = new HashSet<>();
        return checkIsNeverTypeOrStructureTypeWithARequiredNeverMember(type, visitedTypeSet);
    }

    private static boolean checkIsNeverTypeOrStructureTypeWithARequiredNeverMember(Type type,
                                                                                   Set<String> visitedTypeSet) {
        switch (type.getTag()) {
            case TypeTags.NEVER_TAG:
                return true;
            case TypeTags.RECORD_TYPE_TAG:
                BRecordType recordType = (BRecordType) type;
                visitedTypeSet.add(recordType.getName());
                for (Field field : recordType.getFields().values()) {
                    // skip check for fields with self referencing type and not required fields.
                    if ((SymbolFlags.isFlagOn(field.getFlags(), SymbolFlags.REQUIRED) ||
                            !SymbolFlags.isFlagOn(field.getFlags(), SymbolFlags.OPTIONAL)) &&
                            !visitedTypeSet.contains(field.getFieldType()) &&
                            checkIsNeverTypeOrStructureTypeWithARequiredNeverMember(field.getFieldType(),
                                    visitedTypeSet)) {
                        return true;
                    }
                }
                return false;
            case TypeTags.TUPLE_TAG:
                BTupleType tupleType = (BTupleType) type;
                visitedTypeSet.add(tupleType.getName());
                List<Type> tupleTypes = tupleType.getTupleTypes();
                for (Type mem : tupleTypes) {
                    if (!visitedTypeSet.add(mem.getName())) {
                        continue;
                    }
                    if (checkIsNeverTypeOrStructureTypeWithARequiredNeverMember(mem, visitedTypeSet)) {
                        return true;
                    }
                }
                return false;
            case TypeTags.ARRAY_TAG:
                BArrayType arrayType = (BArrayType) type;
                visitedTypeSet.add(arrayType.getName());
                Type elemType = arrayType.getElementType();
                visitedTypeSet.add(elemType.getName());
                return arrayType.getState() != ArrayState.OPEN &&
                        checkIsNeverTypeOrStructureTypeWithARequiredNeverMember(elemType, visitedTypeSet);
            case TypeTags.TYPE_REFERENCED_TYPE_TAG:
                return checkIsNeverTypeOrStructureTypeWithARequiredNeverMember(
                        ((BTypeReferenceType) type).getReferredType(), visitedTypeSet);
            case TypeTags.INTERSECTION_TAG:
                return checkIsNeverTypeOrStructureTypeWithARequiredNeverMember(
                        ((BIntersectionType) type).getEffectiveType(), visitedTypeSet);
            default:
                return false;
        }
    }

    /**
     * Check whether a given value confirms to a given type. First it checks if the type of the value, and
     * if fails then falls back to checking the value.
     *
     * @param errors list to collect typecast errors
     * @param sourceValue Value to check
     * @param targetType Target type
     * @param unresolvedValues Values that are unresolved so far
     * @param allowNumericConversion Flag indicating whether to perform numeric conversions
     * @param varName variable name to identify the parent of a record field
     * @return True if the value confirms to the provided type. False, otherwise.
     */
    private static boolean checkIsLikeType(List<String> errors, Object sourceValue, Type targetType,
                                           List<TypeValuePair> unresolvedValues,
                                           boolean allowNumericConversion, String varName) {
        Type sourceType = getType(sourceValue);
        if (checkIsType(sourceType, targetType, new ArrayList<>())) {
            return true;
        }

        return checkIsLikeOnValue(errors, sourceValue, sourceType, targetType, unresolvedValues, allowNumericConversion,
                varName);
    }

    /**
     * Check whether a given value confirms to a given type. Strictly checks the value only, and does not consider the
     * type of the value for consideration.
     *
     * @param errors list to collect typecast errors
     * @param sourceValue Value to check
     * @param sourceType Type of the value
     * @param targetType Target type
     * @param unresolvedValues Values that are unresolved so far
     * @param allowNumericConversion Flag indicating whether to perform numeric conversions
     * @param varName variable name to identify the parent of a record field
     * @return True if the value confirms to the provided type. False, otherwise.
     */
    private static boolean checkIsLikeOnValue(List<String> errors, Object sourceValue, Type sourceType, Type targetType,
                                              List<TypeValuePair> unresolvedValues, boolean allowNumericConversion,
                                              String varName) {
        int sourceTypeTag = sourceType.getTag();
        int targetTypeTag = targetType.getTag();

        switch (sourceTypeTag) {
            case TypeTags.INTERSECTION_TAG:
                return checkIsLikeOnValue(errors, sourceValue, ((BIntersectionType) sourceType).getEffectiveType(),
                        targetTypeTag != TypeTags.INTERSECTION_TAG ? targetType :
                                ((BIntersectionType) targetType).getEffectiveType(),
                        unresolvedValues, allowNumericConversion, varName);
            case TypeTags.PARAMETERIZED_TYPE_TAG:
                if (targetTypeTag != TypeTags.PARAMETERIZED_TYPE_TAG) {
                    return checkIsLikeOnValue(errors, sourceValue,
                            ((BParameterizedType) sourceType).getParamValueType(), targetType, unresolvedValues,
                            allowNumericConversion, varName);
                }
                return checkIsLikeOnValue(errors, sourceValue, ((BParameterizedType) sourceType).getParamValueType(),
                        ((BParameterizedType) targetType).getParamValueType(), unresolvedValues,
                        allowNumericConversion, varName);
            default:
                break;
        }

        switch (targetTypeTag) {
            case TypeTags.READONLY_TAG:
                return true;
            case TypeTags.BYTE_TAG:
                if (TypeTags.isIntegerTypeTag(sourceTypeTag)) {
                    return isByteLiteral((Long) sourceValue);
                }
                return allowNumericConversion && TypeConverter.isConvertibleToByte(sourceValue);
            case TypeTags.INT_TAG:
                return allowNumericConversion && TypeConverter.isConvertibleToInt(sourceValue);
            case TypeTags.SIGNED32_INT_TAG:
            case TypeTags.SIGNED16_INT_TAG:
            case TypeTags.SIGNED8_INT_TAG:
            case TypeTags.UNSIGNED32_INT_TAG:
            case TypeTags.UNSIGNED16_INT_TAG:
            case TypeTags.UNSIGNED8_INT_TAG:
                if (TypeTags.isIntegerTypeTag(sourceTypeTag)) {
                    return TypeConverter.isConvertibleToIntSubType(sourceValue, targetType);
                }
                return allowNumericConversion && TypeConverter.isConvertibleToIntSubType(sourceValue, targetType);
            case TypeTags.FLOAT_TAG:
            case TypeTags.DECIMAL_TAG:
                return allowNumericConversion && TypeConverter.isConvertibleToFloatingPointTypes(sourceValue);
            case TypeTags.CHAR_STRING_TAG:
                return TypeConverter.isConvertibleToChar(sourceValue);
            case TypeTags.RECORD_TYPE_TAG:
                return checkIsLikeRecordType(sourceValue, (BRecordType) targetType, unresolvedValues,
                        allowNumericConversion, varName, errors);
            case TypeTags.TABLE_TAG:
                return checkIsLikeTableType(sourceValue, (BTableType) targetType, unresolvedValues,
                        allowNumericConversion);
            case TypeTags.JSON_TAG:
                return checkIsLikeJSONType(sourceValue, sourceType, (BJsonType) targetType, unresolvedValues,
                        allowNumericConversion);
            case TypeTags.MAP_TAG:
                return checkIsLikeMapType(sourceValue, (BMapType) targetType, unresolvedValues, allowNumericConversion);
            case TypeTags.STREAM_TAG:
                return checkIsLikeStreamType(sourceValue, (BStreamType) targetType);
            case TypeTags.ARRAY_TAG:
                return checkIsLikeArrayType(sourceValue, (BArrayType) targetType, unresolvedValues,
                                            allowNumericConversion);
            case TypeTags.TUPLE_TAG:
                return checkIsLikeTupleType(sourceValue, (BTupleType) targetType, unresolvedValues,
                                            allowNumericConversion);
            case TypeTags.ERROR_TAG:
                return checkIsLikeErrorType(sourceValue, (BErrorType) targetType, unresolvedValues,
                                            allowNumericConversion);
            case TypeTags.ANYDATA_TAG:
                return checkIsLikeAnydataType(sourceValue, sourceType, unresolvedValues, allowNumericConversion);
            case TypeTags.FINITE_TYPE_TAG:
                return checkFiniteTypeAssignable(sourceValue, sourceType, (BFiniteType) targetType,
                 unresolvedValues, allowNumericConversion);
            case TypeTags.XML_ELEMENT_TAG:
            case TypeTags.XML_COMMENT_TAG:
            case TypeTags.XML_PI_TAG:
            case TypeTags.XML_TEXT_TAG:
                if (TypeTags.isXMLTypeTag(sourceTypeTag)) {
                    return checkIsLikeXmlValueSingleton((XmlValue) sourceValue, targetType);
                }
                return false;
            case TypeTags.XML_TAG:
                if (TypeTags.isXMLTypeTag(sourceTypeTag)) {
                    return checkIsLikeXMLSequenceType((XmlValue) sourceValue, targetType);
                }
                return false;
            case TypeTags.UNION_TAG:
                return checkIsLikeUnionType(errors, sourceValue, (BUnionType) targetType, unresolvedValues,
                        allowNumericConversion, varName);
            case TypeTags.INTERSECTION_TAG:
                return checkIsLikeOnValue(errors, sourceValue, sourceType,
                        ((BIntersectionType) targetType).getEffectiveType(), unresolvedValues, allowNumericConversion,
                        varName);
            case TypeTags.TYPE_REFERENCED_TYPE_TAG:
                return checkIsLikeOnValue(errors, sourceValue, sourceType,
                        ((BTypeReferenceType) targetType).getReferredType(), unresolvedValues, allowNumericConversion,
                        varName);
            default:
                return false;
        }
    }

    private static boolean checkIsLikeUnionType(List<String> errors, Object sourceValue, BUnionType targetType,
                                                List<TypeValuePair> unresolvedValues, boolean allowNumericConversion,
                                                String varName) {
        if (allowNumericConversion) {
            List<Type> compatibleTypesWithNumConversion = new ArrayList<>();
            List<Type> compatibleTypesWithoutNumConversion = new ArrayList<>();
            for (Type type : targetType.getMemberTypes()) {
                List<TypeValuePair> tempList = new ArrayList<>(unresolvedValues.size());
                tempList.addAll(unresolvedValues);

                if (checkIsLikeType(null, sourceValue, type, tempList, false, varName)) {
                    compatibleTypesWithoutNumConversion.add(type);
                }

                if (checkIsLikeType(null, sourceValue, type, unresolvedValues, true, varName)) {
                    compatibleTypesWithNumConversion.add(type);
                }
            }
            // Conversion should only be possible to one other numeric type.
            return !compatibleTypesWithNumConversion.isEmpty() &&
                    compatibleTypesWithNumConversion.size() - compatibleTypesWithoutNumConversion.size() <= 1;
        } else {
            return checkIsLikeUnionType(errors, sourceValue, targetType, unresolvedValues, varName);
        }
    }

    private static boolean checkIsLikeUnionType(List<String> errors, Object sourceValue, BUnionType targetType,
                                                List<TypeValuePair> unresolvedValues, String varName) {
        if (errors == null) {
            for (Type type : targetType.getMemberTypes()) {
                if (checkIsLikeType(null, sourceValue, type, unresolvedValues, false, varName)) {
                    return true;
                }
            }
        } else {
            int initialErrorCount;
            errors.add(ERROR_MESSAGE_UNION_START);
            int initialErrorListSize = errors.size();
            for (Type type : targetType.getMemberTypes()) {
                initialErrorCount = errors.size();
                if (checkIsLikeType(errors, sourceValue, type, unresolvedValues, false, varName)) {
                    errors.subList(initialErrorListSize - 1, errors.size()).clear();
                    return true;
                }
                if (initialErrorCount != errors.size()) {
                    errors.add(ERROR_MESSAGE_UNION_SEPARATOR);
                }
            }
            int currentErrorListSize = errors.size();
            errors.remove(currentErrorListSize - 1);
            if (initialErrorListSize != currentErrorListSize) {
                errors.add(ERROR_MESSAGE_UNION_END);
            }
        }
        return false;
    }

    private static XmlNodeType getXmlNodeType(Type type) {
        switch (getImpliedType(type).getTag()) {
            case TypeTags.XML_ELEMENT_TAG:
                return XmlNodeType.ELEMENT;
            case TypeTags.XML_COMMENT_TAG:
                return XmlNodeType.COMMENT;
            case TypeTags.XML_PI_TAG:
                return XmlNodeType.PI;
            default:
                return XmlNodeType.TEXT;
        }
    }

    private static boolean checkIsLikeXmlValueSingleton(XmlValue xmlSource, Type targetType) {
        XmlNodeType targetXmlNodeType = getXmlNodeType(targetType);
        XmlNodeType xmlSourceNodeType = xmlSource.getNodeType();

        if (xmlSourceNodeType == targetXmlNodeType) {
            return true;
        }

        if (xmlSourceNodeType == XmlNodeType.SEQUENCE) {
            XmlSequence seq = (XmlSequence) xmlSource;
            return seq.size() == 1 && seq.getChildrenList().get(0).getNodeType() == targetXmlNodeType ||
                    (targetXmlNodeType == XmlNodeType.TEXT && seq.isEmpty());
        }

        return false;
    }

    private static void populateTargetXmlNodeTypes(Set<XmlNodeType> nodeTypes, Type targetType) {
        // there are only 4 xml subtypes
        if (nodeTypes.size() == 4) {
            return;
        }

        Type referredType = getImpliedType(targetType);
        switch (referredType.getTag()) {
            case TypeTags.UNION_TAG:
                for (Type memberType : ((UnionType) referredType).getMemberTypes()) {
                    populateTargetXmlNodeTypes(nodeTypes, memberType);
                }
                break;
            case TypeTags.INTERSECTION_TAG:
                populateTargetXmlNodeTypes(nodeTypes, ((IntersectionType) referredType).getEffectiveType());
                break;
            case TypeTags.XML_ELEMENT_TAG:
                nodeTypes.add(XmlNodeType.ELEMENT);
                break;
            case TypeTags.XML_COMMENT_TAG:
                nodeTypes.add(XmlNodeType.COMMENT);
                break;
            case TypeTags.XML_PI_TAG:
                nodeTypes.add(XmlNodeType.PI);
                break;
            case TypeTags.XML_TEXT_TAG:
                nodeTypes.add(XmlNodeType.TEXT);
                break;
            case TypeTags.XML_TAG:
                populateTargetXmlNodeTypes(nodeTypes, ((BXmlType) referredType).constraint);
                break;
            default:
                break;

        }
    }

    private static boolean checkIsLikeXMLSequenceType(XmlValue xmlSource, Type targetType) {
        Set<XmlNodeType> acceptedNodeTypes = new HashSet<>();
        populateTargetXmlNodeTypes(acceptedNodeTypes, targetType);

        XmlNodeType xmlSourceNodeType = xmlSource.getNodeType();
        if (xmlSourceNodeType != XmlNodeType.SEQUENCE) {
            return acceptedNodeTypes.contains(xmlSourceNodeType);
        }

        XmlSequence seq = (XmlSequence) xmlSource;
        for (BXml m : seq.getChildrenList()) {
            if (!acceptedNodeTypes.contains(m.getNodeType())) {
                return false;
            }
        }
        return true;
    }

    public static boolean isNumericType(Type type) {
        type = getImpliedType(type);
        return type.getTag() < TypeTags.STRING_TAG || TypeTags.isIntegerTypeTag(type.getTag());
    }

    private static boolean checkIsLikeAnydataType(Object sourceValue, Type sourceType,
                                                  List<TypeValuePair> unresolvedValues,
                                                  boolean allowNumericConversion) {
        sourceType = getImpliedType(sourceType);
        switch (sourceType.getTag()) {
            case TypeTags.RECORD_TYPE_TAG:
            case TypeTags.MAP_TAG:
                return isLikeAnydataType(((MapValueImpl) sourceValue).values().toArray(),
                        unresolvedValues, allowNumericConversion);
            case TypeTags.TABLE_TAG:
                return isLikeAnydataType(((TableValueImpl) sourceValue).values().toArray(),
                        unresolvedValues, allowNumericConversion);
            case TypeTags.ARRAY_TAG:
                ArrayValue arr = (ArrayValue) sourceValue;
                BArrayType arrayType = (BArrayType) getImpliedType(arr.getType());
                switch (getImpliedType(arrayType.getElementType()).getTag()) {
                    case TypeTags.INT_TAG:
                    case TypeTags.FLOAT_TAG:
                    case TypeTags.DECIMAL_TAG:
                    case TypeTags.STRING_TAG:
                    case TypeTags.BOOLEAN_TAG:
                    case TypeTags.BYTE_TAG:
                        return true;
                    default:
                        return isLikeAnydataType(arr.getValues(), unresolvedValues, allowNumericConversion);
                }
            case TypeTags.TUPLE_TAG:
                return isLikeAnydataType(((ArrayValue) sourceValue).getValues(), unresolvedValues,
                                  allowNumericConversion);
            default:
                return sourceType.isAnydata();
        }
    }

    private static boolean isLikeAnydataType(Object[] objects, List<TypeValuePair> unresolvedValues,
                                             boolean allowNumericConversion) {
        for (Object value : objects) {
            if (!checkIsLikeType(null, value, TYPE_ANYDATA, unresolvedValues, allowNumericConversion,
                    null)) {
                return false;
            }
        }
        return true;
    }

    private static boolean checkIsLikeTupleType(Object sourceValue, BTupleType targetType,
                                                List<TypeValuePair> unresolvedValues, boolean allowNumericConversion) {
        if (!(sourceValue instanceof ArrayValue source)) {
            return false;
        }

        List<Type> targetTypes = targetType.getTupleTypes();
        int sourceTypeSize = source.size();
        int targetTypeSize = targetTypes.size();
        Type targetRestType = targetType.getRestType();

        if (sourceTypeSize < targetTypeSize) {
            return false;
        }
        if (targetRestType == null && sourceTypeSize > targetTypeSize) {
            return false;
        }

        for (int i = 0; i < targetTypeSize; i++) {
            if (!checkIsLikeType(null, source.getRefValue(i), targetTypes.get(i), unresolvedValues,
                    allowNumericConversion, null)) {
                return false;
            }
        }
        for (int i = targetTypeSize; i < sourceTypeSize; i++) {
            if (!checkIsLikeType(null, source.getRefValue(i), targetRestType, unresolvedValues,
                    allowNumericConversion, null)) {
                return false;
            }
        }
        return true;
    }

    static boolean isByteLiteral(long longValue) {
        return (longValue >= BBYTE_MIN_VALUE && longValue <= BBYTE_MAX_VALUE);
    }

    static boolean isSigned32LiteralValue(Long longObject) {

        return (longObject >= SIGNED32_MIN_VALUE && longObject <= SIGNED32_MAX_VALUE);
    }

    static boolean isSigned16LiteralValue(Long longObject) {

        return (longObject.intValue() >= SIGNED16_MIN_VALUE && longObject.intValue() <= SIGNED16_MAX_VALUE);
    }

    static boolean isSigned8LiteralValue(Long longObject) {

        return (longObject.intValue() >= SIGNED8_MIN_VALUE && longObject.intValue() <= SIGNED8_MAX_VALUE);
    }

    static boolean isUnsigned32LiteralValue(Long longObject) {

        return (longObject >= 0 && longObject <= UNSIGNED32_MAX_VALUE);
    }

    static boolean isUnsigned16LiteralValue(Long longObject) {

        return (longObject.intValue() >= 0 && longObject.intValue() <= UNSIGNED16_MAX_VALUE);
    }

    static boolean isUnsigned8LiteralValue(Long longObject) {

        return (longObject.intValue() >= 0 && longObject.intValue() <= UNSIGNED8_MAX_VALUE);
    }

    static boolean isCharLiteralValue(Object object) {
        String value;
        if (object instanceof BString) {
            value = ((BString) object).getValue();
        } else if (object instanceof String) {
            value = (String) object;
        } else {
            return false;
        }
        return value.codePoints().count() == 1;
    }

    private static boolean checkIsLikeArrayType(Object sourceValue, BArrayType targetType,
                                                List<TypeValuePair> unresolvedValues, boolean allowNumericConversion) {
        if (!(sourceValue instanceof ArrayValue)) {
            return false;
        }

        ArrayValue source = (ArrayValue) sourceValue;
        Type targetTypeElementType = targetType.getElementType();
        if (source.getType().getTag() == TypeTags.ARRAY_TAG) {
            Type sourceElementType = ((BArrayType) source.getType()).getElementType();
            if (isValueType(sourceElementType)) {

                if (checkIsType(sourceElementType, targetTypeElementType, new ArrayList<>())) {
                    return true;
                }

                if (allowNumericConversion && isNumericType(sourceElementType)) {
                    if (isNumericType(targetTypeElementType)) {
                        return true;
                    }

                    if (targetTypeElementType.getTag() != TypeTags.UNION_TAG) {
                        return false;
                    }

                    List<Type> targetNumericTypes = new ArrayList<>();
                    for (Type memType : ((BUnionType) targetTypeElementType).getMemberTypes()) {
                        if (isNumericType(memType) && !targetNumericTypes.contains(memType)) {
                            targetNumericTypes.add(memType);
                        }
                    }
                    return targetNumericTypes.size() == 1;
                }

                if (targetTypeElementType.getTag() == TypeTags.FLOAT_TAG ||
                        targetTypeElementType.getTag() == TypeTags.DECIMAL_TAG) {
                    return false;
                }
            }
        }

        int sourceSize = source.size();
        if ((targetType.getState() != ArrayState.OPEN) && (sourceSize != targetType.getSize())) {
            return false;
        }
        for (int i = 0; i < sourceSize; i++) {
            if (!checkIsLikeType(null, source.get(i), targetTypeElementType, unresolvedValues,
                    allowNumericConversion, null)) {
                return false;
            }
        }
        return true;
    }

    private static boolean checkIsLikeMapType(Object sourceValue, BMapType targetType,
                                              List<TypeValuePair> unresolvedValues, boolean allowNumericConversion) {
        if (!(sourceValue instanceof MapValueImpl)) {
            return false;
        }

        for (Object mapEntry : ((MapValueImpl) sourceValue).values()) {
            if (!checkIsLikeType(null, mapEntry, targetType.getConstrainedType(), unresolvedValues,
                    allowNumericConversion, null)) {
                return false;
            }
        }
        return true;
    }

    private static boolean checkIsLikeStreamType(Object sourceValue, BStreamType targetType) {
        if (!(sourceValue instanceof StreamValue)) {
            return false;
        }

        BStreamType streamType = (BStreamType) ((StreamValue) sourceValue).getType();

        return streamType.getConstrainedType() == targetType.getConstrainedType();
    }

    private static boolean checkIsLikeJSONType(Object sourceValue, Type sourceType, BJsonType targetType,
                                               List<TypeValuePair> unresolvedValues, boolean allowNumericConversion) {
        Type referredSourceType = getImpliedType(sourceType);
        switch (referredSourceType.getTag()) {
            case TypeTags.ARRAY_TAG:
                ArrayValue source = (ArrayValue) sourceValue;
                Type elementType = ((BArrayType) referredSourceType).getElementType();
                if (checkIsType(elementType, targetType, new ArrayList<>())) {
                    return true;
                }

                Object[] arrayValues = source.getValues();
                for (int i = 0; i < source.size(); i++) {
                    if (!checkIsLikeType(null, arrayValues[i], targetType, unresolvedValues,
                            allowNumericConversion, null)) {
                        return false;
                    }
                }
                return true;
            case TypeTags.TUPLE_TAG:
                for (Object obj : ((TupleValueImpl) sourceValue).getValues()) {
                    if (!checkIsLikeType(null, obj, targetType, unresolvedValues, allowNumericConversion,
                            null)) {
                        return false;
                    }
                }
                return true;
            case TypeTags.MAP_TAG:
                return checkIsMappingLikeJsonType((MapValueImpl) sourceValue, targetType, unresolvedValues,
                        allowNumericConversion);
            case TypeTags.RECORD_TYPE_TAG:
                TypeValuePair typeValuePair = new TypeValuePair(sourceValue, targetType);
                if (unresolvedValues.contains(typeValuePair)) {
                    return true;
                }
                unresolvedValues.add(typeValuePair);
                return checkIsMappingLikeJsonType((MapValueImpl) sourceValue, targetType, unresolvedValues,
                        allowNumericConversion);
            default:
                return false;
        }
    }

    private static boolean checkIsMappingLikeJsonType(MapValueImpl sourceValue, BJsonType targetType,
                                                      List<TypeValuePair> unresolvedValues,
                                                      boolean allowNumericConversion) {
        for (Object value : sourceValue.values()) {
            if (!checkIsLikeType(null, value, targetType, unresolvedValues, allowNumericConversion,
                    null)) {
                return false;
            }
        }
        return true;
    }

    private static boolean checkIsLikeRecordType(Object sourceValue, BRecordType targetType,
                                                 List<TypeValuePair> unresolvedValues, boolean allowNumericConversion,
                                                 String varName, List<String> errors) {
        if (!(sourceValue instanceof MapValueImpl)) {
            return false;
        }

        TypeValuePair typeValuePair = new TypeValuePair(sourceValue, targetType);
        if (unresolvedValues.contains(typeValuePair)) {
            return true;
        }
        unresolvedValues.add(typeValuePair);

        Map<String, Type> targetFieldTypes = new HashMap<>();
        Type restFieldType = targetType.restFieldType;
        boolean returnVal = true;

        for (Field field : targetType.getFields().values()) {
            targetFieldTypes.put(field.getFieldName(), field.getFieldType());
        }

        for (Map.Entry targetTypeEntry : targetFieldTypes.entrySet()) {
            String fieldName = targetTypeEntry.getKey().toString();
            String fieldNameLong = TypeConverter.getLongFieldName(varName, fieldName);
            Field targetField = targetType.getFields().get(fieldName);

            if (!(((MapValueImpl) sourceValue).containsKey(StringUtils.fromString(fieldName))) &&
                    !SymbolFlags.isFlagOn(targetField.getFlags(), SymbolFlags.OPTIONAL)) {
                addErrorMessage((errors == null) ? 0 : errors.size(), "missing required field '" + fieldNameLong +
                        "' of type '" + targetField.getFieldType().toString() + "' in record '" + targetType + "'",
                        errors);
                if ((errors == null) || (errors.size() >= MAX_TYPECAST_ERROR_COUNT + 1)) {
                    return false;
                }
                returnVal = false;
            }
        }

        for (Object object : ((MapValueImpl) sourceValue).entrySet()) {
            Map.Entry valueEntry = (Map.Entry) object;
            String fieldName = valueEntry.getKey().toString();
            String fieldNameLong = TypeConverter.getLongFieldName(varName, fieldName);
            int initialErrorCount = (errors == null) ? 0 : errors.size();

            if (targetFieldTypes.containsKey(fieldName)) {
                if (!checkIsLikeType(errors, (valueEntry.getValue()), targetFieldTypes.get(fieldName),
                                     unresolvedValues, allowNumericConversion, fieldNameLong)) {
                    addErrorMessage(initialErrorCount, "field '" + fieldNameLong + "' in record '" + targetType +
                            "' should be of type '" + targetFieldTypes.get(fieldName) + "', found '" +
                            TypeConverter.getShortSourceValue(valueEntry.getValue()) + "'", errors);
                    returnVal = false;
                }
            } else {
                if (!targetType.sealed) {
                    if (!checkIsLikeType(errors, (valueEntry.getValue()), restFieldType, unresolvedValues,
                                         allowNumericConversion, fieldNameLong)) {
                        addErrorMessage(initialErrorCount, "value of field '" + valueEntry.getKey() +
                                "' adding to the record '" + targetType + "' should be of type '" + restFieldType +
                                "', found '" + TypeConverter.getShortSourceValue(valueEntry.getValue()) + "'", errors);
                        returnVal = false;
                    }
                } else {
                    addErrorMessage(initialErrorCount, "field '" + fieldNameLong +
                            "' cannot be added to the closed record '" + targetType + "'", errors);
                    returnVal = false;
                }
            }
            if ((!returnVal) && ((errors == null) || (errors.size() >= MAX_TYPECAST_ERROR_COUNT + 1))) {
                return false;
            }
        }
        return returnVal;
    }

    private static void addErrorMessage(int initialErrorCount, String errorMessage, List<String> errors) {
        if ((errors != null) && (errors.size() <= MAX_TYPECAST_ERROR_COUNT) &&
                ((errors.size() - initialErrorCount) == 0)) {
            errors.add(errorMessage);
        }
    }

    private static boolean checkIsLikeTableType(Object sourceValue, BTableType targetType,
                                                List<TypeValuePair> unresolvedValues, boolean allowNumericConversion) {
        if (!(sourceValue instanceof TableValueImpl)) {
            return false;
        }
        TableValueImpl tableValue = (TableValueImpl) sourceValue;
        BTableType sourceType = (BTableType) getImpliedType(tableValue.getType());
        if (targetType.getKeyType() != null && sourceType.getFieldNames().length == 0) {
            return false;
        }

        if (sourceType.getKeyType() != null && !checkIsType(tableValue.getKeyType(), targetType.getKeyType())) {
            return false;
        }

        TypeValuePair typeValuePair = new TypeValuePair(sourceValue, targetType);
        if (unresolvedValues.contains(typeValuePair)) {
            return true;
        }

        Object[] objects = tableValue.values().toArray();
        for (Object object : objects) {
            if (!checkIsLikeType(object, targetType.getConstrainedType(), allowNumericConversion)) {
                return false;
            }
        }
        return true;
    }

    private static boolean checkFiniteTypeAssignable(Object sourceValue, Type sourceType, BFiniteType targetType,
                                                     List<TypeValuePair> unresolvedValues,
                                                     boolean allowNumericConversion) {
        if (targetType.valueSpace.size() == 1) {
            Type valueType = getImpliedType(getType(targetType.valueSpace.iterator().next()));
            if (!isSimpleBasicType(valueType) && valueType.getTag() != TypeTags.NULL_TAG) {
                return checkIsLikeOnValue(null, sourceValue, sourceType, valueType, unresolvedValues,
                        allowNumericConversion, null);
            }
        }

        for (Object valueSpaceItem : targetType.valueSpace) {
            // TODO: 8/13/19 Maryam fix for conversion
            if (isFiniteTypeValue(sourceValue, sourceType, valueSpaceItem, allowNumericConversion)) {
                return true;
            }
        }
        return false;
    }

    protected static boolean isFiniteTypeValue(Object sourceValue, Type sourceType, Object valueSpaceItem,
                                               boolean allowNumericConversion) {
        Type valueSpaceItemType = getType(valueSpaceItem);
        int sourceTypeTag = getImpliedType(sourceType).getTag();
        int valueSpaceItemTypeTag = getImpliedType(valueSpaceItemType).getTag();
        if (valueSpaceItemTypeTag > TypeTags.DECIMAL_TAG) {
            return valueSpaceItemTypeTag == sourceTypeTag &&
                    (valueSpaceItem == sourceValue || valueSpaceItem.equals(sourceValue));
        }

        switch (sourceTypeTag) {
            case TypeTags.BYTE_TAG:
            case TypeTags.INT_TAG:
                switch (valueSpaceItemTypeTag) {
                    case TypeTags.BYTE_TAG:
                    case TypeTags.INT_TAG:
                        return ((Number) sourceValue).longValue() == ((Number) valueSpaceItem).longValue();
                    case TypeTags.FLOAT_TAG:
                        return ((Number) sourceValue).longValue() == ((Number) valueSpaceItem).longValue() &&
                                allowNumericConversion;
                    case TypeTags.DECIMAL_TAG:
                        return ((Number) sourceValue).longValue() == ((DecimalValue) valueSpaceItem).intValue() &&
                                allowNumericConversion;
                }
            case TypeTags.FLOAT_TAG:
                switch (valueSpaceItemTypeTag) {
                    case TypeTags.BYTE_TAG:
                    case TypeTags.INT_TAG:
                        return ((Number) sourceValue).doubleValue() == ((Number) valueSpaceItem).doubleValue()
                                && allowNumericConversion;
                    case TypeTags.FLOAT_TAG:
                        return (((Number) sourceValue).doubleValue() == ((Number) valueSpaceItem).doubleValue() ||
                                (Double.isNaN((Double) sourceValue) && Double.isNaN((Double) valueSpaceItem)));
                    case TypeTags.DECIMAL_TAG:
                        return ((Number) sourceValue).doubleValue() == ((DecimalValue) valueSpaceItem).floatValue()
                                && allowNumericConversion;
                }
            case TypeTags.DECIMAL_TAG:
                switch (valueSpaceItemTypeTag) {
                    case TypeTags.BYTE_TAG:
                    case TypeTags.INT_TAG:
                        return checkDecimalEqual((DecimalValue) sourceValue,
                                DecimalValue.valueOf(((Number) valueSpaceItem).longValue())) && allowNumericConversion;
                    case TypeTags.FLOAT_TAG:
                        return checkDecimalEqual((DecimalValue) sourceValue,
                            DecimalValue.valueOf(((Number) valueSpaceItem).doubleValue())) && allowNumericConversion;
                    case TypeTags.DECIMAL_TAG:
                        return checkDecimalEqual((DecimalValue) sourceValue, (DecimalValue) valueSpaceItem);
                }
            default:
                if (sourceTypeTag != valueSpaceItemTypeTag) {
                    return false;
                }
                return valueSpaceItem.equals(sourceValue);
        }
    }

    private static boolean checkIsErrorType(Type sourceType, BErrorType targetType, List<TypePair> unresolvedTypes) {
        if (sourceType.getTag() != TypeTags.ERROR_TAG) {
            return false;
        }
        // Handle recursive error types.
        TypePair pair = new TypePair(sourceType, targetType);
        if (unresolvedTypes.contains(pair)) {
            return true;
        }
        unresolvedTypes.add(pair);
        BErrorType bErrorType = (BErrorType) sourceType;

        if (!checkIsType(bErrorType.detailType, targetType.detailType, unresolvedTypes)) {
            return false;
        }

        if (targetType.typeIdSet == null) {
            return true;
        }

        BTypeIdSet sourceTypeIdSet = bErrorType.typeIdSet;
        if (sourceTypeIdSet == null) {
            return false;
        }

        return sourceTypeIdSet.containsAll(targetType.typeIdSet);
    }

    private static boolean checkIsLikeErrorType(Object sourceValue, BErrorType targetType,
                                                List<TypeValuePair> unresolvedValues, boolean allowNumericConversion) {
        Type sourceTypeReferredType = getImpliedType(getType(sourceValue));
        if (sourceValue == null || sourceTypeReferredType.getTag() != TypeTags.ERROR_TAG) {
            return false;
        }
        if (!checkIsLikeType(null, ((ErrorValue) sourceValue).getDetails(), targetType.detailType,
                unresolvedValues, allowNumericConversion, null)) {
            return false;
        }
        if (targetType.typeIdSet == null) {
            return true;
        }
        BTypeIdSet sourceIdSet = ((BErrorType) sourceTypeReferredType).typeIdSet;
        if (sourceIdSet == null) {
            return false;
        }
        return sourceIdSet.containsAll(targetType.typeIdSet);
    }

    static boolean isSimpleBasicType(Type type) {
        return getImpliedType(type).getTag() < TypeTags.NULL_TAG;
    }

    /**
     * Deep value equality check for anydata.
     *
     * @param lhsValue The value on the left hand side
     * @param rhsValue The value on the right hand side
     * @param checkedValues Structured value pairs already compared or being compared
     * @return True if values are equal, else false.
     */
    public static boolean isEqual(Object lhsValue, Object rhsValue, Set<ValuePair> checkedValues) {
        if (lhsValue == rhsValue) {
            return true;
        }

        if (null == lhsValue || null == rhsValue) {
            return false;
        }

        return checkValueEquals(lhsValue, rhsValue, checkedValues, getType(lhsValue), getType(rhsValue));
    }

    private static boolean checkValueEquals(Object lhsValue, Object rhsValue, Set<ValuePair> checkedValues,
                                            Type lhsValType, Type rhsValType) {
        lhsValType = getImpliedType(lhsValType);
        rhsValType = getImpliedType(rhsValType);
        int lhsValTypeTag = lhsValType.getTag();
        int rhsValTypeTag = rhsValType.getTag();

        switch (lhsValTypeTag) {
            case TypeTags.STRING_TAG:
            case TypeTags.BOOLEAN_TAG:
                return lhsValue.equals(rhsValue);
            case TypeTags.INT_TAG:
                if (rhsValTypeTag != TypeTags.BYTE_TAG && rhsValTypeTag != TypeTags.INT_TAG) {
                    return false;
                }
                return lhsValue.equals(((Number) rhsValue).longValue());
            case TypeTags.BYTE_TAG:
                if (rhsValTypeTag != TypeTags.BYTE_TAG && rhsValTypeTag != TypeTags.INT_TAG) {
                    return false;
                }
                return ((Number) lhsValue).byteValue() == ((Number) rhsValue).byteValue();
            case TypeTags.FLOAT_TAG:
                if (rhsValTypeTag != TypeTags.FLOAT_TAG) {
                    return false;
                }
                if (Double.isNaN((Double) lhsValue) && Double.isNaN((Double) rhsValue)) {
                    return true;
                }
                return ((Number) lhsValue).doubleValue() == ((Number) rhsValue).doubleValue();
            case TypeTags.DECIMAL_TAG:
                if (rhsValTypeTag != TypeTags.DECIMAL_TAG) {
                    return false;
                }
                return checkDecimalEqual((DecimalValue) lhsValue, (DecimalValue) rhsValue);
            case TypeTags.XML_TAG:
                // Instance of xml never
                if (lhsValue instanceof XmlText xmlText) {
                    return TypeTags.isXMLTypeTag(rhsValTypeTag) && xmlText.equals(rhsValue, checkedValues);
                }
                return TypeTags.isXMLTypeTag(rhsValTypeTag) && ((XmlSequence) lhsValue).equals(rhsValue, checkedValues);
            case TypeTags.XML_ELEMENT_TAG:
                return TypeTags.isXMLTypeTag(rhsValTypeTag) && ((XmlItem) lhsValue).equals(rhsValue, checkedValues);
            case TypeTags.XML_COMMENT_TAG:
                return TypeTags.isXMLTypeTag(rhsValTypeTag) && ((XmlComment) lhsValue).equals(rhsValue, checkedValues);
            case TypeTags.XML_TEXT_TAG:
                return TypeTags.isXMLTypeTag(rhsValTypeTag) && ((XmlText) lhsValue).equals(rhsValue, checkedValues);
            case TypeTags.XML_PI_TAG:
                return TypeTags.isXMLTypeTag(rhsValTypeTag) && ((XmlPi) lhsValue).equals(rhsValue, checkedValues);
            case TypeTags.MAP_TAG:
            case TypeTags.JSON_TAG:
            case TypeTags.RECORD_TYPE_TAG:
                return isMappingType(rhsValTypeTag) && ((MapValueImpl) lhsValue).equals(rhsValue, checkedValues);
            case TypeTags.TUPLE_TAG:
            case TypeTags.ARRAY_TAG:
                return isListType(rhsValTypeTag) && ((ArrayValue) lhsValue).equals(rhsValue, checkedValues);
            case TypeTags.ERROR_TAG:
                return rhsValTypeTag == TypeTags.ERROR_TAG && ((ErrorValue) lhsValue).equals(rhsValue, checkedValues);
            case TypeTags.TABLE_TAG:
                return rhsValTypeTag == TypeTags.TABLE_TAG &&
                        ((TableValueImpl) lhsValue).equals(rhsValue, checkedValues);
            case TypeTags.TYPE_REFERENCED_TYPE_TAG:
                return checkValueEquals(lhsValue, rhsValue, checkedValues,
                        ((BTypeReferenceType) lhsValType).getReferredType(), rhsValType);
            case TypeTags.SERVICE_TAG:
            default:
                if (lhsValue instanceof RegExpValue) {
                    return ((RegExpValue) lhsValue).equals(rhsValue, checkedValues);
                }
                return false;
        }
    }

    private static boolean isListType(int typeTag) {
        return typeTag == TypeTags.ARRAY_TAG || typeTag == TypeTags.TUPLE_TAG;
    }

    private static boolean isMappingType(int typeTag) {
        return typeTag == TypeTags.MAP_TAG || typeTag == TypeTags.RECORD_TYPE_TAG || typeTag == TypeTags.JSON_TAG;
    }

<<<<<<< HEAD
    /**
     * Deep equality check for an array/tuple.
     *
     * @param lhsList The array/tuple on the left hand side
     * @param rhsList The array/tuple on the right hand side
     * @param checkedValues Structured value pairs already compared or being compared
     * @return True if the array/tuple values are equal, else false.
     */
    private static boolean isEqual(ArrayValue lhsList, ArrayValue rhsList, List<ValuePair> checkedValues) {
        ValuePair compValuePair = new ValuePair(lhsList, rhsList);
        if (checkedValues.contains(compValuePair)) {
            return true;
        }
        checkedValues.add(compValuePair);

        if (lhsList.size() != rhsList.size()) {
            return false;
        }

        for (int i = 0; i < lhsList.size(); i++) {
            if (!isEqual(lhsList.get(i), rhsList.get(i), checkedValues)) {
                return false;
            }
        }
        return true;
    }

    /**
     * Deep equality check for a map.
     *
     * @param lhsMap Map on the left hand side
     * @param rhsMap Map on the right hand side
     * @param checkedValues Structured value pairs already compared or being compared
     * @return True if the map values are equal, else false.
     */
    private static boolean isEqual(MapValueImpl lhsMap, MapValueImpl rhsMap, List<ValuePair> checkedValues) {
        ValuePair compValuePair = new ValuePair(lhsMap, rhsMap);
        if (checkedValues.contains(compValuePair)) {
            return true;
        }
        checkedValues.add(compValuePair);

        if (lhsMap.size() != rhsMap.size()) {
            return false;
        }

        if (!lhsMap.keySet().containsAll(rhsMap.keySet())) {
            return false;
        }

        Iterator<Map.Entry<BString, Object>> mapIterator = lhsMap.entrySet().iterator();
        while (mapIterator.hasNext()) {
            Map.Entry<BString, Object> lhsMapEntry = mapIterator.next();
            if (!isEqual(lhsMapEntry.getValue(), rhsMap.get(lhsMapEntry.getKey()), checkedValues)) {
                return false;
            }
        }
        return true;
    }

    /**
     * Deep equality check for a table.
     *
     * @param lhsTable      Table on the left hand side
     * @param rhsTable      Table on the right hand side
     * @param checkedValues Structured value pairs already compared or being compared
     * @return True if the table values are equal, else false.
     */
    private static boolean isEqual(TableValueImpl lhsTable, TableValueImpl rhsTable, List<ValuePair> checkedValues) {
        ValuePair compValuePair = new ValuePair(lhsTable, rhsTable);
        if (checkedValues.contains(compValuePair)) {
            return true;
        }
        checkedValues.add(compValuePair);

        if (lhsTable.size() != rhsTable.size()) {
            return false;
        }

        boolean isLhsKeyedTable =
                ((BTableType) getImpliedType(lhsTable.getType())).getFieldNames().length > 0;
        boolean isRhsKeyedTable =
                ((BTableType) getImpliedType(rhsTable.getType())).getFieldNames().length > 0;

        Object[] lhsTableValues = lhsTable.values().toArray();
        Object[] rhsTableValues = rhsTable.values().toArray();

        if (isLhsKeyedTable == isRhsKeyedTable) {
            for (int i = 0; i < lhsTableValues.length; i++) {
                if (!isEqual(lhsTableValues[i], rhsTableValues[i], checkedValues)) {
                    return false;
                }
            }
            return true;
        }

        return false;
    }

    /**
     * Deep equality check for regular expressions.
     *
     * @param lhsRegExp Regular expression on the left hand side
     * @param rhsRegExp Regular expression on the right hand side
     * @return True if the regular expression values are equal, else false.
     */
    private static boolean isEqual(RegExpValue lhsRegExp, RegExpValue rhsRegExp) {
        return lhsRegExp.stringValue(null).equals(rhsRegExp.stringValue(null));
    }

    /**
     * Deep equality check for error.
     *
     * @param lhsError The error on the left hand side
     * @param rhsError The error on the right hand side
     * @param checkedValues Errors already compared or being compared
     * @return True if the error values are equal, else false.
     */
    private static boolean isEqual(ErrorValue lhsError, ErrorValue rhsError, List<ValuePair> checkedValues) {
        ValuePair compValuePair = new ValuePair(lhsError, rhsError);
        if (checkedValues.contains(compValuePair)) {
            return true;
        }
        checkedValues.add(compValuePair);

        return isEqual(lhsError.getMessage(), rhsError.getMessage(), checkedValues) &&
                isEqual((MapValueImpl) lhsError.getDetails(), (MapValueImpl) rhsError.getDetails(), checkedValues) &&
                isEqual(lhsError.getCause(), rhsError.getCause(), checkedValues);
    }

    /**
     * Deep equality check for XML Sequence.
     *
     * @param lhsXMLSequence The XML sequence on the left hand side
     * @param rhsXml The XML on the right hand side
     * @return True if the XML values are equal, else false.
     */
    private static boolean isEqual(XmlSequence lhsXMLSequence, XmlValue rhsXml) {
        if (rhsXml instanceof XmlSequence) {
            XmlSequence rhsXMLSequence = (XmlSequence) rhsXml;
            return isXMLSequenceChildrenEqual(lhsXMLSequence.getChildrenList(), rhsXMLSequence.getChildrenList());
        }
        if (rhsXml instanceof XmlItem) {
            return lhsXMLSequence.getChildrenList().size() == 1 &&
                    isEqual(lhsXMLSequence.getChildrenList().get(0), rhsXml);
        }
        return lhsXMLSequence.getChildrenList().isEmpty() &&
                TypeUtils.getType(rhsXml) == PredefinedTypes.TYPE_XML_NEVER;
    }

    /**
     * Deep equality check for XML item.
     *
     * @param lhsXMLItem The XML item on the left hand side
     * @param rhsXml The XML on the right hand side
     * @return True if the XML values are equal, else false.
     */
    private static boolean isEqual(XmlItem lhsXMLItem, XmlValue rhsXml) {
        if (rhsXml instanceof XmlItem) {
            XmlItem rhsXMLItem = (XmlItem) rhsXml;
            if (!(rhsXMLItem.getQName().equals(lhsXMLItem.getQName()))) {
                return false;
            }
            if (!(rhsXMLItem.getAttributesMap().entrySet().equals(lhsXMLItem.getAttributesMap().entrySet()))) {
                return false;
            }
            return isEqual(rhsXMLItem.getChildrenSeq(), lhsXMLItem.getChildrenSeq());
        }
        if (rhsXml instanceof XmlSequence) {
            XmlSequence rhsXMLSequence = (XmlSequence) rhsXml;
            return rhsXMLSequence.getChildrenList().size() == 1 &&
                    isEqual(lhsXMLItem, rhsXMLSequence.getChildrenList().get(0));
        }
        return false;
    }

    /**
     * Deep equality check for XML Text.
     *
     * @param lhsXMLText The XML text on the left hand side
     * @param rhsXml The XML on the right hand side
     * @return True if the XML values are equal, else false.
     */
    private static boolean isEqual(XmlText lhsXMLText, XmlValue rhsXml) {
        if (rhsXml instanceof XmlText) {
            XmlText rhsXMLText = (XmlText) rhsXml;
            return lhsXMLText.getTextValue().equals(rhsXMLText.getTextValue());
        }
        return lhsXMLText.getType() == PredefinedTypes.TYPE_XML_NEVER && rhsXml instanceof XmlSequence &&
                ((XmlSequence) rhsXml).getChildrenList().isEmpty();
    }

    /**
     * Deep equality check for XML Comment.
     *
     * @param lhsXMLComment The XML comment on the left hand side
     * @param rhsXml The XML on the right hand side
     * @return True if the XML values are equal, else false.
     */
    private static boolean isEqual(XmlComment lhsXMLComment, XmlValue rhsXml) {
        if (!(rhsXml instanceof XmlComment)) {
            return false;
        }
        XmlComment rhXMLComment = (XmlComment) rhsXml;
        return lhsXMLComment.getTextValue().equals(rhXMLComment.getTextValue());
    }

    /**
     * Deep equality check for XML Processing Instruction.
     *
     * @param lhsXMLPi The XML processing instruction on the left hand side
     * @param rhsXml The XML on the right hand side
     * @return True if the XML values are equal, else false.
     */
    private static boolean isEqual(XmlPi lhsXMLPi, XmlValue rhsXml) {
        if (!(rhsXml instanceof XmlPi)) {
            return false;
        }
        XmlPi rhsXMLPi = (XmlPi) rhsXml;
        return lhsXMLPi.getData().equals(rhsXMLPi.getData()) && lhsXMLPi.getTarget().equals(rhsXMLPi.getTarget());
    }

    private static boolean isXMLSequenceChildrenEqual(List<BXml> lhsList, List<BXml> rhsList) {
        if (lhsList.size() != rhsList.size()) {
            return false;
        }

        for (int i = 0; i < lhsList.size(); i++) {
            if (!isEqual(lhsList.get(i), rhsList.get(i))) {
                return false;
            }
        }
        return true;
    }

    public static boolean isRegExpType(Type targetType) {
=======
    static boolean isRegExpType(Type targetType) {
>>>>>>> 9dd67e9a
        if (targetType.getTag() == TypeTags.TYPE_REFERENCED_TYPE_TAG) {
            Type referredType = ((BTypeReferenceType) targetType).getReferredType();
            Module referredTypePackage = referredType.getPackage();
            if ((referredTypePackage != null) && BALLERINA_BUILTIN_PKG_PREFIX.equals(referredTypePackage.getOrg())
                    && REGEXP_LANG_LIB.equals(referredTypePackage.getName())
                    && REG_EXP_TYPENAME.equals(referredType.getName())) {
                return true;
            }
            return isRegExpType(referredType);
        }
        return false;
    }

    static boolean isStructuredType(Type type) {
        Type referredType = getImpliedType(type);
        return switch (referredType.getTag()) {
            case TypeTags.ARRAY_TAG,
                    TypeTags.TUPLE_TAG,
                    TypeTags.MAP_TAG,
                    TypeTags.RECORD_TYPE_TAG,
                    TypeTags.TABLE_TAG ->
                    true;
            default -> false;
        };
    }

    /**
     * Type vector of size two, to hold the source and the target types.
     *
     * @since 0.995.0
     */
    private static class TypePair {
        Type sourceType;
        Type targetType;

        public TypePair(Type sourceType, Type targetType) {
            this.sourceType = sourceType;
            this.targetType = targetType;
        }

        @Override
        public boolean equals(Object obj) {
            if (!(obj instanceof TypePair other)) {
                return false;
            }
            return this.sourceType.equals(other.sourceType) && this.targetType.equals(other.targetType);
        }
    }

    /**
     * Check the reference equality of handle values.
     *
     * @param lhsValue The value on the left hand side
     * @param rhsValue The value on the right hand side
     * @return True if values are equal, else false.
     */
    private static boolean isHandleValueRefEqual(Object lhsValue, Object rhsValue) {
        HandleValue lhsHandle = (HandleValue) lhsValue;
        HandleValue rhsHandle = (HandleValue) rhsValue;
        return lhsHandle.getValue() == rhsHandle.getValue();
    }

    /**
     * Checks whether a given {@link BType} has an implicit initial value or not.
     * @param type {@link BType} to be analyzed.
     * @return whether there's an implicit initial value or not.
     */
    public static boolean hasFillerValue(Type type) {
        return hasFillerValue(type, new ArrayList<>());
    }

    private static boolean hasFillerValue(Type type, List<Type> unanalyzedTypes) {
        if (type == null) {
            return true;
        }

        int typeTag = type.getTag();
        if (TypeTags.isXMLTypeTag(typeTag)) {
            return typeTag == TypeTags.XML_TAG || typeTag == TypeTags.XML_TEXT_TAG;
        }

        if (typeTag < TypeTags.RECORD_TYPE_TAG &&
                !(typeTag == TypeTags.CHAR_STRING_TAG || typeTag == TypeTags.NEVER_TAG)) {
            return true;
        }
        switch (typeTag) {
            case TypeTags.STREAM_TAG:
            case TypeTags.MAP_TAG:
            case TypeTags.ANY_TAG:
                return true;
            case TypeTags.ARRAY_TAG:
                return checkFillerValue((BArrayType) type, unanalyzedTypes);
            case TypeTags.FINITE_TYPE_TAG:
                return checkFillerValue((BFiniteType) type);
            case TypeTags.OBJECT_TYPE_TAG:
            case TypeTags.SERVICE_TAG:
                return checkFillerValue((BObjectType) type);
            case TypeTags.RECORD_TYPE_TAG:
                return checkFillerValue((BRecordType) type, unanalyzedTypes);
            case TypeTags.TUPLE_TAG:
                return checkFillerValue((BTupleType) type, unanalyzedTypes);
            case TypeTags.UNION_TAG:
                return checkFillerValue((BUnionType) type, unanalyzedTypes);
            case TypeTags.TYPE_REFERENCED_TYPE_TAG:
                return hasFillerValue(((BTypeReferenceType) type).getReferredType(), unanalyzedTypes);
            case TypeTags.INTERSECTION_TAG:
                return hasFillerValue(((BIntersectionType) type).getEffectiveType(), unanalyzedTypes);
            default:
                return false;
        }
    }

    private static boolean checkFillerValue(BTupleType tupleType,  List<Type> unAnalyzedTypes) {
        if (unAnalyzedTypes.contains(tupleType)) {
            return true;
        }
        unAnalyzedTypes.add(tupleType);

        for (Type member : tupleType.getTupleTypes()) {
            if (!hasFillerValue(member, unAnalyzedTypes)) {
                return false;
            }
        }
        return true;
    }

    private static boolean checkFillerValue(BUnionType type,  List<Type> unAnalyzedTypes) {
        if (unAnalyzedTypes.contains(type)) {
            return true;
        }
        unAnalyzedTypes.add(type);

        // NIL is a member.
        if (type.isNullable()) {
            return true;
        }
        return isSameBasicTypeWithFillerValue(type.getMemberTypes());
    }

    private static boolean isSameBasicTypeWithFillerValue(List<Type> memberTypes) {

        // here finite types and non-finite types are separated
        // for finite types only all their value space items are collected
        List<Type> nonFiniteTypes = new ArrayList<>();
        Set<Object> combinedValueSpace = new HashSet<>();
        for (Type memberType: memberTypes) {
            Type referredType = getImpliedType(memberType);
            if (referredType.getTag() == TypeTags.FINITE_TYPE_TAG) {
                combinedValueSpace.addAll(((BFiniteType) referredType).getValueSpace());
            } else {
                nonFiniteTypes.add(referredType);
            }
        }

        if (nonFiniteTypes.isEmpty()) {
            // only finite types are there, so the check narrows to one finite type like case
            return hasFillerValueInValueSpace(combinedValueSpace);
        } else {
            // non-finite types are available
            Iterator<Type> iterator = nonFiniteTypes.iterator();
            Type firstMember = iterator.next();

            // non-finite types are checked whether they are the same type
            Type nextMember;
            while (iterator.hasNext()) {
                nextMember = iterator.next();
                if (!isSameBasicType(firstMember, nextMember)) {
                    return false;
                }
            }

            // if no finite types the checking ends here
            if (combinedValueSpace.isEmpty()) {
                return hasFillerValue(firstMember);
            }

            // both finite and non-finite types are available
            // finite types are checked whether they are the type of non-finite types
            if (!containsSameBasicType(firstMember, combinedValueSpace)) {
                return false;
            }

            // all members are same basic types
            // need to check filler value is there
            if (hasFillerValue(firstMember)) {
                return true;
            }
            return combinedValueSpace.size() == 1 ?
                    isFillerValueOfFiniteTypeBasicType(combinedValueSpace.iterator().next()) :
                    hasFillerValueInValueSpace(combinedValueSpace);
        }
    }

    private static boolean isSameBasicType(Type sourceType, Type targetType) {
        if (isSameType(sourceType, targetType)) {
            return true;
        }
        int sourceTag = getImpliedType(sourceType).getTag();
        int targetTag = getImpliedType(targetType).getTag();
        if (TypeTags.isStringTypeTag(sourceTag) && TypeTags.isStringTypeTag(targetTag)) {
            return true;
        }
        if (TypeTags.isXMLTypeTag(sourceTag) && TypeTags.isXMLTypeTag(targetTag)) {
            return true;
        }
        return isIntegerSubTypeTag(sourceTag) && isIntegerSubTypeTag(targetTag);
    }

    private static boolean isIntegerSubTypeTag(int typeTag) {
        return TypeTags.isIntegerTypeTag(typeTag) || typeTag == TypeTags.BYTE_TAG;
    }

    private static boolean isFillerValueOfFiniteTypeBasicType(Object value) {
        return switch (value.toString()) {
            case "0", "0.0", "false", "" -> true;
            default -> false;
        };
    }

    private static boolean containsSameBasicType (Type nonFiniteType, Set<Object> finiteTypeValueSpace) {
        for (Object value : finiteTypeValueSpace) {
            if (!isSameBasicType(getType(value), nonFiniteType)) {
                return false;
            }
        }
        return true;
    }

    private static boolean checkFillerValue(BRecordType type, List<Type> unAnalyzedTypes) {
        if (unAnalyzedTypes.contains(type)) {
            return true;
        }
        unAnalyzedTypes.add(type);
        for (Field field : type.getFields().values()) {
            if (SymbolFlags.isFlagOn(field.getFlags(), SymbolFlags.OPTIONAL)) {
                continue;
            }
            if (!SymbolFlags.isFlagOn(field.getFlags(), SymbolFlags.REQUIRED)) {
                continue;
            }
            return false;
        }
        return true;
    }

    private static boolean checkFillerValue(BArrayType type, List<Type> unAnalyzedTypes) {
        return type.getState() == ArrayState.OPEN || hasFillerValue(type.getElementType(), unAnalyzedTypes);
    }

    private static boolean checkFillerValue(BObjectType type) {
        MethodType generatedInitMethod = type.getGeneratedInitMethod();
        if (generatedInitMethod == null) {
            // abstract objects doesn't have a filler value.
            return false;
        }
        FunctionType initFuncType = generatedInitMethod.getType();
        boolean noParams = initFuncType.getParameters().length == 0;
        boolean nilReturn = getImpliedType(initFuncType.getReturnType()).getTag() == TypeTags.NULL_TAG;
        return noParams && nilReturn;

    }

    private static boolean checkFillerValue(BFiniteType type) {
        return hasFillerValueInValueSpace(type.getValueSpace());
    }

    private static boolean hasFillerValueInValueSpace(Set<Object> finiteTypeValueSpace) {
        // For singleton types, that value is the implicit initial value
        if (finiteTypeValueSpace.size() == 1) {
            return true;
        }

        // Has NIL element as a member.
        for (Object value: finiteTypeValueSpace) {
            if (value == null) {
                return true;
            }
        }

        Object firstElement = finiteTypeValueSpace.iterator().next();
        for (Object value : finiteTypeValueSpace) {
            if (value.getClass() != firstElement.getClass()) {
                return false;
            }
        }

        if (firstElement instanceof BString) {
            return containsElement(finiteTypeValueSpace, "");
        } else if ((firstElement instanceof Long) || (firstElement instanceof BDecimal)) {
            return containsElement(finiteTypeValueSpace, "0");
        } else if (firstElement instanceof Double) {
            return containsElement(finiteTypeValueSpace, "0.0");
        } else if (firstElement instanceof Boolean) {
            return containsElement(finiteTypeValueSpace, "false");
        } else {
            return false;
        }
    }

    private static boolean containsElement(Set<Object> valueSpace, String e) {
        for (Object value : valueSpace) {
            if (value != null && value.toString().equals(e)) {
                return true;
            }
        }
        return false;
    }

    public static Object handleAnydataValues(Object sourceVal, Type targetType) {
        if (sourceVal != null && !(sourceVal instanceof Number) && !(sourceVal instanceof BString) &&
                !(sourceVal instanceof Boolean) && !(sourceVal instanceof BValue)) {
            throw ErrorUtils.createJToBTypeCastError(sourceVal.getClass(), targetType);
        }
        return sourceVal;
    }

    private static BError createTypeCastError(Object value, Type targetType, List<String> errors) {
        if ((errors == null) || (errors.isEmpty())) {
            return ErrorUtils.createTypeCastError(value, targetType);
        } else {
            return ErrorUtils.createTypeCastError(value, targetType, getErrorMessage(errors, MAX_TYPECAST_ERROR_COUNT));
        }
    }

    private TypeChecker() {
    }
}<|MERGE_RESOLUTION|>--- conflicted
+++ resolved
@@ -3024,246 +3024,7 @@
         return typeTag == TypeTags.MAP_TAG || typeTag == TypeTags.RECORD_TYPE_TAG || typeTag == TypeTags.JSON_TAG;
     }
 
-<<<<<<< HEAD
-    /**
-     * Deep equality check for an array/tuple.
-     *
-     * @param lhsList The array/tuple on the left hand side
-     * @param rhsList The array/tuple on the right hand side
-     * @param checkedValues Structured value pairs already compared or being compared
-     * @return True if the array/tuple values are equal, else false.
-     */
-    private static boolean isEqual(ArrayValue lhsList, ArrayValue rhsList, List<ValuePair> checkedValues) {
-        ValuePair compValuePair = new ValuePair(lhsList, rhsList);
-        if (checkedValues.contains(compValuePair)) {
-            return true;
-        }
-        checkedValues.add(compValuePair);
-
-        if (lhsList.size() != rhsList.size()) {
-            return false;
-        }
-
-        for (int i = 0; i < lhsList.size(); i++) {
-            if (!isEqual(lhsList.get(i), rhsList.get(i), checkedValues)) {
-                return false;
-            }
-        }
-        return true;
-    }
-
-    /**
-     * Deep equality check for a map.
-     *
-     * @param lhsMap Map on the left hand side
-     * @param rhsMap Map on the right hand side
-     * @param checkedValues Structured value pairs already compared or being compared
-     * @return True if the map values are equal, else false.
-     */
-    private static boolean isEqual(MapValueImpl lhsMap, MapValueImpl rhsMap, List<ValuePair> checkedValues) {
-        ValuePair compValuePair = new ValuePair(lhsMap, rhsMap);
-        if (checkedValues.contains(compValuePair)) {
-            return true;
-        }
-        checkedValues.add(compValuePair);
-
-        if (lhsMap.size() != rhsMap.size()) {
-            return false;
-        }
-
-        if (!lhsMap.keySet().containsAll(rhsMap.keySet())) {
-            return false;
-        }
-
-        Iterator<Map.Entry<BString, Object>> mapIterator = lhsMap.entrySet().iterator();
-        while (mapIterator.hasNext()) {
-            Map.Entry<BString, Object> lhsMapEntry = mapIterator.next();
-            if (!isEqual(lhsMapEntry.getValue(), rhsMap.get(lhsMapEntry.getKey()), checkedValues)) {
-                return false;
-            }
-        }
-        return true;
-    }
-
-    /**
-     * Deep equality check for a table.
-     *
-     * @param lhsTable      Table on the left hand side
-     * @param rhsTable      Table on the right hand side
-     * @param checkedValues Structured value pairs already compared or being compared
-     * @return True if the table values are equal, else false.
-     */
-    private static boolean isEqual(TableValueImpl lhsTable, TableValueImpl rhsTable, List<ValuePair> checkedValues) {
-        ValuePair compValuePair = new ValuePair(lhsTable, rhsTable);
-        if (checkedValues.contains(compValuePair)) {
-            return true;
-        }
-        checkedValues.add(compValuePair);
-
-        if (lhsTable.size() != rhsTable.size()) {
-            return false;
-        }
-
-        boolean isLhsKeyedTable =
-                ((BTableType) getImpliedType(lhsTable.getType())).getFieldNames().length > 0;
-        boolean isRhsKeyedTable =
-                ((BTableType) getImpliedType(rhsTable.getType())).getFieldNames().length > 0;
-
-        Object[] lhsTableValues = lhsTable.values().toArray();
-        Object[] rhsTableValues = rhsTable.values().toArray();
-
-        if (isLhsKeyedTable == isRhsKeyedTable) {
-            for (int i = 0; i < lhsTableValues.length; i++) {
-                if (!isEqual(lhsTableValues[i], rhsTableValues[i], checkedValues)) {
-                    return false;
-                }
-            }
-            return true;
-        }
-
-        return false;
-    }
-
-    /**
-     * Deep equality check for regular expressions.
-     *
-     * @param lhsRegExp Regular expression on the left hand side
-     * @param rhsRegExp Regular expression on the right hand side
-     * @return True if the regular expression values are equal, else false.
-     */
-    private static boolean isEqual(RegExpValue lhsRegExp, RegExpValue rhsRegExp) {
-        return lhsRegExp.stringValue(null).equals(rhsRegExp.stringValue(null));
-    }
-
-    /**
-     * Deep equality check for error.
-     *
-     * @param lhsError The error on the left hand side
-     * @param rhsError The error on the right hand side
-     * @param checkedValues Errors already compared or being compared
-     * @return True if the error values are equal, else false.
-     */
-    private static boolean isEqual(ErrorValue lhsError, ErrorValue rhsError, List<ValuePair> checkedValues) {
-        ValuePair compValuePair = new ValuePair(lhsError, rhsError);
-        if (checkedValues.contains(compValuePair)) {
-            return true;
-        }
-        checkedValues.add(compValuePair);
-
-        return isEqual(lhsError.getMessage(), rhsError.getMessage(), checkedValues) &&
-                isEqual((MapValueImpl) lhsError.getDetails(), (MapValueImpl) rhsError.getDetails(), checkedValues) &&
-                isEqual(lhsError.getCause(), rhsError.getCause(), checkedValues);
-    }
-
-    /**
-     * Deep equality check for XML Sequence.
-     *
-     * @param lhsXMLSequence The XML sequence on the left hand side
-     * @param rhsXml The XML on the right hand side
-     * @return True if the XML values are equal, else false.
-     */
-    private static boolean isEqual(XmlSequence lhsXMLSequence, XmlValue rhsXml) {
-        if (rhsXml instanceof XmlSequence) {
-            XmlSequence rhsXMLSequence = (XmlSequence) rhsXml;
-            return isXMLSequenceChildrenEqual(lhsXMLSequence.getChildrenList(), rhsXMLSequence.getChildrenList());
-        }
-        if (rhsXml instanceof XmlItem) {
-            return lhsXMLSequence.getChildrenList().size() == 1 &&
-                    isEqual(lhsXMLSequence.getChildrenList().get(0), rhsXml);
-        }
-        return lhsXMLSequence.getChildrenList().isEmpty() &&
-                TypeUtils.getType(rhsXml) == PredefinedTypes.TYPE_XML_NEVER;
-    }
-
-    /**
-     * Deep equality check for XML item.
-     *
-     * @param lhsXMLItem The XML item on the left hand side
-     * @param rhsXml The XML on the right hand side
-     * @return True if the XML values are equal, else false.
-     */
-    private static boolean isEqual(XmlItem lhsXMLItem, XmlValue rhsXml) {
-        if (rhsXml instanceof XmlItem) {
-            XmlItem rhsXMLItem = (XmlItem) rhsXml;
-            if (!(rhsXMLItem.getQName().equals(lhsXMLItem.getQName()))) {
-                return false;
-            }
-            if (!(rhsXMLItem.getAttributesMap().entrySet().equals(lhsXMLItem.getAttributesMap().entrySet()))) {
-                return false;
-            }
-            return isEqual(rhsXMLItem.getChildrenSeq(), lhsXMLItem.getChildrenSeq());
-        }
-        if (rhsXml instanceof XmlSequence) {
-            XmlSequence rhsXMLSequence = (XmlSequence) rhsXml;
-            return rhsXMLSequence.getChildrenList().size() == 1 &&
-                    isEqual(lhsXMLItem, rhsXMLSequence.getChildrenList().get(0));
-        }
-        return false;
-    }
-
-    /**
-     * Deep equality check for XML Text.
-     *
-     * @param lhsXMLText The XML text on the left hand side
-     * @param rhsXml The XML on the right hand side
-     * @return True if the XML values are equal, else false.
-     */
-    private static boolean isEqual(XmlText lhsXMLText, XmlValue rhsXml) {
-        if (rhsXml instanceof XmlText) {
-            XmlText rhsXMLText = (XmlText) rhsXml;
-            return lhsXMLText.getTextValue().equals(rhsXMLText.getTextValue());
-        }
-        return lhsXMLText.getType() == PredefinedTypes.TYPE_XML_NEVER && rhsXml instanceof XmlSequence &&
-                ((XmlSequence) rhsXml).getChildrenList().isEmpty();
-    }
-
-    /**
-     * Deep equality check for XML Comment.
-     *
-     * @param lhsXMLComment The XML comment on the left hand side
-     * @param rhsXml The XML on the right hand side
-     * @return True if the XML values are equal, else false.
-     */
-    private static boolean isEqual(XmlComment lhsXMLComment, XmlValue rhsXml) {
-        if (!(rhsXml instanceof XmlComment)) {
-            return false;
-        }
-        XmlComment rhXMLComment = (XmlComment) rhsXml;
-        return lhsXMLComment.getTextValue().equals(rhXMLComment.getTextValue());
-    }
-
-    /**
-     * Deep equality check for XML Processing Instruction.
-     *
-     * @param lhsXMLPi The XML processing instruction on the left hand side
-     * @param rhsXml The XML on the right hand side
-     * @return True if the XML values are equal, else false.
-     */
-    private static boolean isEqual(XmlPi lhsXMLPi, XmlValue rhsXml) {
-        if (!(rhsXml instanceof XmlPi)) {
-            return false;
-        }
-        XmlPi rhsXMLPi = (XmlPi) rhsXml;
-        return lhsXMLPi.getData().equals(rhsXMLPi.getData()) && lhsXMLPi.getTarget().equals(rhsXMLPi.getTarget());
-    }
-
-    private static boolean isXMLSequenceChildrenEqual(List<BXml> lhsList, List<BXml> rhsList) {
-        if (lhsList.size() != rhsList.size()) {
-            return false;
-        }
-
-        for (int i = 0; i < lhsList.size(); i++) {
-            if (!isEqual(lhsList.get(i), rhsList.get(i))) {
-                return false;
-            }
-        }
-        return true;
-    }
-
     public static boolean isRegExpType(Type targetType) {
-=======
-    static boolean isRegExpType(Type targetType) {
->>>>>>> 9dd67e9a
         if (targetType.getTag() == TypeTags.TYPE_REFERENCED_TYPE_TAG) {
             Type referredType = ((BTypeReferenceType) targetType).getReferredType();
             Module referredTypePackage = referredType.getPackage();
