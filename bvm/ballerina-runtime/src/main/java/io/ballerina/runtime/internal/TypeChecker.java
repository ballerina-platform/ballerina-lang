/*
 * Copyright (c) 2019, WSO2 Inc. (http://www.wso2.org) All Rights Reserved.
 *
 * WSO2 Inc. licenses this file to you under the Apache License,
 * Version 2.0 (the "License"); you may not use this file except
 * in compliance with the License.
 * You may obtain a copy of the License at
 *
 *    http://www.apache.org/licenses/LICENSE-2.0
 *
 * Unless required by applicable law or agreed to in writing,
 * software distributed under the License is distributed on an
 * "AS IS" BASIS, WITHOUT WARRANTIES OR CONDITIONS OF ANY
 * KIND, either express or implied. See the License for the
 * specific language governing permissions and limitations
 * under the License.
 */
package io.ballerina.runtime.internal;

import io.ballerina.runtime.api.Module;
<<<<<<< HEAD
import io.ballerina.runtime.api.TypeTags;
=======
>>>>>>> b6244de9
import io.ballerina.runtime.api.flags.SymbolFlags;
import io.ballerina.runtime.api.types.ArrayType.ArrayState;
import io.ballerina.runtime.api.types.Field;
import io.ballerina.runtime.api.types.FunctionType;
import io.ballerina.runtime.api.types.MapType;
import io.ballerina.runtime.api.types.MethodType;
<<<<<<< HEAD
import io.ballerina.runtime.api.types.ReadonlyType;
import io.ballerina.runtime.api.types.Type;
=======
import io.ballerina.runtime.api.types.PredefinedTypes;
import io.ballerina.runtime.api.types.Type;
import io.ballerina.runtime.api.types.TypeTags;
import io.ballerina.runtime.api.types.UnionType;
>>>>>>> b6244de9
import io.ballerina.runtime.api.types.XmlNodeType;
import io.ballerina.runtime.api.types.semtype.Builder;
import io.ballerina.runtime.api.types.semtype.CacheableTypeDescriptor;
import io.ballerina.runtime.api.types.semtype.Context;
import io.ballerina.runtime.api.types.semtype.Core;
import io.ballerina.runtime.api.types.semtype.Env;
import io.ballerina.runtime.api.types.semtype.SemType;
import io.ballerina.runtime.api.types.semtype.ShapeAnalyzer;
import io.ballerina.runtime.api.values.BDecimal;
import io.ballerina.runtime.api.values.BError;
import io.ballerina.runtime.api.values.BObject;
import io.ballerina.runtime.api.values.BRefValue;
import io.ballerina.runtime.api.values.BString;
import io.ballerina.runtime.api.values.BValue;
import io.ballerina.runtime.api.values.BXml;
import io.ballerina.runtime.internal.types.BAnnotatableType;
import io.ballerina.runtime.internal.types.BArrayType;
import io.ballerina.runtime.internal.types.BBooleanType;
import io.ballerina.runtime.internal.types.BFiniteType;
import io.ballerina.runtime.internal.types.BIntersectionType;
import io.ballerina.runtime.internal.types.BObjectType;
import io.ballerina.runtime.internal.types.BRecordType;
import io.ballerina.runtime.internal.types.BTableType;
import io.ballerina.runtime.internal.types.BTupleType;
import io.ballerina.runtime.internal.types.BType;
import io.ballerina.runtime.internal.types.BTypeReferenceType;
import io.ballerina.runtime.internal.types.BUnionType;
<<<<<<< HEAD
import io.ballerina.runtime.internal.types.TypeWithShape;
import io.ballerina.runtime.internal.values.DecimalValue;
=======
import io.ballerina.runtime.internal.types.BXmlType;
import io.ballerina.runtime.internal.utils.ErrorUtils;
import io.ballerina.runtime.internal.values.ArrayValue;
import io.ballerina.runtime.internal.values.DecimalValue;
import io.ballerina.runtime.internal.values.DecimalValueKind;
import io.ballerina.runtime.internal.values.ErrorValue;
>>>>>>> b6244de9
import io.ballerina.runtime.internal.values.HandleValue;
import io.ballerina.runtime.internal.values.RefValue;
import io.ballerina.runtime.internal.values.RegExpValue;
import io.ballerina.runtime.internal.values.TypedescValue;
import io.ballerina.runtime.internal.values.TypedescValueImpl;
import io.ballerina.runtime.internal.values.ValuePair;
import io.ballerina.runtime.internal.values.XmlSequence;
import io.ballerina.runtime.internal.values.XmlValue;

import java.util.ArrayList;
import java.util.HashSet;
import java.util.Iterator;
import java.util.List;
import java.util.Optional;
import java.util.Set;
import java.util.function.Predicate;
import java.util.stream.Stream;

<<<<<<< HEAD
import static io.ballerina.runtime.api.PredefinedTypes.TYPE_BOOLEAN;
import static io.ballerina.runtime.api.PredefinedTypes.TYPE_BYTE;
import static io.ballerina.runtime.api.PredefinedTypes.TYPE_DECIMAL;
import static io.ballerina.runtime.api.PredefinedTypes.TYPE_FLOAT;
import static io.ballerina.runtime.api.PredefinedTypes.TYPE_INT;
import static io.ballerina.runtime.api.PredefinedTypes.TYPE_INT_SIGNED_16;
import static io.ballerina.runtime.api.PredefinedTypes.TYPE_INT_SIGNED_32;
import static io.ballerina.runtime.api.PredefinedTypes.TYPE_INT_SIGNED_8;
import static io.ballerina.runtime.api.PredefinedTypes.TYPE_INT_UNSIGNED_16;
import static io.ballerina.runtime.api.PredefinedTypes.TYPE_INT_UNSIGNED_32;
import static io.ballerina.runtime.api.PredefinedTypes.TYPE_INT_UNSIGNED_8;
import static io.ballerina.runtime.api.PredefinedTypes.TYPE_NULL;
=======
>>>>>>> b6244de9
import static io.ballerina.runtime.api.constants.RuntimeConstants.BALLERINA_BUILTIN_PKG_PREFIX;
import static io.ballerina.runtime.api.constants.RuntimeConstants.BBYTE_MAX_VALUE;
import static io.ballerina.runtime.api.constants.RuntimeConstants.BBYTE_MIN_VALUE;
import static io.ballerina.runtime.api.constants.RuntimeConstants.REGEXP_LANG_LIB;
import static io.ballerina.runtime.api.constants.RuntimeConstants.SIGNED16_MAX_VALUE;
import static io.ballerina.runtime.api.constants.RuntimeConstants.SIGNED16_MIN_VALUE;
import static io.ballerina.runtime.api.constants.RuntimeConstants.SIGNED32_MAX_VALUE;
import static io.ballerina.runtime.api.constants.RuntimeConstants.SIGNED32_MIN_VALUE;
import static io.ballerina.runtime.api.constants.RuntimeConstants.SIGNED8_MAX_VALUE;
import static io.ballerina.runtime.api.constants.RuntimeConstants.SIGNED8_MIN_VALUE;
import static io.ballerina.runtime.api.constants.RuntimeConstants.UNSIGNED16_MAX_VALUE;
import static io.ballerina.runtime.api.constants.RuntimeConstants.UNSIGNED32_MAX_VALUE;
import static io.ballerina.runtime.api.constants.RuntimeConstants.UNSIGNED8_MAX_VALUE;
import static io.ballerina.runtime.api.types.PredefinedTypes.TYPE_ANY;
import static io.ballerina.runtime.api.types.PredefinedTypes.TYPE_ANYDATA;
import static io.ballerina.runtime.api.types.PredefinedTypes.TYPE_BOOLEAN;
import static io.ballerina.runtime.api.types.PredefinedTypes.TYPE_BYTE;
import static io.ballerina.runtime.api.types.PredefinedTypes.TYPE_DECIMAL;
import static io.ballerina.runtime.api.types.PredefinedTypes.TYPE_FLOAT;
import static io.ballerina.runtime.api.types.PredefinedTypes.TYPE_INT;
import static io.ballerina.runtime.api.types.PredefinedTypes.TYPE_INT_SIGNED_16;
import static io.ballerina.runtime.api.types.PredefinedTypes.TYPE_INT_SIGNED_32;
import static io.ballerina.runtime.api.types.PredefinedTypes.TYPE_INT_SIGNED_8;
import static io.ballerina.runtime.api.types.PredefinedTypes.TYPE_INT_UNSIGNED_16;
import static io.ballerina.runtime.api.types.PredefinedTypes.TYPE_INT_UNSIGNED_32;
import static io.ballerina.runtime.api.types.PredefinedTypes.TYPE_INT_UNSIGNED_8;
import static io.ballerina.runtime.api.types.PredefinedTypes.TYPE_JSON;
import static io.ballerina.runtime.api.types.PredefinedTypes.TYPE_NULL;
import static io.ballerina.runtime.api.types.PredefinedTypes.TYPE_READONLY_JSON;
import static io.ballerina.runtime.api.types.PredefinedTypes.TYPE_STRING;
import static io.ballerina.runtime.api.utils.TypeUtils.getImpliedType;
<<<<<<< HEAD
import static io.ballerina.runtime.internal.CloneUtils.getErrorMessage;
=======
import static io.ballerina.runtime.api.utils.TypeUtils.isValueType;
import static io.ballerina.runtime.internal.TypeConverter.ERROR_MESSAGE_UNION_END;
import static io.ballerina.runtime.internal.TypeConverter.ERROR_MESSAGE_UNION_SEPARATOR;
import static io.ballerina.runtime.internal.TypeConverter.ERROR_MESSAGE_UNION_START;
import static io.ballerina.runtime.internal.utils.CloneUtils.getErrorMessage;
>>>>>>> b6244de9

/**
 * Responsible for performing runtime type checking.
 *
 * @since 0.995.0
 */
@SuppressWarnings({"rawtypes"})
public final class TypeChecker {

    private static final byte MAX_TYPECAST_ERROR_COUNT = 20;
    private static final String REG_EXP_TYPENAME = "RegExp";
    private static final ThreadLocal<Context> threadContext =
            ThreadLocal.withInitial(() -> Context.from(Env.getInstance()));

    public static Object checkCast(Object sourceVal, Type targetType) {

        List<String> errors = new ArrayList<>();
        if (checkIsType(sourceVal, targetType)) {
            return sourceVal;
        }
        Type sourceType = getType(sourceVal);
        if (Core.containsBasicType(SemType.tryInto(sourceType), ConvertibleCastMaskHolder.CONVERTIBLE_CAST_MASK) &&
                Core.containsBasicType(SemType.tryInto(targetType), ConvertibleCastMaskHolder.CONVERTIBLE_CAST_MASK)) {
            // We need to maintain order for these?
            if (targetType instanceof BUnionType unionType) {
                for (Type memberType : unionType.getMemberTypes()) {
                    try {
                        return TypeConverter.castValues(memberType, sourceVal);
                    } catch (Exception e) {
                        //ignore and continue
                    }
                }
            } else {
                return TypeConverter.castValues(targetType, sourceVal);
            }
        }
        throw createTypeCastError(sourceVal, targetType, errors);
    }

    public static Context context() {
        // We are pinning each context to thread. We can't use the same context with multiple type checks concurrently
        return threadContext.get();
    }

    public static long anyToInt(Object sourceVal) {
        return TypeConverter.anyToIntCast(sourceVal,
                () -> ErrorUtils.createTypeCastError(sourceVal, TYPE_INT));
    }

    public static long anyToSigned32(Object sourceVal) {
        return TypeConverter.anyToIntSubTypeCast(sourceVal, TYPE_INT_SIGNED_32,
                                                 () -> ErrorUtils.createTypeCastError(sourceVal,
                                                                                      TYPE_INT_SIGNED_32));
    }

    public static long anyToSigned16(Object sourceVal) {
        return TypeConverter.anyToIntSubTypeCast(sourceVal, TYPE_INT_SIGNED_16,
                                                 () -> ErrorUtils.createTypeCastError(sourceVal,
                                                                                      TYPE_INT_SIGNED_16));
    }

    public static long anyToSigned8(Object sourceVal) {
        return TypeConverter.anyToIntSubTypeCast(sourceVal, TYPE_INT_SIGNED_8,
                                                 () -> ErrorUtils.createTypeCastError(sourceVal,
                                                                                      TYPE_INT_SIGNED_8));
    }

    public static long anyToUnsigned32(Object sourceVal) {
        return TypeConverter.anyToIntSubTypeCast(sourceVal, TYPE_INT_UNSIGNED_32,
                                                 () -> ErrorUtils.createTypeCastError(sourceVal,
                                                                                      TYPE_INT_UNSIGNED_32));
    }

    public static long anyToUnsigned16(Object sourceVal) {
        return TypeConverter.anyToIntSubTypeCast(sourceVal, TYPE_INT_UNSIGNED_16,
                                                 () -> ErrorUtils
                                                         .createTypeCastError(sourceVal, TYPE_INT_UNSIGNED_16));
    }

    public static long anyToUnsigned8(Object sourceVal) {
        return TypeConverter.anyToIntSubTypeCast(sourceVal, TYPE_INT_UNSIGNED_8,
                                                 () -> ErrorUtils
                                                         .createTypeCastError(sourceVal,
                                                                              TYPE_INT_UNSIGNED_8));
    }

    public static double anyToFloat(Object sourceVal) {
        return TypeConverter.anyToFloatCast(sourceVal, () -> ErrorUtils
                .createTypeCastError(sourceVal, TYPE_FLOAT));
    }

    public static boolean anyToBoolean(Object sourceVal) {
        return TypeConverter.anyToBooleanCast(sourceVal, () -> ErrorUtils
                .createTypeCastError(sourceVal, TYPE_BOOLEAN));
    }

    public static int anyToByte(Object sourceVal) {
        return TypeConverter.anyToByteCast(sourceVal, () -> ErrorUtils.createTypeCastError(sourceVal,
                                                                                           TYPE_BYTE));
    }

    public static DecimalValue anyToDecimal(Object sourceVal) {
        return TypeConverter.anyToDecimalCast(sourceVal, () -> ErrorUtils.createTypeCastError(sourceVal,
                                                                                          TYPE_DECIMAL));
    }

    public static byte anyToJByte(Object sourceVal) {
        return TypeConverter.anyToJByteCast(sourceVal,
                () -> ErrorUtils.createBToJTypeCastError(sourceVal, "byte"));
    }

    public static char anyToJChar(Object sourceVal) {
        return TypeConverter.anyToJCharCast(sourceVal,
                () -> ErrorUtils.createBToJTypeCastError(sourceVal, "char"));
    }

    public static short anyToJShort(Object sourceVal) {
        return TypeConverter.anyToJShortCast(sourceVal,
                () -> ErrorUtils.createBToJTypeCastError(sourceVal, "short"));
    }

    public static int anyToJInt(Object sourceVal) {
        return TypeConverter.anyToJIntCast(sourceVal,
                () -> ErrorUtils.createBToJTypeCastError(sourceVal, "int"));
    }

    public static long anyToJLong(Object sourceVal) {
        return TypeConverter.anyToJLongCast(sourceVal,
                () -> ErrorUtils.createBToJTypeCastError(sourceVal, "long"));
    }

    public static float anyToJFloat(Object sourceVal) {
        return TypeConverter.anyToJFloatCast(sourceVal,
                () -> ErrorUtils.createBToJTypeCastError(sourceVal, "float"));
    }

    public static double anyToJDouble(Object sourceVal) {
        return TypeConverter.anyToJDoubleCast(sourceVal,
                () -> ErrorUtils.createBToJTypeCastError(sourceVal, "double"));
    }

    public static boolean anyToJBoolean(Object sourceVal) {
        return TypeConverter.anyToJBooleanCast(sourceVal,
                () -> ErrorUtils.createBToJTypeCastError(sourceVal, "boolean"));
    }

    /**
     * Check whether a given value belongs to the given type.
     *
     * @param sourceVal value to check the type
     * @param targetType type to be test against
     * @return true if the value belongs to the given type, false otherwise
     */
    public static boolean checkIsType(Object sourceVal, Type targetType) {
        Context cx = context();
        Type sourceType = getType(sourceVal);
        if (isSubType(sourceType, targetType)) {
            return true;
        }
        SemType sourceSemType = SemType.tryInto(sourceType);
        return couldInherentTypeBeDifferent(sourceSemType) &&
                isSubTypeWithInherentType(cx, sourceVal, SemType.tryInto(targetType));
    }

    /**
     * Check whether a given value belongs to the given type.
     *
     * @param errors list to collect typecast errors
     * @param sourceVal value to check the type
     * @param sourceType type of the value
     * @param targetType type to be test against
     * @return true if the value belongs to the given type, false otherwise
     */
    public static boolean checkIsType(List<String> errors, Object sourceVal, Type sourceType, Type targetType) {
        return checkIsType(sourceVal, targetType);
    }

    // This is just an optimization since shapes are not cached, when in doubt return false
    private static boolean couldInherentTypeBeDifferent(SemType type) {
        if (type instanceof TypeWithShape typeWithShape) {
            return typeWithShape.couldInherentTypeBeDifferent();
        }
        return true;
    }

    /**
     * Check whether a given value has the same shape as the given type.
     *
     * @param sourceValue value to check the shape
     * @param targetType type to check the shape against
     * @return true if the value has the same shape as the given type; false otherwise
     */
    public static boolean checkIsLikeType(Object sourceValue, Type targetType) {
        return checkIsLikeType(sourceValue, targetType, false);
    }

    /**
     * Check whether a given value has the same shape as the given type.
     *
     * @param sourceValue value to check the shape
     * @param targetType type to check the shape against
     * @param allowNumericConversion whether numeric conversion is allowed to change the shape to the target type
     * @return true if the value has the same shape as the given type; false otherwise
     */
    public static boolean checkIsLikeType(Object sourceValue, Type targetType, boolean allowNumericConversion) {
        Context cx = context();
        SemType shape = ShapeAnalyzer.shapeOf(cx, sourceValue).orElseThrow();
        SemType targetSemType = ShapeAnalyzer.acceptedTypeOf(cx, targetType).orElseThrow();
        if (Core.isSubType(cx, shape, NumericTypeHolder.NUMERIC_TYPE) && allowNumericConversion) {
            targetSemType = appendNumericConversionTypes(targetSemType);
        }
        return Core.isSubType(cx, shape, targetSemType);
    }

    private static SemType appendNumericConversionTypes(SemType semType) {
        SemType result = semType;
        // We can represent any int value as a float or a decimal. This is to avoid the overhead of creating
        // enumerable semtypes for them
        if (Core.containsBasicType(semType, Builder.getIntType())) {
            result = Core.union(Core.union(Builder.getDecimalType(), Builder.getFloatType()), result);
        }
        result = Core.union(result, Core.floatToInt(semType));
        result = Core.union(result, Core.floatToDecimal(semType));
        result = Core.union(result, Core.decimalToInt(semType));
        result = Core.union(result, Core.decimalToFloat(semType));
        return result;
    }

    /**
     * Check whether two types are the same.
     *
     * @param sourceType type to test
     * @param targetType type to test against
     * @return true if the two types are same; false otherwise
     */
    public static boolean isSameType(Type sourceType, Type targetType) {
        return Core.isSameType(context(), SemType.tryInto(sourceType), SemType.tryInto(targetType));
    }

    public static Type getType(Object value) {
        if (value instanceof BValue bValue) {
            if (!(value instanceof BObject bObject)) {
                return bValue.getType();
            }
            return bObject.getOriginalType();
        }
        if (value == null) {
            return TYPE_NULL;
        } else if (value instanceof Number number) {
            return getNumberType(number);
        } else if (value instanceof Boolean booleanValue) {
            return BBooleanType.singletonType(booleanValue);
        }
        throw new IllegalArgumentException("unexpected value type");
    }

    private static Type getNumberType(Number number) {
        if (number instanceof Double) {
            return TYPE_FLOAT;
        }
        if (number instanceof Integer || number instanceof Byte) {
            return TYPE_BYTE;
        }
        return TYPE_INT;
    }

    /**
     * Deep value equality check for anydata.
     *
     * @param lhsValue The value on the left hand side
     * @param rhsValue The value on the right hand side
     * @return True if values are equal, else false.
     */
    public static boolean isEqual(Object lhsValue, Object rhsValue) {
        return isEqual(lhsValue, rhsValue, new HashSet<>());
    }

    /**
     * Check if two decimal values are exactly equal.
     *
     * @param lhsValue The value on the left-hand side
     * @param rhsValue The value of the right-hand side
     * @return True if values are exactly equal, else false.
     */

    public static boolean checkDecimalExactEqual(DecimalValue lhsValue, DecimalValue rhsValue) {
        return isDecimalRealNumber(lhsValue) && isDecimalRealNumber(rhsValue)
                && lhsValue.decimalValue().equals(rhsValue.decimalValue());
    }

    /**
     * Checks if the given decimal number is a real number.
     *
     * @param decimalValue The decimal value being checked
     * @return True if the decimal value is a real number.
     */
    static boolean isDecimalRealNumber(DecimalValue decimalValue) {
        return decimalValue.valueKind == DecimalValueKind.ZERO || decimalValue.valueKind == DecimalValueKind.OTHER;
    }

    /**
     * Reference equality check for values. If both the values are simple basic types, returns the same
     * result as {@link #isEqual(Object, Object, Set)}
     *
     * @param lhsValue The value on the left hand side
     * @param rhsValue The value on the right hand side
     * @return True if values are reference equal or in the case of simple basic types if the values are equal,
     *         else false.
     */
    public static boolean isReferenceEqual(Object lhsValue, Object rhsValue) {
        if (lhsValue == rhsValue) {
            return true;
        }

        // if one is null, the other also needs to be null to be true
        if (lhsValue == null || rhsValue == null) {
            return false;
        }

        Context cx = context();
        SemType lhsType = widenedType(cx, lhsValue);
        SemType rhsType = widenedType(cx, rhsValue);
        if (isSimpleBasicSemType(lhsType)) {
            return isSimpleBasicValuesEqual(lhsValue, rhsValue);
        }
        Predicate<SemType> basicTypePredicate =
                (basicType) -> Core.isSubType(cx, lhsType, basicType) && Core.isSubType(cx, rhsType, basicType);
        if (basicTypePredicate.test(Builder.getStringType())) {
            return isEqual(lhsValue, rhsValue);
        }
        if (basicTypePredicate.test(Builder.getXmlType())) {
            return isXMLValueRefEqual((XmlValue) lhsValue, (XmlValue) rhsValue);
        }
        if (basicTypePredicate.test(Builder.getHandleType())) {
            return isHandleValueRefEqual(lhsValue, rhsValue);
        }
        if (basicTypePredicate.test(Builder.getFunctionType())) {
            return isFunctionPointerEqual(getImpliedType(getType(lhsValue)), getImpliedType(getType(rhsValue)));
        }
        if (basicTypePredicate.test(Builder.getRegexType())) {
            RegExpValue lhsReg = (RegExpValue) lhsValue;
            RegExpValue rhsReg = (RegExpValue) rhsValue;
            return lhsReg.equals(rhsReg, new HashSet<>());
        }
        // Other types have storage identity so == test should have passed
        return false;
    }

    static boolean isXMLValueRefEqual(XmlValue lhsValue, XmlValue rhsValue) {
        boolean isLhsXmlSequence = lhsValue.getNodeType() == XmlNodeType.SEQUENCE;
        boolean isRhsXmlSequence = rhsValue.getNodeType() == XmlNodeType.SEQUENCE;

        if (isLhsXmlSequence && isRhsXmlSequence) {
            return isXMLSequenceRefEqual((XmlSequence) lhsValue, (XmlSequence) rhsValue);
        }
        if (isLhsXmlSequence && lhsValue.isSingleton()) {
            return ((XmlSequence) lhsValue).getChildrenList().get(0) == rhsValue;
        }
        if (isRhsXmlSequence && rhsValue.isSingleton()) {
            return ((XmlSequence) rhsValue).getChildrenList().get(0) == lhsValue;
        }
        if (lhsValue.getNodeType() != rhsValue.getNodeType()) {
            return false;
        }
        if (lhsValue.getNodeType() == XmlNodeType.TEXT && rhsValue.getNodeType() == XmlNodeType.TEXT) {
            return isEqual(lhsValue, rhsValue);
        }
        return false;
    }

    private static boolean isXMLSequenceRefEqual(XmlSequence lhsValue, XmlSequence rhsValue) {
        Iterator<BXml> lhsIter = lhsValue.getChildrenList().iterator();
        Iterator<BXml> rhsIter = rhsValue.getChildrenList().iterator();
        while (lhsIter.hasNext() && rhsIter.hasNext()) {
            BXml l = lhsIter.next();
            BXml r = rhsIter.next();
            if (!(l == r || isXMLValueRefEqual((XmlValue) l, (XmlValue) r))) {
                return false;
            }
        }
        // lhs hasNext = false & rhs hasNext = false -> empty sequences, hence ref equal
        // lhs hasNext = true & rhs hasNext = true would never reach here
        // only one hasNext method returns true means sequences are of different sizes, hence not ref equal
        return lhsIter.hasNext() == rhsIter.hasNext();
    }

    private static boolean isFunctionPointerEqual(Type lhsType, Type rhsType) {
        return lhsType.getPackage().equals(rhsType.getPackage()) &&
                lhsType.getName().equals(rhsType.getName()) && rhsType.equals(lhsType);
    }

    private static boolean isSimpleBasicValuesEqual(Object v1, Object v2) {
        Context cx = context();
        SemType v1Ty = widenedType(cx, v1);
        if (!isSimpleBasicSemType(v1Ty)) {
            return false;
        }

        SemType v2Ty = widenedType(cx, v2);
        if (!isSimpleBasicSemType(v2Ty)) {
            return false;
        }

        if (!Core.isSameType(cx, v1Ty, v2Ty)) {
            return false;
        }

        if (Core.isSubType(cx, v1Ty, Builder.getDecimalType())) {
            return checkDecimalExactEqual((DecimalValue) v1, (DecimalValue) v2);
        }
        if (Core.isSubType(cx, v1Ty, Builder.getIntType())) {
            Number n1 = (Number) v1;
            Number n2 = (Number) v2;
            return n1.longValue() == n2.longValue();
        }
        return v1.equals(v2);
    }

    /**
     * Get the typedesc of a value.
     *
     * @param value Value
     * @return type desc associated with the value
     */
    public static TypedescValue getTypedesc(Object value) {
        Type type = TypeChecker.getType(value);
        if (type == null) {
            return null;
        }
        if (belongToSingleBasicTypeOrString(type)) {
            return new TypedescValueImpl(new BFiniteType(value.toString(), Set.of(value), 0));
        }
        if (value instanceof BRefValue bRefValue) {
            return (TypedescValue) bRefValue.getTypedesc();
        }
        return new TypedescValueImpl(type);
    }

    /**
     * Get the annotation value if present.
     *
     * @param typedescValue     The typedesc value
     * @param annotTag          The annot-tag-reference
     * @return the annotation value if present, nil else
     */
    public static Object getAnnotValue(TypedescValue typedescValue, BString annotTag) {
        Type describingType = typedescValue.getDescribingType();
        if (!(describingType instanceof BAnnotatableType annotatableType)) {
            return null;
        }
        return annotatableType.getAnnotation(annotTag);
    }

    /**
     * Check whether a given type is equivalent to a target type.
     *
     * @param sourceType type to check
     * @param targetType type to compare with
     * @return flag indicating the equivalence of the two types
     */
    public static boolean checkIsType(Type sourceType, Type targetType) {
        return isSubType(sourceType, targetType);
    }

    @Deprecated
    public static boolean checkIsType(Type sourceType, Type targetType, List<TypePair> unresolvedTypes) {
        return isSubType(sourceType, targetType);
    }

    /**
     * Check if two decimal values are equal in value.
     *
     * @param lhsValue The value on the left hand side
     * @param rhsValue The value of the right hand side
     * @return True if values are equal, else false.
     */
    public static boolean checkDecimalEqual(DecimalValue lhsValue, DecimalValue rhsValue) {
        return isDecimalRealNumber(lhsValue) && isDecimalRealNumber(rhsValue) &&
                lhsValue.decimalValue().compareTo(rhsValue.decimalValue()) == 0;
    }

    public static boolean isNumericType(Type type) {
        return Core.isSubType(context(), SemType.tryInto(type), NumericTypeHolder.NUMERIC_TYPE);
    }

    static boolean isByteLiteral(long longValue) {
        return (longValue >= BBYTE_MIN_VALUE && longValue <= BBYTE_MAX_VALUE);
    }

    // Private methods

    private static boolean isSubTypeWithInherentType(Context cx, Object sourceValue, SemType target) {
        return ShapeAnalyzer.inherentTypeOf(cx, sourceValue)
                .map(source -> !Core.isEmpty(cx, source) && Core.isSubType(cx, source, target))
                // OR else do the normal type check by taking the shape of
                .orElse(false);
    }

    private static boolean isSubType(Type source, Type target) {
        if (source instanceof CacheableTypeDescriptor sourceCacheableType &&
                target instanceof CacheableTypeDescriptor targetCacheableType) {
            return isSubTypeWithCache(sourceCacheableType, targetCacheableType);
        }
        // This is really a workaround for Standard libraries that create record types that are not the "same". But
        // with the same name and expect them to be same.
        return isSubTypeInner(context(), source, target);
    }

    private static boolean isSubTypeInner(Context cx, Type source, Type target) {
        SemType sourceSemType = SemType.tryInto(source);
        SemType targetSemType = SemType.tryInto(target);
        return Core.isSubType(cx, sourceSemType, targetSemType);
    }

    private static boolean isSubTypeWithCache(CacheableTypeDescriptor source, CacheableTypeDescriptor target) {
        Context cx = context();
        if (!source.shouldCache() || !target.shouldCache()) {
            return isSubTypeInner(cx, source, target);
        }
        Optional<Boolean> cachedResult = source.cachedTypeCheckResult(cx, target);
        if (cachedResult.isPresent()) {
            assert cachedResult.get() == isSubTypeInner(cx, source, target);
            return cachedResult.get();
        }
        boolean result = isSubTypeInner(cx, source, target);
        source.cacheTypeCheckResult(target, result);
        return result;
    }

    private static SemType widenedType(Context cx, Object value) {
        if (value instanceof BValue bValue) {
            return bValue.widenedType();
        }
        if (value == null) {
            return Builder.getNilType();
        } else if (value instanceof Double) {
            return Builder.getFloatType();
        } else if (value instanceof Number) {
            return Builder.getIntType();
        } else if (value instanceof BString) {
            return Builder.getStringType();
        } else if (value instanceof Boolean) {
            return Builder.getBooleanType();
        }
        throw new IllegalArgumentException("Unexpected object type");
    }

    public static boolean isInherentlyImmutableType(Type sourceType) {
        // readonly part is there to match to old API
        return
                Core.isSubType(context(), SemType.tryInto(sourceType),
                        InherentlyImmutableTypeHolder.INHERENTLY_IMMUTABLE_TYPE) ||
                        sourceType instanceof ReadonlyType;
    }

    // NOTE: this is not the same as selectively immutable as it stated in the spec
    public static boolean isSelectivelyImmutableType(Type type, Set<Type> unresolvedTypes) {
        if (!unresolvedTypes.add(type)) {
            return true;
        }

        switch (type.getTag()) {
            case TypeTags.ANY_TAG:
            case TypeTags.ANYDATA_TAG:
            case TypeTags.JSON_TAG:
            case TypeTags.XML_TAG:
            case TypeTags.XML_COMMENT_TAG:
            case TypeTags.XML_ELEMENT_TAG:
            case TypeTags.XML_PI_TAG:
            case TypeTags.READONLY_TAG:
                return true;
            case TypeTags.ARRAY_TAG:
                Type elementType = ((BArrayType) type).getElementType();
                return isInherentlyImmutableType(elementType) ||
                        isSelectivelyImmutableType(elementType, unresolvedTypes);
            case TypeTags.TUPLE_TAG:
                BTupleType tupleType = (BTupleType) type;
                for (Type tupMemType : tupleType.getTupleTypes()) {
                    if (!isInherentlyImmutableType(tupMemType) &&
                            !isSelectivelyImmutableType(tupMemType, unresolvedTypes)) {
                        return false;
                    }
                }

                Type tupRestType = tupleType.getRestType();
                if (tupRestType == null) {
                    return true;
                }

                return isInherentlyImmutableType(tupRestType) ||
                        isSelectivelyImmutableType(tupRestType, unresolvedTypes);
            case TypeTags.RECORD_TYPE_TAG:
<<<<<<< HEAD
                BRecordType recordType = (BRecordType) type;
                for (Field field : recordType.getFields().values()) {
                    Type fieldType = field.getFieldType();
                    if (!isInherentlyImmutableType(fieldType) &&
                            !isSelectivelyImmutableType(fieldType, unresolvedTypes)) {
=======
            case TypeTags.MAP_TAG:
                return isLikeAnydataType(((MapValueImpl) sourceValue).values().toArray(),
                        unresolvedValues, allowNumericConversion);
            case TypeTags.TABLE_TAG:
                return isLikeAnydataType(((TableValueImpl) sourceValue).values().toArray(),
                        unresolvedValues, allowNumericConversion);
            case TypeTags.ARRAY_TAG:
                ArrayValue arr = (ArrayValue) sourceValue;
                BArrayType arrayType = (BArrayType) getImpliedType(arr.getType());
                return switch (getImpliedType(arrayType.getElementType()).getTag()) {
                    case TypeTags.INT_TAG,
                         TypeTags.FLOAT_TAG,
                         TypeTags.DECIMAL_TAG,
                         TypeTags.STRING_TAG,
                         TypeTags.BOOLEAN_TAG,
                         TypeTags.BYTE_TAG -> true;
                    default -> isLikeAnydataType(arr.getValues(), unresolvedValues, allowNumericConversion);
                };
            case TypeTags.TUPLE_TAG:
                return isLikeAnydataType(((ArrayValue) sourceValue).getValues(), unresolvedValues,
                                  allowNumericConversion);
            default:
                return sourceType.isAnydata();
        }
    }

    private static boolean isLikeAnydataType(Object[] objects, List<TypeValuePair> unresolvedValues,
                                             boolean allowNumericConversion) {
        for (Object value : objects) {
            if (!checkIsLikeType(null, value, TYPE_ANYDATA, unresolvedValues, allowNumericConversion,
                    null)) {
                return false;
            }
        }
        return true;
    }

    private static boolean checkIsLikeTupleType(Object sourceValue, BTupleType targetType,
                                                List<TypeValuePair> unresolvedValues, boolean allowNumericConversion) {
        if (!(sourceValue instanceof ArrayValue source)) {
            return false;
        }

        List<Type> targetTypes = targetType.getTupleTypes();
        int sourceTypeSize = source.size();
        int targetTypeSize = targetTypes.size();
        Type targetRestType = targetType.getRestType();

        if (sourceTypeSize < targetTypeSize) {
            return false;
        }
        if (targetRestType == null && sourceTypeSize > targetTypeSize) {
            return false;
        }

        for (int i = 0; i < targetTypeSize; i++) {
            if (!checkIsLikeType(null, source.getRefValue(i), targetTypes.get(i), unresolvedValues,
                    allowNumericConversion, null)) {
                return false;
            }
        }
        for (int i = targetTypeSize; i < sourceTypeSize; i++) {
            if (!checkIsLikeType(null, source.getRefValue(i), targetRestType, unresolvedValues,
                    allowNumericConversion, null)) {
                return false;
            }
        }
        return true;
    }

    public static boolean isByteLiteral(long longValue) {
        return (longValue >= BBYTE_MIN_VALUE && longValue <= BBYTE_MAX_VALUE);
    }

    static boolean isSigned32LiteralValue(Long longObject) {

        return (longObject >= SIGNED32_MIN_VALUE && longObject <= SIGNED32_MAX_VALUE);
    }

    static boolean isSigned16LiteralValue(Long longObject) {

        return (longObject.intValue() >= SIGNED16_MIN_VALUE && longObject.intValue() <= SIGNED16_MAX_VALUE);
    }

    static boolean isSigned8LiteralValue(Long longObject) {

        return (longObject.intValue() >= SIGNED8_MIN_VALUE && longObject.intValue() <= SIGNED8_MAX_VALUE);
    }

    static boolean isUnsigned32LiteralValue(Long longObject) {

        return (longObject >= 0 && longObject <= UNSIGNED32_MAX_VALUE);
    }

    static boolean isUnsigned16LiteralValue(Long longObject) {

        return (longObject.intValue() >= 0 && longObject.intValue() <= UNSIGNED16_MAX_VALUE);
    }

    static boolean isUnsigned8LiteralValue(Long longObject) {

        return (longObject.intValue() >= 0 && longObject.intValue() <= UNSIGNED8_MAX_VALUE);
    }

    static boolean isCharLiteralValue(Object object) {
        String value;
        if (object instanceof BString bString) {
            value = bString.getValue();
        } else if (object instanceof String s) {
            value = s;
        } else {
            return false;
        }
        return value.codePoints().count() == 1;
    }

    private static boolean checkIsLikeArrayType(Object sourceValue, BArrayType targetType,
                                                List<TypeValuePair> unresolvedValues, boolean allowNumericConversion) {
        if (!(sourceValue instanceof ArrayValue source)) {
            return false;
        }

        Type targetTypeElementType = targetType.getElementType();
        if (source.getType().getTag() == TypeTags.ARRAY_TAG) {
            Type sourceElementType = ((BArrayType) source.getType()).getElementType();
            if (isValueType(sourceElementType)) {

                if (checkIsType(sourceElementType, targetTypeElementType, new ArrayList<>())) {
                    return true;
                }

                if (allowNumericConversion && isNumericType(sourceElementType)) {
                    if (isNumericType(targetTypeElementType)) {
                        return true;
                    }

                    if (targetTypeElementType.getTag() != TypeTags.UNION_TAG) {
>>>>>>> b6244de9
                        return false;
                    }
                }

                Type recordRestType = recordType.restFieldType;
                if (recordRestType == null) {
                    return true;
                }

                return isInherentlyImmutableType(recordRestType) ||
                        isSelectivelyImmutableType(recordRestType, unresolvedTypes);
            case TypeTags.OBJECT_TYPE_TAG:
                BObjectType objectType = (BObjectType) type;

                if (SymbolFlags.isFlagOn(objectType.flags, SymbolFlags.CLASS) &&
                        !SymbolFlags.isFlagOn(objectType.flags, SymbolFlags.READONLY)) {
                    return false;
                }

                for (Field field : objectType.getFields().values()) {
                    Type fieldType = field.getFieldType();
                    if (!isInherentlyImmutableType(fieldType) &&
                            !isSelectivelyImmutableType(fieldType, unresolvedTypes)) {
                        return false;
                    }
                }
                return true;
            case TypeTags.MAP_TAG:
                Type constraintType = ((MapType) type).getConstrainedType();
                return isInherentlyImmutableType(constraintType) ||
                        isSelectivelyImmutableType(constraintType, unresolvedTypes);
            case TypeTags.TABLE_TAG:
                Type tableConstraintType = ((BTableType) type).getConstrainedType();
                return isInherentlyImmutableType(tableConstraintType) ||
                        isSelectivelyImmutableType(tableConstraintType, unresolvedTypes);
            case TypeTags.UNION_TAG:
                boolean readonlyIntersectionExists = false;
                for (Type memberType : ((BUnionType) type).getMemberTypes()) {
                    if (isInherentlyImmutableType(memberType) ||
                            isSelectivelyImmutableType(memberType, unresolvedTypes)) {
                        readonlyIntersectionExists = true;
                        break;
                    }
                }
                return readonlyIntersectionExists;
            case TypeTags.INTERSECTION_TAG:
                return isSelectivelyImmutableType(((BIntersectionType) type).getEffectiveType(), unresolvedTypes);
            case TypeTags.TYPE_REFERENCED_TYPE_TAG:
                return isSelectivelyImmutableType(((BTypeReferenceType) type).getReferredType(), unresolvedTypes);
            default:
                return false;
        }
    }

    static boolean isSigned32LiteralValue(Long longObject) {

        return (longObject >= SIGNED32_MIN_VALUE && longObject <= SIGNED32_MAX_VALUE);
    }

    static boolean isSigned16LiteralValue(Long longObject) {

        return (longObject.intValue() >= SIGNED16_MIN_VALUE && longObject.intValue() <= SIGNED16_MAX_VALUE);
    }

    static boolean isSigned8LiteralValue(Long longObject) {

        return (longObject.intValue() >= SIGNED8_MIN_VALUE && longObject.intValue() <= SIGNED8_MAX_VALUE);
    }

    static boolean isUnsigned32LiteralValue(Long longObject) {

        return (longObject >= 0 && longObject <= UNSIGNED32_MAX_VALUE);
    }

    static boolean isUnsigned16LiteralValue(Long longObject) {

        return (longObject.intValue() >= 0 && longObject.intValue() <= UNSIGNED16_MAX_VALUE);
    }

    static boolean isUnsigned8LiteralValue(Long longObject) {

        return (longObject.intValue() >= 0 && longObject.intValue() <= UNSIGNED8_MAX_VALUE);
    }

    static boolean isCharLiteralValue(Object object) {
        String value;
        if (object instanceof BString) {
            value = ((BString) object).getValue();
        } else if (object instanceof String) {
            value = (String) object;
        } else {
            return false;
        }
        return value.codePoints().count() == 1;
    }

    /**
     * Deep value equality check for anydata.
     *
     * @param lhsValue The value on the left hand side
     * @param rhsValue The value on the right hand side
     * @param checkedValues Structured value pairs already compared or being compared
     * @return True if values are equal, else false.
     */
    public static boolean isEqual(Object lhsValue, Object rhsValue, Set<ValuePair> checkedValues) {
        if (lhsValue == rhsValue) {
            return true;
        }

        if (null == lhsValue || null == rhsValue) {
            return false;
        }

        return checkValueEqual(lhsValue, rhsValue, new HashSet<>(checkedValues));
    }

    private static boolean checkValueEqual(Object lhsValue, Object rhsValue, Set<ValuePair> checkedValues) {
        Context cx = context();
        SemType lhsShape = ShapeAnalyzer.inherentTypeOf(cx, lhsValue).orElseThrow();
        SemType rhsShape = ShapeAnalyzer.inherentTypeOf(cx, rhsValue).orElseThrow();
        Predicate<SemType> belongToSameBasicType = (basicType) -> Core.containsBasicType(lhsShape, basicType) &&
                Core.containsBasicType(rhsShape, basicType);
        if (belongToSameBasicType.test(Builder.getStringType()) ||
                belongToSameBasicType.test(Builder.getBooleanType())) {
            return lhsValue.equals(rhsValue);
        }
        if (belongToSameBasicType.test(Builder.getIntType())) {
            // TODO: is this correct if one of the values are bytes (shouldn't we check of unsigned etc)
            return ((Number) lhsValue).longValue() == ((Number) rhsValue).longValue();
        }
        if (belongToSameBasicType.test(Builder.getFloatType())) {
            Double lhs = (Double) lhsValue;
            Double rhs = (Double) rhsValue;
            // directly doing equals don't work with -0 and 0
            return (Double.isNaN(lhs) && Double.isNaN(rhs)) || lhs.doubleValue() == rhs.doubleValue();
        }
        if (belongToSameBasicType.test(Builder.getDecimalType())) {
            return checkDecimalEqual((DecimalValue) lhsValue, (DecimalValue) rhsValue);
        }
        if (belongToSameBasicType.test(RefValueTypeMaskHolder.REF_TYPE_MASK)) {
            RefValue lhs = (RefValue) lhsValue;
            return lhs.equals(rhsValue, checkedValues);
        }
        return false;
    }

    public static boolean isRegExpType(Type targetType) {
        if (targetType.getTag() == TypeTags.TYPE_REFERENCED_TYPE_TAG) {
            Type referredType = ((BTypeReferenceType) targetType).getReferredType();
            Module referredTypePackage = referredType.getPackage();
            if ((referredTypePackage != null) && BALLERINA_BUILTIN_PKG_PREFIX.equals(referredTypePackage.getOrg())
                    && REGEXP_LANG_LIB.equals(referredTypePackage.getName())
                    && REG_EXP_TYPENAME.equals(referredType.getName())) {
                return true;
            }
            return isRegExpType(referredType);
        }
        return false;
    }

    static boolean isStructuredType(Type type) {
        Type referredType = getImpliedType(type);
        return switch (referredType.getTag()) {
            case TypeTags.ARRAY_TAG,
                    TypeTags.TUPLE_TAG,
                    TypeTags.MAP_TAG,
                    TypeTags.RECORD_TYPE_TAG,
                    TypeTags.TABLE_TAG ->
                    true;
            default -> false;
        };
    }

    static boolean isFiniteTypeValue(Object sourceValue, Type sourceType, Object valueSpaceItem,
                                     boolean allowNumericConversion) {
        Type valueSpaceItemType = getType(valueSpaceItem);
        int sourceTypeTag = getImpliedType(sourceType).getTag();
        int valueSpaceItemTypeTag = getImpliedType(valueSpaceItemType).getTag();
        if (valueSpaceItemTypeTag > TypeTags.DECIMAL_TAG) {
            return valueSpaceItemTypeTag == sourceTypeTag &&
                    (valueSpaceItem == sourceValue || valueSpaceItem.equals(sourceValue));
        }

        switch (sourceTypeTag) {
            case TypeTags.BYTE_TAG:
            case TypeTags.INT_TAG:
                switch (valueSpaceItemTypeTag) {
                    case TypeTags.BYTE_TAG:
                    case TypeTags.INT_TAG:
                        return ((Number) sourceValue).longValue() == ((Number) valueSpaceItem).longValue();
                    case TypeTags.FLOAT_TAG:
                        return ((Number) sourceValue).longValue() == ((Number) valueSpaceItem).longValue() &&
                                allowNumericConversion;
                    case TypeTags.DECIMAL_TAG:
                        return ((Number) sourceValue).longValue() == ((DecimalValue) valueSpaceItem).intValue() &&
                                allowNumericConversion;
                }
            case TypeTags.FLOAT_TAG:
                switch (valueSpaceItemTypeTag) {
                    case TypeTags.BYTE_TAG:
                    case TypeTags.INT_TAG:
                        return ((Number) sourceValue).doubleValue() == ((Number) valueSpaceItem).doubleValue()
                                && allowNumericConversion;
                    case TypeTags.FLOAT_TAG:
                        return (((Number) sourceValue).doubleValue() == ((Number) valueSpaceItem).doubleValue() ||
                                (Double.isNaN((Double) sourceValue) && Double.isNaN((Double) valueSpaceItem)));
                    case TypeTags.DECIMAL_TAG:
                        return ((Number) sourceValue).doubleValue() == ((DecimalValue) valueSpaceItem).floatValue()
                                && allowNumericConversion;
                }
            case TypeTags.DECIMAL_TAG:
                switch (valueSpaceItemTypeTag) {
                    case TypeTags.BYTE_TAG:
                    case TypeTags.INT_TAG:
                        return checkDecimalEqual((DecimalValue) sourceValue,
                                DecimalValue.valueOf(((Number) valueSpaceItem).longValue())) && allowNumericConversion;
                    case TypeTags.FLOAT_TAG:
                        return checkDecimalEqual((DecimalValue) sourceValue,
                                DecimalValue.valueOf(((Number) valueSpaceItem).doubleValue())) &&
                                allowNumericConversion;
                    case TypeTags.DECIMAL_TAG:
                        return checkDecimalEqual((DecimalValue) sourceValue, (DecimalValue) valueSpaceItem);
                }
            default:
                if (sourceTypeTag != valueSpaceItemTypeTag) {
                    return false;
                }
                return valueSpaceItem.equals(sourceValue);
        }
    }

    public static Env getEnv() {
        return Env.getInstance();
    }

    /**
     * Type vector of size two, to hold the source and the target types.
     *
     * @since 0.995.0
     */
    static class TypePair {
        Type sourceType;
        Type targetType;

        public TypePair(Type sourceType, Type targetType) {
            this.sourceType = sourceType;
            this.targetType = targetType;
        }

        @Override
        public boolean equals(Object obj) {
            if (!(obj instanceof TypePair other)) {
                return false;
            }
            return this.sourceType.equals(other.sourceType) && this.targetType.equals(other.targetType);
        }
    }

    /**
     * Check the reference equality of handle values.
     *
     * @param lhsValue The value on the left hand side
     * @param rhsValue The value on the right hand side
     * @return True if values are equal, else false.
     */
    private static boolean isHandleValueRefEqual(Object lhsValue, Object rhsValue) {
        HandleValue lhsHandle = (HandleValue) lhsValue;
        HandleValue rhsHandle = (HandleValue) rhsValue;
        return lhsHandle.getValue() == rhsHandle.getValue();
    }

    /**
     * Checks whether a given {@link BType} has an implicit initial value or not.
     * @param type {@link BType} to be analyzed.
     * @return whether there's an implicit initial value or not.
     */
    public static boolean hasFillerValue(Type type) {
        return hasFillerValue(type, new ArrayList<>());
    }

    private enum FillerValueResult {
        TRUE, FALSE, MAYBE
    }

    private static FillerValueResult hasFillerValueSemType(Context cx, SemType type) {
        if (Core.containsBasicType(type, Builder.getNilType())) {
            return FillerValueResult.TRUE;
        }
        if (Integer.bitCount(type.all() | type.some()) > 1) {
            return FillerValueResult.FALSE;
        }
        if (type.some() != 0) {
            return FillerValueResult.MAYBE;
        }
        return Core.containsBasicType(type, TopTypesWithFillValueMaskHolder.TOP_TYPES_WITH_ALWAYS_FILLING) ?
                FillerValueResult.TRUE :
                FillerValueResult.FALSE;
    }

    private static boolean hasFillerValue(Type type, List<Type> unanalyzedTypes) {
        if (type == null) {
            return true;
        }

        FillerValueResult fastResult = hasFillerValueSemType(context(), SemType.tryInto(type));
        if (fastResult != FillerValueResult.MAYBE) {
            return fastResult == FillerValueResult.TRUE;
        }

        int typeTag = type.getTag();
        if (TypeTags.isXMLTypeTag(typeTag)) {
            return typeTag == TypeTags.XML_TAG || typeTag == TypeTags.XML_TEXT_TAG;
        }

        if (typeTag < TypeTags.RECORD_TYPE_TAG &&
                !(typeTag == TypeTags.CHAR_STRING_TAG || typeTag == TypeTags.NEVER_TAG)) {
            return true;
        }
        return switch (typeTag) {
            case TypeTags.STREAM_TAG,
                 TypeTags.MAP_TAG,
                 TypeTags.ANY_TAG -> true;
            case TypeTags.ARRAY_TAG -> checkFillerValue((BArrayType) type, unanalyzedTypes);
            case TypeTags.FINITE_TYPE_TAG -> checkFillerValue((BFiniteType) type);
            case TypeTags.OBJECT_TYPE_TAG,
                 TypeTags.SERVICE_TAG -> checkFillerValue((BObjectType) type);
            case TypeTags.RECORD_TYPE_TAG -> checkFillerValue((BRecordType) type, unanalyzedTypes);
            case TypeTags.TUPLE_TAG -> checkFillerValue((BTupleType) type, unanalyzedTypes);
            case TypeTags.UNION_TAG -> checkFillerValue((BUnionType) type, unanalyzedTypes);
            case TypeTags.TYPE_REFERENCED_TYPE_TAG ->
                    hasFillerValue(((BTypeReferenceType) type).getReferredType(), unanalyzedTypes);
            case TypeTags.INTERSECTION_TAG ->
                    hasFillerValue(((BIntersectionType) type).getEffectiveType(), unanalyzedTypes);
            default -> false;
        };
    }

    private static boolean checkFillerValue(BTupleType tupleType, List<Type> unAnalyzedTypes) {
        if (unAnalyzedTypes.contains(tupleType)) {
            return true;
        }
        unAnalyzedTypes.add(tupleType);

        for (Type member : tupleType.getTupleTypes()) {
            if (!hasFillerValue(member, unAnalyzedTypes)) {
                return false;
            }
        }
        return true;
    }

    private static boolean checkFillerValue(BUnionType type,  List<Type> unAnalyzedTypes) {
        if (unAnalyzedTypes.contains(type)) {
            return true;
        }
        unAnalyzedTypes.add(type);

        // NIL is a member.
        if (type.isNullable()) {
            return true;
        }
        return isSameBasicTypeWithFillerValue(type.getMemberTypes());
    }

    private static boolean isSameBasicTypeWithFillerValue(List<Type> memberTypes) {

        // here finite types and non-finite types are separated
        // for finite types only all their value space items are collected
        List<Type> nonFiniteTypes = new ArrayList<>();
        Set<Object> combinedValueSpace = new HashSet<>();
        for (Type memberType: memberTypes) {
            Type referredType = getImpliedType(memberType);
            if (referredType.getTag() == TypeTags.FINITE_TYPE_TAG) {
                combinedValueSpace.addAll(((BFiniteType) referredType).getValueSpace());
            } else {
                nonFiniteTypes.add(referredType);
            }
        }

        if (nonFiniteTypes.isEmpty()) {
            // only finite types are there, so the check narrows to one finite type like case
            return hasFillerValueInValueSpace(combinedValueSpace);
        } else {
            // non-finite types are available
            Iterator<Type> iterator = nonFiniteTypes.iterator();
            Type firstMember = iterator.next();

            // non-finite types are checked whether they are the same type
            Type nextMember;
            while (iterator.hasNext()) {
                nextMember = iterator.next();
                if (!isSameBasicType(firstMember, nextMember)) {
                    return false;
                }
            }

            // if no finite types the checking ends here
            if (combinedValueSpace.isEmpty()) {
                return hasFillerValue(firstMember);
            }

            // both finite and non-finite types are available
            // finite types are checked whether they are the type of non-finite types
            if (!containsSameBasicType(firstMember, combinedValueSpace)) {
                return false;
            }

            // all members are same basic types
            // need to check filler value is there
            if (hasFillerValue(firstMember)) {
                return true;
            }
            return combinedValueSpace.size() == 1 ?
                    isFillerValueOfFiniteTypeBasicType(combinedValueSpace.iterator().next()) :
                    hasFillerValueInValueSpace(combinedValueSpace);
        }
    }

    private static boolean isSameBasicType(Type sourceType, Type targetType) {
        if (isSameType(sourceType, targetType)) {
            return true;
        }
        int sourceTag = getImpliedType(sourceType).getTag();
        int targetTag = getImpliedType(targetType).getTag();
        if (TypeTags.isStringTypeTag(sourceTag) && TypeTags.isStringTypeTag(targetTag)) {
            return true;
        }
        if (TypeTags.isXMLTypeTag(sourceTag) && TypeTags.isXMLTypeTag(targetTag)) {
            return true;
        }
        return isIntegerSubTypeTag(sourceTag) && isIntegerSubTypeTag(targetTag);
    }

    private static boolean isIntegerSubTypeTag(int typeTag) {
        return TypeTags.isIntegerTypeTag(typeTag);
    }

    private static boolean isFillerValueOfFiniteTypeBasicType(Object value) {
        return switch (value.toString()) {
            case "0", "0.0", "false", "" -> true;
            default -> false;
        };
    }

    private static boolean containsSameBasicType (Type nonFiniteType, Set<Object> finiteTypeValueSpace) {
        for (Object value : finiteTypeValueSpace) {
            if (!isSameBasicType(getType(value), nonFiniteType)) {
                return false;
            }
        }
        return true;
    }

    private static boolean checkFillerValue(BRecordType type, List<Type> unAnalyzedTypes) {
        if (unAnalyzedTypes.contains(type)) {
            return true;
        }
        unAnalyzedTypes.add(type);
        for (Field field : type.getFields().values()) {
            if (SymbolFlags.isFlagOn(field.getFlags(), SymbolFlags.OPTIONAL)) {
                continue;
            }
            if (!SymbolFlags.isFlagOn(field.getFlags(), SymbolFlags.REQUIRED)) {
                continue;
            }
            return false;
        }
        return true;
    }

    private static boolean checkFillerValue(BArrayType type, List<Type> unAnalyzedTypes) {
        return type.getState() == ArrayState.OPEN || hasFillerValue(type.getElementType(), unAnalyzedTypes);
    }

    private static boolean checkFillerValue(BObjectType type) {
        MethodType generatedInitMethod = type.getGeneratedInitMethod();
        if (generatedInitMethod == null) {
            // abstract objects doesn't have a filler value.
            return false;
        }
        FunctionType initFuncType = generatedInitMethod.getType();
        boolean noParams = initFuncType.getParameters().length == 0;
        boolean nilReturn = getImpliedType(initFuncType.getReturnType()).getTag() == TypeTags.NULL_TAG;
        return noParams && nilReturn;

    }

    private static boolean checkFillerValue(BFiniteType type) {
        return hasFillerValueInValueSpace(type.getValueSpace());
    }

    private static boolean hasFillerValueInValueSpace(Set<Object> finiteTypeValueSpace) {
        // For singleton types, that value is the implicit initial value
        if (finiteTypeValueSpace.size() == 1) {
            return true;
        }

        // Has NIL element as a member.
        for (Object value: finiteTypeValueSpace) {
            if (value == null) {
                return true;
            }
        }

        Object firstElement = finiteTypeValueSpace.iterator().next();
        for (Object value : finiteTypeValueSpace) {
            if (value.getClass() != firstElement.getClass()) {
                return false;
            }
        }

        if (firstElement instanceof BString) {
            return containsElement(finiteTypeValueSpace, "");
        } else if ((firstElement instanceof Integer) || (firstElement instanceof Long) ||
                (firstElement instanceof BDecimal)) {
            return containsElement(finiteTypeValueSpace, "0");
        } else if (firstElement instanceof Double) {
            return containsElement(finiteTypeValueSpace, "0.0");
        } else if (firstElement instanceof Boolean) {
            return containsElement(finiteTypeValueSpace, "false");
        } else {
            return false;
        }
    }

    private static boolean containsElement(Set<Object> valueSpace, String e) {
        for (Object value : valueSpace) {
            if (value != null && value.toString().equals(e)) {
                return true;
            }
        }
        return false;
    }

    public static Object handleAnydataValues(Object sourceVal, Type targetType) {
        if (sourceVal != null && !(sourceVal instanceof Number) && !(sourceVal instanceof BString) &&
                !(sourceVal instanceof Boolean) && !(sourceVal instanceof BValue)) {
            throw ErrorUtils.createJToBTypeCastError(sourceVal.getClass(), targetType);
        }
        return sourceVal;
    }

    private static BError createTypeCastError(Object value, Type targetType, List<String> errors) {
        if ((errors == null) || (errors.isEmpty())) {
            return ErrorUtils.createTypeCastError(value, targetType);
        } else {
            return ErrorUtils.createTypeCastError(value, targetType, getErrorMessage(errors, MAX_TYPECAST_ERROR_COUNT));
        }
    }

    static boolean isSimpleBasicSemType(SemType semType) {
        Context cx = context();
        return Core.isSubType(cx, semType, SimpleBasicTypeHolder.SIMPLE_BASIC_TYPE);
    }

    static boolean belongToSingleBasicTypeOrString(Type type) {
        Context cx = context();
        SemType semType = SemType.tryInto(type);
        return isSingleBasicType(semType) && Core.isSubType(cx, semType, Builder.getSimpleOrStringType()) &&
                !Core.isSubType(cx, semType, Builder.getNilType());
    }

    private static boolean isSingleBasicType(SemType semType) {
        return Integer.bitCount(semType.all()) + Integer.bitCount(semType.some()) == 1;
    }

    private TypeChecker() {
    }

    private static final class SimpleBasicTypeHolder {

        static final SemType SIMPLE_BASIC_TYPE = createSimpleBasicType();

        private static SemType createSimpleBasicType() {
            return Stream.of(Builder.getNilType(), Builder.getBooleanType(), Builder.getIntType(),
                    Builder.getFloatType(),
                    Builder.getDecimalType()).reduce(Builder.getNeverType(), Core::union);
        }
    }

    private static final class NumericTypeHolder {

        static final SemType NUMERIC_TYPE = createNumericType();

        private static SemType createNumericType() {
            return Stream.of(Builder.getIntType(), Builder.getFloatType(), Builder.getDecimalType())
                    .reduce(Builder.getNeverType(), Core::union);
        }

    }

    private static final class InherentlyImmutableTypeHolder {

        static final SemType INHERENTLY_IMMUTABLE_TYPE = createInherentlyImmutableType();

        private static SemType createInherentlyImmutableType() {
            return Stream.of(SimpleBasicTypeHolder.SIMPLE_BASIC_TYPE, Builder.getStringType(), Builder.getErrorType(),
                            Builder.getFunctionType(),
                            Builder.getTypeDescType(), Builder.getHandleType(), Builder.getXmlTextType(),
                            Builder.getXmlNeverType(),
                            Builder.getRegexType())
                    .reduce(Builder.getNeverType(), Core::union);
        }
    }

    private static final class RefValueTypeMaskHolder {

        static final SemType REF_TYPE_MASK = createRefValueMask();

        private static SemType createRefValueMask() {
            return Stream.of(Builder.getXmlType(), Builder.getMappingType(), Builder.getListType(),
                            Builder.getErrorType(),
                            Builder.getTableType(), Builder.getRegexType())
                    .reduce(Builder.getNeverType(), Core::union);
        }
    }

    private static final class ConvertibleCastMaskHolder {

        private static final SemType CONVERTIBLE_CAST_MASK = createConvertibleCastMask();

        private static SemType createConvertibleCastMask() {
            return Stream.of(Builder.getIntType(), Builder.getFloatType(), Builder.getDecimalType(),
                            Builder.getStringType(),
                            Builder.getBooleanType())
                    .reduce(Builder.getNeverType(), Core::union);
        }

    }

    private static final class TopTypesWithFillValueMaskHolder {

        static final SemType TOP_TYPES_WITH_ALWAYS_FILLING = createTopTypesWithFillerValues();

        private static SemType createTopTypesWithFillerValues() {
            return Stream.of(Builder.getIntType(), Builder.getFloatType(), Builder.getDecimalType(),
                    Builder.getStringType(),
                    Builder.getBooleanType(), Builder.getNilType(), Builder.getTableType(), Builder.getMappingType(),
                    Builder.getListType()).reduce(Builder.getNeverType(), Core::union);
        }

    }
}<|MERGE_RESOLUTION|>--- conflicted
+++ resolved
@@ -18,25 +18,19 @@
 package io.ballerina.runtime.internal;
 
 import io.ballerina.runtime.api.Module;
-<<<<<<< HEAD
 import io.ballerina.runtime.api.TypeTags;
-=======
->>>>>>> b6244de9
 import io.ballerina.runtime.api.flags.SymbolFlags;
 import io.ballerina.runtime.api.types.ArrayType.ArrayState;
 import io.ballerina.runtime.api.types.Field;
 import io.ballerina.runtime.api.types.FunctionType;
 import io.ballerina.runtime.api.types.MapType;
 import io.ballerina.runtime.api.types.MethodType;
-<<<<<<< HEAD
 import io.ballerina.runtime.api.types.ReadonlyType;
 import io.ballerina.runtime.api.types.Type;
-=======
 import io.ballerina.runtime.api.types.PredefinedTypes;
 import io.ballerina.runtime.api.types.Type;
 import io.ballerina.runtime.api.types.TypeTags;
 import io.ballerina.runtime.api.types.UnionType;
->>>>>>> b6244de9
 import io.ballerina.runtime.api.types.XmlNodeType;
 import io.ballerina.runtime.api.types.semtype.Builder;
 import io.ballerina.runtime.api.types.semtype.CacheableTypeDescriptor;
@@ -64,17 +58,14 @@
 import io.ballerina.runtime.internal.types.BType;
 import io.ballerina.runtime.internal.types.BTypeReferenceType;
 import io.ballerina.runtime.internal.types.BUnionType;
-<<<<<<< HEAD
 import io.ballerina.runtime.internal.types.TypeWithShape;
 import io.ballerina.runtime.internal.values.DecimalValue;
-=======
 import io.ballerina.runtime.internal.types.BXmlType;
 import io.ballerina.runtime.internal.utils.ErrorUtils;
 import io.ballerina.runtime.internal.values.ArrayValue;
 import io.ballerina.runtime.internal.values.DecimalValue;
 import io.ballerina.runtime.internal.values.DecimalValueKind;
 import io.ballerina.runtime.internal.values.ErrorValue;
->>>>>>> b6244de9
 import io.ballerina.runtime.internal.values.HandleValue;
 import io.ballerina.runtime.internal.values.RefValue;
 import io.ballerina.runtime.internal.values.RegExpValue;
@@ -93,7 +84,6 @@
 import java.util.function.Predicate;
 import java.util.stream.Stream;
 
-<<<<<<< HEAD
 import static io.ballerina.runtime.api.PredefinedTypes.TYPE_BOOLEAN;
 import static io.ballerina.runtime.api.PredefinedTypes.TYPE_BYTE;
 import static io.ballerina.runtime.api.PredefinedTypes.TYPE_DECIMAL;
@@ -106,8 +96,6 @@
 import static io.ballerina.runtime.api.PredefinedTypes.TYPE_INT_UNSIGNED_32;
 import static io.ballerina.runtime.api.PredefinedTypes.TYPE_INT_UNSIGNED_8;
 import static io.ballerina.runtime.api.PredefinedTypes.TYPE_NULL;
-=======
->>>>>>> b6244de9
 import static io.ballerina.runtime.api.constants.RuntimeConstants.BALLERINA_BUILTIN_PKG_PREFIX;
 import static io.ballerina.runtime.api.constants.RuntimeConstants.BBYTE_MAX_VALUE;
 import static io.ballerina.runtime.api.constants.RuntimeConstants.BBYTE_MIN_VALUE;
@@ -139,15 +127,12 @@
 import static io.ballerina.runtime.api.types.PredefinedTypes.TYPE_READONLY_JSON;
 import static io.ballerina.runtime.api.types.PredefinedTypes.TYPE_STRING;
 import static io.ballerina.runtime.api.utils.TypeUtils.getImpliedType;
-<<<<<<< HEAD
 import static io.ballerina.runtime.internal.CloneUtils.getErrorMessage;
-=======
 import static io.ballerina.runtime.api.utils.TypeUtils.isValueType;
 import static io.ballerina.runtime.internal.TypeConverter.ERROR_MESSAGE_UNION_END;
 import static io.ballerina.runtime.internal.TypeConverter.ERROR_MESSAGE_UNION_SEPARATOR;
 import static io.ballerina.runtime.internal.TypeConverter.ERROR_MESSAGE_UNION_START;
 import static io.ballerina.runtime.internal.utils.CloneUtils.getErrorMessage;
->>>>>>> b6244de9
 
 /**
  * Responsible for performing runtime type checking.
@@ -740,151 +725,11 @@
                 return isInherentlyImmutableType(tupRestType) ||
                         isSelectivelyImmutableType(tupRestType, unresolvedTypes);
             case TypeTags.RECORD_TYPE_TAG:
-<<<<<<< HEAD
                 BRecordType recordType = (BRecordType) type;
                 for (Field field : recordType.getFields().values()) {
                     Type fieldType = field.getFieldType();
                     if (!isInherentlyImmutableType(fieldType) &&
                             !isSelectivelyImmutableType(fieldType, unresolvedTypes)) {
-=======
-            case TypeTags.MAP_TAG:
-                return isLikeAnydataType(((MapValueImpl) sourceValue).values().toArray(),
-                        unresolvedValues, allowNumericConversion);
-            case TypeTags.TABLE_TAG:
-                return isLikeAnydataType(((TableValueImpl) sourceValue).values().toArray(),
-                        unresolvedValues, allowNumericConversion);
-            case TypeTags.ARRAY_TAG:
-                ArrayValue arr = (ArrayValue) sourceValue;
-                BArrayType arrayType = (BArrayType) getImpliedType(arr.getType());
-                return switch (getImpliedType(arrayType.getElementType()).getTag()) {
-                    case TypeTags.INT_TAG,
-                         TypeTags.FLOAT_TAG,
-                         TypeTags.DECIMAL_TAG,
-                         TypeTags.STRING_TAG,
-                         TypeTags.BOOLEAN_TAG,
-                         TypeTags.BYTE_TAG -> true;
-                    default -> isLikeAnydataType(arr.getValues(), unresolvedValues, allowNumericConversion);
-                };
-            case TypeTags.TUPLE_TAG:
-                return isLikeAnydataType(((ArrayValue) sourceValue).getValues(), unresolvedValues,
-                                  allowNumericConversion);
-            default:
-                return sourceType.isAnydata();
-        }
-    }
-
-    private static boolean isLikeAnydataType(Object[] objects, List<TypeValuePair> unresolvedValues,
-                                             boolean allowNumericConversion) {
-        for (Object value : objects) {
-            if (!checkIsLikeType(null, value, TYPE_ANYDATA, unresolvedValues, allowNumericConversion,
-                    null)) {
-                return false;
-            }
-        }
-        return true;
-    }
-
-    private static boolean checkIsLikeTupleType(Object sourceValue, BTupleType targetType,
-                                                List<TypeValuePair> unresolvedValues, boolean allowNumericConversion) {
-        if (!(sourceValue instanceof ArrayValue source)) {
-            return false;
-        }
-
-        List<Type> targetTypes = targetType.getTupleTypes();
-        int sourceTypeSize = source.size();
-        int targetTypeSize = targetTypes.size();
-        Type targetRestType = targetType.getRestType();
-
-        if (sourceTypeSize < targetTypeSize) {
-            return false;
-        }
-        if (targetRestType == null && sourceTypeSize > targetTypeSize) {
-            return false;
-        }
-
-        for (int i = 0; i < targetTypeSize; i++) {
-            if (!checkIsLikeType(null, source.getRefValue(i), targetTypes.get(i), unresolvedValues,
-                    allowNumericConversion, null)) {
-                return false;
-            }
-        }
-        for (int i = targetTypeSize; i < sourceTypeSize; i++) {
-            if (!checkIsLikeType(null, source.getRefValue(i), targetRestType, unresolvedValues,
-                    allowNumericConversion, null)) {
-                return false;
-            }
-        }
-        return true;
-    }
-
-    public static boolean isByteLiteral(long longValue) {
-        return (longValue >= BBYTE_MIN_VALUE && longValue <= BBYTE_MAX_VALUE);
-    }
-
-    static boolean isSigned32LiteralValue(Long longObject) {
-
-        return (longObject >= SIGNED32_MIN_VALUE && longObject <= SIGNED32_MAX_VALUE);
-    }
-
-    static boolean isSigned16LiteralValue(Long longObject) {
-
-        return (longObject.intValue() >= SIGNED16_MIN_VALUE && longObject.intValue() <= SIGNED16_MAX_VALUE);
-    }
-
-    static boolean isSigned8LiteralValue(Long longObject) {
-
-        return (longObject.intValue() >= SIGNED8_MIN_VALUE && longObject.intValue() <= SIGNED8_MAX_VALUE);
-    }
-
-    static boolean isUnsigned32LiteralValue(Long longObject) {
-
-        return (longObject >= 0 && longObject <= UNSIGNED32_MAX_VALUE);
-    }
-
-    static boolean isUnsigned16LiteralValue(Long longObject) {
-
-        return (longObject.intValue() >= 0 && longObject.intValue() <= UNSIGNED16_MAX_VALUE);
-    }
-
-    static boolean isUnsigned8LiteralValue(Long longObject) {
-
-        return (longObject.intValue() >= 0 && longObject.intValue() <= UNSIGNED8_MAX_VALUE);
-    }
-
-    static boolean isCharLiteralValue(Object object) {
-        String value;
-        if (object instanceof BString bString) {
-            value = bString.getValue();
-        } else if (object instanceof String s) {
-            value = s;
-        } else {
-            return false;
-        }
-        return value.codePoints().count() == 1;
-    }
-
-    private static boolean checkIsLikeArrayType(Object sourceValue, BArrayType targetType,
-                                                List<TypeValuePair> unresolvedValues, boolean allowNumericConversion) {
-        if (!(sourceValue instanceof ArrayValue source)) {
-            return false;
-        }
-
-        Type targetTypeElementType = targetType.getElementType();
-        if (source.getType().getTag() == TypeTags.ARRAY_TAG) {
-            Type sourceElementType = ((BArrayType) source.getType()).getElementType();
-            if (isValueType(sourceElementType)) {
-
-                if (checkIsType(sourceElementType, targetTypeElementType, new ArrayList<>())) {
-                    return true;
-                }
-
-                if (allowNumericConversion && isNumericType(sourceElementType)) {
-                    if (isNumericType(targetTypeElementType)) {
-                        return true;
-                    }
-
-                    if (targetTypeElementType.getTag() != TypeTags.UNION_TAG) {
->>>>>>> b6244de9
                         return false;
                     }
                 }
