/*
 * Copyright (c) 2019, WSO2 Inc. (http://www.wso2.org) All Rights Reserved.
 *
 * WSO2 Inc. licenses this file to you under the Apache License,
 * Version 2.0 (the "License"); you may not use this file except
 * in compliance with the License.
 * You may obtain a copy of the License at
 *
 *    http://www.apache.org/licenses/LICENSE-2.0
 *
 * Unless required by applicable law or agreed to in writing,
 * software distributed under the License is distributed on an
 * "AS IS" BASIS, WITHOUT WARRANTIES OR CONDITIONS OF ANY
 * KIND, either express or implied. See the License for the
 * specific language governing permissions and limitations
 * under the License.
 */
package io.ballerina.runtime.internal;

import io.ballerina.runtime.api.Module;
import io.ballerina.runtime.api.PredefinedTypes;
import io.ballerina.runtime.api.TypeTags;
import io.ballerina.runtime.api.flags.SymbolFlags;
import io.ballerina.runtime.api.types.ArrayType.ArrayState;
import io.ballerina.runtime.api.types.Field;
import io.ballerina.runtime.api.types.FunctionType;
import io.ballerina.runtime.api.types.IntersectionType;
import io.ballerina.runtime.api.types.MethodType;
import io.ballerina.runtime.api.types.Type;
import io.ballerina.runtime.api.types.UnionType;
import io.ballerina.runtime.api.types.XmlNodeType;
import io.ballerina.runtime.api.utils.StringUtils;
import io.ballerina.runtime.api.values.BDecimal;
import io.ballerina.runtime.api.values.BError;
import io.ballerina.runtime.api.values.BObject;
import io.ballerina.runtime.api.values.BRefValue;
import io.ballerina.runtime.api.values.BString;
import io.ballerina.runtime.api.values.BValue;
import io.ballerina.runtime.api.values.BXml;
import io.ballerina.runtime.internal.commons.TypeValuePair;
import io.ballerina.runtime.internal.types.BAnnotatableType;
import io.ballerina.runtime.internal.types.BArrayType;
import io.ballerina.runtime.internal.types.BErrorType;
import io.ballerina.runtime.internal.types.BField;
import io.ballerina.runtime.internal.types.BFiniteType;
import io.ballerina.runtime.internal.types.BFunctionType;
import io.ballerina.runtime.internal.types.BFutureType;
import io.ballerina.runtime.internal.types.BIntersectionType;
import io.ballerina.runtime.internal.types.BJsonType;
import io.ballerina.runtime.internal.types.BMapType;
import io.ballerina.runtime.internal.types.BNetworkObjectType;
import io.ballerina.runtime.internal.types.BObjectType;
import io.ballerina.runtime.internal.types.BParameterizedType;
import io.ballerina.runtime.internal.types.BRecordType;
import io.ballerina.runtime.internal.types.BResourceMethodType;
import io.ballerina.runtime.internal.types.BStreamType;
import io.ballerina.runtime.internal.types.BTableType;
import io.ballerina.runtime.internal.types.BTupleType;
import io.ballerina.runtime.internal.types.BType;
import io.ballerina.runtime.internal.types.BTypeIdSet;
import io.ballerina.runtime.internal.types.BTypeReferenceType;
import io.ballerina.runtime.internal.types.BTypedescType;
import io.ballerina.runtime.internal.types.BUnionType;
import io.ballerina.runtime.internal.types.BXmlType;
import io.ballerina.runtime.internal.values.ArrayValue;
import io.ballerina.runtime.internal.values.DecimalValue;
import io.ballerina.runtime.internal.values.ErrorValue;
import io.ballerina.runtime.internal.values.HandleValue;
import io.ballerina.runtime.internal.values.MapValue;
import io.ballerina.runtime.internal.values.MapValueImpl;
import io.ballerina.runtime.internal.values.RegExpValue;
import io.ballerina.runtime.internal.values.StreamValue;
import io.ballerina.runtime.internal.values.TableValueImpl;
import io.ballerina.runtime.internal.values.TupleValueImpl;
import io.ballerina.runtime.internal.values.TypedescValue;
import io.ballerina.runtime.internal.values.TypedescValueImpl;
import io.ballerina.runtime.internal.values.ValuePair;
import io.ballerina.runtime.internal.values.XmlComment;
import io.ballerina.runtime.internal.values.XmlItem;
import io.ballerina.runtime.internal.values.XmlPi;
import io.ballerina.runtime.internal.values.XmlSequence;
import io.ballerina.runtime.internal.values.XmlText;
import io.ballerina.runtime.internal.values.XmlValue;

import java.util.ArrayList;
import java.util.Arrays;
import java.util.Collections;
import java.util.HashMap;
import java.util.HashSet;
import java.util.Iterator;
import java.util.List;
import java.util.Map;
import java.util.Objects;
import java.util.Optional;
import java.util.Set;

import static io.ballerina.runtime.api.PredefinedTypes.TYPE_ANY;
import static io.ballerina.runtime.api.PredefinedTypes.TYPE_ANYDATA;
import static io.ballerina.runtime.api.PredefinedTypes.TYPE_BOOLEAN;
import static io.ballerina.runtime.api.PredefinedTypes.TYPE_BYTE;
import static io.ballerina.runtime.api.PredefinedTypes.TYPE_DECIMAL;
import static io.ballerina.runtime.api.PredefinedTypes.TYPE_FLOAT;
import static io.ballerina.runtime.api.PredefinedTypes.TYPE_INT;
import static io.ballerina.runtime.api.PredefinedTypes.TYPE_INT_SIGNED_16;
import static io.ballerina.runtime.api.PredefinedTypes.TYPE_INT_SIGNED_32;
import static io.ballerina.runtime.api.PredefinedTypes.TYPE_INT_SIGNED_8;
import static io.ballerina.runtime.api.PredefinedTypes.TYPE_INT_UNSIGNED_16;
import static io.ballerina.runtime.api.PredefinedTypes.TYPE_INT_UNSIGNED_32;
import static io.ballerina.runtime.api.PredefinedTypes.TYPE_INT_UNSIGNED_8;
import static io.ballerina.runtime.api.PredefinedTypes.TYPE_JSON;
import static io.ballerina.runtime.api.PredefinedTypes.TYPE_NULL;
import static io.ballerina.runtime.api.PredefinedTypes.TYPE_READONLY_JSON;
import static io.ballerina.runtime.api.PredefinedTypes.TYPE_STRING;
import static io.ballerina.runtime.api.constants.RuntimeConstants.BALLERINA_BUILTIN_PKG_PREFIX;
import static io.ballerina.runtime.api.constants.RuntimeConstants.BBYTE_MAX_VALUE;
import static io.ballerina.runtime.api.constants.RuntimeConstants.BBYTE_MIN_VALUE;
import static io.ballerina.runtime.api.constants.RuntimeConstants.REGEXP_LANG_LIB;
import static io.ballerina.runtime.api.constants.RuntimeConstants.SIGNED16_MAX_VALUE;
import static io.ballerina.runtime.api.constants.RuntimeConstants.SIGNED16_MIN_VALUE;
import static io.ballerina.runtime.api.constants.RuntimeConstants.SIGNED32_MAX_VALUE;
import static io.ballerina.runtime.api.constants.RuntimeConstants.SIGNED32_MIN_VALUE;
import static io.ballerina.runtime.api.constants.RuntimeConstants.SIGNED8_MAX_VALUE;
import static io.ballerina.runtime.api.constants.RuntimeConstants.SIGNED8_MIN_VALUE;
import static io.ballerina.runtime.api.constants.RuntimeConstants.UNSIGNED16_MAX_VALUE;
import static io.ballerina.runtime.api.constants.RuntimeConstants.UNSIGNED32_MAX_VALUE;
import static io.ballerina.runtime.api.constants.RuntimeConstants.UNSIGNED8_MAX_VALUE;
import static io.ballerina.runtime.api.utils.TypeUtils.getImpliedType;
import static io.ballerina.runtime.api.utils.TypeUtils.isValueType;
import static io.ballerina.runtime.internal.CloneUtils.getErrorMessage;
import static io.ballerina.runtime.internal.TypeConverter.ERROR_MESSAGE_UNION_END;
import static io.ballerina.runtime.internal.TypeConverter.ERROR_MESSAGE_UNION_SEPARATOR;
import static io.ballerina.runtime.internal.TypeConverter.ERROR_MESSAGE_UNION_START;

/**
 * Responsible for performing runtime type checking.
 *
 * @since 0.995.0
 */
@SuppressWarnings({"rawtypes"})
public final class TypeChecker {

    private static final byte MAX_TYPECAST_ERROR_COUNT = 20;
    private static final String REG_EXP_TYPENAME = "RegExp";

    public static Object checkCast(Object sourceVal, Type targetType) {

        List<String> errors = new ArrayList<>();
        Type sourceType = getImpliedType(getType(sourceVal));
        if (checkIsType(errors, sourceVal, sourceType, targetType)) {
            return sourceVal;
        }

        if (sourceType.getTag() <= TypeTags.BOOLEAN_TAG && targetType.getTag() <= TypeTags.BOOLEAN_TAG) {
            return TypeConverter.castValues(targetType, sourceVal);
        }

        // if the source is a numeric value and the target type is a union, try to find a matching
        // member.
        if (sourceType.getTag() <= TypeTags.BOOLEAN_TAG && targetType.getTag() == TypeTags.UNION_TAG) {
            for (Type memberType : ((BUnionType) targetType).getMemberTypes()) {
                try {
                    return TypeConverter.castValues(memberType, sourceVal);
                } catch (Exception e) {
                    //ignore and continue
                }
            }
        }

        throw createTypeCastError(sourceVal, targetType, errors);
    }

    public static long anyToInt(Object sourceVal) {
        return TypeConverter.anyToIntCast(sourceVal,
                () -> ErrorUtils.createTypeCastError(sourceVal, TYPE_INT));
    }

    public static long anyToSigned32(Object sourceVal) {
        return TypeConverter.anyToIntSubTypeCast(sourceVal, TYPE_INT_SIGNED_32,
                                                 () -> ErrorUtils.createTypeCastError(sourceVal,
                                                                                      TYPE_INT_SIGNED_32));
    }

    public static long anyToSigned16(Object sourceVal) {
        return TypeConverter.anyToIntSubTypeCast(sourceVal, TYPE_INT_SIGNED_16,
                                                 () -> ErrorUtils.createTypeCastError(sourceVal,
                                                                                      TYPE_INT_SIGNED_16));
    }

    public static long anyToSigned8(Object sourceVal) {
        return TypeConverter.anyToIntSubTypeCast(sourceVal, TYPE_INT_SIGNED_8,
                                                 () -> ErrorUtils.createTypeCastError(sourceVal,
                                                                                      TYPE_INT_SIGNED_8));
    }

    public static long anyToUnsigned32(Object sourceVal) {
        return TypeConverter.anyToIntSubTypeCast(sourceVal, TYPE_INT_UNSIGNED_32,
                                                 () -> ErrorUtils.createTypeCastError(sourceVal,
                                                                                      TYPE_INT_UNSIGNED_32));
    }

    public static long anyToUnsigned16(Object sourceVal) {
        return TypeConverter.anyToIntSubTypeCast(sourceVal, TYPE_INT_UNSIGNED_16,
                                                 () -> ErrorUtils
                                                         .createTypeCastError(sourceVal, TYPE_INT_UNSIGNED_16));
    }

    public static long anyToUnsigned8(Object sourceVal) {
        return TypeConverter.anyToIntSubTypeCast(sourceVal, TYPE_INT_UNSIGNED_8,
                                                 () -> ErrorUtils
                                                         .createTypeCastError(sourceVal,
                                                                              TYPE_INT_UNSIGNED_8));
    }

    public static double anyToFloat(Object sourceVal) {
        return TypeConverter.anyToFloatCast(sourceVal, () -> ErrorUtils
                .createTypeCastError(sourceVal, TYPE_FLOAT));
    }

    public static boolean anyToBoolean(Object sourceVal) {
        return TypeConverter.anyToBooleanCast(sourceVal, () -> ErrorUtils
                .createTypeCastError(sourceVal, TYPE_BOOLEAN));
    }

    public static int anyToByte(Object sourceVal) {
        return TypeConverter.anyToByteCast(sourceVal, () -> ErrorUtils.createTypeCastError(sourceVal,
                                                                                           TYPE_BYTE));
    }

    public static DecimalValue anyToDecimal(Object sourceVal) {
        return TypeConverter.anyToDecimalCast(sourceVal, () -> ErrorUtils.createTypeCastError(sourceVal,
                                                                                          TYPE_DECIMAL));
    }

    public static byte anyToJByte(Object sourceVal) {
        return TypeConverter.anyToJByteCast(sourceVal,
                () -> ErrorUtils.createBToJTypeCastError(sourceVal, "byte"));
    }

    public static char anyToJChar(Object sourceVal) {
        return TypeConverter.anyToJCharCast(sourceVal,
                () -> ErrorUtils.createBToJTypeCastError(sourceVal, "char"));
    }

    public static short anyToJShort(Object sourceVal) {
        return TypeConverter.anyToJShortCast(sourceVal,
                () -> ErrorUtils.createBToJTypeCastError(sourceVal, "short"));
    }

    public static int anyToJInt(Object sourceVal) {
        return TypeConverter.anyToJIntCast(sourceVal,
                () -> ErrorUtils.createBToJTypeCastError(sourceVal, "int"));
    }

    public static long anyToJLong(Object sourceVal) {
        return TypeConverter.anyToJLongCast(sourceVal,
                () -> ErrorUtils.createBToJTypeCastError(sourceVal, "long"));
    }

    public static float anyToJFloat(Object sourceVal) {
        return TypeConverter.anyToJFloatCast(sourceVal,
                () -> ErrorUtils.createBToJTypeCastError(sourceVal, "float"));
    }

    public static double anyToJDouble(Object sourceVal) {
        return TypeConverter.anyToJDoubleCast(sourceVal,
                () -> ErrorUtils.createBToJTypeCastError(sourceVal, "double"));
    }

    public static boolean anyToJBoolean(Object sourceVal) {
        return TypeConverter.anyToJBooleanCast(sourceVal,
                () -> ErrorUtils.createBToJTypeCastError(sourceVal, "boolean"));
    }

    /**
     * Check whether a given value belongs to the given type.
     *
     * @param sourceVal value to check the type
     * @param targetType type to be test against
     * @return true if the value belongs to the given type, false otherwise
     */
    public static boolean checkIsType(Object sourceVal, Type targetType) {
        return checkIsType(null, sourceVal, getType(sourceVal), targetType);
    }

    /**
     * Check whether a given value belongs to the given type.
     *
     * @param errors list to collect typecast errors
     * @param sourceVal value to check the type
     * @param sourceType type of the value
     * @param targetType type to be test against
     * @return true if the value belongs to the given type, false otherwise
     */
    public static boolean checkIsType(List<String> errors, Object sourceVal, Type sourceType, Type targetType) {
        if (checkIsType(sourceVal, sourceType, targetType, null)) {
            return true;
        }

        if (getImpliedType(sourceType).getTag() == TypeTags.XML_TAG && !targetType.isReadOnly()) {
            XmlValue val = (XmlValue) sourceVal;
            if (val.getNodeType() == XmlNodeType.SEQUENCE) {
                return checkIsLikeOnValue(errors, sourceVal, sourceType, targetType, new ArrayList<>(), false, null);
            }
        }

        if (isMutable(sourceVal, sourceType)) {
            return false;
        }

        return checkIsLikeOnValue(errors, sourceVal, sourceType, targetType, new ArrayList<>(), false, null);
    }

    /**
     * Check whether a given value has the same shape as the given type.
     *
     * @param sourceValue value to check the shape
     * @param targetType type to check the shape against
     * @return true if the value has the same shape as the given type; false otherwise
     */
    public static boolean checkIsLikeType(Object sourceValue, Type targetType) {
        return checkIsLikeType(sourceValue, targetType, false);
    }

    /**
     * Check whether a given value has the same shape as the given type.
     *
     * @param sourceValue value to check the shape
     * @param targetType type to check the shape against
     * @param allowNumericConversion whether numeric conversion is allowed to change the shape to the target type
     * @return true if the value has the same shape as the given type; false otherwise
     */
    public static boolean checkIsLikeType(Object sourceValue, Type targetType, boolean allowNumericConversion) {
        return checkIsLikeType(null, sourceValue, targetType, new ArrayList<>(), allowNumericConversion,
                null);
    }

    /**
     * Check whether two types are the same.
     *
     * @param sourceType type to test
     * @param targetType type to test against
     * @return true if the two types are same; false otherwise
     */
    public static boolean isSameType(Type sourceType, Type targetType) {
        return sourceType == targetType || sourceType.equals(targetType);
    }

    public static Type getType(Object value) {
        if (value == null) {
            return TYPE_NULL;
        } else if (value instanceof Number) {
            if (value instanceof Long) {
                return TYPE_INT;
            } else if (value instanceof Double) {
                return TYPE_FLOAT;
            } else if (value instanceof Integer || value instanceof Byte) {
                return TYPE_BYTE;
            }
        } else if (value instanceof BString) {
            return TYPE_STRING;
        } else if (value instanceof Boolean) {
            return TYPE_BOOLEAN;
        } else if (value instanceof BObject bObject) {
            return bObject.getOriginalType();
        }

        return ((BValue) value).getType();
    }

    /**
     * Deep value equality check for anydata.
     *
     * @param lhsValue The value on the left hand side
     * @param rhsValue The value on the right hand side
     * @return True if values are equal, else false.
     */
    public static boolean isEqual(Object lhsValue, Object rhsValue) {
        return isEqual(lhsValue, rhsValue, new HashSet<>());
    }

    /**
     * Check if two decimal values are equal in value.
     *
     * @param lhsValue The value on the left hand side
     * @param rhsValue The value of the right hand side
     * @return True if values are equal, else false.
     */
    public static boolean checkDecimalEqual(DecimalValue lhsValue, DecimalValue rhsValue) {
        return isDecimalRealNumber(lhsValue) && isDecimalRealNumber(rhsValue) &&
               lhsValue.decimalValue().compareTo(rhsValue.decimalValue()) == 0;
    }

    /**
     * Check if two decimal values are exactly equal.
     *
     * @param lhsValue The value on the left-hand side
     * @param rhsValue The value of the right-hand side
     * @return True if values are exactly equal, else false.
     */

    public static boolean checkDecimalExactEqual(DecimalValue lhsValue, DecimalValue rhsValue) {
        return isDecimalRealNumber(lhsValue) && isDecimalRealNumber(rhsValue)
                && lhsValue.decimalValue().equals(rhsValue.decimalValue());
    }

    /**
     * Checks if the given decimal number is a real number.
     *
     * @param decimalValue The decimal value being checked
     * @return True if the decimal value is a real number.
     */
    private static boolean isDecimalRealNumber(DecimalValue decimalValue) {
        return decimalValue.valueKind == DecimalValueKind.ZERO || decimalValue.valueKind == DecimalValueKind.OTHER;
    }

    /**
     * Reference equality check for values. If both the values are simple basic types, returns the same
     * result as {@link #isEqual(Object, Object, Set)}
     *
     * @param lhsValue The value on the left hand side
     * @param rhsValue The value on the right hand side
     * @return True if values are reference equal or in the case of simple basic types if the values are equal,
     *         else false.
     */
    public static boolean isReferenceEqual(Object lhsValue, Object rhsValue) {
        if (lhsValue == rhsValue) {
            return true;
        }

        // if one is null, the other also needs to be null to be true
        if (lhsValue == null || rhsValue == null) {
            return false;
        }

        Type lhsType = getImpliedType(getType(lhsValue));
        Type rhsType = getImpliedType(getType(rhsValue));

        return switch (lhsType.getTag()) {
            case TypeTags.FLOAT_TAG -> {
                if (rhsType.getTag() != TypeTags.FLOAT_TAG) {
                    yield false;
                }
                yield lhsValue.equals(((Number) rhsValue).doubleValue());
            }
            case TypeTags.DECIMAL_TAG -> {
                if (rhsType.getTag() != TypeTags.DECIMAL_TAG) {
                    yield false;
                }
                yield checkDecimalExactEqual((DecimalValue) lhsValue, (DecimalValue) rhsValue);
            }
            case TypeTags.INT_TAG,
                 TypeTags.BYTE_TAG,
                 TypeTags.BOOLEAN_TAG,
                 TypeTags.STRING_TAG -> isEqual(lhsValue, rhsValue);
            case TypeTags.XML_TAG,
                 TypeTags.XML_COMMENT_TAG,
                 TypeTags.XML_ELEMENT_TAG,
                 TypeTags.XML_PI_TAG,
                 TypeTags.XML_TEXT_TAG -> {
                if (!TypeTags.isXMLTypeTag(rhsType.getTag())) {
                    yield false;
                }
                yield isXMLValueRefEqual((XmlValue) lhsValue, (XmlValue) rhsValue);
            }
            case TypeTags.HANDLE_TAG -> {
                if (rhsType.getTag() != TypeTags.HANDLE_TAG) {
                    yield false;
                }
                yield isHandleValueRefEqual(lhsValue, rhsValue);
            }
            case TypeTags.FUNCTION_POINTER_TAG -> lhsType.getPackage().equals(rhsType.getPackage()) &&
                    lhsType.getName().equals(rhsType.getName()) && rhsType.equals(lhsType);
            default -> {
                if (lhsValue instanceof RegExpValue lhsRegExpValue && rhsValue instanceof RegExpValue) {
                    yield lhsRegExpValue.equals(rhsValue, new HashSet<>());
                }
                yield false;
            }
        };
    }

    private static boolean isXMLValueRefEqual(XmlValue lhsValue, XmlValue rhsValue) {
        boolean isLhsXmlSequence = lhsValue.getNodeType() == XmlNodeType.SEQUENCE;
        boolean isRhsXmlSequence = rhsValue.getNodeType() == XmlNodeType.SEQUENCE;

        if (isLhsXmlSequence && isRhsXmlSequence) {
            return isXMLSequenceRefEqual((XmlSequence) lhsValue, (XmlSequence) rhsValue);
        }
        if (isLhsXmlSequence && lhsValue.isSingleton()) {
            return ((XmlSequence) lhsValue).getChildrenList().get(0) == rhsValue;
        }
        if (isRhsXmlSequence && rhsValue.isSingleton()) {
            return ((XmlSequence) rhsValue).getChildrenList().get(0) == lhsValue;
        }
        if (lhsValue.getNodeType() != rhsValue.getNodeType()) {
            return false;
        }
        if (lhsValue.getNodeType() == XmlNodeType.TEXT && rhsValue.getNodeType() == XmlNodeType.TEXT) {
            return isEqual(lhsValue, rhsValue);
        }
        return false;
    }

    private static boolean isXMLSequenceRefEqual(XmlSequence lhsValue, XmlSequence rhsValue) {
        Iterator<BXml> lhsIter = lhsValue.getChildrenList().iterator();
        Iterator<BXml> rhsIter = rhsValue.getChildrenList().iterator();
        while (lhsIter.hasNext() && rhsIter.hasNext()) {
            BXml l = lhsIter.next();
            BXml r = rhsIter.next();
            if (!(l == r || isXMLValueRefEqual((XmlValue) l, (XmlValue) r))) {
                return false;
            }
        }
        // lhs hasNext = false & rhs hasNext = false -> empty sequences, hence ref equal
        // lhs hasNext = true & rhs hasNext = true would never reach here
        // only one hasNext method returns true means sequences are of different sizes, hence not ref equal
        return lhsIter.hasNext() == rhsIter.hasNext();
    }

    /**
     * Get the typedesc of a value.
     *
     * @param value Value
     * @return type desc associated with the value
     */
    public static TypedescValue getTypedesc(Object value) {
        Type type = TypeChecker.getType(value);
        if (type == null) {
            return null;
        }
        if (isSimpleBasicType(type)) {
            return new TypedescValueImpl(new BFiniteType(value.toString(), Set.of(value), 0));
        }
        if (value instanceof BRefValue bRefValue) {
            return (TypedescValue) bRefValue.getTypedesc();
        }
        return new TypedescValueImpl(type);
    }

    /**
     * Get the annotation value if present.
     *
     * @param typedescValue     The typedesc value
     * @param annotTag          The annot-tag-reference
     * @return the annotation value if present, nil else
     */
    public static Object getAnnotValue(TypedescValue typedescValue, BString annotTag) {
        Type describingType = typedescValue.getDescribingType();
        if (!(describingType instanceof BAnnotatableType annotatableType)) {
            return null;
        }
        return annotatableType.getAnnotation(annotTag);
    }

    /**
     * Check whether a given type is equivalent to a target type.
     *
     * @param sourceType type to check
     * @param targetType type to compare with
     * @return flag indicating the equivalence of the two types
     */
    public static boolean checkIsType(Type sourceType, Type targetType) {
        return checkIsType(sourceType, targetType, null);
    }

    @Deprecated
    public static boolean checkIsType(Type sourceType, Type targetType, List<TypePair> unresolvedTypes) {
        // First check whether both types are the same.
        if (sourceType == targetType || (sourceType.getTag() == targetType.getTag() && sourceType.equals(targetType))) {
            return true;
        }

        if (checkIsNeverTypeOrStructureTypeWithARequiredNeverMember(sourceType)) {
            return true;
        }

        if (targetType.isReadOnly() && !sourceType.isReadOnly()) {
            return false;
        }

        int sourceTypeTag = sourceType.getTag();
        int targetTypeTag = targetType.getTag();

        switch (sourceTypeTag) {
            case TypeTags.INTERSECTION_TAG:
                return checkIsType(((BIntersectionType) sourceType).getEffectiveType(),
                        targetTypeTag != TypeTags.INTERSECTION_TAG ? targetType :
                                ((BIntersectionType) targetType).getEffectiveType(), unresolvedTypes);
            case TypeTags.TYPE_REFERENCED_TYPE_TAG:
                return checkIsType(((BTypeReferenceType) sourceType).getReferredType(),
                        targetTypeTag != TypeTags.TYPE_REFERENCED_TYPE_TAG ? targetType :
                                ((BTypeReferenceType) targetType).getReferredType(), unresolvedTypes);
            case TypeTags.PARAMETERIZED_TYPE_TAG:
                if (targetTypeTag != TypeTags.PARAMETERIZED_TYPE_TAG) {
                    return checkIsType(((BParameterizedType) sourceType).getParamValueType(), targetType,
                            unresolvedTypes);
                }
                return checkIsType(((BParameterizedType) sourceType).getParamValueType(),
                        ((BParameterizedType) targetType).getParamValueType(), unresolvedTypes);
            case TypeTags.READONLY_TAG:
                return checkIsType(PredefinedTypes.ANY_AND_READONLY_OR_ERROR_TYPE,
                        targetType, unresolvedTypes);
            case TypeTags.UNION_TAG:
                return isUnionTypeMatch((BUnionType) sourceType, targetType, unresolvedTypes);
            case TypeTags.FINITE_TYPE_TAG:
                if ((targetTypeTag == TypeTags.FINITE_TYPE_TAG || targetTypeTag <= TypeTags.NULL_TAG ||
                        targetTypeTag == TypeTags.XML_TEXT_TAG)) {
                    return isFiniteTypeMatch((BFiniteType) sourceType, targetType);
                }
                break;
            default:
                break;
        }

        return switch (targetTypeTag) {
            case TypeTags.BYTE_TAG,
                 TypeTags.SIGNED8_INT_TAG,
                 TypeTags.FLOAT_TAG,
                 TypeTags.DECIMAL_TAG,
                 TypeTags.CHAR_STRING_TAG,
                 TypeTags.BOOLEAN_TAG,
                 TypeTags.NULL_TAG -> sourceTypeTag == targetTypeTag;
            case TypeTags.STRING_TAG -> TypeTags.isStringTypeTag(sourceTypeTag);
            case TypeTags.XML_TEXT_TAG -> {
                if (sourceTypeTag == TypeTags.XML_TAG) {
                    yield ((BXmlType) sourceType).constraint.getTag() == TypeTags.NEVER_TAG;
                }
                yield sourceTypeTag == targetTypeTag;
            }
            case TypeTags.INT_TAG -> sourceTypeTag == TypeTags.INT_TAG || sourceTypeTag == TypeTags.BYTE_TAG ||
                    (sourceTypeTag >= TypeTags.SIGNED8_INT_TAG && sourceTypeTag <= TypeTags.UNSIGNED32_INT_TAG);
            case TypeTags.SIGNED16_INT_TAG -> sourceTypeTag == TypeTags.BYTE_TAG ||
                    (sourceTypeTag >= TypeTags.SIGNED8_INT_TAG && sourceTypeTag <= TypeTags.SIGNED16_INT_TAG);
            case TypeTags.SIGNED32_INT_TAG -> sourceTypeTag == TypeTags.BYTE_TAG ||
                    (sourceTypeTag >= TypeTags.SIGNED8_INT_TAG && sourceTypeTag <= TypeTags.SIGNED32_INT_TAG);
            case TypeTags.UNSIGNED8_INT_TAG ->
                    sourceTypeTag == TypeTags.BYTE_TAG || sourceTypeTag == TypeTags.UNSIGNED8_INT_TAG;
            case TypeTags.UNSIGNED16_INT_TAG ->
                    sourceTypeTag == TypeTags.BYTE_TAG || sourceTypeTag == TypeTags.UNSIGNED8_INT_TAG ||
                            sourceTypeTag == TypeTags.UNSIGNED16_INT_TAG;
            case TypeTags.UNSIGNED32_INT_TAG ->
                    sourceTypeTag == TypeTags.BYTE_TAG || sourceTypeTag == TypeTags.UNSIGNED8_INT_TAG ||
                            sourceTypeTag == TypeTags.UNSIGNED16_INT_TAG ||
                            sourceTypeTag == TypeTags.UNSIGNED32_INT_TAG;
            case TypeTags.ANY_TAG -> checkIsAnyType(sourceType);
            case TypeTags.ANYDATA_TAG -> sourceType.isAnydata();
            case TypeTags.SERVICE_TAG -> checkIsServiceType(sourceType, targetType,
                    unresolvedTypes == null ? new ArrayList<>() : unresolvedTypes);
            case TypeTags.HANDLE_TAG -> sourceTypeTag == TypeTags.HANDLE_TAG;
            case TypeTags.READONLY_TAG ->
                    checkIsType(sourceType, PredefinedTypes.ANY_AND_READONLY_OR_ERROR_TYPE, unresolvedTypes);
            case TypeTags.XML_ELEMENT_TAG,
                 TypeTags.XML_COMMENT_TAG,
                 TypeTags.XML_PI_TAG -> targetTypeTag == sourceTypeTag;
            case TypeTags.INTERSECTION_TAG ->
                    checkIsType(sourceType, ((BIntersectionType) targetType).getEffectiveType(), unresolvedTypes);
            case TypeTags.TYPE_REFERENCED_TYPE_TAG ->
                    checkIsType(sourceType, ((BTypeReferenceType) targetType).getReferredType(), unresolvedTypes);
            default -> checkIsRecursiveType(sourceType, targetType,
                    unresolvedTypes == null ? new ArrayList<>() : unresolvedTypes);
        };
    }

    private static boolean checkIsType(Object sourceVal, Type sourceType, Type targetType,
                                       List<TypePair> unresolvedTypes) {
        sourceType = getImpliedType(sourceType);
        targetType = getImpliedType(targetType);

        int sourceTypeTag = sourceType.getTag();
        int targetTypeTag = targetType.getTag();

        // If the source type is neither a record type nor an object type, check `is` type by looking only at the types.
        // Else, since records and objects may have `readonly` or `final` fields, need to use the value also.
        // e.g.,
        //      const HUNDRED = 100;
        //
        //      type Foo record {
        //          HUNDRED i;
        //      };
        //
        //      type Bar record {
        //          readonly string|int i;
        //      };
        //
        // where `Bar b = {i: 100};`, `b is Foo` should evaluate to true.
        if (sourceTypeTag != TypeTags.RECORD_TYPE_TAG && sourceTypeTag != TypeTags.OBJECT_TYPE_TAG) {
            return checkIsType(sourceType, targetType);
        }

        if (sourceType == targetType || (sourceType.getTag() == targetType.getTag() && sourceType.equals(targetType))) {
            return true;
        }

        if (targetType.isReadOnly() && !sourceType.isReadOnly()) {
            return false;
        }

        return switch (targetTypeTag) {
            case TypeTags.ANY_TAG -> checkIsAnyType(sourceType);
            case TypeTags.READONLY_TAG -> isInherentlyImmutableType(sourceType) || sourceType.isReadOnly();
            default -> checkIsRecursiveTypeOnValue(sourceVal, sourceType, targetType, sourceTypeTag, targetTypeTag,
                    unresolvedTypes == null ? new ArrayList<>() : unresolvedTypes);
        };
    }

    // Private methods

    private static boolean checkTypeDescType(Type sourceType, BTypedescType targetType,
            List<TypePair> unresolvedTypes) {
        if (sourceType.getTag() != TypeTags.TYPEDESC_TAG) {
            return false;
        }

        BTypedescType sourceTypedesc = (BTypedescType) sourceType;
        return checkIsType(sourceTypedesc.getConstraint(), targetType.getConstraint(), unresolvedTypes);
    }

    private static boolean checkIsRecursiveType(Type sourceType, Type targetType, List<TypePair> unresolvedTypes) {
        return switch (targetType.getTag()) {
            case TypeTags.MAP_TAG -> checkIsMapType(sourceType, (BMapType) targetType, unresolvedTypes);
            case TypeTags.STREAM_TAG -> checkIsStreamType(sourceType, (BStreamType) targetType, unresolvedTypes);
            case TypeTags.TABLE_TAG -> checkIsTableType(sourceType, (BTableType) targetType, unresolvedTypes);
            case TypeTags.JSON_TAG -> checkIsJSONType(sourceType, unresolvedTypes);
            case TypeTags.RECORD_TYPE_TAG -> checkIsRecordType(sourceType, (BRecordType) targetType, unresolvedTypes);
            case TypeTags.FUNCTION_POINTER_TAG -> checkIsFunctionType(sourceType, (BFunctionType) targetType);
            case TypeTags.ARRAY_TAG -> checkIsArrayType(sourceType, (BArrayType) targetType, unresolvedTypes);
            case TypeTags.TUPLE_TAG -> checkIsTupleType(sourceType, (BTupleType) targetType, unresolvedTypes);
            case TypeTags.UNION_TAG -> checkIsUnionType(sourceType, (BUnionType) targetType, unresolvedTypes);
            case TypeTags.OBJECT_TYPE_TAG ->
                    checkObjectEquivalency(sourceType, (BObjectType) targetType, unresolvedTypes);
            case TypeTags.FINITE_TYPE_TAG -> checkIsFiniteType(sourceType, (BFiniteType) targetType);
            case TypeTags.FUTURE_TAG -> checkIsFutureType(sourceType, (BFutureType) targetType, unresolvedTypes);
            case TypeTags.ERROR_TAG -> checkIsErrorType(sourceType, (BErrorType) targetType, unresolvedTypes);
            case TypeTags.TYPEDESC_TAG -> checkTypeDescType(sourceType, (BTypedescType) targetType, unresolvedTypes);
            case TypeTags.XML_TAG -> checkIsXMLType(sourceType, targetType, unresolvedTypes);
            // other non-recursive types shouldn't reach here
            default -> false;
        };
    }

    private static boolean checkIsRecursiveTypeOnValue(Object sourceVal, Type sourceType, Type targetType,
                                                       int sourceTypeTag, int targetTypeTag,
                                                       List<TypePair> unresolvedTypes) {
        return switch (targetTypeTag) {
            case TypeTags.ANYDATA_TAG -> {
                if (sourceTypeTag == TypeTags.OBJECT_TYPE_TAG) {
                    yield false;
                }
                yield checkRecordBelongsToAnydataType((MapValue) sourceVal, (BRecordType) sourceType, unresolvedTypes);
            }
            case TypeTags.MAP_TAG -> checkIsMapType(sourceVal, sourceType, (BMapType) targetType, unresolvedTypes);
            case TypeTags.JSON_TAG -> checkIsMapType(sourceVal, sourceType,
                    new BMapType(targetType.isReadOnly() ? TYPE_READONLY_JSON :
                            TYPE_JSON), unresolvedTypes);
            case TypeTags.RECORD_TYPE_TAG ->
                    checkIsRecordType(sourceVal, sourceType, (BRecordType) targetType, unresolvedTypes);
            case TypeTags.UNION_TAG -> {
                for (Type type : ((BUnionType) targetType).getMemberTypes()) {
                    if (checkIsType(sourceVal, sourceType, type, unresolvedTypes)) {
                        yield true;
                    }
                }
                yield false;
            }
            case TypeTags.OBJECT_TYPE_TAG ->
                    checkObjectEquivalency(sourceVal, sourceType, (BObjectType) targetType, unresolvedTypes);
            default -> false;
        };
    }

    private static boolean isFiniteTypeMatch(BFiniteType sourceType, Type targetType) {
        for (Object bValue : sourceType.valueSpace) {
            if (!checkIsType(bValue, targetType)) {
                return false;
            }
        }
        return true;
    }

    private static boolean isUnionTypeMatch(BUnionType sourceType, Type targetType, List<TypePair> unresolvedTypes) {
        for (Type type : sourceType.getMemberTypes()) {
            if (!checkIsType(type, targetType, unresolvedTypes)) {
                return false;
            }
        }
        return true;
    }

    private static boolean checkIsUnionType(Type sourceType, BUnionType targetType, List<TypePair> unresolvedTypes) {
        // If we encounter two types that we are still resolving, then skip it.
        // This is done to avoid recursive checking of the same type.
        sourceType = getImpliedType(sourceType);
        TypePair pair = new TypePair(sourceType, targetType);
        if (unresolvedTypes.contains(pair)) {
            return true;
        }
        unresolvedTypes.add(pair);

        return switch (sourceType.getTag()) {
            case TypeTags.UNION_TAG,
                 TypeTags.JSON_TAG,
                 TypeTags.ANYDATA_TAG -> isUnionTypeMatch((BUnionType) sourceType, targetType, unresolvedTypes);
            case TypeTags.FINITE_TYPE_TAG -> isFiniteTypeMatch((BFiniteType) sourceType, targetType);
            default -> {
                for (Type type : targetType.getMemberTypes()) {
                    if (checkIsType(sourceType, type, unresolvedTypes)) {
                        yield true;
                    }
                }
                yield false;
            }
        };
    }

    private static boolean checkIsMapType(Type sourceType, BMapType targetType, List<TypePair> unresolvedTypes) {
        Type targetConstrainedType = targetType.getConstrainedType();
        sourceType = getImpliedType(sourceType);
        switch (sourceType.getTag()) {
            case TypeTags.MAP_TAG:
                return checkConstraints(((BMapType) sourceType).getConstrainedType(), targetConstrainedType,
                        unresolvedTypes);
            case TypeTags.RECORD_TYPE_TAG:
                BRecordType recType = (BRecordType) sourceType;
                BUnionType wideTypeUnion = new BUnionType(getWideTypeComponents(recType));
                return checkConstraints(wideTypeUnion, targetConstrainedType, unresolvedTypes);
            default:
                return false;
        }
    }

    private static boolean checkIsMapType(Object sourceVal, Type sourceType, BMapType targetType,
                                          List<TypePair> unresolvedTypes) {
        Type targetConstrainedType = targetType.getConstrainedType();
        sourceType = getImpliedType(sourceType);
        return switch (sourceType.getTag()) {
            case TypeTags.MAP_TAG -> checkConstraints(((BMapType) sourceType).getConstrainedType(),
                    targetConstrainedType, unresolvedTypes);
            case TypeTags.RECORD_TYPE_TAG -> checkIsMapType((MapValue) sourceVal, (BRecordType) sourceType,
                    unresolvedTypes, targetConstrainedType);
            default -> false;
        };
    }

    private static boolean checkIsMapType(MapValue sourceVal, BRecordType sourceType, List<TypePair> unresolvedTypes,
                                          Type targetConstrainedType) {
        for (Field field : sourceType.getFields().values()) {
            if (!SymbolFlags.isFlagOn(field.getFlags(), SymbolFlags.READONLY)) {
                if (!checkIsType(field.getFieldType(), targetConstrainedType, unresolvedTypes)) {
                    return false;
                }
                continue;
            }

            BString name = StringUtils.fromString(field.getFieldName());

            if (SymbolFlags.isFlagOn(field.getFlags(), SymbolFlags.OPTIONAL) && !sourceVal.containsKey(name)) {
                continue;
            }

            if (!checkIsLikeType(sourceVal.get(name), targetConstrainedType)) {
                return false;
            }
        }

        if (sourceType.sealed) {
            return true;
        }

        return checkIsType(sourceType.restFieldType, targetConstrainedType, unresolvedTypes);
    }

    private static boolean checkIsXMLType(Type sourceType, Type targetType, List<TypePair> unresolvedTypes) {
        sourceType = getImpliedType(sourceType);
        int sourceTag = sourceType.getTag();
        if (sourceTag == TypeTags.FINITE_TYPE_TAG) {
            return isFiniteTypeMatch((BFiniteType) sourceType, targetType);
        }

        BXmlType target = ((BXmlType) targetType);
        if (sourceTag == TypeTags.XML_TAG) {
            Type targetConstraint = getRecursiveTargetConstraintType(target);
            BXmlType source = (BXmlType) sourceType;
            if (source.constraint.getTag() == TypeTags.NEVER_TAG) {
                if (targetConstraint.getTag() == TypeTags.UNION_TAG) {
                    return checkIsUnionType(sourceType, (BUnionType) targetConstraint, unresolvedTypes);
                }
                return targetConstraint.getTag() == TypeTags.XML_TEXT_TAG ||
                        targetConstraint.getTag() == TypeTags.NEVER_TAG;
            }
            return checkIsType(source.constraint, targetConstraint, unresolvedTypes);
        }
        if (TypeTags.isXMLTypeTag(sourceTag)) {
            return checkIsType(sourceType, target.constraint, unresolvedTypes);
        }
        return false;
    }

    private static Type getRecursiveTargetConstraintType(BXmlType target) {
        Type targetConstraint = getImpliedType(target.constraint);
        // TODO: Revisit and check why xml<xml<constraint>>> on chained iteration
        while (targetConstraint.getTag() == TypeTags.XML_TAG) {
            target = (BXmlType) targetConstraint;
            targetConstraint = getImpliedType(target.constraint);
        }
        return targetConstraint;
    }

    private static List<Type> getWideTypeComponents(BRecordType recType) {
        List<Type> types = new ArrayList<>();
        for (Field f : recType.getFields().values()) {
            types.add(f.getFieldType());
        }
        if (!recType.sealed) {
            types.add(recType.restFieldType);
        }
        return types;
    }

    private static boolean checkIsStreamType(Type sourceType, BStreamType targetType, List<TypePair> unresolvedTypes) {
        sourceType = getImpliedType(sourceType);
        if (sourceType.getTag() != TypeTags.STREAM_TAG) {
            return false;
        }
        return checkConstraints(((BStreamType) sourceType).getConstrainedType(), targetType.getConstrainedType(),
                unresolvedTypes)
                && checkConstraints(((BStreamType) sourceType).getCompletionType(), targetType.getCompletionType(),
                unresolvedTypes);
    }

    private static boolean checkIsTableType(Type sourceType, BTableType targetType, List<TypePair> unresolvedTypes) {
        sourceType = getImpliedType(sourceType);
        if (sourceType.getTag() != TypeTags.TABLE_TAG) {
            return false;
        }

        BTableType srcTableType  = (BTableType) sourceType;

        if (!checkConstraints(srcTableType.getConstrainedType(), targetType.getConstrainedType(),
                unresolvedTypes)) {
            return false;
        }

        if (targetType.getKeyType() == null && targetType.getFieldNames().length == 0) {
            return true;
        }

        if (targetType.getKeyType() != null) {
            if (srcTableType.getKeyType() != null &&
                    (checkConstraints(srcTableType.getKeyType(), targetType.getKeyType(), unresolvedTypes))) {
                return true;
            }

            if (srcTableType.getFieldNames().length == 0) {
                return false;
            }

            List<Type> fieldTypes = new ArrayList<>();
            Arrays.stream(srcTableType.getFieldNames()).forEach(field -> fieldTypes
                    .add(Objects.requireNonNull(getTableConstraintField(srcTableType.getConstrainedType(), field))
                    .getFieldType()));

            if (fieldTypes.size() == 1) {
                return checkConstraints(fieldTypes.get(0), targetType.getKeyType(), unresolvedTypes);
            }

            BTupleType tupleType = new BTupleType(fieldTypes);
            return checkConstraints(tupleType, targetType.getKeyType(), unresolvedTypes);
        }

        return Arrays.equals(srcTableType.getFieldNames(), targetType.getFieldNames());
    }

    static BField getTableConstraintField(Type constraintType, String fieldName) {
        switch (constraintType.getTag()) {
            case TypeTags.RECORD_TYPE_TAG:
                Map<String, Field> fieldList = ((BRecordType) constraintType).getFields();
                return (BField) fieldList.get(fieldName);
            case TypeTags.INTERSECTION_TAG:
                Type effectiveType = ((BIntersectionType) constraintType).getEffectiveType();
                return getTableConstraintField(effectiveType, fieldName);
            case TypeTags.TYPE_REFERENCED_TYPE_TAG:
                Type referredType = ((BTypeReferenceType) constraintType).getReferredType();
                return getTableConstraintField(referredType, fieldName);
            case TypeTags.UNION_TAG:
                BUnionType unionType = (BUnionType) constraintType;
                List<Type> memTypes = unionType.getMemberTypes();
                List<BField> fields = memTypes.stream().map(type -> getTableConstraintField(type, fieldName))
                        .filter(Objects::nonNull).toList();

                if (fields.size() != memTypes.size()) {
                    return null;
                }

                if (fields.stream().allMatch(field -> isSameType(field.getFieldType(), fields.get(0).getFieldType()))) {
                    return fields.get(0);
                }
                return null;
            default:
                return null;
        }
    }

    private static boolean checkIsJSONType(Type sourceType, List<TypePair> unresolvedTypes) {
        BJsonType jsonType = (BJsonType) TYPE_JSON;
        sourceType = getImpliedType(sourceType);
        // If we encounter two types that we are still resolving, then skip it.
        // This is done to avoid recursive checking of the same type.
        TypePair pair = new TypePair(sourceType, jsonType);
        if (unresolvedTypes.contains(pair)) {
            return true;
        }
        unresolvedTypes.add(pair);

        switch (sourceType.getTag()) {
            case TypeTags.STRING_TAG:
            case TypeTags.CHAR_STRING_TAG:
            case TypeTags.INT_TAG:
            case TypeTags.SIGNED32_INT_TAG:
            case TypeTags.SIGNED16_INT_TAG:
            case TypeTags.SIGNED8_INT_TAG:
            case TypeTags.UNSIGNED32_INT_TAG:
            case TypeTags.UNSIGNED16_INT_TAG:
            case TypeTags.UNSIGNED8_INT_TAG:
            case TypeTags.BYTE_TAG:
            case TypeTags.FLOAT_TAG:
            case TypeTags.DECIMAL_TAG:
            case TypeTags.BOOLEAN_TAG:
            case TypeTags.NULL_TAG:
            case TypeTags.JSON_TAG:
                return true;
            case TypeTags.ARRAY_TAG:
                // Element type of the array should be 'is type' JSON
                return checkIsType(((BArrayType) sourceType).getElementType(), jsonType, unresolvedTypes);
            case TypeTags.FINITE_TYPE_TAG:
                return isFiniteTypeMatch((BFiniteType) sourceType, jsonType);
            case TypeTags.MAP_TAG:
                return checkIsType(((BMapType) sourceType).getConstrainedType(), jsonType, unresolvedTypes);
            case TypeTags.RECORD_TYPE_TAG:
                BRecordType recordType = (BRecordType) sourceType;
                for (Field field : recordType.getFields().values()) {
                    if (!checkIsJSONType(field.getFieldType(), unresolvedTypes)) {
                        return false;
                    }
                }

                if (!recordType.sealed) {
                    return checkIsJSONType(recordType.restFieldType, unresolvedTypes);
                }
                return true;
            case TypeTags.TUPLE_TAG:
                BTupleType sourceTupleType = (BTupleType) sourceType;
                for (Type memberType : sourceTupleType.getTupleTypes()) {
                    if (!checkIsJSONType(memberType, unresolvedTypes)) {
                        return false;
                    }
                }
                Type tupleRestType = sourceTupleType.getRestType();
                if (tupleRestType != null) {
                    return checkIsJSONType(tupleRestType, unresolvedTypes);
                }
                return true;
            case TypeTags.UNION_TAG:
                for (Type memberType : ((BUnionType) sourceType).getMemberTypes()) {
                    if (!checkIsJSONType(memberType, unresolvedTypes)) {
                        return false;
                    }
                }
                return true;
            default:
                return false;
        }
    }

    private static boolean checkIsRecordType(Type sourceType, BRecordType targetType, List<TypePair> unresolvedTypes) {
        sourceType = getImpliedType(sourceType);
        return switch (sourceType.getTag()) {
            case TypeTags.RECORD_TYPE_TAG -> checkIsRecordType((BRecordType) sourceType, targetType, unresolvedTypes);
            case TypeTags.MAP_TAG -> checkIsRecordType((BMapType) sourceType, targetType, unresolvedTypes);
            default -> false;
        };
    }

    private static boolean checkIsRecordType(BRecordType sourceRecordType, BRecordType targetType,
                                             List<TypePair> unresolvedTypes) {
        // If we encounter two types that we are still resolving, then skip it.
        // This is done to avoid recursive checking of the same type.
        TypePair pair = new TypePair(sourceRecordType, targetType);
        if (unresolvedTypes.contains(pair)) {
            return true;
        }
        unresolvedTypes.add(pair);

        // Unsealed records are not equivalent to sealed records, unless their rest field type is 'never'. But
        // vice-versa is allowed.
        if (targetType.sealed && !sourceRecordType.sealed && (sourceRecordType.restFieldType == null ||
                getImpliedType(sourceRecordType.restFieldType).getTag() != TypeTags.NEVER_TAG)) {
            return false;
        }

        // If both are sealed check the rest field type
        if (!sourceRecordType.sealed && !targetType.sealed &&
                !checkIsType(sourceRecordType.restFieldType, targetType.restFieldType, unresolvedTypes)) {
            return false;
        }

        Map<String, Field> sourceFields = sourceRecordType.getFields();
        Set<String> targetFieldNames = targetType.getFields().keySet();

        for (Map.Entry<String, Field> targetFieldEntry : targetType.getFields().entrySet()) {
            Field targetField = targetFieldEntry.getValue();
            Field sourceField = sourceFields.get(targetFieldEntry.getKey());

            if (sourceField == null) {
                if (!SymbolFlags.isFlagOn(targetField.getFlags(), SymbolFlags.OPTIONAL)) {
                    return false;
                }

                if (!sourceRecordType.sealed && !checkIsType(sourceRecordType.restFieldType, targetField.getFieldType(),
                                                             unresolvedTypes)) {
                    return false;
                }

                continue;
            }

            if (hasIncompatibleReadOnlyFlags(targetField, sourceField)) {
                return false;
            }

            // If the target field is required, the source field should be required as well.
            if (!SymbolFlags.isFlagOn(targetField.getFlags(), SymbolFlags.OPTIONAL)
                    && SymbolFlags.isFlagOn(sourceField.getFlags(), SymbolFlags.OPTIONAL)) {
                return false;
            }

            if (!checkIsType(sourceField.getFieldType(), targetField.getFieldType(), unresolvedTypes)) {
                return false;
            }
        }

        // If there are fields remaining in the source record, first check if it's a closed record. Closed records
        // should only have the fields specified by its type.
        if (targetType.sealed) {
            return targetFieldNames.containsAll(sourceFields.keySet());
        }

        // If it's an open record, check if they are compatible with the rest field of the target type.
        for (Map.Entry<String, Field> sourceFieldEntry : sourceFields.entrySet()) {
            if (targetFieldNames.contains(sourceFieldEntry.getKey())) {
                continue;
            }

            if (!checkIsType(sourceFieldEntry.getValue().getFieldType(), targetType.restFieldType, unresolvedTypes)) {
                return false;
            }
        }
        return true;
    }

    private static boolean checkIsRecordType(BMapType sourceType, BRecordType targetType,
                                             List<TypePair> unresolvedTypes) {
        // If we encounter two types that we are still resolving, then skip it.
        // This is done to avoid recursive checking of the same type.
        TypePair pair = new TypePair(sourceType, targetType);
        if (unresolvedTypes.contains(pair)) {
            return true;
        }
        unresolvedTypes.add(pair);

        if (targetType.sealed) {
            return false;
        }

        Type constraintType = sourceType.getConstrainedType();

        for (Field field : targetType.getFields().values()) {
            long flags = field.getFlags();
            if (!SymbolFlags.isFlagOn(flags, SymbolFlags.OPTIONAL)) {
                return false;
            }

            if (SymbolFlags.isFlagOn(flags, SymbolFlags.READONLY) && !sourceType.isReadOnly()) {
                return false;
            }

            if (!checkIsType(constraintType, field.getFieldType(), unresolvedTypes)) {
                return false;
            }
        }

        return checkIsType(constraintType, targetType.restFieldType, unresolvedTypes);
    }

    private static boolean checkRecordBelongsToAnydataType(MapValue sourceVal, BRecordType recordType,
                                                           List<TypePair> unresolvedTypes) {
        Type targetType = TYPE_ANYDATA;
        TypePair pair = new TypePair(recordType, targetType);
        if (unresolvedTypes.contains(pair)) {
            return true;
        }
        unresolvedTypes.add(pair);

        Map<String, Field> fields = recordType.getFields();

        for (Map.Entry<String, Field> fieldEntry : fields.entrySet()) {
            String fieldName = fieldEntry.getKey();
            Field field = fieldEntry.getValue();

            if (SymbolFlags.isFlagOn(field.getFlags(), SymbolFlags.READONLY)) {
                BString fieldNameBString = StringUtils.fromString(fieldName);

                if (SymbolFlags
                        .isFlagOn(field.getFlags(), SymbolFlags.OPTIONAL) && !sourceVal.containsKey(fieldNameBString)) {
                    continue;
                }

                if (!checkIsLikeType(sourceVal.get(fieldNameBString), targetType)) {
                    return false;
                }
            } else {
                if (!checkIsType(field.getFieldType(), targetType, unresolvedTypes)) {
                    return false;
                }
            }
        }

        if (recordType.sealed) {
            return true;
        }

        return checkIsType(recordType.restFieldType, targetType, unresolvedTypes);
    }

    private static boolean checkIsRecordType(Object sourceVal, Type sourceType, BRecordType targetType,
                                             List<TypePair> unresolvedTypes) {
        sourceType = getImpliedType(sourceType);
        return switch (sourceType.getTag()) {
            case TypeTags.RECORD_TYPE_TAG ->
                    checkIsRecordType((MapValue) sourceVal, (BRecordType) sourceType, targetType, unresolvedTypes);
            case TypeTags.MAP_TAG -> checkIsRecordType((BMapType) sourceType, targetType, unresolvedTypes);
            default -> false;
        };
    }

    private static boolean checkIsRecordType(MapValue sourceRecordValue, BRecordType sourceRecordType,
                                             BRecordType targetType, List<TypePair> unresolvedTypes) {
        TypePair pair = new TypePair(sourceRecordType, targetType);
        if (unresolvedTypes.contains(pair)) {
            return true;
        }
        unresolvedTypes.add(pair);

        // Unsealed records are not equivalent to sealed records, unless their rest field type is 'never'. But
        // vice-versa is allowed.
        if (targetType.sealed && !sourceRecordType.sealed && (sourceRecordType.restFieldType == null ||
                getImpliedType(sourceRecordType.restFieldType).getTag() != TypeTags.NEVER_TAG)) {
            return false;
        }

        // If both are sealed check the rest field type
        if (!sourceRecordType.sealed && !targetType.sealed &&
                !checkIsType(sourceRecordType.restFieldType, targetType.restFieldType, unresolvedTypes)) {
            return false;
        }

        Map<String, Field> sourceFields = sourceRecordType.getFields();
        Set<String> targetFieldNames = targetType.getFields().keySet();

        for (Map.Entry<String, Field> targetFieldEntry : targetType.getFields().entrySet()) {
            String fieldName = targetFieldEntry.getKey();
            Field targetField = targetFieldEntry.getValue();
            Field sourceField = sourceFields.get(fieldName);

            if (getImpliedType(targetField.getFieldType()).getTag() == TypeTags.NEVER_TAG &&
                    containsInvalidNeverField(sourceField, sourceRecordType)) {
                return false;
            }

            if (sourceField == null) {
                if (!SymbolFlags.isFlagOn(targetField.getFlags(), SymbolFlags.OPTIONAL)) {
                    return false;
                }

                if (!sourceRecordType.sealed && !checkIsType(sourceRecordType.restFieldType, targetField.getFieldType(),
                                                             unresolvedTypes)) {
                    return false;
                }

                continue;
            }

            if (hasIncompatibleReadOnlyFlags(targetField, sourceField)) {
                return false;
            }

            boolean optionalTargetField = SymbolFlags.isFlagOn(targetField.getFlags(), SymbolFlags.OPTIONAL);
            boolean optionalSourceField = SymbolFlags.isFlagOn(sourceField.getFlags(), SymbolFlags.OPTIONAL);

            if (SymbolFlags.isFlagOn(sourceField.getFlags(), SymbolFlags.READONLY)) {
                BString fieldNameBString = StringUtils.fromString(fieldName);

                if (optionalSourceField && !sourceRecordValue.containsKey(fieldNameBString)) {
                    if (!optionalTargetField) {
                        return false;
                    }
                    continue;
                }

                if (!checkIsLikeType(sourceRecordValue.get(fieldNameBString), targetField.getFieldType())) {
                    return false;
                }
            } else {
                if (!optionalTargetField && optionalSourceField) {
                    return false;
                }

                if (!checkIsType(sourceField.getFieldType(), targetField.getFieldType(), unresolvedTypes)) {
                    return false;
                }
            }
        }

        if (targetType.sealed) {
            for (String sourceFieldName : sourceFields.keySet()) {
                if (targetFieldNames.contains(sourceFieldName)) {
                    continue;
                }

                if (!checkIsNeverTypeOrStructureTypeWithARequiredNeverMember(
                        sourceFields.get(sourceFieldName).getFieldType())) {
                    return false;
                }
            }
            return true;
        }

        for (Map.Entry<String, Field> targetFieldEntry : sourceFields.entrySet()) {
            String fieldName = targetFieldEntry.getKey();
            Field field = targetFieldEntry.getValue();
            if (targetFieldNames.contains(fieldName)) {
                continue;
            }

            if (SymbolFlags.isFlagOn(field.getFlags(), SymbolFlags.READONLY)) {
                if (!checkIsLikeType(sourceRecordValue.get(StringUtils.fromString(fieldName)),
                                     targetType.restFieldType)) {
                    return false;
                }
            } else if (!checkIsType(field.getFieldType(), targetType.restFieldType, unresolvedTypes)) {
                return false;
            }
        }
        return true;
    }

    private static boolean containsInvalidNeverField(Field sourceField, BRecordType sourceRecordType) {
        if (sourceField != null) {
            return !containsNeverType(sourceField.getFieldType());
        }
        if (sourceRecordType.isSealed()) {
            return true;
        }
        return !containsNeverType(sourceRecordType.getRestFieldType());
    }

    private static boolean containsNeverType(Type fieldType) {
        fieldType = getImpliedType(fieldType);
        int fieldTag = fieldType.getTag();
        if (fieldTag == TypeTags.NEVER_TAG) {
            return true;
        }
        if (fieldTag == TypeTags.UNION_TAG) {
            List<Type> memberTypes = ((BUnionType) fieldType).getOriginalMemberTypes();
            for (Type member : memberTypes) {
                if (getImpliedType(member).getTag() == TypeTags.NEVER_TAG) {
                    return true;
                }
            }
        }
        return false;
    }

    private static boolean hasIncompatibleReadOnlyFlags(Field targetField, Field sourceField) {
        return SymbolFlags.isFlagOn(targetField.getFlags(), SymbolFlags.READONLY) && !SymbolFlags
                .isFlagOn(sourceField.getFlags(),
                          SymbolFlags.READONLY);
    }

    private static boolean checkIsArrayType(BArrayType sourceType, BArrayType targetType,
                                            List<TypePair> unresolvedTypes) {
        switch (sourceType.getState()) {
            case OPEN:
                if (targetType.getState() != ArrayState.OPEN) {
                    return false;
                }
                break;
            case CLOSED:
                if (targetType.getState() == ArrayState.CLOSED &&
                        sourceType.getSize() != targetType.getSize()) {
                    return false;
                }
                break;
            default:
                break;
        }
        return checkIsType(sourceType.getElementType(), targetType.getElementType(), unresolvedTypes);
    }

    private static boolean checkIsArrayType(BTupleType sourceType, BArrayType targetType,
                                            List<TypePair> unresolvedTypes) {
        List<Type> tupleTypes = sourceType.getTupleTypes();
        Type sourceRestType = sourceType.getRestType();
        Type targetElementType = targetType.getElementType();

        if (targetType.getState() == ArrayState.OPEN) {
            for (Type sourceElementType : tupleTypes) {
                if (!checkIsType(sourceElementType, targetElementType, unresolvedTypes)) {
                    return false;
                }
            }
            if (sourceRestType != null) {
                return checkIsType(sourceRestType, targetElementType, unresolvedTypes);
            }
            return true;
        }
        if (sourceRestType != null) {
            return false;
        }
        if (tupleTypes.size() != targetType.getSize()) {
            return false;
        }
        for (Type sourceElementType : tupleTypes) {
            if (!checkIsType(sourceElementType, targetElementType, unresolvedTypes)) {
                return false;
            }
        }
        return true;
    }

    private static boolean checkIsArrayType(Type sourceType, BArrayType targetType, List<TypePair> unresolvedTypes) {
        sourceType = getImpliedType(sourceType);
        int sourceTypeTag = sourceType.getTag();

        if (sourceTypeTag == TypeTags.UNION_TAG) {
            for (Type memberType : ((BUnionType) sourceType).getMemberTypes()) {
                if (!checkIsArrayType(memberType, targetType, unresolvedTypes)) {
                    return false;
                }
            }
            return true;
        }

        if (sourceTypeTag != TypeTags.ARRAY_TAG && sourceTypeTag != TypeTags.TUPLE_TAG) {
            return false;
        }

        if (sourceTypeTag == TypeTags.ARRAY_TAG) {
            return checkIsArrayType((BArrayType) sourceType, targetType, unresolvedTypes);
        }
        return checkIsArrayType((BTupleType) sourceType, targetType, unresolvedTypes);
    }

    private static boolean checkIsTupleType(BArrayType sourceType, BTupleType targetType,
                                            List<TypePair> unresolvedTypes) {
        Type sourceElementType = sourceType.getElementType();
        List<Type> targetTypes = targetType.getTupleTypes();
        Type targetRestType = targetType.getRestType();

        switch (sourceType.getState()) {
            case OPEN:
                if (targetRestType == null) {
                    return false;
                }
                if (targetTypes.isEmpty()) {
                    return checkIsType(sourceElementType, targetRestType, unresolvedTypes);
                }
                return false;
            case CLOSED:
                if (sourceType.getSize() < targetTypes.size()) {
                    return false;
                }
                if (targetTypes.isEmpty()) {
                    if (targetRestType != null) {
                        return checkIsType(sourceElementType, targetRestType, unresolvedTypes);
                    }
                    return sourceType.getSize() == 0;
                }

                for (Type targetElementType : targetTypes) {
                    if (!(checkIsType(sourceElementType, targetElementType, unresolvedTypes))) {
                        return false;
                    }
                }
                if (sourceType.getSize() == targetTypes.size()) {
                    return true;
                }
                if (targetRestType != null) {
                    return checkIsType(sourceElementType, targetRestType, unresolvedTypes);
                }
                return false;
            default:
                return false;
        }
    }

    private static boolean checkIsTupleType(BTupleType sourceType, BTupleType targetType,
                                            List<TypePair> unresolvedTypes) {
        List<Type> sourceTypes = sourceType.getTupleTypes();
        Type sourceRestType = sourceType.getRestType();
        List<Type> targetTypes = targetType.getTupleTypes();
        Type targetRestType = targetType.getRestType();

        if (sourceRestType != null && targetRestType == null) {
            return false;
        }
        int sourceTypeSize = sourceTypes.size();
        int targetTypeSize = targetTypes.size();

        if (sourceRestType == null && targetRestType == null && sourceTypeSize != targetTypeSize) {
            return false;
        }

        if (sourceTypeSize < targetTypeSize) {
            return false;
        }

        for (int i = 0; i < targetTypeSize; i++) {
            if (!checkIsType(sourceTypes.get(i), targetTypes.get(i), unresolvedTypes)) {
                return false;
            }
        }
        if (sourceTypeSize == targetTypeSize) {
            if (sourceRestType != null) {
                return checkIsType(sourceRestType, targetRestType, unresolvedTypes);
            }
            return true;
        }

        for (int i = targetTypeSize; i < sourceTypeSize; i++) {
            if (!checkIsType(sourceTypes.get(i), targetRestType, unresolvedTypes)) {
                return false;
            }
        }
        if (sourceRestType != null) {
            return checkIsType(sourceRestType, targetRestType, unresolvedTypes);
        }
        return true;
    }

    private static boolean checkIsTupleType(Type sourceType, BTupleType targetType, List<TypePair> unresolvedTypes) {
        sourceType = getImpliedType(sourceType);
        int sourceTypeTag = sourceType.getTag();

        if (sourceTypeTag == TypeTags.UNION_TAG) {
            for (Type memberType : ((BUnionType) sourceType).getMemberTypes()) {
                if (!checkIsTupleType(memberType, targetType, unresolvedTypes)) {
                    return false;
                }
            }
            return true;
        }

        if (sourceTypeTag != TypeTags.ARRAY_TAG && sourceTypeTag != TypeTags.TUPLE_TAG) {
            return false;
        }

        if (sourceTypeTag == TypeTags.ARRAY_TAG) {
            return checkIsTupleType((BArrayType) sourceType, targetType, unresolvedTypes);
        }
        return checkIsTupleType((BTupleType) sourceType, targetType, unresolvedTypes);
    }

    private static boolean checkIsAnyType(Type sourceType) {
        sourceType = getImpliedType(sourceType);
        return switch (sourceType.getTag()) {
            case TypeTags.ERROR_TAG,
                 TypeTags.READONLY_TAG -> false;
            case TypeTags.UNION_TAG,
                 TypeTags.ANYDATA_TAG,
                 TypeTags.JSON_TAG -> {
                for (Type memberType : ((BUnionType) sourceType).getMemberTypes()) {
                    if (!checkIsAnyType(memberType)) {
                        yield false;
                    }
                }
                yield true;
            }
            default -> true;
        };
    }

    private static boolean checkIsFiniteType(Type sourceType, BFiniteType targetType) {
        sourceType = getImpliedType(sourceType);
        if (sourceType.getTag() != TypeTags.FINITE_TYPE_TAG) {
            return false;
        }

        BFiniteType sourceFiniteType = (BFiniteType) sourceType;
        if (sourceFiniteType.valueSpace.size() != targetType.valueSpace.size()) {
            return false;
        }

        return targetType.valueSpace.containsAll(sourceFiniteType.valueSpace);
    }

    private static boolean checkIsFutureType(Type sourceType, BFutureType targetType, List<TypePair> unresolvedTypes) {
        sourceType = getImpliedType(sourceType);
        if (sourceType.getTag() != TypeTags.FUTURE_TAG) {
            return false;
        }
        return checkConstraints(((BFutureType) sourceType).getConstrainedType(), targetType.getConstrainedType(),
                unresolvedTypes);
    }

    private static boolean checkObjectEquivalency(Type sourceType, BObjectType targetType,
                                                  List<TypePair> unresolvedTypes) {
        return checkObjectEquivalency(null, sourceType, targetType, unresolvedTypes);
    }

    private static boolean checkObjectEquivalency(Object sourceVal, Type sourceType, BObjectType targetType,
                                                  List<TypePair> unresolvedTypes) {
        sourceType = getImpliedType(sourceType);
        if (sourceType.getTag() != TypeTags.OBJECT_TYPE_TAG && sourceType.getTag() != TypeTags.SERVICE_TAG) {
            return false;
        }
        // If we encounter two types that we are still resolving, then skip it.
        // This is done to avoid recursive checking of the same type.
        TypePair pair = new TypePair(sourceType, targetType);
        if (unresolvedTypes.contains(pair)) {
            return true;
        }
        unresolvedTypes.add(pair);

        BObjectType sourceObjectType = (BObjectType) sourceType;

        if (SymbolFlags.isFlagOn(targetType.flags, SymbolFlags.ISOLATED) &&
                !SymbolFlags.isFlagOn(sourceObjectType.flags, SymbolFlags.ISOLATED)) {
            return false;
        }

        Map<String, Field> targetFields = targetType.getFields();
        Map<String, Field> sourceFields = sourceObjectType.getFields();
        List<MethodType> targetFuncs = getAllFunctionsList(targetType);
        List<MethodType> sourceFuncs = getAllFunctionsList(sourceObjectType);

        if (targetType.getFields().values().stream().anyMatch(field -> SymbolFlags
                .isFlagOn(field.getFlags(), SymbolFlags.PRIVATE))
                || targetFuncs.stream().anyMatch(func -> SymbolFlags.isFlagOn(func.getFlags(),
                                                                                SymbolFlags.PRIVATE))) {
            return false;
        }

        if (targetFields.size() > sourceFields.size() || targetFuncs.size() > sourceFuncs.size()) {
            return false;
        }

        String targetTypeModule = Optional.ofNullable(targetType.getPackage()).map(Module::toString).orElse("");
        String sourceTypeModule = Optional.ofNullable(sourceObjectType.getPackage()).map(Module::toString).orElse("");

        if (sourceVal == null) {
            if (!checkObjectSubTypeForFields(targetFields, sourceFields, targetTypeModule, sourceTypeModule,
                                             unresolvedTypes)) {
                return false;
            }
        } else if (!checkObjectSubTypeForFieldsByValue(targetFields, sourceFields, targetTypeModule, sourceTypeModule,
                                                       (BObject) sourceVal, unresolvedTypes)) {
            return false;
        }

        return checkObjectSubTypeForMethods(unresolvedTypes, targetFuncs, sourceFuncs, targetTypeModule,
                                            sourceTypeModule, sourceObjectType, targetType);
    }
    
    private static List<MethodType> getAllFunctionsList(BObjectType objectType) {
        List<MethodType> functionList = new ArrayList<>(Arrays.asList(objectType.getMethods()));
        if (objectType.getTag() == TypeTags.SERVICE_TAG ||
                (objectType.flags & SymbolFlags.CLIENT) == SymbolFlags.CLIENT) {
            Collections.addAll(functionList, ((BNetworkObjectType) objectType).getResourceMethods());
        }
        
        return functionList;
    }

    private static boolean checkObjectSubTypeForFields(Map<String, Field> targetFields,
                                                       Map<String, Field> sourceFields, String targetTypeModule,
                                                       String sourceTypeModule, List<TypePair> unresolvedTypes) {
        for (Field lhsField : targetFields.values()) {
            Field rhsField = sourceFields.get(lhsField.getFieldName());
            if (rhsField == null ||
                    !isInSameVisibilityRegion(targetTypeModule, sourceTypeModule, lhsField.getFlags(),
                                              rhsField.getFlags()) || hasIncompatibleReadOnlyFlags(lhsField,
                                                                                                   rhsField) ||
                    !checkIsType(rhsField.getFieldType(), lhsField.getFieldType(), unresolvedTypes)) {
                return false;
            }
        }
        return true;
    }

    private static boolean checkObjectSubTypeForFieldsByValue(Map<String, Field> targetFields,
                                                              Map<String, Field> sourceFields, String targetTypeModule,
                                                              String sourceTypeModule, BObject sourceObjVal,
                                                              List<TypePair> unresolvedTypes) {
        for (Field lhsField : targetFields.values()) {
            String name = lhsField.getFieldName();
            Field rhsField = sourceFields.get(name);
            if (rhsField == null ||
                    !isInSameVisibilityRegion(targetTypeModule, sourceTypeModule, lhsField.getFlags(),
                                              rhsField.getFlags()) || hasIncompatibleReadOnlyFlags(lhsField,
                                                                                                   rhsField)) {
                return false;
            }

            if (SymbolFlags.isFlagOn(rhsField.getFlags(), SymbolFlags.FINAL)) {
                Object fieldValue = sourceObjVal.get(StringUtils.fromString(name));
                Type fieldValueType = getType(fieldValue);

                if (fieldValueType.isReadOnly()) {
                    if (!checkIsLikeType(fieldValue, lhsField.getFieldType())) {
                        return false;
                    }
                    continue;
                }

                if (!checkIsType(fieldValueType, lhsField.getFieldType(), unresolvedTypes)) {
                    return false;
                }
            } else if (!checkIsType(rhsField.getFieldType(), lhsField.getFieldType(), unresolvedTypes)) {
                return false;
            }
        }
        return true;
    }

    private static boolean checkObjectSubTypeForMethods(List<TypePair> unresolvedTypes,
                                                        List<MethodType> targetFuncs,
                                                        List<MethodType> sourceFuncs,
                                                        String targetTypeModule, String sourceTypeModule,
                                                        BObjectType sourceType, BObjectType targetType) {
        for (MethodType lhsFunc : targetFuncs) {
            Optional<MethodType> rhsFunction = getMatchingInvokableType(sourceFuncs, lhsFunc, unresolvedTypes);
            if (rhsFunction.isEmpty()) {
                return false;
            }

            MethodType rhsFunc = rhsFunction.get();
            if (rhsFunc == null ||
                    !isInSameVisibilityRegion(targetTypeModule, sourceTypeModule, lhsFunc.getFlags(),
                                              rhsFunc.getFlags())) {
                return false;
            }
            if (SymbolFlags.isFlagOn(lhsFunc.getFlags(), SymbolFlags.REMOTE) != SymbolFlags
                    .isFlagOn(rhsFunc.getFlags(), SymbolFlags.REMOTE)) {
                return false;
            }
        }

        // Target type is not a distinct type, no need to match type-ids
        BTypeIdSet targetTypeIdSet = targetType.typeIdSet;
        if (targetTypeIdSet == null) {
            return true;
        }

        BTypeIdSet sourceTypeIdSet = sourceType.typeIdSet;
        if (sourceTypeIdSet == null) {
            return false;
        }

        return sourceTypeIdSet.containsAll(targetTypeIdSet);
    }

    private static boolean isInSameVisibilityRegion(String lhsTypePkg, String rhsTypePkg, long lhsFlags,
                                                    long rhsFlags) {
        if (SymbolFlags.isFlagOn(lhsFlags, SymbolFlags.PRIVATE)) {
            return lhsTypePkg.equals(rhsTypePkg);
        } else if (SymbolFlags.isFlagOn(lhsFlags, SymbolFlags.PUBLIC)) {
            return SymbolFlags.isFlagOn(rhsFlags, SymbolFlags.PUBLIC);
        }
        return !SymbolFlags.isFlagOn(rhsFlags, SymbolFlags.PRIVATE) && !SymbolFlags
                .isFlagOn(rhsFlags, SymbolFlags.PUBLIC) &&
                lhsTypePkg.equals(rhsTypePkg);
    }

    private static Optional<MethodType> getMatchingInvokableType(List<MethodType> rhsFuncs,
                                                       MethodType lhsFunc,
                                                       List<TypePair> unresolvedTypes) {
        Optional<MethodType> matchingFunction = rhsFuncs.stream()
                .filter(rhsFunc -> lhsFunc.getName().equals(rhsFunc.getName()))
                .filter(rhsFunc -> checkFunctionTypeEqualityForObjectType(rhsFunc.getType(), lhsFunc.getType(),
                                                                          unresolvedTypes))
                .findFirst();

        if (matchingFunction.isEmpty()) {
            return matchingFunction;
        }
        // For resource function match, we need to check whether lhs function resource path type belongs to 
        // rhs function resource path type
        MethodType matchingFunc = matchingFunction.get();
        boolean lhsFuncIsResource = SymbolFlags.isFlagOn(lhsFunc.getFlags(), SymbolFlags.RESOURCE);
        boolean matchingFuncIsResource = SymbolFlags.isFlagOn(matchingFunc.getFlags(), SymbolFlags.RESOURCE);
        
        if (!lhsFuncIsResource && !matchingFuncIsResource) {
            return matchingFunction;
        }
        
        if ((lhsFuncIsResource && !matchingFuncIsResource) || (matchingFuncIsResource && !lhsFuncIsResource)) {
            return Optional.empty();
        }

        Type[] lhsFuncResourcePathTypes = ((BResourceMethodType) lhsFunc).pathSegmentTypes;
        Type[] rhsFuncResourcePathTypes = ((BResourceMethodType) matchingFunc).pathSegmentTypes;

        int lhsFuncResourcePathTypesSize = lhsFuncResourcePathTypes.length;
        if (lhsFuncResourcePathTypesSize != rhsFuncResourcePathTypes.length) {
            return Optional.empty();
        }

        for (int i = 0; i < lhsFuncResourcePathTypesSize; i++) {
            if (!checkIsType(lhsFuncResourcePathTypes[i], rhsFuncResourcePathTypes[i])) {
                return Optional.empty();
            }
        }

        return matchingFunction;
    }

    private static boolean checkFunctionTypeEqualityForObjectType(FunctionType source, FunctionType target,
                                                                  List<TypePair> unresolvedTypes) {
        if (hasIncompatibleIsolatedFlags(target, source)) {
            return false;
        }

        if (source.getParameters().length != target.getParameters().length) {
            return false;
        }

        for (int i = 0; i < source.getParameters().length; i++) {
            if (!checkIsType(target.getParameters()[i].type, source.getParameters()[i].type, unresolvedTypes)) {
                return false;
            }
        }

        if (source.getReturnType() == null && target.getReturnType() == null) {
            return true;
        } else if (source.getReturnType() == null || target.getReturnType() == null) {
            return false;
        }

        return checkIsType(source.getReturnType(), target.getReturnType(), unresolvedTypes);
    }

    private static boolean checkIsFunctionType(Type sourceType, BFunctionType targetType) {
        sourceType = getImpliedType(sourceType);
        if (sourceType.getTag() != TypeTags.FUNCTION_POINTER_TAG) {
            return false;
        }

        BFunctionType source = (BFunctionType) sourceType;
        if (hasIncompatibleIsolatedFlags(targetType, source) || hasIncompatibleTransactionalFlags(targetType, source)) {
            return false;
        }

        if (SymbolFlags.isFlagOn(targetType.getFlags(), SymbolFlags.ANY_FUNCTION)) {
            return true;
        }

        if (source.parameters.length != targetType.parameters.length) {
            return false;
        }

        for (int i = 0; i < source.parameters.length; i++) {
            if (!checkIsType(targetType.parameters[i].type, source.parameters[i].type, new ArrayList<>())) {
                return false;
            }
        }

        return checkIsType(source.retType, targetType.retType, new ArrayList<>());
    }

    private static boolean hasIncompatibleIsolatedFlags(FunctionType target, FunctionType source) {
        return SymbolFlags.isFlagOn(target.getFlags(), SymbolFlags.ISOLATED) && !SymbolFlags
                .isFlagOn(source.getFlags(), SymbolFlags.ISOLATED);
    }

    private static boolean hasIncompatibleTransactionalFlags(FunctionType target, FunctionType source) {
        return SymbolFlags.isFlagOn(source.getFlags(), SymbolFlags.TRANSACTIONAL) && !SymbolFlags
                .isFlagOn(target.getFlags(), SymbolFlags.TRANSACTIONAL);
    }

    private static boolean checkIsServiceType(Type sourceType, Type targetType, List<TypePair> unresolvedTypes) {
        sourceType = getImpliedType(sourceType);
        if (sourceType.getTag() == TypeTags.SERVICE_TAG) {
            return checkObjectEquivalency(sourceType, (BObjectType) targetType, unresolvedTypes);
        }

        if (sourceType.getTag() == TypeTags.OBJECT_TYPE_TAG) {
            long flags = ((BObjectType) sourceType).flags;
            return (flags & SymbolFlags.SERVICE) == SymbolFlags.SERVICE;
        }

        return false;
    }
    
    public static boolean isInherentlyImmutableType(Type sourceType) {
        sourceType = getImpliedType(sourceType);
        if (isSimpleBasicType(sourceType)) {
            return true;
        }

        return switch (sourceType.getTag()) {
            case TypeTags.XML_TEXT_TAG,
                 TypeTags.FINITE_TYPE_TAG, // Assuming a finite type will only have members from simple basic types.
                 TypeTags.READONLY_TAG,
                 TypeTags.NULL_TAG,
                 TypeTags.NEVER_TAG,
                 TypeTags.ERROR_TAG,
                 TypeTags.INVOKABLE_TAG,
                 TypeTags.SERVICE_TAG,
                 TypeTags.TYPEDESC_TAG,
                 TypeTags.FUNCTION_POINTER_TAG,
                 TypeTags.HANDLE_TAG,
                 TypeTags.REG_EXP_TYPE_TAG -> true;
            case TypeTags.XML_TAG -> ((BXmlType) sourceType).constraint.getTag() == TypeTags.NEVER_TAG;
            case TypeTags.TYPE_REFERENCED_TYPE_TAG ->
                    isInherentlyImmutableType(((BTypeReferenceType) sourceType).getReferredType());
            default -> false;
        };
    }

    public static boolean isSelectivelyImmutableType(Type type, Set<Type> unresolvedTypes) {
        if (!unresolvedTypes.add(type)) {
            return true;
        }

        switch (type.getTag()) {
            case TypeTags.ANY_TAG:
            case TypeTags.ANYDATA_TAG:
            case TypeTags.JSON_TAG:
            case TypeTags.XML_TAG:
            case TypeTags.XML_COMMENT_TAG:
            case TypeTags.XML_ELEMENT_TAG:
            case TypeTags.XML_PI_TAG:
                return true;
            case TypeTags.ARRAY_TAG:
                Type elementType = ((BArrayType) type).getElementType();
                return isInherentlyImmutableType(elementType) ||
                        isSelectivelyImmutableType(elementType, unresolvedTypes);
            case TypeTags.TUPLE_TAG:
                BTupleType tupleType = (BTupleType) type;
                for (Type tupMemType : tupleType.getTupleTypes()) {
                    if (!isInherentlyImmutableType(tupMemType) &&
                            !isSelectivelyImmutableType(tupMemType, unresolvedTypes)) {
                        return false;
                    }
                }

                Type tupRestType = tupleType.getRestType();
                if (tupRestType == null) {
                    return true;
                }

                return isInherentlyImmutableType(tupRestType) ||
                        isSelectivelyImmutableType(tupRestType, unresolvedTypes);
            case TypeTags.RECORD_TYPE_TAG:
                BRecordType recordType = (BRecordType) type;
                for (Field field : recordType.getFields().values()) {
                    Type fieldType = field.getFieldType();
                    if (!isInherentlyImmutableType(fieldType) &&
                            !isSelectivelyImmutableType(fieldType, unresolvedTypes)) {
                        return false;
                    }
                }

                Type recordRestType = recordType.restFieldType;
                if (recordRestType == null) {
                    return true;
                }

                return isInherentlyImmutableType(recordRestType) ||
                        isSelectivelyImmutableType(recordRestType, unresolvedTypes);
            case TypeTags.OBJECT_TYPE_TAG:
                BObjectType objectType = (BObjectType) type;

                if (SymbolFlags.isFlagOn(objectType.flags, SymbolFlags.CLASS) &&
                        !SymbolFlags.isFlagOn(objectType.flags, SymbolFlags.READONLY)) {
                    return false;
                }

                for (Field field : objectType.getFields().values()) {
                    Type fieldType = field.getFieldType();
                    if (!isInherentlyImmutableType(fieldType) &&
                            !isSelectivelyImmutableType(fieldType, unresolvedTypes)) {
                        return false;
                    }
                }
                return true;
            case TypeTags.MAP_TAG:
                Type constraintType = ((BMapType) type).getConstrainedType();
                return isInherentlyImmutableType(constraintType) ||
                        isSelectivelyImmutableType(constraintType, unresolvedTypes);
            case TypeTags.TABLE_TAG:
                Type tableConstraintType = ((BTableType) type).getConstrainedType();
                return isInherentlyImmutableType(tableConstraintType) ||
                        isSelectivelyImmutableType(tableConstraintType, unresolvedTypes);
            case TypeTags.UNION_TAG:
                boolean readonlyIntersectionExists = false;
                for (Type memberType : ((BUnionType) type).getMemberTypes()) {
                    if (isInherentlyImmutableType(memberType) ||
                            isSelectivelyImmutableType(memberType, unresolvedTypes)) {
                        readonlyIntersectionExists = true;
                        break;
                    }
                }
                return readonlyIntersectionExists;
            case TypeTags.INTERSECTION_TAG:
                return isSelectivelyImmutableType(((BIntersectionType) type).getEffectiveType(), unresolvedTypes);
            case TypeTags.TYPE_REFERENCED_TYPE_TAG:
                return isSelectivelyImmutableType(((BTypeReferenceType) type).getReferredType(), unresolvedTypes);
            default:
                return false;
        }
    }

    private static boolean checkConstraints(Type sourceConstraint, Type targetConstraint,
                                            List<TypePair> unresolvedTypes) {
        if (sourceConstraint == null) {
            sourceConstraint = TYPE_ANY;
        }

        if (targetConstraint == null) {
            targetConstraint = TYPE_ANY;
        }

        return checkIsType(sourceConstraint, targetConstraint, unresolvedTypes);
    }

    private static boolean isMutable(Object value, Type sourceType) {
        // All the value types are immutable
        sourceType = getImpliedType(sourceType);
        if (value == null || sourceType.getTag() < TypeTags.NULL_TAG ||
                sourceType.getTag() == TypeTags.FINITE_TYPE_TAG) {
            return false;
        }

        return !((BRefValue) value).isFrozen();
    }

    private static boolean checkIsNeverTypeOrStructureTypeWithARequiredNeverMember(Type type) {
        Set<String> visitedTypeSet = new HashSet<>();
        return checkIsNeverTypeOrStructureTypeWithARequiredNeverMember(type, visitedTypeSet);
    }

    private static boolean checkIsNeverTypeOrStructureTypeWithARequiredNeverMember(Type type,
                                                                                   Set<String> visitedTypeSet) {
        switch (type.getTag()) {
            case TypeTags.NEVER_TAG:
                return true;
            case TypeTags.RECORD_TYPE_TAG:
                BRecordType recordType = (BRecordType) type;
                visitedTypeSet.add(recordType.getName());
                for (Field field : recordType.getFields().values()) {
                    // skip check for fields with self referencing type and not required fields.
                    if ((SymbolFlags.isFlagOn(field.getFlags(), SymbolFlags.REQUIRED) ||
                            !SymbolFlags.isFlagOn(field.getFlags(), SymbolFlags.OPTIONAL)) &&
                            !visitedTypeSet.contains(field.getFieldType()) &&
                            checkIsNeverTypeOrStructureTypeWithARequiredNeverMember(field.getFieldType(),
                                    visitedTypeSet)) {
                        return true;
                    }
                }
                return false;
            case TypeTags.TUPLE_TAG:
                BTupleType tupleType = (BTupleType) type;
                visitedTypeSet.add(tupleType.getName());
                List<Type> tupleTypes = tupleType.getTupleTypes();
                for (Type mem : tupleTypes) {
                    if (!visitedTypeSet.add(mem.getName())) {
                        continue;
                    }
                    if (checkIsNeverTypeOrStructureTypeWithARequiredNeverMember(mem, visitedTypeSet)) {
                        return true;
                    }
                }
                return false;
            case TypeTags.ARRAY_TAG:
                BArrayType arrayType = (BArrayType) type;
                visitedTypeSet.add(arrayType.getName());
                Type elemType = arrayType.getElementType();
                visitedTypeSet.add(elemType.getName());
                return arrayType.getState() != ArrayState.OPEN &&
                        checkIsNeverTypeOrStructureTypeWithARequiredNeverMember(elemType, visitedTypeSet);
            case TypeTags.TYPE_REFERENCED_TYPE_TAG:
                return checkIsNeverTypeOrStructureTypeWithARequiredNeverMember(
                        ((BTypeReferenceType) type).getReferredType(), visitedTypeSet);
            case TypeTags.INTERSECTION_TAG:
                return checkIsNeverTypeOrStructureTypeWithARequiredNeverMember(
                        ((BIntersectionType) type).getEffectiveType(), visitedTypeSet);
            default:
                return false;
        }
    }

    /**
     * Check whether a given value confirms to a given type. First it checks if the type of the value, and
     * if fails then falls back to checking the value.
     *
     * @param errors list to collect typecast errors
     * @param sourceValue Value to check
     * @param targetType Target type
     * @param unresolvedValues Values that are unresolved so far
     * @param allowNumericConversion Flag indicating whether to perform numeric conversions
     * @param varName variable name to identify the parent of a record field
     * @return True if the value confirms to the provided type. False, otherwise.
     */
    private static boolean checkIsLikeType(List<String> errors, Object sourceValue, Type targetType,
                                           List<TypeValuePair> unresolvedValues,
                                           boolean allowNumericConversion, String varName) {
        Type sourceType = getType(sourceValue);
        if (checkIsType(sourceType, targetType, new ArrayList<>())) {
            return true;
        }

        return checkIsLikeOnValue(errors, sourceValue, sourceType, targetType, unresolvedValues, allowNumericConversion,
                varName);
    }

    /**
     * Check whether a given value confirms to a given type. Strictly checks the value only, and does not consider the
     * type of the value for consideration.
     *
     * @param errors list to collect typecast errors
     * @param sourceValue Value to check
     * @param sourceType Type of the value
     * @param targetType Target type
     * @param unresolvedValues Values that are unresolved so far
     * @param allowNumericConversion Flag indicating whether to perform numeric conversions
     * @param varName variable name to identify the parent of a record field
     * @return True if the value confirms to the provided type. False, otherwise.
     */
    private static boolean checkIsLikeOnValue(List<String> errors, Object sourceValue, Type sourceType, Type targetType,
                                              List<TypeValuePair> unresolvedValues, boolean allowNumericConversion,
                                              String varName) {
        int sourceTypeTag = sourceType.getTag();
        int targetTypeTag = targetType.getTag();

        switch (sourceTypeTag) {
            case TypeTags.INTERSECTION_TAG:
                return checkIsLikeOnValue(errors, sourceValue, ((BIntersectionType) sourceType).getEffectiveType(),
                        targetTypeTag != TypeTags.INTERSECTION_TAG ? targetType :
                                ((BIntersectionType) targetType).getEffectiveType(),
                        unresolvedValues, allowNumericConversion, varName);
            case TypeTags.PARAMETERIZED_TYPE_TAG:
                if (targetTypeTag != TypeTags.PARAMETERIZED_TYPE_TAG) {
                    return checkIsLikeOnValue(errors, sourceValue,
                            ((BParameterizedType) sourceType).getParamValueType(), targetType, unresolvedValues,
                            allowNumericConversion, varName);
                }
                return checkIsLikeOnValue(errors, sourceValue, ((BParameterizedType) sourceType).getParamValueType(),
                        ((BParameterizedType) targetType).getParamValueType(), unresolvedValues,
                        allowNumericConversion, varName);
            default:
                break;
        }

        return switch (targetTypeTag) {
            case TypeTags.READONLY_TAG -> true;
            case TypeTags.BYTE_TAG -> {
                if (TypeTags.isIntegerTypeTag(sourceTypeTag)) {
<<<<<<< HEAD
                    return isByteLiteral(((Number) sourceValue).longValue());
=======
                    yield isByteLiteral((Long) sourceValue);
>>>>>>> 4dbc2fb3
                }
                yield allowNumericConversion && TypeConverter.isConvertibleToByte(sourceValue);
            }
            case TypeTags.INT_TAG -> allowNumericConversion && TypeConverter.isConvertibleToInt(sourceValue);
            case TypeTags.SIGNED32_INT_TAG,
                 TypeTags.SIGNED16_INT_TAG,
                 TypeTags.SIGNED8_INT_TAG,
                 TypeTags.UNSIGNED32_INT_TAG,
                 TypeTags.UNSIGNED16_INT_TAG,
                 TypeTags.UNSIGNED8_INT_TAG -> {
                if (TypeTags.isIntegerTypeTag(sourceTypeTag)) {
                    yield TypeConverter.isConvertibleToIntSubType(sourceValue, targetType);
                }
                yield allowNumericConversion && TypeConverter.isConvertibleToIntSubType(sourceValue, targetType);
            }
            case TypeTags.FLOAT_TAG,
                 TypeTags.DECIMAL_TAG ->
                    allowNumericConversion && TypeConverter.isConvertibleToFloatingPointTypes(sourceValue);
            case TypeTags.CHAR_STRING_TAG -> TypeConverter.isConvertibleToChar(sourceValue);
            case TypeTags.RECORD_TYPE_TAG ->
                    checkIsLikeRecordType(sourceValue, (BRecordType) targetType, unresolvedValues,
                            allowNumericConversion, varName, errors);
            case TypeTags.TABLE_TAG -> checkIsLikeTableType(sourceValue, (BTableType) targetType, unresolvedValues,
                    allowNumericConversion);
            case TypeTags.JSON_TAG ->
                    checkIsLikeJSONType(sourceValue, sourceType, (BJsonType) targetType, unresolvedValues,
                            allowNumericConversion);
            case TypeTags.MAP_TAG ->
                    checkIsLikeMapType(sourceValue, (BMapType) targetType, unresolvedValues, allowNumericConversion);
            case TypeTags.STREAM_TAG -> checkIsLikeStreamType(sourceValue, (BStreamType) targetType);
            case TypeTags.ARRAY_TAG -> checkIsLikeArrayType(sourceValue, (BArrayType) targetType, unresolvedValues,
                    allowNumericConversion);
            case TypeTags.TUPLE_TAG -> checkIsLikeTupleType(sourceValue, (BTupleType) targetType, unresolvedValues,
                    allowNumericConversion);
            case TypeTags.ERROR_TAG -> checkIsLikeErrorType(sourceValue, (BErrorType) targetType, unresolvedValues,
                    allowNumericConversion);
            case TypeTags.ANYDATA_TAG ->
                    checkIsLikeAnydataType(sourceValue, sourceType, unresolvedValues, allowNumericConversion);
            case TypeTags.FINITE_TYPE_TAG ->
                    checkFiniteTypeAssignable(sourceValue, sourceType, (BFiniteType) targetType,
                            unresolvedValues, allowNumericConversion);
            case TypeTags.XML_ELEMENT_TAG,
                 TypeTags.XML_COMMENT_TAG,
                 TypeTags.XML_PI_TAG,
                 TypeTags.XML_TEXT_TAG -> {
                if (TypeTags.isXMLTypeTag(sourceTypeTag)) {
                    yield checkIsLikeXmlValueSingleton((XmlValue) sourceValue, targetType);
                }
                yield false;
            }
            case TypeTags.XML_TAG -> {
                if (TypeTags.isXMLTypeTag(sourceTypeTag)) {
                    yield checkIsLikeXMLSequenceType((XmlValue) sourceValue, targetType);
                }
                yield false;
            }
            case TypeTags.UNION_TAG ->
                    checkIsLikeUnionType(errors, sourceValue, (BUnionType) targetType, unresolvedValues,
                            allowNumericConversion, varName);
            case TypeTags.INTERSECTION_TAG -> checkIsLikeOnValue(errors, sourceValue, sourceType,
                    ((BIntersectionType) targetType).getEffectiveType(), unresolvedValues, allowNumericConversion,
                    varName);
            case TypeTags.TYPE_REFERENCED_TYPE_TAG -> checkIsLikeOnValue(errors, sourceValue, sourceType,
                    ((BTypeReferenceType) targetType).getReferredType(), unresolvedValues, allowNumericConversion,
                    varName);
            default -> false;
        };
    }

    private static boolean checkIsLikeUnionType(List<String> errors, Object sourceValue, BUnionType targetType,
                                                List<TypeValuePair> unresolvedValues, boolean allowNumericConversion,
                                                String varName) {
        if (allowNumericConversion) {
            List<Type> compatibleTypesWithNumConversion = new ArrayList<>();
            List<Type> compatibleTypesWithoutNumConversion = new ArrayList<>();
            for (Type type : targetType.getMemberTypes()) {
                List<TypeValuePair> tempList = new ArrayList<>(unresolvedValues.size());
                tempList.addAll(unresolvedValues);

                if (checkIsLikeType(null, sourceValue, type, tempList, false, varName)) {
                    compatibleTypesWithoutNumConversion.add(type);
                }

                if (checkIsLikeType(null, sourceValue, type, unresolvedValues, true, varName)) {
                    compatibleTypesWithNumConversion.add(type);
                }
            }
            // Conversion should only be possible to one other numeric type.
            return !compatibleTypesWithNumConversion.isEmpty() &&
                    compatibleTypesWithNumConversion.size() - compatibleTypesWithoutNumConversion.size() <= 1;
        } else {
            return checkIsLikeUnionType(errors, sourceValue, targetType, unresolvedValues, varName);
        }
    }

    private static boolean checkIsLikeUnionType(List<String> errors, Object sourceValue, BUnionType targetType,
                                                List<TypeValuePair> unresolvedValues, String varName) {
        if (errors == null) {
            for (Type type : targetType.getMemberTypes()) {
                if (checkIsLikeType(null, sourceValue, type, unresolvedValues, false, varName)) {
                    return true;
                }
            }
        } else {
            int initialErrorCount;
            errors.add(ERROR_MESSAGE_UNION_START);
            int initialErrorListSize = errors.size();
            for (Type type : targetType.getMemberTypes()) {
                initialErrorCount = errors.size();
                if (checkIsLikeType(errors, sourceValue, type, unresolvedValues, false, varName)) {
                    errors.subList(initialErrorListSize - 1, errors.size()).clear();
                    return true;
                }
                if (initialErrorCount != errors.size()) {
                    errors.add(ERROR_MESSAGE_UNION_SEPARATOR);
                }
            }
            int currentErrorListSize = errors.size();
            errors.remove(currentErrorListSize - 1);
            if (initialErrorListSize != currentErrorListSize) {
                errors.add(ERROR_MESSAGE_UNION_END);
            }
        }
        return false;
    }

    private static XmlNodeType getXmlNodeType(Type type) {
        return switch (getImpliedType(type).getTag()) {
            case TypeTags.XML_ELEMENT_TAG -> XmlNodeType.ELEMENT;
            case TypeTags.XML_COMMENT_TAG -> XmlNodeType.COMMENT;
            case TypeTags.XML_PI_TAG -> XmlNodeType.PI;
            default -> XmlNodeType.TEXT;
        };
    }

    private static boolean checkIsLikeXmlValueSingleton(XmlValue xmlSource, Type targetType) {
        XmlNodeType targetXmlNodeType = getXmlNodeType(targetType);
        XmlNodeType xmlSourceNodeType = xmlSource.getNodeType();

        if (xmlSourceNodeType == targetXmlNodeType) {
            return true;
        }

        if (xmlSourceNodeType == XmlNodeType.SEQUENCE) {
            XmlSequence seq = (XmlSequence) xmlSource;
            return seq.size() == 1 && seq.getChildrenList().get(0).getNodeType() == targetXmlNodeType ||
                    (targetXmlNodeType == XmlNodeType.TEXT && seq.isEmpty());
        }

        return false;
    }

    private static void populateTargetXmlNodeTypes(Set<XmlNodeType> nodeTypes, Type targetType) {
        // there are only 4 xml subtypes
        if (nodeTypes.size() == 4) {
            return;
        }

        Type referredType = getImpliedType(targetType);
        switch (referredType.getTag()) {
            case TypeTags.UNION_TAG:
                for (Type memberType : ((UnionType) referredType).getMemberTypes()) {
                    populateTargetXmlNodeTypes(nodeTypes, memberType);
                }
                break;
            case TypeTags.INTERSECTION_TAG:
                populateTargetXmlNodeTypes(nodeTypes, ((IntersectionType) referredType).getEffectiveType());
                break;
            case TypeTags.XML_ELEMENT_TAG:
                nodeTypes.add(XmlNodeType.ELEMENT);
                break;
            case TypeTags.XML_COMMENT_TAG:
                nodeTypes.add(XmlNodeType.COMMENT);
                break;
            case TypeTags.XML_PI_TAG:
                nodeTypes.add(XmlNodeType.PI);
                break;
            case TypeTags.XML_TEXT_TAG:
                nodeTypes.add(XmlNodeType.TEXT);
                break;
            case TypeTags.XML_TAG:
                populateTargetXmlNodeTypes(nodeTypes, ((BXmlType) referredType).constraint);
                break;
            default:
                break;

        }
    }

    private static boolean checkIsLikeXMLSequenceType(XmlValue xmlSource, Type targetType) {
        Set<XmlNodeType> acceptedNodeTypes = new HashSet<>();
        populateTargetXmlNodeTypes(acceptedNodeTypes, targetType);

        XmlNodeType xmlSourceNodeType = xmlSource.getNodeType();
        if (xmlSourceNodeType != XmlNodeType.SEQUENCE) {
            return acceptedNodeTypes.contains(xmlSourceNodeType);
        }

        XmlSequence seq = (XmlSequence) xmlSource;
        for (BXml m : seq.getChildrenList()) {
            if (!acceptedNodeTypes.contains(m.getNodeType())) {
                return false;
            }
        }
        return true;
    }

    public static boolean isNumericType(Type type) {
        type = getImpliedType(type);
        return type.getTag() < TypeTags.STRING_TAG || TypeTags.isIntegerTypeTag(type.getTag());
    }

    private static boolean checkIsLikeAnydataType(Object sourceValue, Type sourceType,
                                                  List<TypeValuePair> unresolvedValues,
                                                  boolean allowNumericConversion) {
        sourceType = getImpliedType(sourceType);
        switch (sourceType.getTag()) {
            case TypeTags.RECORD_TYPE_TAG:
            case TypeTags.MAP_TAG:
                return isLikeAnydataType(((MapValueImpl) sourceValue).values().toArray(),
                        unresolvedValues, allowNumericConversion);
            case TypeTags.TABLE_TAG:
                return isLikeAnydataType(((TableValueImpl) sourceValue).values().toArray(),
                        unresolvedValues, allowNumericConversion);
            case TypeTags.ARRAY_TAG:
                ArrayValue arr = (ArrayValue) sourceValue;
                BArrayType arrayType = (BArrayType) getImpliedType(arr.getType());
                return switch (getImpliedType(arrayType.getElementType()).getTag()) {
                    case TypeTags.INT_TAG,
                         TypeTags.FLOAT_TAG,
                         TypeTags.DECIMAL_TAG,
                         TypeTags.STRING_TAG,
                         TypeTags.BOOLEAN_TAG,
                         TypeTags.BYTE_TAG -> true;
                    default -> isLikeAnydataType(arr.getValues(), unresolvedValues, allowNumericConversion);
                };
            case TypeTags.TUPLE_TAG:
                return isLikeAnydataType(((ArrayValue) sourceValue).getValues(), unresolvedValues,
                                  allowNumericConversion);
            default:
                return sourceType.isAnydata();
        }
    }

    private static boolean isLikeAnydataType(Object[] objects, List<TypeValuePair> unresolvedValues,
                                             boolean allowNumericConversion) {
        for (Object value : objects) {
            if (!checkIsLikeType(null, value, TYPE_ANYDATA, unresolvedValues, allowNumericConversion,
                    null)) {
                return false;
            }
        }
        return true;
    }

    private static boolean checkIsLikeTupleType(Object sourceValue, BTupleType targetType,
                                                List<TypeValuePair> unresolvedValues, boolean allowNumericConversion) {
        if (!(sourceValue instanceof ArrayValue source)) {
            return false;
        }

        List<Type> targetTypes = targetType.getTupleTypes();
        int sourceTypeSize = source.size();
        int targetTypeSize = targetTypes.size();
        Type targetRestType = targetType.getRestType();

        if (sourceTypeSize < targetTypeSize) {
            return false;
        }
        if (targetRestType == null && sourceTypeSize > targetTypeSize) {
            return false;
        }

        for (int i = 0; i < targetTypeSize; i++) {
            if (!checkIsLikeType(null, source.getRefValue(i), targetTypes.get(i), unresolvedValues,
                    allowNumericConversion, null)) {
                return false;
            }
        }
        for (int i = targetTypeSize; i < sourceTypeSize; i++) {
            if (!checkIsLikeType(null, source.getRefValue(i), targetRestType, unresolvedValues,
                    allowNumericConversion, null)) {
                return false;
            }
        }
        return true;
    }

    static boolean isByteLiteral(long longValue) {
        return (longValue >= BBYTE_MIN_VALUE && longValue <= BBYTE_MAX_VALUE);
    }

    static boolean isSigned32LiteralValue(Long longObject) {

        return (longObject >= SIGNED32_MIN_VALUE && longObject <= SIGNED32_MAX_VALUE);
    }

    static boolean isSigned16LiteralValue(Long longObject) {

        return (longObject.intValue() >= SIGNED16_MIN_VALUE && longObject.intValue() <= SIGNED16_MAX_VALUE);
    }

    static boolean isSigned8LiteralValue(Long longObject) {

        return (longObject.intValue() >= SIGNED8_MIN_VALUE && longObject.intValue() <= SIGNED8_MAX_VALUE);
    }

    static boolean isUnsigned32LiteralValue(Long longObject) {

        return (longObject >= 0 && longObject <= UNSIGNED32_MAX_VALUE);
    }

    static boolean isUnsigned16LiteralValue(Long longObject) {

        return (longObject.intValue() >= 0 && longObject.intValue() <= UNSIGNED16_MAX_VALUE);
    }

    static boolean isUnsigned8LiteralValue(Long longObject) {

        return (longObject.intValue() >= 0 && longObject.intValue() <= UNSIGNED8_MAX_VALUE);
    }

    static boolean isCharLiteralValue(Object object) {
        String value;
        if (object instanceof BString bString) {
            value = bString.getValue();
        } else if (object instanceof String s) {
            value = s;
        } else {
            return false;
        }
        return value.codePoints().count() == 1;
    }

    private static boolean checkIsLikeArrayType(Object sourceValue, BArrayType targetType,
                                                List<TypeValuePair> unresolvedValues, boolean allowNumericConversion) {
        if (!(sourceValue instanceof ArrayValue source)) {
            return false;
        }

        Type targetTypeElementType = targetType.getElementType();
        if (source.getType().getTag() == TypeTags.ARRAY_TAG) {
            Type sourceElementType = ((BArrayType) source.getType()).getElementType();
            if (isValueType(sourceElementType)) {

                if (checkIsType(sourceElementType, targetTypeElementType, new ArrayList<>())) {
                    return true;
                }

                if (allowNumericConversion && isNumericType(sourceElementType)) {
                    if (isNumericType(targetTypeElementType)) {
                        return true;
                    }

                    if (targetTypeElementType.getTag() != TypeTags.UNION_TAG) {
                        return false;
                    }

                    List<Type> targetNumericTypes = new ArrayList<>();
                    for (Type memType : ((BUnionType) targetTypeElementType).getMemberTypes()) {
                        if (isNumericType(memType) && !targetNumericTypes.contains(memType)) {
                            targetNumericTypes.add(memType);
                        }
                    }
                    return targetNumericTypes.size() == 1;
                }

                if (targetTypeElementType.getTag() == TypeTags.FLOAT_TAG ||
                        targetTypeElementType.getTag() == TypeTags.DECIMAL_TAG) {
                    return false;
                }
            }
        }

        int sourceSize = source.size();
        if ((targetType.getState() != ArrayState.OPEN) && (sourceSize != targetType.getSize())) {
            return false;
        }
        for (int i = 0; i < sourceSize; i++) {
            if (!checkIsLikeType(null, source.get(i), targetTypeElementType, unresolvedValues,
                    allowNumericConversion, null)) {
                return false;
            }
        }
        return true;
    }

    private static boolean checkIsLikeMapType(Object sourceValue, BMapType targetType,
                                              List<TypeValuePair> unresolvedValues, boolean allowNumericConversion) {
        if (!(sourceValue instanceof MapValueImpl sourceMapValue)) {
            return false;
        }

        for (Object mapEntry : sourceMapValue.values()) {
            if (!checkIsLikeType(null, mapEntry, targetType.getConstrainedType(), unresolvedValues,
                    allowNumericConversion, null)) {
                return false;
            }
        }
        return true;
    }

    private static boolean checkIsLikeStreamType(Object sourceValue, BStreamType targetType) {
        if (!(sourceValue instanceof StreamValue streamValue)) {
            return false;
        }

        BStreamType streamType = (BStreamType) streamValue.getType();

        return streamType.getConstrainedType() == targetType.getConstrainedType();
    }

    private static boolean checkIsLikeJSONType(Object sourceValue, Type sourceType, BJsonType targetType,
                                               List<TypeValuePair> unresolvedValues, boolean allowNumericConversion) {
        Type referredSourceType = getImpliedType(sourceType);
        switch (referredSourceType.getTag()) {
            case TypeTags.ARRAY_TAG:
                ArrayValue source = (ArrayValue) sourceValue;
                Type elementType = ((BArrayType) referredSourceType).getElementType();
                if (checkIsType(elementType, targetType, new ArrayList<>())) {
                    return true;
                }

                Object[] arrayValues = source.getValues();
                for (int i = 0; i < source.size(); i++) {
                    if (!checkIsLikeType(null, arrayValues[i], targetType, unresolvedValues,
                            allowNumericConversion, null)) {
                        return false;
                    }
                }
                return true;
            case TypeTags.TUPLE_TAG:
                for (Object obj : ((TupleValueImpl) sourceValue).getValues()) {
                    if (!checkIsLikeType(null, obj, targetType, unresolvedValues, allowNumericConversion,
                            null)) {
                        return false;
                    }
                }
                return true;
            case TypeTags.MAP_TAG:
                return checkIsMappingLikeJsonType((MapValueImpl) sourceValue, targetType, unresolvedValues,
                        allowNumericConversion);
            case TypeTags.RECORD_TYPE_TAG:
                TypeValuePair typeValuePair = new TypeValuePair(sourceValue, targetType);
                if (unresolvedValues.contains(typeValuePair)) {
                    return true;
                }
                unresolvedValues.add(typeValuePair);
                return checkIsMappingLikeJsonType((MapValueImpl) sourceValue, targetType, unresolvedValues,
                        allowNumericConversion);
            default:
                return false;
        }
    }

    private static boolean checkIsMappingLikeJsonType(MapValueImpl sourceValue, BJsonType targetType,
                                                      List<TypeValuePair> unresolvedValues,
                                                      boolean allowNumericConversion) {
        for (Object value : sourceValue.values()) {
            if (!checkIsLikeType(null, value, targetType, unresolvedValues, allowNumericConversion,
                    null)) {
                return false;
            }
        }
        return true;
    }

    private static boolean checkIsLikeRecordType(Object sourceValue, BRecordType targetType,
                                                 List<TypeValuePair> unresolvedValues, boolean allowNumericConversion,
                                                 String varName, List<String> errors) {
        if (!(sourceValue instanceof MapValueImpl sourceMapValue)) {
            return false;
        }

        TypeValuePair typeValuePair = new TypeValuePair(sourceValue, targetType);
        if (unresolvedValues.contains(typeValuePair)) {
            return true;
        }
        unresolvedValues.add(typeValuePair);

        Map<String, Type> targetFieldTypes = new HashMap<>();
        Type restFieldType = targetType.restFieldType;
        boolean returnVal = true;

        for (Field field : targetType.getFields().values()) {
            targetFieldTypes.put(field.getFieldName(), field.getFieldType());
        }

        for (Map.Entry targetTypeEntry : targetFieldTypes.entrySet()) {
            String fieldName = targetTypeEntry.getKey().toString();
            String fieldNameLong = TypeConverter.getLongFieldName(varName, fieldName);
            Field targetField = targetType.getFields().get(fieldName);

            if (!(sourceMapValue.containsKey(StringUtils.fromString(fieldName))) &&
                    !SymbolFlags.isFlagOn(targetField.getFlags(), SymbolFlags.OPTIONAL)) {
                addErrorMessage((errors == null) ? 0 : errors.size(), "missing required field '" + fieldNameLong +
                        "' of type '" + targetField.getFieldType().toString() + "' in record '" + targetType + "'",
                        errors);
                if ((errors == null) || (errors.size() >= MAX_TYPECAST_ERROR_COUNT + 1)) {
                    return false;
                }
                returnVal = false;
            }
        }

        for (Object object : sourceMapValue.entrySet()) {
            Map.Entry valueEntry = (Map.Entry) object;
            String fieldName = valueEntry.getKey().toString();
            String fieldNameLong = TypeConverter.getLongFieldName(varName, fieldName);
            int initialErrorCount = (errors == null) ? 0 : errors.size();

            if (targetFieldTypes.containsKey(fieldName)) {
                if (!checkIsLikeType(errors, (valueEntry.getValue()), targetFieldTypes.get(fieldName),
                                     unresolvedValues, allowNumericConversion, fieldNameLong)) {
                    addErrorMessage(initialErrorCount, "field '" + fieldNameLong + "' in record '" + targetType +
                            "' should be of type '" + targetFieldTypes.get(fieldName) + "', found '" +
                            TypeConverter.getShortSourceValue(valueEntry.getValue()) + "'", errors);
                    returnVal = false;
                }
            } else {
                if (!targetType.sealed) {
                    if (!checkIsLikeType(errors, (valueEntry.getValue()), restFieldType, unresolvedValues,
                                         allowNumericConversion, fieldNameLong)) {
                        addErrorMessage(initialErrorCount, "value of field '" + valueEntry.getKey() +
                                "' adding to the record '" + targetType + "' should be of type '" + restFieldType +
                                "', found '" + TypeConverter.getShortSourceValue(valueEntry.getValue()) + "'", errors);
                        returnVal = false;
                    }
                } else {
                    addErrorMessage(initialErrorCount, "field '" + fieldNameLong +
                            "' cannot be added to the closed record '" + targetType + "'", errors);
                    returnVal = false;
                }
            }
            if ((!returnVal) && ((errors == null) || (errors.size() >= MAX_TYPECAST_ERROR_COUNT + 1))) {
                return false;
            }
        }
        return returnVal;
    }

    private static void addErrorMessage(int initialErrorCount, String errorMessage, List<String> errors) {
        if ((errors != null) && (errors.size() <= MAX_TYPECAST_ERROR_COUNT) &&
                ((errors.size() - initialErrorCount) == 0)) {
            errors.add(errorMessage);
        }
    }

    private static boolean checkIsLikeTableType(Object sourceValue, BTableType targetType,
                                                List<TypeValuePair> unresolvedValues, boolean allowNumericConversion) {
        if (!(sourceValue instanceof TableValueImpl tableValue)) {
            return false;
        }
        BTableType sourceType = (BTableType) getImpliedType(tableValue.getType());
        if (targetType.getKeyType() != null && sourceType.getFieldNames().length == 0) {
            return false;
        }

        if (sourceType.getKeyType() != null && !checkIsType(tableValue.getKeyType(), targetType.getKeyType())) {
            return false;
        }

        TypeValuePair typeValuePair = new TypeValuePair(sourceValue, targetType);
        if (unresolvedValues.contains(typeValuePair)) {
            return true;
        }

        Object[] objects = tableValue.values().toArray();
        for (Object object : objects) {
            if (!checkIsLikeType(object, targetType.getConstrainedType(), allowNumericConversion)) {
                return false;
            }
        }
        return true;
    }

    private static boolean checkFiniteTypeAssignable(Object sourceValue, Type sourceType, BFiniteType targetType,
                                                     List<TypeValuePair> unresolvedValues,
                                                     boolean allowNumericConversion) {
        if (targetType.valueSpace.size() == 1) {
            Type valueType = getImpliedType(getType(targetType.valueSpace.iterator().next()));
            if (!isSimpleBasicType(valueType) && valueType.getTag() != TypeTags.NULL_TAG) {
                return checkIsLikeOnValue(null, sourceValue, sourceType, valueType, unresolvedValues,
                        allowNumericConversion, null);
            }
        }

        for (Object valueSpaceItem : targetType.valueSpace) {
            // TODO: 8/13/19 Maryam fix for conversion
            if (isFiniteTypeValue(sourceValue, sourceType, valueSpaceItem, allowNumericConversion)) {
                return true;
            }
        }
        return false;
    }

    static boolean isFiniteTypeValue(Object sourceValue, Type sourceType, Object valueSpaceItem,
                                     boolean allowNumericConversion) {
        Type valueSpaceItemType = getType(valueSpaceItem);
        int sourceTypeTag = getImpliedType(sourceType).getTag();
        int valueSpaceItemTypeTag = getImpliedType(valueSpaceItemType).getTag();
        if (valueSpaceItemTypeTag > TypeTags.DECIMAL_TAG) {
            return valueSpaceItemTypeTag == sourceTypeTag &&
                    (valueSpaceItem == sourceValue || valueSpaceItem.equals(sourceValue));
        }

        switch (sourceTypeTag) {
            case TypeTags.BYTE_TAG:
            case TypeTags.INT_TAG:
                switch (valueSpaceItemTypeTag) {
                    case TypeTags.BYTE_TAG:
                    case TypeTags.INT_TAG:
                        return ((Number) sourceValue).longValue() == ((Number) valueSpaceItem).longValue();
                    case TypeTags.FLOAT_TAG:
                        return ((Number) sourceValue).longValue() == ((Number) valueSpaceItem).longValue() &&
                                allowNumericConversion;
                    case TypeTags.DECIMAL_TAG:
                        return ((Number) sourceValue).longValue() == ((DecimalValue) valueSpaceItem).intValue() &&
                                allowNumericConversion;
                }
            case TypeTags.FLOAT_TAG:
                switch (valueSpaceItemTypeTag) {
                    case TypeTags.BYTE_TAG:
                    case TypeTags.INT_TAG:
                        return ((Number) sourceValue).doubleValue() == ((Number) valueSpaceItem).doubleValue()
                                && allowNumericConversion;
                    case TypeTags.FLOAT_TAG:
                        return (((Number) sourceValue).doubleValue() == ((Number) valueSpaceItem).doubleValue() ||
                                (Double.isNaN((Double) sourceValue) && Double.isNaN((Double) valueSpaceItem)));
                    case TypeTags.DECIMAL_TAG:
                        return ((Number) sourceValue).doubleValue() == ((DecimalValue) valueSpaceItem).floatValue()
                                && allowNumericConversion;
                }
            case TypeTags.DECIMAL_TAG:
                switch (valueSpaceItemTypeTag) {
                    case TypeTags.BYTE_TAG:
                    case TypeTags.INT_TAG:
                        return checkDecimalEqual((DecimalValue) sourceValue,
                                DecimalValue.valueOf(((Number) valueSpaceItem).longValue())) && allowNumericConversion;
                    case TypeTags.FLOAT_TAG:
                        return checkDecimalEqual((DecimalValue) sourceValue,
                            DecimalValue.valueOf(((Number) valueSpaceItem).doubleValue())) && allowNumericConversion;
                    case TypeTags.DECIMAL_TAG:
                        return checkDecimalEqual((DecimalValue) sourceValue, (DecimalValue) valueSpaceItem);
                }
            default:
                if (sourceTypeTag != valueSpaceItemTypeTag) {
                    return false;
                }
                return valueSpaceItem.equals(sourceValue);
        }
    }

    private static boolean checkIsErrorType(Type sourceType, BErrorType targetType, List<TypePair> unresolvedTypes) {
        if (sourceType.getTag() != TypeTags.ERROR_TAG) {
            return false;
        }
        // Handle recursive error types.
        TypePair pair = new TypePair(sourceType, targetType);
        if (unresolvedTypes.contains(pair)) {
            return true;
        }
        unresolvedTypes.add(pair);
        BErrorType bErrorType = (BErrorType) sourceType;

        if (!checkIsType(bErrorType.detailType, targetType.detailType, unresolvedTypes)) {
            return false;
        }

        if (targetType.typeIdSet == null) {
            return true;
        }

        BTypeIdSet sourceTypeIdSet = bErrorType.typeIdSet;
        if (sourceTypeIdSet == null) {
            return false;
        }

        return sourceTypeIdSet.containsAll(targetType.typeIdSet);
    }

    private static boolean checkIsLikeErrorType(Object sourceValue, BErrorType targetType,
                                                List<TypeValuePair> unresolvedValues, boolean allowNumericConversion) {
        Type sourceTypeReferredType = getImpliedType(getType(sourceValue));
        if (sourceValue == null || sourceTypeReferredType.getTag() != TypeTags.ERROR_TAG) {
            return false;
        }
        if (!checkIsLikeType(null, ((ErrorValue) sourceValue).getDetails(), targetType.detailType,
                unresolvedValues, allowNumericConversion, null)) {
            return false;
        }
        if (targetType.typeIdSet == null) {
            return true;
        }
        BTypeIdSet sourceIdSet = ((BErrorType) sourceTypeReferredType).typeIdSet;
        if (sourceIdSet == null) {
            return false;
        }
        return sourceIdSet.containsAll(targetType.typeIdSet);
    }

    static boolean isSimpleBasicType(Type type) {
        return getImpliedType(type).getTag() < TypeTags.NULL_TAG;
    }

    /**
     * Deep value equality check for anydata.
     *
     * @param lhsValue The value on the left hand side
     * @param rhsValue The value on the right hand side
     * @param checkedValues Structured value pairs already compared or being compared
     * @return True if values are equal, else false.
     */
    public static boolean isEqual(Object lhsValue, Object rhsValue, Set<ValuePair> checkedValues) {
        if (lhsValue == rhsValue) {
            return true;
        }

        if (null == lhsValue || null == rhsValue) {
            return false;
        }

        return checkValueEquals(lhsValue, rhsValue, checkedValues, getType(lhsValue), getType(rhsValue));
    }

    private static boolean checkValueEquals(Object lhsValue, Object rhsValue, Set<ValuePair> checkedValues,
                                            Type lhsValType, Type rhsValType) {
        lhsValType = getImpliedType(lhsValType);
        rhsValType = getImpliedType(rhsValType);
        int lhsValTypeTag = lhsValType.getTag();
        int rhsValTypeTag = rhsValType.getTag();

        switch (lhsValTypeTag) {
            case TypeTags.STRING_TAG:
            case TypeTags.BOOLEAN_TAG:
                return lhsValue.equals(rhsValue);
            case TypeTags.INT_TAG:
                if (rhsValTypeTag != TypeTags.BYTE_TAG && rhsValTypeTag != TypeTags.INT_TAG) {
                    return false;
                }
                return lhsValue.equals(((Number) rhsValue).longValue());
            case TypeTags.BYTE_TAG:
                if (rhsValTypeTag != TypeTags.BYTE_TAG && rhsValTypeTag != TypeTags.INT_TAG) {
                    return false;
                }
                return ((Number) lhsValue).byteValue() == ((Number) rhsValue).byteValue();
            case TypeTags.FLOAT_TAG:
                if (rhsValTypeTag != TypeTags.FLOAT_TAG) {
                    return false;
                }
                if (Double.isNaN((Double) lhsValue) && Double.isNaN((Double) rhsValue)) {
                    return true;
                }
                return ((Number) lhsValue).doubleValue() == ((Number) rhsValue).doubleValue();
            case TypeTags.DECIMAL_TAG:
                if (rhsValTypeTag != TypeTags.DECIMAL_TAG) {
                    return false;
                }
                return checkDecimalEqual((DecimalValue) lhsValue, (DecimalValue) rhsValue);
            case TypeTags.XML_TAG:
                // Instance of xml never
                if (lhsValue instanceof XmlText xmlText) {
                    return TypeTags.isXMLTypeTag(rhsValTypeTag) && xmlText.equals(rhsValue, checkedValues);
                }
                return TypeTags.isXMLTypeTag(rhsValTypeTag) && ((XmlSequence) lhsValue).equals(rhsValue, checkedValues);
            case TypeTags.XML_ELEMENT_TAG:
                return TypeTags.isXMLTypeTag(rhsValTypeTag) && ((XmlItem) lhsValue).equals(rhsValue, checkedValues);
            case TypeTags.XML_COMMENT_TAG:
                return TypeTags.isXMLTypeTag(rhsValTypeTag) && ((XmlComment) lhsValue).equals(rhsValue, checkedValues);
            case TypeTags.XML_TEXT_TAG:
                return TypeTags.isXMLTypeTag(rhsValTypeTag) && ((XmlText) lhsValue).equals(rhsValue, checkedValues);
            case TypeTags.XML_PI_TAG:
                return TypeTags.isXMLTypeTag(rhsValTypeTag) && ((XmlPi) lhsValue).equals(rhsValue, checkedValues);
            case TypeTags.MAP_TAG:
            case TypeTags.JSON_TAG:
            case TypeTags.RECORD_TYPE_TAG:
                return isMappingType(rhsValTypeTag) && ((MapValueImpl) lhsValue).equals(rhsValue, checkedValues);
            case TypeTags.TUPLE_TAG:
            case TypeTags.ARRAY_TAG:
                return isListType(rhsValTypeTag) && ((ArrayValue) lhsValue).equals(rhsValue, checkedValues);
            case TypeTags.ERROR_TAG:
                return rhsValTypeTag == TypeTags.ERROR_TAG && ((ErrorValue) lhsValue).equals(rhsValue, checkedValues);
            case TypeTags.TABLE_TAG:
                return rhsValTypeTag == TypeTags.TABLE_TAG &&
                        ((TableValueImpl) lhsValue).equals(rhsValue, checkedValues);
            case TypeTags.TYPE_REFERENCED_TYPE_TAG:
                return checkValueEquals(lhsValue, rhsValue, checkedValues,
                        ((BTypeReferenceType) lhsValType).getReferredType(), rhsValType);
            case TypeTags.SERVICE_TAG:
            default:
                if (lhsValue instanceof RegExpValue lhsRegExpValue) {
                    return lhsRegExpValue.equals(rhsValue, checkedValues);
                }
                return false;
        }
    }

    private static boolean isListType(int typeTag) {
        return typeTag == TypeTags.ARRAY_TAG || typeTag == TypeTags.TUPLE_TAG;
    }

    private static boolean isMappingType(int typeTag) {
        return typeTag == TypeTags.MAP_TAG || typeTag == TypeTags.RECORD_TYPE_TAG || typeTag == TypeTags.JSON_TAG;
    }

    public static boolean isRegExpType(Type targetType) {
        if (targetType.getTag() == TypeTags.TYPE_REFERENCED_TYPE_TAG) {
            Type referredType = ((BTypeReferenceType) targetType).getReferredType();
            Module referredTypePackage = referredType.getPackage();
            if ((referredTypePackage != null) && BALLERINA_BUILTIN_PKG_PREFIX.equals(referredTypePackage.getOrg())
                    && REGEXP_LANG_LIB.equals(referredTypePackage.getName())
                    && REG_EXP_TYPENAME.equals(referredType.getName())) {
                return true;
            }
            return isRegExpType(referredType);
        }
        return false;
    }

    static boolean isStructuredType(Type type) {
        Type referredType = getImpliedType(type);
        return switch (referredType.getTag()) {
            case TypeTags.ARRAY_TAG,
                    TypeTags.TUPLE_TAG,
                    TypeTags.MAP_TAG,
                    TypeTags.RECORD_TYPE_TAG,
                    TypeTags.TABLE_TAG ->
                    true;
            default -> false;
        };
    }

    /**
     * Type vector of size two, to hold the source and the target types.
     *
     * @since 0.995.0
     */
    private static class TypePair {
        Type sourceType;
        Type targetType;

        public TypePair(Type sourceType, Type targetType) {
            this.sourceType = sourceType;
            this.targetType = targetType;
        }

        @Override
        public boolean equals(Object obj) {
            if (!(obj instanceof TypePair other)) {
                return false;
            }
            return this.sourceType.equals(other.sourceType) && this.targetType.equals(other.targetType);
        }
    }

    /**
     * Check the reference equality of handle values.
     *
     * @param lhsValue The value on the left hand side
     * @param rhsValue The value on the right hand side
     * @return True if values are equal, else false.
     */
    private static boolean isHandleValueRefEqual(Object lhsValue, Object rhsValue) {
        HandleValue lhsHandle = (HandleValue) lhsValue;
        HandleValue rhsHandle = (HandleValue) rhsValue;
        return lhsHandle.getValue() == rhsHandle.getValue();
    }

    /**
     * Checks whether a given {@link BType} has an implicit initial value or not.
     * @param type {@link BType} to be analyzed.
     * @return whether there's an implicit initial value or not.
     */
    public static boolean hasFillerValue(Type type) {
        return hasFillerValue(type, new ArrayList<>());
    }

    private static boolean hasFillerValue(Type type, List<Type> unanalyzedTypes) {
        if (type == null) {
            return true;
        }

        int typeTag = type.getTag();
        if (TypeTags.isXMLTypeTag(typeTag)) {
            return typeTag == TypeTags.XML_TAG || typeTag == TypeTags.XML_TEXT_TAG;
        }

        if (typeTag < TypeTags.RECORD_TYPE_TAG &&
                !(typeTag == TypeTags.CHAR_STRING_TAG || typeTag == TypeTags.NEVER_TAG)) {
            return true;
        }
        return switch (typeTag) {
            case TypeTags.STREAM_TAG,
                 TypeTags.MAP_TAG,
                 TypeTags.ANY_TAG -> true;
            case TypeTags.ARRAY_TAG -> checkFillerValue((BArrayType) type, unanalyzedTypes);
            case TypeTags.FINITE_TYPE_TAG -> checkFillerValue((BFiniteType) type);
            case TypeTags.OBJECT_TYPE_TAG,
                 TypeTags.SERVICE_TAG -> checkFillerValue((BObjectType) type);
            case TypeTags.RECORD_TYPE_TAG -> checkFillerValue((BRecordType) type, unanalyzedTypes);
            case TypeTags.TUPLE_TAG -> checkFillerValue((BTupleType) type, unanalyzedTypes);
            case TypeTags.UNION_TAG -> checkFillerValue((BUnionType) type, unanalyzedTypes);
            case TypeTags.TYPE_REFERENCED_TYPE_TAG ->
                    hasFillerValue(((BTypeReferenceType) type).getReferredType(), unanalyzedTypes);
            case TypeTags.INTERSECTION_TAG ->
                    hasFillerValue(((BIntersectionType) type).getEffectiveType(), unanalyzedTypes);
            default -> false;
        };
    }

    private static boolean checkFillerValue(BTupleType tupleType,  List<Type> unAnalyzedTypes) {
        if (unAnalyzedTypes.contains(tupleType)) {
            return true;
        }
        unAnalyzedTypes.add(tupleType);

        for (Type member : tupleType.getTupleTypes()) {
            if (!hasFillerValue(member, unAnalyzedTypes)) {
                return false;
            }
        }
        return true;
    }

    private static boolean checkFillerValue(BUnionType type,  List<Type> unAnalyzedTypes) {
        if (unAnalyzedTypes.contains(type)) {
            return true;
        }
        unAnalyzedTypes.add(type);

        // NIL is a member.
        if (type.isNullable()) {
            return true;
        }
        return isSameBasicTypeWithFillerValue(type.getMemberTypes());
    }

    private static boolean isSameBasicTypeWithFillerValue(List<Type> memberTypes) {

        // here finite types and non-finite types are separated
        // for finite types only all their value space items are collected
        List<Type> nonFiniteTypes = new ArrayList<>();
        Set<Object> combinedValueSpace = new HashSet<>();
        for (Type memberType: memberTypes) {
            Type referredType = getImpliedType(memberType);
            if (referredType.getTag() == TypeTags.FINITE_TYPE_TAG) {
                combinedValueSpace.addAll(((BFiniteType) referredType).getValueSpace());
            } else {
                nonFiniteTypes.add(referredType);
            }
        }

        if (nonFiniteTypes.isEmpty()) {
            // only finite types are there, so the check narrows to one finite type like case
            return hasFillerValueInValueSpace(combinedValueSpace);
        } else {
            // non-finite types are available
            Iterator<Type> iterator = nonFiniteTypes.iterator();
            Type firstMember = iterator.next();

            // non-finite types are checked whether they are the same type
            Type nextMember;
            while (iterator.hasNext()) {
                nextMember = iterator.next();
                if (!isSameBasicType(firstMember, nextMember)) {
                    return false;
                }
            }

            // if no finite types the checking ends here
            if (combinedValueSpace.isEmpty()) {
                return hasFillerValue(firstMember);
            }

            // both finite and non-finite types are available
            // finite types are checked whether they are the type of non-finite types
            if (!containsSameBasicType(firstMember, combinedValueSpace)) {
                return false;
            }

            // all members are same basic types
            // need to check filler value is there
            if (hasFillerValue(firstMember)) {
                return true;
            }
            return combinedValueSpace.size() == 1 ?
                    isFillerValueOfFiniteTypeBasicType(combinedValueSpace.iterator().next()) :
                    hasFillerValueInValueSpace(combinedValueSpace);
        }
    }

    private static boolean isSameBasicType(Type sourceType, Type targetType) {
        if (isSameType(sourceType, targetType)) {
            return true;
        }
        int sourceTag = getImpliedType(sourceType).getTag();
        int targetTag = getImpliedType(targetType).getTag();
        if (TypeTags.isStringTypeTag(sourceTag) && TypeTags.isStringTypeTag(targetTag)) {
            return true;
        }
        if (TypeTags.isXMLTypeTag(sourceTag) && TypeTags.isXMLTypeTag(targetTag)) {
            return true;
        }
        return isIntegerSubTypeTag(sourceTag) && isIntegerSubTypeTag(targetTag);
    }

    private static boolean isIntegerSubTypeTag(int typeTag) {
        return TypeTags.isIntegerTypeTag(typeTag);
    }

    private static boolean isFillerValueOfFiniteTypeBasicType(Object value) {
        return switch (value.toString()) {
            case "0", "0.0", "false", "" -> true;
            default -> false;
        };
    }

    private static boolean containsSameBasicType (Type nonFiniteType, Set<Object> finiteTypeValueSpace) {
        for (Object value : finiteTypeValueSpace) {
            if (!isSameBasicType(getType(value), nonFiniteType)) {
                return false;
            }
        }
        return true;
    }

    private static boolean checkFillerValue(BRecordType type, List<Type> unAnalyzedTypes) {
        if (unAnalyzedTypes.contains(type)) {
            return true;
        }
        unAnalyzedTypes.add(type);
        for (Field field : type.getFields().values()) {
            if (SymbolFlags.isFlagOn(field.getFlags(), SymbolFlags.OPTIONAL)) {
                continue;
            }
            if (!SymbolFlags.isFlagOn(field.getFlags(), SymbolFlags.REQUIRED)) {
                continue;
            }
            return false;
        }
        return true;
    }

    private static boolean checkFillerValue(BArrayType type, List<Type> unAnalyzedTypes) {
        return type.getState() == ArrayState.OPEN || hasFillerValue(type.getElementType(), unAnalyzedTypes);
    }

    private static boolean checkFillerValue(BObjectType type) {
        MethodType generatedInitMethod = type.getGeneratedInitMethod();
        if (generatedInitMethod == null) {
            // abstract objects doesn't have a filler value.
            return false;
        }
        FunctionType initFuncType = generatedInitMethod.getType();
        boolean noParams = initFuncType.getParameters().length == 0;
        boolean nilReturn = getImpliedType(initFuncType.getReturnType()).getTag() == TypeTags.NULL_TAG;
        return noParams && nilReturn;

    }

    private static boolean checkFillerValue(BFiniteType type) {
        return hasFillerValueInValueSpace(type.getValueSpace());
    }

    private static boolean hasFillerValueInValueSpace(Set<Object> finiteTypeValueSpace) {
        // For singleton types, that value is the implicit initial value
        if (finiteTypeValueSpace.size() == 1) {
            return true;
        }

        // Has NIL element as a member.
        for (Object value: finiteTypeValueSpace) {
            if (value == null) {
                return true;
            }
        }

        Object firstElement = finiteTypeValueSpace.iterator().next();
        for (Object value : finiteTypeValueSpace) {
            if (value.getClass() != firstElement.getClass()) {
                return false;
            }
        }

        if (firstElement instanceof BString) {
            return containsElement(finiteTypeValueSpace, "");
        } else if ((firstElement instanceof Integer) || (firstElement instanceof Long) ||
                (firstElement instanceof BDecimal)) {
            return containsElement(finiteTypeValueSpace, "0");
        } else if (firstElement instanceof Double) {
            return containsElement(finiteTypeValueSpace, "0.0");
        } else if (firstElement instanceof Boolean) {
            return containsElement(finiteTypeValueSpace, "false");
        } else {
            return false;
        }
    }

    private static boolean containsElement(Set<Object> valueSpace, String e) {
        for (Object value : valueSpace) {
            if (value != null && value.toString().equals(e)) {
                return true;
            }
        }
        return false;
    }

    public static Object handleAnydataValues(Object sourceVal, Type targetType) {
        if (sourceVal != null && !(sourceVal instanceof Number) && !(sourceVal instanceof BString) &&
                !(sourceVal instanceof Boolean) && !(sourceVal instanceof BValue)) {
            throw ErrorUtils.createJToBTypeCastError(sourceVal.getClass(), targetType);
        }
        return sourceVal;
    }

    private static BError createTypeCastError(Object value, Type targetType, List<String> errors) {
        if ((errors == null) || (errors.isEmpty())) {
            return ErrorUtils.createTypeCastError(value, targetType);
        } else {
            return ErrorUtils.createTypeCastError(value, targetType, getErrorMessage(errors, MAX_TYPECAST_ERROR_COUNT));
        }
    }

    private TypeChecker() {
    }
}<|MERGE_RESOLUTION|>--- conflicted
+++ resolved
@@ -2166,11 +2166,7 @@
             case TypeTags.READONLY_TAG -> true;
             case TypeTags.BYTE_TAG -> {
                 if (TypeTags.isIntegerTypeTag(sourceTypeTag)) {
-<<<<<<< HEAD
-                    return isByteLiteral(((Number) sourceValue).longValue());
-=======
-                    yield isByteLiteral((Long) sourceValue);
->>>>>>> 4dbc2fb3
+                    yield isByteLiteral(((Number) sourceValue).longValue());
                 }
                 yield allowNumericConversion && TypeConverter.isConvertibleToByte(sourceValue);
             }
