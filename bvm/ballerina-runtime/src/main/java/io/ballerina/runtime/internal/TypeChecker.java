/*
 * Copyright (c) 2019, WSO2 Inc. (http://www.wso2.org) All Rights Reserved.
 *
 * WSO2 Inc. licenses this file to you under the Apache License,
 * Version 2.0 (the "License"); you may not use this file except
 * in compliance with the License.
 * You may obtain a copy of the License at
 *
 *    http://www.apache.org/licenses/LICENSE-2.0
 *
 * Unless required by applicable law or agreed to in writing,
 * software distributed under the License is distributed on an
 * "AS IS" BASIS, WITHOUT WARRANTIES OR CONDITIONS OF ANY
 * KIND, either express or implied. See the License for the
 * specific language governing permissions and limitations
 * under the License.
 */
package io.ballerina.runtime.internal;

import io.ballerina.runtime.api.Module;
import io.ballerina.runtime.api.flags.SymbolFlags;
import io.ballerina.runtime.api.types.ArrayType.ArrayState;
import io.ballerina.runtime.api.types.Field;
import io.ballerina.runtime.api.types.FunctionType;
import io.ballerina.runtime.api.types.MapType;
import io.ballerina.runtime.api.types.MethodType;
import io.ballerina.runtime.api.types.ReadonlyType;
import io.ballerina.runtime.api.types.Type;
import io.ballerina.runtime.api.types.TypeTags;
import io.ballerina.runtime.api.types.XmlNodeType;
import io.ballerina.runtime.api.types.semtype.Builder;
import io.ballerina.runtime.api.types.semtype.CacheableTypeDescriptor;
import io.ballerina.runtime.api.types.semtype.Context;
import io.ballerina.runtime.api.types.semtype.Core;
import io.ballerina.runtime.api.types.semtype.Env;
import io.ballerina.runtime.api.types.semtype.SemType;
import io.ballerina.runtime.api.types.semtype.ShapeAnalyzer;
import io.ballerina.runtime.api.values.BDecimal;
import io.ballerina.runtime.api.values.BError;
import io.ballerina.runtime.api.values.BObject;
import io.ballerina.runtime.api.values.BRefValue;
import io.ballerina.runtime.api.values.BString;
import io.ballerina.runtime.api.values.BValue;
import io.ballerina.runtime.api.values.BXml;
import io.ballerina.runtime.internal.types.BAnnotatableType;
import io.ballerina.runtime.internal.types.BArrayType;
import io.ballerina.runtime.internal.types.BBooleanType;
import io.ballerina.runtime.internal.types.BFiniteType;
import io.ballerina.runtime.internal.types.BIntersectionType;
import io.ballerina.runtime.internal.types.BObjectType;
import io.ballerina.runtime.internal.types.BRecordType;
import io.ballerina.runtime.internal.types.BTableType;
import io.ballerina.runtime.internal.types.BTupleType;
import io.ballerina.runtime.internal.types.BType;
import io.ballerina.runtime.internal.types.BTypeReferenceType;
import io.ballerina.runtime.internal.types.BUnionType;
import io.ballerina.runtime.internal.types.TypeWithShape;
import io.ballerina.runtime.internal.utils.ErrorUtils;
import io.ballerina.runtime.internal.values.DecimalValue;
import io.ballerina.runtime.internal.values.DecimalValueKind;
import io.ballerina.runtime.internal.values.HandleValue;
import io.ballerina.runtime.internal.values.RefValue;
import io.ballerina.runtime.internal.values.RegExpValue;
import io.ballerina.runtime.internal.values.TypedescValue;
import io.ballerina.runtime.internal.values.TypedescValueImpl;
import io.ballerina.runtime.internal.values.ValuePair;
import io.ballerina.runtime.internal.values.XmlSequence;
import io.ballerina.runtime.internal.values.XmlValue;

import java.util.ArrayList;
import java.util.HashSet;
import java.util.Iterator;
import java.util.List;
import java.util.Optional;
import java.util.Set;
import java.util.function.Predicate;
import java.util.stream.Stream;

import static io.ballerina.runtime.api.constants.RuntimeConstants.BALLERINA_BUILTIN_PKG_PREFIX;
import static io.ballerina.runtime.api.constants.RuntimeConstants.BBYTE_MAX_VALUE;
import static io.ballerina.runtime.api.constants.RuntimeConstants.BBYTE_MIN_VALUE;
import static io.ballerina.runtime.api.constants.RuntimeConstants.REGEXP_LANG_LIB;
import static io.ballerina.runtime.api.constants.RuntimeConstants.SIGNED16_MAX_VALUE;
import static io.ballerina.runtime.api.constants.RuntimeConstants.SIGNED16_MIN_VALUE;
import static io.ballerina.runtime.api.constants.RuntimeConstants.SIGNED32_MAX_VALUE;
import static io.ballerina.runtime.api.constants.RuntimeConstants.SIGNED32_MIN_VALUE;
import static io.ballerina.runtime.api.constants.RuntimeConstants.SIGNED8_MAX_VALUE;
import static io.ballerina.runtime.api.constants.RuntimeConstants.SIGNED8_MIN_VALUE;
import static io.ballerina.runtime.api.constants.RuntimeConstants.UNSIGNED16_MAX_VALUE;
import static io.ballerina.runtime.api.constants.RuntimeConstants.UNSIGNED32_MAX_VALUE;
import static io.ballerina.runtime.api.constants.RuntimeConstants.UNSIGNED8_MAX_VALUE;
import static io.ballerina.runtime.api.types.PredefinedTypes.TYPE_BOOLEAN;
import static io.ballerina.runtime.api.types.PredefinedTypes.TYPE_BYTE;
import static io.ballerina.runtime.api.types.PredefinedTypes.TYPE_DECIMAL;
import static io.ballerina.runtime.api.types.PredefinedTypes.TYPE_FLOAT;
import static io.ballerina.runtime.api.types.PredefinedTypes.TYPE_INT;
import static io.ballerina.runtime.api.types.PredefinedTypes.TYPE_INT_SIGNED_16;
import static io.ballerina.runtime.api.types.PredefinedTypes.TYPE_INT_SIGNED_32;
import static io.ballerina.runtime.api.types.PredefinedTypes.TYPE_INT_SIGNED_8;
import static io.ballerina.runtime.api.types.PredefinedTypes.TYPE_INT_UNSIGNED_16;
import static io.ballerina.runtime.api.types.PredefinedTypes.TYPE_INT_UNSIGNED_32;
import static io.ballerina.runtime.api.types.PredefinedTypes.TYPE_INT_UNSIGNED_8;
import static io.ballerina.runtime.api.types.PredefinedTypes.TYPE_NULL;
import static io.ballerina.runtime.api.utils.TypeUtils.getImpliedType;
import static io.ballerina.runtime.internal.utils.CloneUtils.getErrorMessage;

/**
 * Responsible for performing runtime type checking.
 *
 * @since 0.995.0
 */
@SuppressWarnings({"rawtypes"})
public final class TypeChecker {

    private static final byte MAX_TYPECAST_ERROR_COUNT = 20;
    private static final String REG_EXP_TYPENAME = "RegExp";
    private static final ThreadLocal<Context> threadContext =
            ThreadLocal.withInitial(() -> Context.from(Env.getInstance()));

    public static Object checkCast(Object sourceVal, Type targetType) {

        List<String> errors = new ArrayList<>();
        if (checkIsType(sourceVal, targetType)) {
            return sourceVal;
        }
        Type sourceType = getType(sourceVal);
        Context cx = context();
        if (Core.containsBasicType(SemType.tryInto(cx, sourceType), ConvertibleCastMaskHolder.CONVERTIBLE_CAST_MASK) &&
                Core.containsBasicType(SemType.tryInto(cx, targetType),
                        ConvertibleCastMaskHolder.CONVERTIBLE_CAST_MASK)) {
            // We need to maintain order for these?
            if (targetType instanceof BUnionType unionType) {
                for (Type memberType : unionType.getMemberTypes()) {
                    try {
                        return TypeConverter.castValues(memberType, sourceVal);
                    } catch (Exception e) {
                        //ignore and continue
                    }
                }
            } else {
                return TypeConverter.castValues(targetType, sourceVal);
            }
        }
        throw createTypeCastError(sourceVal, targetType, errors);
    }

    public static Context context() {
        // We are pinning each context to thread. We can't use the same context with multiple type checks concurrently
        return threadContext.get();
    }

    public static long anyToInt(Object sourceVal) {
        return TypeConverter.anyToIntCast(sourceVal,
                () -> ErrorUtils.createTypeCastError(sourceVal, TYPE_INT));
    }

    public static long anyToSigned32(Object sourceVal) {
        return TypeConverter.anyToIntSubTypeCast(sourceVal, TYPE_INT_SIGNED_32,
                                                 () -> ErrorUtils.createTypeCastError(sourceVal,
                                                                                      TYPE_INT_SIGNED_32));
    }

    public static long anyToSigned16(Object sourceVal) {
        return TypeConverter.anyToIntSubTypeCast(sourceVal, TYPE_INT_SIGNED_16,
                                                 () -> ErrorUtils.createTypeCastError(sourceVal,
                                                                                      TYPE_INT_SIGNED_16));
    }

    public static long anyToSigned8(Object sourceVal) {
        return TypeConverter.anyToIntSubTypeCast(sourceVal, TYPE_INT_SIGNED_8,
                                                 () -> ErrorUtils.createTypeCastError(sourceVal,
                                                                                      TYPE_INT_SIGNED_8));
    }

    public static long anyToUnsigned32(Object sourceVal) {
        return TypeConverter.anyToIntSubTypeCast(sourceVal, TYPE_INT_UNSIGNED_32,
                                                 () -> ErrorUtils.createTypeCastError(sourceVal,
                                                                                      TYPE_INT_UNSIGNED_32));
    }

    public static long anyToUnsigned16(Object sourceVal) {
        return TypeConverter.anyToIntSubTypeCast(sourceVal, TYPE_INT_UNSIGNED_16,
                                                 () -> ErrorUtils
                                                         .createTypeCastError(sourceVal, TYPE_INT_UNSIGNED_16));
    }

    public static long anyToUnsigned8(Object sourceVal) {
        return TypeConverter.anyToIntSubTypeCast(sourceVal, TYPE_INT_UNSIGNED_8,
                                                 () -> ErrorUtils
                                                         .createTypeCastError(sourceVal,
                                                                              TYPE_INT_UNSIGNED_8));
    }

    public static double anyToFloat(Object sourceVal) {
        return TypeConverter.anyToFloatCast(sourceVal, () -> ErrorUtils
                .createTypeCastError(sourceVal, TYPE_FLOAT));
    }

    public static boolean anyToBoolean(Object sourceVal) {
        return TypeConverter.anyToBooleanCast(sourceVal, () -> ErrorUtils
                .createTypeCastError(sourceVal, TYPE_BOOLEAN));
    }

    public static int anyToByte(Object sourceVal) {
        return TypeConverter.anyToByteCast(sourceVal, () -> ErrorUtils.createTypeCastError(sourceVal,
                                                                                           TYPE_BYTE));
    }

    public static DecimalValue anyToDecimal(Object sourceVal) {
        return TypeConverter.anyToDecimalCast(sourceVal, () -> ErrorUtils.createTypeCastError(sourceVal,
                                                                                          TYPE_DECIMAL));
    }

    public static byte anyToJByte(Object sourceVal) {
        return TypeConverter.anyToJByteCast(sourceVal,
                () -> ErrorUtils.createBToJTypeCastError(sourceVal, "byte"));
    }

    public static char anyToJChar(Object sourceVal) {
        return TypeConverter.anyToJCharCast(sourceVal,
                () -> ErrorUtils.createBToJTypeCastError(sourceVal, "char"));
    }

    public static short anyToJShort(Object sourceVal) {
        return TypeConverter.anyToJShortCast(sourceVal,
                () -> ErrorUtils.createBToJTypeCastError(sourceVal, "short"));
    }

    public static int anyToJInt(Object sourceVal) {
        return TypeConverter.anyToJIntCast(sourceVal,
                () -> ErrorUtils.createBToJTypeCastError(sourceVal, "int"));
    }

    public static long anyToJLong(Object sourceVal) {
        return TypeConverter.anyToJLongCast(sourceVal,
                () -> ErrorUtils.createBToJTypeCastError(sourceVal, "long"));
    }

    public static float anyToJFloat(Object sourceVal) {
        return TypeConverter.anyToJFloatCast(sourceVal,
                () -> ErrorUtils.createBToJTypeCastError(sourceVal, "float"));
    }

    public static double anyToJDouble(Object sourceVal) {
        return TypeConverter.anyToJDoubleCast(sourceVal,
                () -> ErrorUtils.createBToJTypeCastError(sourceVal, "double"));
    }

    public static boolean anyToJBoolean(Object sourceVal) {
        return TypeConverter.anyToJBooleanCast(sourceVal,
                () -> ErrorUtils.createBToJTypeCastError(sourceVal, "boolean"));
    }

    /**
     * Check whether a given value belongs to the given type.
     *
     * @param sourceVal value to check the type
     * @param targetType type to be test against
     * @return true if the value belongs to the given type, false otherwise
     */
    public static boolean checkIsType(Object sourceVal, Type targetType) {
        Type sourceType = getType(sourceVal);
        if (isSubType(cx, sourceType, targetType)) {
            return true;
        }
<<<<<<< HEAD
        SemType sourceSemType = SemType.tryInto(sourceType);
        Context cx = context();
=======
        SemType sourceSemType = SemType.tryInto(cx, sourceType);
>>>>>>> 109f6cc7
        return couldInherentTypeBeDifferent(sourceSemType) &&
                isSubTypeWithInherentType(cx, sourceVal, SemType.tryInto(cx, targetType));
    }

    /**
     * Check whether a given value belongs to the given type.
     *
     * @param errors list to collect typecast errors
     * @param sourceVal value to check the type
     * @param sourceType type of the value
     * @param targetType type to be test against
     * @return true if the value belongs to the given type, false otherwise
     */
    public static boolean checkIsType(List<String> errors, Object sourceVal, Type sourceType, Type targetType) {
        return checkIsType(sourceVal, targetType);
    }

    // This is just an optimization since shapes are not cached, when in doubt return false
    private static boolean couldInherentTypeBeDifferent(SemType type) {
        if (type instanceof TypeWithShape typeWithShape) {
            return typeWithShape.couldInherentTypeBeDifferent();
        }
        return true;
    }

    /**
     * Check whether a given value has the same shape as the given type.
     *
     * @param sourceValue value to check the shape
     * @param targetType type to check the shape against
     * @return true if the value has the same shape as the given type; false otherwise
     */
    public static boolean checkIsLikeType(Object sourceValue, Type targetType) {
        return checkIsLikeType(sourceValue, targetType, false);
    }

    /**
     * Check whether a given value has the same shape as the given type.
     *
     * @param sourceValue value to check the shape
     * @param targetType type to check the shape against
     * @param allowNumericConversion whether numeric conversion is allowed to change the shape to the target type
     * @return true if the value has the same shape as the given type; false otherwise
     */
    public static boolean checkIsLikeType(Object sourceValue, Type targetType, boolean allowNumericConversion) {
        Context cx = context();
        SemType shape = ShapeAnalyzer.shapeOf(cx, sourceValue).orElseThrow();
        SemType targetSemType = ShapeAnalyzer.acceptedTypeOf(cx, targetType).orElseThrow();
        if (Core.isSubType(cx, shape, NumericTypeHolder.NUMERIC_TYPE) && allowNumericConversion) {
            targetSemType = appendNumericConversionTypes(targetSemType);
        }
        return Core.isSubType(cx, shape, targetSemType);
    }

    private static SemType appendNumericConversionTypes(SemType semType) {
        SemType result = semType;
        // We can represent any int value as a float or a decimal. This is to avoid the overhead of creating
        // enumerable semtypes for them
        if (Core.containsBasicType(semType, Builder.getIntType())) {
            result = Core.union(Core.union(Builder.getDecimalType(), Builder.getFloatType()), result);
        }
        result = Core.union(result, Core.floatToInt(semType));
        result = Core.union(result, Core.floatToDecimal(semType));
        result = Core.union(result, Core.decimalToInt(semType));
        result = Core.union(result, Core.decimalToFloat(semType));
        return result;
    }

    /**
     * Check whether two types are the same.
     *
     * @param sourceType type to test
     * @param targetType type to test against
     * @return true if the two types are same; false otherwise
     */
    public static boolean isSameType(Type sourceType, Type targetType) {
        Context cx = context();
        return Core.isSameType(cx, SemType.tryInto(cx, sourceType), SemType.tryInto(cx, targetType));
    }

    public static Type getType(Object value) {
        if (value instanceof BValue bValue) {
            if (!(value instanceof BObject bObject)) {
                return bValue.getType();
            }
            return bObject.getOriginalType();
        }
        if (value == null) {
            return TYPE_NULL;
        } else if (value instanceof Number number) {
            return getNumberType(number);
        } else if (value instanceof Boolean booleanValue) {
            return BBooleanType.singletonType(booleanValue);
        }
        throw new IllegalArgumentException("unexpected value type");
    }

    private static Type getNumberType(Number number) {
        if (number instanceof Double) {
            return TYPE_FLOAT;
        }
        if (number instanceof Integer || number instanceof Byte) {
            return TYPE_BYTE;
        }
        return TYPE_INT;
    }

    /**
     * Deep value equality check for anydata.
     *
     * @param lhsValue The value on the left hand side
     * @param rhsValue The value on the right hand side
     * @return True if values are equal, else false.
     */
    public static boolean isEqual(Object lhsValue, Object rhsValue) {
        return isEqual(lhsValue, rhsValue, new HashSet<>());
    }

    /**
     * Check if two decimal values are exactly equal.
     *
     * @param lhsValue The value on the left-hand side
     * @param rhsValue The value of the right-hand side
     * @return True if values are exactly equal, else false.
     */

    public static boolean checkDecimalExactEqual(DecimalValue lhsValue, DecimalValue rhsValue) {
        return isDecimalRealNumber(lhsValue) && isDecimalRealNumber(rhsValue)
                && lhsValue.decimalValue().equals(rhsValue.decimalValue());
    }

    /**
     * Checks if the given decimal number is a real number.
     *
     * @param decimalValue The decimal value being checked
     * @return True if the decimal value is a real number.
     */
    static boolean isDecimalRealNumber(DecimalValue decimalValue) {
        return decimalValue.valueKind == DecimalValueKind.ZERO || decimalValue.valueKind == DecimalValueKind.OTHER;
    }

    /**
     * Reference equality check for values. If both the values are simple basic types, returns the same
     * result as {@link #isEqual(Object, Object, Set)}
     *
     * @param lhsValue The value on the left hand side
     * @param rhsValue The value on the right hand side
     * @return True if values are reference equal or in the case of simple basic types if the values are equal,
     *         else false.
     */
    public static boolean isReferenceEqual(Object lhsValue, Object rhsValue) {
        if (lhsValue == rhsValue) {
            return true;
        }

        // if one is null, the other also needs to be null to be true
        if (lhsValue == null || rhsValue == null) {
            return false;
        }

        Context cx = context();
        SemType lhsType = widenedType(cx, lhsValue);
        SemType rhsType = widenedType(cx, rhsValue);
        if (isSimpleBasicSemType(cx, lhsType)) {
            return isSimpleBasicValuesEqual(cx, lhsValue, rhsValue);
        }
        Predicate<SemType> basicTypePredicate =
                (basicType) -> Core.isSubType(cx, lhsType, basicType) && Core.isSubType(cx, rhsType, basicType);
        if (basicTypePredicate.test(Builder.getStringType())) {
            return isEqual(lhsValue, rhsValue);
        }
        if (basicTypePredicate.test(Builder.getXmlType())) {
            return isXMLValueRefEqual((XmlValue) lhsValue, (XmlValue) rhsValue);
        }
        if (basicTypePredicate.test(Builder.getHandleType())) {
            return isHandleValueRefEqual(lhsValue, rhsValue);
        }
        if (basicTypePredicate.test(Builder.getFunctionType())) {
            return isFunctionPointerEqual(getImpliedType(getType(lhsValue)), getImpliedType(getType(rhsValue)));
        }
        if (basicTypePredicate.test(Builder.getRegexType())) {
            RegExpValue lhsReg = (RegExpValue) lhsValue;
            RegExpValue rhsReg = (RegExpValue) rhsValue;
            return lhsReg.equals(rhsReg, new HashSet<>());
        }
        // Other types have storage identity so == test should have passed
        return false;
    }

    static boolean isXMLValueRefEqual(XmlValue lhsValue, XmlValue rhsValue) {
        boolean isLhsXmlSequence = lhsValue.getNodeType() == XmlNodeType.SEQUENCE;
        boolean isRhsXmlSequence = rhsValue.getNodeType() == XmlNodeType.SEQUENCE;

        if (isLhsXmlSequence && isRhsXmlSequence) {
            return isXMLSequenceRefEqual((XmlSequence) lhsValue, (XmlSequence) rhsValue);
        }
        if (isLhsXmlSequence && lhsValue.isSingleton()) {
            return ((XmlSequence) lhsValue).getChildrenList().get(0) == rhsValue;
        }
        if (isRhsXmlSequence && rhsValue.isSingleton()) {
            return ((XmlSequence) rhsValue).getChildrenList().get(0) == lhsValue;
        }
        if (lhsValue.getNodeType() != rhsValue.getNodeType()) {
            return false;
        }
        if (lhsValue.getNodeType() == XmlNodeType.TEXT && rhsValue.getNodeType() == XmlNodeType.TEXT) {
            return isEqual(lhsValue, rhsValue);
        }
        return false;
    }

    private static boolean isXMLSequenceRefEqual(XmlSequence lhsValue, XmlSequence rhsValue) {
        Iterator<BXml> lhsIter = lhsValue.getChildrenList().iterator();
        Iterator<BXml> rhsIter = rhsValue.getChildrenList().iterator();
        while (lhsIter.hasNext() && rhsIter.hasNext()) {
            BXml l = lhsIter.next();
            BXml r = rhsIter.next();
            if (!(l == r || isXMLValueRefEqual((XmlValue) l, (XmlValue) r))) {
                return false;
            }
        }
        // lhs hasNext = false & rhs hasNext = false -> empty sequences, hence ref equal
        // lhs hasNext = true & rhs hasNext = true would never reach here
        // only one hasNext method returns true means sequences are of different sizes, hence not ref equal
        return lhsIter.hasNext() == rhsIter.hasNext();
    }

    private static boolean isFunctionPointerEqual(Type lhsType, Type rhsType) {
        return lhsType.getPackage().equals(rhsType.getPackage()) &&
                lhsType.getName().equals(rhsType.getName()) && rhsType.equals(lhsType);
    }

    private static boolean isSimpleBasicValuesEqual(Context cx, Object v1, Object v2) {
        SemType v1Ty = widenedType(cx, v1);
        if (!isSimpleBasicSemType(cx, v1Ty)) {
            return false;
        }

        SemType v2Ty = widenedType(cx, v2);
        if (!isSimpleBasicSemType(cx, v2Ty)) {
            return false;
        }

        if (!Core.isSameType(cx, v1Ty, v2Ty)) {
            return false;
        }

        if (Core.isSubType(cx, v1Ty, Builder.getDecimalType())) {
            return checkDecimalExactEqual((DecimalValue) v1, (DecimalValue) v2);
        }
        if (Core.isSubType(cx, v1Ty, Builder.getIntType())) {
            Number n1 = (Number) v1;
            Number n2 = (Number) v2;
            return n1.longValue() == n2.longValue();
        }
        return v1.equals(v2);
    }

    /**
     * Get the typedesc of a value.
     *
     * @param value Value
     * @return type desc associated with the value
     */
    public static TypedescValue getTypedesc(Object value) {
        Type type = TypeChecker.getType(value);
        if (type == null) {
            return null;
        }
        Context cx = context();
        if (belongToSingleBasicTypeOrString(cx, type)) {
            return new TypedescValueImpl(new BFiniteType(value.toString(), Set.of(value), 0));
        }
        if (value instanceof BRefValue bRefValue) {
            return (TypedescValue) bRefValue.getTypedesc();
        }
        return new TypedescValueImpl(type);
    }

    /**
     * Get the annotation value if present.
     *
     * @param typedescValue     The typedesc value
     * @param annotTag          The annot-tag-reference
     * @return the annotation value if present, nil else
     */
    public static Object getAnnotValue(TypedescValue typedescValue, BString annotTag) {
        Type describingType = typedescValue.getDescribingType();
        if (!(describingType instanceof BAnnotatableType annotatableType)) {
            return null;
        }
        return annotatableType.getAnnotation(annotTag);
    }

    /**
     * Check whether a given type is equivalent to a target type.
     *
     * @param sourceType type to check
     * @param targetType type to compare with
     * @return flag indicating the equivalence of the two types
     */
    public static boolean checkIsType(Type sourceType, Type targetType) {
        return isSubType(context(), sourceType, targetType);
    }

    @Deprecated
    public static boolean checkIsType(Type sourceType, Type targetType, List<TypePair> unresolvedTypes) {
        return isSubType(context(), sourceType, targetType);
    }

    /**
     * Check if two decimal values are equal in value.
     *
     * @param lhsValue The value on the left hand side
     * @param rhsValue The value of the right hand side
     * @return True if values are equal, else false.
     */
    public static boolean checkDecimalEqual(DecimalValue lhsValue, DecimalValue rhsValue) {
        return isDecimalRealNumber(lhsValue) && isDecimalRealNumber(rhsValue) &&
                lhsValue.decimalValue().compareTo(rhsValue.decimalValue()) == 0;
    }

    public static boolean isNumericType(Type type) {
        Context cx = context();
        return Core.isSubType(cx, SemType.tryInto(cx, type), NumericTypeHolder.NUMERIC_TYPE);
    }

    public static boolean isByteLiteral(long longValue) {
        return (longValue >= BBYTE_MIN_VALUE && longValue <= BBYTE_MAX_VALUE);
    }

    // Private methods

    private static boolean isSubTypeWithInherentType(Context cx, Object sourceValue, SemType target) {
        return ShapeAnalyzer.inherentTypeOf(cx, sourceValue)
                .map(source -> !Core.isEmpty(cx, source) && Core.isSubType(cx, source, target))
                .orElse(false);
    }

<<<<<<< HEAD
    private static boolean isSubType(Type source, Type target) {
        if (source == target || (source.getTag() == target.getTag() && source.equals(target))) {
            return true;
        }
=======
    private static boolean isSubType(Context cx, Type source, Type target) {
>>>>>>> 109f6cc7
        if (source instanceof CacheableTypeDescriptor sourceCacheableType &&
                target instanceof CacheableTypeDescriptor targetCacheableType) {
            return isSubTypeWithCache(cx, sourceCacheableType, targetCacheableType);
        }
        return isSubTypeInner(cx, source, target);
    }

    private static boolean isSubTypeInner(Context cx, Type source, Type target) {
        SemType sourceSemType = SemType.tryInto(cx, source);
        SemType targetSemType = SemType.tryInto(cx, target);
        return Core.isSubType(cx, sourceSemType, targetSemType);
    }

    private static boolean isSubTypeWithCache(Context cx, CacheableTypeDescriptor source,
                                              CacheableTypeDescriptor target) {
        if (!source.shouldCache() || !target.shouldCache()) {
            return isSubTypeInner(cx, source, target);
        }
        Optional<Boolean> cachedResult = source.cachedTypeCheckResult(cx, target);
        if (cachedResult.isPresent()) {
            assert cachedResult.get() == isSubTypeInner(cx, source, target);
            return cachedResult.get();
        }
        boolean result = isSubTypeInner(cx, source, target);
        source.cacheTypeCheckResult(target, result);
        return result;
    }

    private static SemType widenedType(Context cx, Object value) {
        if (value instanceof BValue bValue) {
            return bValue.widenedType(cx);
        }
        if (value == null) {
            return Builder.getNilType();
        } else if (value instanceof Double) {
            return Builder.getFloatType();
        } else if (value instanceof Number) {
            return Builder.getIntType();
        } else if (value instanceof BString) {
            return Builder.getStringType();
        } else if (value instanceof Boolean) {
            return Builder.getBooleanType();
        }
        throw new IllegalArgumentException("Unexpected object type");
    }

    public static boolean isInherentlyImmutableType(Type sourceType) {
        // readonly part is there to match to old API
        Context cx = context();
        return
                Core.isSubType(cx, SemType.tryInto(cx, sourceType),
                        InherentlyImmutableTypeHolder.INHERENTLY_IMMUTABLE_TYPE) ||
                        sourceType instanceof ReadonlyType;
    }

    // NOTE: this is not the same as selectively immutable as it stated in the spec
    public static boolean isSelectivelyImmutableType(Type type, Set<Type> unresolvedTypes) {
        if (!unresolvedTypes.add(type)) {
            return true;
        }

        switch (type.getTag()) {
            case TypeTags.ANY_TAG:
            case TypeTags.ANYDATA_TAG:
            case TypeTags.JSON_TAG:
            case TypeTags.XML_TAG:
            case TypeTags.XML_COMMENT_TAG:
            case TypeTags.XML_ELEMENT_TAG:
            case TypeTags.XML_PI_TAG:
            case TypeTags.READONLY_TAG:
                return true;
            case TypeTags.ARRAY_TAG:
                Type elementType = ((BArrayType) type).getElementType();
                return isInherentlyImmutableType(elementType) ||
                        isSelectivelyImmutableType(elementType, unresolvedTypes);
            case TypeTags.TUPLE_TAG:
                BTupleType tupleType = (BTupleType) type;
                for (Type tupMemType : tupleType.getTupleTypes()) {
                    if (!isInherentlyImmutableType(tupMemType) &&
                            !isSelectivelyImmutableType(tupMemType, unresolvedTypes)) {
                        return false;
                    }
                }

                Type tupRestType = tupleType.getRestType();
                if (tupRestType == null) {
                    return true;
                }

                return isInherentlyImmutableType(tupRestType) ||
                        isSelectivelyImmutableType(tupRestType, unresolvedTypes);
            case TypeTags.RECORD_TYPE_TAG:
                BRecordType recordType = (BRecordType) type;
                for (Field field : recordType.getFields().values()) {
                    Type fieldType = field.getFieldType();
                    if (!isInherentlyImmutableType(fieldType) &&
                            !isSelectivelyImmutableType(fieldType, unresolvedTypes)) {
                        return false;
                    }
                }

                Type recordRestType = recordType.restFieldType;
                if (recordRestType == null) {
                    return true;
                }

                return isInherentlyImmutableType(recordRestType) ||
                        isSelectivelyImmutableType(recordRestType, unresolvedTypes);
            case TypeTags.OBJECT_TYPE_TAG:
                BObjectType objectType = (BObjectType) type;

                if (SymbolFlags.isFlagOn(objectType.flags, SymbolFlags.CLASS) &&
                        !SymbolFlags.isFlagOn(objectType.flags, SymbolFlags.READONLY)) {
                    return false;
                }

                for (Field field : objectType.getFields().values()) {
                    Type fieldType = field.getFieldType();
                    if (!isInherentlyImmutableType(fieldType) &&
                            !isSelectivelyImmutableType(fieldType, unresolvedTypes)) {
                        return false;
                    }
                }
                return true;
            case TypeTags.MAP_TAG:
                Type constraintType = ((MapType) type).getConstrainedType();
                return isInherentlyImmutableType(constraintType) ||
                        isSelectivelyImmutableType(constraintType, unresolvedTypes);
            case TypeTags.TABLE_TAG:
                Type tableConstraintType = ((BTableType) type).getConstrainedType();
                return isInherentlyImmutableType(tableConstraintType) ||
                        isSelectivelyImmutableType(tableConstraintType, unresolvedTypes);
            case TypeTags.UNION_TAG:
                boolean readonlyIntersectionExists = false;
                for (Type memberType : ((BUnionType) type).getMemberTypes()) {
                    if (isInherentlyImmutableType(memberType) ||
                            isSelectivelyImmutableType(memberType, unresolvedTypes)) {
                        readonlyIntersectionExists = true;
                        break;
                    }
                }
                return readonlyIntersectionExists;
            case TypeTags.INTERSECTION_TAG:
                return isSelectivelyImmutableType(((BIntersectionType) type).getEffectiveType(), unresolvedTypes);
            case TypeTags.TYPE_REFERENCED_TYPE_TAG:
                return isSelectivelyImmutableType(((BTypeReferenceType) type).getReferredType(), unresolvedTypes);
            default:
                return false;
        }
    }

    static boolean isSigned32LiteralValue(Long longObject) {

        return (longObject >= SIGNED32_MIN_VALUE && longObject <= SIGNED32_MAX_VALUE);
    }

    static boolean isSigned16LiteralValue(Long longObject) {

        return (longObject.intValue() >= SIGNED16_MIN_VALUE && longObject.intValue() <= SIGNED16_MAX_VALUE);
    }

    static boolean isSigned8LiteralValue(Long longObject) {

        return (longObject.intValue() >= SIGNED8_MIN_VALUE && longObject.intValue() <= SIGNED8_MAX_VALUE);
    }

    static boolean isUnsigned32LiteralValue(Long longObject) {

        return (longObject >= 0 && longObject <= UNSIGNED32_MAX_VALUE);
    }

    static boolean isUnsigned16LiteralValue(Long longObject) {

        return (longObject.intValue() >= 0 && longObject.intValue() <= UNSIGNED16_MAX_VALUE);
    }

    static boolean isUnsigned8LiteralValue(Long longObject) {

        return (longObject.intValue() >= 0 && longObject.intValue() <= UNSIGNED8_MAX_VALUE);
    }

    static boolean isCharLiteralValue(Object object) {
        String value;
        if (object instanceof BString) {
            value = ((BString) object).getValue();
        } else if (object instanceof String) {
            value = (String) object;
        } else {
            return false;
        }
        return value.codePoints().count() == 1;
    }

    /**
     * Deep value equality check for anydata.
     *
     * @param lhsValue The value on the left hand side
     * @param rhsValue The value on the right hand side
     * @param checkedValues Structured value pairs already compared or being compared
     * @return True if values are equal, else false.
     */
    public static boolean isEqual(Object lhsValue, Object rhsValue, Set<ValuePair> checkedValues) {
        if (lhsValue == rhsValue) {
            return true;
        }

        if (null == lhsValue || null == rhsValue) {
            return false;
        }

        return checkValueEqual(context(), lhsValue, rhsValue, new HashSet<>(checkedValues));
    }

    private static boolean checkValueEqual(Context cx, Object lhsValue, Object rhsValue, Set<ValuePair> checkedValues) {
        SemType lhsShape = ShapeAnalyzer.inherentTypeOf(cx, lhsValue).orElseThrow();
        SemType rhsShape = ShapeAnalyzer.inherentTypeOf(cx, rhsValue).orElseThrow();
        Predicate<SemType> belongToSameBasicType = (basicType) -> Core.containsBasicType(lhsShape, basicType) &&
                Core.containsBasicType(rhsShape, basicType);
        if (belongToSameBasicType.test(Builder.getStringType()) ||
                belongToSameBasicType.test(Builder.getBooleanType())) {
            return lhsValue.equals(rhsValue);
        }
        if (belongToSameBasicType.test(Builder.getIntType())) {
            // TODO: is this correct if one of the values are bytes (shouldn't we check of unsigned etc)
            return ((Number) lhsValue).longValue() == ((Number) rhsValue).longValue();
        }
        if (belongToSameBasicType.test(Builder.getFloatType())) {
            Double lhs = (Double) lhsValue;
            Double rhs = (Double) rhsValue;
            // directly doing equals don't work with -0 and 0
            return (Double.isNaN(lhs) && Double.isNaN(rhs)) || lhs.doubleValue() == rhs.doubleValue();
        }
        if (belongToSameBasicType.test(Builder.getDecimalType())) {
            return checkDecimalEqual((DecimalValue) lhsValue, (DecimalValue) rhsValue);
        }
        if (belongToSameBasicType.test(RefValueTypeMaskHolder.REF_TYPE_MASK)) {
            RefValue lhs = (RefValue) lhsValue;
            return lhs.equals(rhsValue, checkedValues);
        }
        return false;
    }

    public static boolean isRegExpType(Type targetType) {
        if (targetType.getTag() == TypeTags.TYPE_REFERENCED_TYPE_TAG) {
            Type referredType = ((BTypeReferenceType) targetType).getReferredType();
            Module referredTypePackage = referredType.getPackage();
            if ((referredTypePackage != null) && BALLERINA_BUILTIN_PKG_PREFIX.equals(referredTypePackage.getOrg())
                    && REGEXP_LANG_LIB.equals(referredTypePackage.getName())
                    && REG_EXP_TYPENAME.equals(referredType.getName())) {
                return true;
            }
            return isRegExpType(referredType);
        }
        return false;
    }

    static boolean isStructuredType(Type type) {
        Type referredType = getImpliedType(type);
        return switch (referredType.getTag()) {
            case TypeTags.ARRAY_TAG,
                    TypeTags.TUPLE_TAG,
                    TypeTags.MAP_TAG,
                    TypeTags.RECORD_TYPE_TAG,
                    TypeTags.TABLE_TAG ->
                    true;
            default -> false;
        };
    }

    static boolean isFiniteTypeValue(Object sourceValue, Type sourceType, Object valueSpaceItem,
                                     boolean allowNumericConversion) {
        Type valueSpaceItemType = getType(valueSpaceItem);
        int sourceTypeTag = getImpliedType(sourceType).getTag();
        int valueSpaceItemTypeTag = getImpliedType(valueSpaceItemType).getTag();
        if (valueSpaceItemTypeTag > TypeTags.DECIMAL_TAG) {
            return valueSpaceItemTypeTag == sourceTypeTag &&
                    (valueSpaceItem == sourceValue || valueSpaceItem.equals(sourceValue));
        }

        switch (sourceTypeTag) {
            case TypeTags.BYTE_TAG:
            case TypeTags.INT_TAG:
                switch (valueSpaceItemTypeTag) {
                    case TypeTags.BYTE_TAG:
                    case TypeTags.INT_TAG:
                        return ((Number) sourceValue).longValue() == ((Number) valueSpaceItem).longValue();
                    case TypeTags.FLOAT_TAG:
                        return ((Number) sourceValue).longValue() == ((Number) valueSpaceItem).longValue() &&
                                allowNumericConversion;
                    case TypeTags.DECIMAL_TAG:
                        return ((Number) sourceValue).longValue() == ((DecimalValue) valueSpaceItem).intValue() &&
                                allowNumericConversion;
                }
            case TypeTags.FLOAT_TAG:
                switch (valueSpaceItemTypeTag) {
                    case TypeTags.BYTE_TAG:
                    case TypeTags.INT_TAG:
                        return ((Number) sourceValue).doubleValue() == ((Number) valueSpaceItem).doubleValue()
                                && allowNumericConversion;
                    case TypeTags.FLOAT_TAG:
                        return (((Number) sourceValue).doubleValue() == ((Number) valueSpaceItem).doubleValue() ||
                                (Double.isNaN((Double) sourceValue) && Double.isNaN((Double) valueSpaceItem)));
                    case TypeTags.DECIMAL_TAG:
                        return ((Number) sourceValue).doubleValue() == ((DecimalValue) valueSpaceItem).floatValue()
                                && allowNumericConversion;
                }
            case TypeTags.DECIMAL_TAG:
                switch (valueSpaceItemTypeTag) {
                    case TypeTags.BYTE_TAG:
                    case TypeTags.INT_TAG:
                        return checkDecimalEqual((DecimalValue) sourceValue,
                                DecimalValue.valueOf(((Number) valueSpaceItem).longValue())) && allowNumericConversion;
                    case TypeTags.FLOAT_TAG:
                        return checkDecimalEqual((DecimalValue) sourceValue,
                                DecimalValue.valueOf(((Number) valueSpaceItem).doubleValue())) &&
                                allowNumericConversion;
                    case TypeTags.DECIMAL_TAG:
                        return checkDecimalEqual((DecimalValue) sourceValue, (DecimalValue) valueSpaceItem);
                }
            default:
                if (sourceTypeTag != valueSpaceItemTypeTag) {
                    return false;
                }
                return valueSpaceItem.equals(sourceValue);
        }
    }

    public static Env getEnv() {
        return Env.getInstance();
    }

    /**
     * Type vector of size two, to hold the source and the target types.
     *
     * @since 0.995.0
     */
    static class TypePair {
        Type sourceType;
        Type targetType;

        public TypePair(Type sourceType, Type targetType) {
            this.sourceType = sourceType;
            this.targetType = targetType;
        }

        @Override
        public boolean equals(Object obj) {
            if (!(obj instanceof TypePair other)) {
                return false;
            }
            return this.sourceType.equals(other.sourceType) && this.targetType.equals(other.targetType);
        }
    }

    /**
     * Check the reference equality of handle values.
     *
     * @param lhsValue The value on the left hand side
     * @param rhsValue The value on the right hand side
     * @return True if values are equal, else false.
     */
    private static boolean isHandleValueRefEqual(Object lhsValue, Object rhsValue) {
        HandleValue lhsHandle = (HandleValue) lhsValue;
        HandleValue rhsHandle = (HandleValue) rhsValue;
        return lhsHandle.getValue() == rhsHandle.getValue();
    }

    /**
     * Checks whether a given {@link BType} has an implicit initial value or not.
     * @param type {@link BType} to be analyzed.
     * @return whether there's an implicit initial value or not.
     */
    public static boolean hasFillerValue(Type type) {
        return hasFillerValue(context(), type, new ArrayList<>());
    }

    private enum FillerValueResult {
        TRUE, FALSE, MAYBE
    }

    private static FillerValueResult hasFillerValueSemType(Context cx, SemType type) {
        if (Core.containsBasicType(type, Builder.getNilType())) {
            return FillerValueResult.TRUE;
        }
        if (Integer.bitCount(type.all() | type.some()) > 1) {
            return FillerValueResult.FALSE;
        }
        if (type.some() != 0) {
            return FillerValueResult.MAYBE;
        }
        return Core.containsBasicType(type, TopTypesWithFillValueMaskHolder.TOP_TYPES_WITH_ALWAYS_FILLING) ?
                FillerValueResult.TRUE :
                FillerValueResult.FALSE;
    }

    private static boolean hasFillerValue(Context cx, Type type, List<Type> unanalyzedTypes) {
        if (type == null) {
            return true;
        }

        FillerValueResult fastResult = hasFillerValueSemType(cx, SemType.tryInto(cx, type));
        if (fastResult != FillerValueResult.MAYBE) {
            return fastResult == FillerValueResult.TRUE;
        }

        int typeTag = type.getTag();
        if (TypeTags.isXMLTypeTag(typeTag)) {
            return typeTag == TypeTags.XML_TAG || typeTag == TypeTags.XML_TEXT_TAG;
        }

        if (typeTag < TypeTags.RECORD_TYPE_TAG &&
                !(typeTag == TypeTags.CHAR_STRING_TAG || typeTag == TypeTags.NEVER_TAG)) {
            return true;
        }
        return switch (typeTag) {
            case TypeTags.STREAM_TAG,
                 TypeTags.MAP_TAG,
                 TypeTags.ANY_TAG -> true;
            case TypeTags.ARRAY_TAG -> checkFillerValue(cx, (BArrayType) type, unanalyzedTypes);
            case TypeTags.FINITE_TYPE_TAG -> checkFillerValue((BFiniteType) type);
            case TypeTags.OBJECT_TYPE_TAG,
                 TypeTags.SERVICE_TAG -> checkFillerValue(cx, (BObjectType) type);
            case TypeTags.RECORD_TYPE_TAG -> checkFillerValue(cx, (BRecordType) type, unanalyzedTypes);
            case TypeTags.TUPLE_TAG -> checkFillerValue(cx, (BTupleType) type, unanalyzedTypes);
            case TypeTags.UNION_TAG -> checkFillerValue((BUnionType) type, unanalyzedTypes);
            case TypeTags.TYPE_REFERENCED_TYPE_TAG ->
                    hasFillerValue(cx, ((BTypeReferenceType) type).getReferredType(), unanalyzedTypes);
            case TypeTags.INTERSECTION_TAG ->
                    hasFillerValue(cx, ((BIntersectionType) type).getEffectiveType(), unanalyzedTypes);
            default -> false;
        };
    }

    private static boolean checkFillerValue(Context cx, BTupleType tupleType, List<Type> unAnalyzedTypes) {
        if (unAnalyzedTypes.contains(tupleType)) {
            return true;
        }
        unAnalyzedTypes.add(tupleType);

        for (Type member : tupleType.getTupleTypes()) {
            if (!hasFillerValue(cx, member, unAnalyzedTypes)) {
                return false;
            }
        }
        return true;
    }

    private static boolean checkFillerValue(BUnionType type,  List<Type> unAnalyzedTypes) {
        if (unAnalyzedTypes.contains(type)) {
            return true;
        }
        unAnalyzedTypes.add(type);

        // NIL is a member.
        if (type.isNullable()) {
            return true;
        }
        return isSameBasicTypeWithFillerValue(type.getMemberTypes());
    }

    private static boolean isSameBasicTypeWithFillerValue(List<Type> memberTypes) {

        // here finite types and non-finite types are separated
        // for finite types only all their value space items are collected
        List<Type> nonFiniteTypes = new ArrayList<>();
        Set<Object> combinedValueSpace = new HashSet<>();
        for (Type memberType: memberTypes) {
            Type referredType = getImpliedType(memberType);
            if (referredType.getTag() == TypeTags.FINITE_TYPE_TAG) {
                combinedValueSpace.addAll(((BFiniteType) referredType).getValueSpace());
            } else {
                nonFiniteTypes.add(referredType);
            }
        }

        if (nonFiniteTypes.isEmpty()) {
            // only finite types are there, so the check narrows to one finite type like case
            return hasFillerValueInValueSpace(combinedValueSpace);
        } else {
            // non-finite types are available
            Iterator<Type> iterator = nonFiniteTypes.iterator();
            Type firstMember = iterator.next();

            // non-finite types are checked whether they are the same type
            Type nextMember;
            while (iterator.hasNext()) {
                nextMember = iterator.next();
                if (!isSameBasicType(firstMember, nextMember)) {
                    return false;
                }
            }

            // if no finite types the checking ends here
            if (combinedValueSpace.isEmpty()) {
                return hasFillerValue(firstMember);
            }

            // both finite and non-finite types are available
            // finite types are checked whether they are the type of non-finite types
            if (!containsSameBasicType(firstMember, combinedValueSpace)) {
                return false;
            }

            // all members are same basic types
            // need to check filler value is there
            if (hasFillerValue(firstMember)) {
                return true;
            }
            return combinedValueSpace.size() == 1 ?
                    isFillerValueOfFiniteTypeBasicType(combinedValueSpace.iterator().next()) :
                    hasFillerValueInValueSpace(combinedValueSpace);
        }
    }

    private static boolean isSameBasicType(Type sourceType, Type targetType) {
        if (isSameType(sourceType, targetType)) {
            return true;
        }
        int sourceTag = getImpliedType(sourceType).getTag();
        int targetTag = getImpliedType(targetType).getTag();
        if (TypeTags.isStringTypeTag(sourceTag) && TypeTags.isStringTypeTag(targetTag)) {
            return true;
        }
        if (TypeTags.isXMLTypeTag(sourceTag) && TypeTags.isXMLTypeTag(targetTag)) {
            return true;
        }
        return isIntegerSubTypeTag(sourceTag) && isIntegerSubTypeTag(targetTag);
    }

    private static boolean isIntegerSubTypeTag(int typeTag) {
        return TypeTags.isIntegerTypeTag(typeTag);
    }

    private static boolean isFillerValueOfFiniteTypeBasicType(Object value) {
        return switch (value.toString()) {
            case "0", "0.0", "false", "" -> true;
            default -> false;
        };
    }

    private static boolean containsSameBasicType (Type nonFiniteType, Set<Object> finiteTypeValueSpace) {
        for (Object value : finiteTypeValueSpace) {
            if (!isSameBasicType(getType(value), nonFiniteType)) {
                return false;
            }
        }
        return true;
    }

    private static boolean checkFillerValue(Context cx, BRecordType type, List<Type> unAnalyzedTypes) {
        if (unAnalyzedTypes.contains(type)) {
            return true;
        }
        unAnalyzedTypes.add(type);
        for (Field field : type.getFields().values()) {
            if (SymbolFlags.isFlagOn(field.getFlags(), SymbolFlags.OPTIONAL)) {
                continue;
            }
            if (!SymbolFlags.isFlagOn(field.getFlags(), SymbolFlags.REQUIRED)) {
                continue;
            }
            return false;
        }
        return true;
    }

    private static boolean checkFillerValue(Context cx, BArrayType type, List<Type> unAnalyzedTypes) {
        return type.getState() == ArrayState.OPEN || hasFillerValue(cx, type.getElementType(), unAnalyzedTypes);
    }

    private static boolean checkFillerValue(Context cx, BObjectType type) {
        MethodType generatedInitMethod = type.getGeneratedInitMethod();
        if (generatedInitMethod == null) {
            // abstract objects doesn't have a filler value.
            return false;
        }
        FunctionType initFuncType = generatedInitMethod.getType();
        boolean noParams = initFuncType.getParameters().length == 0;
        boolean nilReturn = getImpliedType(initFuncType.getReturnType()).getTag() == TypeTags.NULL_TAG;
        return noParams && nilReturn;

    }

    private static boolean checkFillerValue(BFiniteType type) {
        return hasFillerValueInValueSpace(type.getValueSpace());
    }

    private static boolean hasFillerValueInValueSpace(Set<Object> finiteTypeValueSpace) {
        // For singleton types, that value is the implicit initial value
        if (finiteTypeValueSpace.size() == 1) {
            return true;
        }

        // Has NIL element as a member.
        for (Object value: finiteTypeValueSpace) {
            if (value == null) {
                return true;
            }
        }

        Object firstElement = finiteTypeValueSpace.iterator().next();
        for (Object value : finiteTypeValueSpace) {
            if (value.getClass() != firstElement.getClass()) {
                return false;
            }
        }

        if (firstElement instanceof BString) {
            return containsElement(finiteTypeValueSpace, "");
        } else if ((firstElement instanceof Integer) || (firstElement instanceof Long) ||
                (firstElement instanceof BDecimal)) {
            return containsElement(finiteTypeValueSpace, "0");
        } else if (firstElement instanceof Double) {
            return containsElement(finiteTypeValueSpace, "0.0");
        } else if (firstElement instanceof Boolean) {
            return containsElement(finiteTypeValueSpace, "false");
        } else {
            return false;
        }
    }

    private static boolean containsElement(Set<Object> valueSpace, String e) {
        for (Object value : valueSpace) {
            if (value != null && value.toString().equals(e)) {
                return true;
            }
        }
        return false;
    }

    public static Object handleAnydataValues(Object sourceVal, Type targetType) {
        if (sourceVal != null && !(sourceVal instanceof Number) && !(sourceVal instanceof BString) &&
                !(sourceVal instanceof Boolean) && !(sourceVal instanceof BValue)) {
            throw ErrorUtils.createJToBTypeCastError(sourceVal.getClass(), targetType);
        }
        return sourceVal;
    }

    private static BError createTypeCastError(Object value, Type targetType, List<String> errors) {
        if ((errors == null) || (errors.isEmpty())) {
            return ErrorUtils.createTypeCastError(value, targetType);
        } else {
            return ErrorUtils.createTypeCastError(value, targetType, getErrorMessage(errors, MAX_TYPECAST_ERROR_COUNT));
        }
    }

    static boolean isSimpleBasicSemType(Context cx, SemType semType) {
        return Core.isSubType(cx, semType, SimpleBasicTypeHolder.SIMPLE_BASIC_TYPE);
    }

    static boolean belongToSingleBasicTypeOrString(Context cx, Type type) {
        SemType semType = SemType.tryInto(cx, type);
        return isSingleBasicType(semType) && Core.isSubType(cx, semType, Builder.getSimpleOrStringType()) &&
                !Core.isSubType(cx, semType, Builder.getNilType());
    }

    private static boolean isSingleBasicType(SemType semType) {
        return Integer.bitCount(semType.all()) + Integer.bitCount(semType.some()) == 1;
    }

    private TypeChecker() {
    }

    private static final class SimpleBasicTypeHolder {

        static final SemType SIMPLE_BASIC_TYPE = createSimpleBasicType();

        private static SemType createSimpleBasicType() {
            return Stream.of(Builder.getNilType(), Builder.getBooleanType(), Builder.getIntType(),
                    Builder.getFloatType(),
                    Builder.getDecimalType()).reduce(Builder.getNeverType(), Core::union);
        }
    }

    private static final class NumericTypeHolder {

        static final SemType NUMERIC_TYPE = createNumericType();

        private static SemType createNumericType() {
            return Stream.of(Builder.getIntType(), Builder.getFloatType(), Builder.getDecimalType())
                    .reduce(Builder.getNeverType(), Core::union);
        }

    }

    private static final class InherentlyImmutableTypeHolder {

        static final SemType INHERENTLY_IMMUTABLE_TYPE = createInherentlyImmutableType();

        private static SemType createInherentlyImmutableType() {
            return Stream.of(SimpleBasicTypeHolder.SIMPLE_BASIC_TYPE, Builder.getStringType(), Builder.getErrorType(),
                            Builder.getFunctionType(),
                            Builder.getTypeDescType(), Builder.getHandleType(), Builder.getXmlTextType(),
                            Builder.getXmlNeverType(),
                            Builder.getRegexType())
                    .reduce(Builder.getNeverType(), Core::union);
        }
    }

    private static final class RefValueTypeMaskHolder {

        static final SemType REF_TYPE_MASK = createRefValueMask();

        private static SemType createRefValueMask() {
            return Stream.of(Builder.getXmlType(), Builder.getMappingType(), Builder.getListType(),
                            Builder.getErrorType(),
                            Builder.getTableType(), Builder.getRegexType())
                    .reduce(Builder.getNeverType(), Core::union);
        }
    }

    private static final class ConvertibleCastMaskHolder {

        private static final SemType CONVERTIBLE_CAST_MASK = createConvertibleCastMask();

        private static SemType createConvertibleCastMask() {
            return Stream.of(Builder.getIntType(), Builder.getFloatType(), Builder.getDecimalType(),
                            Builder.getStringType(),
                            Builder.getBooleanType())
                    .reduce(Builder.getNeverType(), Core::union);
        }

    }

    private static final class TopTypesWithFillValueMaskHolder {

        static final SemType TOP_TYPES_WITH_ALWAYS_FILLING = createTopTypesWithFillerValues();

        private static SemType createTopTypesWithFillerValues() {
            return Stream.of(Builder.getIntType(), Builder.getFloatType(), Builder.getDecimalType(),
                    Builder.getStringType(),
                    Builder.getBooleanType(), Builder.getNilType(), Builder.getTableType(), Builder.getMappingType(),
                    Builder.getListType()).reduce(Builder.getNeverType(), Core::union);
        }

    }
}<|MERGE_RESOLUTION|>--- conflicted
+++ resolved
@@ -260,15 +260,11 @@
      */
     public static boolean checkIsType(Object sourceVal, Type targetType) {
         Type sourceType = getType(sourceVal);
+        Context cx = context();
         if (isSubType(cx, sourceType, targetType)) {
             return true;
         }
-<<<<<<< HEAD
-        SemType sourceSemType = SemType.tryInto(sourceType);
-        Context cx = context();
-=======
         SemType sourceSemType = SemType.tryInto(cx, sourceType);
->>>>>>> 109f6cc7
         return couldInherentTypeBeDifferent(sourceSemType) &&
                 isSubTypeWithInherentType(cx, sourceVal, SemType.tryInto(cx, targetType));
     }
@@ -608,14 +604,10 @@
                 .orElse(false);
     }
 
-<<<<<<< HEAD
-    private static boolean isSubType(Type source, Type target) {
+    private static boolean isSubType(Context cx, Type source, Type target) {
         if (source == target || (source.getTag() == target.getTag() && source.equals(target))) {
             return true;
         }
-=======
-    private static boolean isSubType(Context cx, Type source, Type target) {
->>>>>>> 109f6cc7
         if (source instanceof CacheableTypeDescriptor sourceCacheableType &&
                 target instanceof CacheableTypeDescriptor targetCacheableType) {
             return isSubTypeWithCache(cx, sourceCacheableType, targetCacheableType);
