--- conflicted
+++ resolved
@@ -24,15 +24,12 @@
 import io.ballerina.runtime.api.types.StreamType;
 import io.ballerina.runtime.api.types.Type;
 import io.ballerina.runtime.api.types.TypeTags;
-<<<<<<< HEAD
-=======
 import io.ballerina.runtime.api.types.semtype.Builder;
 import io.ballerina.runtime.api.types.semtype.Context;
 import io.ballerina.runtime.api.types.semtype.Env;
 import io.ballerina.runtime.api.types.semtype.SemType;
 import io.ballerina.runtime.internal.types.semtype.DefinitionContainer;
 import io.ballerina.runtime.internal.types.semtype.StreamDefinition;
->>>>>>> 234a29c5
 import io.ballerina.runtime.internal.values.StreamValue;
 
 import java.util.Objects;
@@ -144,8 +141,6 @@
         return Objects.equals(constraint, other.constraint)
                 && Objects.equals(completionType, other.completionType);
     }
-<<<<<<< HEAD
-=======
 
     @Override
     public SemType createSemType(Context cx) {
@@ -171,5 +166,4 @@
                 (completionType instanceof MayBeDependentType completionType &&
                         completionType.isDependentlyTyped(visited));
     }
->>>>>>> 234a29c5
 }