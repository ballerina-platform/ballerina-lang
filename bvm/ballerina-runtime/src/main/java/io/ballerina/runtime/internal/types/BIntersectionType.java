/*
 * Copyright (c) 2020, WSO2 Inc. (http://www.wso2.org) All Rights Reserved.
 *
 * WSO2 Inc. licenses this file to you under the Apache License,
 * Version 2.0 (the "License"); you may not use this file except
 * in compliance with the License.
 * You may obtain a copy of the License at
 *
 * http://www.apache.org/licenses/LICENSE-2.0
 *
 * Unless required by applicable law or agreed to in writing,
 * software distributed under the License is distributed on an
 * "AS IS" BASIS, WITHOUT WARRANTIES OR CONDITIONS OF ANY
 * KIND, either express or implied. See the License for the
 * specific language governing permissions and limitations
 * under the License.
 */
package io.ballerina.runtime.internal.types;

import io.ballerina.runtime.api.Module;
import io.ballerina.runtime.api.constants.TypeConstants;
import io.ballerina.runtime.api.flags.TypeFlags;
import io.ballerina.runtime.api.types.IntersectableReferenceType;
import io.ballerina.runtime.api.types.IntersectionType;
import io.ballerina.runtime.api.types.Type;
import io.ballerina.runtime.api.types.TypeTags;
<<<<<<< HEAD
=======
import io.ballerina.runtime.api.types.semtype.Builder;
import io.ballerina.runtime.api.types.semtype.Context;
import io.ballerina.runtime.api.types.semtype.Core;
import io.ballerina.runtime.api.types.semtype.SemType;
import io.ballerina.runtime.api.types.semtype.ShapeAnalyzer;
import io.ballerina.runtime.internal.types.semtype.ErrorUtils;
import io.ballerina.runtime.internal.types.semtype.ObjectDefinition;
>>>>>>> 234a29c5

import java.util.ArrayList;
import java.util.Arrays;
import java.util.List;
import java.util.Objects;
import java.util.Optional;
import java.util.StringJoiner;

/**
 * {@code BIntersectionType} represents an intersection type in Ballerina.
 *
 * @since 2.0.0
 */
public class BIntersectionType extends BType implements IntersectionType {

    private static final String PADDED_AMPERSAND = " & ";
    private static final String OPENING_PARENTHESIS = "(";
    private static final String CLOSING_PARENTHESIS = ")";

    public final List<Type> constituentTypes;
    private Type effectiveType;

    private final int typeFlags;
    private final boolean readonly;
    private IntersectionType immutableType;
    private IntersectionType intersectionType = null;

    private String cachedToString;
    private boolean resolving;

    public BIntersectionType(Module pkg, Type[] constituentTypes, Type effectiveType,
                             int typeFlags, boolean readonly) {
        this(TypeConstants.INTERSECTION_TNAME, pkg, constituentTypes, typeFlags, readonly);
        this.effectiveType = effectiveType;
    }

    public BIntersectionType(Module pkg, Type[] constituentTypes, IntersectableReferenceType effectiveType,
                             int typeFlags, boolean readonly) {
        this(TypeConstants.INTERSECTION_TNAME, pkg, constituentTypes, typeFlags, readonly);
        this.effectiveType = effectiveType;
        effectiveType.setIntersectionType(this);
    }

    public BIntersectionType(String typeName, Module pkg, Type[] constituentTypes, Type effectiveType,
                             int typeFlags, boolean readonly) {
        this(typeName, pkg, constituentTypes, typeFlags, readonly);
        this.effectiveType = effectiveType;
    }

    public BIntersectionType(String typeName, Module pkg, Type[] constituentTypes,
                             IntersectableReferenceType effectiveType, int typeFlags, boolean readonly) {
        this(typeName, pkg, constituentTypes, typeFlags, readonly);
        this.effectiveType = effectiveType;
        effectiveType.setIntersectionType(this);
    }

    private BIntersectionType(String typeName, Module pkg, Type[] constituentTypes, int typeFlags, boolean readonly) {
        super(typeName, pkg, Object.class);
        this.constituentTypes = Arrays.asList(constituentTypes);
        this.typeFlags = typeFlags;
        this.readonly = readonly;
        if (readonly) {
            this.immutableType = this;
        }
    }

    @Override
    public List<Type> getConstituentTypes() {
        return new ArrayList<>(constituentTypes);
    }


    @Override
    public <V extends Object> V getZeroValue() {
        return effectiveType.getZeroValue();
    }

    @Override
    public <V extends Object> V getEmptyValue() {
        return effectiveType.getEmptyValue();
    }

    @Override
    public int getTag() {
        return TypeTags.INTERSECTION_TAG;
    }

    @Override
    public String toString() {
        if (resolving) {
            return "";
        }
        resolving = true;
        computeStringRepresentation();
        resolving = false;
        return cachedToString;
    }

    private void computeStringRepresentation() {
        if (cachedToString != null) {
            return;
        }
        StringJoiner joiner = new StringJoiner(PADDED_AMPERSAND, OPENING_PARENTHESIS, CLOSING_PARENTHESIS);

        for (Type constituentType : this.constituentTypes) {
            if (constituentType.getTag() == TypeTags.NULL_TAG) {
                joiner.add("()");
                continue;
            }

            joiner.add(constituentType.toString());
        }
        cachedToString = joiner.toString();
    }

    @Override
    public boolean equals(Object o) {
        if (this == o) {
            return true;
        }

        if (!(o instanceof BIntersectionType that)) {
            return false;
        }

        if (this.constituentTypes.size() != that.constituentTypes.size()) {
            return false;
        }

        for (int i = 0; i < constituentTypes.size(); i++) {
            if (!this.constituentTypes.get(i).equals(that.constituentTypes.get(i))) {
                return false;
            }
        }
        return true;
    }

    @Override
    public int hashCode() {

        return Objects.hash(super.hashCode(), constituentTypes);
    }

    @Override
    public boolean isNilable() {
        return TypeFlags.isFlagOn(this.typeFlags, TypeFlags.NILABLE);
    }

    @Override
    public boolean isAnydata() {
        return TypeFlags.isFlagOn(this.typeFlags, TypeFlags.ANYDATA);
    }

    @Override
    public boolean isPureType() {
        return TypeFlags.isFlagOn(this.typeFlags, TypeFlags.PURETYPE);
    }

    public int getTypeFlags() {
        return this.typeFlags;
    }

    @Override
    public boolean isReadOnly() {
        return this.readonly;
    }

    @Override
    public IntersectionType getImmutableType() {
        return this.immutableType;
    }

    @Override
    public void setImmutableType(IntersectionType immutableType) {
        this.immutableType = immutableType;
    }

    @Override
    public Type getEffectiveType() {
        return this.effectiveType;
    }

    @Override
    public Optional<IntersectionType> getIntersectionType() {
        return this.intersectionType ==  null ? Optional.empty() : Optional.of(this.intersectionType);
    }

    @Override
    public void setIntersectionType(IntersectionType intersectionType) {
        this.intersectionType = intersectionType;
    }
<<<<<<< HEAD
=======

    @Override
    public SemType createSemType(Context cx) {
        return createSemTypeInner(cx, type -> SemType.tryInto(cx, type));
    }

    @Override
    protected boolean isDependentlyTypedInner(Set<MayBeDependentType> visited) {
        return constituentTypes.stream().filter(each -> each instanceof MayBeDependentType)
                .anyMatch(type -> ((MayBeDependentType) type).isDependentlyTyped(visited));
    }

    private SemType createSemTypeInner(Context cx, Function<Type, SemType> semTypeFunction) {
        if (constituentTypes.isEmpty()) {
            return Builder.getNeverType();
        }
        SemType result = constituentTypes.stream().map(semTypeFunction).reduce(Core::intersect).orElseThrow();
        Optional<SemType> distinctPart = distinctTypePart(cx, result);
        if (distinctPart.isPresent()) {
            result = Core.intersect(result, distinctPart.get());
        }
        return result;
    }

    private Optional<SemType> distinctTypePart(Context cx, SemType result) {
        if (Core.isSubtypeSimple(result, Builder.getErrorType())) {
            BErrorType effectiveErrorType = (BErrorType) getImpliedType(effectiveType);
            DistinctIdSupplier distinctIdSupplier =
                    new DistinctIdSupplier(cx.env, effectiveErrorType.getTypeIdSet());
            return distinctIdSupplier.get().stream().map(ErrorUtils::errorDistinct).reduce(Core::intersect);
        } else if (Core.isSubtypeSimple(result, Builder.getObjectType())) {
            BObjectType effectiveObjectType = (BObjectType) getImpliedType(effectiveType);
            DistinctIdSupplier distinctIdSupplier =
                    new DistinctIdSupplier(cx.env, effectiveObjectType.getTypeIdSet());
            return distinctIdSupplier.get().stream().map(ObjectDefinition::distinct).reduce(Core::intersect);
        }
        return Optional.empty();
    }

    @Override
    public Optional<SemType> shapeOf(Context cx, ShapeSupplier shapeSupplierFn, Object object) {
        Type effectiveType = getEffectiveType();
        if (effectiveType instanceof TypeWithShape typeWithShape) {
            return typeWithShape.shapeOf(cx, shapeSupplierFn, object);
        }
        return Optional.empty();
    }

    @Override
    public Optional<SemType> acceptedTypeOf(Context cx) {
        return Optional.of(createSemTypeInner(cx, type -> ShapeAnalyzer.acceptedTypeOf(cx, type).orElseThrow()));
    }

    @Override
    public Optional<SemType> inherentTypeOf(Context cx, ShapeSupplier shapeSupplier, Object object) {
        Type effectiveType = getEffectiveType();
        if (effectiveType instanceof TypeWithShape typeWithShape) {
            return typeWithShape.inherentTypeOf(cx, shapeSupplier, object);
        }
        return Optional.empty();
    }

    @Override
    public boolean couldInherentTypeBeDifferent() {
        return true;
    }

>>>>>>> 234a29c5
}<|MERGE_RESOLUTION|>--- conflicted
+++ resolved
@@ -24,8 +24,6 @@
 import io.ballerina.runtime.api.types.IntersectionType;
 import io.ballerina.runtime.api.types.Type;
 import io.ballerina.runtime.api.types.TypeTags;
-<<<<<<< HEAD
-=======
 import io.ballerina.runtime.api.types.semtype.Builder;
 import io.ballerina.runtime.api.types.semtype.Context;
 import io.ballerina.runtime.api.types.semtype.Core;
@@ -33,7 +31,6 @@
 import io.ballerina.runtime.api.types.semtype.ShapeAnalyzer;
 import io.ballerina.runtime.internal.types.semtype.ErrorUtils;
 import io.ballerina.runtime.internal.types.semtype.ObjectDefinition;
->>>>>>> 234a29c5
 
 import java.util.ArrayList;
 import java.util.Arrays;
@@ -225,8 +222,6 @@
     public void setIntersectionType(IntersectionType intersectionType) {
         this.intersectionType = intersectionType;
     }
-<<<<<<< HEAD
-=======
 
     @Override
     public SemType createSemType(Context cx) {
@@ -294,5 +289,4 @@
         return true;
     }
 
->>>>>>> 234a29c5
 }