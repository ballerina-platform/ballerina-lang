--- conflicted
+++ resolved
@@ -121,11 +121,8 @@
     public static final BString FAILED_TO_DECODE_BYTES = StringUtils.fromString("FailedToDecodeBytes");
 
     public static final String REG_EXP_PARSING_ERROR_IDENTIFIER = "RegularExpressionParsingError";
-<<<<<<< HEAD
-=======
     public static final BString REG_EXP_PARSING_ERROR =
             StringUtils.fromString(BALLERINA_PREFIX.concat(REG_EXP_PARSING_ERROR_IDENTIFIER));
->>>>>>> e2e98c88
 
     public static BString getModulePrefixedReason(String moduleName, String identifier) {
         return StringUtils.fromString(BALLERINA_ORG_PREFIX.concat(moduleName)
