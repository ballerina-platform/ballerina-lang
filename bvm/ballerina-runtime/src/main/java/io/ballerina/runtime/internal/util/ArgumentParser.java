/*
 *  Copyright (c) 2019, WSO2 Inc. (http://www.wso2.org) All Rights Reserved.
 *
 *  WSO2 Inc. licenses this file to you under the Apache License,
 *  Version 2.0 (the "License"); you may not use this file except
 *  in compliance with the License.
 *  You may obtain a copy of the License at
 *
 *    http://www.apache.org/licenses/LICENSE-2.0
 *
 *  Unless required by applicable law or agreed to in writing,
 *  software distributed under the License is distributed on an
 *  "AS IS" BASIS, WITHOUT WARRANTIES OR CONDITIONS OF ANY
 *  KIND, either express or implied.  See the License for the
 *  specific language governing permissions and limitations
 *  under the License.
 */
package io.ballerina.runtime.internal.util;

import io.ballerina.runtime.api.PredefinedTypes;
import io.ballerina.runtime.api.TypeTags;
import io.ballerina.runtime.api.creators.ErrorCreator;
import io.ballerina.runtime.api.types.Type;
import io.ballerina.runtime.api.utils.StringUtils;
import io.ballerina.runtime.api.values.BError;
import io.ballerina.runtime.internal.JsonParser;
import io.ballerina.runtime.internal.JsonUtils;
import io.ballerina.runtime.internal.XmlFactory;
import io.ballerina.runtime.internal.types.BArrayType;
import io.ballerina.runtime.internal.types.BMapType;
import io.ballerina.runtime.internal.types.BStructureType;
import io.ballerina.runtime.internal.types.BTupleType;
import io.ballerina.runtime.internal.types.BUnionType;
import io.ballerina.runtime.internal.util.RuntimeUtils.ParamInfo;
import io.ballerina.runtime.internal.util.exceptions.BallerinaException;
import io.ballerina.runtime.internal.values.ArrayValue;
import io.ballerina.runtime.internal.values.ArrayValueImpl;
import io.ballerina.runtime.internal.values.DecimalValue;
import io.ballerina.runtime.internal.values.ErrorValue;
import io.ballerina.runtime.internal.values.TupleValueImpl;

import java.util.ArrayList;
import java.util.HashMap;
import java.util.List;
import java.util.Map;

/**
 * Argument Parser class used to parse function args specified on the CLI.
 *
 * @since 0.995.0
 */
public class ArgumentParser {

    private static final String DEFAULT_PARAM_PREFIX = "-";
    private static final String NAMED_ARG_DELIMITER = "=";
    private static final String INVALID_ARG = "invalid argument: ";
    private static final String INVALID_ARG_AS_REST_ARG = "invalid argument as rest argument: ";
    private static final String UNSUPPORTED_TYPE_PREFIX = "unsupported type expected with entry function";
    private static final String JSON_PARSER_ERROR = "at line: ";
    private static final String COMMA = ",";

    private static final String NIL = "()";
    private static final String TRUE = "TRUE";
    private static final String FALSE = "FALSE";
    private static final String HEX_PREFIX = "0X";

    /**
     * Method to retrieve the {@link Object} array containing the arguments to invoke the function specified as the
     * entry function. First element is ignored to keep the strand.
     *
     * @param funcInfo     {@link ParamInfo} array for the entry function
     * @param args         the string array of arguments specified
     * @param hasRestParam whether function accepts rest arguments
     * @return the {@link Object} array containing the arguments to invoke the function
     */
    public static Object[] extractEntryFuncArgs(ParamInfo[] funcInfo, String[] args,
                                                boolean hasRestParam) {
        Object[] bValueArgs = null;
        try {
            bValueArgs = getEntryFuncArgs(funcInfo, args, hasRestParam);
        } catch (ErrorValue e) {
            RuntimeUtils.handleUsageError(e.getMessage());
        }
        return bValueArgs;
    }

    private static Object[] getEntryFuncArgs(ParamInfo[] funcInfo, String[] args, boolean hasRestParam) {
        // first arg is reserved for strand
        Object[] bValueArgs = new Object[funcInfo.length * 2 + 1];
        Map<String, ParamInfo> namedArgs = new HashMap<>();
        boolean isNamedArgFound = false;

        //create map of default params and there indices
        int defaultableCount = 0;
        for (int i = 0; i < funcInfo.length; i++) {
            ParamInfo info = funcInfo[i];
            info.index = i;
            namedArgs.put(info.name, info);
            if (info.hasDefaultable) {
                defaultableCount++;
            }
        }
        int argsCountExceptRestArgs = hasRestParam ? funcInfo.length - 1 : funcInfo.length;
        int requiredParamsCount = argsCountExceptRestArgs - defaultableCount;

        // populate positional args and named args
        List<String> restArgs = new ArrayList<>();
        int providedRequiredArgsCount = 0;
        for (int i = 0; i < args.length; i++) {
            String arg = args[i];
<<<<<<< HEAD
            if (arg.startsWith("-C")) {
                continue;
            }
            boolean isNameArg = isNameArg(arg);
=======
            boolean isNamedArg = isNamedArg(arg);
>>>>>>> 6ccfb47f
            // handle named args
            if (isNamedArg) {
                isNamedArgFound = true;
                String paramName = getParamName(arg);
                ParamInfo info = namedArgs.get(paramName);
                if (info == null) {
                    throw ErrorCreator.createError(
                            StringUtils.fromString("undefined parameter: '" + paramName + "'"));
                }
                bValueArgs[info.index * 2 + 1] = getBValue(info.type, getValueString(arg));
                bValueArgs[info.index * 2 + 2] = true;
                if (!info.hasDefaultable) {
                    providedRequiredArgsCount++;
                }
            } else {
                if (isNamedArgFound) {
                    throw ErrorCreator.createError(StringUtils.fromString(
                            "positional argument not allowed after named arguments when " +
                                    "calling the 'main' function"));
                }
                // handle positional args
                if (i < argsCountExceptRestArgs) {
                    ParamInfo info = funcInfo[i];
                    bValueArgs[2 * i + 1] = getBValue(info.type, arg);
                    bValueArgs[2 * i + 2] = true;
                    if (!info.hasDefaultable) {
                        providedRequiredArgsCount++;
                    }
                } else {
                    // if arg is not a positional or name arg, it will be considered as rest arg.
                    restArgs.add(arg);
                }
            }
        }

        if (providedRequiredArgsCount < requiredParamsCount) {
            throw ErrorCreator.createError(StringUtils.fromString("insufficient arguments to call the 'main' " +
                                                                           "function"));
        }

        if (!hasRestParam && !restArgs.isEmpty()) {
            throw ErrorCreator.createError(StringUtils.fromString("too many arguments to call the 'main' function"));
        }

        // populate var args
        if (hasRestParam) {
            bValueArgs[funcInfo.length * 2 - 1] = getRestArgArray(funcInfo[funcInfo.length - 1].type, restArgs);
            bValueArgs[funcInfo.length * 2] = true;
        }

        // handle default values which does not have any arg value.
        for (int i = requiredParamsCount; i < argsCountExceptRestArgs; i++) {
            int defaultableArgIndex = i * 2 + 1;
            if (bValueArgs[defaultableArgIndex + 1] == null) {
                bValueArgs[defaultableArgIndex + 1] = false;
                bValueArgs[defaultableArgIndex] = getDefaultBValue(funcInfo[i].type);
            }
        }
        return bValueArgs;
    }

    private static boolean isNamedArg(String arg) {
        return arg.startsWith(DEFAULT_PARAM_PREFIX) && arg.contains(NAMED_ARG_DELIMITER);
    }

    private static String getParamName(String arg) {
        return arg.split(NAMED_ARG_DELIMITER, 2)[0].substring(1).trim();
    }

    private static String getValueString(String arg) {
        return arg.split(NAMED_ARG_DELIMITER, 2)[1];
    }

    private static Object getBValue(Type type, String value) {
        switch (type.getTag()) {
            case TypeTags.STRING_TAG:
            case TypeTags.ANY_TAG:
                return StringUtils.fromString(value);
            case TypeTags.INT_TAG:
                return getIntegerValue(value);
            case TypeTags.FLOAT_TAG:
                return getFloatValue(value);
            case TypeTags.DECIMAL_TAG:
                return getDecimalValue(value);
            case TypeTags.BOOLEAN_TAG:
                return getBooleanValue(value);
            case TypeTags.BYTE_TAG:
                return getByteValue(value);
            case TypeTags.XML_TAG:
                try {
                    return XmlFactory.parse(value);
                } catch (RuntimeException e) {
                    throw ErrorCreator.createError(StringUtils.fromString("invalid argument '" + value + "', " +
                                                                                   "expected XML value"));
                }
            case TypeTags.JSON_TAG:
                try {
                    return JsonParser.parse(value);
                } catch (BError e) {
                    throw ErrorCreator.createError(StringUtils.fromString("invalid argument '" + value + "', " +
                                                                                   "expected JSON value"));
                }
            case TypeTags.RECORD_TYPE_TAG:
                try {
                    return JsonUtils.convertJSONToRecord(JsonParser.parse(value), (BStructureType) type);
                } catch (BError e) {
                    throw ErrorCreator.createError(StringUtils.fromString("invalid argument '" + value
                            + "', error constructing record of type: " + type + ": "
                            + e.getLocalizedMessage().split(JSON_PARSER_ERROR)[0]));
                }
            case TypeTags.TUPLE_TAG:
                if (!value.startsWith("[") || !value.endsWith("]")) {
                    throw ErrorCreator.createError(StringUtils.fromString("invalid argument '"
                            + value + "', " + "expected tuple notation [\"[]\"] with tuple arg"));
                }
                return parseTupleArg((BTupleType) type, value.substring(1, value.length() - 1));
            case TypeTags.ARRAY_TAG:
                try {
                    return JsonUtils.convertJSONToBArray(JsonParser.parse(value), (BArrayType) type);
                } catch (BallerinaException | ErrorValue e) {
                    throw ErrorCreator.createError(StringUtils.fromString("invalid argument '" + value
                            + "', expected array elements of " + "type: " + ((BArrayType) type).getElementType()));
                }
            case TypeTags.MAP_TAG:
                try {
                    return JsonUtils.jsonToMap(JsonParser.parse(value), (BMapType) type);
                } catch (ErrorValue | BallerinaException e) {
                    throw ErrorCreator.createError(StringUtils.fromString("invalid argument '" + value
                            + "', expected map argument of element type: " + ((BMapType) type).getConstrainedType()));
                }
            case TypeTags.UNION_TAG:
                return parseUnionArg((BUnionType) type, value);
            default:
                throw ErrorCreator.createError(StringUtils.fromString(UNSUPPORTED_TYPE_PREFIX + " '" + type + "'"));
        }
    }

    private static Object getDefaultBValue(Type type) {
        switch (type.getTag()) {
            case TypeTags.INT_TAG:
            case TypeTags.FLOAT_TAG:
            case TypeTags.DECIMAL_TAG:
            case TypeTags.BYTE_TAG:
                return 0;
            case TypeTags.BOOLEAN_TAG:
                return false;
            default:
                return null;
        }
    }
    
    private static long getIntegerValue(String argument) {
        try {
            if (argument.toUpperCase().startsWith(HEX_PREFIX)) {
                return Long.parseLong(argument.toUpperCase().replace(HEX_PREFIX, ""), 16);
            }
            return Long.parseLong(argument);
        } catch (NumberFormatException e) {
            throw ErrorCreator.createError(StringUtils.fromString("invalid argument '" + argument + "', expected " +
                                                                           "integer value"));
        }
    }

    private static double getFloatValue(String argument) {
        try {
            return Double.parseDouble(argument);
        } catch (NumberFormatException e) {
            throw ErrorCreator.createError(StringUtils.fromString("invalid argument '" + argument + "', expected " +
                                                                           "float value"));
        }
    }

    private static DecimalValue getDecimalValue(String argument) {
        try {
            return new DecimalValue(argument);
        } catch (NumberFormatException e) {
            throw ErrorCreator.createError(StringUtils.fromString("invalid argument '" + argument + "', expected " +
                                                                           "decimal value"));
        }
    }

    private static boolean getBooleanValue(String argument) {
        if (!TRUE.equalsIgnoreCase(argument) && !FALSE.equalsIgnoreCase(argument)) {
            throw ErrorCreator.createError(StringUtils.fromString("invalid argument '" + argument
                    + "', expected boolean value 'true' or " + "'false'"));
        }
        return Boolean.parseBoolean(argument);
    }

    private static int getByteValue(String argument) {
        int byteValue; // TODO: 7/4/18 Allow byte literals?
        try {
            byteValue = Integer.parseInt(argument);
        } catch (NumberFormatException e) {
            throw ErrorCreator.createError(StringUtils.fromString("invalid argument '" + argument + "', expected " +
                                                                           "byte value"));
        }

        if (!RuntimeUtils.isByteLiteral(byteValue)) {
            throw ErrorCreator.createError(StringUtils.fromString("invalid argument '" + argument +
                    "', expected byte value, found int"));
        }

        return byteValue;
    }

    private static ArrayValue getRestArgArray(Type type, List<String> args) {
        Type elementType = ((BArrayType) type).getElementType();
        try {
            switch (elementType.getTag()) {
                case TypeTags.ANY_TAG:
                case TypeTags.STRING_TAG:
                    ArrayValue stringArrayArgs = new ArrayValueImpl(new BArrayType(PredefinedTypes.TYPE_STRING));
                    for (int i = 0; i < args.size(); i++) {
                        stringArrayArgs.add(i, args.get(i));
                    }
                    return stringArrayArgs;
                case TypeTags.INT_TAG:
                    ArrayValue intArrayArgs = new ArrayValueImpl(new BArrayType(PredefinedTypes.TYPE_INT));
                    for (int i = 0; i < args.size(); i++) {
                        intArrayArgs.add(i, getIntegerValue(args.get(i)));
                    }
                    return intArrayArgs;
                case TypeTags.FLOAT_TAG:
                    ArrayValue floatArrayArgs = new ArrayValueImpl(new BArrayType(PredefinedTypes.TYPE_FLOAT));
                    for (int i = 0; i < args.size(); i++) {
                        floatArrayArgs.add(i, getFloatValue(args.get(i)));
                    }
                    return floatArrayArgs;
                case TypeTags.BOOLEAN_TAG:
                    ArrayValue booleanArrayArgs = new ArrayValueImpl(new BArrayType(PredefinedTypes.TYPE_BOOLEAN));
                    for (int i = 0; i < args.size(); i++) {
                        booleanArrayArgs.add(i, getBooleanValue(args.get(i)) ? 1 : 0);
                    }
                    return booleanArrayArgs;
                case TypeTags.BYTE_TAG:
                    ArrayValue byteArrayArgs = new ArrayValueImpl(new BArrayType(PredefinedTypes.TYPE_BYTE));
                    for (int i = 0; i < args.size(); i++) {
                        byteArrayArgs.add(i, (byte) getByteValue(args.get(i)));
                    }
                    return byteArrayArgs;
                default:
                    ArrayValue refValueArray = new ArrayValueImpl((BArrayType) type);
                    for (int i = 0; i < args.size(); i++) {
                        refValueArray.add(i, getBValue(elementType, args.get(i)));
                    }
                    return refValueArray;
            }
        } catch (BallerinaException e) {
            throw ErrorCreator
                    .createError(StringUtils.fromString(e.getLocalizedMessage().replace(INVALID_ARG,
                                                                                        INVALID_ARG_AS_REST_ARG)));
        } catch (Exception e) {
            //Ideally shouldn't reach here
            throw ErrorCreator
                    .createError(StringUtils.fromString("error parsing rest arg: " + e.getLocalizedMessage()));
        }
    }

    private static ArrayValue parseTupleArg(BTupleType type, String tupleArg) {
        String stringSpecificationErrorSuffix = "', expected argument in the format \\\"str\\\" for tuple element of "
                + "type 'string'";
        String[] tupleElements = tupleArg.split(COMMA);

        if (tupleElements.length != type.getTupleTypes().size()) {
            throw ErrorCreator.createError(StringUtils.fromString("invalid argument '[" + tupleArg
                    + "]', element count mismatch for tuple " + "type: '" + type + "'"));
        }

        ArrayValue tupleValues = new TupleValueImpl(type);
        int index = 0;
        for (Type elementType : type.getTupleTypes()) {
            String tupleElement = tupleElements[index].trim();
            try {
                if (elementType.getTag() == TypeTags.STRING_TAG) {
                    if (!tupleElement.startsWith("\"") || !tupleElement.endsWith("\"")) {
                        throw ErrorCreator.createError(
                                StringUtils.fromString("invalid tuple element argument '" + tupleElement
                                + stringSpecificationErrorSuffix));
                    }
                    tupleElement = tupleElement.substring(1, tupleElement.length() - 1);
                }
                tupleValues.add(index, getBValue(elementType, tupleElement));
                index++;
            } catch (BallerinaException | ErrorValue e) {
                String localizedMessage = e.getLocalizedMessage();
                if (localizedMessage.startsWith(UNSUPPORTED_TYPE_PREFIX)) {
                    throw ErrorCreator.createError(StringUtils.fromString(
                            "unsupported element type for tuple as entry function argument: " + elementType));
                } else if (!localizedMessage.endsWith(stringSpecificationErrorSuffix)) {
                    throw ErrorCreator
                            .createError(
                                    StringUtils.fromString("invalid tuple member argument '" + tupleElement + "', "
                                                                        + "expected value of type '" + elementType +
                                                                        "'"));
                }
                throw e;
            }
        }
        return tupleValues;
    }

    private static Object parseUnionArg(BUnionType type, String unionArg) {
        List<Type> unionMemberTypes = type.getMemberTypes();

        if (unionMemberTypes.contains(PredefinedTypes.TYPE_NULL) && NIL.equals(unionArg)) {
            return null;
        }

        if (unionMemberTypes.contains(PredefinedTypes.TYPE_STRING)) {
            return getBValue(PredefinedTypes.TYPE_STRING, unionArg);
        }

        for (int memberTypeIndex = 0; memberTypeIndex < unionMemberTypes.size(); ) {
            try {
                Type memberType = unionMemberTypes.get(memberTypeIndex);
                if (memberType.getTag() == TypeTags.NULL_TAG) {
                    memberTypeIndex++;
                    continue;
                }
                return getBValue(memberType, unionArg);
            } catch (ErrorValue e) {
                memberTypeIndex++;
            }
        }
        throw ErrorCreator.createError(
                StringUtils.fromString("invalid argument '" + unionArg + "' specified for union type: "
                + (type.isNilable() ? type.toString().replace("|null", "|()") : type)));
    }
}<|MERGE_RESOLUTION|>--- conflicted
+++ resolved
@@ -108,14 +108,10 @@
         int providedRequiredArgsCount = 0;
         for (int i = 0; i < args.length; i++) {
             String arg = args[i];
-<<<<<<< HEAD
             if (arg.startsWith("-C")) {
                 continue;
             }
-            boolean isNameArg = isNameArg(arg);
-=======
             boolean isNamedArg = isNamedArg(arg);
->>>>>>> 6ccfb47f
             // handle named args
             if (isNamedArg) {
                 isNamedArgFound = true;
