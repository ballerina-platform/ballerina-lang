--- conflicted
+++ resolved
@@ -150,12 +150,9 @@
     CONFIG_TOML_INVALID_MODULE_STRUCTURE_WITH_VARIABLE("config.toml.invalid.module.structure.with.variable",
                                                                "RUNTIME_0121"),
     EMPTY_XML_SEQUENCE_HAS_NO_ATTRIBUTES("empty.xml.sequence.no.attributes", "RUNTIME_0122"),
-<<<<<<< HEAD
-    INVALID_METHOD_CALL("invalid.method.call", "RUNTIME_0123"),
-    INVALID_FUNCTION_INVOCATION("invalid.function.invocation.call", "RUNTIME_0124");
-=======
-    NO_MESSAGE_ERROR("no.worker.message.received", "RUNTIME_0123");
->>>>>>> c04f1544
+    NO_MESSAGE_ERROR("no.worker.message.received", "RUNTIME_0123"),
+    INVALID_METHOD_CALL("invalid.method.call", "RUNTIME_0124"),
+    INVALID_FUNCTION_INVOCATION("invalid.function.invocation.call", "RUNTIME_0125");
 
     private final String errorMsgKey;
     private final String errorCode;
