--- conflicted
+++ resolved
@@ -150,19 +150,6 @@
     CONFIG_TOML_INVALID_MODULE_STRUCTURE_WITH_VARIABLE("config.toml.invalid.module.structure.with.variable",
                                                                "RUNTIME_0121"),
     EMPTY_XML_SEQUENCE_HAS_NO_ATTRIBUTES("empty.xml.sequence.no.attributes", "RUNTIME_0122"),
-<<<<<<< HEAD
-
-    // transaction recovery errors
-    TRANSACTION_INVALID_CHECKPOINT_VALUE("transaction.invalid.checkpoint.value", "RUNTIME_0123"),
-    TRANSACTION_IN_HUERISTIC_STATE("transaction.in.heuristic.state", "RUNTIME_0124"),
-    TRANSACTION_IN_HAZARD_STATE("transaction.in.hazard.state", "RUNTIME_0125"),
-    TRANSACTION_IN_MIXED_STATE("transaction.in.mixed.state", "RUNTIME_0126"),
-    TRANSACTION_STARTUP_RECOVERY_FAILED("transaction.startup.recovery.failed", "RUNTIME_0127"),
-    TRANSACTION_CANNOT_CREATE_LOG_FILE("transaction.cannot.create.log.file", "RUNTIME_0128"),
-    TRANSACTION_CANNOT_COLLECT_XIDS_IN_RESOURCE("transaction.cannot.collect.xids.in.resource", "RUNTIME_0129"),
-    TRANSACTION_CANNOT_PARSE_LOG_RECORD("transaction.cannot.parse.log.record", "RUNTIME_0130");
-
-=======
     CONFIG_ENV_VARS_AMBIGUITY("config.env.vars.ambiguity", "RUNTIME_0123"),
     CONFIG_ENV_VARIABLE_AMBIGUITY("config.env.variable.ambiguity", "RUNTIME_0124"),
     CONFIG_ENV_TYPE_NOT_SUPPORTED("config.env.type.not.supported", "RUNTIME_0125"),
@@ -170,8 +157,17 @@
     CONFIG_ENV_VAR_NAME_AMBIGUITY("config.env.variable.name.ambiguity", "RUNTIME_0127"),
     NO_MESSAGE_ERROR("no.worker.message.received", "RUNTIME_0128"),
     INVALID_METHOD_CALL("invalid.method.call", "RUNTIME_0129"),
-    INVALID_FUNCTION_INVOCATION("invalid.function.invocation.call", "RUNTIME_0130");
->>>>>>> 09ea9553
+    INVALID_FUNCTION_INVOCATION("invalid.function.invocation.call", "RUNTIME_0130"),
+
+    // transaction recovery errors
+    TRANSACTION_INVALID_CHECKPOINT_VALUE("transaction.invalid.checkpoint.value", "RUNTIME_0131"),
+    TRANSACTION_IN_HUERISTIC_STATE("transaction.in.heuristic.state", "RUNTIME_0132"),
+    TRANSACTION_IN_HAZARD_STATE("transaction.in.hazard.state", "RUNTIME_0133"),
+    TRANSACTION_IN_MIXED_STATE("transaction.in.mixed.state", "RUNTIME_0134"),
+    TRANSACTION_STARTUP_RECOVERY_FAILED("transaction.startup.recovery.failed", "RUNTIME_0135"),
+    TRANSACTION_CANNOT_CREATE_LOG_FILE("transaction.cannot.create.log.file", "RUNTIME_0136"),
+    TRANSACTION_CANNOT_COLLECT_XIDS_IN_RESOURCE("transaction.cannot.collect.xids.in.resource", "RUNTIME_0137"),
+    TRANSACTION_CANNOT_PARSE_LOG_RECORD("transaction.cannot.parse.log.record", "RUNTIME_0138");
 
     private final String errorMsgKey;
     private final String errorCode;
