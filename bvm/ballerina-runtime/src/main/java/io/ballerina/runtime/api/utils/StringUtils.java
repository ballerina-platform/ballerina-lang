--- conflicted
+++ resolved
@@ -155,57 +155,9 @@
      * @param value The value on which the function is invoked
      * @return      String value of the provided value
      */
-<<<<<<< HEAD
-    public static String getStringValue(Object value, BLink parent) {
-        if (value == null) {
-            return "";
-        }
-
-        Type type = TypeUtils.getReferredType(TypeChecker.getType(value));
-
-        if (type.getTag() == TypeTags.STRING_TAG) {
-            return ((BString) value).getValue();
-        }
-
-        if (type.getTag() < TypeTags.NULL_TAG) {
-            return String.valueOf(value);
-        }
-
-        CycleUtils.Node node = new CycleUtils.Node(value, parent);
-
-        if (node.hasCyclesSoFar()) {
-            return STR_CYCLE;
-        }
-
-        if (type.getTag() == TypeTags.MAP_TAG || type.getTag() == TypeTags.RECORD_TYPE_TAG) {
-            MapValueImpl mapValue = (MapValueImpl) value;
-            return mapValue.stringValue(parent);
-        }
-
-        if (type.getTag() == TypeTags.ARRAY_TAG || type.getTag() == TypeTags.TUPLE_TAG) {
-            ArrayValue arrayValue = (ArrayValue) value;
-            return arrayValue.stringValue(parent);
-        }
-
-        if (type.getTag() == TypeTags.TABLE_TAG) {
-            return ((RefValue) value).informalStringValue(parent);
-        }
-
-        if (type.getTag() == TypeTags.OBJECT_TYPE_TAG) {
-            BObject objectValue = (BObject) value;
-            ObjectType objectType = (ObjectType) TypeUtils.getReferredType(objectValue.getType());
-            for (MethodType func : objectType.getMethods()) {
-                if (func.getName().equals(TO_STRING) && func.getParameters().length == 0 &&
-                        TypeUtils.getReferredType(func.getType().getReturnType()).getTag() == TypeTags.STRING_TAG) {
-                    return objectValue.call(Scheduler.getStrand(), TO_STRING).toString();
-                }
-            }
-        }
-=======
     public static String getStringValue(Object value) {
         return getStringVal(value, null);
     }
->>>>>>> 00b06877
 
     // TODO: remove this with https://github.com/ballerina-platform/ballerina-lang/issues/40175
     /**
@@ -231,18 +183,6 @@
         return getExpressionStringVal(value, null);
     }
 
-<<<<<<< HEAD
-        if (type.getTag() == TypeTags.OBJECT_TYPE_TAG) {
-            AbstractObjectValue objectValue = (AbstractObjectValue) value;
-            ObjectType objectType = (ObjectType) TypeUtils.getReferredType(objectValue.getType());
-            for (MethodType func : objectType.getMethods()) {
-                if (func.getName().equals(TO_STRING) && func.getParameters().length == 0 &&
-                        TypeUtils.getReferredType(func.getType().getReturnType()).getTag() == TypeTags.STRING_TAG) {
-                    return "object " + objectValue.call(Scheduler.getStrand(), TO_STRING).toString();
-                }
-            }
-        }
-=======
     // TODO: remove this with https://github.com/ballerina-platform/ballerina-lang/issues/40175
     /**
      * Returns the string value of Ballerina values in expression style.
@@ -256,7 +196,6 @@
     public static String getExpressionStringValue(Object value, BLink parent) {
         return getExpressionStringVal(value, parent);
     }
->>>>>>> 00b06877
 
     /**
      * Returns the Ballerina value represented by Ballerina expression syntax.
