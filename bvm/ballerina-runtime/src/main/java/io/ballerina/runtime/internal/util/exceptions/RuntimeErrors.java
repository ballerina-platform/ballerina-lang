/*
 * Copyright (c) 2017, WSO2 Inc. (http://www.wso2.org) All Rights Reserved.
 *
 * WSO2 Inc. licenses this file to you under the Apache License,
 * Version 2.0 (the "License"); you may not use this file except
 * in compliance with the License.
 * You may obtain a copy of the License at
 *
 *    http://www.apache.org/licenses/LICENSE-2.0
 *
 * Unless required by applicable law or agreed to in writing,
 * software distributed under the License is distributed on an
 * "AS IS" BASIS, WITHOUT WARRANTIES OR CONDITIONS OF ANY
 * KIND, either express or implied.  See the License for the
 * specific language governing permissions and limitations
 * under the License.
 */

package io.ballerina.runtime.internal.util.exceptions;

import io.ballerina.tools.diagnostics.DiagnosticCode;
import io.ballerina.tools.diagnostics.DiagnosticSeverity;

/**
 * Error codes and Error keys to represent the runtime errors.
 */
public enum RuntimeErrors implements DiagnosticCode {

    CASTING_ANY_TYPE_TO_WRONG_VALUE_TYPE("casting.any.to.wrong.value.type", "RUNTIME_0001"),
    CASTING_ANY_TYPE_WITHOUT_INIT("casting.any.without.init", "RUNTIME_0002"),
    INDEX_NUMBER_TOO_LARGE("index.number.too.large", "RUNTIME_0003"),
    ARRAY_INDEX_OUT_OF_RANGE("array.index.out.of.range", "RUNTIME_0004"),
    INCOMPATIBLE_TYPE("incompatible.types", "RUNTIME_0005"),
    CASTING_WITHOUT_REQUIRED_FIELD("casting.without.required.field", "RUNTIME_0006"),
    CASTING_FAILED_WITH_CAUSE("casting.failed.with.cause", "RUNTIME_0007"),
    MISSING_FIELD_IN_JSON("missing.field.in.json", "RUNTIME_0008"),
    CANNOT_SET_VALUE_INCOMPATIBLE_TYPES("cannot.set.value.incompatible.types", "RUNTIME_0009"),
    CANNOT_GET_VALUE_INCOMPATIBLE_TYPES("cannot.get.value.incompatible.types", "RUNTIME_0010"),
    INCOMPATIBLE_FIELD_TYPE_FOR_CASTING("incompatible.field.type.for.casting", "RUNTIME_0011"),
    INCOMPATIBLE_TYPE_FOR_CASTING_JSON("incompatible.types.in.json", "RUNTIME_0012"),
    JSON_SET_ERROR("json.set.error", "RUNTIME_0013"),
    JSON_GET_ERROR("json.get.error", "RUNTIME_0014"),
    ARRAY_TYPE_MISMATCH("from.and.to.array.type.mismatch", "RUNTIME_0015"),
    SERVER_CONNECTOR_ALREADY_EXIST("server.connector.already.exist", "RUNTIME_0016"),
    INVALID_SERVICE_PROTOCOL("invalid.service.protocol", "RUNTIME_0017"),
    CONNECTOR_INPUT_TYPES_NOT_EQUIVALENT("connector.input.types.are.not.equivalent", "RUNTIME_0018"),
    UNKNOWN_FIELD_JSON_STRUCT("unknown.field.in.json.struct", "RUNTIME_0019"),
    INVALID_RETRY_COUNT("invalid.retry.count", "RUNTIME_0020"),
    NOT_ENOUGH_FORMAT_ARGUMENTS("not.enough.format.arguments", "RUNTIME_0021"),
    INVALID_FORMAT_SPECIFIER("invalid.format.specifier", "RUNTIME_0022"),
    INVALID_MAP_INSERTION("invalid.map.insertion", "RUNTIME_0023"),
    INVALID_VALUE_LOAD("invalid.value.load", "RUNTIME_0024"),
    INVALID_TASK_CONFIG("invalid.task.config", "RUNTIME_0025"),
    TASK_ALREADY_RUNNING("task.already.running", "RUNTIME_0026"),
    TASK_NOT_RUNNING("task.not.running", "RUNTIME_0027"),
    ILLEGAL_FORMAT_CONVERSION("illegal.format.conversion", "RUNTIME_0028"),
    INCOMPATIBLE_STAMP_OPERATION("incompatible.stamp.operation", "RUNTIME_0029"),
    CANNOT_STAMP_NULL("cannot.stamp.null", "RUNTIME_0030"),
    UNSUPPORTED_CLONE_OPERATION("unsupported.clone.operation", "RUNTIME_0031"),
    INVALID_RECORD_FIELD_ACCESS("invalid.record.field.access", "RUNTIME_0032"),
    INVALID_RECORD_FIELD_ADDITION("invalid.record.field.addition", "RUNTIME_0033"),
    INVALID_OBJECT_FIELD_ADDITION("invalid.object.field.addition", "RUNTIME_0034"),
    TYPE_CAST_ERROR("incompatible.types.cannot.cast", "RUNTIME_0035"),
    J_TYPE_CAST_ERROR("incompatible.jtypes.cannot.cast", "RUNTIME_0036"),
    INVALID_DYNAMICALLY_NESTED_TRANSACTION("dynamically.nested.transactions.are.not.allowed", "RUNTIME_0037"),
    CYCLIC_VALUE_REFERENCE("cyclic.value.reference", "RUNTIME_0038"),
    CANNOT_CONVERT_NIL("cannot.convert.nil", "RUNTIME_0039"),
    INCOMPATIBLE_CONVERT_OPERATION("incompatible.convert.operation", "RUNTIME_0040"),

    INCOMPATIBLE_SIMPLE_TYPE_CONVERT_OPERATION("incompatible.simple.type.convert.operation", "RUNTIME_0042"),
    TUPLE_INDEX_OUT_OF_RANGE("tuple.index.out.of.range", "RUNTIME_0043"),
    ILLEGAL_ARRAY_INSERTION("illegal.array.insertion", "RUNTIME_0044"),
    XML_FUNC_TYPE_ERROR("unexpected.xml.type", "RUNTIME_0045"),
    JAVA_NULL_REFERENCE("java.null.reference", "RUNTIME_0046"),
    ILLEGAL_TUPLE_INSERTION("illegal.tuple.insertion", "RUNTIME_0047"),
    ILLEGAL_ARRAY_SIZE("illegal.array.size", "RUNTIME_0048"),
    ILLEGAL_TUPLE_SIZE("illegal.tuple.size", "RUNTIME_0049"),
    ILLEGAL_TUPLE_WITH_REST_TYPE_SIZE("illegal.rest.tuple.size", "RUNTIME_0050"),
    STRING_INDEX_OUT_OF_RANGE("string.index.out.of.range", "RUNTIME_0051"),
    SUBSTRING_INDEX_OUT_OF_RANGE("substring.index.out.of.range", "RUNTIME_0052"),
    CODEPOINT_INDEX_OUT_OF_RANGE("codepoint.index.out.of.range", "RUNTIME_0053"),
    INVALID_SUBSTRING_RANGE("invalid.substring.range", "RUNTIME_0054"),
    XML_SEQUENCE_INDEX_OUT_OF_RANGE("xml.index.out.of.range", "RUNTIME_0055"),
    INVALID_XML_ATTRIBUTE_ERROR("invalid.xml.attribute", "RUNTIME_0056"),
    ATTRIBUTE_NOT_FOUND_ERROR("attribute.not.found", "RUNTIME_0057"),
    RECORD_INVALID_READONLY_FIELD_UPDATE("record.invalid.readonly.field.update", "RUNTIME_0058"),
    INVALID_READONLY_VALUE_UPDATE("invalid.update.on.readonly.value", "RUNTIME_0059"),
    OBJECT_INVALID_FINAL_FIELD_UPDATE("object.invalid.final.field.update", "RUNTIME_0060"),
    UNSUPPORTED_COMPARISON_OPERATION("unsupported.comparison.operation", "RUNTIME_0061"),
    UNORDERED_TYPES_IN_COMPARISON("unordered.types.in.comparison", "RUNTIME_0062"),
    TYPE_ASSIGNABLE_ERROR("incompatible.type.assignment", "RUNTIME_0063"),
    INT_RANGE_OVERFLOW_ERROR("int.range.overflow", "RUNTIME_0064"),
    INVALID_OBJECT_FIELD_VALUE_ERROR("invalid.value.for.object.field", "RUNTIME_0065"),
    KEY_NOT_FOUND_ERROR("key.not.found", "RUNTIME_0066"),
    KEY_NOT_FOUND_IN_VALUE("key.not.found.in.value", "RUNTIME_0067"),
    TABLE_HAS_A_VALUE_FOR_KEY("table.has.a.value.for.key", "RUNTIME_0068"),
    KEY_NOT_FOUND_IN_JSON_MAPPING("key.not.found.in.json.mapping", "RUNTIME_0069"),
    MERGE_JSON_ERROR("merge.json.error", "RUNTIME_0070"),
    FIELD_REMOVAL_NOT_ALLOWED("field.removal.not.allowed", "RUNTIME_0071"),
    OPERATION_NOT_SUPPORTED_ERROR("operation.not.supported", "RUNTIME_0072"),
    CONFIG_TYPE_NOT_SUPPORTED("config.type.not.supported", "RUNTIME_0073"),
    CONFIG_INCOMPATIBLE_TYPE("config.incompatible.type", "RUNTIME_0074"),
    CONFIG_INVALID_BYTE_RANGE("config.invalid.byte.range", "RUNTIME_0075"),
    CONFIG_VALUE_NOT_PROVIDED("config.value.not.provided", "RUNTIME_0076"),
    CONFIG_TOML_INVALID_FILE("config.toml.invalid.file", "RUNTIME_0077"),
    CONFIG_UNION_VALUE_AMBIGUOUS_TARGET("config.union.value.ambiguous.target", "RUNTIME_0078"),
    CONFIG_TOML_INVALID_ADDTIONAL_RECORD_FIELD("config.toml.invalid.additional.record.field", "RUNTIME_0079"),
    CONFIG_TOML_FEILD_NOT_SUPPORTED("config.toml.field.not.supported", "RUNTIME_0080"),
    CONFIG_TOML_REQUIRED_FILED_NOT_PROVIDED("config.toml.required.field.not.provided", "RUNTIME_0081"),
    CONFIG_TOML_TABLE_KEY_NOT_PROVIDED("config.toml.table.key.not.provided", "RUNTIME_0082"),
    CONFIG_TOML_INVALID_MODULE_STRUCTURE("config.toml.invalid.module.structure", "RUNTIME_0083"),
    CONFIG_TOML_DEFAULT_FILED_NOT_SUPPORTED("config.toml.default.field.not.supported", "RUNTIME_0084"),
    CONFIG_TOML_EMPTY_FILE("config.toml.empty.file", "RUNTIME_0085"),
    CONFIG_TOML_EMPTY_CONTENT("config.toml.empty.content", "RUNTIME_0086"),
    CONFIG_TOML_FILE_NOT_FOUND("config.toml.file.not.found", "RUNTIME_0087"),
    CONFIG_TOML_READ_FAILED("config.toml.read.failed", "RUNTIME_0088"),
    CONFIG_TOML_PARSE_FAILED("config.toml.parse.failed", "RUNTIME_0089"),
    CONFIG_TOML_MODULE_AMBIGUITY("config.toml.module.ambiguity", "RUNTIME_0090"),
    CONFIG_TOML_UNUSED_VALUE("config.toml.unused.value", "RUNTIME_0091"),
    CONFIG_CLI_TYPE_NOT_SUPPORTED("config.cli.type.not.supported", "RUNTIME_0092"),
    CONFIG_CLI_VARIABLE_AMBIGUITY("config.cli.variable.ambiguity", "RUNTIME_0093"),
    CONFIG_CLI_ARGS_AMBIGUITY("config.cli.args.ambiguity", "RUNTIME_0094"),
    CONFIG_CLI_UNUSED_CLI_ARGS("config.cli.unused.args", "RUNTIME_0095"),
    LARGE_EXPONENTS_IN_DECIMAL("large.number.of.exponents.in.decimal", "RUNTIME_0096"),
    UNSUPPORTED_DECIMAL_VALUE("unsupported.decimal.value", "RUNTIME_0097"),
<<<<<<< HEAD

    INVALID_FRACTION_DIGITS("invalid.fraction.digits", "RUNTIME_0098");
=======
    CONFIG_SIZE_MISMATCH("config.size.mismatch", "RUNTIME_0098");
>>>>>>> 442bd7c0

    private String errorMsgKey;
    private String errorCode;

    RuntimeErrors(String errorMessageKey, String errorCode) {
        this.errorMsgKey = errorMessageKey;
        this.errorCode = errorCode;
    }


    @Override
    public DiagnosticSeverity severity() {
        return DiagnosticSeverity.ERROR;
    }

    @Override
    public String diagnosticId() {
        return errorCode;
    }

    @Override
    public String messageKey() {
        return errorMsgKey;
    }
}<|MERGE_RESOLUTION|>--- conflicted
+++ resolved
@@ -123,12 +123,7 @@
     CONFIG_CLI_UNUSED_CLI_ARGS("config.cli.unused.args", "RUNTIME_0095"),
     LARGE_EXPONENTS_IN_DECIMAL("large.number.of.exponents.in.decimal", "RUNTIME_0096"),
     UNSUPPORTED_DECIMAL_VALUE("unsupported.decimal.value", "RUNTIME_0097"),
-<<<<<<< HEAD
-
-    INVALID_FRACTION_DIGITS("invalid.fraction.digits", "RUNTIME_0098");
-=======
     CONFIG_SIZE_MISMATCH("config.size.mismatch", "RUNTIME_0098");
->>>>>>> 442bd7c0
 
     private String errorMsgKey;
     private String errorCode;
