/*
 * Copyright (c) 2017, WSO2 Inc. (http://www.wso2.org) All Rights Reserved.
 *
 * WSO2 Inc. licenses this file to you under the Apache License,
 * Version 2.0 (the "License"); you may not use this file except
 * in compliance with the License.
 * You may obtain a copy of the License at
 *
 *    http://www.apache.org/licenses/LICENSE-2.0
 *
 * Unless required by applicable law or agreed to in writing,
 * software distributed under the License is distributed on an
 * "AS IS" BASIS, WITHOUT WARRANTIES OR CONDITIONS OF ANY
 * KIND, either express or implied.  See the License for the
 * specific language governing permissions and limitations
 * under the License.
 */

package io.ballerina.runtime.internal.util.exceptions;

import io.ballerina.tools.diagnostics.DiagnosticCode;
import io.ballerina.tools.diagnostics.DiagnosticSeverity;

/**
 * Error codes and Error keys to represent the runtime errors.
 */
public enum RuntimeErrors implements DiagnosticCode {

    CASTING_ANY_TYPE_TO_WRONG_VALUE_TYPE("casting.any.to.wrong.value.type", "RUNTIME_0001"),
    CASTING_ANY_TYPE_WITHOUT_INIT("casting.any.without.init", "RUNTIME_0002"),
    INDEX_NUMBER_TOO_LARGE("index.number.too.large", "RUNTIME_0003"),
    ARRAY_INDEX_OUT_OF_RANGE("array.index.out.of.range", "RUNTIME_0004"),
    INCOMPATIBLE_TYPE("incompatible.types", "RUNTIME_0005"),
    CASTING_WITHOUT_REQUIRED_FIELD("casting.without.required.field", "RUNTIME_0006"),
    CASTING_FAILED_WITH_CAUSE("casting.failed.with.cause", "RUNTIME_0007"),
    MISSING_FIELD_IN_JSON("missing.field.in.json", "RUNTIME_0008"),
    CANNOT_SET_VALUE_INCOMPATIBLE_TYPES("cannot.set.value.incompatible.types", "RUNTIME_0009"),
    CANNOT_GET_VALUE_INCOMPATIBLE_TYPES("cannot.get.value.incompatible.types", "RUNTIME_0010"),
    INCOMPATIBLE_FIELD_TYPE_FOR_CASTING("incompatible.field.type.for.casting", "RUNTIME_0011"),
    INCOMPATIBLE_TYPE_FOR_CASTING_JSON("incompatible.types.in.json", "RUNTIME_0012"),
    JSON_SET_ERROR("json.set.error", "RUNTIME_0013"),
    JSON_GET_ERROR("json.get.error", "RUNTIME_0014"),
    ARRAY_TYPE_MISMATCH("from.and.to.array.type.mismatch", "RUNTIME_0015"),
    SERVER_CONNECTOR_ALREADY_EXIST("server.connector.already.exist", "RUNTIME_0016"),
    INVALID_SERVICE_PROTOCOL("invalid.service.protocol", "RUNTIME_0017"),
    CONNECTOR_INPUT_TYPES_NOT_EQUIVALENT("connector.input.types.are.not.equivalent", "RUNTIME_0018"),
    UNKNOWN_FIELD_JSON_STRUCT("unknown.field.in.json.struct", "RUNTIME_0019"),
    INVALID_RETRY_COUNT("invalid.retry.count", "RUNTIME_0020"),
    NOT_ENOUGH_FORMAT_ARGUMENTS("not.enough.format.arguments", "RUNTIME_0021"),
    INVALID_FORMAT_SPECIFIER("invalid.format.specifier", "RUNTIME_0022"),
    INVALID_MAP_INSERTION("invalid.map.insertion", "RUNTIME_0023"),
    INVALID_VALUE_LOAD("invalid.value.load", "RUNTIME_0024"),
    INVALID_TASK_CONFIG("invalid.task.config", "RUNTIME_0025"),
    TASK_ALREADY_RUNNING("task.already.running", "RUNTIME_0026"),
    TASK_NOT_RUNNING("task.not.running", "RUNTIME_0027"),
    ILLEGAL_FORMAT_CONVERSION("illegal.format.conversion", "RUNTIME_0028"),
    INCOMPATIBLE_STAMP_OPERATION("incompatible.stamp.operation", "RUNTIME_0029"),
    CANNOT_STAMP_NULL("cannot.stamp.null", "RUNTIME_0030"),
    UNSUPPORTED_CLONE_OPERATION("unsupported.clone.operation", "RUNTIME_0031"),
    INVALID_RECORD_FIELD_ACCESS("invalid.record.field.access", "RUNTIME_0032"),
    INVALID_RECORD_FIELD_ADDITION("invalid.record.field.addition", "RUNTIME_0033"),
    INVALID_OBJECT_FIELD_ADDITION("invalid.object.field.addition", "RUNTIME_0034"),
    TYPE_CAST_ERROR("incompatible.types.cannot.cast", "RUNTIME_0035"),
    J_TYPE_CAST_ERROR("incompatible.jtypes.cannot.cast", "RUNTIME_0036"),
    INVALID_DYNAMICALLY_NESTED_TRANSACTION("dynamically.nested.transactions.are.not.allowed", "RUNTIME_0037"),
    CYCLIC_VALUE_REFERENCE("cyclic.value.reference", "RUNTIME_0038"),
    CANNOT_CONVERT_NIL("cannot.convert.nil", "RUNTIME_0039"),
    INCOMPATIBLE_CONVERT_OPERATION("incompatible.convert.operation", "RUNTIME_0040"),
    J_TYPE_ASSIGNABLE_ERROR("incompatible.java.object.type.assignment", "RUNTIME_0041"),
    INCOMPATIBLE_SIMPLE_TYPE_CONVERT_OPERATION("incompatible.simple.type.convert.operation", "RUNTIME_0042"),
    TUPLE_INDEX_OUT_OF_RANGE("tuple.index.out.of.range", "RUNTIME_0043"),
    ILLEGAL_ARRAY_INSERTION("illegal.array.insertion", "RUNTIME_0044"),
    XML_FUNC_TYPE_ERROR("unexpected.xml.type", "RUNTIME_0045"),
    JAVA_NULL_REFERENCE("java.null.reference", "RUNTIME_0046"),
    ILLEGAL_TUPLE_INSERTION("illegal.tuple.insertion", "RUNTIME_0047"),
    ILLEGAL_ARRAY_SIZE("illegal.array.size", "RUNTIME_0048"),
    ILLEGAL_TUPLE_SIZE("illegal.tuple.size", "RUNTIME_0049"),
    ILLEGAL_TUPLE_WITH_REST_TYPE_SIZE("illegal.rest.tuple.size", "RUNTIME_0050"),
    STRING_INDEX_OUT_OF_RANGE("string.index.out.of.range", "RUNTIME_0051"),
    SUBSTRING_INDEX_OUT_OF_RANGE("substring.index.out.of.range", "RUNTIME_0052"),
    CODEPOINT_INDEX_OUT_OF_RANGE("codepoint.index.out.of.range", "RUNTIME_0053"),
    INVALID_SUBSTRING_RANGE("invalid.substring.range", "RUNTIME_0054"),
    XML_SEQUENCE_INDEX_OUT_OF_RANGE("xml.index.out.of.range", "RUNTIME_0055"),
    INVALID_XML_ATTRIBUTE_ERROR("invalid.xml.attribute", "RUNTIME_0056"),
    ATTRIBUTE_NOT_FOUND_ERROR("attribute.not.found", "RUNTIME_0057"),
    RECORD_INVALID_READONLY_FIELD_UPDATE("record.invalid.readonly.field.update", "RUNTIME_0058"),
    INVALID_READONLY_VALUE_UPDATE("invalid.update.on.readonly.value", "RUNTIME_0059"),
    OBJECT_INVALID_FINAL_FIELD_UPDATE("object.invalid.final.field.update", "RUNTIME_0060"),
    UNSUPPORTED_COMPARISON_OPERATION("unsupported.comparison.operation", "RUNTIME_0061"),
    UNORDERED_TYPES_IN_COMPARISON("unordered.types.in.comparison", "RUNTIME_0062"),
    TYPE_ASSIGNABLE_ERROR("incompatible.type.assignment", "RUNTIME_0063"),
    INT_RANGE_OVERFLOW_ERROR("int.range.overflow", "RUNTIME_0064"),
    INVALID_OBJECT_FIELD_VALUE_ERROR("invalid.value.for.object.field", "RUNTIME_0065"),
    KEY_NOT_FOUND_ERROR("key.not.found", "RUNTIME_0066"),
    KEY_NOT_FOUND_IN_VALUE("key.not.found.in.value", "RUNTIME_0067"),
    TABLE_HAS_A_VALUE_FOR_KEY("table.has.a.value.for.key", "RUNTIME_0068"),
    KEY_NOT_FOUND_IN_JSON_MAPPING("key.not.found.in.json.mapping", "RUNTIME_0069"),
    MERGE_JSON_ERROR("merge.json.error", "RUNTIME_0070"),
    FIELD_REMOVAL_NOT_ALLOWED("field.removal.not.allowed", "RUNTIME_0071"),
    OPERATION_NOT_SUPPORTED_ERROR("operation.not.supported", "RUNTIME_0072"),
    CONFIG_TYPE_NOT_SUPPORTED("config.type.not.supported", "RUNTIME_0073"),
    CONFIG_INCOMPATIBLE_TYPE("config.incompatible.type", "RUNTIME_0074"),
    CONFIG_INVALID_BYTE_RANGE("config.invalid.byte.range", "RUNTIME_0075"),
    CONFIG_VALUE_NOT_PROVIDED("config.value.not.provided", "RUNTIME_0076"),
    CONFIG_TOML_INVALID_FILE("config.toml.invalid.file", "RUNTIME_0077"),
    CONFIG_UNION_VALUE_AMBIGUOUS_TARGET("config.union.value.ambiguous.target", "RUNTIME_0078"),
    CONFIG_TOML_INVALID_ADDTIONAL_RECORD_FIELD("config.toml.invalid.additional.record.field", "RUNTIME_0079"),
    CONFIG_TOML_FEILD_NOT_SUPPORTED("config.toml.field.not.supported", "RUNTIME_0080"),
    CONFIG_TOML_REQUIRED_FILED_NOT_PROVIDED("config.toml.required.field.not.provided", "RUNTIME_0081"),
    CONFIG_TOML_TABLE_KEY_NOT_PROVIDED("config.toml.table.key.not.provided", "RUNTIME_0082"),
    CONFIG_TOML_INVALID_MODULE_STRUCTURE("config.toml.invalid.module.structure", "RUNTIME_0083"),
    CONFIG_TOML_DEFAULT_FILED_NOT_SUPPORTED("config.toml.default.field.not.supported", "RUNTIME_0084"),
    CONFIG_TOML_EMPTY_FILE("config.toml.empty.file", "RUNTIME_0085"),
    CONFIG_TOML_EMPTY_CONTENT("config.toml.empty.content", "RUNTIME_0086"),
    CONFIG_TOML_FILE_NOT_FOUND("config.toml.file.not.found", "RUNTIME_0087"),
    CONFIG_TOML_READ_FAILED("config.toml.read.failed", "RUNTIME_0088"),
    CONFIG_TOML_PARSE_FAILED("config.toml.parse.failed", "RUNTIME_0089"),
    CONFIG_TOML_MODULE_AMBIGUITY("config.toml.module.ambiguity", "RUNTIME_0090"),
    CONFIG_TOML_UNUSED_VALUE("config.toml.unused.value", "RUNTIME_0091"),
    CONFIG_CLI_TYPE_NOT_SUPPORTED("config.cli.type.not.supported", "RUNTIME_0092"),
    CONFIG_CLI_VARIABLE_AMBIGUITY("config.cli.variable.ambiguity", "RUNTIME_0093"),
    CONFIG_CLI_ARGS_AMBIGUITY("config.cli.args.ambiguity", "RUNTIME_0094"),
    CONFIG_CLI_UNUSED_CLI_ARGS("config.cli.unused.args", "RUNTIME_0095"),
    LARGE_EXPONENTS_IN_DECIMAL("large.number.of.exponents.in.decimal", "RUNTIME_0096"),
    UNSUPPORTED_DECIMAL_VALUE("unsupported.decimal.value", "RUNTIME_0097"),
    CONFIG_SIZE_MISMATCH("config.size.mismatch", "RUNTIME_0098"),
    INVALID_FRACTION_DIGITS("invalid.fraction.digits", "RUNTIME_0099"),
    INVALID_UTF_8_BYTE_ARRAY_VALUE("invalid.utf8.byte.array.value", "RUNTIME_0100"),
    INCOMPATIBLE_ARGUMENTS("incompatible.arguments", "RUNTIME_0101"),
<<<<<<< HEAD
    RANGE_WITH_ZERO_STEP("range.with.zero.step", "RUNTIME_0102");
=======
    DECIMAL_VALUE_OUT_OF_RANGE("decimal.value.out.of.range", "RUNTIME_0102");
>>>>>>> 57c03242

    private String errorMsgKey;
    private String errorCode;

    RuntimeErrors(String errorMessageKey, String errorCode) {
        this.errorMsgKey = errorMessageKey;
        this.errorCode = errorCode;
    }


    @Override
    public DiagnosticSeverity severity() {
        return DiagnosticSeverity.ERROR;
    }

    @Override
    public String diagnosticId() {
        return errorCode;
    }

    @Override
    public String messageKey() {
        return errorMsgKey;
    }
}<|MERGE_RESOLUTION|>--- conflicted
+++ resolved
@@ -127,11 +127,8 @@
     INVALID_FRACTION_DIGITS("invalid.fraction.digits", "RUNTIME_0099"),
     INVALID_UTF_8_BYTE_ARRAY_VALUE("invalid.utf8.byte.array.value", "RUNTIME_0100"),
     INCOMPATIBLE_ARGUMENTS("incompatible.arguments", "RUNTIME_0101"),
-<<<<<<< HEAD
-    RANGE_WITH_ZERO_STEP("range.with.zero.step", "RUNTIME_0102");
-=======
     DECIMAL_VALUE_OUT_OF_RANGE("decimal.value.out.of.range", "RUNTIME_0102");
->>>>>>> 57c03242
+    RANGE_WITH_ZERO_STEP("range.with.zero.step", "RUNTIME_0103");
 
     private String errorMsgKey;
     private String errorCode;
