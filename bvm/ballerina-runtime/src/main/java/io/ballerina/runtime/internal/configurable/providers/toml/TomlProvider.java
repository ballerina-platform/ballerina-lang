--- conflicted
+++ resolved
@@ -744,13 +744,7 @@
             throwTypeIncompatibleError(tomlValue, variableName, arrayType);
         }
         visitedNodes.add(tomlValue);
-<<<<<<< HEAD
-        TomlArrayValueNode arrayNode = (TomlArrayValueNode) valueNode;
-=======
-        TomlArrayValueNode arrayNode = (TomlArrayValueNode) tomlValue;
-        validateArraySize(arrayNode, variableName, arrayType, arrayNode.elements().size());
->>>>>>> 5c98c383
-        validateArrayElements(variableName, arrayNode.elements(), elementType);
+        validateArrayElements(variableName, ((TomlArrayValueNode) tomlValue).elements(), elementType);
     }
 
     private void validateMapUnionArray(TomlTableArrayNode tomlValue, String variableName, ArrayType arrayType,
