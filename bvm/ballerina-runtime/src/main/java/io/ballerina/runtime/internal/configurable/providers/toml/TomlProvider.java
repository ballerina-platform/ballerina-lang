/*
 * Copyright (c) 2020, WSO2 Inc. (http://www.wso2.org) All Rights Reserved.
 *
 * WSO2 Inc. licenses this file to you under the Apache License,
 * Version 2.0 (the "License"); you may not use this file except
 * in compliance with the License.
 * You may obtain a copy of the License at
 *
 *     http://www.apache.org/licenses/LICENSE-2.0
 *
 * Unless required by applicable law or agreed to in writing,
 * software distributed under the License is distributed on an
 * "AS IS" BASIS, WITHOUT WARRANTIES OR CONDITIONS OF ANY
 * KIND, either express or implied. See the License for the
 * specific language governing permissions and limitations
 * under the License.
 */

package io.ballerina.runtime.internal.configurable.providers.toml;

import io.ballerina.runtime.api.Module;
import io.ballerina.runtime.api.TypeTags;
import io.ballerina.runtime.api.creators.TypeCreator;
import io.ballerina.runtime.api.creators.ValueCreator;
import io.ballerina.runtime.api.flags.SymbolFlags;
import io.ballerina.runtime.api.types.ArrayType;
import io.ballerina.runtime.api.types.Field;
import io.ballerina.runtime.api.types.IntersectionType;
import io.ballerina.runtime.api.types.RecordType;
import io.ballerina.runtime.api.types.TableType;
import io.ballerina.runtime.api.types.Type;
import io.ballerina.runtime.api.utils.StringUtils;
import io.ballerina.runtime.api.values.BArray;
import io.ballerina.runtime.api.values.BDecimal;
import io.ballerina.runtime.api.values.BMap;
import io.ballerina.runtime.api.values.BString;
import io.ballerina.runtime.api.values.BTable;
import io.ballerina.runtime.api.values.BXml;
import io.ballerina.runtime.internal.configurable.ConfigProvider;
import io.ballerina.runtime.internal.configurable.VariableKey;
import io.ballerina.runtime.internal.configurable.exceptions.ConfigException;
import io.ballerina.runtime.internal.types.BIntersectionType;
import io.ballerina.runtime.internal.types.BTableType;
import io.ballerina.runtime.internal.util.exceptions.RuntimeErrors;
import io.ballerina.runtime.internal.values.ArrayValue;
import io.ballerina.runtime.internal.values.ArrayValueImpl;
import io.ballerina.runtime.internal.values.ListInitialValueEntry;
import io.ballerina.runtime.internal.values.MappingInitialValueEntry;
import io.ballerina.runtime.internal.values.TableValueImpl;
import io.ballerina.toml.semantic.TomlType;
import io.ballerina.toml.semantic.ast.TomlArrayValueNode;
import io.ballerina.toml.semantic.ast.TomlBasicValueNode;
import io.ballerina.toml.semantic.ast.TomlKeyValueNode;
import io.ballerina.toml.semantic.ast.TomlNode;
import io.ballerina.toml.semantic.ast.TomlTableArrayNode;
import io.ballerina.toml.semantic.ast.TomlTableNode;
import io.ballerina.toml.semantic.ast.TomlValueNode;
import io.ballerina.toml.semantic.ast.TopLevelNode;

import java.math.BigDecimal;
import java.util.HashMap;
import java.util.HashSet;
import java.util.List;
import java.util.Map;
import java.util.Optional;
import java.util.Set;

import static io.ballerina.runtime.internal.configurable.providers.toml.TomlConstants.DEFAULT_MODULE;
<<<<<<< HEAD
=======
import static io.ballerina.runtime.internal.configurable.providers.toml.TomlConstants.FIELD_TYPE_NOT_SUPPORTED;
import static io.ballerina.runtime.internal.configurable.providers.toml.TomlConstants.INVALID_ADDITIONAL_FIELD_IN_RECORD;
import static io.ballerina.runtime.internal.configurable.providers.toml.TomlConstants.INVALID_BYTE_RANGE;
import static io.ballerina.runtime.internal.configurable.providers.toml.TomlConstants.INVALID_MODULE_STRUCTURE;
import static io.ballerina.runtime.internal.configurable.providers.toml.TomlConstants.REQUIRED_FIELD_NOT_PROVIDED;
>>>>>>> 566c5f49
import static io.ballerina.runtime.internal.configurable.providers.toml.TomlConstants.SUBMODULE_DELIMITER;
import static io.ballerina.runtime.internal.configurable.providers.toml.Utils.getEffectiveTomlType;
import static io.ballerina.runtime.internal.configurable.providers.toml.Utils.getLineRange;
import static io.ballerina.runtime.internal.configurable.providers.toml.Utils.getTomlTypeString;
import static io.ballerina.runtime.internal.configurable.providers.toml.Utils.isPrimitiveType;
import static io.ballerina.runtime.internal.util.RuntimeUtils.isByteLiteral;
import static io.ballerina.runtime.internal.util.exceptions.RuntimeErrors.CONFIG_INCOMPATIBLE_TYPE;
import static io.ballerina.runtime.internal.util.exceptions.RuntimeErrors.CONFIG_INVALID_BYTE_RANGE;
import static io.ballerina.runtime.internal.util.exceptions.RuntimeErrors.CONFIG_TOML_CONSTRAINT_TYPE_NOT_SUPPORTED;
import static io.ballerina.runtime.internal.util.exceptions.RuntimeErrors.CONFIG_TOML_DEFAULT_FILED_NOT_SUPPORTED;
import static io.ballerina.runtime.internal.util.exceptions.RuntimeErrors.CONFIG_TOML_EMPTY_FILE;
import static io.ballerina.runtime.internal.util.exceptions.RuntimeErrors.CONFIG_TOML_FIELD_INCOMPATIBLE_TYPE;
import static io.ballerina.runtime.internal.util.exceptions.RuntimeErrors.CONFIG_TOML_INVALID_ADDTIONAL_RECORD_FIELD;
import static io.ballerina.runtime.internal.util.exceptions.RuntimeErrors.CONFIG_TOML_INVALID_MODULE_STRUCTURE;
import static io.ballerina.runtime.internal.util.exceptions.RuntimeErrors.CONFIG_TOML_REQUIRED_FILED_NOT_PROVIDED;
import static io.ballerina.runtime.internal.util.exceptions.RuntimeErrors.CONFIG_TOML_TABLE_KEY__NOT_PROVIDED;
import static io.ballerina.runtime.internal.util.exceptions.RuntimeErrors.CONFIG_TOML_TYPE_NOT_SUPPORTED;

/**
 * Toml value provider for configurable implementation.
 *
 * @since 2.0.0
 */
public class TomlProvider implements ConfigProvider {

    Map<Module, TomlTableNode> moduleTomlNodeMap = new HashMap<>();

    Set<String> invalidRequiredModuleSet = new HashSet<>();

    TomlTableNode tomlNode;

    @Override
    public void initialize() {
        // Implemented in extended classes
    }

    @Override
    public boolean hasConfigs() {
        return (tomlNode != null && !tomlNode.entries().isEmpty());
    }

    @Override
    public Optional<Long> getAsIntAndMark(Module module, VariableKey key) {
        Object value = getPrimitiveTomlValue(module, key);
        if (value == null) {
            return Optional.empty();
        }
        return Optional.of((Long) value);
    }

    @Override
    public Optional<Integer> getAsByteAndMark(Module module, VariableKey key) {
        String variableName = key.variable;
        TomlTableNode moduleNode = getModuleTomlNode(module, key);
        if (moduleNode != null && moduleNode.entries().containsKey(variableName)) {
            TomlNode tomlValue = moduleNode.entries().get(variableName);
            TomlNode tomlNode = getTomlNode(tomlValue, key.variable, key.type);
            int byteValue = ((Long) (((TomlBasicValueNode<?>) tomlNode).getValue())).intValue();
            if (!isByteLiteral(byteValue)) {
                throw new ConfigException(RuntimeErrors.CONFIG_INVALID_BYTE_RANGE, getLineRange(tomlNode),
                                          key.variable, byteValue);
            }
            return Optional.of(byteValue);
        }
        return Optional.empty();
    }

    @Override
    public Optional<BString> getAsStringAndMark(Module module, VariableKey key) {
        Object value = getPrimitiveTomlValue(module, key);
        if (value == null) {
            return Optional.empty();
        }
        String stringVal = (String) value;
        return Optional.of(StringUtils.fromString(stringVal));
    }

    @Override
    public Optional<Double> getAsFloatAndMark(Module module, VariableKey key) {
        Object value = getPrimitiveTomlValue(module, key);
        if (value == null) {
            return Optional.empty();
        }
        return Optional.of((double) value);
    }

    @Override
    public Optional<Boolean> getAsBooleanAndMark(Module module, VariableKey key) {
        Object value = getPrimitiveTomlValue(module, key);
        if (value == null) {
            return Optional.empty();
        }
        return Optional.of((boolean) value);
    }

    @Override
    public Optional<BDecimal> getAsDecimalAndMark(Module module, VariableKey key) {
        Object value = getPrimitiveTomlValue(module, key);
        if (value == null) {
            return Optional.empty();
        }
        return Optional.of(ValueCreator.createDecimalValue(BigDecimal.valueOf((Double) value)));
    }

    @Override
    public Optional<BArray> getAsArrayAndMark(Module module, VariableKey key) {
        Type effectiveType = ((IntersectionType) key.type).getEffectiveType();
        TomlTableNode moduleNode = getModuleTomlNode(module, key);
        if (moduleNode != null && moduleNode.entries().containsKey(key.variable)) {
            TomlNode tomlValue = moduleNode.entries().get(key.variable);
            return Optional.of(retrieveArrayValues(tomlValue, key.variable, (ArrayType) effectiveType));
        }
        return Optional.empty();
    }

    @Override
    public Optional<BMap<BString, Object>> getAsRecordAndMark(Module module, VariableKey key) {
        TomlTableNode moduleNode = getModuleTomlNode(module, key);
        if (moduleNode != null && moduleNode.entries().containsKey(key.variable)) {
            TomlNode tomlValue = moduleNode.entries().get(key.variable);
            return Optional.of(retrieveRecordValues(tomlValue, key.variable, key.type));
        }
        return Optional.empty();
    }

    @Override
    public Optional<BTable<BString, Object>> getAsTableAndMark(Module module, VariableKey key) {
        Type effectiveType = ((BIntersectionType) key.type).getConstituentTypes().get(0);
        TomlTableNode moduleNode = getModuleTomlNode(module, key);
        if (moduleNode != null && moduleNode.entries().containsKey(key.variable)) {
            TomlNode tomlValue = moduleNode.entries().get(key.variable);
            return Optional.of(retrieveTableValues(tomlValue, key.variable, (TableType) effectiveType));
        }
        return Optional.empty();
    }

    @Override
    public Optional<BXml> getAsXmlAndMark(Module module, VariableKey key) {
        // This will throw error if user has configured xml variable in the toml
        getPrimitiveTomlValue(module, key);
        return Optional.empty();
    }

    private Object getPrimitiveTomlValue(Module module, VariableKey key) {
        String variableName = key.variable;
        TomlTableNode moduleNode = getModuleTomlNode(module, key);
        if (moduleNode != null && moduleNode.entries().containsKey(variableName)) {
            TomlNode tomlValue = moduleNode.entries().get(variableName);
            tomlValue = getTomlNode(tomlValue, key.variable, key.type);
            return ((TomlBasicValueNode<?>) tomlValue).getValue();
        }
        return null;
    }

    private TomlNode getTomlNode(TomlNode tomlValue, String variableName, Type type) {
        TomlType tomlType = tomlValue.kind();
        if (tomlType != TomlType.KEY_VALUE) {
            throw new ConfigException(CONFIG_INCOMPATIBLE_TYPE, getLineRange(tomlValue), variableName, type,
                                      getTomlTypeString(tomlValue));
        }
        tomlValue = ((TomlKeyValueNode) tomlValue).value();
        tomlType = tomlValue.kind();
        if (tomlType != getEffectiveTomlType(type, variableName)) {
            throw new ConfigException(CONFIG_INCOMPATIBLE_TYPE, getLineRange(tomlValue), variableName, type,
                                      getTomlTypeString(tomlValue));
        }
        return tomlValue;
    }

<<<<<<< HEAD
    private TomlTableNode getConfigurationData(Path configFilePath) {
        if (!Files.exists(configFilePath)) {
                return null;
        }
        ConfigToml configToml = new ConfigToml(configFilePath);

        TomlTableNode tomlNode = configToml.tomlAstNode();
        if (tomlNode.entries().isEmpty()) {
            throw new ConfigException(CONFIG_TOML_EMPTY_FILE, getLineRange(tomlNode), configFilePath);
        }
        return tomlNode;
    }

=======
>>>>>>> 566c5f49
    private TomlTableNode retrieveModuleNode(TomlTableNode tomlNode, Module module, boolean hasRequired) {
        String orgName = module.getOrg();
        String moduleName = module.getName();
        if (moduleName.equals(DEFAULT_MODULE)) {
            return tomlNode;
        }
        if (tomlNode.entries().containsKey(orgName)) {
            tomlNode = validateAndGetModuleStructure(tomlNode, orgName, orgName + SUBMODULE_DELIMITER + moduleName);
        }
        return extractModuleNode(tomlNode, moduleName, moduleName, hasRequired);
    }

    private TomlTableNode validateAndGetModuleStructure(TomlTableNode tomlNode, String key, String moduleName) {
        TomlNode retrievedNode = tomlNode.entries().get(key);
        if (retrievedNode != null && retrievedNode.kind() != TomlType.TABLE) {
            throw new ConfigException(CONFIG_TOML_INVALID_MODULE_STRUCTURE, getLineRange(retrievedNode), moduleName,
                                      moduleName);
        }
        return (TomlTableNode) retrievedNode;
    }

    private TomlTableNode extractModuleNode(TomlTableNode orgNode, String moduleName, String fullModuleName,
                                                   boolean hasRequired) {
        if (orgNode == null) {
            return null;
        }
        TomlTableNode moduleNode = orgNode;
        int subModuleIndex = moduleName.indexOf(SUBMODULE_DELIMITER);
        if (subModuleIndex == -1) {
            moduleNode = validateAndGetModuleStructure(orgNode, moduleName, fullModuleName);
<<<<<<< HEAD
            if (moduleNode == null && hasRequired) {
                if (!invalidRequiredModuleSet.contains(fullModuleName)) {
                    invalidRequiredModuleSet.add(fullModuleName);
                    throw new ConfigException(CONFIG_TOML_INVALID_MODULE_STRUCTURE, getLineRange(orgNode),
                                              fullModuleName, fullModuleName);
                }
=======
            if (moduleNode == null && hasRequired && !invalidRequiredModuleSet.contains(fullModuleName)) {
                invalidRequiredModuleSet.add(fullModuleName);
                throw new TomlConfigException(String.format(INVALID_MODULE_STRUCTURE, fullModuleName,
                        fullModuleName), orgNode);
>>>>>>> 566c5f49
            }
        } else if (subModuleIndex != moduleName.length()) {
            String parent = moduleName.substring(0, subModuleIndex);
            String submodule = moduleName.substring(subModuleIndex + 1);
            moduleNode = extractModuleNode(validateAndGetModuleStructure(moduleNode, parent, fullModuleName), submodule,
                                           fullModuleName, hasRequired);
        }
        return moduleNode;
    }

    private Object retrievePrimitiveValue(TomlNode tomlValue, String variableName, Type type, String fieldName) {
        TomlType tomlType = tomlValue.kind();
        if (tomlType != TomlType.KEY_VALUE) {
            throw new ConfigException(CONFIG_TOML_FIELD_INCOMPATIBLE_TYPE,getLineRange(tomlValue), fieldName, variableName,
                                                                      type, getTomlTypeString(tomlValue));
        }
        TomlValueNode value = ((TomlKeyValueNode) tomlValue).value();
        tomlType = value.kind();
        if (tomlType != getEffectiveTomlType(type, variableName)) {
            throw new ConfigException(CONFIG_TOML_FIELD_INCOMPATIBLE_TYPE, getLineRange(value), fieldName, variableName,
                                      type, getTomlTypeString(tomlValue));
        }
        return getBalValue(variableName, type.getTag(), value);
    }

    private BArray retrieveArrayValues(TomlNode tomlValue, String variableName, ArrayType effectiveType) {
        if (tomlValue.kind() != TomlType.KEY_VALUE) {
            throw new ConfigException(CONFIG_INCOMPATIBLE_TYPE,getLineRange(tomlValue),  variableName,
                                                                  effectiveType, getTomlTypeString(tomlValue));
        }
        tomlValue = ((TomlKeyValueNode) tomlValue).value();
        if (tomlValue.kind() != getEffectiveTomlType(effectiveType, variableName)) {
            throw new ConfigException(CONFIG_INCOMPATIBLE_TYPE, getLineRange(tomlValue), variableName, effectiveType,
                                      getTomlTypeString(tomlValue));
        }
        Type elementType = effectiveType.getElementType();
        List<TomlValueNode> arrayList = ((TomlArrayValueNode) tomlValue).elements();
        if (!isPrimitiveType(elementType.getTag())) {
            //Remove after supporting all arrays
            throw new ConfigException(CONFIG_TOML_TYPE_NOT_SUPPORTED, getLineRange(tomlValue), variableName,
                                      effectiveType.toString());
        }
        return new ArrayValueImpl(effectiveType, arrayList.size(), createArray(variableName, arrayList, elementType));
    }

    private ListInitialValueEntry.ExpressionEntry[] createArray(String variableName,
                                                                       List<TomlValueNode> arrayList,
                                                                       Type elementType) {
        int arraySize = arrayList.size();
        ListInitialValueEntry.ExpressionEntry[] arrayEntries =
                new ListInitialValueEntry.ExpressionEntry[arraySize];
        for (int i = 0; i < arraySize; i++) {
            String elementName = variableName + "[" + i + "]";
<<<<<<< HEAD
            TomlNode tomlNode = arrayList.get(i);
            if (tomlNode.kind() != getEffectiveTomlType(elementType, elementName)) {
                throw new ConfigException(CONFIG_INCOMPATIBLE_TYPE, getLineRange(tomlNode), elementName, elementType,
                                          getTomlTypeString(tomlNode));
=======
            TomlNode tomlValueNode = arrayList.get(i);
            if (tomlValueNode.kind() != getEffectiveTomlType(elementType, elementName)) {
                throw new TomlConfigException(String.format(INCOMPATIBLE_TYPE_ERROR_MESSAGE, elementName, elementType ,
                                                            getTomlTypeString(tomlValueNode)), tomlValueNode);
>>>>>>> 566c5f49
            }
            arrayEntries[i] = new ListInitialValueEntry.ExpressionEntry(getBalValue(variableName, elementType.getTag(),
                            arrayList.get(i)));
        }
        return arrayEntries;
    }

    private BMap<BString, Object> retrieveRecordValues(TomlNode tomlNode, String variableName, Type type) {
        RecordType recordType;
        String recordName;
        if (type.getTag() == TypeTags.RECORD_TYPE_TAG) {
            recordName = type.getName();
            recordType = (RecordType) type;
        } else {
            recordName = ((BIntersectionType) type).getConstituentTypes().get(0).getName();
            recordType = (RecordType) ((BIntersectionType) type).getEffectiveType();
        }
        if (tomlNode.kind() != getEffectiveTomlType(recordType, variableName)) {
            throw new ConfigException(CONFIG_INCOMPATIBLE_TYPE, getLineRange(tomlNode), variableName, recordType,
                                      getTomlTypeString(tomlNode));
        }

        TomlTableNode tomlValue = (TomlTableNode) tomlNode;
        Map<String, Object> initialValueEntries = new HashMap<>();
        for (Map.Entry<String, TopLevelNode> tomlField : tomlValue.entries().entrySet()) {
            String fieldName = tomlField.getKey();
            Field field = recordType.getFields().get(fieldName);
            TomlNode value = tomlField.getValue();
            if (field == null) {
                throw new ConfigException(CONFIG_TOML_INVALID_ADDTIONAL_RECORD_FIELD, getLineRange(value), fieldName,
                                          variableName, recordType.toString());
            }
            Type fieldType = field.getFieldType();
            if (!isSupportedType(fieldType)) {
                throw new ConfigException(CONFIG_TOML_FIELD_INCOMPATIBLE_TYPE, getLineRange(value), fieldType,
                                          variableName);
            }
            Object objectValue;
            switch (fieldType.getTag()) {
                case TypeTags.ARRAY_TAG:
                    objectValue = retrieveArrayValues(value, variableName, (ArrayType) fieldType);
                    break;
                case TypeTags.INTERSECTION_TAG:
                    ArrayType arrayType = (ArrayType) ((IntersectionType) fieldType).getEffectiveType();
                    objectValue = retrieveArrayValues(value, variableName, arrayType);
                    break;
                default:
                    objectValue = retrievePrimitiveValue(value, variableName, fieldType, fieldName);
            }
            initialValueEntries.put(fieldName, objectValue);
        }
        validateRequiredField(initialValueEntries, recordType, variableName, tomlValue);
        if (type.getTag() == TypeTags.RECORD_TYPE_TAG && type.isReadOnly()) {
            return createReadOnlyFieldRecord(initialValueEntries, recordType, variableName, tomlValue);
        }
        return ValueCreator.createReadonlyRecordValue(recordType.getPackage(), recordName, initialValueEntries);
    }

    private BMap<BString, Object> createReadOnlyFieldRecord(Map<String, Object> initialValueEntries,
                                                                   RecordType recordType, String variableName,
                                                                   TomlTableNode tomlValue) {
        for (Map.Entry<String, Field> field : recordType.getFields().entrySet()) {
            String fieldName = field.getKey();
            long flag = field.getValue().getFlags();
            // remove after fixing #28966
            if (!SymbolFlags.isFlagOn(flag, SymbolFlags.OPTIONAL) && !SymbolFlags.isFlagOn(flag,
                    SymbolFlags.REQUIRED) && initialValueEntries.get(fieldName) == null) {
                throw new ConfigException(CONFIG_TOML_DEFAULT_FILED_NOT_SUPPORTED, getLineRange(tomlValue), fieldName, variableName);
            }
        }

        MappingInitialValueEntry.KeyValueEntry[] initialValues =
                new MappingInitialValueEntry.KeyValueEntry[initialValueEntries.size()];
        int count = 0;
        for (Map.Entry<String, Object> value : initialValueEntries.entrySet()) {
            initialValues[count] = new MappingInitialValueEntry.KeyValueEntry(StringUtils.fromString(value.getKey())
                    , value.getValue());
            count++;
        }
        return ValueCreator.createMapValue(recordType, initialValues);
    }

    private static void validateRequiredField(Map<String, Object> initialValueEntries, RecordType recordType,
                                              String variableName, TomlNode tomlNode) {
        for (Map.Entry<String, Field> field : recordType.getFields().entrySet()) {
            String fieldName = field.getKey();
            if (SymbolFlags.isFlagOn(field.getValue().getFlags(), SymbolFlags.REQUIRED) &&
                    initialValueEntries.get(fieldName) == null) {
                throw new ConfigException(CONFIG_TOML_REQUIRED_FILED_NOT_PROVIDED, getLineRange(tomlNode), fieldName,
                                          recordType.toString(), variableName);
            }
        }
    }

    private boolean isSupportedType(Type type) {
        //Remove this check when we support all field types
        int typeTag = type.getTag();
        if (typeTag == TypeTags.INTERSECTION_TAG) {
            Type effectiveType = ((IntersectionType) type).getEffectiveType();
            if (effectiveType.getTag() != TypeTags.ARRAY_TAG) {
                return false;
            }
            typeTag = ((ArrayType) ((IntersectionType) type).getEffectiveType()).getElementType().getTag();
        } else if (typeTag == TypeTags.ARRAY_TAG) {
            typeTag = ((ArrayType) type).getElementType().getTag();
        }
        return isPrimitiveType(typeTag);
    }

    private BTable<BString, Object> retrieveTableValues(TomlNode tomlValue, String variableName,
                                                               TableType tableType) {
        Type constraintType = tableType.getConstrainedType();
        int tag = constraintType.getTag();
        if (tag != TypeTags.INTERSECTION_TAG && tag != TypeTags.RECORD_TYPE_TAG) {
            throw new ConfigException(CONFIG_TOML_CONSTRAINT_TYPE_NOT_SUPPORTED, getLineRange(tomlValue),
                                      constraintType, variableName);
        }
        if (tag == TypeTags.INTERSECTION_TAG &&
                ((BIntersectionType) constraintType).getEffectiveType().getTag() != TypeTags.RECORD_TYPE_TAG) {
            throw new ConfigException(CONFIG_TOML_CONSTRAINT_TYPE_NOT_SUPPORTED, getLineRange(tomlValue),
                                      constraintType, variableName);
        }
        if (tomlValue.kind() != getEffectiveTomlType(tableType, variableName)) {
            throw new ConfigException(CONFIG_INCOMPATIBLE_TYPE, getLineRange(tomlValue), variableName, tableType,
                                      getTomlTypeString(tomlValue));
        }
        List<TomlTableNode> tableNodeList = ((TomlTableArrayNode) tomlValue).children();
        int tableSize = tableNodeList.size();
        ListInitialValueEntry.ExpressionEntry[] tableEntries = new ListInitialValueEntry.ExpressionEntry[tableSize];
        String[] keys = tableType.getFieldNames();
        for (int i = 0; i < tableSize; i++) {
            if (keys != null) {
                validateKeyField(tableNodeList.get(i), keys, tableType, variableName);
            }
            Object value = retrieveRecordValues(tableNodeList.get(i), variableName, constraintType);
            tableEntries[i] = new ListInitialValueEntry.ExpressionEntry(value);
        }
        ArrayValue tableData =
                new ArrayValueImpl(TypeCreator.createArrayType(constraintType), tableSize, tableEntries);
        ArrayValue keyNames = keys == null ? (ArrayValue) ValueCreator.createArrayValue(new BString[]{}) :
                (ArrayValue) StringUtils.fromStringArray(keys);
        if (constraintType.getTag() == TypeTags.INTERSECTION_TAG) {
            constraintType = ((IntersectionType) constraintType).getEffectiveType();
        }
        TableType type = TypeCreator.createTableType(constraintType, keys, true);
        return new TableValueImpl<>((BTableType) type, tableData, keyNames);
    }

    private static void validateKeyField(TomlTableNode recordTable, String[] fieldNames, Type tableType,
                                         String variableName) {
        for (String key : fieldNames) {
            if (recordTable.entries().get(key) == null) {
                throw new ConfigException(CONFIG_TOML_TABLE_KEY__NOT_PROVIDED, getLineRange(recordTable), key,
                                          tableType.toString()
                        , variableName);
            }
        }
    }

    private static Object getBalValue(String variableName, int typeTag, TomlValueNode tomlValueNode) {
        Object tomlValue = ((TomlBasicValueNode<?>) tomlValueNode).getValue();
        if (typeTag == TypeTags.BYTE_TAG) {
            int value = ((Long) tomlValue).intValue();
            if (!isByteLiteral(value)) {
                throw new ConfigException(CONFIG_INVALID_BYTE_RANGE, getLineRange(tomlValueNode), variableName, value);
            }
            return value;
        }
        if (typeTag == TypeTags.DECIMAL_TAG) {
            return ValueCreator.createDecimalValue(BigDecimal.valueOf((Double) tomlValue));
        }
        if (typeTag == TypeTags.STRING_TAG) {
            String stringVal = (String) tomlValue;
            return StringUtils.fromString(stringVal);
        }
        return tomlValue;
    }

    private TomlTableNode getModuleTomlNode(Module module, VariableKey key) {
        if (moduleTomlNodeMap.containsKey(module)) {
            TomlTableNode tomlTableNode = moduleTomlNodeMap.get(module);
            if (tomlTableNode != null || !key.isRequired()) {
                return tomlTableNode;
            }
        }
        TomlTableNode tomlTableNode = null;
        try {
            tomlTableNode = retrieveModuleNode(tomlNode, module, key.isRequired());
        } finally {
            moduleTomlNodeMap.put(module, tomlTableNode);
        }
        return tomlTableNode;
    }
}<|MERGE_RESOLUTION|>--- conflicted
+++ resolved
@@ -66,14 +66,6 @@
 import java.util.Set;
 
 import static io.ballerina.runtime.internal.configurable.providers.toml.TomlConstants.DEFAULT_MODULE;
-<<<<<<< HEAD
-=======
-import static io.ballerina.runtime.internal.configurable.providers.toml.TomlConstants.FIELD_TYPE_NOT_SUPPORTED;
-import static io.ballerina.runtime.internal.configurable.providers.toml.TomlConstants.INVALID_ADDITIONAL_FIELD_IN_RECORD;
-import static io.ballerina.runtime.internal.configurable.providers.toml.TomlConstants.INVALID_BYTE_RANGE;
-import static io.ballerina.runtime.internal.configurable.providers.toml.TomlConstants.INVALID_MODULE_STRUCTURE;
-import static io.ballerina.runtime.internal.configurable.providers.toml.TomlConstants.REQUIRED_FIELD_NOT_PROVIDED;
->>>>>>> 566c5f49
 import static io.ballerina.runtime.internal.configurable.providers.toml.TomlConstants.SUBMODULE_DELIMITER;
 import static io.ballerina.runtime.internal.configurable.providers.toml.Utils.getEffectiveTomlType;
 import static io.ballerina.runtime.internal.configurable.providers.toml.Utils.getLineRange;
@@ -84,13 +76,13 @@
 import static io.ballerina.runtime.internal.util.exceptions.RuntimeErrors.CONFIG_INVALID_BYTE_RANGE;
 import static io.ballerina.runtime.internal.util.exceptions.RuntimeErrors.CONFIG_TOML_CONSTRAINT_TYPE_NOT_SUPPORTED;
 import static io.ballerina.runtime.internal.util.exceptions.RuntimeErrors.CONFIG_TOML_DEFAULT_FILED_NOT_SUPPORTED;
-import static io.ballerina.runtime.internal.util.exceptions.RuntimeErrors.CONFIG_TOML_EMPTY_FILE;
 import static io.ballerina.runtime.internal.util.exceptions.RuntimeErrors.CONFIG_TOML_FIELD_INCOMPATIBLE_TYPE;
+import static io.ballerina.runtime.internal.util.exceptions.RuntimeErrors.CONFIG_TOML_FIELD_TYPE_NOT_SUPPORTED;
 import static io.ballerina.runtime.internal.util.exceptions.RuntimeErrors.CONFIG_TOML_INVALID_ADDTIONAL_RECORD_FIELD;
 import static io.ballerina.runtime.internal.util.exceptions.RuntimeErrors.CONFIG_TOML_INVALID_MODULE_STRUCTURE;
 import static io.ballerina.runtime.internal.util.exceptions.RuntimeErrors.CONFIG_TOML_REQUIRED_FILED_NOT_PROVIDED;
 import static io.ballerina.runtime.internal.util.exceptions.RuntimeErrors.CONFIG_TOML_TABLE_KEY__NOT_PROVIDED;
-import static io.ballerina.runtime.internal.util.exceptions.RuntimeErrors.CONFIG_TOML_TYPE_NOT_SUPPORTED;
+import static io.ballerina.runtime.internal.util.exceptions.RuntimeErrors.CONFIG_TYPE_NOT_SUPPORTED;
 
 /**
  * Toml value provider for configurable implementation.
@@ -243,22 +235,6 @@
         return tomlValue;
     }
 
-<<<<<<< HEAD
-    private TomlTableNode getConfigurationData(Path configFilePath) {
-        if (!Files.exists(configFilePath)) {
-                return null;
-        }
-        ConfigToml configToml = new ConfigToml(configFilePath);
-
-        TomlTableNode tomlNode = configToml.tomlAstNode();
-        if (tomlNode.entries().isEmpty()) {
-            throw new ConfigException(CONFIG_TOML_EMPTY_FILE, getLineRange(tomlNode), configFilePath);
-        }
-        return tomlNode;
-    }
-
-=======
->>>>>>> 566c5f49
     private TomlTableNode retrieveModuleNode(TomlTableNode tomlNode, Module module, boolean hasRequired) {
         String orgName = module.getOrg();
         String moduleName = module.getName();
@@ -289,19 +265,10 @@
         int subModuleIndex = moduleName.indexOf(SUBMODULE_DELIMITER);
         if (subModuleIndex == -1) {
             moduleNode = validateAndGetModuleStructure(orgNode, moduleName, fullModuleName);
-<<<<<<< HEAD
-            if (moduleNode == null && hasRequired) {
-                if (!invalidRequiredModuleSet.contains(fullModuleName)) {
-                    invalidRequiredModuleSet.add(fullModuleName);
-                    throw new ConfigException(CONFIG_TOML_INVALID_MODULE_STRUCTURE, getLineRange(orgNode),
-                                              fullModuleName, fullModuleName);
-                }
-=======
             if (moduleNode == null && hasRequired && !invalidRequiredModuleSet.contains(fullModuleName)) {
                 invalidRequiredModuleSet.add(fullModuleName);
-                throw new TomlConfigException(String.format(INVALID_MODULE_STRUCTURE, fullModuleName,
-                        fullModuleName), orgNode);
->>>>>>> 566c5f49
+                throw new ConfigException(CONFIG_TOML_INVALID_MODULE_STRUCTURE, getLineRange(orgNode),
+                                          fullModuleName, fullModuleName);
             }
         } else if (subModuleIndex != moduleName.length()) {
             String parent = moduleName.substring(0, subModuleIndex);
@@ -329,8 +296,8 @@
 
     private BArray retrieveArrayValues(TomlNode tomlValue, String variableName, ArrayType effectiveType) {
         if (tomlValue.kind() != TomlType.KEY_VALUE) {
-            throw new ConfigException(CONFIG_INCOMPATIBLE_TYPE,getLineRange(tomlValue),  variableName,
-                                                                  effectiveType, getTomlTypeString(tomlValue));
+            throw new ConfigException(CONFIG_INCOMPATIBLE_TYPE, getLineRange(tomlValue), variableName,
+                                      effectiveType, getTomlTypeString(tomlValue));
         }
         tomlValue = ((TomlKeyValueNode) tomlValue).value();
         if (tomlValue.kind() != getEffectiveTomlType(effectiveType, variableName)) {
@@ -341,8 +308,7 @@
         List<TomlValueNode> arrayList = ((TomlArrayValueNode) tomlValue).elements();
         if (!isPrimitiveType(elementType.getTag())) {
             //Remove after supporting all arrays
-            throw new ConfigException(CONFIG_TOML_TYPE_NOT_SUPPORTED, getLineRange(tomlValue), variableName,
-                                      effectiveType.toString());
+            throw new ConfigException(CONFIG_TYPE_NOT_SUPPORTED, variableName, effectiveType.toString());
         }
         return new ArrayValueImpl(effectiveType, arrayList.size(), createArray(variableName, arrayList, elementType));
     }
@@ -355,17 +321,10 @@
                 new ListInitialValueEntry.ExpressionEntry[arraySize];
         for (int i = 0; i < arraySize; i++) {
             String elementName = variableName + "[" + i + "]";
-<<<<<<< HEAD
             TomlNode tomlNode = arrayList.get(i);
             if (tomlNode.kind() != getEffectiveTomlType(elementType, elementName)) {
                 throw new ConfigException(CONFIG_INCOMPATIBLE_TYPE, getLineRange(tomlNode), elementName, elementType,
                                           getTomlTypeString(tomlNode));
-=======
-            TomlNode tomlValueNode = arrayList.get(i);
-            if (tomlValueNode.kind() != getEffectiveTomlType(elementType, elementName)) {
-                throw new TomlConfigException(String.format(INCOMPATIBLE_TYPE_ERROR_MESSAGE, elementName, elementType ,
-                                                            getTomlTypeString(tomlValueNode)), tomlValueNode);
->>>>>>> 566c5f49
             }
             arrayEntries[i] = new ListInitialValueEntry.ExpressionEntry(getBalValue(variableName, elementType.getTag(),
                             arrayList.get(i)));
@@ -400,8 +359,7 @@
             }
             Type fieldType = field.getFieldType();
             if (!isSupportedType(fieldType)) {
-                throw new ConfigException(CONFIG_TOML_FIELD_INCOMPATIBLE_TYPE, getLineRange(value), fieldType,
-                                          variableName);
+                throw new ConfigException(CONFIG_TOML_FIELD_TYPE_NOT_SUPPORTED, getLineRange(value), fieldType, variableName);
             }
             Object objectValue;
             switch (fieldType.getTag()) {
