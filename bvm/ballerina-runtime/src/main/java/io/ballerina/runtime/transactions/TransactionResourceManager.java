--- conflicted
+++ resolved
@@ -58,10 +58,7 @@
 import javax.transaction.xa.XAResource;
 import javax.transaction.xa.Xid;
 
-<<<<<<< HEAD
-=======
-import static io.ballerina.runtime.api.constants.RuntimeConstants.BALLERINA_BUILTIN_PKG_PREFIX;
->>>>>>> 5c9cc32c
+
 import static io.ballerina.runtime.transactions.TransactionConstants.DEFAULT_TRX_AUTO_COMMIT_TIMEOUT;
 import static io.ballerina.runtime.transactions.TransactionConstants.DEFAULT_TRX_CLEANUP_TIMEOUT;
 import static io.ballerina.runtime.transactions.TransactionConstants.TRANSACTION_PACKAGE_ID;
@@ -77,50 +74,20 @@
 public class TransactionResourceManager {
 
     private static TransactionResourceManager transactionResourceManager = null;
-<<<<<<< HEAD
-    private  static UserTransactionManager userTransactionManager = null;
-=======
     private static UserTransactionManager userTransactionManager = null;
-
-    private static final StrandMetadata COMMIT_METADATA = new StrandMetadata(BALLERINA_BUILTIN_PKG_PREFIX,
-            TRANSACTION_PACKAGE_NAME,
-            TRANSACTION_PACKAGE_VERSION, "onCommit");
-    private static final StrandMetadata ROLLBACK_METADATA = new StrandMetadata(BALLERINA_BUILTIN_PKG_PREFIX,
-            TRANSACTION_PACKAGE_NAME,
-            TRANSACTION_PACKAGE_VERSION, "onRollback");
->>>>>>> 5c9cc32c
     private static final String ATOMIKOS_LOG_BASE_PROPERTY = "com.atomikos.icatch.log_base_dir";
     private static final String ATOMIKOS_LOG_NAME_PROPERTY = "com.atomikos.icatch.log_base_name";
     private static final String ATOMIKOS_REGISTERED_PROPERTY = "com.atomikos.icatch.registered";
     public static final String TRANSACTION_AUTO_COMMIT_TIMEOUT_KEY = "transactionAutoCommitTimeout";
     public static final String TRANSACTION_CLEANUP_TIMEOUT_KEY = "transactionCleanupTimeout";
 
-<<<<<<< HEAD
-    private static final Logger log = LoggerFactory.getLogger(TransactionResourceManager.class);
-    private final Map<String, List<BallerinaTransactionContext>> resourceRegistry;
-    private Map<String, Transaction> trxRegistry;
-    private Map<String, Xid> xidRegistry;
-
-    private final Map<String, List<BFunctionPointer>> committedFuncRegistry;
-    private final Map<String, List<BFunctionPointer>> abortedFuncRegistry;
-
-    private final ConcurrentSkipListSet<String> failedResourceParticipantSet = new ConcurrentSkipListSet<>();
-    private final ConcurrentSkipListSet<String> failedLocalParticipantSet = new ConcurrentSkipListSet<>();
-    private final ConcurrentHashMap<String, ConcurrentSkipListSet<String>> localParticipants =
-            new ConcurrentHashMap<>();
-
-    private final boolean transactionManagerEnabled;
-    private static final PrintStream stderr = System.err;
-
-    final Map<ByteBuffer, Object> transactionInfoMap;
-=======
     private static final Logger LOG = LoggerFactory.getLogger(TransactionResourceManager.class);
     private final Map<String, List<BallerinaTransactionContext>> resourceRegistry = new HashMap<>();
     private Map<String, Transaction> trxRegistry;
     private Map<String, Xid> xidRegistry;
 
-    private final Map<String, List<BFunctionPointer<?, ?>>> committedFuncRegistry = new HashMap<>();
-    private final Map<String, List<BFunctionPointer<?, ?>>> abortedFuncRegistry = new HashMap<>();
+    private final Map<String, List<BFunctionPointer>> committedFuncRegistry = new HashMap<>();;
+    private final Map<String, List<BFunctionPointer>> abortedFuncRegistry = new HashMap<>();;
 
     private final Set<String> failedResourceParticipantSet = new ConcurrentSkipListSet<>();
     private final Set<String> failedLocalParticipantSet = new ConcurrentSkipListSet<>();
@@ -130,7 +97,6 @@
     private static final PrintStream STDERR = System.err;
 
     final Map<ByteBuffer, Object> transactionInfoMap = new ConcurrentHashMap<>();
->>>>>>> 5c9cc32c
 
     private TransactionResourceManager() {
         transactionManagerEnabled = getTransactionManagerEnabled();
@@ -278,7 +244,7 @@
      * @param transactionBlockId the block id of the transaction
      * @param fpValue   the function pointer for the committed function
      */
-    public void registerCommittedFunction(String transactionBlockId, BFunctionPointer<?, ?> fpValue) {
+    public void registerCommittedFunction(String transactionBlockId, BFunctionPointer fpValue) {
         if (fpValue != null) {
             committedFuncRegistry.computeIfAbsent(transactionBlockId, list -> new ArrayList<>()).add(fpValue);
         }
@@ -290,7 +256,7 @@
      * @param transactionBlockId the block id of the transaction
      * @param fpValue   the function pointer for the aborted function
      */
-    public void registerAbortedFunction(String transactionBlockId, BFunctionPointer<?, ?> fpValue) {
+    public void registerAbortedFunction(String transactionBlockId, BFunctionPointer fpValue) {
         if (fpValue != null) {
             abortedFuncRegistry.computeIfAbsent(transactionBlockId, list -> new ArrayList<>()).add(fpValue);
         }
@@ -551,7 +517,7 @@
      * @return Array of rollback handlers
      */
     public BArray getRegisteredRollbackHandlerList() {
-        List<BFunctionPointer<?, ?>> abortFunctions =
+        List<BFunctionPointer> abortFunctions =
                 abortedFuncRegistry.get(Scheduler.getStrand().currentTrxContext.getGlobalTransactionId());
         if (abortFunctions != null && !abortFunctions.isEmpty()) {
             Collections.reverse(abortFunctions);
@@ -567,7 +533,7 @@
      * @return Array of commit handlers
      */
     public BArray getRegisteredCommitHandlerList() {
-        List<BFunctionPointer<?, ?>> commitFunctions =
+        List<BFunctionPointer> commitFunctions =
                 committedFuncRegistry.get(Scheduler.getStrand().currentTrxContext.getGlobalTransactionId());
         if (commitFunctions != null && !commitFunctions.isEmpty()) {
             Collections.reverse(commitFunctions);
@@ -653,56 +619,6 @@
         }
     }
 
-    /**
-     * This method gets the user specified config for the transaction auto commit timeout. Default is 120.
-     *
-     * @return int transaction auto commit timeout value
-     */
-    public static int getTransactionAutoCommitTimeout() {
-        VariableKey transactionAutoCommitTimeoutKey = new VariableKey(TRANSACTION_PACKAGE_ID,
-                TRANSACTION_AUTO_COMMIT_TIMEOUT_KEY, PredefinedTypes.TYPE_INT, false);
-        if (!ConfigMap.containsKey(transactionAutoCommitTimeoutKey)) {
-            return DEFAULT_TRX_AUTO_COMMIT_TIMEOUT;
-        } else {
-            Object configValue = ConfigMap.get(transactionAutoCommitTimeoutKey);
-            if (configValue == null) {
-                return DEFAULT_TRX_AUTO_COMMIT_TIMEOUT;
-            }
-            return parseTimeoutValue(configValue, DEFAULT_TRX_AUTO_COMMIT_TIMEOUT);
-        }
-    }
-
-    /**
-     * This method gets the user specified config for cleaning up dead transactions. Default is 600.
-     *
-     * @return int transaction cleanup after value
-     */
-    public static int getTransactionCleanupTimeout() {
-        VariableKey transactionCleanupTimeoutKey = new VariableKey(TRANSACTION_PACKAGE_ID,
-                TRANSACTION_CLEANUP_TIMEOUT_KEY,
-                PredefinedTypes.TYPE_INT, false);
-        if (!ConfigMap.containsKey(transactionCleanupTimeoutKey)) {
-            return DEFAULT_TRX_CLEANUP_TIMEOUT;
-        } else {
-            Object configValue = ConfigMap.get(transactionCleanupTimeoutKey);
-            if (configValue == null) {
-                return DEFAULT_TRX_CLEANUP_TIMEOUT;
-            }
-            return parseTimeoutValue(configValue, DEFAULT_TRX_CLEANUP_TIMEOUT);
-        }
-    }
-
-    private static int parseTimeoutValue(Object configValue, int defaultValue) {
-        if (!(configValue instanceof Number number)) {
-            return defaultValue;
-        }
-        int timeoutValue = number.intValue();
-        if (timeoutValue <= 0) {
-            return defaultValue;
-        }
-        return timeoutValue;
-    }
-
     private void removeContextsFromRegistry(String transactionCombinedId, String gTransactionId) {
         resourceRegistry.remove(transactionCombinedId);
         if (transactionManagerEnabled) {
