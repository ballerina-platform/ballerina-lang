/*
 *  Copyright (c) 2019, WSO2 Inc. (http://www.wso2.org) All Rights Reserved.
 *
 *  WSO2 Inc. licenses this file to you under the Apache License,
 *  Version 2.0 (the "License"); you may not use this file except
 *  in compliance with the License.
 *  You may obtain a copy of the License at
 *
 *    http://www.apache.org/licenses/LICENSE-2.0
 *
 *  Unless required by applicable law or agreed to in writing,
 *  software distributed under the License is distributed on an
 *  "AS IS" BASIS, WITHOUT WARRANTIES OR CONDITIONS OF ANY
 *  KIND, either express or implied.  See the License for the
 *  specific language governing permissions and limitations
 *  under the License.
 */
package io.ballerina.runtime.transactions;

import com.atomikos.icatch.jta.UserTransactionManager;
import io.ballerina.runtime.api.async.StrandMetadata;
import io.ballerina.runtime.api.values.BArray;
import io.ballerina.runtime.api.values.BFunctionPointer;
import io.ballerina.runtime.internal.scheduling.AsyncUtils;
import io.ballerina.runtime.internal.scheduling.Scheduler;
import io.ballerina.runtime.internal.scheduling.Strand;
import org.ballerinalang.config.ConfigRegistry;
import org.slf4j.Logger;
import org.slf4j.LoggerFactory;

import java.io.File;
import java.io.IOException;
import java.io.PrintStream;
import java.nio.file.Files;
import java.nio.file.Path;
import java.nio.file.Paths;
import java.util.ArrayList;
import java.util.HashMap;
import java.util.List;
import java.util.Map;
import java.util.concurrent.ConcurrentHashMap;
import java.util.concurrent.ConcurrentSkipListSet;

import javax.transaction.HeuristicMixedException;
import javax.transaction.HeuristicRollbackException;
import javax.transaction.NotSupportedException;
import javax.transaction.RollbackException;
import javax.transaction.SystemException;
import javax.transaction.Transaction;
import javax.transaction.xa.XAException;
import javax.transaction.xa.XAResource;
import javax.transaction.xa.Xid;

import static io.ballerina.runtime.api.constants.RuntimeConstants.BALLERINA_BUILTIN_PKG_PREFIX;
import static io.ballerina.runtime.transactions.TransactionConstants.TRANSACTION_PACKAGE_NAME;
import static io.ballerina.runtime.transactions.TransactionConstants.TRANSACTION_PACKAGE_VERSION;
import static javax.transaction.xa.XAResource.TMNOFLAGS;
import static javax.transaction.xa.XAResource.TMSUCCESS;

/**
 * {@code TransactionResourceManager} registry for transaction contexts.
 *
 * @since 1.0
 */
public class TransactionResourceManager {

    private static TransactionResourceManager transactionResourceManager = null;
    private  static UserTransactionManager userTransactionManager = null;

    private static final StrandMetadata COMMIT_METADATA = new StrandMetadata(BALLERINA_BUILTIN_PKG_PREFIX,
            TRANSACTION_PACKAGE_NAME,
            TRANSACTION_PACKAGE_VERSION, "onCommit");
    private static final StrandMetadata ROLLBACK_METADATA = new StrandMetadata(BALLERINA_BUILTIN_PKG_PREFIX,
            TRANSACTION_PACKAGE_NAME,
            TRANSACTION_PACKAGE_VERSION, "onRollback");
    private static final String ATOMIKOS_LOG_BASE_PROPERTY = "com.atomikos.icatch.log_base_dir";
    private static final String ATOMIKOS_LOG_NAME_PROPERTY = "com.atomikos.icatch.log_base_name";
    private static final String CONFIG_TRANSACTION_MANAGER_ENABLED = "b7a.transaction.manager.enabled";
    private static final String CONFIG_TRANSACTION_LOG_BASE = "b7a.transaction.log.base";

    private static final ConfigRegistry CONFIG_REGISTRY = ConfigRegistry.getInstance();
    private static final Logger log = LoggerFactory.getLogger(TransactionResourceManager.class);
    private Map<String, List<BallerinaTransactionContext>> resourceRegistry;
    private Map<String, Transaction> trxRegistry;
    private Map<String, Xid> xidRegistry;

    private Map<String, List<BFunctionPointer>> committedFuncRegistry;
    private Map<String, List<BFunctionPointer>> abortedFuncRegistry;

    private ConcurrentSkipListSet<String> failedResourceParticipantSet = new ConcurrentSkipListSet<>();
    private ConcurrentSkipListSet<String> failedLocalParticipantSet = new ConcurrentSkipListSet<>();
    private ConcurrentHashMap<String, ConcurrentSkipListSet<String>> localParticipants = new ConcurrentHashMap<>();

    private boolean transactionManagerEnabled;
    private static final PrintStream stderr = System.err;

    public Map<BArray, Object> transactionInfoMap;

    private TransactionResourceManager() {
        resourceRegistry = new HashMap<>();
        committedFuncRegistry = new HashMap<>();
        abortedFuncRegistry = new HashMap<>();
        transactionInfoMap = new HashMap<>();
        transactionManagerEnabled = getTransactionManagerEnabled();
        if (transactionManagerEnabled) {
            trxRegistry = new HashMap<>();
            setLogProperties();
            userTransactionManager = new UserTransactionManager();
        } else {
            xidRegistry = new HashMap<>();
        }
    }

    public static TransactionResourceManager getInstance() {
        if (transactionResourceManager == null) {
            synchronized (TransactionResourceManager.class) {
                if (transactionResourceManager == null) {
                    transactionResourceManager = new TransactionResourceManager();
                }
            }
        }
        return transactionResourceManager;
    }

    /**
     * This method sets values for atomikos transaction log path and name properties using the available configs.
     *
     */
    private void setLogProperties() {
        final Path projectRoot = findProjectRoot(Paths.get(System.getProperty("user.dir")));
        if (projectRoot != null) {
            String logDir = getTransactionLogDirectory();
            String logPath = projectRoot.toAbsolutePath().toString() + File.separatorChar + logDir;
            Path transactionLogDirectory = Paths.get(logPath);
            if (!Files.exists(transactionLogDirectory)) {
                try {
                    Files.createDirectory(transactionLogDirectory);
                } catch (IOException e) {
                    stderr.println("error: failed to create '" + logDir + "' transaction log directory");
                }
            }
            System.setProperty(ATOMIKOS_LOG_BASE_PROPERTY, logPath);
            System.setProperty(ATOMIKOS_LOG_NAME_PROPERTY, "transaction_recovery");
        }
    }

    /**
     * This method checks whether the atomikos transaction manager should be enabled or not.
     *
     * @return boolean whether the atomikos transaction manager should be enabled or not
     */
    private boolean getTransactionManagerEnabled() {
        boolean transactionManagerEnabled = CONFIG_REGISTRY.getAsBoolean(CONFIG_TRANSACTION_MANAGER_ENABLED);
        return transactionManagerEnabled;
    }

    /**
     * This method gets the user specified config for log directory name.
     *
     * @return string log directory name
     */
    private String getTransactionLogDirectory() {
        String transactionLogDirectory = CONFIG_REGISTRY.getAsString(CONFIG_TRANSACTION_LOG_BASE);
        if (transactionLogDirectory != null) {
            return transactionLogDirectory;
        }
        return "transaction_log_dir";
    }

    /**
     * This method will register connection resources with a particular transaction.
     *
     * @param transactionId      the global transaction id
     * @param transactionBlockId the block id of the transaction
     * @param txContext          ballerina transaction context which includes the underlying connection info
     */
    public void register(String transactionId, String transactionBlockId, BallerinaTransactionContext txContext) {
        String combinedId = generateCombinedTransactionId(transactionId, transactionBlockId);
        resourceRegistry.computeIfAbsent(combinedId, resourceList -> new ArrayList<>()).add(txContext);
    }

    /**
     * This method will register a committed function handler of a particular transaction.
     *
     * @param transactionBlockId the block id of the transaction
     * @param fpValue   the function pointer for the committed function
     */
    public void registerCommittedFunction(String transactionBlockId, BFunctionPointer fpValue) {
        if (fpValue != null) {
            committedFuncRegistry.computeIfAbsent(transactionBlockId, list -> new ArrayList<>()).add(fpValue);
        }
    }

    /**
     * This method will register an aborted function handler of a particular transaction.
     *
     * @param transactionBlockId the block id of the transaction
     * @param fpValue   the function pointer for the aborted function
     */
    public void registerAbortedFunction(String transactionBlockId, BFunctionPointer fpValue) {
        if (fpValue != null) {
            abortedFuncRegistry.computeIfAbsent(transactionBlockId, list -> new ArrayList<>()).add(fpValue);
        }
    }

    /**
     * Register a participation in a global transaction.
     *
     * @param gTransactionId     global transaction id
     * @param transactionBlockId participant identifier
     * @since 0.990.0
     */
    public void registerParticipation(String gTransactionId, String transactionBlockId) {
        localParticipants.computeIfAbsent(gTransactionId, gid -> new ConcurrentSkipListSet<>()).add(transactionBlockId);

        TransactionLocalContext transactionLocalContext = Scheduler.getStrand().currentTrxContext;
        transactionLocalContext.beginTransactionBlock(transactionBlockId);
    }

    /**
     * This method acts as the callback which notify all the resources participated in the given transaction. 
     *
     * @param transactionId      the global transaction id
     * @param transactionBlockId the block id of the transaction
     * @return the status of the prepare operation
     */
    //TODO:Comment for now, might need it for distributed transactions.
    public boolean prepare(String transactionId, String transactionBlockId) {
        if (transactionManagerEnabled) {
            return true;
        }
        String combinedId = generateCombinedTransactionId(transactionId, transactionBlockId);
        List<BallerinaTransactionContext> txContextList = resourceRegistry.get(combinedId);
        if (txContextList != null) {
            Xid xid = xidRegistry.get(combinedId);
            for (BallerinaTransactionContext ctx : txContextList) {
                try {
                    XAResource xaResource = ctx.getXAResource();
                    if (xaResource != null) {
                        xaResource.prepare(xid);
                    }
                } catch (XAException e) {
                    log.error("error at transaction prepare phase in transaction " + transactionId
                            + ":" + e.getMessage(), e);
                    return false;
                }
            }
        }

        boolean status = true;
        if (failedResourceParticipantSet.contains(transactionId) || failedLocalParticipantSet.contains(transactionId)) {
            // resource participant reported failure.
            status = false;
        }
        log.info(String.format("Transaction prepare (participants): %s", status ? "success" : "failed"));
        return status;
    }

    /**
     * This method acts as the callback which commits all the resources participated in the given transaction.
     *
     * @param transactionId      the global transaction id
     * @param transactionBlockId the block id of the transaction
     * @return the status of the commit operation
     */
    public boolean notifyCommit(String transactionId, String transactionBlockId) {
        Strand strand = Scheduler.getStrand();
        String combinedId = generateCombinedTransactionId(transactionId, transactionBlockId);
        boolean commitSuccess = true;
        List<BallerinaTransactionContext> txContextList = resourceRegistry.get(combinedId);
        if (txContextList != null) {
            if (transactionManagerEnabled) {
                Transaction trx = trxRegistry.get(combinedId);
                try {
                    if (trx != null) {
                        trx.commit();
                    }
                } catch (SystemException | HeuristicMixedException | HeuristicRollbackException
                        | RollbackException e) {
                    log.error("error when committing transaction " + transactionId + ":" + e.getMessage(), e);
                    commitSuccess = false;
                }
            }

            for (BallerinaTransactionContext ctx : txContextList) {
                try {
                    XAResource xaResource = ctx.getXAResource();
                    if (transactionManagerEnabled && xaResource == null) {
                        ctx.commit();
                    } else {
                        if (xaResource != null) {
                            Xid xid = xidRegistry.get(combinedId);
                            xaResource.commit(xid, false);
                        } else {
                            ctx.commit();
                        }
                    }
                } catch (XAException e) {
                    log.error("error when committing transaction " + transactionId + ":" + e.getMessage(), e);
                    commitSuccess = false;
                } finally {
                    ctx.close();
                }
            }
        }
        invokeCommittedFunction(strand, transactionId, transactionBlockId);
        removeContextsFromRegistry(combinedId, transactionId);
        failedResourceParticipantSet.remove(transactionId);
        failedLocalParticipantSet.remove(transactionId);
        localParticipants.remove(transactionId);
        return commitSuccess;
    }

    /**
     * This method acts as the callback which aborts all the resources participated in the given transaction.
     *
     * @param transactionId      the global transaction id
     * @param transactionBlockId the block id of the transaction
     * @param error the cause of abortion
     * @return the status of the abort operation
     */
    public boolean notifyAbort(String transactionId, String transactionBlockId, Object error) {
        Strand strand = Scheduler.getStrand();
        String combinedId = generateCombinedTransactionId(transactionId, transactionBlockId);
        boolean abortSuccess = true;
        List<BallerinaTransactionContext> txContextList = resourceRegistry.get(combinedId);

        if (txContextList != null) {
            if (transactionManagerEnabled) {
                Transaction trx = trxRegistry.get(combinedId);
                try {
                    if (trx != null) {
                        trx.rollback();
                    }
                } catch (SystemException e) {
                    log.error("error when aborting transaction " + transactionId + ":" + e.getMessage(), e);
                    abortSuccess = false;
                }
            }

            for (BallerinaTransactionContext ctx : txContextList) {
                try {
                    XAResource xaResource = ctx.getXAResource();
                    if (transactionManagerEnabled && xaResource == null) {
                        ctx.rollback();
                    } else {
                        Xid xid = xidRegistry.get(combinedId);
                        if (xaResource != null) {
                            ctx.getXAResource().rollback(xid);
                        } else {
                            ctx.rollback();
                        }
                    }
                } catch (XAException e) {
                    log.error("error when aborting the transaction " + transactionId + ":" + e.getMessage(), e);
                    abortSuccess = false;
                } finally {
                    ctx.close();
                }
            }
        }
        //For the retry  attempt failures the aborted function should not be invoked. It should invoked only when the
        //whole transaction aborts after all the retry attempts.

        // todo: Temporaraly disabling abort functions as there is no clear way to separate rollback and full abort.

        invokeAbortedFunction(strand, transactionId, transactionBlockId, error);
        removeContextsFromRegistry(combinedId, transactionId);
        failedResourceParticipantSet.remove(transactionId);
        failedLocalParticipantSet.remove(transactionId);
        localParticipants.remove(transactionId);
        return abortSuccess;
    }

    /**
     * This method starts a transaction for the given xa resource. If there is no transaction is started for the
     * given XID a new transaction is created.
     *
     * @param transactionId      the global transaction id
     * @param transactionBlockId the block id of the transaction
     * @param xaResource         the XA resource which participates in the transaction
     */
    public void beginXATransaction(String transactionId, String transactionBlockId, XAResource xaResource) {
        String combinedId = generateCombinedTransactionId(transactionId, transactionBlockId);
        if (transactionManagerEnabled) {
            Transaction trx = trxRegistry.get(combinedId);
            try {
                if (trx == null) {
                    userTransactionManager.begin();

                    trx = userTransactionManager.getTransaction();
                    trxRegistry.put(combinedId, trx);
                }
                trx.enlistResource(xaResource);
            } catch (RollbackException | SystemException | NotSupportedException e) {
                log.error("error in initiating transaction " + transactionId + ":" + e.getMessage(), e);
            }
        } else {
            Xid xid = xidRegistry.get(combinedId);
            if (xid == null) {
                xid = XIDGenerator.createXID();
                xidRegistry.put(combinedId, xid);
            }
            try {
                xaResource.start(xid, TMNOFLAGS);
            } catch (XAException e) {
                log.error("error in starting XA transaction " + transactionId + ":" + e.getMessage(), e);
            }
        }
    }

    /**
     * Cleanup the Info record keeping state related to current transaction context and remove the current
     * context from the stack.
     */
    public void cleanupTransactionContext() {
        Strand strand = Scheduler.getStrand();
        TransactionLocalContext transactionLocalContext = strand.currentTrxContext;
        transactionLocalContext.removeTransactionInfo();
        strand.removeCurrentTrxContext();
    }

    /**
     * This method returns true if there is a failure of the current transaction, otherwise false.
     * @return true if there is a failure of the current transaction.
     */
    public boolean getAndClearFailure() {
        return Scheduler.getStrand().currentTrxContext.getAndClearFailure() != null;
    }

    /**
     * This method is used to get the error which is set by calling setRollbackOnly().
     * If it is not set, then returns null.
     * @return the error or null.
     */
    public Object getRollBackOnlyError() {
        TransactionLocalContext transactionLocalContext = Scheduler.getStrand().currentTrxContext;
        return transactionLocalContext.getRollbackOnly();
    }

    /**
     * This method checks if the current strand is in a transaction or not.
     * @return True if the current strand is in a transaction.
     */
    public boolean isInTransaction() {
        return Scheduler.getStrand().isInTransaction();
    }

    /**
     * This method rollbacks the given transaction.
     * @param transactionBlockId The transaction blockId
     * @param error The error which caused rolling back.
     */
    public void rollbackTransaction(String transactionBlockId, Object error) {
        Scheduler.getStrand().currentTrxContext.rollbackTransaction(transactionBlockId, error);
    }

    /**
     * This method marks the current transaction context as non-transactional.
     */
    public void setContextNonTransactional() {
        Scheduler.getStrand().currentTrxContext.setTransactional(false);
    }

    /**
     * This method set the given transaction context as the current transaction context in the stack.
     * @param trxCtx The input transaction context
     */
    public void setCurrentTransactionContext(TransactionLocalContext trxCtx) {
        Scheduler.getStrand().setCurrentTransactionContext(trxCtx);
    }

    /**
     * This method returns the current transaction context.
     * @return The current Transaction Context
     */
    public TransactionLocalContext getCurrentTransactionContext() {
        return Scheduler.getStrand().currentTrxContext;
    }

    /**
     * This method marks the end of a transaction for the given transaction id.
     *
     * @param transactionId      the global transaction id
     * @param transactionBlockId the block id of the transaction
     */
    void endXATransaction(String transactionId, String transactionBlockId) {
        String combinedId = generateCombinedTransactionId(transactionId, transactionBlockId);
        if (transactionManagerEnabled) {
            Transaction trx = trxRegistry.get(combinedId);
            if (trx != null) {
                List<BallerinaTransactionContext> txContextList = resourceRegistry.get(combinedId);
                if (txContextList != null) {
                    for (BallerinaTransactionContext ctx : txContextList) {
                        try {
                            XAResource xaResource = ctx.getXAResource();
                            if (xaResource != null) {
                                trx.delistResource(xaResource, TMSUCCESS);
                            }
                        } catch (IllegalStateException | SystemException e) {
                            log.error("error in ending the XA transaction " + transactionId
                                    + ":" + e.getMessage(), e);
                        }
                    }
                }
            }
        } else {
            Xid xid = xidRegistry.get(combinedId);
            List<BallerinaTransactionContext> txContextList = resourceRegistry.get(combinedId);
            if (xid != null && txContextList != null) {
                for (BallerinaTransactionContext ctx : txContextList) {
                    try {
                        XAResource xaResource = ctx.getXAResource();
                        if (xaResource != null) {
                            ctx.getXAResource().end(xid, TMSUCCESS);
                        }
                    } catch (XAException e) {
                        log.error("error in ending XA transaction " + transactionId + ":" + e.getMessage(), e);
                    }
                }
            }
        }
    }

    void rollbackTransaction(String transactionId, String transactionBlockId, Object error) {
        endXATransaction(transactionId, transactionBlockId);
        notifyAbort(transactionId, transactionBlockId, error);
    }

    private void removeContextsFromRegistry(String transactionCombinedId, String gTransactionId) {
        resourceRegistry.remove(transactionCombinedId);
        if (transactionManagerEnabled) {
            trxRegistry.remove(transactionCombinedId);
        } else {
            xidRegistry.remove(transactionCombinedId);
        }
    }

    private String generateCombinedTransactionId(String transactionId, String transactionBlockId) {
        return transactionId + ":" + transactionBlockId;
    }

    private void invokeCommittedFunction(Strand strand, String transactionId, String transactionBlockId) {
        List<BFunctionPointer> fpValueList = committedFuncRegistry.get(transactionId);
        if (fpValueList != null) {
<<<<<<< HEAD
            AsyncUtils.invokeAndForgetFunctionPointerAsync(fpValueList, "trxCommit",
                    COMMIT_METADATA, () -> args,
                    result -> {
                    }, () -> null, Scheduler.getStrand().scheduler);
=======
            Object[] args = {strand, strand.currentTrxContext.getInfoRecord(), true};
            for (int i = fpValueList.size(); i > 0; i--) {
                BFunctionPointer fp = fpValueList.get(i - 1);
                //TODO: Replace fp.getFunction().apply
                fp.getFunction().apply(args);
            }
>>>>>>> 6c00196a
        }
    }

    private void invokeAbortedFunction(Strand strand, String transactionId, String transactionBlockId, Object error) {
        List<BFunctionPointer> fpValueList = abortedFuncRegistry.get(transactionId);
        //TODO: Need to pass the retryManager to get the willRetry value.
        if (fpValueList != null) {
<<<<<<< HEAD
            AsyncUtils.invokeAndForgetFunctionPointerAsync(fpValueList, "trxCommit",
                    COMMIT_METADATA, () -> args,
                    result -> {
                    }, () -> null, Scheduler.getStrand().scheduler);
=======
            Object[] args = {strand, strand.currentTrxContext.getInfoRecord(), true, error, true, false, true};
            for (int i = fpValueList.size(); i > 0; i--) {
                BFunctionPointer fp = fpValueList.get(i - 1);
                //TODO: Replace fp.getFunction().apply
                fp.getFunction().apply(args);
            }
>>>>>>> 6c00196a
        }
    }

    public void notifyResourceFailure(String gTransactionId) {
        failedResourceParticipantSet.add(gTransactionId);
        // The resource excepted (uncaught).
        log.info("Trx infected callable unit excepted id : " + gTransactionId);
    }

    public void notifyLocalParticipantFailure(String gTransactionId, String blockId) {
        ConcurrentSkipListSet<String> participantBlockIds = localParticipants.get(gTransactionId);
        if (participantBlockIds != null && participantBlockIds.contains(blockId)) {
            failedLocalParticipantSet.add(gTransactionId);
        }
    }

    /**
     * Find the project root by recursively up to the root.
     *
     * @param projectDir project path
     * @return project root
     */
    private static Path findProjectRoot(Path projectDir) {
        Path path = projectDir.resolve("Ballerina.toml");
        if (Files.exists(path)) {
            return projectDir;
        }
        Path parentsParent = projectDir.getParent();
        if (null != parentsParent) {
            return findProjectRoot(parentsParent);
        }
        return null;
    }
}<|MERGE_RESOLUTION|>--- conflicted
+++ resolved
@@ -542,40 +542,24 @@
 
     private void invokeCommittedFunction(Strand strand, String transactionId, String transactionBlockId) {
         List<BFunctionPointer> fpValueList = committedFuncRegistry.get(transactionId);
+        Object[] args = { strand, strand.currentTrxContext.getInfoRecord(), true };
         if (fpValueList != null) {
-<<<<<<< HEAD
             AsyncUtils.invokeAndForgetFunctionPointerAsync(fpValueList, "trxCommit",
                     COMMIT_METADATA, () -> args,
                     result -> {
                     }, () -> null, Scheduler.getStrand().scheduler);
-=======
-            Object[] args = {strand, strand.currentTrxContext.getInfoRecord(), true};
-            for (int i = fpValueList.size(); i > 0; i--) {
-                BFunctionPointer fp = fpValueList.get(i - 1);
-                //TODO: Replace fp.getFunction().apply
-                fp.getFunction().apply(args);
-            }
->>>>>>> 6c00196a
         }
     }
 
     private void invokeAbortedFunction(Strand strand, String transactionId, String transactionBlockId, Object error) {
         List<BFunctionPointer> fpValueList = abortedFuncRegistry.get(transactionId);
+        Object[] args = {strand, strand.currentTrxContext.getInfoRecord(), true, error, true, false, true};
         //TODO: Need to pass the retryManager to get the willRetry value.
         if (fpValueList != null) {
-<<<<<<< HEAD
             AsyncUtils.invokeAndForgetFunctionPointerAsync(fpValueList, "trxCommit",
                     COMMIT_METADATA, () -> args,
                     result -> {
                     }, () -> null, Scheduler.getStrand().scheduler);
-=======
-            Object[] args = {strand, strand.currentTrxContext.getInfoRecord(), true, error, true, false, true};
-            for (int i = fpValueList.size(); i > 0; i--) {
-                BFunctionPointer fp = fpValueList.get(i - 1);
-                //TODO: Replace fp.getFunction().apply
-                fp.getFunction().apply(args);
-            }
->>>>>>> 6c00196a
         }
     }
 
