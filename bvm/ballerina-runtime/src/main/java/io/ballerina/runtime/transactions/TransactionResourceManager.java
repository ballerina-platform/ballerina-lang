--- conflicted
+++ resolved
@@ -163,24 +163,6 @@
      */
     private void setLogProperties() {
         final Path projectRoot = Path.of(RuntimeUtils.USER_DIR);
-<<<<<<< HEAD
-        if (projectRoot != null) {
-            String logDir = getTransactionLogDirectory();
-            Path logDirPath = Path.of(logDir);
-            Path transactionLogDirectory;
-            if (!logDirPath.isAbsolute()) {
-                logDir = projectRoot.toAbsolutePath().toString() + File.separatorChar + logDir;
-                transactionLogDirectory = Path.of(logDir);
-            } else {
-                transactionLogDirectory = logDirPath;
-            }
-            if (!Files.exists(transactionLogDirectory)) {
-                try {
-                    Files.createDirectory(transactionLogDirectory);
-                } catch (IOException e) {
-                    STDERR.println(ERROR_MESSAGE_PREFIX + " failed to create transaction log directory in " + logDir);
-                }
-=======
         String logDir = getTransactionLogDirectory();
         Path logDirPath = Path.of(logDir);
         Path transactionLogDirectory;
@@ -194,8 +176,7 @@
             try {
                 Files.createDirectory(transactionLogDirectory);
             } catch (IOException e) {
-                STDERR.println("error: failed to create transaction log directory in " + logDir);
->>>>>>> 609ceb17
+                STDERR.println(ERROR_MESSAGE_PREFIX + " failed to create transaction log directory in " + logDir);
             }
         }
         System.setProperty(ATOMIKOS_LOG_BASE_PROPERTY, logDir);
