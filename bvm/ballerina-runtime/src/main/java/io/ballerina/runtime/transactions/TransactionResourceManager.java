/*
 *  Copyright (c) 2019, WSO2 Inc. (http://www.wso2.org) All Rights Reserved.
 *
 *  WSO2 Inc. licenses this file to you under the Apache License,
 *  Version 2.0 (the "License"); you may not use this file except
 *  in compliance with the License.
 *  You may obtain a copy of the License at
 *
 *    http://www.apache.org/licenses/LICENSE-2.0
 *
 *  Unless required by applicable law or agreed to in writing,
 *  software distributed under the License is distributed on an
 *  "AS IS" BASIS, WITHOUT WARRANTIES OR CONDITIONS OF ANY
 *  KIND, either express or implied.  See the License for the
 *  specific language governing permissions and limitations
 *  under the License.
 */
package io.ballerina.runtime.transactions;

import com.atomikos.icatch.jta.UserTransactionManager;
import io.ballerina.runtime.api.PredefinedTypes;
import io.ballerina.runtime.api.creators.TypeCreator;
import io.ballerina.runtime.api.creators.ValueCreator;
import io.ballerina.runtime.api.values.BArray;
import io.ballerina.runtime.api.values.BFunctionPointer;
import io.ballerina.runtime.api.values.BString;
import io.ballerina.runtime.internal.configurable.ConfigMap;
import io.ballerina.runtime.internal.configurable.VariableKey;
import io.ballerina.runtime.internal.scheduling.Scheduler;
import io.ballerina.runtime.internal.scheduling.Strand;
import io.ballerina.runtime.internal.util.RuntimeUtils;

import java.io.File;
import java.io.IOException;
import java.io.PrintStream;
import java.nio.ByteBuffer;
import java.nio.file.Files;
import java.nio.file.Path;
<<<<<<< HEAD
import java.nio.file.Paths;
import java.time.LocalDateTime;
=======
>>>>>>> b32a61cf
import java.util.ArrayList;
import java.util.Arrays;
import java.util.Collections;
import java.util.HashMap;
import java.util.List;
import java.util.Map;
import java.util.Set;
import java.util.concurrent.ConcurrentHashMap;
import java.util.concurrent.ConcurrentMap;
import java.util.concurrent.ConcurrentSkipListSet;

import javax.transaction.HeuristicMixedException;
import javax.transaction.HeuristicRollbackException;
import javax.transaction.NotSupportedException;
import javax.transaction.RollbackException;
import javax.transaction.SystemException;
import javax.transaction.Transaction;
import javax.transaction.xa.XAException;
import javax.transaction.xa.XAResource;
import javax.transaction.xa.Xid;


import static io.ballerina.runtime.transactions.TransactionConstants.DEFAULT_TRX_AUTO_COMMIT_TIMEOUT;
import static io.ballerina.runtime.transactions.TransactionConstants.DEFAULT_TRX_CLEANUP_TIMEOUT;
import static io.ballerina.runtime.transactions.TransactionConstants.TRANSACTION_PACKAGE_ID;
import static javax.transaction.xa.XAResource.TMFAIL;
import static javax.transaction.xa.XAResource.TMNOFLAGS;
import static javax.transaction.xa.XAResource.TMSUCCESS;

/**
 * {@code TransactionResourceManager} registry for transaction contexts.
 *
 * @since 1.0
 */
public class TransactionResourceManager {

    private static TransactionResourceManager transactionResourceManager = null;
    private static UserTransactionManager userTransactionManager = null;
    private static final String ATOMIKOS_LOG_BASE_PROPERTY = "com.atomikos.icatch.log_base_dir";
    private static final String ATOMIKOS_LOG_NAME_PROPERTY = "com.atomikos.icatch.log_base_name";
    private static final String ATOMIKOS_REGISTERED_PROPERTY = "com.atomikos.icatch.registered";
    public static final String TRANSACTION_AUTO_COMMIT_TIMEOUT_KEY = "transactionAutoCommitTimeout";
    public static final String TRANSACTION_CLEANUP_TIMEOUT_KEY = "transactionCleanupTimeout";

<<<<<<< HEAD
    private static final PrintStream outStream = System.out;
    private Map<String, List<BallerinaTransactionContext>> resourceRegistry;
=======
    private static final Logger LOG = LoggerFactory.getLogger(TransactionResourceManager.class);
    private final Map<String, List<BallerinaTransactionContext>> resourceRegistry = new HashMap<>();
>>>>>>> b32a61cf
    private Map<String, Transaction> trxRegistry;
    private Map<String, Xid> xidRegistry;

    private final Map<String, List<BFunctionPointer>> committedFuncRegistry = new HashMap<>();;
    private final Map<String, List<BFunctionPointer>> abortedFuncRegistry = new HashMap<>();;

    private final Set<String> failedResourceParticipantSet = new ConcurrentSkipListSet<>();
    private final Set<String> failedLocalParticipantSet = new ConcurrentSkipListSet<>();
    private final ConcurrentMap<String, Set<String>> localParticipants = new ConcurrentHashMap<>();

    private final boolean transactionManagerEnabled;
    private static final PrintStream STDERR = System.err;

    final Map<ByteBuffer, Object> transactionInfoMap = new ConcurrentHashMap<>();

    private TransactionResourceManager() {
        transactionManagerEnabled = getTransactionManagerEnabled();
        if (transactionManagerEnabled) {
            trxRegistry = new HashMap<>();
            setLogProperties();
            userTransactionManager = new UserTransactionManager();
        } else {
            xidRegistry = new HashMap<>();
        }
    }

    public static TransactionResourceManager getInstance() {
        if (transactionResourceManager == null) {
            synchronized (TransactionResourceManager.class) {
                if (transactionResourceManager == null) {
                    transactionResourceManager = new TransactionResourceManager();
                }
            }
        }
        return transactionResourceManager;
    }

    /**
     * This method sets values for atomikos transaction log path and name properties using the available configs.
     *
     */
    private void setLogProperties() {
        final Path projectRoot = Path.of(RuntimeUtils.USER_DIR);
        String logDir = getTransactionLogDirectory();
        Path logDirPath = Path.of(logDir);
        Path transactionLogDirectory;
        if (!logDirPath.isAbsolute()) {
            logDir = projectRoot.toAbsolutePath().toString() + File.separatorChar + logDir;
            transactionLogDirectory = Path.of(logDir);
        } else {
            transactionLogDirectory = logDirPath;
        }
        if (!Files.exists(transactionLogDirectory)) {
            try {
                Files.createDirectory(transactionLogDirectory);
            } catch (IOException e) {
                STDERR.println("error: failed to create transaction log directory in " + logDir);
            }
        }
        System.setProperty(ATOMIKOS_LOG_BASE_PROPERTY, logDir);
        System.setProperty(ATOMIKOS_LOG_NAME_PROPERTY, "transaction_recovery");
        System.setProperty(ATOMIKOS_REGISTERED_PROPERTY, "not-registered");
    }

    /**
     * This method checks whether the atomikos transaction manager should be enabled or not.
     *
     * @return boolean whether the atomikos transaction manager should be enabled or not
     */
    public boolean getTransactionManagerEnabled() {
        VariableKey managerEnabledKey = new VariableKey(TRANSACTION_PACKAGE_ID, "managerEnabled",
                PredefinedTypes.TYPE_BOOLEAN, false);
        if (!ConfigMap.containsKey(managerEnabledKey)) {
            return false;
        } else {
            return (boolean) ConfigMap.get(managerEnabledKey);
        }
    }

    /**
     * This method gets the user specified config for log directory name.
     *
     * @return string log directory name
     */
    private String getTransactionLogDirectory() {
        VariableKey logKey = new VariableKey(TRANSACTION_PACKAGE_ID, "logBase", PredefinedTypes.TYPE_STRING, false);
        if (!ConfigMap.containsKey(logKey)) {
            return "transaction_log_dir";
        } else {
            return ((BString) ConfigMap.get(logKey)).getValue();
        }
    }

    /**
     * This method gets the user specified config for the transaction auto commit timeout. Default is 120.
     *
     * @return int transaction auto commit timeout value
     */
    public static int getTransactionAutoCommitTimeout() {
        VariableKey transactionAutoCommitTimeoutKey = new VariableKey(TRANSACTION_PACKAGE_ID,
                TRANSACTION_AUTO_COMMIT_TIMEOUT_KEY, PredefinedTypes.TYPE_INT, false);
        if (!ConfigMap.containsKey(transactionAutoCommitTimeoutKey)) {
            return DEFAULT_TRX_AUTO_COMMIT_TIMEOUT;
        } else {
            Object configValue = ConfigMap.get(transactionAutoCommitTimeoutKey);
            if (configValue == null) {
                return DEFAULT_TRX_AUTO_COMMIT_TIMEOUT;
            }
            return parseTimeoutValue(configValue, DEFAULT_TRX_AUTO_COMMIT_TIMEOUT);
        }
    }

    /**
     * This method gets the user specified config for cleaning up dead transactions. Default is 600.
     *
     * @return int transaction cleanup after value
     */
    public static int getTransactionCleanupTimeout() {
        VariableKey transactionCleanupTimeoutKey = new VariableKey(TRANSACTION_PACKAGE_ID,
                TRANSACTION_CLEANUP_TIMEOUT_KEY,
                PredefinedTypes.TYPE_INT, false);
        if (!ConfigMap.containsKey(transactionCleanupTimeoutKey)) {
            return DEFAULT_TRX_CLEANUP_TIMEOUT;
        } else {
            Object configValue = ConfigMap.get(transactionCleanupTimeoutKey);
            if (configValue == null) {
                return DEFAULT_TRX_CLEANUP_TIMEOUT;
            }
            return parseTimeoutValue(configValue, DEFAULT_TRX_CLEANUP_TIMEOUT);
        }
    }

    private static int parseTimeoutValue(Object configValue, int defaultValue) {
        if (!(configValue instanceof Number number)) {
            return defaultValue;
        }
        int timeoutValue = number.intValue();
        if (timeoutValue <= 0) {
            return defaultValue;
        }
        return timeoutValue;
    }

    /**
     * This method will register connection resources with a particular transaction.
     *
     * @param transactionId      the global transaction id
     * @param transactionBlockId the block id of the transaction
     * @param txContext          ballerina transaction context which includes the underlying connection info
     */
    public void register(String transactionId, String transactionBlockId, BallerinaTransactionContext txContext) {
        String combinedId = generateCombinedTransactionId(transactionId, transactionBlockId);
        resourceRegistry.computeIfAbsent(combinedId, resourceList -> new ArrayList<>()).add(txContext);
    }

    /**
     * This method will register a committed function handler of a particular transaction.
     *
     * @param transactionBlockId the block id of the transaction
     * @param fpValue   the function pointer for the committed function
     */
    public void registerCommittedFunction(String transactionBlockId, BFunctionPointer fpValue) {
        if (fpValue != null) {
            committedFuncRegistry.computeIfAbsent(transactionBlockId, list -> new ArrayList<>()).add(fpValue);
        }
    }

    /**
     * This method will register an aborted function handler of a particular transaction.
     *
     * @param transactionBlockId the block id of the transaction
     * @param fpValue   the function pointer for the aborted function
     */
    public void registerAbortedFunction(String transactionBlockId, BFunctionPointer fpValue) {
        if (fpValue != null) {
            abortedFuncRegistry.computeIfAbsent(transactionBlockId, list -> new ArrayList<>()).add(fpValue);
        }
    }

    /**
     * Register a participation in a global transaction.
     *
     * @param gTransactionId     global transaction id
     * @param transactionBlockId participant identifier
     * @since 0.990.0
     */
    public void registerParticipation(String gTransactionId, String transactionBlockId) {
        localParticipants.computeIfAbsent(gTransactionId, gid -> new ConcurrentSkipListSet<>()).add(transactionBlockId);

        TransactionLocalContext transactionLocalContext = Scheduler.getStrand().currentTrxContext;
        transactionLocalContext.beginTransactionBlock(transactionBlockId);
    }

    /**
     * This method acts as the callback which notify all the resources participated in the given transaction. 
     *
     * @param transactionId      the global transaction id
     * @param transactionBlockId the block id of the transaction
     * @return the status of the prepare operation
     */
    //TODO:Comment for now, might need it for distributed transactions.
    public boolean prepare(String transactionId, String transactionBlockId) {
        endXATransaction(transactionId, transactionBlockId, false);
        if (transactionManagerEnabled) {
            return true;
        }
        String combinedId = generateCombinedTransactionId(transactionId, transactionBlockId);
        List<BallerinaTransactionContext> txContextList = resourceRegistry.get(combinedId);
        if (txContextList != null) {
            Xid xid = xidRegistry.get(combinedId);
            for (BallerinaTransactionContext ctx : txContextList) {
                try {
                    XAResource xaResource = ctx.getXAResource();
                    if (xaResource != null) {
                        xaResource.prepare(xid);
                    }
                } catch (XAException e) {
<<<<<<< HEAD
                    logError("error at transaction prepare phase in transaction " + transactionId
=======
                    LOG.error("error at transaction prepare phase in transaction " + transactionId
>>>>>>> b32a61cf
                            + ":" + e.getMessage(), e);
                    return false;
                }
            }
        }

        boolean status = true;
        if (failedResourceParticipantSet.contains(transactionId) || failedLocalParticipantSet.contains(transactionId)) {
            // resource participant reported failure.
            status = false;
        }
<<<<<<< HEAD
        outStream.printf("Transaction prepare (participants): %s%n", status ? "success" : "failed");
=======
        LOG.info(String.format("Transaction prepare (participants): %s", status ? "success" : "failed"));
>>>>>>> b32a61cf
        return status;
    }

    /**
     * This method acts as the callback which commits all the resources participated in the given transaction.
     *
     * @param transactionId      the global transaction id
     * @param transactionBlockId the block id of the transaction
     * @return the status of the commit operation
     */
    public boolean notifyCommit(String transactionId, String transactionBlockId) {
        String combinedId = generateCombinedTransactionId(transactionId, transactionBlockId);
        boolean commitSuccess = true;
        List<BallerinaTransactionContext> txContextList = resourceRegistry.get(combinedId);
        if (txContextList != null) {
            if (transactionManagerEnabled) {
                Transaction trx = trxRegistry.get(combinedId);
                try {
                    if (trx != null) {
                        trx.commit();
                    }
                } catch (SystemException | HeuristicMixedException | HeuristicRollbackException
                        | RollbackException e) {
<<<<<<< HEAD
                    logError("error when committing transaction " + transactionId + ":" + e.getMessage(), e);
=======
                    LOG.error("error when committing transaction " + transactionId + ":" + e.getMessage(), e);
>>>>>>> b32a61cf
                    commitSuccess = false;
                }
            }

            for (BallerinaTransactionContext ctx : txContextList) {
                try {
                    XAResource xaResource = ctx.getXAResource();
                    if (transactionManagerEnabled && xaResource == null) {
                        ctx.commit();
                    } else {
                        if (xaResource != null) {
                            Xid xid = xidRegistry.get(combinedId);
                            xaResource.commit(xid, false);
                        } else {
                            ctx.commit();
                        }
                    }
                } catch (XAException e) {
<<<<<<< HEAD
                    logError("error when committing transaction " + transactionId + ":" + e.getMessage(), e);
=======
                    LOG.error("error when committing transaction " + transactionId + ":" + e.getMessage(), e);
>>>>>>> b32a61cf
                    commitSuccess = false;
                } finally {
                    ctx.close();
                }
            }
        }
        return commitSuccess;
    }

    public void cleanTransaction(String transactionId, String transactionBlockId) {
        String combinedId = generateCombinedTransactionId(transactionId, transactionBlockId);
        removeContextsFromRegistry(combinedId, transactionId);
        failedResourceParticipantSet.remove(transactionId);
        failedLocalParticipantSet.remove(transactionId);
        localParticipants.remove(transactionId);
    }

    /**
     * This method acts as the callback which aborts all the resources participated in the given transaction.
     *
     * @param transactionId      the global transaction id
     * @param transactionBlockId the block id of the transaction
     * @return the status of the abort operation
     */
    public boolean notifyAbort(String transactionId, String transactionBlockId) {
        String combinedId = generateCombinedTransactionId(transactionId, transactionBlockId);
        boolean abortSuccess = true;
        List<BallerinaTransactionContext> txContextList = resourceRegistry.get(combinedId);

        if (txContextList != null) {
            if (transactionManagerEnabled) {
                Transaction trx = trxRegistry.get(combinedId);
                try {
                    if (trx != null) {
                        trx.rollback();
                    }
                } catch (SystemException e) {
<<<<<<< HEAD
                    logError("error when aborting transaction " + transactionId + ":" + e.getMessage(), e);
=======
                    LOG.error("error when aborting transaction " + transactionId + ":" + e.getMessage(), e);
>>>>>>> b32a61cf
                    abortSuccess = false;
                }
            }

            for (BallerinaTransactionContext ctx : txContextList) {
                try {
                    XAResource xaResource = ctx.getXAResource();
                    if (transactionManagerEnabled && xaResource == null) {
                        ctx.rollback();
                    } else {
                        Xid xid = xidRegistry.get(combinedId);
                        if (xaResource != null) {
                            ctx.getXAResource().rollback(xid);
                        } else {
                            ctx.rollback();
                        }
                    }
                } catch (XAException e) {
<<<<<<< HEAD
                    logError("error when aborting the transaction " + transactionId + ":" + e.getMessage(), e);
=======
                    LOG.error("error when aborting the transaction " + transactionId + ":" + e.getMessage(), e);
>>>>>>> b32a61cf
                    abortSuccess = false;
                } finally {
                    ctx.close();
                }
            }
        }
        //For the retry  attempt failures the aborted function should not be invoked. It should invoked only when the
        //whole transaction aborts after all the retry attempts.

        // todo: Temporaraly disabling abort functions as there is no clear way to separate rollback and full abort.

        removeContextsFromRegistry(combinedId, transactionId);
        failedResourceParticipantSet.remove(transactionId);
        failedLocalParticipantSet.remove(transactionId);
        localParticipants.remove(transactionId);
        return abortSuccess;
    }

    /**
     * This method starts a transaction for the given xa resource. If there is no transaction is started for the
     * given XID a new transaction is created.
     *
     * @param transactionId      the global transaction id
     * @param transactionBlockId the block id of the transaction
     * @param xaResource         the XA resource which participates in the transaction
     */
    public void beginXATransaction(String transactionId, String transactionBlockId, XAResource xaResource) {
        String combinedId = generateCombinedTransactionId(transactionId, transactionBlockId);
        if (transactionManagerEnabled) {
            Transaction trx = trxRegistry.get(combinedId);
            try {
                if (trx == null) {
                    userTransactionManager.begin();

                    trx = userTransactionManager.getTransaction();
                    trxRegistry.put(combinedId, trx);
                }
            } catch (SystemException | NotSupportedException e) {
<<<<<<< HEAD
                logError("error in initiating transaction " + transactionId + ":" + e.getMessage(), e);
=======
                LOG.error("error in initiating transaction " + transactionId + ":" + e.getMessage(), e);
>>>>>>> b32a61cf
            }
        } else {
            Xid xid = xidRegistry.get(combinedId);
            if (xid == null) {
                xid = XIDGenerator.createXID();
                xidRegistry.put(combinedId, xid);
            }
            try {
                xaResource.start(xid, TMNOFLAGS);
            } catch (XAException e) {
<<<<<<< HEAD
                logError("error in starting XA transaction " + transactionId + ":" + e.getMessage(), e);
=======
                LOG.error("error in starting XA transaction " + transactionId + ":" + e.getMessage(), e);
>>>>>>> b32a61cf
            }
        }
    }

    /**
     * Cleanup the Info record keeping state related to current transaction context and remove the current
     * context from the stack.
     */
    public void cleanupTransactionContext() {
        Strand strand = Scheduler.getStrand();
        TransactionLocalContext transactionLocalContext = strand.currentTrxContext;
        transactionLocalContext.removeTransactionInfo();
        strand.removeCurrentTrxContext();
    }

    /**
     * This method returns true if there is a failure of the current transaction, otherwise false.
     * @return true if there is a failure of the current transaction.
     */
    public boolean getAndClearFailure() {
        return Scheduler.getStrand().currentTrxContext.getAndClearFailure() != null;
    }

    /**
     * This method is used to get the error which is set by calling setRollbackOnly().
     * If it is not set, then returns null.
     * @return the error or null.
     */
    public Object getRollBackOnlyError() {
        TransactionLocalContext transactionLocalContext = Scheduler.getStrand().currentTrxContext;
        return transactionLocalContext.getRollbackOnly();
    }

    /**
     * This method checks if the current strand is in a transaction or not.
     * @return True if the current strand is in a transaction.
     */
    public boolean isInTransaction() {
        return Scheduler.getStrand().isInTransaction();
    }

    /**
     * This method notify the given transaction to abort.
     * @param transactionBlockId The transaction blockId
     */
    public void notifyTransactionAbort(String transactionBlockId) {
        Scheduler.getStrand().currentTrxContext.notifyAbortAndClearTransaction(transactionBlockId);
    }

    /**
     * This method retrieves the list of rollback handlers.
     * @return Array of rollback handlers
     */
    public BArray getRegisteredRollbackHandlerList() {
        List<BFunctionPointer> abortFunctions =
                abortedFuncRegistry.get(Scheduler.getStrand().currentTrxContext.getGlobalTransactionId());
        if (abortFunctions != null && !abortFunctions.isEmpty()) {
            Collections.reverse(abortFunctions);
            return ValueCreator.createArrayValue(abortFunctions.toArray(),
                    TypeCreator.createArrayType(abortFunctions.get(0).getType()));
        } else {
            return getNillArray();
        }
    }

    /**
     * This method retrieves the list of commit handlers.
     * @return Array of commit handlers
     */
    public BArray getRegisteredCommitHandlerList() {
        List<BFunctionPointer> commitFunctions =
                committedFuncRegistry.get(Scheduler.getStrand().currentTrxContext.getGlobalTransactionId());
        if (commitFunctions != null && !commitFunctions.isEmpty()) {
            Collections.reverse(commitFunctions);
            return ValueCreator.createArrayValue(commitFunctions.toArray(),
                    TypeCreator.createArrayType(commitFunctions.get(0).getType()));
        } else {
            return getNillArray();
        }
    }

    private BArray getNillArray() {
        return ValueCreator.createArrayValue(TypeCreator.createArrayType(PredefinedTypes.TYPE_NULL));
    }

    /**
     * This method marks the current transaction context as non-transactional.
     */
    public void setContextNonTransactional() {
        //todo check possibility of currentTrxContext being null when this get called
        TransactionLocalContext localContext = Scheduler.getStrand().currentTrxContext;
        if (localContext != null) {
            localContext.setTransactional(false);
        }
    }

    /**
     * This method set the given transaction context as the current transaction context in the stack.
     * @param trxCtx The input transaction context
     */
    public void setCurrentTransactionContext(TransactionLocalContext trxCtx) {
        Scheduler.getStrand().setCurrentTransactionContext(trxCtx);
    }

    /**
     * This method returns the current transaction context.
     * @return The current Transaction Context
     */
    public TransactionLocalContext getCurrentTransactionContext() {
        return Scheduler.getStrand().currentTrxContext;
    }

    /**
     * This method marks the end of a transaction for the given transaction id.
     *
     * @param transactionId      the global transaction id
     * @param transactionBlockId the block id of the transaction
     */
    void endXATransaction(String transactionId, String transactionBlockId, boolean abortOnly) {
        String combinedId = generateCombinedTransactionId(transactionId, transactionBlockId);
        if (transactionManagerEnabled) {
            Transaction trx = trxRegistry.get(combinedId);
            if (trx != null) {
                List<BallerinaTransactionContext> txContextList = resourceRegistry.get(combinedId);
                if (txContextList != null) {
                    for (BallerinaTransactionContext ctx : txContextList) {
                        try {
                            XAResource xaResource = ctx.getXAResource();
                            if (xaResource != null) {
                                trx.delistResource(xaResource, TMSUCCESS);
                            }
                        } catch (IllegalStateException | SystemException e) {
<<<<<<< HEAD
                            logError("error in ending the XA transaction " + transactionId
=======
                            LOG.error("error in ending the XA transaction " + transactionId
>>>>>>> b32a61cf
                                    + ":" + e.getMessage(), e);
                        }
                    }
                }
            }
        } else {
            Xid xid = xidRegistry.get(combinedId);
            List<BallerinaTransactionContext> txContextList = resourceRegistry.get(combinedId);
            if (xid != null && txContextList != null) {
                for (BallerinaTransactionContext ctx : txContextList) {
                    try {
                        XAResource xaResource = ctx.getXAResource();
                        if (xaResource != null) {
                            xaResource.end(xid, abortOnly ? TMFAIL : TMSUCCESS);
                        }
                    } catch (XAException e) {
<<<<<<< HEAD
                        logError("error in ending XA transaction " + transactionId + ":" + e.getMessage(), e);
=======
                        LOG.error("error in ending XA transaction " + transactionId + ":" + e.getMessage(), e);
>>>>>>> b32a61cf
                    }
                }
            }
        }
    }

    private void removeContextsFromRegistry(String transactionCombinedId, String gTransactionId) {
        resourceRegistry.remove(transactionCombinedId);
        if (transactionManagerEnabled) {
            trxRegistry.remove(transactionCombinedId);
        } else {
            xidRegistry.remove(transactionCombinedId);
        }
    }

    private String generateCombinedTransactionId(String transactionId, String transactionBlockId) {
        if (transactionBlockId.contains("_")) {
            // remove the strand id from the transaction block id
            return transactionBlockId.split("_")[0];
        }
        return transactionId + ":" + transactionBlockId;
    }

    public void notifyResourceFailure(String gTransactionId) {
        failedResourceParticipantSet.add(gTransactionId);
        // The resource excepted (uncaught).
<<<<<<< HEAD
        outStream.println("Trx infected callable unit excepted id : " + gTransactionId);
=======
        LOG.info("Trx infected callable unit excepted id : " + gTransactionId);
>>>>>>> b32a61cf
    }

    public void notifyLocalParticipantFailure(String gTransactionId, String blockId) {
        Set<String> participantBlockIds = localParticipants.get(gTransactionId);
        if (participantBlockIds != null && participantBlockIds.contains(blockId)) {
            failedLocalParticipantSet.add(gTransactionId);
        }
    }

    public Object getTransactionRecord(BArray xid) {
        synchronized (transactionInfoMap) {
            if (transactionInfoMap.containsKey(ByteBuffer.wrap(xid.getBytes()))) {
                return transactionInfoMap.get(ByteBuffer.wrap(xid.getBytes()));
            }
            return null;
        }
    }

    private void logError(String message, Exception err) {
        outStream.println(LocalDateTime.now() + "ERROR\t" + message + "\n" + Arrays.toString(err.getStackTrace()));
    }
}<|MERGE_RESOLUTION|>--- conflicted
+++ resolved
@@ -36,11 +36,7 @@
 import java.nio.ByteBuffer;
 import java.nio.file.Files;
 import java.nio.file.Path;
-<<<<<<< HEAD
-import java.nio.file.Paths;
 import java.time.LocalDateTime;
-=======
->>>>>>> b32a61cf
 import java.util.ArrayList;
 import java.util.Arrays;
 import java.util.Collections;
@@ -85,13 +81,8 @@
     public static final String TRANSACTION_AUTO_COMMIT_TIMEOUT_KEY = "transactionAutoCommitTimeout";
     public static final String TRANSACTION_CLEANUP_TIMEOUT_KEY = "transactionCleanupTimeout";
 
-<<<<<<< HEAD
     private static final PrintStream outStream = System.out;
     private Map<String, List<BallerinaTransactionContext>> resourceRegistry;
-=======
-    private static final Logger LOG = LoggerFactory.getLogger(TransactionResourceManager.class);
-    private final Map<String, List<BallerinaTransactionContext>> resourceRegistry = new HashMap<>();
->>>>>>> b32a61cf
     private Map<String, Transaction> trxRegistry;
     private Map<String, Xid> xidRegistry;
 
@@ -309,11 +300,7 @@
                         xaResource.prepare(xid);
                     }
                 } catch (XAException e) {
-<<<<<<< HEAD
                     logError("error at transaction prepare phase in transaction " + transactionId
-=======
-                    LOG.error("error at transaction prepare phase in transaction " + transactionId
->>>>>>> b32a61cf
                             + ":" + e.getMessage(), e);
                     return false;
                 }
@@ -325,11 +312,7 @@
             // resource participant reported failure.
             status = false;
         }
-<<<<<<< HEAD
         outStream.printf("Transaction prepare (participants): %s%n", status ? "success" : "failed");
-=======
-        LOG.info(String.format("Transaction prepare (participants): %s", status ? "success" : "failed"));
->>>>>>> b32a61cf
         return status;
     }
 
@@ -353,11 +336,7 @@
                     }
                 } catch (SystemException | HeuristicMixedException | HeuristicRollbackException
                         | RollbackException e) {
-<<<<<<< HEAD
                     logError("error when committing transaction " + transactionId + ":" + e.getMessage(), e);
-=======
-                    LOG.error("error when committing transaction " + transactionId + ":" + e.getMessage(), e);
->>>>>>> b32a61cf
                     commitSuccess = false;
                 }
             }
@@ -376,11 +355,7 @@
                         }
                     }
                 } catch (XAException e) {
-<<<<<<< HEAD
                     logError("error when committing transaction " + transactionId + ":" + e.getMessage(), e);
-=======
-                    LOG.error("error when committing transaction " + transactionId + ":" + e.getMessage(), e);
->>>>>>> b32a61cf
                     commitSuccess = false;
                 } finally {
                     ctx.close();
@@ -418,11 +393,7 @@
                         trx.rollback();
                     }
                 } catch (SystemException e) {
-<<<<<<< HEAD
                     logError("error when aborting transaction " + transactionId + ":" + e.getMessage(), e);
-=======
-                    LOG.error("error when aborting transaction " + transactionId + ":" + e.getMessage(), e);
->>>>>>> b32a61cf
                     abortSuccess = false;
                 }
             }
@@ -441,11 +412,7 @@
                         }
                     }
                 } catch (XAException e) {
-<<<<<<< HEAD
                     logError("error when aborting the transaction " + transactionId + ":" + e.getMessage(), e);
-=======
-                    LOG.error("error when aborting the transaction " + transactionId + ":" + e.getMessage(), e);
->>>>>>> b32a61cf
                     abortSuccess = false;
                 } finally {
                     ctx.close();
@@ -484,11 +451,7 @@
                     trxRegistry.put(combinedId, trx);
                 }
             } catch (SystemException | NotSupportedException e) {
-<<<<<<< HEAD
                 logError("error in initiating transaction " + transactionId + ":" + e.getMessage(), e);
-=======
-                LOG.error("error in initiating transaction " + transactionId + ":" + e.getMessage(), e);
->>>>>>> b32a61cf
             }
         } else {
             Xid xid = xidRegistry.get(combinedId);
@@ -499,11 +462,7 @@
             try {
                 xaResource.start(xid, TMNOFLAGS);
             } catch (XAException e) {
-<<<<<<< HEAD
                 logError("error in starting XA transaction " + transactionId + ":" + e.getMessage(), e);
-=======
-                LOG.error("error in starting XA transaction " + transactionId + ":" + e.getMessage(), e);
->>>>>>> b32a61cf
             }
         }
     }
@@ -636,11 +595,7 @@
                                 trx.delistResource(xaResource, TMSUCCESS);
                             }
                         } catch (IllegalStateException | SystemException e) {
-<<<<<<< HEAD
                             logError("error in ending the XA transaction " + transactionId
-=======
-                            LOG.error("error in ending the XA transaction " + transactionId
->>>>>>> b32a61cf
                                     + ":" + e.getMessage(), e);
                         }
                     }
@@ -657,11 +612,7 @@
                             xaResource.end(xid, abortOnly ? TMFAIL : TMSUCCESS);
                         }
                     } catch (XAException e) {
-<<<<<<< HEAD
                         logError("error in ending XA transaction " + transactionId + ":" + e.getMessage(), e);
-=======
-                        LOG.error("error in ending XA transaction " + transactionId + ":" + e.getMessage(), e);
->>>>>>> b32a61cf
                     }
                 }
             }
@@ -688,11 +639,7 @@
     public void notifyResourceFailure(String gTransactionId) {
         failedResourceParticipantSet.add(gTransactionId);
         // The resource excepted (uncaught).
-<<<<<<< HEAD
         outStream.println("Trx infected callable unit excepted id : " + gTransactionId);
-=======
-        LOG.info("Trx infected callable unit excepted id : " + gTransactionId);
->>>>>>> b32a61cf
     }
 
     public void notifyLocalParticipantFailure(String gTransactionId, String blockId) {
