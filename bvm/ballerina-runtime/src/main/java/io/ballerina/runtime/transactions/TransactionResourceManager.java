--- conflicted
+++ resolved
@@ -543,19 +543,11 @@
     private void invokeCommittedFunction(Strand strand, String transactionId, String transactionBlockId) {
         List<BFunctionPointer> fpValueList = committedFuncRegistry.get(transactionId);
         if (fpValueList != null) {
-<<<<<<< HEAD
+            Object[] args = {strand, strand.currentTrxContext.getInfoRecord(), true};
             AsyncUtils.invokeAndForgetFunctionPointerAsync(fpValueList, "trxCommit",
                     COMMIT_METADATA, () -> args,
                     result -> {
                     }, () -> null, Scheduler.getStrand().scheduler);
-=======
-            Object[] args = {strand, strand.currentTrxContext.getInfoRecord(), true};
-            for (int i = fpValueList.size(); i > 0; i--) {
-                BFunctionPointer fp = fpValueList.get(i - 1);
-                //TODO: Replace fp.getFunction().apply
-                fp.getFunction().apply(args);
-            }
->>>>>>> 9cd9cca4
         }
     }
 
@@ -563,19 +555,11 @@
         List<BFunctionPointer> fpValueList = abortedFuncRegistry.get(transactionId);
         //TODO: Need to pass the retryManager to get the willRetry value.
         if (fpValueList != null) {
-<<<<<<< HEAD
+            Object[] args = {strand, strand.currentTrxContext.getInfoRecord(), true, error, true, false, true};
             AsyncUtils.invokeAndForgetFunctionPointerAsync(fpValueList, "trxCommit",
                     COMMIT_METADATA, () -> args,
                     result -> {
                     }, () -> null, Scheduler.getStrand().scheduler);
-=======
-            Object[] args = {strand, strand.currentTrxContext.getInfoRecord(), true, error, true, false, true};
-            for (int i = fpValueList.size(); i > 0; i--) {
-                BFunctionPointer fp = fpValueList.get(i - 1);
-                //TODO: Replace fp.getFunction().apply
-                fp.getFunction().apply(args);
-            }
->>>>>>> 9cd9cca4
         }
     }
 
