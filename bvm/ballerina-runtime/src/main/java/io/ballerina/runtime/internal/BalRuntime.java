--- conflicted
+++ resolved
@@ -122,7 +122,6 @@
         if (!moduleInitialized) {
             throw ErrorHelper.getRuntimeException(ErrorCodes.INVALID_FUNCTION_INVOCATION_BEFORE_MODULE_INIT, "stop");
         }
-<<<<<<< HEAD
         if (moduleStopped) {
             throw ErrorHelper.getRuntimeException(ErrorCodes.FUNCTION_ALREADY_CALLED, "stop");
         }
@@ -135,7 +134,6 @@
         }
         invokeModuleStop();
         moduleStopped = true;
-=======
         invokeMethodAsync("$moduleStop", null, PredefinedTypes.TYPE_NULL, "stop", new Scheduler(false), null);
     }
 
@@ -150,7 +148,6 @@
         System.arraycopy(args, 0, argsWithStrand, 1, args.length);
         scheduler.schedule(argsWithStrand, func, future);
         scheduler.start();
->>>>>>> a9ca3662
     }
 
     /**
@@ -374,14 +371,9 @@
         ConfigDetails configDetails = LaunchUtils.getConfigurationDetails();
         String funcName = Utils.encodeFunctionIdentifier("$configureInit");
         try {
-<<<<<<< HEAD
-            final Method method = configClass.getDeclaredMethod(funcName, String[].class, Path[].class, String.class);
-            method.invoke(null, new String[]{}, configDetails.paths, configDetails.configContent);
-=======
             final Method method =
-                    configClazz.getDeclaredMethod(funcName, Map.class, String[].class, Path[].class, String.class);
+                    configClass.getDeclaredMethod(funcName, Map.class, String[].class, Path[].class, String.class);
             method.invoke(null, new HashMap<>(), new String[]{}, configDetails.paths, configDetails.configContent);
->>>>>>> a9ca3662
         } catch (InvocationTargetException | NoSuchMethodException | IllegalAccessException e) {
             throw ErrorCreator.createError(StringUtils.fromString("configurable initialization failed due to " +
                     RuntimeUtils.formatErrorMessage(e)), e);
