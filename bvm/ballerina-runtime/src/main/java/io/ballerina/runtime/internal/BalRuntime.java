--- conflicted
+++ resolved
@@ -113,28 +113,11 @@
     }
 
     @Override
-<<<<<<< HEAD
     public Object callFunction(Module module, String functionName, StrandMetadata metadata, Object... args) {
         this.handleCallBeforeModuleInit(functionName);
         this.validateArgs(module, functionName);
         return this.scheduler.callFunction(module, functionName, metadata, args);
     }
-=======
-    public BFuture invokeMethodAsyncSequentially(BObject object, String methodName, String strandName,
-                                                 StrandMetadata metadata,
-                                                 Callback callback, Map<String, Object> properties,
-                                                 Type returnType, Object... args) {
-        try {
-            validateArgs(object, methodName);
-            ObjectValue objectVal = (ObjectValue) object;
-            FutureValue future = scheduler.createFuture(null, callback, properties, returnType, strandName, metadata);
-            AsyncUtils.getArgsWithDefaultValues(scheduler, objectVal, methodName, new Callback() {
-                @Override
-                public void notifySuccess(Object result) {
-                    Function<Object[], Object> func = getFunction((Object[]) result, objectVal, methodName);
-                    scheduler.scheduleToObjectGroup(new Object[1], func, future);
-                }
->>>>>>> 5c9cc32c
 
     @Override
     public Object callMethod(BObject object, String methodName, StrandMetadata metadata, Object... args) {
@@ -144,27 +127,10 @@
     }
 
     @Override
-<<<<<<< HEAD
     public void registerListener(BObject listener) {
         this.handleCallBeforeModuleInit("registerListener");
         this.runtimeRegistry.registerListener(listener);
     }
-=======
-    public BFuture invokeMethodAsyncConcurrently(BObject object, String methodName, String strandName,
-                                                 StrandMetadata metadata,
-                                                 Callback callback, Map<String, Object> properties,
-                                                 Type returnType, Object... args) {
-        try {
-            validateArgs(object, methodName);
-            ObjectValue objectVal = (ObjectValue) object;
-            FutureValue future = scheduler.createFuture(null, callback, properties, returnType, strandName, metadata);
-            AsyncUtils.getArgsWithDefaultValues(scheduler, objectVal, methodName, new Callback() {
-                @Override
-                public void notifySuccess(Object result) {
-                    Function<Object[], Object> func = getFunction((Object[]) result, objectVal, methodName);
-                    scheduler.schedule(new Object[1], func, future);
-                }
->>>>>>> 5c9cc32c
 
     @Override
     public void deregisterListener(BObject listener) {
@@ -173,33 +139,10 @@
     }
 
     @Override
-<<<<<<< HEAD
     public void registerStopHandler(BFunctionPointer stopHandler) {
         this.handleCallBeforeModuleInit("registerStopHandler");
         this.runtimeRegistry.registerStopHandler(stopHandler);
     }
-=======
-    @Deprecated
-    public BFuture invokeMethodAsync(BObject object, String methodName, String strandName, StrandMetadata metadata,
-                                     Callback callback, Map<String, Object> properties,
-                                     Type returnType, Object... args) {
-        try {
-            validateArgs(object, methodName);
-            ObjectValue objectVal = (ObjectValue) object;
-            ObjectType objectType = (ObjectType) TypeUtils.getImpliedType(objectVal.getType());
-            boolean isIsolated = objectType.isIsolated() && objectType.isIsolated(methodName);
-            FutureValue future = scheduler.createFuture(null, callback, properties, returnType, strandName, metadata);
-            AsyncUtils.getArgsWithDefaultValues(scheduler, objectVal, methodName, new Callback() {
-                @Override
-                public void notifySuccess(Object result) {
-                    Function<Object[], Object> func = getFunction((Object[]) result, objectVal, methodName);
-                    if (isIsolated) {
-                        scheduler.schedule(new Object[1], func, future);
-                    } else {
-                        scheduler.scheduleToObjectGroup(new Object[1], func, future);
-                    }
-                }
->>>>>>> 5c9cc32c
 
 
     @SuppressWarnings("unused")
@@ -241,11 +184,10 @@
     private void handleCallBeforeModuleInit(BObject object, String methodName) {
         if (!moduleInitialized) {
             throw ErrorHelper.getRuntimeException(ErrorCodes.INVALID_FUNCTION_INVOCATION_BEFORE_MODULE_INIT,
-                    object.getType().getName() + ":" + methodName);
-        }
-    }
-
-<<<<<<< HEAD
+                    object.getOriginalType().getName() + ":" + methodName);
+        }
+    }
+
     private void handleAlreadyCalled(boolean isAlreadyCalled, String functionName) {
         if (isAlreadyCalled) {
             throw ErrorHelper.getRuntimeException(ErrorCodes.FUNCTION_ALREADY_CALLED, functionName);
@@ -258,20 +200,6 @@
         }
         if (functionName == null) {
             throw ErrorCreator.createError(StringUtils.fromString("function name cannot be null"));
-=======
-    @Override
-    public void registerStopHandler(BFunctionPointer<Object[], Object> stopHandler) {
-        scheduler.getRuntimeRegistry().registerStopHandler(stopHandler);
-    }
-
-    private Function<Object[], Object> getFunction(Object[] argsWithDefaultValues,
-                                                   ObjectValue objectVal, String methodName) {
-        Function<Object[], Object> func;
-        if (argsWithDefaultValues.length == 1) {
-            func = o -> objectVal.call((Strand) ((o)[0]), methodName, argsWithDefaultValues[0]);
-        } else {
-            func = o -> objectVal.call((Strand) ((o)[0]), methodName, argsWithDefaultValues);
->>>>>>> 5c9cc32c
         }
     }
 
@@ -307,33 +235,4 @@
         }
         return className;
     }
-
-<<<<<<< HEAD
-=======
-    private void invokeMethodSync(String functionName) {
-        final CountDownLatch latch = new CountDownLatch(1);
-        SyncCallback callback = new SyncCallback(latch);
-        invokeMethod(functionName, callback, PredefinedTypes.TYPE_NULL, functionName, new Object[1]);
-        try {
-            latch.await();
-        } catch (InterruptedException e) {
-            throw ErrorCreator.createError(e);
-        }
-        if (callback.initError != null) {
-            throw callback.initError;
-        }
-    }
-
-    private void invokeMethod(String functionName, Callback callback, Type returnType, String strandName,
-                              Object... args) {
-        ValueCreator valueCreator = ValueCreator.getValueCreator(ValueCreator.getLookupKey(module.getOrg(),
-                module.getName(), module.getMajorVersion(), module.isTestPkg()));
-        Function<Object[], ?> func = o -> valueCreator.call((Strand) (o[0]), functionName, args);
-        FutureValue future = scheduler.createFuture(null, callback, null, returnType, strandName, null);
-        Object[] argsWithStrand = new Object[args.length + 1];
-        argsWithStrand[0] = future.strand;
-        System.arraycopy(args, 0, argsWithStrand, 1, args.length);
-        scheduler.schedule(argsWithStrand, func, future);
-    }
->>>>>>> 5c9cc32c
 }