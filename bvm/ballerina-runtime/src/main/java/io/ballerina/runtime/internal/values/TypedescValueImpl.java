--- conflicted
+++ resolved
@@ -54,12 +54,7 @@
 
     final Type type;
     final Type describingType; // Type of the value describe by this typedesc.
-<<<<<<< HEAD
-    public MapValue annotations;
-=======
-    public MapValue<?, ?>[] closures;
     public MapValue<?, ?> annotations;
->>>>>>> 7b0d3e9f
     private BTypedesc typedesc;
 
     public TypedescValueImpl(Type describingType) {
@@ -67,19 +62,8 @@
         this.describingType = describingType;
     }
 
-<<<<<<< HEAD
-    public TypedescValueImpl(Type describingType, MapValue annotations) {
+    public TypedescValueImpl(Type describingType, MapValue<BString, Object> annotations) {
         this(describingType);
-=======
-    public TypedescValueImpl(Type describingType, MapValue<?, ?>[] closures) {
-        this.type = new BTypedescType(describingType);
-        this.describingType = describingType;
-        this.closures = closures;
-    }
-
-    public TypedescValueImpl(Type describingType, MapValue<?, ?>[] closures, MapValue<BString, Object> annotations) {
-        this(describingType, closures);
->>>>>>> 7b0d3e9f
         this.annotations = annotations;
         ((BAnnotatableType) describingType).setAnnotations(annotations);
     }
