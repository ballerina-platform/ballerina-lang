--- conflicted
+++ resolved
@@ -33,12 +33,8 @@
 
 import java.util.Map;
 
-<<<<<<< HEAD
-import static io.ballerina.runtime.api.utils.TypeUtils.getReferredType;
+import static io.ballerina.runtime.api.utils.TypeUtils.getImpliedType;
 import static io.ballerina.runtime.internal.util.RuntimeUtils.getEffectiveType;
-=======
-import static io.ballerina.runtime.api.utils.TypeUtils.getImpliedType;
->>>>>>> de0dbb56
 
 /**
  * <p>
@@ -108,19 +104,14 @@
         } else if (referredType.getTag() == TypeTags.TUPLE_TAG) {
             return new TupleValueImpl(this.describingType, (BListInitialValueEntry[]) initialValues, this);
         }
-<<<<<<< HEAD
         Type effectiveType = getEffectiveType(referredType);
         if (effectiveType.getTag() == TypeTags.TUPLE_TAG) {
             return new TupleValueImpl(new BTypeReferenceType(effectiveType, true),
                                       (BListInitialValueEntry[]) initialValues);
         }
-        // This method will be overridden for user-defined types, therefor this line shouldn't be reached.
-        throw new BallerinaException("Given type can't be instantiated at runtime : " + this.describingType);
-=======
         // This method will be overridden for user-defined types, therefore this line shouldn't be reached.
         throw ErrorCreator.createError(StringUtils.fromString(
                 "Given type can't be instantiated at runtime : " + this.describingType));
->>>>>>> de0dbb56
     }
 
     @Override
