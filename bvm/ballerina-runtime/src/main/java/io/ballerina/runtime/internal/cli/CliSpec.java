--- conflicted
+++ resolved
@@ -110,12 +110,7 @@
             if (operand.hasDefaultable) {
                 mainArgs.add(getDefaultBValue(opType));
             } else if (isSupportedArrayType(opType)) {
-<<<<<<< HEAD
                 mainArgs.add(ValueCreator.createArrayValue((ArrayType) opType, -1));
-=======
-                mainArgs.add(ValueCreator.createArrayValue((ArrayType) opType));
-                mainArgs.add(true);
->>>>>>> 688ec636
             } else if ((CliUtil.isUnionWithNil(opType))) {
                 mainArgs.add(null);
             } else {
