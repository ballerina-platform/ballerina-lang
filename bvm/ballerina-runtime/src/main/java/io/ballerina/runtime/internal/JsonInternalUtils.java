--- conflicted
+++ resolved
@@ -565,16 +565,11 @@
      * @return BInteger value of the JSON, if its a integer or a long JSON node. Error, otherwise.
      */
     private static long jsonNodeToInt(Object json) {
-<<<<<<< HEAD
         if (!(json instanceof Long || json instanceof Integer)) {
-=======
-        if (!(json instanceof Long l)) {
->>>>>>> 4dbc2fb3
             throw ErrorHelper.getRuntimeException(ErrorCodes.INCOMPATIBLE_TYPE_FOR_CASTING_JSON,
                                                            PredefinedTypes.TYPE_INT, getTypeName(json));
         }
 
-<<<<<<< HEAD
         return ((Number) json).longValue();
     }
 
@@ -594,9 +589,6 @@
 
         throw ErrorHelper.getRuntimeException(ErrorCodes.INCOMPATIBLE_TYPE_FOR_CASTING_JSON,
                 PredefinedTypes.TYPE_BYTE, getTypeName(json));
-=======
-        return l;
->>>>>>> 4dbc2fb3
     }
 
     /**
