/*
 *  Copyright (c) 2019, WSO2 Inc. (http://www.wso2.org) All Rights Reserved.
 *
 *  WSO2 Inc. licenses this file to you under the Apache License,
 *  Version 2.0 (the "License"); you may not use this file except
 *  in compliance with the License.
 *  You may obtain a copy of the License at
 *
 *    http://www.apache.org/licenses/LICENSE-2.0
 *
 *  Unless required by applicable law or agreed to in writing,
 *  software distributed under the License is distributed on an
 *  "AS IS" BASIS, WITHOUT WARRANTIES OR CONDITIONS OF ANY
 *  KIND, either express or implied.  See the License for the
 *  specific language governing permissions and limitations
 *  under the License.
 */
package io.ballerina.runtime.api.values;

<<<<<<< HEAD
 /**
  * <p>
  * Represent a Ballerina future in Java.
  * </p>
  *
  * @since 1.1.0
  */
  public interface BFuture extends BValue {
=======
import io.ballerina.runtime.api.async.Callback;
import io.ballerina.runtime.internal.scheduling.Strand;

/**
 * <p>
 * Represent a Ballerina future in Java.
 * </p>
 *
 * @since 1.1.0
 */
public interface BFuture extends BValue {
>>>>>>> 5c9cc32c

    /**
     * Abort execution of the Ballerina strand that the future is attached.
     * The abortion occurs only after the next yield point.
     */
    void cancel();

<<<<<<< HEAD
     /**
      * Returns the result value of the future.
      *
      * @return result value
      */
     Object get();
=======
    // TODO: remove this with https://github.com/ballerina-platform/ballerina-lang/issues/40175
    /**
     * Returns the strand that the future is attached to.
     *
     * @return     strand
     * @deprecated
     */
    @Deprecated(since = "2201.6.0", forRemoval = true)
    Strand getStrand();

    /**
     * Returns the result value of the future.
     *
     * @return result value
     */
    Object getResult();
>>>>>>> 5c9cc32c

    /**
     * Returns completion status of the Ballerina strand that the future is attached.
     *
     * @return true if future is completed
     */
    boolean isDone();

<<<<<<< HEAD
     /**
      * Returns whether the future is completed with panic.
      *
      * @return true if future is completed with panic otherwise false
      */
     boolean isPanic();
 }
=======
    /**
     * Returns {@code Throwable} if the attached strand panic.
     *
     * @return panic error or null if not panic occurred
     */
    Throwable getPanic();

    /**
     * Returns {@link Callback} listening on the completion of this future.
     *
     * @return registered {@link Callback}
     */
    Callback getCallback();
}
>>>>>>> 5c9cc32c
<|MERGE_RESOLUTION|>--- conflicted
+++ resolved
@@ -17,8 +17,7 @@
  */
 package io.ballerina.runtime.api.values;
 
-<<<<<<< HEAD
- /**
+/**
   * <p>
   * Represent a Ballerina future in Java.
   * </p>
@@ -26,19 +25,6 @@
   * @since 1.1.0
   */
   public interface BFuture extends BValue {
-=======
-import io.ballerina.runtime.api.async.Callback;
-import io.ballerina.runtime.internal.scheduling.Strand;
-
-/**
- * <p>
- * Represent a Ballerina future in Java.
- * </p>
- *
- * @since 1.1.0
- */
-public interface BFuture extends BValue {
->>>>>>> 5c9cc32c
 
     /**
      * Abort execution of the Ballerina strand that the future is attached.
@@ -46,31 +32,12 @@
      */
     void cancel();
 
-<<<<<<< HEAD
      /**
       * Returns the result value of the future.
       *
       * @return result value
       */
      Object get();
-=======
-    // TODO: remove this with https://github.com/ballerina-platform/ballerina-lang/issues/40175
-    /**
-     * Returns the strand that the future is attached to.
-     *
-     * @return     strand
-     * @deprecated
-     */
-    @Deprecated(since = "2201.6.0", forRemoval = true)
-    Strand getStrand();
-
-    /**
-     * Returns the result value of the future.
-     *
-     * @return result value
-     */
-    Object getResult();
->>>>>>> 5c9cc32c
 
     /**
      * Returns completion status of the Ballerina strand that the future is attached.
@@ -79,27 +46,10 @@
      */
     boolean isDone();
 
-<<<<<<< HEAD
      /**
       * Returns whether the future is completed with panic.
       *
       * @return true if future is completed with panic otherwise false
       */
      boolean isPanic();
- }
-=======
-    /**
-     * Returns {@code Throwable} if the attached strand panic.
-     *
-     * @return panic error or null if not panic occurred
-     */
-    Throwable getPanic();
-
-    /**
-     * Returns {@link Callback} listening on the completion of this future.
-     *
-     * @return registered {@link Callback}
-     */
-    Callback getCallback();
-}
->>>>>>> 5c9cc32c
+ }