/*
 *  Copyright (c) 2019, WSO2 Inc. (http://www.wso2.org) All Rights Reserved.
 *
 *  WSO2 Inc. licenses this file to you under the Apache License,
 *  Version 2.0 (the "License"); you may not use this file except
 *  in compliance with the License.
 *  You may obtain a copy of the License at
 *
 *    http://www.apache.org/licenses/LICENSE-2.0
 *
 *  Unless required by applicable law or agreed to in writing,
 *  software distributed under the License is distributed on an
 *  "AS IS" BASIS, WITHOUT WARRANTIES OR CONDITIONS OF ANY
 *  KIND, either express or implied.  See the License for the
 *  specific language governing permissions and limitations
 *  under the License.
 */

package io.ballerina.runtime.internal.util;

import io.ballerina.identifier.Utils;
import io.ballerina.runtime.api.PredefinedTypes;
import io.ballerina.runtime.api.values.BError;
import io.ballerina.runtime.api.values.BMap;
import io.ballerina.runtime.api.values.BString;
import io.ballerina.runtime.api.values.BValue;
import io.ballerina.runtime.internal.ErrorUtils;
import io.ballerina.runtime.internal.diagnostics.RuntimeDiagnosticLog;
import io.ballerina.runtime.internal.scheduling.AsyncUtils;
import io.ballerina.runtime.internal.values.ErrorValue;
import io.ballerina.runtime.internal.values.FutureValue;
import io.ballerina.runtime.internal.values.MapValueImpl;

import java.io.PrintStream;
import java.util.Map;
import java.util.logging.ConsoleHandler;
import java.util.logging.Level;
import java.util.logging.Logger;

import static io.ballerina.runtime.api.constants.RuntimeConstants.BBYTE_MAX_VALUE;
import static io.ballerina.runtime.api.constants.RuntimeConstants.BBYTE_MIN_VALUE;
import static io.ballerina.runtime.api.constants.RuntimeConstants.BLANG_SRC_FILE_SUFFIX;
import static io.ballerina.runtime.api.constants.RuntimeConstants.INTERNAL_ERROR_MESSAGE;
import static io.ballerina.runtime.api.constants.RuntimeConstants.MODULE_INIT_CLASS_NAME;

/**
 * Util methods required for jBallerina runtime.
 *
 * @since 0.995.0
 */

public final class RuntimeUtils {

    private static final String CRASH_LOGGER = "b7a.log.crash";
    private static final PrintStream errStream = System.err;
    public static final String USER_DIR = System.getProperty("user.dir");
    private static final Logger crashLogger = Logger.getLogger(CRASH_LOGGER);
    private static ConsoleHandler handler;

    /**
     * Check a given int value is within ballerina byte value range.
     *
     * @param intValue integer value
     * @return true if within byte value range
     */
    public static boolean isByteLiteral(int intValue) {
        return (intValue >= BBYTE_MIN_VALUE && intValue <= BBYTE_MAX_VALUE);
    }

    @SuppressWarnings("unused")
    /*
     * Used for codegen. This will handle future value in main method.
     */
    public static void handleFutureAndExit(FutureValue future) {
        try {
            Object result = AsyncUtils.getFutureResult(future.completableFuture);
            if (result instanceof ErrorValue error) {
                errStream.println("error: " + error.getPrintableError());
                Runtime.getRuntime().exit(1);
            }
        } catch (ErrorValue error) {
            printToConsole(error);
            Runtime.getRuntime().exit(1);
        }
    }

<<<<<<< HEAD
    @SuppressWarnings("unused")
    /*
     * Used for codegen. This will handle future value in tests.
     */
    public static boolean handleFutureAndReturnIsPanic(FutureValue future) {
        try {
            handleErrorResult(AsyncUtils.getFutureResult(future.completableFuture));
        } catch (ErrorValue error) {
            printToConsole(error);
            return true;
=======
    public static void handleBErrorAndExit(Throwable throwable) {
        if (throwable instanceof ErrorValue errorValue) {
            printToConsole(errorValue);
>>>>>>> 5c9cc32c
        }
        return false;
    }

<<<<<<< HEAD
    @SuppressWarnings("unused")
    /*
     * Used for codegen. This will handle future value in init and stop methods.
     */
    public static void handleFuture(FutureValue future) {
        try {
            handleErrorResult(AsyncUtils.getFutureResult(future.completableFuture));
        } catch (ErrorValue error) {
            printToConsole(error);
=======
    public static void handleAllRuntimeErrorsAndExit(Throwable throwable) {
        handleAllRuntimeErrors(throwable);
        Runtime.getRuntime().exit(1);
    }

    public static void handleAllRuntimeErrors(Throwable throwable) {
        if (throwable instanceof ErrorValue errorValue) {
            printToConsole(errorValue);
        } else {
            logBadSad(throwable);
>>>>>>> 5c9cc32c
        }
    }

    @SuppressWarnings("unused")
    /*
     * Used for codegen. This will handle throwable in main method.
     */
    public static void handleThrowable(Throwable throwable) {
        logBadSad(throwable);
        Runtime.getRuntime().exit(1);
    }

    public static void handleErrorResult(Object result) {
        if (result instanceof ErrorValue errorValue) {
            errStream.println("error: " + errorValue.getPrintableError());
        }
    }

    private static void printToConsole(ErrorValue throwable) {
        errStream.println("error: " + throwable.getPrintableStackTrace());
    }

    public static void handleDiagnosticErrors(RuntimeDiagnosticLog diagnosticLog) {
        diagnosticLog.getDiagnosticList().forEach(diagnostic -> errStream.println(diagnostic.toString()));
        if (diagnosticLog.getErrorCount() > 0) {
            Runtime.getRuntime().exit(1);
        }
    }

    public static void logBadSad(Throwable throwable) {
        // These errors are unhandled errors in JVM, hence logging them to bre log.
        errStream.println(INTERNAL_ERROR_MESSAGE);
        printCrashLog(throwable);
    }

    public static void printCrashLog(Throwable throwable) {
        // The fileHandle had to be created on demand, since the log file is getting created at the handler init.
        // Which result in empty ballerina-internal.log files always getting created.
        Level logLevel = Level.ALL;

        synchronized (crashLogger) {
            if (handler == null) {
                handler = new ConsoleHandler();
                handler.setFormatter(new DefaultLogFormatter());
                crashLogger.addHandler(handler);
                crashLogger.setUseParentHandlers(false);
                crashLogger.setLevel(logLevel);
            }
        }
        crashLogger.log(Level.SEVERE, throwable.getMessage(), throwable);
    }

    public static String getMajorVersion(String version) {
        return version.split("\\.")[0];
    }

    public static BMap<BString, Object> validateBMapValues(BMap<BString, Object> bMap) {
        if (bMap == null) {
            return new MapValueImpl<>();
        }
        for (Object value : bMap.values()) {
            if (isInvalidBallerinaValue(value)) {
                throw ErrorUtils.createJToBTypeCastError(value.getClass());
            }
        }
        return bMap;
    }

    public static Map<String, Object> validateBMapValues(Map<String, Object> bMap) {
        if (bMap == null) {
            return new MapValueImpl<>();
        }
        for (Object value : bMap.values()) {
            if (isInvalidBallerinaValue(value) && !(value instanceof String)) {
                throw ErrorUtils.createJToBTypeCastError(value.getClass());
            }
        }
        return bMap;
    }

    public static BMap<BString, Object> validateErrorDetails(BMap<BString, Object> details) {
        if (details == null) {
            return new MapValueImpl<>(PredefinedTypes.TYPE_ERROR_DETAIL);
        }
        for (Object value : details.values()) {
            if (isInvalidBallerinaValue(value)) {
                throw ErrorUtils.createJToBTypeCastError(value.getClass());
            }
        }
        return details;
    }

    private static boolean isInvalidBallerinaValue(Object value) {
        return (value != null && !(value instanceof Number) && !(value instanceof Boolean) &&
                !(value instanceof BValue));
    }

    public static String formatErrorMessage(Throwable e) {
        if (e instanceof BError error) {
            return error.getPrintableStackTrace();
        }
        return getPrintableStackTrace(e);
    }

    private static String getPrintableStackTrace(Throwable throwable) {
        String errorMsg = throwable.toString();
        StringBuilder sb = new StringBuilder();
        sb.append(errorMsg);
        // Append function/action/resource name with package path (if any)
        StackTraceElement[] stackTrace = throwable.getStackTrace();
        if (stackTrace.length == 0) {
            return sb.toString();
        }
        sb.append("\n\tat ");
        // print first element
        printStackElement(sb, stackTrace[0], "");
        for (int i = 1; i < stackTrace.length; i++) {
            printStackElement(sb, stackTrace[i], "\n\t   ");
        }
        return sb.toString();
    }

    private static void printStackElement(StringBuilder sb, StackTraceElement stackTraceElement, String tab) {
        String pkgName = Utils.decodeIdentifier(stackTraceElement.getClassName());
        String fileName = stackTraceElement.getFileName();
        if (fileName == null) {
            fileName = "unknown-source";
        }
        // clean file name from pkgName since we print the file name after the method name.
        fileName = fileName.replace(BLANG_SRC_FILE_SUFFIX, "");
        fileName = fileName.replace("/", "-");
        int index = pkgName.lastIndexOf("." + fileName);
        if (index != -1) {
            pkgName = pkgName.substring(0, index);
        }

        sb.append(tab);
        if (!pkgName.equals(MODULE_INIT_CLASS_NAME)) {
            sb.append(pkgName).append(":");
        }

        // Append the method name
        sb.append(Utils.decodeIdentifier(stackTraceElement.getMethodName()));
        // Append the filename
        sb.append("(").append(fileName);
        // Append the line number
        sb.append(":").append(stackTraceElement.getLineNumber()).append(")");
    }

    private RuntimeUtils() {
    }
}<|MERGE_RESOLUTION|>--- conflicted
+++ resolved
@@ -84,7 +84,7 @@
         }
     }
 
-<<<<<<< HEAD
+
     @SuppressWarnings("unused")
     /*
      * Used for codegen. This will handle future value in tests.
@@ -95,16 +95,10 @@
         } catch (ErrorValue error) {
             printToConsole(error);
             return true;
-=======
-    public static void handleBErrorAndExit(Throwable throwable) {
-        if (throwable instanceof ErrorValue errorValue) {
-            printToConsole(errorValue);
->>>>>>> 5c9cc32c
         }
         return false;
     }
 
-<<<<<<< HEAD
     @SuppressWarnings("unused")
     /*
      * Used for codegen. This will handle future value in init and stop methods.
@@ -114,18 +108,6 @@
             handleErrorResult(AsyncUtils.getFutureResult(future.completableFuture));
         } catch (ErrorValue error) {
             printToConsole(error);
-=======
-    public static void handleAllRuntimeErrorsAndExit(Throwable throwable) {
-        handleAllRuntimeErrors(throwable);
-        Runtime.getRuntime().exit(1);
-    }
-
-    public static void handleAllRuntimeErrors(Throwable throwable) {
-        if (throwable instanceof ErrorValue errorValue) {
-            printToConsole(errorValue);
-        } else {
-            logBadSad(throwable);
->>>>>>> 5c9cc32c
         }
     }
 
