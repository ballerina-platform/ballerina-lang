--- conflicted
+++ resolved
@@ -314,16 +314,10 @@
     }
 
     protected void populateInitialValues(BMapInitialValueEntry[] initialValues) {
-<<<<<<< HEAD
-        Map<String, BFunctionPointer<Object, ?>> defaultValues = new HashMap<>();
+        Map<String, BFunctionPointer> defaultValues = new HashMap<>();
         Type impliedType = TypeUtils.getImpliedType(type);
         if (impliedType.getTag() == TypeTags.RECORD_TYPE_TAG) {
             defaultValues.putAll(((BRecordType) impliedType).getDefaultValues());
-=======
-        Map<String, BFunctionPointer> defaultValues = new HashMap<>();
-        if (type.getTag() == TypeTags.RECORD_TYPE_TAG) {
-            defaultValues.putAll(((BRecordType) type).getDefaultValues());
->>>>>>> b6244de9
         }
 
         for (BMapInitialValueEntry initialValue : initialValues) {
