--- conflicted
+++ resolved
@@ -315,14 +315,8 @@
 
     protected void populateInitialValues(BMapInitialValueEntry[] initialValues) {
         Map<String, BFunctionPointer> defaultValues = new HashMap<>();
-<<<<<<< HEAD
-        Type impliedType = TypeUtils.getImpliedType(type);
-        if (impliedType.getTag() == TypeTags.RECORD_TYPE_TAG) {
-            defaultValues.putAll(((BRecordType) impliedType).getDefaultValues());
-=======
         if (referredType.getTag() == TypeTags.RECORD_TYPE_TAG) {
             defaultValues.putAll(((BRecordType) referredType).getDefaultValues());
->>>>>>> 43e6737f
         }
 
         for (BMapInitialValueEntry initialValue : initialValues) {
