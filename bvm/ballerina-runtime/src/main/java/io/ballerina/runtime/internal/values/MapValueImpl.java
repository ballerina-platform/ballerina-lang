--- conflicted
+++ resolved
@@ -313,15 +313,9 @@
     }
 
     protected void populateInitialValues(BMapInitialValueEntry[] initialValues) {
-<<<<<<< HEAD
         Map<String, BFunctionPointer<Object, ?>> defaultValues = new HashMap<>();
         if (referredType.getTag() == TypeTags.RECORD_TYPE_TAG) {
             defaultValues.putAll(((BRecordType) referredType).getDefaultValues());
-=======
-        Map<String, BFunctionPointer> defaultValues = new HashMap<>();
-        if (type.getTag() == TypeTags.RECORD_TYPE_TAG) {
-            defaultValues.putAll(((BRecordType) type).getDefaultValues());
->>>>>>> c4c87cbc
         }
 
         for (BMapInitialValueEntry initialValue : initialValues) {
@@ -352,7 +346,9 @@
 
     @Override
     public void populateInitialValue(K key, V value) {
-        if (referredType.getTag() == TypeTags.MAP_TAG) {
+        if (
+          
+          .getTag() == TypeTags.MAP_TAG) {
             MapUtils.handleInherentTypeViolatingMapUpdate(value, (BMapType) referredType);
             putValue(key, value);
         } else {
