--- conflicted
+++ resolved
@@ -138,15 +138,11 @@
                                                          new Module(BALLERINA_BUILTIN_PKG_PREFIX, XML_LANG_LIB, null),
                                                          TypeTags.XML_TEXT_TAG, true);
 
-<<<<<<< HEAD
-    public static final XMLType TYPE_XML_NEVER = new BXMLType(TypeConstants.XML_TEXT,
+    public static final XmlType TYPE_XML_NEVER = new BXmlType(TypeConstants.XML_TEXT,
                                                         new Module(BALLERINA_BUILTIN_PKG_PREFIX, XML_LANG_LIB, null),
                                                         TypeTags.XML_TEXT_TAG, new BNeverType(EMPTY_MODULE), true);
 
-    public static final Type TYPE_XML = new BXMLType(TypeConstants.XML_TNAME,
-=======
     public static final Type TYPE_XML = new BXmlType(TypeConstants.XML_TNAME,
->>>>>>> 2511f1b1
                                                      new BUnionType(Arrays.asList(TYPE_ELEMENT, TYPE_COMMENT,
                                                                                   TYPE_PROCESSING_INSTRUCTION,
                                                                                   TYPE_TEXT)), EMPTY_MODULE);
