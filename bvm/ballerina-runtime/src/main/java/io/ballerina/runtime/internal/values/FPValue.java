/*
 * Copyright (c) 2019, WSO2 Inc. (http://www.wso2.org) All Rights Reserved.
 *
 * WSO2 Inc. licenses this file to you under the Apache License,
 * Version 2.0 (the "License"); you may not use this file except
 * in compliance with the License.
 * you may obtain a copy of the License at
 *
 *   http://www.apache.org/licenses/LICENSE-2.0
 *
 * Unless required by applicable law or agreed to in writing,
 * software distributed under the License is distributed on an
 * "AS IS" BASIS, WITHOUT WARRANTIES OR CONDITIONS OF ANY
 * KIND, either express or implied.  See the License for the
 * specific language governing permissions and limitations
 * under the License.
 */
package io.ballerina.runtime.internal.values;

import io.ballerina.runtime.api.Runtime;
import io.ballerina.runtime.api.concurrent.StrandMetadata;
import io.ballerina.runtime.api.constants.RuntimeConstants;
import io.ballerina.runtime.api.types.Type;
import io.ballerina.runtime.api.values.BFunctionPointer;
import io.ballerina.runtime.api.values.BLink;
import io.ballerina.runtime.api.values.BTypedesc;
import io.ballerina.runtime.internal.BalRuntime;

import java.util.Map;
import java.util.function.Function;

/**
 * <p>
 * Ballerina runtime value representation of a function pointer.
 * </p>
 *
 * @since 0.995.0
 */
public class FPValue implements BFunctionPointer, RefValue {

    final Type type;
    private BTypedesc typedesc;
    public Function<Object[], Object> function;
    public String name;
    public StrandMetadata metadata;

    public FPValue(Function<Object[], Object> function, Type type, String name, boolean isIsolated) {
        this.function = function;
        this.type = type;
        this.name = name;
        this.metadata = new StrandMetadata(isIsolated, null);
    }

    @Override
    public Object call(Runtime runtime, Object... t) {
        BalRuntime balRuntime = (BalRuntime) runtime;
        return balRuntime.scheduler.callFP(this, metadata, t);
    }

    @Override
    public String stringValue(BLink parent) {
        return "function " + type;
    }

    @Override
    public String expressionStringValue(BLink parent) {
        return stringValue(parent);
    }

    @Override
    public Type getType() {
        return type;
    }

    @Override
    public Object copy(Map<Object, Object> refs) {
        return this;
    }

    @Override
    public Object frozenCopy(Map<Object, Object> refs) {
        return this;
    }

    @Override
    public void freezeDirect() {
    }

    @Override
    public BTypedesc getTypedesc() {
        if (this.typedesc == null) {
            this.typedesc = new TypedescValueImpl(type);
        }
        return typedesc;
    }

    public String getName() {
        return name;
    }

    @Override
    public String toString() {
        return RuntimeConstants.EMPTY;
    }
<<<<<<< HEAD
=======

    @Override
    public Optional<SemType> inherentTypeOf(Context cx) {
        return Optional.of(SemType.tryInto(cx, getType()));
    }
>>>>>>> 234a29c5
}<|MERGE_RESOLUTION|>--- conflicted
+++ resolved
@@ -102,12 +102,9 @@
     public String toString() {
         return RuntimeConstants.EMPTY;
     }
-<<<<<<< HEAD
-=======
 
     @Override
     public Optional<SemType> inherentTypeOf(Context cx) {
         return Optional.of(SemType.tryInto(cx, getType()));
     }
->>>>>>> 234a29c5
 }