/*
*  Copyright (c) 2019, WSO2 Inc. (http://www.wso2.org) All Rights Reserved.
*
*  WSO2 Inc. licenses this file to you under the Apache License,
*  Version 2.0 (the "License"); you may not use this file except
*  in compliance with the License.
*  You may obtain a copy of the License at
*
*    http://www.apache.org/licenses/LICENSE-2.0
*
*  Unless required by applicable law or agreed to in writing,
*  software distributed under the License is distributed on an
*  "AS IS" BASIS, WITHOUT WARRANTIES OR CONDITIONS OF ANY
*  KIND, either express or implied.  See the License for the
*  specific language governing permissions and limitations
*  under the License.
*/
package io.ballerina.runtime.internal.types;

import io.ballerina.runtime.api.Module;
import io.ballerina.runtime.api.TypeTags;
import io.ballerina.runtime.api.flags.TypeFlags;
import io.ballerina.runtime.api.types.IntersectionType;
import io.ballerina.runtime.api.types.Type;
import io.ballerina.runtime.api.types.UnionType;
import io.ballerina.runtime.internal.values.ReadOnlyUtils;

import java.util.ArrayList;
import java.util.Arrays;
import java.util.List;
import java.util.Objects;
import java.util.regex.Pattern;

/**
 * {@code BUnionType} represents a union type in Ballerina.
 *
 * @since 0.995.0
 */
public class BUnionType extends BType implements UnionType {

    public boolean isCyclic;
    public static final char PIPE = '|';
    private List<Type> memberTypes;
    private Boolean nullable;
    private String cachedToString;
    private int typeFlags;
    private final boolean readonly;
    protected IntersectionType immutableType;
    private boolean resolving = false;

    private static final String INT_CLONEABLE = "__Cloneable";
    private static final String CLONEABLE = "Cloneable";
    private static final Pattern pCloneable = Pattern.compile(INT_CLONEABLE + "([12])?");

    /**
     * Create a {@code BUnionType} which represents the union type.
     */
    @Deprecated
    public BUnionType() {
        super(null, null, Object.class);
        this.readonly = false;
    }

<<<<<<< HEAD
    /**
     * Create a {@code BUnionType} which represents the union type.
     *
     * @param memberTypes of the union type
     * @param typeFlags flags associated with the type
     */
    public BUnionType(List<Type> memberTypes, int typeFlags) {
        this(memberTypes, typeFlags, false, false);
    }

    public BUnionType(List<Type> memberTypes, int typeFlags, boolean readonly, boolean isCyclic) {
        super(null, null, Object.class);
        setMemberTypes(memberTypes);
        this.typeFlags = typeFlags;
        this.readonly = readonly;
        this.isCyclic = isCyclic;
    }

    public BUnionType(List<Type> memberTypes, String typeName, int typeFlags, boolean readonly, boolean isCyclic) {
        super(typeName, null, Object.class);
        setMemberTypes(memberTypes);
        this.typeFlags = typeFlags;
        this.readonly = readonly;
        this.isCyclic = isCyclic;
        this.typeName = typeName;
    }

=======
>>>>>>> 81d3c0f7
    public BUnionType(List<Type> memberTypes) {
        this(memberTypes, false);
    }

    public BUnionType(String typeName, Module pkg, List<Type> memberTypes) {
        super(typeName, pkg, Object.class);
        setMemberTypes(memberTypes);
        this.readonly = false;
    }

    public BUnionType(List<Type> memberTypes, boolean readonly) {
<<<<<<< HEAD
        this(memberTypes, 0, readonly, false);
    }

    public BUnionType(String typeName, Module pkg, boolean readonly, Class<? extends Object> valueClass) {
        super(typeName, pkg, valueClass);
        this.readonly = readonly;
    }

    /**
     * Constructor used when defining union type defs where cyclic reference is possible.
     *
     * @param typeFlags flags associated with the type
     * @param readonly boolean represents if the type is readonly
     * @param isCyclic boolean represents if the type is cyclic
     */
    public BUnionType(int typeFlags, boolean readonly, boolean isCyclic) {
        super(null, null, Object.class);
        this.typeFlags = typeFlags;
        this.readonly = readonly;
        this.memberTypes = new ArrayList<>();
        this.isCyclic = isCyclic;
    }

    /**
     * Constructor used when defining union type defs where cyclic reference is possible.
     *
     * @param unionType flags associated with the type
     */
    public BUnionType(BUnionType unionType) {
        super(unionType.typeName, unionType.pkg, unionType.valueClass);
        this.typeFlags = unionType.typeFlags;
        this.readonly = unionType.readonly;
        this.memberTypes = unionType.memberTypes;
        this.isCyclic = unionType.isCyclic;
    }

    /**
     * Constructor used when defining union type defs where cyclic reference is possible.
     *
     * @param unionType flags associated with the type
     * @param typeName typename associated with the type
     */
    public BUnionType(BUnionType unionType, String typeName) {
        super(typeName, unionType.pkg, unionType.valueClass);
        this.typeFlags = unionType.typeFlags;
        this.readonly = unionType.readonly;
        this.memberTypes = new ArrayList<>(unionType.memberTypes.size());
        this.mergeUnionType(unionType);
    }

    /**
     * Constructor used when defining union type defs where cyclic reference is possible.
     *
     * @param name typename
     * @param typeFlags flags associated with the type
     * @param readonly boolean represents if the type is readonly
     * @param isCyclic boolean represents if the type is cyclic
     */
    public BUnionType(String name, int typeFlags, boolean readonly, boolean isCyclic) {
        super(name, null, Object.class);
        this.typeFlags = typeFlags;
        this.readonly = readonly;
        this.memberTypes = new ArrayList<>();
        this.isCyclic = isCyclic;
    }

    public BUnionType(Type[] memberTypes, String name, int typeFlags, boolean readonly, boolean isCyclic) {
        this(Arrays.asList(memberTypes), name, typeFlags, readonly, isCyclic);
    }

    public BUnionType(Type[] memberTypes, int typeFlags, boolean readonly, boolean isCyclic) {
        this(Arrays.asList(memberTypes), typeFlags, readonly, isCyclic);
    }

    public BUnionType(Type[] memberTypes, int typeFlags) {
        this(memberTypes, typeFlags, false, false);
    }

    public List<Type> getMemberTypes() {
        return memberTypes;
    }

    public boolean isNullable() {
        return isNilable();
    }

    public void setMemberTypes(Type[] memberTypes) {
        this.memberTypes = Arrays.asList(memberTypes);
        setFlagsBasedOnMembers();
    }

    private void setMemberTypes(List<Type> memberTypes) {
        this.memberTypes = memberTypes;
        setFlagsBasedOnMembers();
    }

    public void setCyclic(boolean isCyclic) {
        this.isCyclic = isCyclic;
    }

    public boolean isNilable() {
        if (memberTypes == null || memberTypes.isEmpty()) {
            return true;
        }

        if (this.resolving) {
            return false;
        }

        // TODO: use the flag
        if (nullable == null) {
            nullable = checkNillable(memberTypes);
        }
        return nullable;
    }

    private boolean checkNillable(List<Type> memberTypes) {
        this.resolving = true;
        for (Type t : memberTypes) {
            if (t.isNilable()) {
                this.resolving = false;
                return true;
            }
        }
        this.resolving = false;
        return false;
    }

    public void addMember(Type type) {
        this.memberTypes.add(type);
        if (type.isNilable()) {
            this.typeFlags = TypeFlags.addToMask(this.typeFlags, TypeFlags.NILABLE);
        }
        if (!type.isAnydata()) {
            this.typeFlags = TypeFlags.addToMask(this.typeFlags, TypeFlags.ANYDATA);
        }
        if (!type.isPureType()) {
            this.typeFlags = TypeFlags.addToMask(this.typeFlags, TypeFlags.PURETYPE);
        }
    }

    private void setFlagsBasedOnMembers() {
        if (this.resolving) {
            return;
        }
        this.resolving = true;
        boolean nilable = false, isAnydata = true, isPureType = true;
=======
        this(memberTypes, 0, readonly);
        boolean nilable = false;
        boolean isAnydata = true;
        boolean isPureType = true;
>>>>>>> 81d3c0f7
        for (Type memberType : memberTypes) {
            nilable |= memberType.isNilable();
            isAnydata &= memberType.isAnydata();
            isPureType &= memberType.isPureType();
        }
        this.resolving = false;
        if (nilable) {
            this.typeFlags = TypeFlags.addToMask(this.typeFlags, TypeFlags.NILABLE);
        }
        if (isAnydata) {
            this.typeFlags = TypeFlags.addToMask(this.typeFlags, TypeFlags.ANYDATA);
        }
        if (isPureType) {
            this.typeFlags = TypeFlags.addToMask(this.typeFlags, TypeFlags.PURETYPE);
        }
<<<<<<< HEAD
=======
    }

    /**
     * Create a {@code BUnionType} which represents the union type.
     *
     * @param memberTypes of the union type
     * @param typeFlags   flags associated with the type
     */
    public BUnionType(List<Type> memberTypes, int typeFlags) {
        this(memberTypes, typeFlags, false);
    }

    public BUnionType(Type[] memberTypes, int typeFlags) {
        this(memberTypes, typeFlags, false);
    }

    public BUnionType(Type[] memberTypes, int typeFlags, boolean readonly) {
        this(Arrays.asList(memberTypes), typeFlags, readonly);
    }

    public BUnionType(List<Type> memberTypes, int typeFlags, boolean readonly) {
        super(null, null, Object.class);
        this.memberTypes = readonly ? getReadOnlyTypes(memberTypes) : memberTypes;
        this.typeFlags = typeFlags;
        this.readonly = readonly;
    }

    private List<Type> getReadOnlyTypes(List<Type> memberTypes) {
        List<Type> readOnlyTypes = new ArrayList<>();
        for (Type type : memberTypes) {
            readOnlyTypes.add(ReadOnlyUtils.getReadOnlyType(type));
        }
        return readOnlyTypes;
    }

    public List<Type> getMemberTypes() {
        return memberTypes;
    }
>>>>>>> 81d3c0f7

    }

    @Override
    public <V extends Object> V getZeroValue() {
        if (isNilable() || memberTypes.stream().anyMatch(Type::isNilable)) {
            return null;
        }

        return memberTypes.get(0).getZeroValue();
    }

    @Override
    public <V extends Object> V getEmptyValue() {
        if (isNilable() || memberTypes.stream().anyMatch(Type::isNilable)) {
            return null;
        }

        return memberTypes.get(0).getEmptyValue();
    }

    @Override
    public int getTag() {
        return TypeTags.UNION_TAG;
    }

    @Override
    public String toString() {
        if (isCyclic) {
            // show name when visited repeatedly
            if (this.typeName != null) {
                if (pCloneable.matcher(this.typeName).matches()) {
                    return CLONEABLE;
                }
                return this.typeName;
            } else if (resolving) {
                return "...";
            }
        }
        resolving = true;
        if (cachedToString == null) {
            StringBuilder sb = new StringBuilder();
            int size = memberTypes != null ? memberTypes.size() : 0;
            int i = 0;
            while (i < size) {
                sb.append(memberTypes.get(i).toString());
                if (++i < size) {
                    sb.append(PIPE);
                }
            }
            cachedToString = sb.toString();

        }
        resolving = false;
        return cachedToString;
    }

    @Override
    public boolean equals(Object o) {
        if (this == o) {
            return true;
        }

        if (!(o instanceof BUnionType)) {
            return false;
        }

        BUnionType that = (BUnionType) o;
        if (this.memberTypes.size() != that.memberTypes.size()) {
            return false;
        }

        // Note: Ordered comparison is used here as an optimization to speed up the union equals method.
        // union types that are like (A|B is B|A) will be fall through to assignable check in jvm/TypeChecker
        // Refer: https://github.com/ballerina-platform/ballerina-lang/pull/19197#discussion_r328972983
        for (int i = 0; i < memberTypes.size(); i++) {
            if (!this.memberTypes.get(i).equals(that.memberTypes.get(i))) {
                return false;
            }
        }
        return this.readonly == that.readonly;
    }

    @Override
    public String getName() {
        return toString();
    }

    @Override
    public int hashCode() {

        return Objects.hash(super.hashCode(), memberTypes);
    }

    @Override
    public boolean isAnydata() {
        return TypeFlags.isFlagOn(this.typeFlags, TypeFlags.ANYDATA);
    }

    @Override
    public boolean isPureType() {
        return TypeFlags.isFlagOn(this.typeFlags, TypeFlags.PURETYPE);
    }

    public int getTypeFlags() {
        return this.typeFlags;
    }

    @Override
    public boolean isReadOnly() {
        return this.readonly;
    }

    @Override
    public Type getImmutableType() {
        return this.immutableType;
    }

    @Override
    public void setImmutableType(IntersectionType immutableType) {
        this.immutableType = immutableType;
    }

    @Override
    public boolean isCyclic() {
        return isCyclic;
    }

    public void mergeUnionType(BUnionType unionType) {
        if (!unionType.isCyclic) {
            for (Type member : unionType.getMemberTypes()) {
                this.addMember(member);
            }
            return;
        }
        this.isCyclic = true;
        for (Type member : unionType.getMemberTypes()) {
            if (member instanceof BArrayType) {
                BArrayType arrayType = (BArrayType) member;
                if (arrayType.getElementType() == unionType) {
                    BArrayType newArrayType = new BArrayType(this);
                    this.addMember(newArrayType);
                    continue;
                }
            } else if (member instanceof BMapType) {
                BMapType mapType = (BMapType) member;
                if (mapType.getConstrainedType() == unionType) {
                    BMapType newMapType = new BMapType(this);
                    this.addMember(newMapType);
                    continue;
                }
            } else if (member instanceof BTableType) {
                BTableType tableType = (BTableType) member;
                if (tableType.getConstrainedType() == unionType) {
                    BTableType newTableType = new BTableType(this, tableType.isReadOnly());
                    this.addMember(newTableType);
                    continue;
                } else if (tableType.getConstrainedType() instanceof BMapType) {
                    BMapType mapType = (BMapType) tableType.getConstrainedType();
                    if (mapType.getConstrainedType() == unionType) {
                        BMapType newMapType = new BMapType(this);
                        BTableType newTableType = new BTableType(newMapType,
                                tableType.getConstrainedType().isReadOnly());
                        this.addMember(newTableType);
                        continue;
                    }
                }
            }
            this.addMember(member);
        }
    }
}<|MERGE_RESOLUTION|>--- conflicted
+++ resolved
@@ -61,7 +61,6 @@
         this.readonly = false;
     }
 
-<<<<<<< HEAD
     /**
      * Create a {@code BUnionType} which represents the union type.
      *
@@ -72,12 +71,16 @@
         this(memberTypes, typeFlags, false, false);
     }
 
-    public BUnionType(List<Type> memberTypes, int typeFlags, boolean readonly, boolean isCyclic) {
+    public BUnionType(List<Type> memberTypes, int typeFlags, boolean readonly,  boolean isCyclic) {
         super(null, null, Object.class);
         setMemberTypes(memberTypes);
         this.typeFlags = typeFlags;
         this.readonly = readonly;
         this.isCyclic = isCyclic;
+    }
+
+    public BUnionType(List<Type> memberTypes) {
+        this(memberTypes, false);
     }
 
     public BUnionType(List<Type> memberTypes, String typeName, int typeFlags, boolean readonly, boolean isCyclic) {
@@ -89,134 +92,19 @@
         this.typeName = typeName;
     }
 
-=======
->>>>>>> 81d3c0f7
-    public BUnionType(List<Type> memberTypes) {
-        this(memberTypes, false);
-    }
-
     public BUnionType(String typeName, Module pkg, List<Type> memberTypes) {
         super(typeName, pkg, Object.class);
         setMemberTypes(memberTypes);
         this.readonly = false;
     }
 
-    public BUnionType(List<Type> memberTypes, boolean readonly) {
-<<<<<<< HEAD
-        this(memberTypes, 0, readonly, false);
-    }
-
-    public BUnionType(String typeName, Module pkg, boolean readonly, Class<? extends Object> valueClass) {
-        super(typeName, pkg, valueClass);
-        this.readonly = readonly;
-    }
-
-    /**
-     * Constructor used when defining union type defs where cyclic reference is possible.
-     *
-     * @param typeFlags flags associated with the type
-     * @param readonly boolean represents if the type is readonly
-     * @param isCyclic boolean represents if the type is cyclic
-     */
-    public BUnionType(int typeFlags, boolean readonly, boolean isCyclic) {
-        super(null, null, Object.class);
-        this.typeFlags = typeFlags;
-        this.readonly = readonly;
-        this.memberTypes = new ArrayList<>();
-        this.isCyclic = isCyclic;
-    }
-
-    /**
-     * Constructor used when defining union type defs where cyclic reference is possible.
-     *
-     * @param unionType flags associated with the type
-     */
-    public BUnionType(BUnionType unionType) {
-        super(unionType.typeName, unionType.pkg, unionType.valueClass);
-        this.typeFlags = unionType.typeFlags;
-        this.readonly = unionType.readonly;
-        this.memberTypes = unionType.memberTypes;
-        this.isCyclic = unionType.isCyclic;
-    }
-
-    /**
-     * Constructor used when defining union type defs where cyclic reference is possible.
-     *
-     * @param unionType flags associated with the type
-     * @param typeName typename associated with the type
-     */
-    public BUnionType(BUnionType unionType, String typeName) {
-        super(typeName, unionType.pkg, unionType.valueClass);
-        this.typeFlags = unionType.typeFlags;
-        this.readonly = unionType.readonly;
-        this.memberTypes = new ArrayList<>(unionType.memberTypes.size());
-        this.mergeUnionType(unionType);
-    }
-
-    /**
-     * Constructor used when defining union type defs where cyclic reference is possible.
-     *
-     * @param name typename
-     * @param typeFlags flags associated with the type
-     * @param readonly boolean represents if the type is readonly
-     * @param isCyclic boolean represents if the type is cyclic
-     */
-    public BUnionType(String name, int typeFlags, boolean readonly, boolean isCyclic) {
-        super(name, null, Object.class);
-        this.typeFlags = typeFlags;
-        this.readonly = readonly;
-        this.memberTypes = new ArrayList<>();
-        this.isCyclic = isCyclic;
-    }
-
-    public BUnionType(Type[] memberTypes, String name, int typeFlags, boolean readonly, boolean isCyclic) {
-        this(Arrays.asList(memberTypes), name, typeFlags, readonly, isCyclic);
-    }
-
-    public BUnionType(Type[] memberTypes, int typeFlags, boolean readonly, boolean isCyclic) {
-        this(Arrays.asList(memberTypes), typeFlags, readonly, isCyclic);
-    }
-
-    public BUnionType(Type[] memberTypes, int typeFlags) {
-        this(memberTypes, typeFlags, false, false);
-    }
-
-    public List<Type> getMemberTypes() {
-        return memberTypes;
-    }
-
-    public boolean isNullable() {
-        return isNilable();
-    }
-
-    public void setMemberTypes(Type[] memberTypes) {
-        this.memberTypes = Arrays.asList(memberTypes);
-        setFlagsBasedOnMembers();
-    }
-
     private void setMemberTypes(List<Type> memberTypes) {
-        this.memberTypes = memberTypes;
+        this.memberTypes = readonly ? getReadOnlyTypes(memberTypes) : memberTypes;
         setFlagsBasedOnMembers();
     }
 
     public void setCyclic(boolean isCyclic) {
         this.isCyclic = isCyclic;
-    }
-
-    public boolean isNilable() {
-        if (memberTypes == null || memberTypes.isEmpty()) {
-            return true;
-        }
-
-        if (this.resolving) {
-            return false;
-        }
-
-        // TODO: use the flag
-        if (nullable == null) {
-            nullable = checkNillable(memberTypes);
-        }
-        return nullable;
     }
 
     private boolean checkNillable(List<Type> memberTypes) {
@@ -250,12 +138,6 @@
         }
         this.resolving = true;
         boolean nilable = false, isAnydata = true, isPureType = true;
-=======
-        this(memberTypes, 0, readonly);
-        boolean nilable = false;
-        boolean isAnydata = true;
-        boolean isPureType = true;
->>>>>>> 81d3c0f7
         for (Type memberType : memberTypes) {
             nilable |= memberType.isNilable();
             isAnydata &= memberType.isAnydata();
@@ -271,33 +153,31 @@
         if (isPureType) {
             this.typeFlags = TypeFlags.addToMask(this.typeFlags, TypeFlags.PURETYPE);
         }
-<<<<<<< HEAD
-=======
-    }
-
-    /**
-     * Create a {@code BUnionType} which represents the union type.
-     *
-     * @param memberTypes of the union type
-     * @param typeFlags   flags associated with the type
-     */
-    public BUnionType(List<Type> memberTypes, int typeFlags) {
-        this(memberTypes, typeFlags, false);
+    }
+
+    public BUnionType(List<Type> memberTypes, boolean readonly) {
+        this(memberTypes, 0, readonly, false);
+    }
+
+    public BUnionType(String typeName, Module pkg, boolean readonly, Class<? extends Object> valueClass) {
+        super(typeName, pkg, valueClass);
+        this.readonly = readonly;
+    }
+
+    public BUnionType(Type[] memberTypes, int typeFlags, boolean readonly, boolean isCyclic) {
+        this(Arrays.asList(memberTypes), typeFlags, readonly, isCyclic);
     }
 
     public BUnionType(Type[] memberTypes, int typeFlags) {
-        this(memberTypes, typeFlags, false);
-    }
-
-    public BUnionType(Type[] memberTypes, int typeFlags, boolean readonly) {
-        this(Arrays.asList(memberTypes), typeFlags, readonly);
-    }
-
-    public BUnionType(List<Type> memberTypes, int typeFlags, boolean readonly) {
-        super(null, null, Object.class);
-        this.memberTypes = readonly ? getReadOnlyTypes(memberTypes) : memberTypes;
-        this.typeFlags = typeFlags;
-        this.readonly = readonly;
+        this(memberTypes, typeFlags, false, false);
+    }
+
+    public List<Type> getMemberTypes() {
+        return memberTypes;
+    }
+
+    public boolean isNullable() {
+        return isNilable();
     }
 
     private List<Type> getReadOnlyTypes(List<Type> memberTypes) {
@@ -306,13 +186,6 @@
             readOnlyTypes.add(ReadOnlyUtils.getReadOnlyType(type));
         }
         return readOnlyTypes;
-    }
-
-    public List<Type> getMemberTypes() {
-        return memberTypes;
-    }
->>>>>>> 81d3c0f7
-
     }
 
     @Override
