--- conflicted
+++ resolved
@@ -620,14 +620,11 @@
         };
     }
 
-<<<<<<< HEAD
-=======
     @Override
     public boolean equals(Object obj) {
         if (obj == this) {
             return true;
         }
-
         if (obj instanceof XmlSequence) {
             XmlSequence that = (XmlSequence) obj;
             return that.children.equals(this.children);
@@ -635,14 +632,12 @@
         if (obj instanceof XmlItem) {
             return this.children.size() == 1 && this.children.get(0).equals(obj);
         }
-
-        if (this.children.isEmpty() && TypeUtils.getType(obj) == PredefinedTypes.TYPE_XML_NEVER) {
+        if (this.getChildrenList().isEmpty() && TypeUtils.getType(obj) == PredefinedTypes.TYPE_XML_NEVER) {
             return true;
         }
         return false;
     }
 
->>>>>>> ec66543c
     private Type getSequenceType(Type tempExprType) {
         switch (tempExprType.getTag()) {
             case TypeTags.XML_ELEMENT_TAG:
