/*
 * Copyright (c) 2020, WSO2 Inc. (http://www.wso2.org) All Rights Reserved.
 * WSO2 Inc. licenses this file to you under the Apache License,
 * Version 2.0 (the "License"); you may not use this file except
 * in compliance with the License.
 * You may obtain a copy of the License at
 *
 *     http://www.apache.org/licenses/LICENSE-2.0
 *
 * Unless required by applicable law or agreed to in writing,
 * software distributed under the License is distributed on an
 * "AS IS" BASIS, WITHOUT WARRANTIES OR CONDITIONS OF ANY
 * KIND, either express or implied.  See the License for the
 * specific language governing permissions and limitations
 * under the License.
 */

package io.ballerina.runtime.internal.values;

import io.ballerina.runtime.api.creators.ErrorCreator;
import io.ballerina.runtime.api.creators.ValueCreator;
import io.ballerina.runtime.api.types.Field;
import io.ballerina.runtime.api.types.MapType;
import io.ballerina.runtime.api.types.TableType;
import io.ballerina.runtime.api.types.Type;
import io.ballerina.runtime.api.types.TypeTags;
import io.ballerina.runtime.api.types.semtype.BasicTypeBitSet;
import io.ballerina.runtime.api.types.semtype.Builder;
import io.ballerina.runtime.api.types.semtype.Context;
import io.ballerina.runtime.api.types.semtype.SemType;
import io.ballerina.runtime.api.types.semtype.ShapeAnalyzer;
import io.ballerina.runtime.api.utils.StringUtils;
import io.ballerina.runtime.api.utils.TypeUtils;
import io.ballerina.runtime.api.values.BArray;
import io.ballerina.runtime.api.values.BIterator;
import io.ballerina.runtime.api.values.BLink;
import io.ballerina.runtime.api.values.BMap;
import io.ballerina.runtime.api.values.BObject;
import io.ballerina.runtime.api.values.BRefValue;
import io.ballerina.runtime.api.values.BString;
import io.ballerina.runtime.api.values.BTypedesc;
import io.ballerina.runtime.internal.TypeChecker;
import io.ballerina.runtime.internal.errors.ErrorCodes;
import io.ballerina.runtime.internal.errors.ErrorHelper;
import io.ballerina.runtime.internal.types.BIntersectionType;
import io.ballerina.runtime.internal.types.BRecordType;
import io.ballerina.runtime.internal.types.BTableType;
import io.ballerina.runtime.internal.types.BTupleType;
import io.ballerina.runtime.internal.types.BTypeReferenceType;
import io.ballerina.runtime.internal.types.BUnionType;
import io.ballerina.runtime.internal.types.TypeWithShape;
import io.ballerina.runtime.internal.utils.CycleUtils;
import io.ballerina.runtime.internal.utils.IteratorUtils;
import io.ballerina.runtime.internal.utils.TableUtils;

import java.util.AbstractMap;
import java.util.ArrayList;
import java.util.Arrays;
import java.util.Collection;
import java.util.HashMap;
import java.util.HashSet;
import java.util.Iterator;
import java.util.LinkedHashMap;
import java.util.LinkedHashSet;
import java.util.List;
import java.util.Map;
import java.util.Optional;
import java.util.Set;
import java.util.StringJoiner;
import java.util.TreeMap;
import java.util.UUID;
import java.util.concurrent.ConcurrentHashMap;

import static io.ballerina.runtime.api.constants.RuntimeConstants.TABLE_LANG_LIB;
import static io.ballerina.runtime.api.utils.TypeUtils.getImpliedType;
import static io.ballerina.runtime.internal.TypeChecker.isEqual;
import static io.ballerina.runtime.internal.errors.ErrorReasons.INHERENT_TYPE_VIOLATION_ERROR_IDENTIFIER;
import static io.ballerina.runtime.internal.errors.ErrorReasons.OPERATION_NOT_SUPPORTED_ERROR;
import static io.ballerina.runtime.internal.errors.ErrorReasons.TABLE_HAS_A_VALUE_FOR_KEY_ERROR;
import static io.ballerina.runtime.internal.errors.ErrorReasons.TABLE_KEY_NOT_FOUND_ERROR;
import static io.ballerina.runtime.internal.errors.ErrorReasons.getModulePrefixedReason;
import static io.ballerina.runtime.internal.utils.StringUtils.getExpressionStringVal;
import static io.ballerina.runtime.internal.utils.StringUtils.getStringVal;
import static io.ballerina.runtime.internal.utils.ValueUtils.getTypedescValue;

/**
 * The runtime representation of table.
 *
 * @param <K> the type of keys maintained by this map
 * @param <V> the type of mapped values
 *
 * @since 1.3.0
 */
public class TableValueImpl<K, V> implements TableValue<K, V> {

    private static final BasicTypeBitSet BASIC_TYPE = Builder.getTableType();

    private Type type;
    private TableType tableType;
    private Type iteratorNextReturnType;
    private final ConcurrentHashMap<Long, List<Map.Entry<K, V>>> entries;
    private final LinkedHashMap<Long, List<V>> values;
    private String[] fieldNames;
    private ValueHolder valueHolder;
    private long maxIntKey = 0;

    //These are required to achieve the iterator behavior
    private final Map<Long, K> indexToKeyMap;
    private final Map<K, Long> keyToIndexMap;
    private final Map<K, V> keyValues;
    private long noOfAddedEntries = 0;

    private boolean nextKeySupported;

    private final Map<String, Object> nativeData = new HashMap<>();
    private BTypedesc typedesc;

    public TableValueImpl(TableType tableType) {
        this.type = this.tableType = tableType;

        this.entries = new ConcurrentHashMap<>();
        this.values = new LinkedHashMap<>();
        this.keyToIndexMap = new LinkedHashMap<>();
        this.indexToKeyMap = new TreeMap<>();
        this.fieldNames = tableType.getFieldNames();
        this.keyValues = new LinkedHashMap<>();
        if (tableType.getFieldNames().length > 0) {
            this.valueHolder = new KeyHashValueHolder();
        } else {
            this.valueHolder = new ValueHolder();
        }
    }

    public TableValueImpl(Type type, ArrayValue data, ArrayValue fieldNames) {
        this((TableType) TypeUtils.getImpliedType(type), data, fieldNames);
        this.type = type;
    }

    public TableValueImpl(TableType tableType, ArrayValue data, ArrayValue fieldNames) {
        this(tableType);
        if (this.fieldNames == null) {
            this.fieldNames = fieldNames.getStringArray();
        }

        addData(data);
    }

    // TODO: Might be unnecessary after fixing issue lang/#36721
    public TableValueImpl(TableType tableType, ArrayValue fieldNames) {
        this(tableType);
        this.fieldNames = fieldNames.getStringArray();

        if (this.fieldNames.length > 0) {
            this.valueHolder = new KeyHashValueHolder();
        } else {
            this.valueHolder = new ValueHolder();
        }
    }

    private void addData(ArrayValue data) {
        BIterator<?> itr = data.getIterator();
        while (itr.hasNext()) {
            Object next = itr.next();
            valueHolder.addData((V) next);
        }
    }

    @Override
    public IteratorValue<?> getIterator() {
        return new TableIterator();
    }

    @Override
    public Object copy(Map<Object, Object> refs) {
        if (isFrozen()) {
            return this;
        }

        if (refs.containsKey(this)) {
            return refs.get(this);
        }

        TableValueImpl<K, V> clone = new TableValueImpl<>(tableType);
        clone.type = type;

        if (fieldNames != null) {
            clone.fieldNames = fieldNames;
        }

        IteratorValue<?> itr = getIterator();
        while (itr.hasNext()) {
            TupleValueImpl tupleValue = (TupleValueImpl) itr.next();
            Object value = tupleValue.get(1);
            value = value instanceof BRefValue ? ((BRefValue) value).copy(refs) : value;
            clone.add((V) value);
        }

       return clone;
    }

    @Override
    public Object frozenCopy(Map<Object, Object> refs) {
        TableValueImpl<K, V> copy = (TableValueImpl<K, V>) copy(refs);
        if (!copy.isFrozen()) {
            copy.freezeDirect();
        }
        return copy;
    }

    protected void handleFrozenTableValue() {
        if (this.tableType.isReadOnly()) {
            ReadOnlyUtils.handleInvalidUpdate(TABLE_LANG_LIB);
        }
    }

    @Override
    public BTypedesc getTypedesc() {
        if (this.typedesc == null) {
            this.typedesc = getTypedescValue(type, this);
        }
        return typedesc;
    }

    @Override
    public V get(Object key) {
        return valueHolder.getData((K) key);
    }

    //Generates the key from the given data
    @Override
    public V put(V value) {
        handleFrozenTableValue();
        return valueHolder.putData(value);
    }

    @Override
    public V put(K key, V value) {
        handleFrozenTableValue();
        return valueHolder.putData(key, value);
    }

    @Override
    public void add(V data) {
        handleFrozenTableValue();
        valueHolder.addData(data);
    }

    @Override
    public V remove(Object key) {
        handleFrozenTableValue();
        return valueHolder.remove((K) key);
    }

    @Override
    public boolean containsKey(Object key) {
        return valueHolder.containsKey((K) key);
    }

    @Override
    public Set<Map.Entry<K, V>> entrySet() {
        LinkedHashSet<Map.Entry<K, V>> entrySet = new LinkedHashSet<>();
        for (List<Map.Entry<K, V>> entry: entries.values()) {
            entrySet.addAll(entry);
        }
        return entrySet;
    }

    @Override
    public Collection<V> values() {
        ArrayList<V> newValues = new ArrayList<>();
        Set<Long> keys = values.keySet();
        for (long key: keys) {
            newValues.addAll(values.get(key));
        }
        return newValues;
    }

    @Override
    public void clear() {
        handleFrozenTableValue();
        entries.clear();
        values.clear();
        keyToIndexMap.clear();
        indexToKeyMap.clear();
        noOfAddedEntries = 0;
    }

    @Override
    public V getOrThrow(Object key) {
        if (!containsKey(key)) {
            throw ErrorCreator.createError(TABLE_KEY_NOT_FOUND_ERROR,
                    ErrorHelper.getErrorDetails(ErrorCodes.KEY_NOT_FOUND_ERROR, key));
        }
        return this.get(key);
    }

    @Override
    public V removeOrThrow(Object key) {
        handleFrozenTableValue();
        if (!containsKey(key)) {
            throw ErrorCreator.createError(TABLE_KEY_NOT_FOUND_ERROR,
                    ErrorHelper.getErrorDetails(ErrorCodes.KEY_NOT_FOUND_ERROR, key));
        }
        return this.remove(key);
    }

    @Override
    public long getNextKey() {
        if (!nextKeySupported) {
            throw ErrorCreator.createError(OPERATION_NOT_SUPPORTED_ERROR,
                                           StringUtils
                                                    .fromString("Defined key sequence is not supported with nextKey(). "
                                                                        + "The key sequence should only have an " +
                                                                           "Integer field."));
        }
        return indexToKeyMap.isEmpty() ? 0 : (this.maxIntKey + 1);
    }

    @Override
    public Type getKeyType() {
        return this.valueHolder.getKeyType();
    }

    @Override
    public V fillAndGet(Object key) {
        if (containsKey(key)) {
            return this.get(key);
        }

        Type expectedType = (this.tableType).getConstrainedType();

        if (!TypeChecker.hasFillerValue(expectedType)) {
            // Panic if the field does not have a filler value.
            throw ErrorCreator.createError(TABLE_KEY_NOT_FOUND_ERROR,
                    ErrorHelper.getErrorDetails(ErrorCodes.KEY_NOT_FOUND_ERROR, key));
        }

        Object value = expectedType.getZeroValue();
        this.put((K) key, (V) value);
        return (V) value;
    }

    @Override
    public K[] getKeys() {
        return (K[]) indexToKeyMap.values().toArray();
    }

    @Override
    public int size() {
        return values().size();
    }

    @Override
    public boolean isEmpty() {
        return entries.isEmpty();
    }

    @Override
    public void addNativeData(String key, Object data) {
        nativeData.put(key, data);
    }

    @Override
    public Object getNativeData(String key) {
        return nativeData.get(key);
    }

    @Override
    public void freezeDirect() {
        if (isFrozen()) {
            return;
        }

        this.tableType = (BTableType) ReadOnlyUtils.setImmutableTypeAndGetEffectiveType(this.tableType);
        this.type = ReadOnlyUtils.setImmutableTypeAndGetEffectiveType(this.type);

        //we know that values are always BRefValues
        this.values().forEach(val -> ((BRefValue) val).freezeDirect());
        this.typedesc = null;
    }

    @Override
    public String stringValue(BLink parent) {
        Iterator<Map.Entry<Long, List<V>>> itr = values.entrySet().iterator();
        return createStringValueDataEntry(itr, parent);
    }

    @Override
    public String informalStringValue(BLink parent) {
        return stringValue(parent);
    }

    @Override
    public String expressionStringValue(BLink parent) {
        Iterator<Map.Entry<Long, List<V>>> itr = values.entrySet().iterator();
        return createExpressionStringValueDataEntry(itr, parent);
    }

    private String createStringValueDataEntry(Iterator<Map.Entry<Long, List<V>>> itr, BLink parent) {
        StringJoiner sj = new StringJoiner(",");
        while (itr.hasNext()) {
            Map.Entry<Long, List<V>> struct = itr.next();
            if (struct.getValue().size() > 1) {
                for (V data: struct.getValue()) {
                    sj.add(getStringVal(data,
                            new CycleUtils.Node(this, parent)));
                }
            } else {
                sj.add(getStringVal(struct.getValue().get(0),
                        new CycleUtils.Node(this, parent)));
            }
        }
        return "[" + sj + "]";
    }

    private String createExpressionStringValueDataEntry(Iterator<Map.Entry<Long, List<V>>> itr, BLink parent) {
        StringJoiner sj = new StringJoiner(",");
        StringJoiner keyJoiner = new StringJoiner(",");
        String[] keysList = tableType.getFieldNames();
        for (String string : keysList) {
            keyJoiner.add(string);
        }
        while (itr.hasNext()) {
            Map.Entry<Long, List<V>> struct = itr.next();
            if (struct.getValue().size() > 1) {
                for (V data: struct.getValue()) {
                    sj.add(getExpressionStringVal(data, new CycleUtils.Node(this, parent)));
                }
            } else {
                sj.add(getExpressionStringVal(struct.getValue().get(0), new CycleUtils.Node(this, parent)));
            }
        }
        return "table key(" + keyJoiner + ") [" + sj + "]";
    }

    private Type getTableConstraintField(Type constraintType, String fieldName) {
        switch (constraintType.getTag()) {
            case TypeTags.RECORD_TYPE_TAG:
                Map<String, Field> fieldList = ((BRecordType) constraintType).getFields();
                return fieldList.get(fieldName).getFieldType();
            case TypeTags.MAP_TAG:
                return ((MapType) constraintType).getConstrainedType();
            case TypeTags.INTERSECTION_TAG:
                Type effectiveType = ((BIntersectionType) constraintType).getEffectiveType();
                return getTableConstraintField(effectiveType, fieldName);
            case TypeTags.TYPE_REFERENCED_TYPE_TAG:
                Type refType = ((BTypeReferenceType) constraintType).getReferredType();
                return getTableConstraintField(refType, fieldName);
            case TypeTags.UNION_TAG:
                HashSet<Type> possibleTypes = new HashSet<>();
                for (Type memberType : ((BUnionType) constraintType).getMemberTypes()) {
                    possibleTypes.add(getTableConstraintField(memberType, fieldName));
                }
                if (possibleTypes.size() == 1) {
                    return possibleTypes.iterator().next();
                } else if (possibleTypes.size() > 1) {
                    return new BUnionType(new ArrayList<>(possibleTypes));
                }
                break;
        }
        //cannot reach here. constraint should be a subtype of map<any|error>
        return null;
    }

    @Override
    public Type getType() {
        return this.type;
    }

    @Override
    public Type getIteratorNextReturnType() {
        if (iteratorNextReturnType == null) {
            iteratorNextReturnType = IteratorUtils.createIteratorNextReturnType(tableType.getConstrainedType());
        }

        return iteratorNextReturnType;
    }

    /**
     * Check whether the given table value is equal to the current value.
     *
     * @param o the value to check equality with
     * @param visitedValues the values that have already been visited
     * @return true if the current value is equal to the given value
     */
    @Override
    public boolean equals(Object o, Set<ValuePair> visitedValues) {
        ValuePair compValuePair = new ValuePair(this, o);
        for (ValuePair valuePair : visitedValues) {
            if (valuePair.equals(compValuePair)) {
                return true;
            }
        }
        visitedValues.add(compValuePair);

        if (!(o instanceof TableValueImpl<?, ?> table)) {
            return false;
        }
        if (this.size() != table.size()) {
            return false;
        }

        boolean isLhsKeyedTable =
                ((BTableType) getImpliedType(this.getType())).getFieldNames().length > 0;
        boolean isRhsKeyedTable =
                ((BTableType) getImpliedType(table.getType())).getFieldNames().length > 0;
        Object[] lhsTableValues = this.values().toArray();
        Object[] rhsTableValues = table.values().toArray();
        if (isLhsKeyedTable != isRhsKeyedTable) {
            return false;
        }
        for (int i = 0; i < lhsTableValues.length; i++) {
            if (!isEqual(lhsTableValues[i], rhsTableValues[i], visitedValues)) {
                return false;
            }
        }
        return true;
    }

    private class TableIterator implements IteratorValue<Object> {
        private long cursor;

        TableIterator() {
            this.cursor = 0;
        }

        @Override
        public Object next() {
            if (indexToKeyMap.containsKey(cursor)) {
                K key = indexToKeyMap.get(cursor);
                V value = keyValues.get(key);

                List<Type> types = new ArrayList<>();
                types.add(TypeChecker.getType(key));
                types.add(TypeChecker.getType(value));
                BTupleType tupleType = new BTupleType(types);

                TupleValueImpl tuple = new TupleValueImpl(tupleType);
                tuple.add(0, key);
                tuple.add(1, value);
                cursor++;
                return tuple;
            } else {
                cursor++;
                return next();
            }
        }

        @Override
        public boolean hasNext() {
           return cursor < noOfAddedEntries && !values.isEmpty();
        }
    }

    private class ValueHolder {

        public void addData(V data) {
            putData(data);
        }

        public V getData(K key) {
            throw ErrorCreator.createError(TABLE_KEY_NOT_FOUND_ERROR,
                    ErrorHelper.getErrorDetails(ErrorCodes.KEY_NOT_FOUND_ERROR, key));
        }

        public V putData(K key, V data) {
            throw ErrorCreator.createError(TABLE_KEY_NOT_FOUND_ERROR,
                    ErrorHelper.getErrorDetails(ErrorCodes.KEY_NOT_FOUND_ERROR, key));
        }

        public V putData(V data) {
            checkInherentTypeViolation((MapValue<?, ?>) data, tableType);

            ArrayList<V> newData = new ArrayList<>();
            newData.add(data);

            Map.Entry<K, V> entry = new AbstractMap.SimpleEntry<>((K) data, data);
            List<Map.Entry<K, V>> entryList = new ArrayList<>();
            entryList.add(entry);
            UUID uuid = UUID.randomUUID();
            Long hash = (long) uuid.hashCode();
            updateIndexKeyMappings(hash, (K) data, data);
            entries.put(hash, entryList);
            values.put(hash, newData);
            return data;
        }

        public V remove(K key) {
            throw ErrorCreator.createError(TABLE_KEY_NOT_FOUND_ERROR,
                    ErrorHelper.getErrorDetails(ErrorCodes.KEY_NOT_FOUND_ERROR, key));
        }

        public boolean containsKey(K key) {
            return false;
        }

        public Type getKeyType() {
            throw ErrorCreator.createError(TABLE_KEY_NOT_FOUND_ERROR,
                                           StringUtils.fromString("keys are not defined"));
        }
    }

    private class KeyHashValueHolder extends ValueHolder {
        private final DefaultKeyWrapper keyWrapper;
        private Type keyType;

        public KeyHashValueHolder() {
            super();
            if (fieldNames.length > 1) {
                keyWrapper = new MultiKeyWrapper();
            } else {
                keyWrapper = new DefaultKeyWrapper();
            }
        }

        @Override
        public void addData(V data) {
            MapValue<?, ?> dataMap = (MapValue<?, ?>) data;
            checkInherentTypeViolation(dataMap, tableType);
            K key = this.keyWrapper.wrapKey(dataMap);

            if (containsKey(key)) {
                throw ErrorCreator.createError(TABLE_HAS_A_VALUE_FOR_KEY_ERROR,
                        ErrorHelper.getErrorDetails(ErrorCodes.TABLE_HAS_A_VALUE_FOR_KEY, key));
            }

            if (nextKeySupported && (indexToKeyMap.isEmpty() || maxIntKey < TypeChecker.anyToInt(key))) {
                maxIntKey = ((Long) TypeChecker.anyToInt(key)).intValue();
            }

            Map.Entry<K, V> entry = new AbstractMap.SimpleEntry<>(key, data);
            Long hash = TableUtils.hash(key, null);

            if (entries.containsKey(hash)) {
                updateIndexKeyMappings(hash, key, data);
                List<Map.Entry<K, V>> extEntries = entries.get(hash);
                extEntries.add(entry);
                List<V> extValues = values.get(hash);
                extValues.add(data);
                return;
            }

            putNewData(key, data, entry, hash);
        }

        @Override
        public V getData(K key) {
            List<Map.Entry<K, V>> entryList = entries.get(TableUtils.hash(key, null));
            if (entryList == null) {
                return null;
            }
            for (Map.Entry<K, V> entry: entryList) {
                if (isEqual(key, entry.getKey())) {
                    return entry.getValue();
                }
            }
            return null;
        }

        @Override
        public V putData(K key, V data) {
            Map.Entry<K, V> entry = new AbstractMap.SimpleEntry<>(key, data);
            Object actualKey = this.keyWrapper.wrapKey((MapValue<?, ?>) data);
            Long actualHash = TableUtils.hash(actualKey, null);
            Long hash = TableUtils.hash(key, null);

            if (!hash.equals(actualHash)) {
                throw ErrorCreator.createError(TABLE_KEY_NOT_FOUND_ERROR,
                        ErrorHelper.getErrorDetails(ErrorCodes.KEY_NOT_FOUND_IN_VALUE, key, data));
            }

            if (entries.containsKey(hash)) {
                return updateExistingEntry(key, data, entry, hash);
            }
            return putNewData(key, data, entry, hash);
        }

        private V putNewData(K key, V value, Map.Entry<K, V> entry, Long hash) {
            List<V> data = new ArrayList<>();
            data.add(value);
            updateIndexKeyMappings(hash, key, value);
            List<Map.Entry<K, V>> entryList = new ArrayList<>();
            entryList.add(entry);
            entries.put(hash, entryList);
            values.put(hash, data);
            return data.get(0);
        }

        @Override
        public V putData(V data) {
            MapValue<?, ?> dataMap = (MapValue<?, ?>) data;
            checkInherentTypeViolation(dataMap, tableType);
            K key = this.keyWrapper.wrapKey(dataMap);
            Map.Entry<K, V> entry = new AbstractMap.SimpleEntry<>(key, data);
            Long hash = TableUtils.hash(key, null);

            if (entries.containsKey(hash)) {
                return updateExistingEntry(key, data, entry, hash);
            }
            return putNewData(key, data, entry, hash);
        }

        private V updateExistingEntry(K key, V data, Map.Entry<K, V> entry, Long hash) {
            updateIndexKeyMappings(hash, key, data);
            List<V> valueList = values.get(hash);
            List<Map.Entry<K, V>> entryList = entries.get(hash);
            for (Map.Entry<K, V> extEntry: entryList) {
                // Handle hash-collided entries
                if (TypeChecker.isEqual(key, extEntry.getKey())) {
                    entryList.remove(extEntry);
                    valueList.remove(extEntry.getValue());
                    break;
                }
            }
            entryList.add(entry);
            values.get(hash).add(data);
            return data;
        }

        @Override
        public V remove(K key) {
            keyValues.remove(key);
            Long hash = TableUtils.hash(key, null);
            List<Map.Entry<K, V>> entryList = entries.get(hash);
            if (entryList != null && entryList.size() > 1) {
                for (Map.Entry<K, V> entry: entryList) {
                    if (isEqual(key, entry.getKey())) {
                        List<V> valueList = values.get(hash);
                        valueList.remove(entry.getValue());
                        entryList.remove(entry);
                        Long index = keyToIndexMap.remove(key);
                        indexToKeyMap.remove(index);
                        if (index != null && index == noOfAddedEntries - 1) {
                            noOfAddedEntries--;
                        }
                        return entry.getValue();
                    }
                }
            }
            if (entryList != null) {
                Long index = keyToIndexMap.remove(entryList.get(0).getKey());
                indexToKeyMap.remove(index);
                if (index != null && index == noOfAddedEntries - 1) {
                    noOfAddedEntries--;
                }
            }
            entries.remove(hash);
            List<V> removedValue = values.remove(hash);
            if (removedValue == null) {
                return null;
            }
            return removedValue.get(0);
        }

        @Override
        public boolean containsKey(K key) {
            if (entries.containsKey(TableUtils.hash(key, null))) {
                List<Map.Entry<K, V>> entryList = entries.get(TableUtils.hash(key, null));
                for (Map.Entry<K, V> entry: entryList) {
                    if (isEqual(entry.getKey(), key)) {
                        return true;
                    }
                }
            }
            return false;
        }

        @Override
        public Type getKeyType() {
            return keyType;
        }

        private class DefaultKeyWrapper {

            public DefaultKeyWrapper() {
                if (fieldNames.length == 1) {
                    keyType = getTableConstraintField(tableType.getConstrainedType(), fieldNames[0]);
                    if (keyType != null && TypeUtils.getImpliedType(keyType).getTag() == TypeTags.INT_TAG) {
                        nextKeySupported = true;
                    }
                }
            }

            public K wrapKey(MapValue<?, ?> data) {
                return (K) data.get(StringUtils.fromString(fieldNames[0]));
            }
        }

        private class MultiKeyWrapper extends DefaultKeyWrapper {

            public MultiKeyWrapper() {
                super();
                List<Type> keyTypes = new ArrayList<>();
                Type constraintType = TypeUtils.getImpliedType(tableType.getConstrainedType());
                if (constraintType.getTag() == TypeTags.RECORD_TYPE_TAG) {
                    BRecordType recordType = (BRecordType) constraintType;
                    Arrays.stream(fieldNames)
                            .forEach(field -> keyTypes.add(recordType.getFields().get(field).getFieldType()));
                } else if (constraintType.getTag() == TypeTags.MAP_TAG) {
                    MapType mapType = (MapType) constraintType;
                    Arrays.stream(fieldNames).forEach(field -> keyTypes.add(mapType.getConstrainedType()));
                }
                keyType = new BTupleType(keyTypes);
            }

            @Override
            public K wrapKey(MapValue<?, ?> data) {
                TupleValueImpl arr = (TupleValueImpl) ValueCreator
                        .createTupleValue((BTupleType) keyType);
                for (int i = 0; i < fieldNames.length; i++) {
                    arr.add(i, data.get(StringUtils.fromString(fieldNames[i])));
                }
                return (K) arr;
            }
        }
    }

    // This method updates the indexes and the order required by the iterators
    private void updateIndexKeyMappings(Long hash, K key, V value) {
        if (entries.containsKey(hash)) {
            List<Map.Entry<K, V>> entryList = entries.get(hash);
            for (Map.Entry<K, V> entry: entryList) {
                if (TypeChecker.isEqual(entry.getKey(), key)) {
                    long index = keyToIndexMap.remove(entry.getKey());
                    keyToIndexMap.put(key, index);
                    indexToKeyMap.put(index, key);
                    keyValues.remove(entry.getKey());
                    keyValues.put(key, value);
                    return;
                }
            }
        }
        keyToIndexMap.put(key, noOfAddedEntries);
        indexToKeyMap.put(noOfAddedEntries, key);
        keyValues.put(key, value);
        noOfAddedEntries++;
    }

    // This method checks for inherent table type violation
    private void checkInherentTypeViolation(MapValue<?, ?> dataMap, TableType type) {
        if (!TypeChecker.checkIsType(dataMap.getType(), type.getConstrainedType())) {
            BString reason = getModulePrefixedReason(TABLE_LANG_LIB, INHERENT_TYPE_VIOLATION_ERROR_IDENTIFIER);
            BString detail = StringUtils.fromString("value type '" + dataMap.getType() + "' inconsistent with the " +
                                                            "inherent table type '" + type + "'");
            throw ErrorCreator.createError(reason, detail);
        }
    }

    @Override
    public String toString() {
        return stringValue(null);
    }

    @Override
    public boolean equals(Object o) {
        if (this == o) {
            return true;
        }

        if (o == null || getClass() != o.getClass()) {
            return false;
        }

        TableValueImpl<?, ?> tableValue = (TableValueImpl<?, ?>) o;

        if (tableValue.tableType.getTag() != this.tableType.getTag()) {
            return false;
        }

        if (this.entrySet().size() != tableValue.entrySet().size()) {
            return false;
        }

        return entrySet().equals(tableValue.entrySet());
    }

    @Override
    public int hashCode() {
        return System.identityHashCode(this);
    }

    @Override
    public Long getIntValue(BString key) {
        return (Long) get(key);
    }

    @Override
    public Double getFloatValue(BString key) {
        return (Double) get(key);
    }

    @Override
    public BString getStringValue(BString key) {
        return (BString) get(key);
    }

    @Override
    public Boolean getBooleanValue(BString key) {
        return (Boolean) get(key);
    }

    @Override
    public BMap<?, ?> getMapValue(BString key) {
        return (BMap<?, ?>) get(key);
    }

    @Override
    public BObject getObjectValue(BString key) {
        return (BObject) get(key);
    }

    @Override
    public BArray getArrayValue(BString key) {
        return (BArray) get(key);
    }

    @Override
<<<<<<< HEAD
    public Iterator<?> getJavaIterator() {
        BIterator<?> iterator = getIterator();
        return new Iterator<>() {
            @Override
            public boolean hasNext() {
                return iterator.hasNext();
            }

            @Override
            public Object next() {
                BArray keyValueTuple = (BArray) iterator.next();
                return keyValueTuple.get(1);
            }
        };
=======
    public Optional<SemType> inherentTypeOf(Context cx) {
        TypeWithShape typeWithShape = (TypeWithShape) type;
        return typeWithShape.inherentTypeOf(cx, ShapeAnalyzer::inherentTypeOf, this);
    }

    @Override
    public BasicTypeBitSet getBasicType() {
        return BASIC_TYPE;
>>>>>>> 686eef37
    }
}<|MERGE_RESOLUTION|>--- conflicted
+++ resolved
@@ -915,7 +915,17 @@
     }
 
     @Override
-<<<<<<< HEAD
+    public Optional<SemType> inherentTypeOf(Context cx) {
+        TypeWithShape typeWithShape = (TypeWithShape) type;
+        return typeWithShape.inherentTypeOf(cx, ShapeAnalyzer::inherentTypeOf, this);
+    }
+
+    @Override
+    public BasicTypeBitSet getBasicType() {
+        return BASIC_TYPE;
+    }
+
+    @Override
     public Iterator<?> getJavaIterator() {
         BIterator<?> iterator = getIterator();
         return new Iterator<>() {
@@ -930,15 +940,5 @@
                 return keyValueTuple.get(1);
             }
         };
-=======
-    public Optional<SemType> inherentTypeOf(Context cx) {
-        TypeWithShape typeWithShape = (TypeWithShape) type;
-        return typeWithShape.inherentTypeOf(cx, ShapeAnalyzer::inherentTypeOf, this);
-    }
-
-    @Override
-    public BasicTypeBitSet getBasicType() {
-        return BASIC_TYPE;
->>>>>>> 686eef37
     }
 }