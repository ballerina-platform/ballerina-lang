--- conflicted
+++ resolved
@@ -463,7 +463,6 @@
         return iteratorNextReturnType;
     }
 
-<<<<<<< HEAD
     /**
      * Check whether the given table value is equal to the current value.
      *
@@ -505,10 +504,7 @@
         return true;
     }
 
-    private class TableIterator<K, V> implements IteratorValue {
-=======
     private class TableIterator implements IteratorValue {
->>>>>>> b2ac9a92
         private long cursor;
 
         TableIterator() {
