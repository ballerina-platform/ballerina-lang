/*
 * Copyright (c) 2020, WSO2 Inc. (http://www.wso2.org) All Rights Reserved.
 *
 * WSO2 Inc. licenses this file to you under the Apache License,
 * Version 2.0 (the "License"); you may not use this file except
 * in compliance with the License.
 * You may obtain a copy of the License at
 *
 *    http://www.apache.org/licenses/LICENSE-2.0
 *
 * Unless required by applicable law or agreed to in writing,
 * software distributed under the License is distributed on an
 * "AS IS" BASIS, WITHOUT WARRANTIES OR CONDITIONS OF ANY
 * KIND, either express or implied.  See the License for the
 * specific language governing permissions and limitations
 * under the License.
 */

package io.ballerina.runtime.internal.scheduling;

import io.ballerina.runtime.api.async.StrandMetadata;
import io.ballerina.runtime.api.values.BError;
import io.ballerina.runtime.api.values.BFunctionPointer;
import io.ballerina.runtime.internal.types.BFunctionType;
import io.ballerina.runtime.internal.values.FutureValue;

import java.util.List;
import java.util.concurrent.CompletableFuture;
import java.util.concurrent.atomic.AtomicInteger;
import java.util.function.Consumer;
import java.util.function.Function;
import java.util.function.Supplier;

/**
 * Util functions for async invocations.
 */
public class AsyncUtils {

    /**
     * Block the current strand to execute asynchronously.
     *
     * @return Future object to unblock the strand.
     */
    public static CompletableFuture<Object> markAsync() {
        Strand strand = Scheduler.getStrand();
        strand.blockedOnExtern = true;
        strand.setState(State.BLOCK_AND_YIELD);
        CompletableFuture<Object> future = new CompletableFuture<>();
        future.whenComplete(new Unblocker(strand));
        return future;
    }

    /**
     * Invoke Function Pointer asynchronously. This will schedule the function and block the strand.
     *
     * @param func                 Function Pointer to be invoked.
     * @param strandName           Name for newly creating strand which is used to execute the function pointer. This is
     *                             optional and can be null.
     * @param metadata             Meta data of new strand.
     * @param args                 Ballerina function arguments.
     * @param resultHandleFunction Function used to process the result received after execution of function.
     * @param scheduler            The scheduler for invoking functions
     * @return Future Value
     */
    public static FutureValue invokeFunctionPointerAsync(BFunctionPointer<?, ?> func, String strandName,
                                                         StrandMetadata metadata, Object[] args,
                                                         Function<Object, Object> resultHandleFunction,
                                                         Scheduler scheduler) {
        AsyncFunctionCallback callback = new AsyncFunctionCallback() {
            @Override
<<<<<<< HEAD
            public void notifySuccess() {
                setReturnValuesAndUnblock(resultHandleFunction.apply(getFutureResult()));
=======
            public void notifySuccess(Object result) {
                setReturnValues(resultHandleFunction.apply(getFutureResult()));
>>>>>>> 6c00196a
            }

            @Override
            public void notifyFailure(BError error) {
                handleRuntimeErrors(error);
            }
        };
        return invokeFunctionPointerAsync(func, Scheduler.getStrand(), strandName, metadata, args, callback, scheduler);
    }

    public static FutureValue invokeFunctionPointerAsync(BFunctionPointer<?, ?> func, Strand parent, String name,
                                                         StrandMetadata metadata, Object[] args,
                                                         AsyncFunctionCallback callback, Scheduler scheduler) {

        blockStrand(parent);
        final FutureValue future = scheduler.createFuture(parent, null, null,
                                                          ((BFunctionType) func.getType()).retType, name, metadata);
        future.callback = callback;
        callback.setFuture(future);
        callback.setStrand(parent);
        return scheduler.scheduleLocal(args, func, parent, future);
    }

    public static void blockStrand(Strand strand) {
        if (!strand.blockedOnExtern) {
            strand.blockedOnExtern = true;
            strand.setState(State.BLOCK_AND_YIELD);
            strand.returnValue = null;
        }
    }
    
    /**
     * Invoke Function Pointer asynchronously given number of times. This will schedule the function and block the
     * strand. This method can be used with collection of data where we need to invoke the function pointer for each
     * item of the collection.
     *
     * @param func                 Function Pointer to be invoked.
     * @param strandName           Name for newly creating strand which is used to execute the function pointer. This is
     *                             optional and can be null.
     * @param metadata             Meta data of new strand.
     * @param noOfIterations       Number of iterations need to call the function pointer.
     * @param argsSupplier         Supplier provides dynamic arguments to function pointer execution in each iteration.
     * @param futureResultConsumer Consumer used to process the future value received after execution of function.
     *                             Future value result will have the return object of the function pointer.
     * @param returnValueSupplier  Suppler used to set the final return value for the parent function invocation.
     * @param scheduler            The scheduler for invoking functions
     */
    public static void invokeFunctionPointerAsyncIteratively(BFunctionPointer<?, ?> func, String strandName,
                                                             StrandMetadata metadata, int noOfIterations,
                                                             Supplier<Object[]> argsSupplier,
                                                             Consumer<Object> futureResultConsumer,
                                                             Supplier<Object> returnValueSupplier,
                                                             Scheduler scheduler) {

        if (noOfIterations <= 0) {
            return;
        }
        Strand strand = Scheduler.getStrand();
        blockStrand(strand);
        AtomicInteger callCount = new AtomicInteger(0);
        scheduleNextFunction(func, strand, strandName, metadata, noOfIterations, callCount, argsSupplier,
                             futureResultConsumer, returnValueSupplier, scheduler);
    }

    private static void scheduleNextFunction(BFunctionPointer<?, ?> func, Strand strand, String strandName,
                                             StrandMetadata metadata, int noOfIterations,
                                             AtomicInteger callCount, Supplier<Object[]> argsSupplier,
                                             Consumer<Object> futureResultConsumer,
                                             Supplier<Object> returnValueSupplier, Scheduler scheduler) {
        AsyncFunctionCallback callback = new AsyncFunctionCallback() {
            @Override
            public void notifySuccess(Object result) {
                futureResultConsumer.accept(getFutureResult());
                if (callCount.incrementAndGet() != noOfIterations) {
                    scheduleNextFunction(func, strand, strandName, metadata, noOfIterations, callCount, argsSupplier,
                                         futureResultConsumer, returnValueSupplier, scheduler);
                } else {
                    setReturnValuesAndUnblock(returnValueSupplier.get());
                }
            }

            @Override
            public void notifyFailure(BError error) {
                handleRuntimeErrors(error);
            }
        };
        invokeFunctionPointerAsync(func, strand, strandName, metadata, argsSupplier.get(), callback, scheduler);
    }

    public static FutureValue invokeAndForgetFunctionPointerAsync(BFunctionPointer<?, ?> func, Strand parent,
                                                                  String name, StrandMetadata metadata, Object[] args,
                                                                  AsyncFunctionCallback callback,
                                                                  Scheduler scheduler) {

        final FutureValue future = scheduler.createFuture(parent, null, null,
                ((BFunctionType) func.getType()).retType, name, metadata);
        future.callback = callback;
        callback.setFuture(future);
        callback.setStrand(parent);
        return scheduler.scheduleLocal(args, func, parent, future);
    }

    public static void invokeAndForgetFunctionPointerAsync(List<BFunctionPointer> fpList,
                                                           String strandName,
                                                           StrandMetadata metadata,
                                                           Supplier<Object[]> argsSupplier,
                                                           Consumer<Object> futureResultConsumer,
                                                           Supplier<Object> returnValueSupplier,
                                                           Scheduler scheduler) {

        Strand strand = Scheduler.getStrand();
        AtomicInteger callCount = new AtomicInteger(0);
        scheduleNextFunction(fpList, strand, strandName, metadata, callCount, argsSupplier,
                futureResultConsumer, returnValueSupplier, scheduler);
    }

    private static void scheduleNextFunction(List<BFunctionPointer> fpList, Strand strand, String strandName,
                                             StrandMetadata metadata, AtomicInteger callCount,
                                             Supplier<Object[]> argsSupplier,
                                             Consumer<Object> futureResultConsumer,
                                             Supplier<Object> returnValueSupplier, Scheduler scheduler) {
        AsyncFunctionCallback callback = new AsyncFunctionCallback() {
            @Override
            public void notifySuccess() {
                futureResultConsumer.accept(getFutureResult());
                if (callCount.incrementAndGet() != fpList.size()) {
                    scheduleNextFunction(fpList, strand, strandName, metadata, callCount, argsSupplier,
                            futureResultConsumer, returnValueSupplier, scheduler);
                } else {
                    setReturnValues(returnValueSupplier.get());
                }
            }

            @Override
            public void notifyFailure(BError error) {
                handleRuntimeErrors(error);
            }
        };
        invokeAndForgetFunctionPointerAsync(fpList.get(callCount.get()), strand, strandName, metadata,
                argsSupplier.get(), callback, scheduler);
    }

    private static class Unblocker implements java.util.function.BiConsumer<Object, Throwable> {

        private Strand strand;

        public Unblocker(Strand strand) {
            this.strand = strand;
        }

        @Override
        public void accept(Object returnValue, Throwable throwable) {
            if (throwable == null) {
                this.strand.returnValue = returnValue;
                this.strand.scheduler.unblockStrand(strand);
            }
        }
    }
}<|MERGE_RESOLUTION|>--- conflicted
+++ resolved
@@ -68,13 +68,8 @@
                                                          Scheduler scheduler) {
         AsyncFunctionCallback callback = new AsyncFunctionCallback() {
             @Override
-<<<<<<< HEAD
             public void notifySuccess() {
                 setReturnValuesAndUnblock(resultHandleFunction.apply(getFutureResult()));
-=======
-            public void notifySuccess(Object result) {
-                setReturnValues(resultHandleFunction.apply(getFutureResult()));
->>>>>>> 6c00196a
             }
 
             @Override
