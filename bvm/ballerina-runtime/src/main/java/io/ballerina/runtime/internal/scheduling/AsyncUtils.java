/*
 * Copyright (c) 2020, WSO2 Inc. (http://www.wso2.org) All Rights Reserved.
 *
 * WSO2 Inc. licenses this file to you under the Apache License,
 * Version 2.0 (the "License"); you may not use this file except
 * in compliance with the License.
 * You may obtain a copy of the License at
 *
 *    http://www.apache.org/licenses/LICENSE-2.0
 *
 * Unless required by applicable law or agreed to in writing,
 * software distributed under the License is distributed on an
 * "AS IS" BASIS, WITHOUT WARRANTIES OR CONDITIONS OF ANY
 * KIND, either express or implied.  See the License for the
 * specific language governing permissions and limitations
 * under the License.
 */

package io.ballerina.runtime.internal.scheduling;

import io.ballerina.runtime.api.creators.ErrorCreator;
import io.ballerina.runtime.api.utils.StringUtils;
import io.ballerina.runtime.api.values.BError;
import io.ballerina.runtime.api.values.BString;
import io.ballerina.runtime.internal.ErrorUtils;
import io.ballerina.runtime.internal.values.FutureValue;
import io.ballerina.runtime.internal.values.MapValue;

import java.util.ArrayList;
import java.util.Collection;
import java.util.List;
import java.util.Map;
import java.util.concurrent.CompletableFuture;
import java.util.concurrent.atomic.AtomicInteger;
<<<<<<< HEAD
=======
import java.util.function.BiConsumer;
import java.util.function.Consumer;
import java.util.function.Function;
>>>>>>> 5c9cc32c
import java.util.function.Supplier;

/**
 * Util functions for async invocations.
 */
public final class AsyncUtils {

<<<<<<< HEAD
    public static Object handleNonIsolatedStrand(Strand strand, Supplier<?> resultSupplier) {
        // This check required for non strand Threads.
        boolean runnable = strand.isRunnable();
        if (runnable) {
            strand.yield();
        }
        Object result = resultSupplier.get();
        if (runnable) {
            strand.resume();
        }
        return result;
=======
    /**
     * Block the current strand to execute asynchronously.
     *
     * @return Future object to unblock the strand.
     */
    public static CompletableFuture<Object> markAsync() {
        Strand strand = Scheduler.getStrand();
        strand.blockedOnExtern = true;
        strand.setState(State.BLOCK_AND_YIELD);
        CompletableFuture<Object> future = new CompletableFuture<>();
        future.whenComplete(new Unblocker(strand));
        return future;
    }

    /**
     * Invoke Function Pointer asynchronously. This will schedule the function and block the strand.
     *
     * @param func                 Function Pointer to be invoked.
     * @param strandName           Name for newly creating strand which is used to execute the function pointer. This is
     *                             optional and can be null.
     * @param metadata             Meta data of new strand.
     * @param args                 Ballerina function arguments.
     * @param resultHandleFunction Function used to process the result received after execution of function.
     * @param scheduler            The scheduler for invoking functions
     * @return Future Value
     */
    public static FutureValue invokeFunctionPointerAsync(BFunctionPointer<Object[], ?> func, String strandName,
                                                         StrandMetadata metadata, Object[] args,
                                                         Function<Object, Object> resultHandleFunction,
                                                         Scheduler scheduler) {
        Strand parent = Scheduler.getStrand();
        AsyncFunctionCallback callback = new AsyncFunctionCallback(parent) {
            @Override
            public void notifySuccess(Object result) {
                setReturnValues(resultHandleFunction.apply(getFutureResult()));
            }

            @Override
            public void notifyFailure(BError error) {
                handleRuntimeErrors(parent, error);
            }
        };
        BFunctionType funcType = (BFunctionType) TypeUtils.getImpliedType(func.getType());
        blockStrand(parent);
        FutureValue future = scheduler.createFuture(parent, null, null, funcType.retType, strandName, metadata);
        AsyncUtils.getArgsWithDefaultValues(scheduler, func, new Callback() {
            @Override
            public void notifySuccess(Object result) {
                invokeFunctionPointerAsync(func, parent, future, (Object[]) result, callback, scheduler);
            }

            @Override
            public void notifyFailure(BError error) {
                callback.notifyFailure(error);
            }
        }, args);
        return future;
>>>>>>> 5c9cc32c
    }

    @SuppressWarnings("unused")
    /*
     * Used for codegen wait for future.
     */
<<<<<<< HEAD
    public static Object handleWait(Strand strand, FutureValue future) {
        future.strand.checkStrandCancelled();
        if (future.getAndSetWaited()) {
            return ErrorUtils.createWaitOnSameFutureError();
=======
    public static void invokeFunctionPointerAsyncIteratively(BFunctionPointer<Object[], ?> func, String strandName,
                                                             StrandMetadata metadata, int noOfIterations,
                                                             Supplier<Object[]> argsSupplier,
                                                             Consumer<Object> futureResultConsumer,
                                                             Supplier<Object> returnValueSupplier,
                                                             Scheduler scheduler) {
        if (noOfIterations <= 0) {
            return;
>>>>>>> 5c9cc32c
        }
        return handleWait(strand, future.completableFuture);
    }

    public static Object handleWait(Strand strand, CompletableFuture<Object> completableFuture) {
        if (strand.isIsolated) {
            return getFutureResult(completableFuture);
        }
        return handleNonIsolatedStrand(strand, () -> getFutureResult(completableFuture));
    }

    @SuppressWarnings("unused")
    /*
     * Used for codegen wait for any of future from given list.
     */
    public static Object handleWaitAny(Strand strand, List<FutureValue> futures) {
        CompletableFuture<?>[] cFutures = new CompletableFuture[futures.size()];
        for (int i = 0; i < futures.size(); i++) {
            FutureValue future = futures.get(i);
            future.strand.checkStrandCancelled();
            if (future.getAndSetWaited()) {
                return ErrorUtils.createWaitOnSameFutureError();
            }
            cFutures[i] = future.completableFuture;
        }
        return handleWaitAny(strand, cFutures);
    }

    @SuppressWarnings("unused")
    /*
     * Used for codegen wait for all futures from given list.
     */
    public static void handleWaitMultiple(Strand strand, Map<String, FutureValue> futureMap,
                                          MapValue<BString, Object> target) {
        Collection<FutureValue> futures = futureMap.values();
        List<CompletableFuture<?>> cFutures = new ArrayList<>();
        List<String> alreadyWaitedKeys = new ArrayList<>();
        for (Map.Entry<String, FutureValue> entry : futureMap.entrySet()) {
            FutureValue future = entry.getValue();
            future.strand.checkStrandCancelled();
            if (!future.getAndSetWaited()) {
                cFutures.add(future.completableFuture);
            } else {
                alreadyWaitedKeys.add(entry.getKey());
            }
        }
        if (strand.isIsolated) {
            waitForAllFutureResult(cFutures.toArray(new CompletableFuture[0]));
            getAllFutureResult(futureMap, alreadyWaitedKeys, target);
        }
        handleNonIsolatedStrand(strand, () -> {
            waitForAllFutureResult(cFutures.toArray(new CompletableFuture[0]));
            getAllFutureResult(futureMap, alreadyWaitedKeys, target);
            return null;
        });
    }

    public static Object handleWaitAny(Strand strand, CompletableFuture<?>[] cFutures) {
        Object result;
        if (strand.isIsolated) {
            result = getAnyFutureResult(cFutures);
        } else {
            result = handleNonIsolatedStrand(strand, () -> getAnyFutureResult(cFutures));
        }

<<<<<<< HEAD
        if (cFutures.length > 1 && result instanceof BError) {
            List<CompletableFuture<?>> nonErrorFutures = new ArrayList<>();
            for (CompletableFuture<?> completableFuture : cFutures) {
                if (completableFuture.isDone()) {
                    result = getFutureResult(completableFuture);
                    if (!(result instanceof BError)) {
                        return result;
                    }
                } else {
                    nonErrorFutures.add(completableFuture);
                }
=======
    private static void callDefaultValueFunction(Scheduler scheduler, Callback callback, ValueCreator valueCreator,
                                                 int startArg, Object[] args, Parameter[] parameters,
                                                 List<Object> argsWithDefaultValues,
                                                 Parameter parameter) {
        String funcName = parameter.defaultFunctionName;
        Function<Object[], ?> defaultFunc = o -> valueCreator.call((Strand) (((Object[]) o)[0]), funcName,
                argsWithDefaultValues.toArray());
        Callback defaultFunctionCallback = new Callback() {
            @Override
            public void notifySuccess(Object result) {
                argsWithDefaultValues.add(result);
                getNextDefaultParamValue(scheduler, callback, valueCreator, startArg, args, parameters,
                        argsWithDefaultValues);
>>>>>>> 5c9cc32c
            }
            if (!nonErrorFutures.isEmpty()) {
                return handleWaitAny(strand, nonErrorFutures.toArray(new CompletableFuture<?>[0]));
            }
        }
        return result;
    }

    public static Object getFutureResult(CompletableFuture<?> completableFuture) throws BError {
        try {
            return completableFuture.get();
        } catch (Throwable e) {
            if (e.getCause() instanceof BError bError) {
                throw bError;
            }
            throw ErrorCreator.createError(e);
        }
    }

<<<<<<< HEAD
    public static Object getAnyFutureResult(CompletableFuture<?>[] cFutures) {
        int fSize = cFutures.length;
        CompletableFuture<Object> resultFuture = new CompletableFuture<>();
        AtomicInteger count = new AtomicInteger();
        for (CompletableFuture<?> f : cFutures) {
            f.whenComplete((result, ex) -> {
                if (ex != null) {
                    resultFuture.completeExceptionally(ex);
                    return;
                }
                if (count.incrementAndGet() < fSize && result instanceof BError) {
                    return;
                }
                resultFuture.complete(result);
            });
=======
    private static void scheduleNextFunction(BFunctionPointer<Object[], ?> func, BFunctionType funcType, Strand parent,
                                             String strandName, StrandMetadata metadata, int noOfIterations,
                                             AtomicInteger callCount, Supplier<Object[]> argsSupplier,
                                             Consumer<Object> futureResultConsumer,
                                             Supplier<Object> returnValueSupplier, Scheduler scheduler) {
        AsyncFunctionCallback callback = new AsyncFunctionCallback(parent) {
            @Override
            public void notifySuccess(Object result) {
                futureResultConsumer.accept(getFutureResult());
                if (callCount.incrementAndGet() != noOfIterations) {
                    scheduleNextFunction(func, funcType, parent, strandName, metadata, noOfIterations, callCount,
                            argsSupplier, futureResultConsumer, returnValueSupplier, scheduler);
                } else {
                    setReturnValues(returnValueSupplier.get());
                }
            }

            @Override
            public void notifyFailure(BError error) {
                handleRuntimeErrors(parent, error);
            }
        };
        AsyncUtils.getArgsWithDefaultValues(scheduler, func, new Callback() {
            @Override
            public void notifySuccess(Object result) {
                FutureValue future = scheduler.createFuture(parent, null, null, funcType.retType, strandName, metadata);
                invokeFunctionPointerAsync(func, parent, future, (Object[]) result, callback, scheduler);
            }
            @Override
            public void notifyFailure(BError error) {
                handleRuntimeErrors(parent, error);
            }
        }, argsSupplier.get());
    }

    private static void invokeFunctionPointerAsync(BFunctionPointer<Object[], ?> func, Strand parent,
                                                   FutureValue future, Object[] args,
                                                   AsyncFunctionCallback callback, Scheduler scheduler) {
        future.callback = callback;
        callback.setFuture(future);
        Object[] argsWithStrand = new Object[args.length + 1];
        System.arraycopy(args, 0, argsWithStrand, 1, args.length);
        argsWithStrand[0] = future.strand;
        scheduler.scheduleLocal(argsWithStrand, func, parent, future);
    }

    private static void blockStrand(Strand strand) {
        if (!strand.blockedOnExtern) {
            strand.blockedOnExtern = true;
            strand.setState(State.BLOCK_AND_YIELD);
            strand.returnValue = null;
>>>>>>> 5c9cc32c
        }
        CompletableFuture<Object> anyFuture = CompletableFuture.anyOf(resultFuture, CompletableFuture.allOf(cFutures));
        Object r = getFutureResult(anyFuture);
        if (r != null) {
            return r;
        }
        return getFutureResult(resultFuture);
    }

<<<<<<< HEAD
    private static void getAllFutureResult(Map<String, FutureValue> futureMap, List<String> alreadyWaitedKeys,
                                           MapValue<BString, Object> target) {
        for (Map.Entry<String, FutureValue> entry : futureMap.entrySet()) {
            FutureValue future = entry.getValue();
            String key = entry.getKey();
            if (alreadyWaitedKeys.contains(key)) {
                target.put(StringUtils.fromString(key), ErrorUtils.createWaitOnSameFutureError());
            } else {
                target.put(StringUtils.fromString(key), getFutureResult(future.completableFuture));
            }
=======
    private static void handleRuntimeErrors(Strand parent, BError error) {
        parent.panic = error;
        parent.scheduler.unblockStrand(parent);
    }

    private static class Unblocker implements BiConsumer<Object, Throwable> {

        private final Strand strand;

        public Unblocker(Strand strand) {
            this.strand = strand;
>>>>>>> 5c9cc32c
        }
    }

    public static void waitForAllFutureResult(CompletableFuture<?>[] futures) {
        CompletableFuture<?> failure = new CompletableFuture<>();
        for (CompletableFuture<?> f : futures) {
            f.exceptionally(ex -> {
                failure.completeExceptionally(ex);
                return null;
            });
        }
        CompletableFuture<Object> future = CompletableFuture.anyOf(failure, CompletableFuture.allOf(futures));
        getFutureResult(future);
    }

    private AsyncUtils() {
    }
}<|MERGE_RESOLUTION|>--- conflicted
+++ resolved
@@ -32,12 +32,6 @@
 import java.util.Map;
 import java.util.concurrent.CompletableFuture;
 import java.util.concurrent.atomic.AtomicInteger;
-<<<<<<< HEAD
-=======
-import java.util.function.BiConsumer;
-import java.util.function.Consumer;
-import java.util.function.Function;
->>>>>>> 5c9cc32c
 import java.util.function.Supplier;
 
 /**
@@ -45,7 +39,6 @@
  */
 public final class AsyncUtils {
 
-<<<<<<< HEAD
     public static Object handleNonIsolatedStrand(Strand strand, Supplier<?> resultSupplier) {
         // This check required for non strand Threads.
         boolean runnable = strand.isRunnable();
@@ -57,86 +50,16 @@
             strand.resume();
         }
         return result;
-=======
-    /**
-     * Block the current strand to execute asynchronously.
-     *
-     * @return Future object to unblock the strand.
-     */
-    public static CompletableFuture<Object> markAsync() {
-        Strand strand = Scheduler.getStrand();
-        strand.blockedOnExtern = true;
-        strand.setState(State.BLOCK_AND_YIELD);
-        CompletableFuture<Object> future = new CompletableFuture<>();
-        future.whenComplete(new Unblocker(strand));
-        return future;
-    }
-
-    /**
-     * Invoke Function Pointer asynchronously. This will schedule the function and block the strand.
-     *
-     * @param func                 Function Pointer to be invoked.
-     * @param strandName           Name for newly creating strand which is used to execute the function pointer. This is
-     *                             optional and can be null.
-     * @param metadata             Meta data of new strand.
-     * @param args                 Ballerina function arguments.
-     * @param resultHandleFunction Function used to process the result received after execution of function.
-     * @param scheduler            The scheduler for invoking functions
-     * @return Future Value
-     */
-    public static FutureValue invokeFunctionPointerAsync(BFunctionPointer<Object[], ?> func, String strandName,
-                                                         StrandMetadata metadata, Object[] args,
-                                                         Function<Object, Object> resultHandleFunction,
-                                                         Scheduler scheduler) {
-        Strand parent = Scheduler.getStrand();
-        AsyncFunctionCallback callback = new AsyncFunctionCallback(parent) {
-            @Override
-            public void notifySuccess(Object result) {
-                setReturnValues(resultHandleFunction.apply(getFutureResult()));
-            }
-
-            @Override
-            public void notifyFailure(BError error) {
-                handleRuntimeErrors(parent, error);
-            }
-        };
-        BFunctionType funcType = (BFunctionType) TypeUtils.getImpliedType(func.getType());
-        blockStrand(parent);
-        FutureValue future = scheduler.createFuture(parent, null, null, funcType.retType, strandName, metadata);
-        AsyncUtils.getArgsWithDefaultValues(scheduler, func, new Callback() {
-            @Override
-            public void notifySuccess(Object result) {
-                invokeFunctionPointerAsync(func, parent, future, (Object[]) result, callback, scheduler);
-            }
-
-            @Override
-            public void notifyFailure(BError error) {
-                callback.notifyFailure(error);
-            }
-        }, args);
-        return future;
->>>>>>> 5c9cc32c
     }
 
     @SuppressWarnings("unused")
     /*
      * Used for codegen wait for future.
      */
-<<<<<<< HEAD
     public static Object handleWait(Strand strand, FutureValue future) {
         future.strand.checkStrandCancelled();
         if (future.getAndSetWaited()) {
             return ErrorUtils.createWaitOnSameFutureError();
-=======
-    public static void invokeFunctionPointerAsyncIteratively(BFunctionPointer<Object[], ?> func, String strandName,
-                                                             StrandMetadata metadata, int noOfIterations,
-                                                             Supplier<Object[]> argsSupplier,
-                                                             Consumer<Object> futureResultConsumer,
-                                                             Supplier<Object> returnValueSupplier,
-                                                             Scheduler scheduler) {
-        if (noOfIterations <= 0) {
-            return;
->>>>>>> 5c9cc32c
         }
         return handleWait(strand, future.completableFuture);
     }
@@ -201,8 +124,6 @@
         } else {
             result = handleNonIsolatedStrand(strand, () -> getAnyFutureResult(cFutures));
         }
-
-<<<<<<< HEAD
         if (cFutures.length > 1 && result instanceof BError) {
             List<CompletableFuture<?>> nonErrorFutures = new ArrayList<>();
             for (CompletableFuture<?> completableFuture : cFutures) {
@@ -214,21 +135,6 @@
                 } else {
                     nonErrorFutures.add(completableFuture);
                 }
-=======
-    private static void callDefaultValueFunction(Scheduler scheduler, Callback callback, ValueCreator valueCreator,
-                                                 int startArg, Object[] args, Parameter[] parameters,
-                                                 List<Object> argsWithDefaultValues,
-                                                 Parameter parameter) {
-        String funcName = parameter.defaultFunctionName;
-        Function<Object[], ?> defaultFunc = o -> valueCreator.call((Strand) (((Object[]) o)[0]), funcName,
-                argsWithDefaultValues.toArray());
-        Callback defaultFunctionCallback = new Callback() {
-            @Override
-            public void notifySuccess(Object result) {
-                argsWithDefaultValues.add(result);
-                getNextDefaultParamValue(scheduler, callback, valueCreator, startArg, args, parameters,
-                        argsWithDefaultValues);
->>>>>>> 5c9cc32c
             }
             if (!nonErrorFutures.isEmpty()) {
                 return handleWaitAny(strand, nonErrorFutures.toArray(new CompletableFuture<?>[0]));
@@ -248,7 +154,6 @@
         }
     }
 
-<<<<<<< HEAD
     public static Object getAnyFutureResult(CompletableFuture<?>[] cFutures) {
         int fSize = cFutures.length;
         CompletableFuture<Object> resultFuture = new CompletableFuture<>();
@@ -264,59 +169,6 @@
                 }
                 resultFuture.complete(result);
             });
-=======
-    private static void scheduleNextFunction(BFunctionPointer<Object[], ?> func, BFunctionType funcType, Strand parent,
-                                             String strandName, StrandMetadata metadata, int noOfIterations,
-                                             AtomicInteger callCount, Supplier<Object[]> argsSupplier,
-                                             Consumer<Object> futureResultConsumer,
-                                             Supplier<Object> returnValueSupplier, Scheduler scheduler) {
-        AsyncFunctionCallback callback = new AsyncFunctionCallback(parent) {
-            @Override
-            public void notifySuccess(Object result) {
-                futureResultConsumer.accept(getFutureResult());
-                if (callCount.incrementAndGet() != noOfIterations) {
-                    scheduleNextFunction(func, funcType, parent, strandName, metadata, noOfIterations, callCount,
-                            argsSupplier, futureResultConsumer, returnValueSupplier, scheduler);
-                } else {
-                    setReturnValues(returnValueSupplier.get());
-                }
-            }
-
-            @Override
-            public void notifyFailure(BError error) {
-                handleRuntimeErrors(parent, error);
-            }
-        };
-        AsyncUtils.getArgsWithDefaultValues(scheduler, func, new Callback() {
-            @Override
-            public void notifySuccess(Object result) {
-                FutureValue future = scheduler.createFuture(parent, null, null, funcType.retType, strandName, metadata);
-                invokeFunctionPointerAsync(func, parent, future, (Object[]) result, callback, scheduler);
-            }
-            @Override
-            public void notifyFailure(BError error) {
-                handleRuntimeErrors(parent, error);
-            }
-        }, argsSupplier.get());
-    }
-
-    private static void invokeFunctionPointerAsync(BFunctionPointer<Object[], ?> func, Strand parent,
-                                                   FutureValue future, Object[] args,
-                                                   AsyncFunctionCallback callback, Scheduler scheduler) {
-        future.callback = callback;
-        callback.setFuture(future);
-        Object[] argsWithStrand = new Object[args.length + 1];
-        System.arraycopy(args, 0, argsWithStrand, 1, args.length);
-        argsWithStrand[0] = future.strand;
-        scheduler.scheduleLocal(argsWithStrand, func, parent, future);
-    }
-
-    private static void blockStrand(Strand strand) {
-        if (!strand.blockedOnExtern) {
-            strand.blockedOnExtern = true;
-            strand.setState(State.BLOCK_AND_YIELD);
-            strand.returnValue = null;
->>>>>>> 5c9cc32c
         }
         CompletableFuture<Object> anyFuture = CompletableFuture.anyOf(resultFuture, CompletableFuture.allOf(cFutures));
         Object r = getFutureResult(anyFuture);
@@ -326,7 +178,6 @@
         return getFutureResult(resultFuture);
     }
 
-<<<<<<< HEAD
     private static void getAllFutureResult(Map<String, FutureValue> futureMap, List<String> alreadyWaitedKeys,
                                            MapValue<BString, Object> target) {
         for (Map.Entry<String, FutureValue> entry : futureMap.entrySet()) {
@@ -337,19 +188,6 @@
             } else {
                 target.put(StringUtils.fromString(key), getFutureResult(future.completableFuture));
             }
-=======
-    private static void handleRuntimeErrors(Strand parent, BError error) {
-        parent.panic = error;
-        parent.scheduler.unblockStrand(parent);
-    }
-
-    private static class Unblocker implements BiConsumer<Object, Throwable> {
-
-        private final Strand strand;
-
-        public Unblocker(Strand strand) {
-            this.strand = strand;
->>>>>>> 5c9cc32c
         }
     }
 
