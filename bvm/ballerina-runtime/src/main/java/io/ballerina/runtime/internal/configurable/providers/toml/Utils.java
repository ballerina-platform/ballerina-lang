--- conflicted
+++ resolved
@@ -98,29 +98,12 @@
             case TypeTags.XML_PI_TAG:
             case TypeTags.XML_TAG:
             case TypeTags.XML_TEXT_TAG:
-                throw new TomlConfigException(String.format(CONFIGURATION_NOT_SUPPORTED_FOR_TOML, variableName,
-                                                            expectedType.toString()));
+                throw new ConfigException(CONFIG_TOML_TYPE_NOT_SUPPORTED, variableName, expectedType.toString());
             case TypeTags.INTERSECTION_TAG:
                 Type effectiveType = ((IntersectionType) expectedType).getEffectiveType();
-<<<<<<< HEAD
-                switch (effectiveType.getTag()) {
-                    case TypeTags.XML_ATTRIBUTES_TAG:
-                    case TypeTags.XML_COMMENT_TAG:
-                    case TypeTags.XML_ELEMENT_TAG:
-                    case TypeTags.XML_PI_TAG:
-                    case TypeTags.XML_TAG:
-                    case TypeTags.XML_TEXT_TAG:
-                        throw new ConfigException(CONFIG_TOML_TYPE_NOT_SUPPORTED, variableName,
-                                                  effectiveType.toString());
-                }
+                return getEffectiveTomlType(effectiveType, variableName);
             default:
                 throw new ConfigException(CONFIG_TYPE_NOT_SUPPORTED, variableName, expectedType.toString());
-=======
-                return getEffectiveTomlType(effectiveType, variableName);
-            default:
-                throw new TomlConfigException(String.format(CONFIGURATION_NOT_SUPPORTED,
-                                                            variableName, expectedType.toString()));
->>>>>>> 3f186a7d
         }
         return tomlType;
     }
@@ -129,7 +112,6 @@
         return typeTag <= TypeTags.BOOLEAN_TAG;
     }
 
-<<<<<<< HEAD
     static String getLineRange(TomlNode node) {
         if (node.location() == null) {
             return CONFIG_FILE_NAME;
@@ -140,9 +122,10 @@
                 LinePosition.from(lineRange.startLine().line() + 1, lineRange.startLine().offset() + 1),
                 LinePosition.from(lineRange.endLine().line() + 1, lineRange.endLine().offset() + 1));
         return oneBasedLineRange.filePath() + ":" + oneBasedLineRange.toString();
-=======
+
+    }
+
     static String getModuleKey(Module module) {
         return module.getOrg() + "." + module.getName();
->>>>>>> 3f186a7d
     }
 }