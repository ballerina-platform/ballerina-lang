/*
 * Copyright (c) 2019, WSO2 Inc. (http://www.wso2.org) All Rights Reserved.
 *
 * WSO2 Inc. licenses this file to you under the Apache License,
 * Version 2.0 (the "License"); you may not use this file except
 * in compliance with the License.
 * You may obtain a copy of the License at
 *
 *    http://www.apache.org/licenses/LICENSE-2.0
 *
 * Unless required by applicable law or agreed to in writing,
 * software distributed under the License is distributed on an
 * "AS IS" BASIS, WITHOUT WARRANTIES OR CONDITIONS OF ANY
 * KIND, either express or implied. See the License for the
 * specific language governing permissions and limitations
 * under the License.
 */
package io.ballerina.runtime.internal;

import io.ballerina.runtime.api.creators.ErrorCreator;
import io.ballerina.runtime.api.flags.SymbolFlags;
import io.ballerina.runtime.api.types.ArrayType;
import io.ballerina.runtime.api.types.Field;
import io.ballerina.runtime.api.types.FiniteType;
import io.ballerina.runtime.api.types.IntersectionType;
import io.ballerina.runtime.api.types.PredefinedTypes;
import io.ballerina.runtime.api.types.ReferenceType;
import io.ballerina.runtime.api.types.Type;
import io.ballerina.runtime.api.types.TypeTags;
import io.ballerina.runtime.api.types.UnionType;
import io.ballerina.runtime.api.utils.StringUtils;
import io.ballerina.runtime.api.utils.TypeUtils;
import io.ballerina.runtime.api.utils.XmlUtils;
import io.ballerina.runtime.api.values.BArray;
import io.ballerina.runtime.api.values.BDecimal;
import io.ballerina.runtime.api.values.BError;
import io.ballerina.runtime.api.values.BString;
import io.ballerina.runtime.api.values.BTable;
import io.ballerina.runtime.api.values.BXml;
import io.ballerina.runtime.internal.commons.TypeValuePair;
import io.ballerina.runtime.internal.errors.ErrorCodes;
import io.ballerina.runtime.internal.errors.ErrorHelper;
import io.ballerina.runtime.internal.errors.ErrorReasons;
import io.ballerina.runtime.internal.regexp.RegExpFactory;
import io.ballerina.runtime.internal.types.BArrayType;
import io.ballerina.runtime.internal.types.BFiniteType;
import io.ballerina.runtime.internal.types.BIntersectionType;
import io.ballerina.runtime.internal.types.BMapType;
import io.ballerina.runtime.internal.types.BRecordType;
import io.ballerina.runtime.internal.types.BTableType;
import io.ballerina.runtime.internal.types.BTupleType;
import io.ballerina.runtime.internal.types.BTypeReferenceType;
import io.ballerina.runtime.internal.types.BTypedescType;
import io.ballerina.runtime.internal.types.BUnionType;
import io.ballerina.runtime.internal.utils.ErrorUtils;
import io.ballerina.runtime.internal.values.ArrayValue;
import io.ballerina.runtime.internal.values.DecimalValue;
import io.ballerina.runtime.internal.values.MapValueImpl;
import io.ballerina.runtime.internal.values.RegExpValue;

import java.util.ArrayList;
import java.util.Collection;
import java.util.HashMap;
import java.util.Iterator;
import java.util.List;
import java.util.Map;
import java.util.Objects;
import java.util.Set;
import java.util.function.Supplier;

import static io.ballerina.runtime.api.constants.RuntimeConstants.BINT_MAX_VALUE_DOUBLE_RANGE_MAX;
import static io.ballerina.runtime.api.constants.RuntimeConstants.BINT_MIN_VALUE_DOUBLE_RANGE_MIN;
import static io.ballerina.runtime.api.types.PredefinedTypes.TYPE_STRING;
import static io.ballerina.runtime.internal.TypeChecker.anyToSigned16;
import static io.ballerina.runtime.internal.TypeChecker.anyToSigned32;
import static io.ballerina.runtime.internal.TypeChecker.anyToSigned8;
import static io.ballerina.runtime.internal.TypeChecker.anyToUnsigned16;
import static io.ballerina.runtime.internal.TypeChecker.anyToUnsigned32;
import static io.ballerina.runtime.internal.TypeChecker.anyToUnsigned8;
import static io.ballerina.runtime.internal.TypeChecker.checkIsLikeType;
import static io.ballerina.runtime.internal.TypeChecker.getType;
import static io.ballerina.runtime.internal.TypeChecker.isCharLiteralValue;
import static io.ballerina.runtime.internal.TypeChecker.isNumericType;
import static io.ballerina.runtime.internal.TypeChecker.isSigned16LiteralValue;
import static io.ballerina.runtime.internal.TypeChecker.isSigned32LiteralValue;
import static io.ballerina.runtime.internal.TypeChecker.isSigned8LiteralValue;
import static io.ballerina.runtime.internal.TypeChecker.isSimpleBasicType;
import static io.ballerina.runtime.internal.TypeChecker.isUnsigned16LiteralValue;
import static io.ballerina.runtime.internal.TypeChecker.isUnsigned32LiteralValue;
import static io.ballerina.runtime.internal.TypeChecker.isUnsigned8LiteralValue;
import static io.ballerina.runtime.internal.values.DecimalValue.isDecimalWithinIntRange;

/**
 * Provides utils methods for casting and conversion of values.
 *
 * @since 0.995.0
 */
public final class TypeConverter {

    private static final String NAN = "NaN";
    private static final String POSITIVE_INFINITY = "Infinity";
    private static final String NEGATIVE_INFINITY = "-Infinity";

    public static final byte MAX_CONVERSION_ERROR_COUNT = 20;
    public static final byte MAX_DISPLAYED_SOURCE_VALUE_LENGTH = 20;
    public static final String ERROR_MESSAGE_UNION_START = "{";
    public static final String ERROR_MESSAGE_UNION_END = "}";
    public static final String ERROR_MESSAGE_UNION_SEPARATOR = "or";

    public static Object convertValues(Type targetType, Object inputValue) {
        Type inputType = TypeChecker.getType(inputValue);
        return switch (targetType.getTag()) {
            case TypeTags.INT_TAG,
                 TypeTags.SIGNED32_INT_TAG,
                 TypeTags.SIGNED16_INT_TAG,
                 TypeTags.SIGNED8_INT_TAG,
                 TypeTags.UNSIGNED32_INT_TAG,
                 TypeTags.UNSIGNED16_INT_TAG,
                 TypeTags.UNSIGNED8_INT_TAG -> anyToInt(inputValue, () ->
                    ErrorUtils.createNumericConversionError(inputValue, PredefinedTypes.TYPE_INT));
            case TypeTags.DECIMAL_TAG -> anyToDecimal(inputValue, () ->
                    ErrorUtils.createNumericConversionError(inputValue, PredefinedTypes.TYPE_DECIMAL));
            case TypeTags.FLOAT_TAG -> anyToFloat(inputValue, () ->
                    ErrorUtils.createNumericConversionError(inputValue, PredefinedTypes.TYPE_FLOAT));
            case TypeTags.STRING_TAG -> StringUtils.fromString(anyToString(inputValue));
            case TypeTags.BOOLEAN_TAG -> anyToBoolean(inputValue, () ->
                    ErrorUtils.createNumericConversionError(inputValue, PredefinedTypes.TYPE_BOOLEAN));
            case TypeTags.BYTE_TAG -> anyToByte(inputValue, () ->
                    ErrorUtils.createNumericConversionError(inputValue, PredefinedTypes.TYPE_BYTE));
            default -> throw ErrorCreator.createError(ErrorReasons.NUMBER_CONVERSION_ERROR,
                    ErrorHelper.getErrorDetails(
                            ErrorCodes.INCOMPATIBLE_SIMPLE_TYPE_CONVERT_OPERATION, inputType, inputValue, targetType));
        };
    }

<<<<<<< HEAD
    public static Object castValues(Type targetType, Object inputValue) {
        return switch (targetType.getTag()) {
            case TypeTags.SIGNED32_INT_TAG -> anyToSigned32(inputValue);
            case TypeTags.SIGNED16_INT_TAG -> anyToSigned16(inputValue);
            case TypeTags.SIGNED8_INT_TAG -> anyToSigned8(inputValue);
            case TypeTags.UNSIGNED32_INT_TAG -> anyToUnsigned32(inputValue);
            case TypeTags.UNSIGNED16_INT_TAG -> anyToUnsigned16(inputValue);
            case TypeTags.UNSIGNED8_INT_TAG -> anyToUnsigned8(inputValue);
            case TypeTags.INT_TAG -> anyToIntCast(inputValue, () ->
                    ErrorUtils.createTypeCastError(inputValue, PredefinedTypes.TYPE_INT));
            case TypeTags.DECIMAL_TAG -> anyToDecimalCast(inputValue, () ->
=======
    private static Object castValueToInt(Context cx, SemType targetType, Object inputValue) {
        assert Core.isSubType(cx, targetType, Builder.getIntType());
        if (targetType instanceof BByteType) {
            return anyToByteCast(inputValue, () ->
                    ErrorUtils.createTypeCastError(inputValue, PredefinedTypes.TYPE_BYTE));
        }
        Predicate<Type> isIntSubType = (subType) -> Core.isSameType(cx, targetType, SemType.tryInto(cx, subType));
        if (isIntSubType.test(PredefinedTypes.TYPE_INT_SIGNED_32)) {
            return anyToSigned32(inputValue);
        }
        if (isIntSubType.test(PredefinedTypes.TYPE_INT_SIGNED_16)) {
            return anyToSigned16(inputValue);
        }
        if (isIntSubType.test(PredefinedTypes.TYPE_INT_SIGNED_8)) {
            return anyToSigned8(inputValue);
        }
        if (isIntSubType.test(PredefinedTypes.TYPE_INT_UNSIGNED_32)) {
            return anyToUnsigned32(inputValue);
        }
        if (isIntSubType.test(PredefinedTypes.TYPE_INT_UNSIGNED_16)) {
            return anyToUnsigned16(inputValue);
        }
        if (isIntSubType.test(PredefinedTypes.TYPE_INT_UNSIGNED_8)) {
            return anyToUnsigned8(inputValue);
        }
        return anyToIntCast(inputValue, () ->
                ErrorUtils.createTypeCastError(inputValue, PredefinedTypes.TYPE_INT));
    }

    public static Object castValues(Type targetType, Object inputValue) {
        Context cx = TypeChecker.context();
        return castValuesInner(cx, SemType.tryInto(cx, targetType), inputValue,
                () -> ErrorUtils.createTypeCastError(inputValue, targetType));
    }

    static Object castValuesInner(Context cx, SemType targetType, Object inputValue, Supplier<BError> errorSupplier) {
        if (Core.isSubType(cx, targetType, Builder.getIntType())) {
            return castValueToInt(cx, targetType, inputValue);
        }
        if (Core.isSubType(cx, targetType, Builder.getDecimalType())) {
            return anyToDecimalCast(inputValue, () ->
>>>>>>> 234a29c5
                    ErrorUtils.createTypeCastError(inputValue, PredefinedTypes.TYPE_DECIMAL));
            case TypeTags.FLOAT_TAG -> anyToFloatCast(inputValue, () ->
                    ErrorUtils.createTypeCastError(inputValue, PredefinedTypes.TYPE_FLOAT));
            case TypeTags.STRING_TAG -> anyToStringCast(inputValue, () ->
                    ErrorUtils.createTypeCastError(inputValue, PredefinedTypes.TYPE_STRING));
            case TypeTags.BOOLEAN_TAG -> anyToBooleanCast(inputValue, () ->
                    ErrorUtils.createTypeCastError(inputValue, PredefinedTypes.TYPE_BOOLEAN));
            case TypeTags.BYTE_TAG -> anyToByteCast(inputValue, () ->
                    ErrorUtils.createTypeCastError(inputValue, PredefinedTypes.TYPE_BYTE));
            default -> throw ErrorUtils.createTypeCastError(inputValue, targetType);
        };
    }

    static boolean isConvertibleToByte(Object value) {
        Type inputType = TypeChecker.getType(value);
        return switch (inputType.getTag()) {
            case TypeTags.BYTE_TAG -> true;
            case TypeTags.INT_TAG -> TypeChecker.isByteLiteral((long) value);
            case TypeTags.FLOAT_TAG -> {
                Double doubleValue = (Double) value;
                yield isFloatWithinIntRange(doubleValue) && TypeChecker.isByteLiteral(doubleValue.longValue());
            }
            case TypeTags.DECIMAL_TAG -> isDecimalWithinIntRange((DecimalValue) value) &&
                    TypeChecker.isByteLiteral(((DecimalValue) value).value().longValue());
            default -> false;
        };
    }

    static boolean isConvertibleToInt(Object value) {
        Type inputType = TypeChecker.getType(value);
        return switch (inputType.getTag()) {
            case TypeTags.BYTE_TAG,
                 TypeTags.INT_TAG -> true;
            case TypeTags.FLOAT_TAG -> isFloatWithinIntRange((double) value);
            case TypeTags.DECIMAL_TAG -> isDecimalWithinIntRange((DecimalValue) value);
            default -> false;
        };
    }

    static boolean isConvertibleToIntSubType(Object value, Type targetType) {
        Type inputType = TypeChecker.getType(value);
        long val;
        switch (inputType.getTag()) {
            case TypeTags.BYTE_TAG:
            case TypeTags.INT_TAG:
                val = ((Number) value).longValue();
                break;
            case TypeTags.FLOAT_TAG:
                if (!isFloatWithinIntRange((Double) value)) {
                    return false;
                }
                val = floatToInt((Double) value);
                break;
            case TypeTags.DECIMAL_TAG:
                if (!isDecimalWithinIntRange((DecimalValue) value)) {
                    return false;
                }
                val = ((DecimalValue) value).value().intValue();
                break;
            default:
                return false;
        }
        return isConvertibleToIntRange(targetType, val);
    }

    public static boolean isConvertibleToIntRange(Type targetType, long val) {
        return switch (targetType.getTag()) {
            case TypeTags.INT_TAG -> true;
            case TypeTags.SIGNED32_INT_TAG -> TypeChecker.isSigned32LiteralValue(val);
            case TypeTags.SIGNED16_INT_TAG -> TypeChecker.isSigned16LiteralValue(val);
            case TypeTags.SIGNED8_INT_TAG -> TypeChecker.isSigned8LiteralValue(val);
            case TypeTags.UNSIGNED32_INT_TAG -> TypeChecker.isUnsigned32LiteralValue(val);
            case TypeTags.UNSIGNED16_INT_TAG -> TypeChecker.isUnsigned16LiteralValue(val);
            case TypeTags.UNSIGNED8_INT_TAG -> TypeChecker.isUnsigned8LiteralValue(val);
            default -> false;
        };
    }

    static boolean isConvertibleToChar(Object value) {
        Type inputType = TypeChecker.getType(value);
        if (inputType.getTag() == TypeTags.STRING_TAG) {
            return isCharLiteralValue(value);
        }
        return false;
    }

    static boolean isConvertibleToFloatingPointTypes(Object value) {
        Type inputType = TypeChecker.getType(value);
        return switch (inputType.getTag()) {
            case TypeTags.BYTE_TAG, TypeTags.INT_TAG, TypeTags.FLOAT_TAG, TypeTags.DECIMAL_TAG -> true;
            default -> false;
        };
    }

    public static Type getConvertibleType(Object inputValue, Type targetType, String varName,
                                          Set<TypeValuePair> unresolvedValues, List<String> errors,
                                          boolean allowNumericConversion) {

        int targetTypeTag = targetType.getTag();
        switch (targetTypeTag) {
            case TypeTags.UNION_TAG:
                return getConvertibleTypeInTargetUnionType(inputValue, (BUnionType) targetType, varName,
                        errors, unresolvedValues, allowNumericConversion);
            case TypeTags.ARRAY_TAG:
                if (isConvertibleToArrayType(inputValue, (BArrayType) targetType, unresolvedValues, varName, errors,
                        allowNumericConversion)) {
                    return targetType;
                }
                break;
            case TypeTags.TUPLE_TAG:
                if (isConvertibleToTupleType(inputValue, (BTupleType) targetType, unresolvedValues, varName, errors,
                        allowNumericConversion)) {
                    return targetType;
                }
                break;
            case TypeTags.RECORD_TYPE_TAG:
                if (isConvertibleToRecordType(inputValue, (BRecordType) targetType, varName,
                        unresolvedValues, errors, allowNumericConversion)) {
                    return targetType;
                }
                break;
            case TypeTags.MAP_TAG:
                if (isConvertibleToMapType(inputValue, (BMapType) targetType, unresolvedValues, varName, errors,
                        allowNumericConversion)) {
                    return targetType;
                }
                break;
            case TypeTags.TABLE_TAG:
                if (isConvertibleToTableType(inputValue, ((BTableType) targetType), unresolvedValues, varName,
                        errors, allowNumericConversion)) {
                    return targetType;
                }
                break;
            case TypeTags.JSON_TAG:
                return getConvertibleTypeForJsonType(inputValue, targetType, allowNumericConversion);
            case TypeTags.ANYDATA_TAG:
                return resolveMatchingTypeForUnion(inputValue, targetType);
            case TypeTags.INTERSECTION_TAG:
                Type effectiveType = ((BIntersectionType) targetType).getEffectiveType();
                return getConvertibleType(inputValue, effectiveType, varName, unresolvedValues, errors,
                        allowNumericConversion);
            case TypeTags.FINITE_TYPE_TAG:
                return getConvertibleFiniteType(inputValue, (BFiniteType) targetType, varName,
                        errors, unresolvedValues, allowNumericConversion);
            case TypeTags.TYPE_REFERENCED_TYPE_TAG:
                Type referredType = ((BTypeReferenceType) targetType).getReferredType();
                Type convertibleType = getConvertibleType(inputValue, referredType, varName, unresolvedValues, errors,
                        allowNumericConversion);
                return referredType == convertibleType ? targetType : convertibleType;
            case TypeTags.TYPEDESC_TAG:
                return getConvertibleType(inputValue, ((BTypedescType) targetType).getConstraint(), varName,
                        unresolvedValues, errors, allowNumericConversion);
            default:
                if (TypeChecker.checkIsLikeType(inputValue, targetType, allowNumericConversion)
                        || (TypeTags.isXMLTypeTag(targetTypeTag) && isStringConvertibleToTargetXmlType(
                                inputValue, targetType))) {
                    return targetType;
                }
        }
        return null;
    }

    private static Type getConvertibleTypeForJsonType(Object inputValue, Type targetJsonType,
                                                      boolean allowNumericConversion) {
        if (!TypeChecker.checkIsLikeType(inputValue, targetJsonType, allowNumericConversion)) {
            return null;
        }
        return resolveMatchingTypeForUnion(inputValue, targetJsonType);
    }

    private static boolean isStringConvertibleToTargetXmlType(Object inputValue, Type targetType) {
        if (TypeChecker.getType(inputValue).getTag() != TypeTags.STRING_TAG) {
            return false;
        }
        BXml xmlValue;
        try {
            xmlValue = stringToXml(((BString) inputValue).getValue());
        } catch (BError e) {
            return false;
        }
        return TypeChecker.checkIsLikeType(xmlValue, targetType);
    }

    public static Type getConvertibleTypeInTargetUnionType(Object inputValue, BUnionType targetUnionType,
                                                           String varName, List<String> errors,
                                                           Set<TypeValuePair> unresolvedValues,
                                                           boolean allowNumericConversion) {
        List<Type> memberTypes = targetUnionType.getMemberTypes();
        if (TypeChecker.isStructuredType(getType(inputValue))) {
            return getConvertibleStructuredTypeInUnion(inputValue, varName, errors,
                    unresolvedValues, allowNumericConversion, memberTypes);
        }

        for (Type memType : memberTypes) {
            if (TypeChecker.checkIsLikeType(inputValue, memType, false)) {
                return getConvertibleType(inputValue, memType, varName, unresolvedValues, errors, false);
            }
        }
        for (Type memType : memberTypes) {
            Type convertibleTypeInUnion = getConvertibleType(inputValue, memType, varName, unresolvedValues, errors,
                    allowNumericConversion);
            if (convertibleTypeInUnion != null) {
                return convertibleTypeInUnion;
            }
        }
        return null;
    }

    private static Type getConvertibleStructuredTypeInUnion(Object inputValue, String varName, List<String> errors,
                                                            Set<TypeValuePair> unresolvedValues,
                                                            boolean allowNumericConversion, List<Type> memberTypes) {
        int initialErrorCount;
        errors.add(ERROR_MESSAGE_UNION_START);
        int initialErrorListSize = errors.size();
        int currentErrorListSize = initialErrorListSize;
        for (Type memType : memberTypes) {
            initialErrorCount = errors.size();
            Type convertibleTypeInUnion = getConvertibleType(inputValue, memType, varName, unresolvedValues, errors,
                    allowNumericConversion);
            currentErrorListSize = errors.size();
            if (convertibleTypeInUnion != null) {
                errors.subList(initialErrorListSize - 1, currentErrorListSize).clear();
                return convertibleTypeInUnion;
            }
            if (initialErrorCount != currentErrorListSize) {
                errors.add(ERROR_MESSAGE_UNION_SEPARATOR);
            }
        }
        errors.remove(errors.size() - 1);
        if (initialErrorListSize != currentErrorListSize) {
            errors.add(ERROR_MESSAGE_UNION_END);
        }
        return null;
    }

    public static Type getConvertibleFiniteType(Object inputValue, BFiniteType targetFiniteType,
                                                String varName, List<String> errors,
                                                Set<TypeValuePair> unresolvedValues, boolean allowNumericConversion) {
        Context cx = TypeChecker.context();
        // only the first matching type is returned.
        if (targetFiniteType.valueSpace.size() == 1) {
            Type valueType = getType(targetFiniteType.valueSpace.iterator().next());
<<<<<<< HEAD
            if (!isSimpleBasicType(valueType) && valueType.getTag() != TypeTags.NULL_TAG) {
=======
            if (!belongToSingleBasicTypeOrString(cx, valueType) && valueType.getTag() != TypeTags.NULL_TAG) {
>>>>>>> 234a29c5
                return getConvertibleType(inputValue, valueType, varName, unresolvedValues,
                        errors, allowNumericConversion);
            }
        }

        // first we check whether the inputValue falls into one of the members of the finite type
        Type inputValueType = TypeChecker.getType(inputValue);
        Set<Object> finiteTypeValueSpace = targetFiniteType.valueSpace;
        for (Object valueSpaceItem : finiteTypeValueSpace) {
            if (inputValue == valueSpaceItem) {
                return inputValueType;
            }
            if (TypeChecker.isFiniteTypeValue(inputValue, inputValueType, valueSpaceItem, false)) {
                return TypeChecker.getType(valueSpaceItem);
            }
        }
        if (!allowNumericConversion) {
            return null;
        }

        // if not we check whether it can be converted into a member of the finite type
        for (Object valueSpaceItem : finiteTypeValueSpace) {
            if (TypeChecker.isFiniteTypeValue(inputValue, inputValueType, valueSpaceItem, true)) {
                return TypeChecker.getType(valueSpaceItem);
            }
        }
        return null;
    }

    private static boolean isConvertibleToRecordType(Object sourceValue, BRecordType targetType, String varName,
                                                     Set<TypeValuePair> unresolvedValues,
                                                     List<String> errors, boolean allowNumericConversion) {
        if (!(sourceValue instanceof MapValueImpl<?, ?> sourceMapValueImpl)) {
            return false;
        }

        TypeValuePair typeValuePair = new TypeValuePair(sourceValue, targetType);
        if (unresolvedValues.contains(typeValuePair)) {
            return true;
        }
        unresolvedValues.add(typeValuePair);

        Map<String, Type> targetFieldTypes = new HashMap<>();
        Type restFieldType = targetType.restFieldType;
        boolean returnVal = true;

        for (Map.Entry<String, Field> field : targetType.getFields().entrySet()) {
            targetFieldTypes.put(field.getKey(), field.getValue().getFieldType());
        }

        for (Map.Entry<String, Type> targetTypeEntry : targetFieldTypes.entrySet()) {
            String fieldName = targetTypeEntry.getKey().toString();
            String fieldNameLong = getLongFieldName(varName, fieldName);

            if (sourceMapValueImpl.containsKey(StringUtils.fromString(fieldName))) {
                continue;
            }
            Field targetField = targetType.getFields().get(fieldName);
            if (SymbolFlags.isFlagOn(targetField.getFlags(), SymbolFlags.REQUIRED)) {
                addErrorMessage(0, errors, "missing required field '" + fieldNameLong + "' of type '" +
                        targetField.getFieldType().toString() + "' in record '" + targetType + "'");
                if (errors.size() >= MAX_CONVERSION_ERROR_COUNT + 1) {
                    return false;
                }
                returnVal = false;
            }
        }

        for (Map.Entry<?, ?> valueEntry : sourceMapValueImpl.entrySet()) {
            String fieldName = valueEntry.getKey().toString();
            String fieldNameLong = getLongFieldName(varName, fieldName);
            int initialErrorCount = errors.size();

            if (targetFieldTypes.containsKey(fieldName)) {
                if (getConvertibleType(valueEntry.getValue(), targetFieldTypes.get(fieldName),
                        fieldNameLong, unresolvedValues, errors, allowNumericConversion) ==  null) {
                    addErrorMessage(errors.size() - initialErrorCount, errors, "field '" +
                            fieldNameLong + "' in record '" + targetType + "' should be of type '" +
                            targetFieldTypes.get(fieldName) + "', found '" +
                            getShortSourceValue(valueEntry.getValue()) + "'");
                    returnVal = false;
                }
            } else if (!targetType.sealed) {
                if (getConvertibleType(valueEntry.getValue(), restFieldType, fieldNameLong,
                        unresolvedValues, errors, allowNumericConversion) ==  null) {
                    addErrorMessage(errors.size() - initialErrorCount, errors, "value of field '" +
                            valueEntry.getKey() + "' adding to the record '" +
                            targetType + "' should be of type '" + restFieldType + "', found '" +
                            getShortSourceValue(valueEntry.getValue()) + "'");
                    returnVal = false;
                }
            } else {
                addErrorMessage(0 , errors, "field '" + fieldNameLong + "' cannot be added to the closed record '" +
                        targetType + "'");
                returnVal = false;
            }

            if ((!returnVal) && (errors.size() >= MAX_CONVERSION_ERROR_COUNT + 1)) {
                unresolvedValues.remove(typeValuePair);
                return false;
            }
        }
        if (!returnVal) {
            unresolvedValues.remove(typeValuePair);
        }
        return returnVal;
    }

    static String getShortSourceValue(Object sourceValue) {
        if (sourceValue == null) {
            return "()";
        }
        String sourceValueName = sourceValue.toString();
        if (TypeChecker.getType(sourceValue) == TYPE_STRING) {
            sourceValueName = "\"" + sourceValueName + "\"";
        }
        if (sourceValueName.length() > MAX_DISPLAYED_SOURCE_VALUE_LENGTH) {
            sourceValueName = sourceValueName.substring(0, MAX_DISPLAYED_SOURCE_VALUE_LENGTH).concat("...");
        }
        return sourceValueName;
    }

    static String getLongFieldName(String varName, String fieldName) {
        if (varName == null) {
            return fieldName;
        } else {
            return varName + "." + fieldName;
        }
    }

    private static void addErrorMessage(int errorCountDifference, List<String> errors, String errorMessage) {
        if ((errors.size() <= MAX_CONVERSION_ERROR_COUNT) && (errorCountDifference == 0)) {
            errors.add(errorMessage);
        }
    }

    private static boolean isConvertibleToTableType(Object sourceValue, BTableType tableType,
                                                    Set<TypeValuePair> unresolvedValues, String varName,
                                                    List<String> errors, boolean allowNumericConversion) {
        int initialErrorCount;
        String elementIndex;
        Type convertibleType;
        boolean returnVal = true;
        Type constrainedType = tableType.getConstrainedType();
        int sourceTypeReferredTypeTag = TypeUtils.getImpliedType(TypeChecker.getType(sourceValue)).getTag();
        switch (sourceTypeReferredTypeTag) {
            case TypeTags.TABLE_TAG:
                Collection<?> bTableValues = ((BTable<?, ?>) sourceValue).values();
                Iterator<?> bTableIterator = bTableValues.iterator();
                for (int i = 0; i < bTableValues.size(); i++) {
                    initialErrorCount = errors.size();
                    elementIndex = getElementIndex(varName, i);
                    Object bTableValue = bTableIterator.next();
                    convertibleType = getConvertibleType(bTableValue, constrainedType, elementIndex,
                            unresolvedValues, errors, allowNumericConversion);
                    if (convertibleType == null) {
                        addErrorMessage(errors.size() - initialErrorCount, errors, "table element '" +
                                elementIndex + "' should be of type '" + constrainedType + "', found '" +
                                getShortSourceValue(bTableValue) + "'");
                        if (errors.size() >= MAX_CONVERSION_ERROR_COUNT + 1) {
                            return false;
                        }
                        returnVal = false;
                    }
                }
                return returnVal;
            case TypeTags.ARRAY_TAG:
            case TypeTags.TUPLE_TAG:
                BArray array = (BArray) sourceValue;
                for (int i = 0; i < array.size(); i++) {
                    initialErrorCount = errors.size();
                    elementIndex = getElementIndex(varName, i);
                    convertibleType = getConvertibleType(array.get(i), constrainedType, elementIndex,
                            unresolvedValues, errors, allowNumericConversion);
                    if (convertibleType == null) {
                        addErrorMessage(errors.size() - initialErrorCount, errors, "list element '" +
                                elementIndex + "' should be of type '" + constrainedType + "', found '" +
                                getShortSourceValue(array.get(i)) + "'");
                        if (errors.size() >= MAX_CONVERSION_ERROR_COUNT + 1) {
                            return false;
                        }
                        returnVal = false;
                    }
                }
                return returnVal;
            default:
                return false;

        }
    }

    private static boolean isConvertibleToMapType(Object sourceValue, BMapType targetType,
                                                  Set<TypeValuePair> unresolvedValues, String varName,
                                                  List<String> errors, boolean allowNumericConversion) {
        if (!(sourceValue instanceof MapValueImpl)) {
            return false;
        }

        boolean returnVal = true;
        for (Map.Entry<?, ?> valueEntry : ((MapValueImpl<?, ?>) sourceValue).entrySet()) {
            String fieldNameLong = getLongFieldName(varName, valueEntry.getKey().toString());
            int initialErrorCount = errors.size();
            if (getConvertibleType(valueEntry.getValue(), targetType.getConstrainedType(), fieldNameLong,
                    unresolvedValues, errors, allowNumericConversion) ==  null) {
                addErrorMessage(errors.size() - initialErrorCount, errors, "map field '" +
                        fieldNameLong + "' should be of type '" + targetType.getConstrainedType() + "', found '"
                        + getShortSourceValue(valueEntry.getValue()) + "'");
                if (errors.size() >= MAX_CONVERSION_ERROR_COUNT + 1) {
                    return false;
                }
                returnVal = false;
            }
        }
        return returnVal;
    }

    private static boolean isConvertibleToArrayType(Object sourceValue, BArrayType targetType,
                                                    Set<TypeValuePair> unresolvedValues, String varName,
                                                    List<String> errors, boolean allowNumericConversion) {
        if (!(sourceValue instanceof ArrayValue source)) {
            return false;
        }
        int targetSize = targetType.getSize();
        long sourceSize = source.getLength();
        if (targetType.getState() == ArrayType.ArrayState.CLOSED && targetSize < sourceSize) {
            addErrorMessage(0, errors, "element count exceeds the target array size '" + targetSize + "'");
            return false;
        }
        Type targetTypeElementType = TypeUtils.getImpliedType(targetType.getElementType());
        Type sourceType = source.getType();
        if (sourceType.getTag() == TypeTags.ARRAY_TAG) {
            Type sourceElementType = TypeUtils.getImpliedType(((BArrayType) sourceType).getElementType());
            if (isNumericType(sourceElementType) && isNumericType(targetTypeElementType)) {
                return true;
            }
        }
        if (!TypeChecker.hasFillerValue(targetType) && sourceSize < targetSize) {
            addErrorMessage(0, errors, "array cannot be expanded to size '" + targetSize + "' because, the target " +
                    "type '" + targetType + "' does not have a filler value");
            return false;
        }

        int initialErrorCount;
        String elementIndex;
        boolean returnVal = true;
        Type convertibleType;
        for (int i = 0; i < source.size(); i++) {
            initialErrorCount = errors.size();
            elementIndex = getElementIndex(varName, i);
            convertibleType = getConvertibleType(source.get(i), targetTypeElementType, elementIndex,
                    unresolvedValues, errors, allowNumericConversion);
            if (convertibleType == null) {
                addErrorMessage(errors.size() - initialErrorCount, errors, "array element '" +
                        elementIndex + "' should be of type '" + targetTypeElementType + "', found '" +
                        getShortSourceValue(source.get(i)) + "'");
                if (errors.size() >= MAX_CONVERSION_ERROR_COUNT + 1) {
                    return false;
                }
                returnVal = false;
            }
        }
        return returnVal;
    }

    private static boolean isConvertibleToTupleType(Object sourceValue, BTupleType targetType,
                                                    Set<TypeValuePair> unresolvedValues, String varName,
                                                    List<String> errors, boolean allowNumericConversion) {
        if (!(sourceValue instanceof ArrayValue source)) {
            return false;
        }

        List<Type> targetTypes = targetType.getTupleTypes();
        int sourceTypeSize = source.size();
        int targetTypeSize = targetTypes.size();
        Type targetRestType = targetType.getRestType();

        if (sourceTypeSize < targetTypeSize || (targetRestType == null && sourceTypeSize > targetTypeSize)) {
            return false;
        }

        int initialErrorCount;
        String elementIndex;
        boolean returnVal = true;
        Type convertibleType;
        for (int i = 0; i < targetTypeSize; i++) {
            initialErrorCount = errors.size();
            elementIndex = getElementIndex(varName, i);
            convertibleType = getConvertibleType(source.getRefValue(i), targetTypes.get(i), elementIndex,
                    unresolvedValues, errors, allowNumericConversion);
            if (convertibleType == null) {
                addErrorMessage(errors.size() - initialErrorCount, errors, "tuple element '" +
                        elementIndex + "' should be of type '" + targetTypes.get(i).toString() + "', found '" +
                        getShortSourceValue(source.getRefValue(i)) + "'");
                if (errors.size() >= MAX_CONVERSION_ERROR_COUNT + 1) {
                    return false;
                }
                returnVal = false;
            }
        }

        for (int i = targetTypeSize; i < sourceTypeSize; i++) {
            initialErrorCount = errors.size();
            elementIndex = getElementIndex(varName, i);
            convertibleType = getConvertibleType(source.getRefValue(i), targetRestType, elementIndex,
                    unresolvedValues, errors, allowNumericConversion);
            if (convertibleType == null) {
                addErrorMessage(errors.size() - initialErrorCount, errors, "tuple element '" +
                        elementIndex + "' should be of type '" + targetRestType + "', found '" +
                        getShortSourceValue(source.getRefValue(i)) + "'");
                if (errors.size() >= MAX_CONVERSION_ERROR_COUNT + 1) {
                    return false;
                }
                returnVal = false;
            }
        }
        return returnVal;
    }

    private static String getElementIndex(String varName, int index) {
        if (varName == null) {
            return "[" + index + "]";
        } else {
            return varName + "[" + index + "]";
        }
    }

    static long anyToInt(Object sourceVal, Supplier<BError> errorFunc) {
        if (sourceVal instanceof Long l) {
            return l;
        } else if (sourceVal instanceof Double d) {
            return floatToInt(d);
        } else if (sourceVal instanceof Integer i) {
            return i.longValue();
        } else if (sourceVal instanceof Boolean b) {
            return b ? 1 : 0;
        } else if (sourceVal instanceof DecimalValue decimalValue) {
            return decimalValue.intValue();
        } else if (sourceVal instanceof String s) {
            try {
                return Long.parseLong(s);
            } catch (NumberFormatException e) {
                throw errorFunc.get();
            }
        }

        throw errorFunc.get();
    }

    static long anyToIntCast(Object sourceVal, Supplier<BError> errorFunc) {
        if (sourceVal instanceof Long l) {
            return l;
        } else if (sourceVal instanceof Double d) {
            return floatToInt(d);
        } else if (sourceVal instanceof Integer i) {
            return i.longValue();
        } else if (sourceVal instanceof DecimalValue decimalValue) {
            return decimalValue.intValue();
        } else {
            throw errorFunc.get();
        }
    }

    static long anyToIntSubTypeCast(Object sourceVal, Type type, Supplier<BError> errorFunc) {
        long value = anyToIntCast(sourceVal, errorFunc);
        if (type == PredefinedTypes.TYPE_INT_SIGNED_32 && isSigned32LiteralValue(value)) {
            return value;
        }
        if ((type == PredefinedTypes.TYPE_INT_SIGNED_16 && isSigned16LiteralValue(value)) ||
                (type == PredefinedTypes.TYPE_INT_SIGNED_8 && isSigned8LiteralValue(value)) ||
                (type == PredefinedTypes.TYPE_INT_UNSIGNED_32 && isUnsigned32LiteralValue(value)) ||
                (type == PredefinedTypes.TYPE_INT_UNSIGNED_16 && isUnsigned16LiteralValue(value)) ||
                (type == PredefinedTypes.TYPE_INT_UNSIGNED_8 && isUnsigned8LiteralValue(value))) {
            return value;
        }
        throw errorFunc.get();
    }

    static double anyToFloat(Object sourceVal, Supplier<BError> errorFunc) {
        if (sourceVal instanceof Long l) {
            return l.doubleValue();
        } else if (sourceVal instanceof Double d) {
            return d;
        } else if (sourceVal instanceof Integer i) {
            return i.floatValue();
        } else if (sourceVal instanceof Boolean b) {
            return b ? 1.0 : 0.0;
        } else if (sourceVal instanceof DecimalValue decimalValue) {
            return decimalValue.floatValue();
        } else if (sourceVal instanceof String s) {
            try {
                return Double.parseDouble(s);
            } catch (NumberFormatException e) {
                throw errorFunc.get();
            }
        }

        throw errorFunc.get();
    }

    static double anyToFloatCast(Object sourceVal, Supplier<BError> errorFunc) {
        if (sourceVal instanceof Long l) {
            return l.doubleValue();
        } else if (sourceVal instanceof Double d) {
            return d;
        } else if (sourceVal instanceof Integer i) {
            return i.floatValue();
        } else if (sourceVal instanceof DecimalValue decimalValue) {
            return decimalValue.floatValue();
        } else {
            throw errorFunc.get();
        }
    }

    static boolean anyToBoolean(Object sourceVal, Supplier<BError> errorFunc) {
        if (sourceVal instanceof Long l) {
            return l != 0;
        } else if (sourceVal instanceof Double d) {
            return d != 0.0;
        } else if (sourceVal instanceof Integer i) {
            return i != 0;
        } else if (sourceVal instanceof Boolean b) {
            return b;
        } else if (sourceVal instanceof DecimalValue decimalValue) {
            return decimalValue.booleanValue();
        } else if (sourceVal instanceof String s) {
            try {
                return Boolean.parseBoolean(s);
            } catch (NumberFormatException e) {
                throw errorFunc.get();
            }
        }

        throw errorFunc.get();
    }

    static boolean anyToBooleanCast(Object sourceVal, Supplier<BError> errorFunc) {
        if (sourceVal instanceof Boolean) {
            return (boolean) sourceVal;
        }

        throw errorFunc.get();
    }

    public static int intToByte(long sourceVal) {
        if (!TypeChecker.isByteLiteral(sourceVal)) {
            throw ErrorUtils.createNumericConversionError(sourceVal, PredefinedTypes.TYPE_BYTE);
        }
        return ((Long) sourceVal).intValue();
    }

    public static long intToSigned32(long sourceVal) {
        if (!TypeChecker.isSigned32LiteralValue(sourceVal)) {
            throw ErrorUtils.createNumericConversionError(sourceVal, PredefinedTypes.TYPE_INT_SIGNED_32);
        }
        return sourceVal;
    }

    public static long intToSigned16(long sourceVal) {
        if (!isSigned16LiteralValue(sourceVal)) {
            throw ErrorUtils.createNumericConversionError(sourceVal, PredefinedTypes.TYPE_INT_SIGNED_16);
        }
        return sourceVal;
    }

    public static long intToSigned8(long sourceVal) {
        if (!isSigned8LiteralValue(sourceVal)) {
            throw ErrorUtils.createNumericConversionError(sourceVal, PredefinedTypes.TYPE_INT_SIGNED_8);
        }
        return sourceVal;
    }

    public static long intToUnsigned32(long sourceVal) {
        if (!isUnsigned32LiteralValue(sourceVal)) {
            throw ErrorUtils.createNumericConversionError(sourceVal, PredefinedTypes.TYPE_INT_UNSIGNED_32);
        }
        return sourceVal;
    }

    public static long intToUnsigned16(long sourceVal) {
        if (!isUnsigned16LiteralValue(sourceVal)) {
            throw ErrorUtils.createNumericConversionError(sourceVal, PredefinedTypes.TYPE_INT_UNSIGNED_16);
        }
        return sourceVal;
    }

    public static long intToUnsigned8(long sourceVal) {
        if (!isUnsigned8LiteralValue(sourceVal)) {
            throw ErrorUtils.createNumericConversionError(sourceVal, PredefinedTypes.TYPE_INT_UNSIGNED_8);
        }
        return sourceVal;
    }

    public static long floatToSigned32(double sourceVal) {
        return intToSigned32(floatToInt(sourceVal));
    }

    public static long floatToSigned16(double sourceVal) {
        return intToSigned16(floatToInt(sourceVal));
    }

    public static long floatToSigned8(double sourceVal) {
        return intToSigned8(floatToInt(sourceVal));
    }

    public static long floatToUnsigned32(double sourceVal) {
        return intToUnsigned32(floatToInt(sourceVal));
    }

    public static long floatToUnsigned16(double sourceVal) {
        return intToUnsigned16(floatToInt(sourceVal));
    }

    public static long floatToUnsigned8(double sourceVal) {
        return intToUnsigned8(floatToInt(sourceVal));
    }

    public static BString stringToChar(Object sourceVal) {
        if (!isCharLiteralValue(sourceVal)) {
            throw ErrorUtils.createNumericConversionError(sourceVal, PredefinedTypes.TYPE_STRING_CHAR);
        }
        return StringUtils.fromString(Objects.toString(sourceVal));
    }

    public static Long stringToInt(String value) throws NumberFormatException {
        return Long.parseLong(value);
    }

    public static int stringToByte(String value) throws NumberFormatException, BError {
        int byteValue = Integer.parseInt(value);
        return intToByte(byteValue);
    }

    public static Double stringToFloat(String value) throws NumberFormatException {
        if (hasFloatOrDecimalLiteralSuffix(value)) {
            throw new NumberFormatException();
        }
        return Double.parseDouble(value);
    }

    public static boolean hasFloatOrDecimalLiteralSuffix(String value) {
        int length = value.length();
        if (length == 0) {
            return false;
        }

        return switch (value.charAt(length - 1)) {
            case 'F', 'f', 'D', 'd' -> true;
            default -> false;
        };
    }

    public static Boolean stringToBoolean(String value) throws NumberFormatException {
        if ("true".equalsIgnoreCase(value) || "1".equalsIgnoreCase(value)) {
            return true;
        } else if ("false".equalsIgnoreCase(value) || "0".equalsIgnoreCase(value)) {
            return false;
        }
        throw new NumberFormatException();
    }

    public static BDecimal stringToDecimal(String value) throws NumberFormatException {
        return new DecimalValue(value);
    }

    public static BXml stringToXml(String value) throws BError {
        BXml item = XmlUtils.parse("<root>" + value + "</root>");
        return item.children();
    }

    public static RegExpValue stringToRegExp(String value) throws BError {
        return RegExpFactory.parse(value);
    }

    public static BString anyToChar(Object sourceVal) {
        String value = Objects.toString(sourceVal);
        return stringToChar(value);
    }


    public static int floatToByte(double sourceVal) {
        checkIsValidFloat(sourceVal, PredefinedTypes.TYPE_BYTE);

        long intVal = Math.round(sourceVal);
        if (!TypeChecker.isByteLiteral(intVal)) {
            throw ErrorUtils.createNumericConversionError(sourceVal, PredefinedTypes.TYPE_BYTE);
        }

        return (int) intVal;
    }

    public static long floatToInt(double sourceVal) {
        checkIsValidFloat(sourceVal, PredefinedTypes.TYPE_INT);

        if (!isFloatWithinIntRange(sourceVal)) {
            throw ErrorUtils.createNumericConversionError(sourceVal, PredefinedTypes.TYPE_INT);
        }

        return (long) Math.rint(sourceVal);
    }

    private static void checkIsValidFloat(double sourceVal, Type targetType) {
        if (Double.isNaN(sourceVal)) {
            throw ErrorUtils.createNumericConversionError(NAN, PredefinedTypes.TYPE_FLOAT, targetType);
        }

        if (Double.isInfinite(sourceVal)) {
            String value = sourceVal > 0 ? POSITIVE_INFINITY : NEGATIVE_INFINITY;
            throw ErrorUtils.createNumericConversionError(value, PredefinedTypes.TYPE_FLOAT, targetType);
        }
    }

    static int anyToByte(Object sourceVal, Supplier<BError> errorFunc) {
        if (sourceVal instanceof Long l) {
            return intToByte(l);
        } else if (sourceVal instanceof Double d) {
            return floatToByte(d);
        } else if (sourceVal instanceof Integer i) {
            return i;
        } else if (sourceVal instanceof Boolean b) {
            return (b ? 1 : 0);
        } else if (sourceVal instanceof DecimalValue decimalValue) {
            return decimalValue.byteValue();
        } else if (sourceVal instanceof String s) {
            try {
                return Integer.parseInt(s);
            } catch (NumberFormatException e) {
                throw errorFunc.get();
            }
        }

        throw errorFunc.get();
    }

    static int anyToByteCast(Object sourceVal, Supplier<BError> errorFunc) {
        if (sourceVal instanceof Long l) {
            return intToByte(l);
        } else if (sourceVal instanceof Byte b) {
            return b.intValue();
        } else if (sourceVal instanceof Double d) {
            return floatToByte(d);
        } else if (sourceVal instanceof Integer i) {
            return i;
        } else if (sourceVal instanceof DecimalValue decimalValue) {
            return decimalValue.byteValue();
        } else {
            throw errorFunc.get();
        }

    }

    private static String anyToString(Object sourceVal) {
        if (sourceVal instanceof Long l) {
            return Long.toString(l);
        } else if (sourceVal instanceof Double d) {
            return Double.toString(d);
        } else if (sourceVal instanceof Integer i) {
            return Long.toString(i);
        } else if (sourceVal instanceof Boolean b) {
            return Boolean.toString(b);
        } else if (sourceVal instanceof DecimalValue decimalValue) {
            return decimalValue.stringValue(null);
        } else if (sourceVal instanceof String s) {
            return s;
        } else if (sourceVal == null) {
            return "()";
        }

        throw ErrorUtils.createNumericConversionError(sourceVal, PredefinedTypes.TYPE_STRING);
    }

    private static String anyToStringCast(Object sourceVal, Supplier<BError> errorFunc) {
        if (sourceVal instanceof String s) {
            return s;
        }

        throw errorFunc.get();
    }

    static DecimalValue anyToDecimal(Object sourceVal, Supplier<BError> errorFunc) {
        if (sourceVal instanceof Long l) {
            return DecimalValue.valueOf(l);
        } else if (sourceVal instanceof Double d) {
            return DecimalValue.valueOf(d);
        } else if (sourceVal instanceof Integer i) {
            return DecimalValue.valueOf(i);
        } else if (sourceVal instanceof Boolean b) {
            return DecimalValue.valueOf(b);
        } else if (sourceVal instanceof DecimalValue decimalValue) {
            return decimalValue;
        }
        throw errorFunc.get();
    }

    static DecimalValue anyToDecimalCast(Object sourceVal, Supplier<BError> errorFunc) {
        if (sourceVal instanceof Long l) {
            return DecimalValue.valueOf(l);
        } else if (sourceVal instanceof Double d) {
            return DecimalValue.valueOf(d);
        } else if (sourceVal instanceof Integer i) {
            return DecimalValue.valueOf(i);
        } else if (sourceVal instanceof DecimalValue decimalValue) {
            return decimalValue;
        } else if (sourceVal instanceof String s) {
            return new DecimalValue(s);
        }
        throw errorFunc.get();
    }

    // JBallerina related casts

    static byte anyToJByteCast(Object sourceVal, Supplier<BError> errorFunc) {
        if (sourceVal instanceof Byte bVal) {
            return bVal;
        } else {
            throw errorFunc.get();
        }
    }

    static char anyToJCharCast(Object sourceVal, Supplier<BError> errorFunc) {
        if (sourceVal instanceof Character cVal) {
            return cVal;
        } else {
            throw errorFunc.get();
        }
    }

    static short anyToJShortCast(Object sourceVal, Supplier<BError> errorFunc) {
        if (sourceVal instanceof Short sVal) {
            return sVal;
        } else {
            throw errorFunc.get();
        }
    }

    static int anyToJIntCast(Object sourceVal, Supplier<BError> errorFunc) {
        if (sourceVal instanceof Integer iVal) {
            return iVal;
        } else {
            throw errorFunc.get();
        }
    }

    static long anyToJLongCast(Object sourceVal, Supplier<BError> errorFunc) {
        if (sourceVal instanceof Long lVal) {
            return lVal;
        } else {
            throw errorFunc.get();
        }
    }

    static float anyToJFloatCast(Object sourceVal, Supplier<BError> errorFunc) {
        if (sourceVal instanceof Float fVal) {
            return fVal;
        } else {
            throw errorFunc.get();
        }
    }

    static double anyToJDoubleCast(Object sourceVal, Supplier<BError> errorFunc) {
        if (sourceVal instanceof Double dVal) {
            return dVal;
        } else {
            throw errorFunc.get();
        }
    }

    static boolean anyToJBooleanCast(Object sourceVal, Supplier<BError> errorFunc) {
        if (sourceVal instanceof Boolean bVal) {
            return bVal;
        } else {
            throw errorFunc.get();
        }
    }

    public static long jFloatToBInt(float sourceVal) {
        checkIsValidFloat(sourceVal, PredefinedTypes.TYPE_INT);

        if (!isFloatWithinIntRange(sourceVal)) {
            throw ErrorUtils.createNumericConversionError(sourceVal, PredefinedTypes.TYPE_INT);
        }

        return (long) Math.rint(sourceVal);
    }

    public static long jDoubleToBInt(double sourceVal) {
        checkIsValidFloat(sourceVal, PredefinedTypes.TYPE_INT);

        if (!isFloatWithinIntRange(sourceVal)) {
            throw ErrorUtils.createNumericConversionError(sourceVal, PredefinedTypes.TYPE_INT);
        }

        return (long) Math.rint(sourceVal);
    }

    private static boolean isFloatWithinIntRange(double doubleValue) {
        return doubleValue < BINT_MAX_VALUE_DOUBLE_RANGE_MAX && doubleValue > BINT_MIN_VALUE_DOUBLE_RANGE_MIN;
    }

    public static Type resolveMatchingTypeForUnion(Object value, Type targetUnionType) {
        if (value == null && targetUnionType.isNilable()) {
            return PredefinedTypes.TYPE_NULL;
        }

        if (checkIsLikeType(value, PredefinedTypes.TYPE_INT)) {
            return PredefinedTypes.TYPE_INT;
        }

        if (checkIsLikeType(value, PredefinedTypes.TYPE_FLOAT)) {
            return PredefinedTypes.TYPE_FLOAT;
        }

        if (checkIsLikeType(value, PredefinedTypes.TYPE_STRING)) {
            return PredefinedTypes.TYPE_STRING;
        }

        if (checkIsLikeType(value, PredefinedTypes.TYPE_BOOLEAN)) {
            return PredefinedTypes.TYPE_BOOLEAN;
        }

        if (checkIsLikeType(value, PredefinedTypes.TYPE_DECIMAL)) {
            return PredefinedTypes.TYPE_DECIMAL;
        }

        boolean readOnlyTargetType = targetUnionType.isReadOnly();

        if (checkIsLikeType(value, PredefinedTypes.TYPE_XML)) {
            return readOnlyTargetType ? PredefinedTypes.TYPE_READONLY_XML : PredefinedTypes.TYPE_XML;
        }

        Type targetTypeArrayType = new BArrayType(targetUnionType, readOnlyTargetType);
        if (checkIsLikeType(value, targetTypeArrayType)) {
            return targetTypeArrayType;
        }

        Type targetTypeMapType = new BMapType(targetUnionType, readOnlyTargetType);
        if (checkIsLikeType(value, targetTypeMapType)) {
            return targetTypeMapType;
        }

        Type targetTypeMapTableType = new BTableType(targetTypeMapType, readOnlyTargetType);
        if (checkIsLikeType(value, targetTypeMapTableType)) {
            return targetTypeMapTableType;
        }

        //not possible
        return null;
    }

    private TypeConverter() {
    }

    public static List<Type> getXmlTargetTypes(Type targetType) {
        List<Type> xmlTargetTypes = new ArrayList<>();
        return switch (targetType.getTag()) {
            case TypeTags.XML_TAG, TypeTags.XML_PI_TAG, TypeTags.XML_COMMENT_TAG, TypeTags.XML_ELEMENT_TAG,
                    TypeTags.XML_TEXT_TAG -> {
                xmlTargetTypes.add(targetType);
                yield xmlTargetTypes;
            }
            case TypeTags.TYPE_REFERENCED_TYPE_TAG -> {
                xmlTargetTypes.addAll(getXmlTargetTypes(((ReferenceType) targetType).getReferredType()));
                yield xmlTargetTypes;
            }
            case TypeTags.INTERSECTION_TAG -> {
                xmlTargetTypes.addAll(getXmlTargetTypes(((IntersectionType) targetType).getEffectiveType()));
                yield xmlTargetTypes;
            }
            case TypeTags.UNION_TAG -> {
                for (Type memberType : ((UnionType) targetType).getMemberTypes()) {
                    xmlTargetTypes.addAll(getXmlTargetTypes(memberType));
                }
                yield xmlTargetTypes;
            }
            case TypeTags.FINITE_TYPE_TAG -> {
                for (Object o : ((FiniteType) targetType).getValueSpace()) {
                    if (TypeTags.isXMLTypeTag(TypeChecker.getType(o).getTag())) {
                        xmlTargetTypes.add(targetType);
                        yield xmlTargetTypes;
                    }
                }
                yield xmlTargetTypes;
            }
            default -> xmlTargetTypes;
        };
    }
}<|MERGE_RESOLUTION|>--- conflicted
+++ resolved
@@ -133,19 +133,6 @@
         };
     }
 
-<<<<<<< HEAD
-    public static Object castValues(Type targetType, Object inputValue) {
-        return switch (targetType.getTag()) {
-            case TypeTags.SIGNED32_INT_TAG -> anyToSigned32(inputValue);
-            case TypeTags.SIGNED16_INT_TAG -> anyToSigned16(inputValue);
-            case TypeTags.SIGNED8_INT_TAG -> anyToSigned8(inputValue);
-            case TypeTags.UNSIGNED32_INT_TAG -> anyToUnsigned32(inputValue);
-            case TypeTags.UNSIGNED16_INT_TAG -> anyToUnsigned16(inputValue);
-            case TypeTags.UNSIGNED8_INT_TAG -> anyToUnsigned8(inputValue);
-            case TypeTags.INT_TAG -> anyToIntCast(inputValue, () ->
-                    ErrorUtils.createTypeCastError(inputValue, PredefinedTypes.TYPE_INT));
-            case TypeTags.DECIMAL_TAG -> anyToDecimalCast(inputValue, () ->
-=======
     private static Object castValueToInt(Context cx, SemType targetType, Object inputValue) {
         assert Core.isSubType(cx, targetType, Builder.getIntType());
         if (targetType instanceof BByteType) {
@@ -187,7 +174,6 @@
         }
         if (Core.isSubType(cx, targetType, Builder.getDecimalType())) {
             return anyToDecimalCast(inputValue, () ->
->>>>>>> 234a29c5
                     ErrorUtils.createTypeCastError(inputValue, PredefinedTypes.TYPE_DECIMAL));
             case TypeTags.FLOAT_TAG -> anyToFloatCast(inputValue, () ->
                     ErrorUtils.createTypeCastError(inputValue, PredefinedTypes.TYPE_FLOAT));
@@ -430,11 +416,7 @@
         // only the first matching type is returned.
         if (targetFiniteType.valueSpace.size() == 1) {
             Type valueType = getType(targetFiniteType.valueSpace.iterator().next());
-<<<<<<< HEAD
-            if (!isSimpleBasicType(valueType) && valueType.getTag() != TypeTags.NULL_TAG) {
-=======
             if (!belongToSingleBasicTypeOrString(cx, valueType) && valueType.getTag() != TypeTags.NULL_TAG) {
->>>>>>> 234a29c5
                 return getConvertibleType(inputValue, valueType, varName, unresolvedValues,
                         errors, allowNumericConversion);
             }
