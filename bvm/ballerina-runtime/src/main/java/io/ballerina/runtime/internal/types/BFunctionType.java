/*
 *  Copyright (c) 2019, WSO2 Inc. (http://www.wso2.org) All Rights Reserved.
 *
 *  WSO2 Inc. licenses this file to you under the Apache License,
 *  Version 2.0 (the "License"); you may not use this file except
 *  in compliance with the License.
 *  You may obtain a copy of the License at
 *
 *    http://www.apache.org/licenses/LICENSE-2.0
 *
 * Unless required by applicable law or agreed to in writing,
 * software distributed under the License is distributed on an
 * "AS IS" BASIS, WITHOUT WARRANTIES OR CONDITIONS OF ANY
 * KIND, either express or implied.  See the License for the
 * specific language governing permissions and limitations
 * under the License.
 */
package io.ballerina.runtime.internal.types;

import io.ballerina.identifier.Utils;
import io.ballerina.runtime.api.Module;
import io.ballerina.runtime.api.flags.SymbolFlags;
import io.ballerina.runtime.api.types.FunctionType;
import io.ballerina.runtime.api.types.Parameter;
import io.ballerina.runtime.api.types.PredefinedTypes;
import io.ballerina.runtime.api.types.Type;
import io.ballerina.runtime.api.types.TypeTags;
<<<<<<< HEAD
=======
import io.ballerina.runtime.api.types.semtype.Builder;
import io.ballerina.runtime.api.types.semtype.Context;
import io.ballerina.runtime.api.types.semtype.Env;
import io.ballerina.runtime.api.types.semtype.SemType;
import io.ballerina.runtime.internal.types.semtype.CellAtomicType;
import io.ballerina.runtime.internal.types.semtype.DefinitionContainer;
import io.ballerina.runtime.internal.types.semtype.FunctionDefinition;
import io.ballerina.runtime.internal.types.semtype.FunctionQualifiers;
import io.ballerina.runtime.internal.types.semtype.ListDefinition;
>>>>>>> 234a29c5

import java.util.Arrays;

/**
 * {@code {@link BFunctionType }} represents a function type in ballerina.
 *
 * @since 0.995.0
 */
public class BFunctionType extends BAnnotatableType implements FunctionType {

    public Type restType;
    public Type retType;
    public long flags;
    public Parameter[] parameters;
<<<<<<< HEAD
=======

    private final DefinitionContainer<FunctionDefinition> defn = new DefinitionContainer<>();
>>>>>>> 234a29c5

    public BFunctionType(Module pkg) {
        super("function ()", pkg, Object.class);
        this.parameters = new Parameter[0];
        this.retType = PredefinedTypes.TYPE_NULL;
        this.flags = 0;
    }

    public BFunctionType(Module pkg, long flags) {
        super("function", pkg, Object.class);
        this.parameters = null;
        this.retType = null;
        this.flags = flags;
    }

    @Deprecated
    public BFunctionType(Module pkg, Type[] paramTypes, Type restType, Type retType, long flags) {
        super("function ()", pkg, Object.class);
        this.restType = restType;
        this.retType = retType;
        this.flags = flags;
    }


    public BFunctionType(Module pkg, Parameter[] parameters, Type restType, Type retType, long flags, String name) {
        super(name, pkg, Object.class);
        this.parameters = parameters;
        this.restType = restType;
        this.retType = retType;
        this.flags = flags;
    }

    public Type[] getParameterTypes() {
        Type[] types = new Type[parameters.length];
        for (int i = 0; i < parameters.length; i++) {
            types[i] = parameters[i].type;
        }
        return types;
    }

    @Override
    public Type getReturnParameterType() {
        return retType;
    }

    @Override
    public <V extends Object> V getZeroValue() {
        return null;
    }

    @Override
    public <V extends Object> V getEmptyValue() {
        return null;
    }

    @Override
    public int getTag() {
        return TypeTags.FUNCTION_POINTER_TAG;
    }

    private static void addParamListToString(Parameter[] parameters, StringBuilder stringRep) {
        String prefix = "";
        for (Parameter parameter : parameters) {
            stringRep.append(prefix);
            prefix = ",";
            stringRep.append(parameter.type.toString());
        }
    }

    @Override
    public boolean equals(Object o) {
        if (this == o) {
            return true;
        }
        if (!(o instanceof BFunctionType that)) {
            return false;
        }
        if (!super.equals(o)) {
            return false;
        }

        boolean isSourceAnyFunction = SymbolFlags.isFlagOn(this.flags, SymbolFlags.ANY_FUNCTION);
        boolean isTargetAnyFunction = SymbolFlags.isFlagOn(that.flags, SymbolFlags.ANY_FUNCTION);

        if (isSourceAnyFunction && isTargetAnyFunction) {
            return true;
        }

        if (isSourceAnyFunction != isTargetAnyFunction) {
            return false;
        }

        if (SymbolFlags.isFlagOn(that.flags, SymbolFlags.ISOLATED) != SymbolFlags
                .isFlagOn(this.flags, SymbolFlags.ISOLATED)) {
            return false;
        }

        if (SymbolFlags.isFlagOn(that.flags, SymbolFlags.TRANSACTIONAL) != SymbolFlags
                .isFlagOn(this.flags, SymbolFlags.TRANSACTIONAL)) {
            return false;
        }

        if (!Arrays.equals(parameters, that.parameters)) {
            return false;
        }
        return retType.equals(that.retType);
    }

    @Override
    public int hashCode() {
        int result = super.hashCode();
        if (SymbolFlags.isFlagOn(this.flags, SymbolFlags.ANY_FUNCTION)) {
            return result;
        }
        result = 31 * result + Arrays.hashCode(parameters);
        result = 31 * result + retType.hashCode();
        return result;
    }

    @Override
    public String toString() {
        StringBuilder stringRep = new StringBuilder();

        if (SymbolFlags.isFlagOn(flags, SymbolFlags.TRANSACTIONAL)) {
            stringRep.append("transactional ");
        }
        if (SymbolFlags.isFlagOn(flags, SymbolFlags.ISOLATED)) {
            stringRep.append("isolated ");
        }

        if (SymbolFlags.isFlagOn(this.flags, SymbolFlags.ANY_FUNCTION)) {
            stringRep.append("function");
        } else {
            stringRep.append("function (");
            if (parameters != null) {
                addParamListToString(parameters, stringRep);
            }
            if (restType instanceof BArrayType bArrayType) {
                stringRep.append(",");
                stringRep.append(bArrayType.getElementType().toString());
                stringRep.append("...");
            }
            stringRep.append(")");
            if (retType != null) {
                stringRep.append(" returns (").append(retType).append(")");
            }
        }
        return stringRep.toString();
    }

    @Override
    public String getAnnotationKey() {
        return Utils.decodeIdentifier(this.typeName);
    }

    @Override
    public boolean isReadOnly() {
        return true;
    }

    @Override
    public Type getRestType() {
        return restType;
    }

    @Override
    public Parameter[] getParameters() {
        return parameters;
    }

    @Override
    public Type getReturnType() {
        return retType;
    }

    @Override
    public long getFlags() {
        return flags;
    }
<<<<<<< HEAD
=======

    private static SemType createIsolatedTop(Env env) {
        FunctionDefinition fd = new FunctionDefinition();
        SemType ret = Builder.getValType();
        return fd.define(env, Builder.getNeverType(), ret, FunctionQualifiers.create(true, false));
    }

    @Override
    public SemType createSemType(Context cx) {
        if (isFunctionTop()) {
            return getTopType(cx);
        }
        Env env = cx.env;
        if (defn.isDefinitionReady()) {
            return defn.getSemType(env);
        }
        var result = defn.trySetDefinition(FunctionDefinition::new);
        if (!result.updated()) {
            return defn.getSemType(env);
        }
        FunctionDefinition fd = result.definition();
        SemType[] params = new SemType[parameters.length];
        for (int i = 0; i < parameters.length; i++) {
            params[i] = getSemType(cx, parameters[i].type);
        }
        SemType rest;
        if (restType instanceof BArrayType arrayType) {
            rest = getSemType(cx, arrayType.getElementType());
        } else {
            rest = Builder.getNeverType();
        }

        SemType returnType = resolveReturnType(cx);
        ListDefinition paramListDefinition = new ListDefinition();
        SemType paramType = paramListDefinition.defineListTypeWrapped(env, params, params.length, rest,
                CellAtomicType.CellMutability.CELL_MUT_NONE);
        return fd.define(env, paramType, returnType, getQualifiers());
    }

    private SemType getTopType(Context cx) {
        if (SymbolFlags.isFlagOn(flags, SymbolFlags.ISOLATED)) {
            return createIsolatedTop(cx.env);
        }
        return Builder.getFunctionType();
    }

    FunctionQualifiers getQualifiers() {
        return FunctionQualifiers.create(SymbolFlags.isFlagOn(flags, SymbolFlags.ISOLATED),
                SymbolFlags.isFlagOn(flags, SymbolFlags.TRANSACTIONAL));
    }

    private SemType getSemType(Context cx, Type type) {
        return tryInto(cx, type);
    }

    private boolean isFunctionTop() {
        return parameters == null && restType == null && retType == null;
    }

    @Override
    public synchronized void resetSemType() {
        defn.clear();
        super.resetSemType();
    }

    @Override
    protected boolean isDependentlyTypedInner(Set<MayBeDependentType> visited) {
        return (restType instanceof BType rest && rest.isDependentlyTyped(visited)) ||
                (retType instanceof BType ret && ret.isDependentlyTyped(visited)) ||
                isDependentlyTypeParameters(visited);
    }

    private boolean isDependentlyTypeParameters(Set<MayBeDependentType> visited) {
        if (parameters == null) {
            return false;
        }
        return Arrays.stream(parameters).map(each -> each.type).filter(each -> each instanceof MayBeDependentType)
                .anyMatch(each -> ((MayBeDependentType) each).isDependentlyTyped(visited));
    }

    private SemType resolveReturnType(Context cx) {
        if (retType == null) {
            return Builder.getNilType();
        }
        MayBeDependentType retBType = (MayBeDependentType) retType;
        SemType returnType = getSemType(cx, retType);
        ListDefinition ld = new ListDefinition();
        SemType dependentlyTypedBit =
                retBType.isDependentlyTyped() ? Builder.getBooleanConst(true) : Builder.getBooleanType();
        SemType[] innerType = new SemType[]{dependentlyTypedBit, returnType};
        return ld.defineListTypeWrapped(cx.env, innerType, 2, Builder.getNeverType(),
                CellAtomicType.CellMutability.CELL_MUT_NONE);
    }
>>>>>>> 234a29c5
}<|MERGE_RESOLUTION|>--- conflicted
+++ resolved
@@ -25,8 +25,6 @@
 import io.ballerina.runtime.api.types.PredefinedTypes;
 import io.ballerina.runtime.api.types.Type;
 import io.ballerina.runtime.api.types.TypeTags;
-<<<<<<< HEAD
-=======
 import io.ballerina.runtime.api.types.semtype.Builder;
 import io.ballerina.runtime.api.types.semtype.Context;
 import io.ballerina.runtime.api.types.semtype.Env;
@@ -36,7 +34,6 @@
 import io.ballerina.runtime.internal.types.semtype.FunctionDefinition;
 import io.ballerina.runtime.internal.types.semtype.FunctionQualifiers;
 import io.ballerina.runtime.internal.types.semtype.ListDefinition;
->>>>>>> 234a29c5
 
 import java.util.Arrays;
 
@@ -51,11 +48,8 @@
     public Type retType;
     public long flags;
     public Parameter[] parameters;
-<<<<<<< HEAD
-=======
 
     private final DefinitionContainer<FunctionDefinition> defn = new DefinitionContainer<>();
->>>>>>> 234a29c5
 
     public BFunctionType(Module pkg) {
         super("function ()", pkg, Object.class);
@@ -235,8 +229,6 @@
     public long getFlags() {
         return flags;
     }
-<<<<<<< HEAD
-=======
 
     private static SemType createIsolatedTop(Env env) {
         FunctionDefinition fd = new FunctionDefinition();
@@ -330,5 +322,4 @@
         return ld.defineListTypeWrapped(cx.env, innerType, 2, Builder.getNeverType(),
                 CellAtomicType.CellMutability.CELL_MUT_NONE);
     }
->>>>>>> 234a29c5
 }