--- conflicted
+++ resolved
@@ -169,25 +169,9 @@
                 INCOMPATIBLE_CONVERT_OPERATION, TypeChecker.getType(inputValue), targetType)
                 .concat(StringUtils.fromString(": " + detailMessage)));
     }
-<<<<<<< HEAD
-=======
-
-    public static BError createAmbiguousConversionError(Object inputValue, Type targetType) {
-        return createError(VALUE_LANG_LIB_CONVERSION_ERROR,
-                BLangExceptionHelper.getErrorDetails(INCOMPATIBLE_CONVERT_OPERATION_AMBIGUOUS_TARGET,
-                        TypeChecker.getType(inputValue), targetType));
-    }
-
-    public static BError createAmbiguousConversionError(Object inputValue, Type targetType, String detailMessage) {
-        return createError(VALUE_LANG_LIB_CONVERSION_ERROR,
-                BLangExceptionHelper.getErrorMessage(INCOMPATIBLE_CONVERT_OPERATION,
-                                TypeChecker.getType(inputValue), targetType).
-                        concat(StringUtils.fromString(": " + detailMessage)));
-    }
 
     public static BError createInvalidDecimalError(String value) {
         throw createError(BallerinaErrorReasons.UNSUPPORTED_DECIMAL_ERROR,
                 BLangExceptionHelper.getErrorDetails(RuntimeErrors.UNSUPPORTED_DECIMAL_VALUE, value));
     }
->>>>>>> b700d66d
 }