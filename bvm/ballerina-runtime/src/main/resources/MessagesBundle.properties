--- conflicted
+++ resolved
@@ -263,19 +263,6 @@
 regexp.invalid.unicode.property.value = invalid Unicode property value ''{0}''
 regexp.empty.character.class.disallowed = empty character class disallowed
 regexp.invalid.hex.digit = invalid hexadecimal digit
-<<<<<<< HEAD
-
-#transactions
-transaction.invalid.checkpoint.value = invalid value provided for checkpoint interval. using default value ''{0}''
-transaction.in.heuristic.state = transaction ''{0}'' in ''{1}'' state in participant/resource(s) when decision was to ''{2}''
-transaction.in.hazard.state = transaction ''{0}'' in hazard state. check your data for consistency.
-transaction.in.mixed.state = transaction ''{0}'' has mixed outcomes. check your data for consistency.
-transaction.startup.recovery.failed = transaction recovery on startup failed. will try again on next request. \
-  if you keep seeing this, clean the logs manually and restart the server.
-transaction.cannot.create.log.file = cannot create transaction log file ''{0}''
-transaction.cannot.collect.xids.in.resource = could not retrieve prepared xids from resource ''{0}''
-transaction.cannot.parse.log.record = cannot parse transaction log record from line ''{0}''
-=======
 invalid.method.call = ''{0}'' method is called before module initialization
 invalid.function.invocation.call = function ''{0}'' is called before module initialization
 config.env.vars.ambiguity = configurable value for variable ''{0}'' clashes with multiple environment variables {1}
@@ -287,4 +274,14 @@
 config.env.variable.name.ambiguity = configurable environment variable ''{0}'' clashes for variable ''{1}'' with \
   variable ''{2}''
 no.worker.message.received = no message received from worker ''{0}'' to worker ''{1}''
->>>>>>> 09ea9553
+
+#transactions
+transaction.invalid.checkpoint.value = invalid value provided for checkpoint interval. using default value ''{0}''
+transaction.in.heuristic.state = transaction ''{0}'' in ''{1}'' state in participant/resource(s) when decision was to ''{2}''
+transaction.in.hazard.state = transaction ''{0}'' in hazard state. check your data for consistency.
+transaction.in.mixed.state = transaction ''{0}'' has mixed outcomes. check your data for consistency.
+transaction.startup.recovery.failed = transaction recovery on startup failed. will try again on next request. \
+  if you keep seeing this, clean the logs manually and restart the server.
+transaction.cannot.create.log.file = cannot create transaction log file ''{0}''
+transaction.cannot.collect.xids.in.resource = could not retrieve prepared xids from resource ''{0}''
+transaction.cannot.parse.log.record = cannot parse transaction log record from line ''{0}''