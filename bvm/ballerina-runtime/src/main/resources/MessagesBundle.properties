--- conflicted
+++ resolved
@@ -274,10 +274,8 @@
 config.env.variable.name.ambiguity = configurable environment variable ''{0}'' clashes for variable ''{1}'' with \
   variable ''{2}''
 no.worker.message.received = no message received from worker ''{0}'' to worker ''{1}''
-<<<<<<< HEAD
 invalid.tuple.member.size = the number of members in a tuple value should be greater than the member types of the tuple \
   to perform a ''{0}'' operation
-=======
 
 #transactions
 transaction.invalid.checkpoint.value = invalid value provided for checkpoint interval. using default value ''{0}''
@@ -288,5 +286,4 @@
   if you keep seeing this, clean the logs manually and restart the server.
 transaction.cannot.create.log.file = cannot create transaction log file ''{0}''
 transaction.cannot.collect.xids.in.resource = could not retrieve prepared xids from resource ''{0}''
-transaction.cannot.parse.log.record = cannot parse transaction log record from line ''{0}''
->>>>>>> 393d187c
+transaction.cannot.parse.log.record = cannot parse transaction log record from line ''{0}''