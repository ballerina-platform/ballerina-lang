#
# Copyright (c) 2017, WSO2 Inc. (http://www.wso2.org) All Rights Reserved.
#
# WSO2 Inc. licenses this file to you under the Apache License,
# Version 2.0 (the "License"); you may not use this file except
# in compliance with the License.
# You may obtain a copy of the License at
#
#    http://www.apache.org/licenses/LICENSE-2.0
#
# Unless required by applicable law or agreed to in writing,
# software distributed under the License is distributed on an
# "AS IS" BASIS, WITHOUT WARRANTIES OR CONDITIONS OF ANY
# KIND, either express or implied.  See the License for the
# specific language governing permissions and limitations
# under the License.
#

#the following will interpreted as: invalid type 'typName'
invalid.type = invalid type ''{0}''
incompatible.types = incompatible types: expected ''{0}'', found ''{1}''
incompatible.arguments = arguments of incompatible types: argument list ''{0}'' cannot be passed to function expecting parameter list ''{1}''
redeclared.symbol = redeclared symbol ''{0}''
incompatible.types.cannot.convert = incompatible types: ''{0}'' cannot be converted to ''{1}''
cannot.convert.with.suggestion = incompatible types: ''{0}'' cannot be converted to ''{1}'', try casting
incompatible.types.cannot.cast = incompatible types: ''{0}'' cannot be cast to ''{1}''
incompatible.jtypes.cannot.cast = incompatible types: ''{0}'' cannot be cast to ''{1}''
cannot.cast.with.suggestion = incompatible types: ''{0}'' cannot be cast to ''{1}'', try conversion
unreachable.statement = unreachable statement
incompatible.types.boolean.expected = incompatible types: expected ''boolean'', found ''{0}''
no.statements.while.loop = no statements in the while loop in
unknown.operator.in.unary = unknown operator ''{0}'' in unary expression
ref.type.init.not.allowed.here = reference type initializer is not allowed here
struct.map.init.not.allowed = struct/map initializer is not allowed here
connector.init.not.allowed = connector initializer is not allowed here
array.init.not.allowed.here = array initializer is not allowed here
invalid.field.name.struct.init = invalid field name in struct initializer
unknown.field.in.struct = unknown field ''{0}'' in struct ''{1}''
invalid.type.in.map.index.expected.string = invalid type ''{0}'' in map index: expected ''string''
undefined.symbol = undefined symbol ''{0}''
non.integer.array.index = non-integer array index type ''{0}''
non.string.map.index = non-string map index type ''{0}''
invalid.operation.not.support.member.access = invalid operation: type ''{0}'' does not support member access
multiple.value.in.single.value.context = multiple-value ''{0}()'' in single-value context
reply.statement.cannot.used.in.function = reply statement cannot be used in a function definition
reply.statement.cannot.used.in.action = reply statement cannot be used in a action definition
action.invocation.not.allowed.in.reply = action invocation is not allowed in a reply statement
not.enough.arguments.to.return = not enough arguments to return
too.many.arguments.to.return = too many arguments to return
cannot.use.type.in.return.statement = incompatible types in return statement. expected ''{0}'', found ''{1}''
cannot.use.create.for.value.types = cannot use ''create'' for value types
incompatible.types.expected.xml = incompatible types: expected xml
cannot.assign.value.constant = cannot assign a value to constant ''{0}''
assignment.count.mismatch = assignment count mismatch: {0} != {1}
cannot.assign.in.multiple.assignment = cannot assign {0} to ''{1}'' (type {2}) in multiple assignment
var.is.repeated.on.left.side.assignment = ''{0}'' is repeated on the left side of assignment
undefined.function  = undefined function ''{0}''
undefined.connector = undefined connector ''{0}''
undefined.action = undefined action ''{0}'' in connector ''{1}''
undefined.native.action = undefined native action ''{0}'' in connector ''{1}''
invalid.operation.operator.not.defined = invalid operation: operator {0} not defined on ''{1}''
struct.not.found = struct ''{0}'' not found
must.be.struct.type = {0} must be of struct type
invalid.operation.incompatible.types = invalid operation: incompatible types ''{0}'' and ''{1}''
unused.import.module = unused import module ''{0}''
redeclared.import.module = redeclared import module name ''{0}''
unsupported.operator = unsupported operator ''{0}''
action.invocation.not.allowed.here = action invocation is not allowed here
undefined.module.name = undefined module name ''{0}'' in ''{1}''
template.expression.not.allowed.here = xml/json template expression is not allowed here
connector.init.not.allowed.here = connector initializer is not allowed here
only.count.1.allowed.this.version = only count 1 is allowed in this version
only.error.type.here = only a struct type structurally equivalent to 'ballerina.lang.errors:Error' is allowed here
break.stmt.not.allowed.here = break statement is not allowed here
undefined.type.mapper = undefine type mapper ''{0}''
incompatible.types.unknown.found = incompatible types: expected a ''{0}''
built.in.type.names.not.allowed.as.identifier = {0} is a built in type name which is not allowed as identifier
incompatible.types.connector.expected = incompatible types: expected a connector name, found ''{0}''
ambiguous.functions  = function reference ''{0}'' is ambiguous, functions ''{1}'' and ''{2}'' matches
casting.any.to.wrong.value.type = cannot cast ''any'' with type ''{0}'' to type ''{1}''
casting.any.without.init = cannot cast ''null'' value to type ''{0}''
unsupported.annotation.attribute.value = unsupported attribute value. only basic literals are allowed
undefined.annotation = undefined annotation ''{0}''
annotation.not.allowed = annotation ''{0}'' is not allowed in {1}
no.such.attribute = no such attribute ''{0}'' in annotation ''{1}''
invalid.default.value = only value types are allowed for default values
invalid.attribute.type = invalid attribute type ''{0}''. only value types and annotations allowed
incompatible.types.array.found = incompatible types: expected a ''{0}'', found an array
worker.interaction.not.valid = worker interaction is not valid
incompatible.assignment = incompatible types: ''{0}'' cannot be assigned to ''{1}''
index.number.too.large = index number too large: {0}
array.index.out.of.range = array index out of range: index: {0}, size: {1}
casting.without.required.field = cannot cast ''{0}'' to type ''{1}'': no such field ''{2}''
missing.field.in.json = no such field found in json
casting.failed.with.cause = cannot cast ''{0}'' to type ''{1}'': {2}
cannot.set.value.incompatible.types = cannot set value to ''{0}'': expected a ''{1}'', but found ''{2}''
cannot.get.value.incompatible.types = cannot get value from ''{0}'': expected a ''{1}'', but found ''{2}''
incompatible.field.type.for.casting = error while mapping ''{0}'': incompatible types: expected ''{1}'', found ''{2}''
incompatible.types.in.json = incompatible types: expected ''{0}'', found ''{1}'' in json
indexing.not.supported.map.element = invalid operation: indexing is not supported for map elements of type ''{0}''. cast the value before access with index
json.set.error = failed to set element to json: {0}
json.get.error = failed to get element from json: {0}
dynamic.keys.not.supported.for.struct = only static keys are supported for accessing struct fields
struct.field.child.has.module.identifier = struct child fields cannot have module identifiers: ''{0}''
duplicated.error.catch = error ''{0}'' already caught in try catch block
reserved.identifier = identifier ''{0}'' is a reserved identifier
ignored.assignment = assignment statement should have at least one variable assignment
cannot.assign.value.array.length = cannot assign a value to array length
missing.return.statement = missing return statement
abort.stmt.not.allowed.here = abort statement is not allowed here
return.cannot.used.in.transaction = return statement cannot be used in a transaction
transform.statement.invalid.input.output=input and output variables cannot be interchanged in transform statement
incompatible.types.in.multiple.assignment = incompatible types for ''{0}'': expected ''{1}'', found ''{2}''
cannot.resolve.struct = "could not resolve ''{0}':'{1}'' struct"
continue.stmt.not.allowed.here = continue statement is not allowed here
reply.stmt.not.allowed.here=reply statement not allowed here within worker
return.stmt.not.allowed.here=return statement not allowed here within worker
break.used.in.transaction=break statement cannot be used to exit from a transaction
continue.used.in.transaction=continue statement cannot be used to exit from a transaction
from.and.to.array.type.mismatch = arguments have different types:''{0}'' and ''{1}''
unsafe.cast.attempt = unsafe cast from ''{0}'' to ''{1}'', use multi-return cast expression
unsafe.conversion.attempt = unsafe conversion from ''{0}'' to ''{1}'', use multi-return conversion expression
invalid.action.invocation = invalid action invocation expression
incorrect.action.invocation = invalid action invocation. connector variable expected
invalid.var.assignment = invalid usage of 'var'
xml.attribute.map.update.not.allowed = xml attributes cannot be updated as a collection. update attributes one at a time
xml.qname.update.not.allowed = cannot assign values to an xml qualified name
empty.xml.sequence.no.attributes = empty xml sequence cannot have attributes
undefined.namespace = undefined namespace ''{0}''
incorrect.function.arguments = incorrect arguments for function pointer - ''{0}''
server.connector.already.exist = server connector config with port - {0} already exist with different parameters
invalid.service.protocol = server connector does not exist for the module ''{0}''
no.new.variables.var.assignment = no new variables on left side
annotation.attribute.value.cannot.refer.non.constant = annotation attribute value should be either constant reference or a basic literal
invalid.namespace.prefix = invalid namespace prefix ''{0}''
mismatching.xml.start.end.tags = mismatching start and end tags found
incompatible.types.in.xml.template = incompatible types in xml template literal. expected ''xml'' or ''string'', found ''{0}''
invalid.namespace.declaration = cannot bind a prefix (''{0}'') to the empty namespace name
connector.input.types.are.not.equivalent = connector input types are not equivalent in connectors ''{0}'' and ''{1}''
connector.types.not.equivalent = connector types ''{0}'' and ''{1}'' are not equivalent
filter.connector.must.be.a.connector = filter connector ''{0}'' must be of connector type
unknown.field.in.json.struct = unknown field ''{0}'' in json with struct constraint ''{1}''
invalid.action.first.parameter = first parameter of the action should be of connector type ''{0}''
retry.stmt.not.allowed.here = retry statement not allowed here
invalid.retry.count = invalid retry count
arguments.count.mismatch = arguments count mismatch: expected {0}, found {1}
not.enough.format.arguments = not enough format arguments
invalid.format.specifier = unknown format conversion ''{0}''
invalid.map.insertion = invalid map insertion: expected value of type ''{0}'', found ''{1}''
invalid.value.load = value ''{0}'' cannot be assigned to type ''{1}''
invalid.task.config = Task scheduling configuration is invalid
task.already.running = The task is already running
task.not.running = The task in not running
illegal.format.conversion = illegal format conversion ''{0}''
incompatible.stamp.operation = incompatible stamp operation: ''{0}'' value cannot be stamped as ''{1}''
cannot.stamp.null = cannot stamp ''null'' value to type ''{0}''
cannot.convert.nil = cannot convert ''()'' to type ''{0}''
incompatible.convert.operation = ''{0}'' value cannot be converted to ''{1}''
incompatible.simple.type.convert.operation = ''{0}'' value ''{1}'' cannot be converted to ''{2}''
unsupported.clone.operation = ''clone()'' not allowed on ''{0}''
invalid.record.field.access = invalid field access: field ''{0}'' not found in record type ''{1}''
invalid.record.field.addition = invalid value for record field ''{0}'': expected value of type ''{1}'', found ''{2}''
invalid.object.field.addition = invalid value for object field ''{0}'': expected value of type ''{1}'', found ''{2}''
dynamically.nested.transactions.are.not.allowed = dynamically nested transactions are not allowed
cyclic.value.reference = ''{0}'' value has cyclic reference
tuple.index.out.of.range = tuple index out of range: index: {0}, size: {1}
illegal.array.insertion = array of length {0} cannot be expanded into array of length {1} without filler values
illegal.tuple.insertion = tuple of length {0} cannot be expanded into tuple of length {1} without filler values
unexpected.xml.type = lang.xml function ''{0}'' only accept xml type ''{1}''
java.null.reference = handle refers to Java null
illegal.array.size = cannot change the length of an array of fixed length ''{0}'' to ''{1}''
illegal.tuple.size = cannot change the length of a tuple of fixed length ''{0}'' to ''{1}''
illegal.rest.tuple.size = cannot change the length of a tuple with ''{0}'' mandatory member(s) to ''{1}''
string.index.out.of.range = string index out of range: index: {0}, size: {1}
substring.index.out.of.range = string index out of range. Length:''{0}'' requested: ''{1}'' to ''{2}''
codepoint.index.out.of.range = string codepoint index out of range: {0}
invalid.substring.range = invalid substring range. Length:''{0}'' requested: ''{1}'' to ''{2}''
xml.index.out.of.range = xml sequence index out of range. Length: ''{0}'' requested: ''{1}''
invalid.xml.attribute = invalid xml attribute access on xml {0}
attribute.not.found = attribute ''{0}'' not found
record.invalid.readonly.field.update = cannot update ''readonly'' field ''{0}'' in record of type ''{1}''
invalid.update.on.readonly.value = modification not allowed on readonly value
object.invalid.final.field.update = cannot update ''final'' field ''{0}'' in object of type ''{1}''
unsupported.comparison.operation = cannot compare ''{0}'' and ''{1}''
unordered.types.in.comparison = ''{0}'' is unordered with respect to ''{1}''
incompatible.type.assignment = ''{0}'' cannot be assigned to type ''{1}''
incompatible.java.object.type.assignment = ''{0}'' is not from a valid java runtime class. It should be a subclass of \
  one of the following: java.lang.Number, java.lang.Boolean or from the package ''io.ballerina.runtime.api.values''
int.range.overflow = int range overflow
invalid.value.for.object.field = invalid value for object field ''{0}'': expected value of type ''{1}'', found ''{2}''
key.not.found = cannot find key ''{0}''
key.not.found.in.value = key ''{0}'' not found in value ''{1}''
table.has.a.value.for.key = a value found for key ''{0}''
key.not.found.in.json.mapping = key ''{0}'' not found in JSON mapping
merge.json.error = cannot merge JSON values of types ''{0}'' and ''{1}''
field.removal.not.allowed = failed to remove field: ''{0}'' is a required field in ''{1}''
operation.not.supported = {0} not supported on type ''{1}''
invalid.fraction.digits = fraction digits cannot be less than '0'
#configurations
config.type.not.supported = configurable variable ''{0}'' with type ''{1}'' is not supported
config.invalid.byte.range = [{0}] value provided for byte variable ''{1}'' is out of range. Expected range is \
(0-255), found ''{2}''
config.value.not.provided = value not provided for required configurable variable ''{0}''
config.incompatible.type = [{0}] configurable variable ''{1}'' is expected to be of type ''{2}'', but found ''{3}''
config.union.value.ambiguous.target = [{0}] ambiguous target types found for configurable variable ''{1}'' with type \
  ''{2}''

#configurations.toml
config.toml.invalid.file = invalid TOML file : {0}
config.toml.file.not.found=configuration file is not found in path ''{0}''
config.toml.invalid.additional.record.field = [{0}] undefined field ''{1}'' provided for closed record ''{2}''
config.toml.field.not.supported = [ {0} ] field type ''{1}'' in configurable variable ''{2}'' is not supported
config.toml.required.field.not.provided = [{0}] value not provided for non-defaultable required field ''{1}'' of \
record ''{2}'' in configurable variable ''{3}''
config.toml.table.key.not.provided = [{0}] value required for key ''{1}'' of type ''{2}'' in configurable variable \
  ''{3}''
config.toml.invalid.module.structure.with.variable = [{0}] invalid TOML structure found for module ''{1}'' with variable ''{2}''.\
  \ Please provide the module name as ''[{3}]''
config.toml.invalid.module.structure = [{0}] invalid TOML structure found for module ''{1}''. Please provide \
  the module name as ''[{2}]''
config.toml.default.field.not.supported = [{0}] defaultable readonly record field ''{1}'' in configurable variable\
''{2}'' is not supported
config.toml.empty.file = an empty configuration file is found in path ''{0}''. Please provide values for \
configurable variables
config.toml.empty.content = [{0}] environment variable ''{1}'' contains an empty string. Please provide values for\
   configurable variables
config.toml.field.incompatible.type = [{0}] field ''{1}'' from configurable variable ''{2}'' is \
  expected to be of type ''{3}'', but found ''{4}''
config.toml.read.failed = failed to read file: ''{0}'' due to \n''{1}''
config.toml.parse.failed = failed to parse file: ''{0}'' due to \n''{1}''
config.toml.module.ambiguity =  [{0}] the module name ''{1}'' clashes with an imported organization name. Please \
  provide the module name as ''[{2}]''
config.toml.unused.value =  [{0}] unused configuration value ''{1}''

#configurations.cli
config.cli.type.not.supported = value for configurable variable ''{0}'' with type ''{1}'' is not supported as \
  a command line argument
config.cli.variable.ambiguity = configurable value for variable ''{0}'' clashes with variable ''{1}''. Please \
  provide the command line argument as ''[{2}]''
config.cli.args.ambiguity = configurable value for variable ''{0}'' clashes with multiple command line arguments {1}
config.cli.unused.args = [{0}] unused command line argument
large.number.of.exponents.in.decimal = too many exponents found in decimal value ''{0}''
unsupported.decimal.value = decimal operation resulting in unsupported decimal value ''{0}''
decimal.value.out.of.range = decimal range overflow
config.size.mismatch = [{0}] the size for configurable variable ''{1}'' is expected to be ''{2}'', \
  but found ''{3}''
invalid.utf8.byte.array.value = array contains invalid UTF-8 byte value
regexp.match.string.negative.index = start index cannot be less than 0
regexp.match.string.index.out.of.range = start index ''{0}'' cannot be greater than input string length ''{1}''
regexp.invalid.pattern = invalid regexp pattern: {0}
regexp.missing.backslash = missing backslash before ''{0}'' token
regexp.invalid.char.after.backslash = invalid character ''{0}'' after backslash
regexp.missing.open.brace = missing open brace '''{''' token
regexp.missing.close.brace = missing close brace '''}''' token
regexp.missing.close.paren = missing close parenthesis '')'' token
regexp.missing.close.bracket = missing close bracket '']'' token
regexp.invalid.char.class.range = invalid character class range ''{0}''-''{1}''
regexp.invalid.flag = invalid flag ''{0}''
regexp.duplicate.flag = duplicate flag ''{0}''
regexp.invalid.end.character = invalid end character
regexp.invalid.character = invalid character ''{0}''
regexp.invalid.unicode.general.category.value = invalid Unicode general category value ''{0}''
regexp.invalid.unicode.property.value = invalid Unicode property value ''{0}''
regexp.empty.character.class.disallowed = empty character class disallowed
regexp.invalid.hex.digit = invalid hexadecimal digit
<<<<<<< HEAD
invalid.method.call = ''{0}'' method is called before module initialization
invalid.function.invocation.call = function ''{0}'' is called before module initialization
=======
no.worker.message.received = no message received from worker ''{0}'' to worker ''{1}''
>>>>>>> c04f1544
<|MERGE_RESOLUTION|>--- conflicted
+++ resolved
@@ -263,9 +263,6 @@
 regexp.invalid.unicode.property.value = invalid Unicode property value ''{0}''
 regexp.empty.character.class.disallowed = empty character class disallowed
 regexp.invalid.hex.digit = invalid hexadecimal digit
-<<<<<<< HEAD
 invalid.method.call = ''{0}'' method is called before module initialization
 invalid.function.invocation.call = function ''{0}'' is called before module initialization
-=======
-no.worker.message.received = no message received from worker ''{0}'' to worker ''{1}''
->>>>>>> c04f1544
+no.worker.message.received = no message received from worker ''{0}'' to worker ''{1}''