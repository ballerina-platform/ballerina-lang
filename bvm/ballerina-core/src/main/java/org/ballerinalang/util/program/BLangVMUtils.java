--- conflicted
+++ resolved
@@ -450,14 +450,8 @@
         ctx.globalProps.remove(TRANSACTION_INFO_KEY);
     }
 
-<<<<<<< HEAD
-    public static void setGlobalTransactionEnabledStatus(Strand ctx,
-            boolean isGlobalTransactionEnabled) {
-        ctx.globalProps.put(GLOBAL_TRANSACTION_ENABLED, isGlobalTransactionEnabled);
-=======
     public static void setGlobalTransactionEnabledStatus(Strand strand) {
         strand.globalProps.put(GLOBAL_TRANSACTION_ENABLED, getGlobalTransactionEnabledFromConfig());
->>>>>>> bc1d5e35
     }
 
     public static boolean getGlobalTransactionEnabled(Strand ctx) {
