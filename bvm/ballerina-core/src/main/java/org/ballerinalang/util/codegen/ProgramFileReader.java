/*
 *  Copyright (c) 2017, WSO2 Inc. (http://www.wso2.org) All Rights Reserved.
 *
 *  WSO2 Inc. licenses this file to you under the Apache License,
 *  Version 2.0 (the "License"); you may not use this file except
 *  in compliance with the License.
 *  You may obtain a copy of the License at
 *
 *    http://www.apache.org/licenses/LICENSE-2.0
 *
 *  Unless required by applicable law or agreed to in writing,
 *  software distributed under the License is distributed on an
 *  "AS IS" BASIS, WITHOUT WARRANTIES OR CONDITIONS OF ANY
 *  KIND, either express or implied.  See the License for the
 *  specific language governing permissions and limitations
 *  under the License.
 */
package org.ballerinalang.util.codegen;

import org.ballerinalang.model.NativeCallableUnit;
import org.ballerinalang.model.types.BArrayType;
import org.ballerinalang.model.types.BFiniteType;
import org.ballerinalang.model.types.BFunctionType;
import org.ballerinalang.model.types.BJSONType;
import org.ballerinalang.model.types.BMapType;
import org.ballerinalang.model.types.BServiceType;
import org.ballerinalang.model.types.BStreamType;
import org.ballerinalang.model.types.BStructType;
import org.ballerinalang.model.types.BTableType;
import org.ballerinalang.model.types.BTupleType;
import org.ballerinalang.model.types.BType;
import org.ballerinalang.model.types.BTypes;
import org.ballerinalang.model.types.BUnionType;
import org.ballerinalang.model.types.TypeSignature;
import org.ballerinalang.model.types.TypeTags;
import org.ballerinalang.model.util.Flags;
import org.ballerinalang.model.values.BBoolean;
import org.ballerinalang.model.values.BFloat;
import org.ballerinalang.model.values.BInteger;
import org.ballerinalang.model.values.BString;
import org.ballerinalang.model.values.BValue;
import org.ballerinalang.natives.NativeUnitLoader;
import org.ballerinalang.util.codegen.Instruction.InstructionCALL;
import org.ballerinalang.util.codegen.Instruction.InstructionFORKJOIN;
import org.ballerinalang.util.codegen.Instruction.InstructionIteratorNext;
import org.ballerinalang.util.codegen.Instruction.InstructionLock;
import org.ballerinalang.util.codegen.Instruction.InstructionTCALL;
import org.ballerinalang.util.codegen.Instruction.InstructionVCALL;
import org.ballerinalang.util.codegen.Instruction.InstructionWRKSendReceive;
import org.ballerinalang.util.codegen.attributes.AttributeInfo;
import org.ballerinalang.util.codegen.attributes.AttributeInfoPool;
import org.ballerinalang.util.codegen.attributes.CodeAttributeInfo;
import org.ballerinalang.util.codegen.attributes.DefaultValueAttributeInfo;
import org.ballerinalang.util.codegen.attributes.ErrorTableAttributeInfo;
import org.ballerinalang.util.codegen.attributes.LineNumberTableAttributeInfo;
import org.ballerinalang.util.codegen.attributes.LocalVariableAttributeInfo;
import org.ballerinalang.util.codegen.attributes.ParamDefaultValueAttributeInfo;
import org.ballerinalang.util.codegen.attributes.VarTypeCountAttributeInfo;
import org.ballerinalang.util.codegen.cpentries.ActionRefCPEntry;
import org.ballerinalang.util.codegen.cpentries.ConstantPool;
import org.ballerinalang.util.codegen.cpentries.ConstantPoolEntry;
import org.ballerinalang.util.codegen.cpentries.FloatCPEntry;
import org.ballerinalang.util.codegen.cpentries.ForkJoinCPEntry;
import org.ballerinalang.util.codegen.cpentries.FunctionCallCPEntry;
import org.ballerinalang.util.codegen.cpentries.FunctionRefCPEntry;
import org.ballerinalang.util.codegen.cpentries.IntegerCPEntry;
import org.ballerinalang.util.codegen.cpentries.PackageRefCPEntry;
import org.ballerinalang.util.codegen.cpentries.StringCPEntry;
import org.ballerinalang.util.codegen.cpentries.StructureRefCPEntry;
import org.ballerinalang.util.codegen.cpentries.TransformerRefCPEntry;
import org.ballerinalang.util.codegen.cpentries.TypeRefCPEntry;
import org.ballerinalang.util.codegen.cpentries.UTF8CPEntry;
import org.ballerinalang.util.codegen.cpentries.WorkerDataChannelRefCPEntry;
import org.ballerinalang.util.exceptions.BLangRuntimeException;
import org.ballerinalang.util.exceptions.ProgramFileFormatException;

import java.io.BufferedInputStream;
import java.io.ByteArrayInputStream;
import java.io.DataInputStream;
import java.io.IOException;
import java.io.InputStream;
import java.nio.file.Files;
import java.nio.file.LinkOption;
import java.nio.file.Path;
import java.nio.file.StandardOpenOption;
import java.util.ArrayList;
import java.util.Arrays;
import java.util.List;
import java.util.Optional;
import java.util.Stack;

import static org.ballerinalang.util.BLangConstants.CONSTRUCTOR_FUNCTION_SUFFIX;
import static org.ballerinalang.util.BLangConstants.INIT_FUNCTION_SUFFIX;
import static org.ballerinalang.util.BLangConstants.MAGIC_NUMBER;
import static org.ballerinalang.util.BLangConstants.START_FUNCTION_SUFFIX;
import static org.ballerinalang.util.BLangConstants.STOP_FUNCTION_SUFFIX;
import static org.ballerinalang.util.BLangConstants.VERSION_NUMBER;

/**
 * Reads a Ballerina program from a file.
 *
 * @since 0.90
 */
public class ProgramFileReader {

    private ProgramFile programFile;

    private List<ConstantPoolEntry> unresolvedCPEntries = new ArrayList<>();

    public ProgramFile readProgram(Path programFilePath) throws IOException {
        InputStream fileIS = null;
        try {
            programFile = new ProgramFile();
            programFile.setProgramFilePath(programFilePath);
            fileIS = Files.newInputStream(programFilePath, StandardOpenOption.READ, LinkOption.NOFOLLOW_LINKS);
            BufferedInputStream bufferedIS = new BufferedInputStream(fileIS);
            DataInputStream dataInStream = new DataInputStream(bufferedIS);
            return readProgramInternal(dataInStream);
        } finally {
            if (fileIS != null) {
                fileIS.close();
            }
        }
    }

    public ProgramFile readProgram(InputStream programFileInStream) throws IOException {
        programFile = new ProgramFile();
        DataInputStream dataInStream = new DataInputStream(programFileInStream);
        return readProgramInternal(dataInStream);
    }

    private ProgramFile readProgramInternal(DataInputStream dataInStream) throws IOException {
        int magicNumber = dataInStream.readInt();
        if (magicNumber != MAGIC_NUMBER) {
            throw new BLangRuntimeException("ballerina: invalid magic number " + magicNumber);
        }

        short version = dataInStream.readShort();
        if (version != VERSION_NUMBER) {
            throw new BLangRuntimeException("ballerina: unsupported program file version " + version);
        }
        programFile.setVersion(version);

        readConstantPool(dataInStream, programFile);
        readEntryPoint(dataInStream);

        // Read PackageInfo entries
        int pkgInfoCount = dataInStream.readShort();
        for (int i = 0; i < pkgInfoCount; i++) {
            readPackageInfo(dataInStream);
        }

        PackageInfo entryPkg = programFile.getPackageInfo(programFile.getEntryPkgName());
        programFile.setEntryPackage(entryPkg);
        entryPkg.setProgramFile(programFile);

        // Read program level attributes
        readAttributeInfoEntries(dataInStream, programFile, programFile);
        return programFile;
    }

    private void readConstantPool(DataInputStream dataInStream,
                                  ConstantPool constantPool) throws IOException {
        int constantPoolSize = dataInStream.readInt();
        for (int i = 0; i < constantPoolSize; i++) {
            byte cpTag = dataInStream.readByte();
            ConstantPoolEntry.EntryType cpEntryType = ConstantPoolEntry.EntryType.values()[cpTag - 1];
            ConstantPoolEntry cpEntry = readCPEntry(dataInStream, constantPool, cpEntryType);
            constantPool.addCPEntry(cpEntry);
        }
    }

    private ConstantPoolEntry readCPEntry(DataInputStream dataInStream,
                                          ConstantPool constantPool,
                                          ConstantPoolEntry.EntryType cpEntryType) throws IOException {
        int cpIndex;
        int pkgCPIndex;
        UTF8CPEntry utf8CPEntry;
        PackageRefCPEntry packageRefCPEntry;
        Optional<PackageInfo> packageInfoOptional;
        switch (cpEntryType) {
            case CP_ENTRY_UTF8:
                short length = dataInStream.readShort();
                String strValue = null;

                // If the length of the bytes is -1, that means no UTF value has been written.
                // i.e: string value represented by the UTF should be null.
                // Therefore we read the UTF value only if the length >= 0.
                if (length >= 0) {
                    strValue = dataInStream.readUTF();
                }
                return new UTF8CPEntry(strValue);

            case CP_ENTRY_INTEGER:
                long longVal = dataInStream.readLong();
                return new IntegerCPEntry(longVal);

            case CP_ENTRY_FLOAT:
                double doubleVal = dataInStream.readDouble();
                return new FloatCPEntry(doubleVal);

            case CP_ENTRY_STRING:
                cpIndex = dataInStream.readInt();
                utf8CPEntry = (UTF8CPEntry) constantPool.getCPEntry(cpIndex);
                return new StringCPEntry(cpIndex, utf8CPEntry.getValue());

            case CP_ENTRY_PACKAGE:
                cpIndex = dataInStream.readInt();
                utf8CPEntry = (UTF8CPEntry) constantPool.getCPEntry(cpIndex);
                int versionCPIndex = dataInStream.readInt();
                UTF8CPEntry utf8VersionCPEntry = (UTF8CPEntry) constantPool.getCPEntry(versionCPIndex);
                return new PackageRefCPEntry(cpIndex, utf8CPEntry.getValue(), versionCPIndex,
                        utf8VersionCPEntry.getValue());

            case CP_ENTRY_FUNCTION_REF:
                pkgCPIndex = dataInStream.readInt();
                packageRefCPEntry = (PackageRefCPEntry) constantPool.getCPEntry(pkgCPIndex);

                cpIndex = dataInStream.readInt();
                utf8CPEntry = (UTF8CPEntry) constantPool.getCPEntry(cpIndex);
                String funcName = utf8CPEntry.getValue();
                FunctionRefCPEntry functionRefCPEntry = new FunctionRefCPEntry(pkgCPIndex,
                        packageRefCPEntry.getPackageName(), cpIndex, funcName);

                // Find the functionInfo
                packageInfoOptional = Optional.ofNullable(
                        programFile.getPackageInfo(packageRefCPEntry.getPackageName()));
                Optional<FunctionInfo> funcInfoOptional = packageInfoOptional.map(
                        packageInfo -> packageInfo.getFunctionInfo(funcName));
                if (!funcInfoOptional.isPresent()) {
                    // This must reference to the current package and the current package is not been read yet.
                    // Therefore we add this to the unresolved CP Entry list.
                    unresolvedCPEntries.add(functionRefCPEntry);
                    return functionRefCPEntry;
                }

                functionRefCPEntry.setFunctionInfo(funcInfoOptional.get());
                return functionRefCPEntry;

            case CP_ENTRY_TRANSFORMER_REF:
                pkgCPIndex = dataInStream.readInt();
                packageRefCPEntry = (PackageRefCPEntry) constantPool.getCPEntry(pkgCPIndex);

                cpIndex = dataInStream.readInt();
                utf8CPEntry = (UTF8CPEntry) constantPool.getCPEntry(cpIndex);
                String transformerName = utf8CPEntry.getValue();
                TransformerRefCPEntry transformerRefCPEntry = new TransformerRefCPEntry(pkgCPIndex,
                        packageRefCPEntry.getPackageName(), cpIndex, transformerName);

                // Find the transformerInfo
                packageInfoOptional = Optional.ofNullable(
                        programFile.getPackageInfo(packageRefCPEntry.getPackageName()));
                Optional<TransformerInfo> transInfoOptional = packageInfoOptional.map(
                        packageInfo -> packageInfo.getTransformerInfo(transformerName));
                if (!transInfoOptional.isPresent()) {
                    // This must reference to the current package and the current package is not been read yet.
                    // Therefore we add this to the unresolved CP Entry list.
                    unresolvedCPEntries.add(transformerRefCPEntry);
                    return transformerRefCPEntry;
                }

                transformerRefCPEntry.setTransformerInfo(transInfoOptional.get());
                return transformerRefCPEntry;

            case CP_ENTRY_ACTION_REF:
                pkgCPIndex = dataInStream.readInt();
                packageRefCPEntry = (PackageRefCPEntry) constantPool.getCPEntry(pkgCPIndex);

                cpIndex = dataInStream.readInt();
                UTF8CPEntry nameCPEntry = (UTF8CPEntry) constantPool.getCPEntry(cpIndex);
                String actionName = nameCPEntry.getValue();
                return new ActionRefCPEntry(pkgCPIndex, packageRefCPEntry.getPackageName(),
                        cpIndex, actionName);

            case CP_ENTRY_STRUCTURE_REF:
                pkgCPIndex = dataInStream.readInt();
                packageRefCPEntry = (PackageRefCPEntry) constantPool.getCPEntry(pkgCPIndex);
                cpIndex = dataInStream.readInt();
                utf8CPEntry = (UTF8CPEntry) constantPool.getCPEntry(cpIndex);
                StructureRefCPEntry structureRefCPEntry = new StructureRefCPEntry(pkgCPIndex,
                        packageRefCPEntry.getPackageName(),
                        cpIndex, utf8CPEntry.getValue());

                packageInfoOptional = Optional.ofNullable(
                        programFile.getPackageInfo(packageRefCPEntry.getPackageName()));
                Optional<StructureTypeInfo> structInfoOptional = packageInfoOptional.map(
                        packageInfo -> packageInfo.getStructureTypeInfo(utf8CPEntry.getValue()));
                if (!structInfoOptional.isPresent()) {
                    // This must reference to the current package and the current package is not been read yet.
                    // Therefore we add this to the unresolved CP Entry list.
                    unresolvedCPEntries.add(structureRefCPEntry);
                    return structureRefCPEntry;
                }

                structureRefCPEntry.setStructureTypeInfo(structInfoOptional.get());
                return structureRefCPEntry;
            case CP_ENTRY_TYPE_REF:
                int typeSigCPIndex = dataInStream.readInt();
                utf8CPEntry = (UTF8CPEntry) constantPool.getCPEntry(typeSigCPIndex);
                TypeRefCPEntry typeRefCPEntry = new TypeRefCPEntry(typeSigCPIndex, utf8CPEntry.getValue());
                unresolvedCPEntries.add(typeRefCPEntry);
                return typeRefCPEntry;
            case CP_ENTRY_FORK_JOIN:
                int forkJoinCPIndex = dataInStream.readInt();
                return new ForkJoinCPEntry(forkJoinCPIndex);
            case CP_ENTRY_WRKR_DATA_CHNL_REF:
                int uniqueNameCPIndex = dataInStream.readInt();
                UTF8CPEntry wrkrDtChnlTypesSigCPEntry = (UTF8CPEntry) constantPool
                        .getCPEntry(uniqueNameCPIndex);

                return new WorkerDataChannelRefCPEntry(uniqueNameCPIndex, wrkrDtChnlTypesSigCPEntry.getValue());
            default:
                throw new ProgramFileFormatException("invalid constant pool entry " + cpEntryType.getValue());
        }
    }

    private void readEntryPoint(DataInputStream dataInStream) throws IOException {
        int pkdCPIndex = dataInStream.readInt();
        PackageRefCPEntry packageRefCPEntry = (PackageRefCPEntry) programFile.getCPEntry(pkdCPIndex);
        programFile.setEntryPkgCPIndex(pkdCPIndex);
        programFile.setEntryPkgName(packageRefCPEntry.getPackageName());

        int flags = dataInStream.readByte();
        if ((flags & ProgramFile.EP_MAIN_FLAG) == ProgramFile.EP_MAIN_FLAG) {
            programFile.setMainEPAvailable(true);
        }

        if ((flags & ProgramFile.EP_SERVICE_FLAG) == ProgramFile.EP_SERVICE_FLAG) {
            programFile.setServiceEPAvailable(true);
        }
    }

    private void readPackageInfo(DataInputStream dataInStream) throws IOException {
        PackageInfo packageInfo = new PackageInfo();

        // Read constant pool in the package.
        readConstantPool(dataInStream, packageInfo);

        int pkgNameCPIndex = dataInStream.readInt();
        UTF8CPEntry pkgNameCPEntry = (UTF8CPEntry) packageInfo.getCPEntry(pkgNameCPIndex);
        packageInfo.nameCPIndex = pkgNameCPIndex;
        packageInfo.pkgPath = pkgNameCPEntry.getValue();

        int pkgVersionCPIndex = dataInStream.readInt();
        UTF8CPEntry pkgVersionCPEntry = (UTF8CPEntry) programFile.getCPEntry(pkgVersionCPIndex);
        packageInfo.versionCPIndex = pkgVersionCPIndex;
        packageInfo.pkgVersion = pkgVersionCPEntry.getValue();

        packageInfo.setProgramFile(programFile);
        programFile.addPackageInfo(packageInfo.pkgPath, packageInfo);

        // Read struct info entries
        readStructInfoEntries(dataInStream, packageInfo);

        // Read type definition info entries
        readTypeDefinitionInfoEntries(dataInStream, packageInfo);

        // Read service info entries
        readServiceInfoEntries(dataInStream, packageInfo);

        // Resolve user-defined type i.e. structs and connectors
        resolveUserDefinedTypes(packageInfo);

        // Read resource info entries.
        readResourceInfoEntries(dataInStream, packageInfo);

        // Read constant info entries
        readConstantInfoEntries(dataInStream, packageInfo);

        // Read global var info entries
        readGlobalVarInfoEntries(dataInStream, packageInfo);

        // Read function info entries in the package
        readFunctionInfoEntries(dataInStream, packageInfo);

        // Read transformer info entries in the package
        readTransformerInfoEntries(dataInStream, packageInfo);

        // TODO Read annotation info entries

        // Resolve unresolved CP entries.
        resolveCPEntries();

<<<<<<< HEAD
        resolveTypeDefinitionEntries(packageInfo);

        resolveConnectorMethodTables(packageInfo);

=======
>>>>>>> d1942d39
        // Read attribute info entries
        readAttributeInfoEntries(dataInStream, packageInfo, packageInfo);

        // Read instructions
        readInstructions(dataInStream, packageInfo);

        packageInfo.complete();
    }

    private void readStructInfoEntries(DataInputStream dataInStream,
                                       PackageInfo packageInfo) throws IOException {
        int structCount = dataInStream.readShort();
        for (int i = 0; i < structCount; i++) {
            // Create struct info entry
            int structNameCPIndex = dataInStream.readInt();
            int flags = dataInStream.readInt();
            UTF8CPEntry structNameUTF8Entry = (UTF8CPEntry) packageInfo.getCPEntry(structNameCPIndex);
            String structName = structNameUTF8Entry.getValue();
            StructInfo structInfo = new StructInfo(packageInfo.getPkgNameCPIndex(), packageInfo.getPkgPath(),
                    structNameCPIndex, structName, flags);
            packageInfo.addStructInfo(structName, structInfo);

            // Set struct type
            BStructType bStructType = new BStructType(structInfo, structName, packageInfo.getPkgPath(), flags);
            structInfo.setType(bStructType);

            // Read struct field info entries
            int structFiledCount = dataInStream.readShort();
            for (int j = 0; j < structFiledCount; j++) {
                // Read field name
                int fieldNameCPIndex = dataInStream.readInt();
                UTF8CPEntry fieldNameUTF8Entry = (UTF8CPEntry) packageInfo.getCPEntry(fieldNameCPIndex);

                // Read field type signature
                int fieldTypeSigCPIndex = dataInStream.readInt();
                UTF8CPEntry fieldTypeSigUTF8Entry = (UTF8CPEntry) packageInfo.getCPEntry(fieldTypeSigCPIndex);

                int fieldFlags = dataInStream.readInt();

                StructFieldInfo fieldInfo = new StructFieldInfo(fieldNameCPIndex, fieldNameUTF8Entry.getValue(),
                        fieldTypeSigCPIndex, fieldTypeSigUTF8Entry.getValue(), fieldFlags);
                structInfo.addFieldInfo(fieldInfo);

                readAttributeInfoEntries(dataInStream, packageInfo, fieldInfo);
            }

            String defaultInit = structName + INIT_FUNCTION_SUFFIX;
            String objectInit = CONSTRUCTOR_FUNCTION_SUFFIX;

            // Read attached function info entries
            int attachedFuncCount = dataInStream.readShort();
            for (int j = 0; j < attachedFuncCount; j++) {
                // Read function name
                int nameCPIndex = dataInStream.readInt();
                UTF8CPEntry nameUTF8Entry = (UTF8CPEntry) packageInfo.getCPEntry(nameCPIndex);
                String attachedFuncName = nameUTF8Entry.getValue();

                // Read function type signature
                int typeSigCPIndex = dataInStream.readInt();
                UTF8CPEntry typeSigUTF8Entry = (UTF8CPEntry) packageInfo.getCPEntry(typeSigCPIndex);

                int funcFlags = dataInStream.readInt();
                AttachedFunctionInfo functionInfo = new AttachedFunctionInfo(nameCPIndex, attachedFuncName,
                        typeSigCPIndex, typeSigUTF8Entry.getValue(), funcFlags);
                structInfo.funcInfoEntries.put(functionInfo.name, functionInfo);

                // TODO remove when removing struct
                // Setting the initializer function info, if any.
                if (structName.equals(attachedFuncName)) {
                    structInfo.initializer = functionInfo;
                }
                // Setting the object initializer
                if (objectInit.equals(attachedFuncName)) {
                    structInfo.initializer = functionInfo;
                }

                // TODO remove when removing struct
                // Setting the default initializer function info
                if (defaultInit.equals(attachedFuncName)) {
                    structInfo.defaultsValuesInitFunc = functionInfo;
                }
            }

            // Read attributes of the struct info
            readAttributeInfoEntries(dataInStream, packageInfo, structInfo);
        }
    }

    private void readTypeDefinitionInfoEntries(DataInputStream dataInStream,
                                               PackageInfo packageInfo) throws IOException {
        int typeDefCount = dataInStream.readShort();
        for (int i = 0; i < typeDefCount; i++) {

            int typeDefNameCPIndex = dataInStream.readInt();
            int flags = dataInStream.readInt();
            UTF8CPEntry typeDefNameUTF8Entry = (UTF8CPEntry) packageInfo.getCPEntry(typeDefNameCPIndex);
            String typeDefName = typeDefNameUTF8Entry.getValue();
            TypeDefinitionInfo typeDefinitionInfo = new TypeDefinitionInfo(packageInfo.getPkgNameCPIndex(),
                    packageInfo.getPkgPath(),
                    typeDefNameCPIndex, typeDefName, flags);
            packageInfo.addTypeDefinitionInfo(typeDefName, typeDefinitionInfo);

            BFiniteType finiteType = new BFiniteType(typeDefName, packageInfo.getPkgPath());
            typeDefinitionInfo.setType(finiteType);

            int memberTypeCount = dataInStream.readShort();
            for (int j = 0; j < memberTypeCount; j++) {
                int memberTypeCPIndex = dataInStream.readInt();
                TypeRefCPEntry typeRefCPEntry = (TypeRefCPEntry) packageInfo.getCPEntry(memberTypeCPIndex);
                finiteType.memberCPEntries.add(typeRefCPEntry);
            }

            int valueSpaceCount = dataInStream.readShort();
            for (int k = 0; k < valueSpaceCount; k++) {
                finiteType.valueSpace.add(getDefaultValueToBValue(getDefaultValue(dataInStream, packageInfo)));
            }

            readAttributeInfoEntries(dataInStream, packageInfo, typeDefinitionInfo);
        }

    }

<<<<<<< HEAD
    private void resolveTypeDefinitionEntries(PackageInfo packageInfo) {
        TypeDefinitionInfo[] typeDefinitionInfos = packageInfo.getTypeDefinitionInfoEntries();
        for (TypeDefinitionInfo typeDefInfo : typeDefinitionInfos) {
            BFiniteType finiteType = typeDefInfo.getType();
            finiteType.memberCPEntries.forEach(typeRefCPEntry -> {
                finiteType.memberTypes.add(typeRefCPEntry.getType());
            });
            finiteType.memberCPEntries.clear();
        }
    }

    private void readEnumInfoEntries(DataInputStream dataInStream,
                                     PackageInfo packageInfo) throws IOException {
        int enumCount = dataInStream.readShort();
        for (int i = 0; i < enumCount; i++) {

            // Create enum info entry
            int enumNameCPIndex = dataInStream.readInt();
            int flags = dataInStream.readInt();
            UTF8CPEntry enumNameUTF8Entry = (UTF8CPEntry) packageInfo.getCPEntry(enumNameCPIndex);
            String enumName = enumNameUTF8Entry.getValue();
            EnumInfo enumInfo = new EnumInfo(packageInfo.getPkgNameCPIndex(), packageInfo.getPkgPath(),
                    enumNameCPIndex, enumName, flags);
            packageInfo.addEnumInfo(enumName, enumInfo);

            // Set enum type
            BEnumType enumType = new BEnumType(enumName, packageInfo.getPkgPath());
            enumInfo.setType(enumType);

            int enumeratorCount = dataInStream.readShort();
            BEnumerator[] enumerators = new BEnumerator[enumeratorCount];
            for (int j = 0; j < enumeratorCount; j++) {
                int enumeratorNameCPIndex = dataInStream.readInt();
                UTF8CPEntry enumeratorNameUTF8Entry = (UTF8CPEntry) packageInfo.getCPEntry(enumeratorNameCPIndex);
                String enumeratorName = enumeratorNameUTF8Entry.getValue();
                BEnumerator enumerator = new BEnumerator(enumeratorName, enumType);
                enumerators[j] = enumerator;
            }
            enumType.setEnumerators(enumerators);

            // Read attributes of the struct info
            readAttributeInfoEntries(dataInStream, packageInfo, enumInfo);
        }
    }

    private void readConnectorInfoEntries(DataInputStream dataInStream,
                                          PackageInfo packageInfo) throws IOException {
        int connectorCount = dataInStream.readShort();
        for (int i = 0; i < connectorCount; i++) {
            // Read connector name cp index
            int connectorNameCPIndex = dataInStream.readInt();
            UTF8CPEntry connectorNameUTF8Entry = (UTF8CPEntry) packageInfo.getCPEntry(connectorNameCPIndex);

            int flags = dataInStream.readInt();

            // Create connector info
            String connectorName = connectorNameUTF8Entry.getValue();
            ConnectorInfo connectorInfo = new ConnectorInfo(packageInfo.getPkgNameCPIndex(),
                    packageInfo.getPkgPath(), connectorNameCPIndex, connectorName, flags);
            packageInfo.addConnectorInfo(connectorName, connectorInfo);

            // Set connector type
            BConnectorType bConnectorType = new BConnectorType(connectorName, packageInfo.getPkgPath());
            connectorInfo.setType(bConnectorType);
        }

    }

    private void readConnectorActionInfoEntries(DataInputStream dataInStream,
                                                PackageInfo packageInfo) throws IOException {
        for (ConnectorInfo connectorInfo : packageInfo.getConnectorInfoEntries()) {
            // Read action info entries
            int actionCount = dataInStream.readShort();
            for (int j = 0; j < actionCount; j++) {
                // Read action name;
                int actionNameCPIndex = dataInStream.readInt();
                UTF8CPEntry actionNameUTF8Entry = (UTF8CPEntry) packageInfo.getCPEntry(actionNameCPIndex);
                String actionName = actionNameUTF8Entry.getValue();
                ActionInfo actionInfo = new ActionInfo(packageInfo.getPkgNameCPIndex(), packageInfo.getPkgPath(),
                        actionNameCPIndex, actionName, connectorInfo);
                actionInfo.setPackageInfo(packageInfo);
                connectorInfo.addActionInfo(actionName, actionInfo);

                // Read action signature
                int actionSigCPIndex = dataInStream.readInt();
                UTF8CPEntry actionSigUTF8Entry = (UTF8CPEntry) packageInfo.getCPEntry(actionSigCPIndex);
                actionInfo.setSignatureCPIndex(actionSigCPIndex);
                actionInfo.setSignature(actionSigUTF8Entry.getValue());
                int flags = dataInStream.readInt();
//                actionInfo.setflags(flags);
                setCallableUnitSignature(actionInfo, actionSigUTF8Entry.getValue(), packageInfo);

                // TODO Temp solution.
                boolean nativeAction = dataInStream.readByte() == 1;
                actionInfo.setNative(nativeAction);

                int workerDataChannelsLength = dataInStream.readShort();
                for (int k = 0; k < workerDataChannelsLength; k++) {
                    readWorkerDataChannelEntries(dataInStream, packageInfo, actionInfo);
                }

                // Read worker info entries
                readWorkerInfoEntries(dataInStream, packageInfo, actionInfo);

                if (nativeAction) {
                    NativeCallableUnit nativeActionObj = NativeUnitLoader.getInstance().loadNativeAction(
                            actionInfo.getPkgPath(), actionInfo.getConnectorInfo().getName(), actionInfo.getName());
                    if (nativeActionObj == null && !actionInfo.name.equals("<init>")) {
                        throw new BLangRuntimeException("native action not available " +
                                actionInfo.getPkgPath() + ":" + actionInfo
                                .getConnectorInfo().getName() + "." + actionName);
                    }
                    actionInfo.setNativeCallableUnit(nativeActionObj);
                }

                // Read attributes of the struct info
                readAttributeInfoEntries(dataInStream, packageInfo, actionInfo);
            }

            // Read attributes of the struct info
            readAttributeInfoEntries(dataInStream, packageInfo, connectorInfo);
        }
    }

=======
>>>>>>> d1942d39
    private void readServiceInfoEntries(DataInputStream dataInStream,
                                        PackageInfo packageInfo) throws IOException {
        int serviceCount = dataInStream.readShort();
        for (int i = 0; i < serviceCount; i++) {
            // Read connector name cp index
            int serviceNameCPIndex = dataInStream.readInt();
            UTF8CPEntry serviceNameUTF8Entry = (UTF8CPEntry) packageInfo.getCPEntry(serviceNameCPIndex);
            int flags = dataInStream.readInt();

            // Read connector signature cp index;
            int endpointNameCPIndex = dataInStream.readInt();
            UTF8CPEntry endpointNameUTF8Entry = (UTF8CPEntry) packageInfo.getCPEntry(endpointNameCPIndex);

            ServiceInfo serviceInfo = new ServiceInfo(packageInfo.getPkgNameCPIndex(), packageInfo.getPkgPath(),
                    serviceNameCPIndex, serviceNameUTF8Entry.getValue(), flags,
                    endpointNameCPIndex, endpointNameUTF8Entry.getValue());
            serviceInfo.setPackageInfo(packageInfo);
            packageInfo.addServiceInfo(serviceInfo.getName(), serviceInfo);
            serviceInfo.setType(new BServiceType(serviceInfo.getName(), packageInfo.getPkgPath()));
        }
    }

    private void readResourceInfoEntries(DataInputStream dataInStream,
                                         PackageInfo packageInfo) throws IOException {
        for (ServiceInfo serviceInfo : packageInfo.getServiceInfoEntries()) {
            int actionCount = dataInStream.readShort();
            for (int j = 0; j < actionCount; j++) {
                // Read action name;
                int resNameCPIndex = dataInStream.readInt();
                UTF8CPEntry resNameUTF8Entry = (UTF8CPEntry) packageInfo.getCPEntry(resNameCPIndex);
                String resName = resNameUTF8Entry.getValue();

                ResourceInfo resourceInfo = new ResourceInfo(packageInfo.getPkgNameCPIndex(), packageInfo.getPkgPath(),
                        resNameCPIndex, resName);
                resourceInfo.setServiceInfo(serviceInfo);
                resourceInfo.setPackageInfo(packageInfo);
                serviceInfo.addResourceInfo(resName, resourceInfo);

                // Read action signature
                int resSigCPIndex = dataInStream.readInt();
                resourceInfo.setSignatureCPIndex(resSigCPIndex);
                UTF8CPEntry resSigUTF8Entry = (UTF8CPEntry) packageInfo.getCPEntry(resSigCPIndex);
                String resSig = resSigUTF8Entry.getValue();
                resourceInfo.setSignature(resSig);
                setCallableUnitSignature(resourceInfo, resSig, packageInfo);

                // Read parameter names
                // TODO Find a better alternative. Storing just param names is like a hack.
                int paramNameCPIndexesCount = dataInStream.readShort();
                int[] paramNameCPIndexes = new int[paramNameCPIndexesCount];
                String[] paramNames = new String[paramNameCPIndexesCount];
                for (int k = 0; k < paramNameCPIndexesCount; k++) {
                    int paramNameCPIndex = dataInStream.readInt();
                    paramNameCPIndexes[k] = paramNameCPIndex;
                    UTF8CPEntry paramNameCPEntry = (UTF8CPEntry) packageInfo.getCPEntry(paramNameCPIndex);
                    paramNames[k] = paramNameCPEntry.getValue();
                }
                resourceInfo.setParamNameCPIndexes(paramNameCPIndexes);
                resourceInfo.setParamNames(paramNames);

                int workerDataChannelsLength = dataInStream.readShort();
                for (int k = 0; k < workerDataChannelsLength; k++) {
                    readWorkerDataChannelEntries(dataInStream, packageInfo, resourceInfo);
                }

                // Read workers
                readWorkerInfoEntries(dataInStream, packageInfo, resourceInfo);

                // Read attributes of the struct info
                readAttributeInfoEntries(dataInStream, packageInfo, resourceInfo);
            }

            // Read attributes of the struct info
            readAttributeInfoEntries(dataInStream, packageInfo, serviceInfo);
        }
    }

    private void readConstantInfoEntries(DataInputStream dataInStream,
                                         PackageInfo packageInfo) throws IOException {
        int constCount = dataInStream.readShort();
        for (int i = 0; i < constCount; i++) {
            PackageVarInfo packageVarInfo = getGlobalVarInfo(dataInStream, packageInfo);
            packageInfo.addConstantInfo(packageVarInfo.getName(), packageVarInfo);
        }
    }

    private void readGlobalVarInfoEntries(DataInputStream dataInStream,
                                          PackageInfo packageInfo) throws IOException {
        int globalVarCount = dataInStream.readShort();
        for (int i = 0; i < globalVarCount; i++) {
            PackageVarInfo packageVarInfo = getGlobalVarInfo(dataInStream, packageInfo);
            packageInfo.addPackageVarInfo(packageVarInfo.getName(), packageVarInfo);
        }
    }

    private PackageVarInfo getGlobalVarInfo(DataInputStream dataInStream,
                                            ConstantPool constantPool) throws IOException {
        // Read variable name;
        int nameCPIndex = dataInStream.readInt();
        UTF8CPEntry nameUTF8CPEntry = (UTF8CPEntry) constantPool.getCPEntry(nameCPIndex);

        // Read variable type;
        int sigCPIndex = dataInStream.readInt();
        UTF8CPEntry sigUTF8CPEntry = (UTF8CPEntry) constantPool.getCPEntry(sigCPIndex);

        int globalMemIndex = dataInStream.readInt();

        PackageVarInfo packageVarInfo = new PackageVarInfo(nameCPIndex, nameUTF8CPEntry.getValue(),
                sigCPIndex, sigUTF8CPEntry.getValue(), globalMemIndex);

        // Read attributes
        readAttributeInfoEntries(dataInStream, constantPool, packageVarInfo);
        return packageVarInfo;
    }

    private void readFunctionInfoEntries(DataInputStream dataInStream,
                                         PackageInfo packageInfo) throws IOException {
        int funcCount = dataInStream.readShort();
        for (int i = 0; i < funcCount; i++) {
            readFunctionInfo(dataInStream, packageInfo);
        }

        packageInfo.setInitFunctionInfo(packageInfo.getFunctionInfo(packageInfo.getPkgPath() + INIT_FUNCTION_SUFFIX));
        packageInfo.setStartFunctionInfo(packageInfo.getFunctionInfo(packageInfo.getPkgPath() + START_FUNCTION_SUFFIX));
        packageInfo.setStopFunctionInfo(packageInfo.getFunctionInfo(packageInfo.getPkgPath() + STOP_FUNCTION_SUFFIX));

        // TODO Improve this. We should be able to this in a single pass.
        ServiceInfo[] serviceInfoEntries = packageInfo.getServiceInfoEntries();
        for (ServiceInfo serviceInfo : serviceInfoEntries) {
            FunctionInfo serviceIniFuncInfo = packageInfo.getFunctionInfo(
                    serviceInfo.getName() + INIT_FUNCTION_SUFFIX);
            serviceInfo.setInitFunctionInfo(serviceIniFuncInfo);
        }
    }

    private void readFunctionInfo(DataInputStream dataInStream,
                                  PackageInfo packageInfo) throws IOException {
        int funcNameCPIndex = dataInStream.readInt();
        UTF8CPEntry funcNameUTF8Entry = (UTF8CPEntry) packageInfo.getCPEntry(funcNameCPIndex);
        String funcName = funcNameUTF8Entry.getValue();
        FunctionInfo functionInfo = new FunctionInfo(packageInfo.getPkgNameCPIndex(), packageInfo.getPkgPath(),
                funcNameCPIndex, funcName);
        functionInfo.setPackageInfo(packageInfo);

        int funcSigCPIndex = dataInStream.readInt();
        UTF8CPEntry funcSigUTF8Entry = (UTF8CPEntry) packageInfo.getCPEntry(funcSigCPIndex);
        setCallableUnitSignature(functionInfo, funcSigUTF8Entry.getValue(), packageInfo);

        int flags = dataInStream.readInt();
        boolean nativeFunc = Flags.isFlagOn(flags, Flags.NATIVE);
        functionInfo.setNative(nativeFunc);

        String uniqueFuncName;
        boolean attached = Flags.isFlagOn(flags, Flags.ATTACHED);
        if (attached) {
            int attachedToTypeCPIndex = dataInStream.readInt();
            functionInfo.attachedToTypeCPIndex = attachedToTypeCPIndex;
            TypeRefCPEntry typeRefCPEntry = (TypeRefCPEntry) packageInfo.getCPEntry(attachedToTypeCPIndex);
            functionInfo.attachedToType = typeRefCPEntry.getType();
            uniqueFuncName = AttachedFunctionInfo.getUniqueFuncName(typeRefCPEntry.getType().getName(), funcName);
            packageInfo.addFunctionInfo(uniqueFuncName, functionInfo);

            //Update the attachedFunctionInfo
            if (typeRefCPEntry.getType().getTag() == TypeTags.STRUCT_TAG) {
                BStructType structType = (BStructType) typeRefCPEntry.getType();
                AttachedFunctionInfo attachedFuncInfo = structType.structInfo.funcInfoEntries.get(funcName);
                attachedFuncInfo.functionInfo = functionInfo;
            }
        } else {
            uniqueFuncName = funcName;
            packageInfo.addFunctionInfo(uniqueFuncName, functionInfo);
        }

        int workerDataChannelsLength = dataInStream.readShort();
        for (int i = 0; i < workerDataChannelsLength; i++) {
            readWorkerDataChannelEntries(dataInStream, packageInfo, functionInfo);
        }

        // Read worker info entries
        readWorkerInfoEntries(dataInStream, packageInfo, functionInfo);

        if (nativeFunc) {
            NativeCallableUnit nativeFunction = NativeUnitLoader.getInstance().loadNativeFunction(
                    functionInfo.getPkgPath(), uniqueFuncName);
            if (nativeFunction == null) {
                throw new BLangRuntimeException("native function not available " +
                        functionInfo.getPkgPath() + ":" + uniqueFuncName);
            }
            functionInfo.setNativeCallableUnit(nativeFunction);
        }

        // Read attributes
        readAttributeInfoEntries(dataInStream, packageInfo, functionInfo);
    }

    private void readTransformerInfoEntries(DataInputStream dataInStream, PackageInfo packageInfo) throws IOException {
        int transformerCount = dataInStream.readShort();
        for (int i = 0; i < transformerCount; i++) {
            readTransformerInfo(dataInStream, packageInfo);
        }
    }

    private void readTransformerInfo(DataInputStream dataInStream, PackageInfo packageInfo) throws IOException {
        int transformerNameCPIndex = dataInStream.readInt();
        UTF8CPEntry transformerNameUTF8Entry = (UTF8CPEntry) packageInfo.getCPEntry(transformerNameCPIndex);
        TransformerInfo transformerInfo = new TransformerInfo(packageInfo.getPkgNameCPIndex(), packageInfo.getPkgPath(),
                transformerNameCPIndex, transformerNameUTF8Entry.getValue());
        transformerInfo.setPackageInfo(packageInfo);
        packageInfo.addTransformerInfo(transformerNameUTF8Entry.getValue(), transformerInfo);

        int transformerSigCPIndex = dataInStream.readInt();
        UTF8CPEntry transformerSigUTF8Entry = (UTF8CPEntry) packageInfo.getCPEntry(transformerSigCPIndex);
        setCallableUnitSignature(transformerInfo, transformerSigUTF8Entry.getValue(), packageInfo);

        boolean nativeFunc = Flags.isFlagOn(dataInStream.readInt(), Flags.NATIVE);
        transformerInfo.setNative(nativeFunc);

        int workerDataChannelsLength = dataInStream.readShort();
        for (int i = 0; i < workerDataChannelsLength; i++) {
            readWorkerDataChannelEntries(dataInStream, packageInfo, transformerInfo);
        }

        // Read worker info entries
        readWorkerInfoEntries(dataInStream, packageInfo, transformerInfo);

        // Read attributes
        readAttributeInfoEntries(dataInStream, packageInfo, transformerInfo);
    }

    public void readWorkerDataChannelEntries(DataInputStream dataInputStream, PackageInfo packageInfo,
                                             CallableUnitInfo callableUnitInfo) throws IOException {
        int sourceCPIndex = dataInputStream.readInt();
        int targetCPIndex = dataInputStream.readInt();

        UTF8CPEntry sourceCPEntry = (UTF8CPEntry) packageInfo.getCPEntry(sourceCPIndex);
        UTF8CPEntry targetCPEntry = (UTF8CPEntry) packageInfo.getCPEntry(targetCPIndex);

        WorkerDataChannelInfo workerDataChannelInfo = new WorkerDataChannelInfo(sourceCPIndex,
                sourceCPEntry.getValue(), targetCPIndex, targetCPEntry.getValue());

        int dataChannelRefCPIndex = dataInputStream.readInt();
        WorkerDataChannelRefCPEntry refCPEntry = (WorkerDataChannelRefCPEntry) packageInfo
                .getCPEntry(dataChannelRefCPIndex);
        refCPEntry.setWorkerDataChannelInfo(workerDataChannelInfo);
        callableUnitInfo.addWorkerDataChannelInfo(workerDataChannelInfo);
    }

    private void setCallableUnitSignature(CallableUnitInfo callableUnitInfo, String sig, PackageInfo packageInfo) {
        BFunctionType funcType = getFunctionType(sig, packageInfo);
        callableUnitInfo.setParamTypes(funcType.paramTypes);
        callableUnitInfo.setRetParamTypes(funcType.retParamTypes);
    }

    private BFunctionType getFunctionType(String sig, PackageInfo packageInfo) {
        int indexOfSep = sig.indexOf(")(");
        String paramSig = sig.substring(1, indexOfSep);
        String retParamSig = sig.substring(indexOfSep + 2, sig.length() - 1);

        BType[] paramTypes = getParamTypes(paramSig, packageInfo);
        BType[] retParamTypes = getParamTypes(retParamSig, packageInfo);
        return new BFunctionType(paramTypes, retParamTypes);
    }

    private BType[] getParamTypes(String signature, PackageInfo packageInfo) {
        int index = 0;
        Stack<BType> typeStack = new Stack<>();
        char[] chars = signature.toCharArray();
        while (index < chars.length) {
            index = createBTypeFromSig(chars, index, typeStack, packageInfo);
        }

        return typeStack.toArray(new BType[0]);
    }

    private int createBTypeFromSig(char[] chars, int index, Stack<BType> typeStack, PackageInfo packageInfo) {
        int nameIndex;
        char ch = chars[index];
        switch (ch) {
            case 'I':
                typeStack.push(BTypes.typeInt);
                return index + 1;
            case 'F':
                typeStack.push(BTypes.typeFloat);
                return index + 1;
            case 'S':
                typeStack.push(BTypes.typeString);
                return index + 1;
            case 'B':
                typeStack.push(BTypes.typeBoolean);
                return index + 1;
            case 'L':
                typeStack.push(BTypes.typeBlob);
                return index + 1;
            case 'Y':
                typeStack.push(BTypes.typeDesc);
                return index + 1;
            case 'A':
                typeStack.push(BTypes.typeAny);
                return index + 1;
            case 'R':
                // TODO Improve this logic
                index++;
                nameIndex = index;
                while (chars[nameIndex] != ';') {
                    nameIndex++;
                }
                String typeName = new String(Arrays.copyOfRange(chars, index, nameIndex));
                typeStack.push(BTypes.getTypeFromName(typeName));
                return nameIndex + 1;
            case 'C':
            case 'J':
            case 'T':
            case 'E':
            case 'D':
            case 'G':
            case 'H':
            case 'Z':
                char typeChar = chars[index];
                // TODO Improve this logic
                index++;
                nameIndex = index;
                int colonIndex = -1;
                while (chars[nameIndex] != ';') {
                    if (chars[nameIndex] == ':') {
                        colonIndex = nameIndex;
                    }
                    nameIndex++;
                }

                String pkgPath;
                String name;
                PackageInfo packageInfoOfType;
                if (colonIndex != -1) {
                    pkgPath = new String(Arrays.copyOfRange(chars, index, colonIndex));
                    name = new String(Arrays.copyOfRange(chars, colonIndex + 1, nameIndex));
                    packageInfoOfType = programFile.getPackageInfo(pkgPath);
                } else {
                    name = new String(Arrays.copyOfRange(chars, index, nameIndex));
                    // Setting the current package;
                    packageInfoOfType = packageInfo;
                }

                if (typeChar == 'J') {
                    if (name.isEmpty()) {
                        typeStack.push(BTypes.typeJSON);
                    } else {
                        typeStack.push(new BJSONType(packageInfoOfType.getStructInfo(name).getType()));
                    }
                } else if (typeChar == 'D') {
                    if (name.isEmpty()) {
                        typeStack.push(BTypes.typeTable);
                    } else {
                        typeStack.push(new BTableType(packageInfoOfType.getStructInfo(name).getType()));
                    }
                } else if (typeChar == 'H') {
                    if (name.isEmpty()) {
                        typeStack.push(BTypes.typeStream);
                    } else {
                        typeStack.push(new BStreamType(packageInfoOfType.getStructInfo(name).getType()));
                    }
                } else if (typeChar == 'G') {
                    typeStack.push(packageInfoOfType.getTypeDefinitionInfo(name).getType());
                } else {
                    // This is a struct type
                    typeStack.push(packageInfoOfType.getStructInfo(name).getType());
                }

                return nameIndex + 1;
            case '[':
                index = createBTypeFromSig(chars, index + 1, typeStack, packageInfo);
                BType elemType = typeStack.pop();
                BArrayType arrayType = new BArrayType(elemType);
                typeStack.push(arrayType);
                return index;
            case 'M':
                index = createBTypeFromSig(chars, index + 1, typeStack, packageInfo);
                BType constrainedType = typeStack.pop();
                BType mapType;
                if (constrainedType == BTypes.typeAny) {
                    mapType = BTypes.typeMap;
                } else {
                    mapType = new BMapType(constrainedType);
                }
                typeStack.push(mapType);
                return index;
            case 'U':
                // TODO : Fix this for type casting.
                typeStack.push(new BFunctionType());
                return index + 1;
            case 'O':
            case 'P':
                typeChar = chars[index];
                index++;
                nameIndex = index;
                while (chars[nameIndex] != ';') {
                    nameIndex++;
                }
                List<BType> memberTypes = new ArrayList<>();
                int memberCount = Integer.parseInt(new String(Arrays.copyOfRange(chars, index, nameIndex)));
                index = nameIndex;
                for (int i = 0; i < memberCount; i++) {
                    index = createBTypeFromSig(chars, index + 1, typeStack, packageInfo) - 1;
                    memberTypes.add(typeStack.pop());
                }
                if (typeChar == 'O') {
                    typeStack.push(new BUnionType(memberTypes));
                } else if (typeChar == 'P') {
                    typeStack.push(new BTupleType(memberTypes));
                }
                return index + 1;
            case 'N':
                typeStack.push(BTypes.typeNull);
                return index + 1;
            default:
                throw new ProgramFileFormatException("unsupported base type char: " + ch);
        }
    }

    private BType getBTypeFromDescriptor(String desc) {
        char ch = desc.charAt(0);
        switch (ch) {
            case 'I':
                return BTypes.typeInt;
            case 'F':
                return BTypes.typeFloat;
            case 'S':
                return BTypes.typeString;
            case 'B':
                return BTypes.typeBoolean;
            case 'Y':
                return BTypes.typeDesc;
            case 'L':
                return BTypes.typeBlob;
            case 'A':
                return BTypes.typeAny;
            case 'R':
                return BTypes.getTypeFromName(desc.substring(1, desc.length() - 1));
            case 'M':
                BType constrainedType = getBTypeFromDescriptor(desc.substring(1));
                if (constrainedType == BTypes.typeAny) {
                    return BTypes.typeMap;
                } else {
                    return new BMapType(constrainedType);
                }
            case 'C':
            case 'X':
            case 'J':
            case 'T':
            case 'E':
            case 'H':
            case 'Z':
            case 'G':
            case 'D':
                String typeName = desc.substring(1, desc.length() - 1);
                String[] parts = typeName.split(":");

                if (parts.length == 1) {
                    if (ch == 'J') {
                        return BTypes.typeJSON;
                    } else if (ch == 'D') {
                        return BTypes.typeTable;
                    } else if (ch == 'H') { //TODO:CHECK
                        return BTypes.typeStream;
                    }
                }

                String pkgPath = parts[0];
                String name = parts[1];
                PackageInfo packageInfoOfType = programFile.getPackageInfo(pkgPath);
                if (ch == 'J') {
                    return new BJSONType(packageInfoOfType.getStructInfo(name).getType());
                } else if (ch == 'X') {
                    return packageInfoOfType.getServiceInfo(name).getType();
                } else if (ch == 'D') {
                    return new BTableType(packageInfoOfType.getStructInfo(name).getType());
                } else if (ch == 'H') {
                    return new BStreamType(packageInfoOfType.getStructInfo(name).getType());
                } else if (ch == 'G') {
                    return packageInfoOfType.getTypeDefinitionInfo(name).getType();
                } else {
                    return packageInfoOfType.getStructInfo(name).getType();
                }
            case '[':
                BType elemType = getBTypeFromDescriptor(desc.substring(1));
                return new BArrayType(elemType);
            case 'U':
                // TODO : Fix this for type casting.
                return new BFunctionType();
            case 'O':
            case 'P':
                Stack<BType> typeStack = new Stack<BType>();
                createBTypeFromSig(desc.toCharArray(), 0, typeStack, null);
                return typeStack.pop();
            case 'N':
                return BTypes.typeNull;
            default:
                throw new ProgramFileFormatException("unsupported base type char: " + ch);
        }
    }


    private void readWorkerInfoEntries(DataInputStream dataInStream,
                                       PackageInfo packageInfo,
                                       CallableUnitInfo callableUnitInfo) throws IOException {

        int workerCount = dataInStream.readShort();
        // First worker is always the default worker.
        WorkerInfo defaultWorker = getWorkerInfo(dataInStream, packageInfo);
        callableUnitInfo.setDefaultWorkerInfo(defaultWorker);

        for (int i = 0; i < workerCount - 1; i++) {
            WorkerInfo workerInfo = getWorkerInfo(dataInStream, packageInfo);
            callableUnitInfo.addWorkerInfo(workerInfo.getWorkerName(), workerInfo);
        }
    }

    private WorkerInfo getWorkerInfo(DataInputStream dataInStream,
                                     PackageInfo packageInfo) throws IOException {
        int workerNameCPIndex = dataInStream.readInt();
        UTF8CPEntry workerNameUTF8Entry = (UTF8CPEntry) packageInfo.getCPEntry(workerNameCPIndex);
        WorkerInfo workerInfo = new WorkerInfo(workerNameCPIndex, workerNameUTF8Entry.getValue());

        int wrkrDtChnlRefCPIndex = dataInStream.readInt();
        workerInfo.setWrkrDtChnlRefCPIndex(wrkrDtChnlRefCPIndex);

        if (wrkrDtChnlRefCPIndex >= 0) {
            WorkerDataChannelRefCPEntry refCPEntry = (WorkerDataChannelRefCPEntry) packageInfo
                    .getCPEntry(wrkrDtChnlRefCPIndex);

            workerInfo.setWorkerDataChannelInfoForForkJoin(refCPEntry.getWorkerDataChannelInfo());
        }

        readForkJoinInfo(dataInStream, packageInfo, workerInfo);
        // Read attributes
        readAttributeInfoEntries(dataInStream, packageInfo, workerInfo);
        CodeAttributeInfo codeAttribute = (CodeAttributeInfo) workerInfo.getAttributeInfo(
                AttributeInfo.Kind.CODE_ATTRIBUTE);
        workerInfo.setCodeAttributeInfo(codeAttribute);
        return workerInfo;
    }

    private void readForkJoinInfo(DataInputStream dataInStream,
                                  PackageInfo packageInfo, WorkerInfo workerInfo) throws IOException {
        int forkJoinCount = dataInStream.readShort();
        ForkjoinInfo[] forkjoinInfos = new ForkjoinInfo[forkJoinCount];
        for (int i = 0; i < forkJoinCount; i++) {
            ForkjoinInfo forkjoinInfo = getForkJoinInfo(dataInStream, packageInfo);
            forkjoinInfos[i] = forkjoinInfo;
        }
        workerInfo.setForkjoinInfos(forkjoinInfos);
    }

    private ForkjoinInfo getForkJoinInfo(DataInputStream dataInStream, PackageInfo packageInfo) throws IOException {
        int indexCPIndex = dataInStream.readInt();

        int argRegLength = dataInStream.readShort();
        int[] argRegs = new int[argRegLength];
        for (int i = 0; i < argRegLength; i++) {
            argRegs[i] = dataInStream.readInt();
        }

        ForkJoinCPEntry forkJoinCPEntry = (ForkJoinCPEntry) packageInfo.getCPEntry(indexCPIndex);
        ForkjoinInfo forkjoinInfo = new ForkjoinInfo(argRegs);
        forkjoinInfo.setIndex(forkJoinCPEntry.getForkJoinCPIndex());
        forkjoinInfo.setIndexCPIndex(indexCPIndex);

        int workerCount = dataInStream.readShort();
        for (int i = 0; i < workerCount; i++) {
            WorkerInfo workerInfo = getWorkerInfo(dataInStream, packageInfo);
            forkjoinInfo.addWorkerInfo(workerInfo.getWorkerName(), workerInfo);
        }

        boolean isTimeoutAvailable = dataInStream.readBoolean();
        forkjoinInfo.setTimeoutAvailable(isTimeoutAvailable);

        int joinTypeCPIndex = dataInStream.readInt();
        UTF8CPEntry joinTypeCPEntry = (UTF8CPEntry) packageInfo.getCPEntry(joinTypeCPIndex);

        forkjoinInfo.setJoinType(joinTypeCPEntry.getValue());
        forkjoinInfo.setJoinTypeCPIndex(joinTypeCPIndex);

        int joinWorkerCount = dataInStream.readInt();
        forkjoinInfo.setWorkerCount(joinWorkerCount);

        int joinWrkrCPIndexesLen = dataInStream.readShort();
        int[] joinWrkrCPIndexes = new int[joinWrkrCPIndexesLen];
        String[] joinWrkrNames = new String[joinWrkrCPIndexesLen];
        for (int i = 0; i < joinWrkrCPIndexesLen; i++) {
            int cpIndex = dataInStream.readInt();
            UTF8CPEntry workerNameCPEntry = (UTF8CPEntry) packageInfo.getCPEntry(cpIndex);
            joinWrkrCPIndexes[i] = cpIndex;
            joinWrkrNames[i] = workerNameCPEntry.getValue();
        }
        forkjoinInfo.setJoinWrkrNameIndexes(joinWrkrCPIndexes);
        forkjoinInfo.setJoinWorkerNames(joinWrkrNames);
        forkJoinCPEntry.setForkjoinInfo(forkjoinInfo);
        return forkjoinInfo;
    }


    private void readAttributeInfoEntries(DataInputStream dataInStream,
                                          ConstantPool constantPool,
                                          AttributeInfoPool attributeInfoPool) throws IOException {
        int attributesCount = dataInStream.readShort();
        for (int k = 0; k < attributesCount; k++) {
            AttributeInfo attributeInfo = getAttributeInfo(dataInStream, constantPool);
            attributeInfoPool.addAttributeInfo(attributeInfo.getKind(), attributeInfo);
        }
    }

    private AttributeInfo getAttributeInfo(DataInputStream dataInStream,
                                           ConstantPool constantPool) throws IOException {
        int attribNameCPIndex = dataInStream.readInt();
        UTF8CPEntry attribNameCPEntry = (UTF8CPEntry) constantPool.getCPEntry(attribNameCPIndex);
        AttributeInfo.Kind attribKind = AttributeInfo.Kind.fromString(attribNameCPEntry.getValue());
        if (attribKind == null) {
            throw new ProgramFileFormatException("unknown attribute kind " + attribNameCPEntry.getValue());
        }

        switch (attribKind) {
            case CODE_ATTRIBUTE:
                CodeAttributeInfo codeAttributeInfo = new CodeAttributeInfo();
                codeAttributeInfo.setAttributeNameIndex(attribNameCPIndex);
                codeAttributeInfo.setCodeAddrs(dataInStream.readInt());

                codeAttributeInfo.setMaxLongLocalVars(dataInStream.readUnsignedShort());
                codeAttributeInfo.setMaxDoubleLocalVars(dataInStream.readShort());
                codeAttributeInfo.setMaxStringLocalVars(dataInStream.readShort());
                codeAttributeInfo.setMaxIntLocalVars(dataInStream.readShort());
                codeAttributeInfo.setMaxByteLocalVars(dataInStream.readShort());
                codeAttributeInfo.setMaxRefLocalVars(dataInStream.readShort());

                codeAttributeInfo.setMaxLongRegs(dataInStream.readShort());
                codeAttributeInfo.setMaxDoubleRegs(dataInStream.readShort());
                codeAttributeInfo.setMaxStringRegs(dataInStream.readShort());
                codeAttributeInfo.setMaxIntRegs(dataInStream.readShort());
                codeAttributeInfo.setMaxByteRegs(dataInStream.readShort());
                codeAttributeInfo.setMaxRefRegs(dataInStream.readShort());
                return codeAttributeInfo;

            case VARIABLE_TYPE_COUNT_ATTRIBUTE:
                VarTypeCountAttributeInfo varCountAttributeInfo =
                        new VarTypeCountAttributeInfo(attribNameCPIndex);
                varCountAttributeInfo.setMaxLongVars(dataInStream.readShort());
                varCountAttributeInfo.setMaxDoubleVars(dataInStream.readShort());
                varCountAttributeInfo.setMaxStringVars(dataInStream.readShort());
                varCountAttributeInfo.setMaxIntVars(dataInStream.readShort());
                varCountAttributeInfo.setMaxByteVars(dataInStream.readShort());
                varCountAttributeInfo.setMaxRefVars(dataInStream.readShort());
                return varCountAttributeInfo;

            case ERROR_TABLE:
                ErrorTableAttributeInfo tableAttributeInfo = new ErrorTableAttributeInfo(attribNameCPIndex);
                int tableEntryCount = dataInStream.readShort();
                for (int i = 0; i < tableEntryCount; i++) {
                    int ipFrom = dataInStream.readInt();
                    int ipTo = dataInStream.readInt();
                    int ipTarget = dataInStream.readInt();
                    int priority = dataInStream.readInt();
                    int errorStructCPIndex = dataInStream.readInt();
                    ErrorTableEntry tableEntry = new ErrorTableEntry(ipFrom, ipTo,
                            ipTarget, priority, errorStructCPIndex);

                    if (errorStructCPIndex != -1) {
                        StructureRefCPEntry structureRefCPEntry = (StructureRefCPEntry)
                                constantPool.getCPEntry(errorStructCPIndex);
                        tableEntry.setError((StructInfo) structureRefCPEntry.getStructureTypeInfo());
                    }
                    tableAttributeInfo.addErrorTableEntry(tableEntry);
                }
                return tableAttributeInfo;

            case LOCAL_VARIABLES_ATTRIBUTE:
                LocalVariableAttributeInfo localVarAttrInfo = new LocalVariableAttributeInfo(attribNameCPIndex);
                int localVarInfoCount = dataInStream.readShort();
                for (int i = 0; i < localVarInfoCount; i++) {
                    LocalVariableInfo localVariableInfo = getLocalVariableInfo(dataInStream, constantPool);
                    localVarAttrInfo.addLocalVarInfo(localVariableInfo);
                }
                return localVarAttrInfo;
            case LINE_NUMBER_TABLE_ATTRIBUTE:
                LineNumberTableAttributeInfo lnNoTblAttrInfo = new LineNumberTableAttributeInfo(attribNameCPIndex);
                int lineNoInfoCount = dataInStream.readShort();
                for (int i = 0; i < lineNoInfoCount; i++) {
                    LineNumberInfo lineNumberInfo = getLineNumberInfo(dataInStream, constantPool);
                    lnNoTblAttrInfo.addLineNumberInfo(lineNumberInfo);
                }
                return lnNoTblAttrInfo;
            case DEFAULT_VALUE_ATTRIBUTE:
                DefaultValue defaultValue = getDefaultValue(dataInStream, constantPool);
                DefaultValueAttributeInfo defaultValAttrInfo =
                        new DefaultValueAttributeInfo(attribNameCPIndex, defaultValue);
                return defaultValAttrInfo;
            case PARAMETER_DEFAULTS_ATTRIBUTE:
                ParamDefaultValueAttributeInfo paramDefaultValAttrInfo =
                        new ParamDefaultValueAttributeInfo(attribNameCPIndex);
                int paramDefaultsInfoCount = dataInStream.readShort();
                for (int i = 0; i < paramDefaultsInfoCount; i++) {
                    DefaultValue paramDefaultValue = getDefaultValue(dataInStream, constantPool);
                    paramDefaultValAttrInfo.addParamDefaultValueInfo(paramDefaultValue);
                }
                return paramDefaultValAttrInfo;
            default:
                throw new ProgramFileFormatException("unsupported attribute kind " + attribNameCPEntry.getValue());
        }
    }

    private LocalVariableInfo getLocalVariableInfo(DataInputStream dataInStream,
                                                   ConstantPool constantPool) throws IOException {
        int varNameCPIndex = dataInStream.readInt();
        UTF8CPEntry varNameCPEntry = (UTF8CPEntry) constantPool.getCPEntry(varNameCPIndex);
        int variableIndex = dataInStream.readInt();

        int typeSigCPIndex = dataInStream.readInt();

        UTF8CPEntry typeSigCPEntry = (UTF8CPEntry) constantPool.getCPEntry(typeSigCPIndex);

        BType type = getBTypeFromDescriptor(typeSigCPEntry.getValue());
        LocalVariableInfo localVariableInfo = new LocalVariableInfo(varNameCPEntry.getValue(), varNameCPIndex,
                variableIndex, typeSigCPIndex, type);
        int attchmntIndexesLength = dataInStream.readShort();
        int[] attachmentIndexes = new int[attchmntIndexesLength];
        for (int i = 0; i < attchmntIndexesLength; i++) {
            attachmentIndexes[i] = dataInStream.readInt();
        }
        localVariableInfo.setAttachmentIndexes(attachmentIndexes);

        return localVariableInfo;
    }

    private LineNumberInfo getLineNumberInfo(DataInputStream dataInStream,
                                             ConstantPool constantPool) throws IOException {
        int lineNumber = dataInStream.readInt();
        int fileNameCPIndex = dataInStream.readInt();
        int ip = dataInStream.readInt();

        UTF8CPEntry fileNameCPEntry = (UTF8CPEntry) constantPool.getCPEntry(fileNameCPIndex);

        LineNumberInfo lineNumberInfo = new LineNumberInfo(lineNumber, fileNameCPIndex,
                fileNameCPEntry.getValue(), ip);

        //In here constant pool is always a packageInfo since only package info has lineNumberTableAttribute
        lineNumberInfo.setPackageInfo((PackageInfo) constantPool);

        return lineNumberInfo;
    }

    private boolean readBoolean(DataInputStream codeStream) throws IOException {
        return codeStream.readInt() == 1;
    }

    private void readInstructions(DataInputStream dataInStream,
                                  PackageInfo packageInfo) throws IOException {
        int codeLength = dataInStream.readInt();
        byte[] code = new byte[codeLength];
        // Ignore bytes read should be same as the code length.
        dataInStream.read(code);
        DataInputStream codeStream = new DataInputStream(new ByteArrayInputStream(code));
        while (codeStream.available() > 0) {
            int i, j, k, h;
            int funcRefCPIndex;
            FunctionRefCPEntry funcRefCPEntry;
            int flags;
            int[] argRegs;
            int[] retRegs;

            int opcode = codeStream.readUnsignedByte();
            switch (opcode) {
                case InstructionCodes.HALT:
                case InstructionCodes.RET:
                    packageInfo.addInstruction(InstructionFactory.get(opcode));
                    break;

                case InstructionCodes.ICONST_0:
                case InstructionCodes.ICONST_1:
                case InstructionCodes.ICONST_2:
                case InstructionCodes.ICONST_3:
                case InstructionCodes.ICONST_4:
                case InstructionCodes.ICONST_5:
                case InstructionCodes.FCONST_0:
                case InstructionCodes.FCONST_1:
                case InstructionCodes.FCONST_2:
                case InstructionCodes.FCONST_3:
                case InstructionCodes.FCONST_4:
                case InstructionCodes.FCONST_5:
                case InstructionCodes.BCONST_0:
                case InstructionCodes.BCONST_1:
                case InstructionCodes.RCONST_NULL:
                case InstructionCodes.GOTO:
                case InstructionCodes.THROW:
                case InstructionCodes.ERRSTORE:
                case InstructionCodes.NEWXMLSEQ:
                    i = codeStream.readInt();
                    packageInfo.addInstruction(InstructionFactory.get(opcode, i));
                    break;

                case InstructionCodes.FPLOAD: {
                    i = codeStream.readInt();
                    j = codeStream.readInt();
                    k = codeStream.readInt();
                    int[] operands = new int[3 + (k * 2)];
                    operands[0] = i;
                    operands[1] = j;
                    operands[2] = k;
                    for (int x = 0; x < (k * 2); x++) {
                        operands[x + 3] = codeStream.readInt();
                    }
                    packageInfo.addInstruction(InstructionFactory.get(opcode, operands));
                    break;
                }
                case InstructionCodes.ICONST:
                case InstructionCodes.FCONST:
                case InstructionCodes.SCONST:
                case InstructionCodes.IMOVE:
                case InstructionCodes.FMOVE:
                case InstructionCodes.SMOVE:
                case InstructionCodes.BMOVE:
                case InstructionCodes.LMOVE:
                case InstructionCodes.RMOVE:
                case InstructionCodes.IGLOAD:
                case InstructionCodes.FGLOAD:
                case InstructionCodes.SGLOAD:
                case InstructionCodes.BGLOAD:
                case InstructionCodes.LGLOAD:
                case InstructionCodes.RGLOAD:
                case InstructionCodes.IGSTORE:
                case InstructionCodes.FGSTORE:
                case InstructionCodes.SGSTORE:
                case InstructionCodes.BGSTORE:
                case InstructionCodes.LGSTORE:
                case InstructionCodes.RGSTORE:
                case InstructionCodes.INEG:
                case InstructionCodes.FNEG:
                case InstructionCodes.BNOT:
                case InstructionCodes.REQ_NULL:
                case InstructionCodes.RNE_NULL:
                case InstructionCodes.BR_TRUE:
                case InstructionCodes.BR_FALSE:
                case InstructionCodes.TR_END:
                case InstructionCodes.ARRAYLEN:
                case InstructionCodes.INEWARRAY:
                case InstructionCodes.FNEWARRAY:
                case InstructionCodes.SNEWARRAY:
                case InstructionCodes.BNEWARRAY:
                case InstructionCodes.LNEWARRAY:
                case InstructionCodes.RNEWARRAY:
                case InstructionCodes.JSONNEWARRAY:
                case InstructionCodes.NEWSTRUCT:
                case InstructionCodes.ITR_NEW:
                case InstructionCodes.ITR_HAS_NEXT:
                case InstructionCodes.IRET:
                case InstructionCodes.FRET:
                case InstructionCodes.SRET:
                case InstructionCodes.BRET:
                case InstructionCodes.LRET:
                case InstructionCodes.RRET:
                case InstructionCodes.XML2XMLATTRS:
                case InstructionCodes.NEWXMLCOMMENT:
                case InstructionCodes.NEWXMLTEXT:
                case InstructionCodes.XMLSEQSTORE:
                case InstructionCodes.TYPEOF:
                case InstructionCodes.TYPELOAD:
                case InstructionCodes.SEQ_NULL:
                case InstructionCodes.SNE_NULL:
                case InstructionCodes.NEWJSON:
                case InstructionCodes.NEWMAP:
                case InstructionCodes.I2ANY:
                case InstructionCodes.F2ANY:
                case InstructionCodes.S2ANY:
                case InstructionCodes.B2ANY:
                case InstructionCodes.L2ANY:
                case InstructionCodes.ANY2I:
                case InstructionCodes.ANY2F:
                case InstructionCodes.ANY2S:
                case InstructionCodes.ANY2B:
                case InstructionCodes.ANY2L:
                case InstructionCodes.ANY2JSON:
                case InstructionCodes.ANY2XML:
                case InstructionCodes.ANY2MAP:
                case InstructionCodes.ANY2TYPE:
                case InstructionCodes.ANY2DT:
                case InstructionCodes.NULL2JSON:
                case InstructionCodes.I2F:
                case InstructionCodes.I2S:
                case InstructionCodes.I2B:
                case InstructionCodes.I2JSON:
                case InstructionCodes.F2I:
                case InstructionCodes.F2S:
                case InstructionCodes.F2B:
                case InstructionCodes.F2JSON:
                case InstructionCodes.S2I:
                case InstructionCodes.S2F:
                case InstructionCodes.S2B:
                case InstructionCodes.S2JSON:
                case InstructionCodes.B2I:
                case InstructionCodes.B2F:
                case InstructionCodes.B2S:
                case InstructionCodes.B2JSON:
                case InstructionCodes.JSON2I:
                case InstructionCodes.JSON2F:
                case InstructionCodes.JSON2S:
                case InstructionCodes.JSON2B:
                case InstructionCodes.DT2XML:
                case InstructionCodes.DT2JSON:
                case InstructionCodes.T2MAP:
                case InstructionCodes.XML2JSON:
                case InstructionCodes.JSON2XML:
                case InstructionCodes.XMLATTRS2MAP:
                case InstructionCodes.ANY2SCONV:
                case InstructionCodes.S2XML:
                case InstructionCodes.XML2S:
                case InstructionCodes.S2JSONX:
                case InstructionCodes.NULL2S:
                case InstructionCodes.AWAIT:
                case InstructionCodes.CHECK_CONVERSION:
                case InstructionCodes.XMLLOADALL:
                    i = codeStream.readInt();
                    j = codeStream.readInt();
                    packageInfo.addInstruction(InstructionFactory.get(opcode, i, j));
                    break;

                case InstructionCodes.IALOAD:
                case InstructionCodes.FALOAD:
                case InstructionCodes.SALOAD:
                case InstructionCodes.BALOAD:
                case InstructionCodes.LALOAD:
                case InstructionCodes.RALOAD:
                case InstructionCodes.JSONALOAD:
                case InstructionCodes.IASTORE:
                case InstructionCodes.FASTORE:
                case InstructionCodes.SASTORE:
                case InstructionCodes.BASTORE:
                case InstructionCodes.LASTORE:
                case InstructionCodes.RASTORE:
                case InstructionCodes.JSONASTORE:
                case InstructionCodes.IFIELDLOAD:
                case InstructionCodes.FFIELDLOAD:
                case InstructionCodes.SFIELDLOAD:
                case InstructionCodes.BFIELDLOAD:
                case InstructionCodes.LFIELDLOAD:
                case InstructionCodes.RFIELDLOAD:
                case InstructionCodes.IFIELDSTORE:
                case InstructionCodes.FFIELDSTORE:
                case InstructionCodes.SFIELDSTORE:
                case InstructionCodes.BFIELDSTORE:
                case InstructionCodes.LFIELDSTORE:
                case InstructionCodes.RFIELDSTORE:
                case InstructionCodes.MAPLOAD:
                case InstructionCodes.MAPSTORE:
                case InstructionCodes.JSONLOAD:
                case InstructionCodes.JSONSTORE:
                case InstructionCodes.IADD:
                case InstructionCodes.FADD:
                case InstructionCodes.SADD:
                case InstructionCodes.XMLADD:
                case InstructionCodes.ISUB:
                case InstructionCodes.FSUB:
                case InstructionCodes.IMUL:
                case InstructionCodes.FMUL:
                case InstructionCodes.IDIV:
                case InstructionCodes.FDIV:
                case InstructionCodes.IMOD:
                case InstructionCodes.FMOD:
                case InstructionCodes.IEQ:
                case InstructionCodes.FEQ:
                case InstructionCodes.SEQ:
                case InstructionCodes.BEQ:
                case InstructionCodes.REQ:
                case InstructionCodes.INE:
                case InstructionCodes.FNE:
                case InstructionCodes.SNE:
                case InstructionCodes.BNE:
                case InstructionCodes.RNE:
                case InstructionCodes.IGT:
                case InstructionCodes.FGT:
                case InstructionCodes.IGE:
                case InstructionCodes.FGE:
                case InstructionCodes.ILT:
                case InstructionCodes.FLT:
                case InstructionCodes.ILE:
                case InstructionCodes.FLE:
                case InstructionCodes.XMLATTRLOAD:
                case InstructionCodes.XMLATTRSTORE:
                case InstructionCodes.S2QNAME:
                case InstructionCodes.NEWXMLPI:
                case InstructionCodes.TEQ:
                case InstructionCodes.TNE:
                case InstructionCodes.XMLLOAD:
                case InstructionCodes.NEW_INT_RANGE:
                case InstructionCodes.LENGTHOF:
                case InstructionCodes.NEWSTREAM:
                case InstructionCodes.CHECKCAST:
                case InstructionCodes.MAP2T:
                case InstructionCodes.JSON2T:
                case InstructionCodes.ANY2T:
                case InstructionCodes.ANY2C:
                case InstructionCodes.ANY2E:
                case InstructionCodes.IS_ASSIGNABLE:
                case InstructionCodes.TR_RETRY:
                case InstructionCodes.XMLSEQLOAD:
                case InstructionCodes.NEWTABLE:
                case InstructionCodes.T2JSON:
                case InstructionCodes.MAP2JSON:
                case InstructionCodes.JSON2MAP:
                    i = codeStream.readInt();
                    j = codeStream.readInt();
                    k = codeStream.readInt();
                    packageInfo.addInstruction(InstructionFactory.get(opcode, i, j, k));
                    break;
                case InstructionCodes.NEWQNAME:
                case InstructionCodes.NEWXMLELEMENT:
                case InstructionCodes.TR_BEGIN:
                    i = codeStream.readInt();
                    j = codeStream.readInt();
                    k = codeStream.readInt();
                    h = codeStream.readInt();
                    packageInfo.addInstruction(InstructionFactory.get(opcode, i, j, k, h));
                    break;

                case InstructionCodes.CALL:
                    funcRefCPIndex = codeStream.readInt();
                    flags = codeStream.readInt();
                    funcRefCPEntry = (FunctionRefCPEntry) packageInfo.getCPEntry(funcRefCPIndex);
                    packageInfo.addInstruction(new InstructionCALL(opcode, funcRefCPIndex,
                            funcRefCPEntry.getFunctionInfo(), flags, getArgRegs(codeStream), getArgRegs(codeStream)));
                    break;
                case InstructionCodes.VCALL:
                    int receiverRegIndex = codeStream.readInt();
                    funcRefCPIndex = codeStream.readInt();
                    flags = codeStream.readInt();
                    funcRefCPEntry = (FunctionRefCPEntry) packageInfo.getCPEntry(funcRefCPIndex);
                    packageInfo.addInstruction(new InstructionVCALL(opcode, receiverRegIndex, funcRefCPIndex,
                            funcRefCPEntry.getFunctionInfo(), flags, getArgRegs(codeStream), getArgRegs(codeStream)));
                    break;
                case InstructionCodes.FPCALL:
                    funcRefCPIndex = codeStream.readInt();
                    flags = codeStream.readInt();
                    argRegs = getArgRegs(codeStream);
                    retRegs = getArgRegs(codeStream);

                    FunctionCallCPEntry funcCallCPEntry = new FunctionCallCPEntry(flags, argRegs, retRegs);
                    int funcCallCPIndex = packageInfo.addCPEntry(funcCallCPEntry);

                    packageInfo.addInstruction(InstructionFactory.get(opcode, funcRefCPIndex, funcCallCPIndex));
                    break;
                case InstructionCodes.TCALL:
                    int transformCPIndex = codeStream.readInt();
                    flags = codeStream.readInt();
                    TransformerRefCPEntry transformerRefCPEntry =
                            (TransformerRefCPEntry) packageInfo.getCPEntry(transformCPIndex);
                    packageInfo.addInstruction(new InstructionTCALL(opcode, transformCPIndex,
                            transformerRefCPEntry.getTransformerInfo(), flags,
                            getArgRegs(codeStream), getArgRegs(codeStream)));
                    break;
                case InstructionCodes.WRKSEND:
                case InstructionCodes.WRKRECEIVE:
                    int channelRefCPIndex = codeStream.readInt();
                    WorkerDataChannelRefCPEntry channelRefCPEntry = (WorkerDataChannelRefCPEntry)
                            packageInfo.getCPEntry(channelRefCPIndex);
                    int sigCPIndex = codeStream.readInt();
                    UTF8CPEntry sigCPEntry = (UTF8CPEntry) packageInfo.getCPEntry(sigCPIndex);
                    BType bType = getParamTypes(sigCPEntry.getValue(), packageInfo)[0];
                    packageInfo.addInstruction(new InstructionWRKSendReceive(opcode, channelRefCPIndex,
                            channelRefCPEntry.getWorkerDataChannelInfo(), sigCPIndex, bType, codeStream.readInt()));
                    break;
                case InstructionCodes.FORKJOIN:
                    int forkJoinIndexCPIndex = codeStream.readInt();
                    ForkJoinCPEntry forkJoinIndexCPEntry =
                            (ForkJoinCPEntry) packageInfo.getCPEntry(forkJoinIndexCPIndex);
                    int timeoutRegIndex = codeStream.readInt();
                    int joinVarRegIndex = codeStream.readInt();
                    int joinBlockAddr = codeStream.readInt();
                    int timeoutVarRegIndex = codeStream.readInt();
                    int timeoutBlockAddr = codeStream.readInt();
                    packageInfo.addInstruction(new InstructionFORKJOIN(opcode, forkJoinIndexCPIndex,
                            forkJoinIndexCPEntry, timeoutRegIndex, joinVarRegIndex, joinBlockAddr,
                            timeoutVarRegIndex, timeoutBlockAddr));
                    break;
                case InstructionCodes.ITR_NEXT:
                    int iteratorIndex = codeStream.readInt();
                    int[] typeTags = getArgRegs(codeStream);
                    retRegs = getArgRegs(codeStream);
                    packageInfo.addInstruction(new InstructionIteratorNext(opcode, iteratorIndex, retRegs.length,
                            typeTags, retRegs));
                    break;
                case InstructionCodes.LOCK:
                case InstructionCodes.UNLOCK:
                    int varCount = codeStream.readInt();
                    BType[] varTypes = new BType[varCount];
                    int[] varRegs = new int[varCount];
                    for (int m = 0; m < varCount; m++) {
                        int varSigCPIndex = codeStream.readInt();
                        TypeRefCPEntry typeRefCPEntry = (TypeRefCPEntry) packageInfo.getCPEntry(varSigCPIndex);
                        varTypes[m] = typeRefCPEntry.getType();
                        varRegs[m] = codeStream.readInt();
                    }
                    packageInfo.addInstruction(new InstructionLock(opcode, varTypes, varRegs));
                    break;
                default:
                    throw new ProgramFileFormatException("unknown opcode " + opcode +
                            " in package " + packageInfo.getPkgPath());
            }
        }
    }

    private void resolveCPEntries() {
        for (ConstantPoolEntry cpEntry : unresolvedCPEntries) {
            PackageInfo packageInfo;
            StructureRefCPEntry structureRefCPEntry;
            switch (cpEntry.getEntryType()) {
                case CP_ENTRY_FUNCTION_REF:
                    FunctionRefCPEntry funcRefCPEntry = (FunctionRefCPEntry) cpEntry;
                    packageInfo = programFile.getPackageInfo(funcRefCPEntry.getPackagePath());
                    FunctionInfo functionInfo = packageInfo.getFunctionInfo(funcRefCPEntry.getFunctionName());
                    funcRefCPEntry.setFunctionInfo(functionInfo);
                    break;
                case CP_ENTRY_STRUCTURE_REF:
                    structureRefCPEntry = (StructureRefCPEntry) cpEntry;
                    packageInfo = programFile.getPackageInfo(structureRefCPEntry.getPackagePath());
                    StructureTypeInfo structureTypeInfo = packageInfo.getStructureTypeInfo(
                            structureRefCPEntry.getStructureName());
                    structureRefCPEntry.setStructureTypeInfo(structureTypeInfo);
                    break;
                case CP_ENTRY_TYPE_REF:
                    TypeRefCPEntry typeRefCPEntry = (TypeRefCPEntry) cpEntry;
                    String typeSig = typeRefCPEntry.getTypeSig();
                    BType bType = getBTypeFromDescriptor(typeSig);
                    typeRefCPEntry.setType(bType);
                    break;
                case CP_ENTRY_TRANSFORMER_REF:
                    TransformerRefCPEntry transformerRefCPEntry = (TransformerRefCPEntry) cpEntry;
                    packageInfo = programFile.getPackageInfo(transformerRefCPEntry.getPackagePath());
                    TransformerInfo transformerInfo =
                            packageInfo.getTransformerInfo(transformerRefCPEntry.getTransformerName());
                    transformerRefCPEntry.setTransformerInfo(transformerInfo);
                    break;
                default:
                    break;
            }
        }
    }

    private void resolveUserDefinedTypes(PackageInfo packageInfo) {
        // TODO Improve this. We should be able to this in a single pass.
        StructInfo[] structInfoEntries = packageInfo.getStructInfoEntries();
        for (StructInfo structInfo : structInfoEntries) {
            StructFieldInfo[] fieldInfoEntries = structInfo.getFieldInfoEntries();

            BStructType structType = structInfo.getType();
            BStructType.StructField[] structFields = new BStructType.StructField[fieldInfoEntries.length];
            for (int i = 0; i < fieldInfoEntries.length; i++) {
                // Get the BType from the type descriptor
                StructFieldInfo fieldInfo = fieldInfoEntries[i];
                String typeDesc = fieldInfo.getTypeDescriptor();
                BType fieldType = getBTypeFromDescriptor(typeDesc);
                fieldInfo.setFieldType(fieldType);

                // Create the StructField in the BStructType. This is required for the type equivalence algorithm
                BStructType.StructField structField = new BStructType.StructField(fieldType,
                        fieldInfo.getName(), fieldInfo.flags);
                structFields[i] = structField;
            }

            VarTypeCountAttributeInfo attributeInfo = (VarTypeCountAttributeInfo)
                    structInfo.getAttributeInfo(AttributeInfo.Kind.VARIABLE_TYPE_COUNT_ATTRIBUTE);
            structType.setFieldTypeCount(attributeInfo.getVarTypeCount());
            structType.setStructFields(structFields);

            // Resolve attached function signature
            int attachedFuncCount = structInfo.funcInfoEntries.size();
            BStructType.AttachedFunction[] attachedFunctions = new BStructType.AttachedFunction[attachedFuncCount];
            int count = 0;
            for (AttachedFunctionInfo attachedFuncInfo : structInfo.funcInfoEntries.values()) {
                BFunctionType funcType = getFunctionType(attachedFuncInfo.typeSignature, packageInfo);

                BStructType.AttachedFunction attachedFunction = new BStructType.AttachedFunction(
                        attachedFuncInfo.name, funcType, attachedFuncInfo.flags);
                attachedFunctions[count++] = attachedFunction;
                if (structInfo.initializer == attachedFuncInfo) {
                    structType.initializer = attachedFunction;
                } else if (structInfo.defaultsValuesInitFunc == attachedFuncInfo) {
                    structType.defaultsValuesInitFunc = attachedFunction;
                }
            }
            structType.setAttachedFunctions(attachedFunctions);
        }

        for (ConstantPoolEntry cpEntry : unresolvedCPEntries) {
            switch (cpEntry.getEntryType()) {
                case CP_ENTRY_TYPE_REF:
                    TypeRefCPEntry typeRefCPEntry = (TypeRefCPEntry) cpEntry;
                    String typeSig = typeRefCPEntry.getTypeSig();
                    BType bType = getBTypeFromDescriptor(typeSig);
                    typeRefCPEntry.setType(bType);
                    break;
                default:
                    break;
            }
        }
    }

    private DefaultValue getDefaultValue(DataInputStream dataInStream, ConstantPool constantPool)
            throws IOException {
        DefaultValue defaultValue;
        int typeDescCPIndex = dataInStream.readInt();
        UTF8CPEntry typeDescCPEntry = (UTF8CPEntry) constantPool.getCPEntry(typeDescCPIndex);
        String typeDesc = typeDescCPEntry.getValue();

        int valueCPIndex;
        switch (typeDesc) {
            case TypeSignature.SIG_BOOLEAN:
                boolean boolValue = dataInStream.readBoolean();
                defaultValue = new DefaultValue(typeDescCPIndex, typeDesc);
                defaultValue.setBooleanValue(boolValue);
                break;
            case TypeSignature.SIG_INT:
                valueCPIndex = dataInStream.readInt();
                IntegerCPEntry integerCPEntry = (IntegerCPEntry) constantPool.getCPEntry(valueCPIndex);
                defaultValue = new DefaultValue(typeDescCPIndex, typeDesc);
                defaultValue.setIntValue(integerCPEntry.getValue());
                break;
            case TypeSignature.SIG_FLOAT:
                valueCPIndex = dataInStream.readInt();
                FloatCPEntry floatCPEntry = (FloatCPEntry) constantPool.getCPEntry(valueCPIndex);
                defaultValue = new DefaultValue(typeDescCPIndex, typeDesc);
                defaultValue.setFloatValue(floatCPEntry.getValue());
                break;
            case TypeSignature.SIG_STRING:
                valueCPIndex = dataInStream.readInt();
                UTF8CPEntry stringCPEntry = (UTF8CPEntry) constantPool.getCPEntry(valueCPIndex);
                defaultValue = new DefaultValue(typeDescCPIndex, typeDesc);
                defaultValue.setStringValue(stringCPEntry.getValue());
                break;
            default:
                throw new ProgramFileFormatException("unknown default value type " + typeDesc);
        }
        return defaultValue;
    }

    private BValue getDefaultValueToBValue(DefaultValue defaultValue)
            throws IOException {
        String typeDesc = defaultValue.getTypeDesc();
        BValue value;

        switch (typeDesc) {
            case TypeSignature.SIG_BOOLEAN:
                boolean boolValue = defaultValue.getBooleanValue();
                value = new BBoolean(boolValue);
                break;
            case TypeSignature.SIG_INT:
                long intValue = defaultValue.getIntValue();
                value = new BInteger(intValue);
                break;
            case TypeSignature.SIG_FLOAT:
                double floatValue = defaultValue.getFloatValue();
                value = new BFloat(floatValue);
                break;
            case TypeSignature.SIG_STRING:
                String stringValue = defaultValue.getStringValue();
                value = new BString(stringValue);
                break;
            default:
                throw new ProgramFileFormatException("unknown default value type " + typeDesc);

        }

        return value;
    }

    private int[] getArgRegs(DataInputStream codeStream) throws IOException {
        int nArgRegs = codeStream.readInt();
        int[] argRegs = new int[nArgRegs];
        for (int index = 0; index < nArgRegs; index++) {
            argRegs[index] = codeStream.readInt();
        }
        return argRegs;
    }
}<|MERGE_RESOLUTION|>--- conflicted
+++ resolved
@@ -381,13 +381,8 @@
         // Resolve unresolved CP entries.
         resolveCPEntries();
 
-<<<<<<< HEAD
         resolveTypeDefinitionEntries(packageInfo);
 
-        resolveConnectorMethodTables(packageInfo);
-
-=======
->>>>>>> d1942d39
         // Read attribute info entries
         readAttributeInfoEntries(dataInStream, packageInfo, packageInfo);
 
@@ -510,7 +505,6 @@
 
     }
 
-<<<<<<< HEAD
     private void resolveTypeDefinitionEntries(PackageInfo packageInfo) {
         TypeDefinitionInfo[] typeDefinitionInfos = packageInfo.getTypeDefinitionInfoEntries();
         for (TypeDefinitionInfo typeDefInfo : typeDefinitionInfos) {
@@ -522,121 +516,6 @@
         }
     }
 
-    private void readEnumInfoEntries(DataInputStream dataInStream,
-                                     PackageInfo packageInfo) throws IOException {
-        int enumCount = dataInStream.readShort();
-        for (int i = 0; i < enumCount; i++) {
-
-            // Create enum info entry
-            int enumNameCPIndex = dataInStream.readInt();
-            int flags = dataInStream.readInt();
-            UTF8CPEntry enumNameUTF8Entry = (UTF8CPEntry) packageInfo.getCPEntry(enumNameCPIndex);
-            String enumName = enumNameUTF8Entry.getValue();
-            EnumInfo enumInfo = new EnumInfo(packageInfo.getPkgNameCPIndex(), packageInfo.getPkgPath(),
-                    enumNameCPIndex, enumName, flags);
-            packageInfo.addEnumInfo(enumName, enumInfo);
-
-            // Set enum type
-            BEnumType enumType = new BEnumType(enumName, packageInfo.getPkgPath());
-            enumInfo.setType(enumType);
-
-            int enumeratorCount = dataInStream.readShort();
-            BEnumerator[] enumerators = new BEnumerator[enumeratorCount];
-            for (int j = 0; j < enumeratorCount; j++) {
-                int enumeratorNameCPIndex = dataInStream.readInt();
-                UTF8CPEntry enumeratorNameUTF8Entry = (UTF8CPEntry) packageInfo.getCPEntry(enumeratorNameCPIndex);
-                String enumeratorName = enumeratorNameUTF8Entry.getValue();
-                BEnumerator enumerator = new BEnumerator(enumeratorName, enumType);
-                enumerators[j] = enumerator;
-            }
-            enumType.setEnumerators(enumerators);
-
-            // Read attributes of the struct info
-            readAttributeInfoEntries(dataInStream, packageInfo, enumInfo);
-        }
-    }
-
-    private void readConnectorInfoEntries(DataInputStream dataInStream,
-                                          PackageInfo packageInfo) throws IOException {
-        int connectorCount = dataInStream.readShort();
-        for (int i = 0; i < connectorCount; i++) {
-            // Read connector name cp index
-            int connectorNameCPIndex = dataInStream.readInt();
-            UTF8CPEntry connectorNameUTF8Entry = (UTF8CPEntry) packageInfo.getCPEntry(connectorNameCPIndex);
-
-            int flags = dataInStream.readInt();
-
-            // Create connector info
-            String connectorName = connectorNameUTF8Entry.getValue();
-            ConnectorInfo connectorInfo = new ConnectorInfo(packageInfo.getPkgNameCPIndex(),
-                    packageInfo.getPkgPath(), connectorNameCPIndex, connectorName, flags);
-            packageInfo.addConnectorInfo(connectorName, connectorInfo);
-
-            // Set connector type
-            BConnectorType bConnectorType = new BConnectorType(connectorName, packageInfo.getPkgPath());
-            connectorInfo.setType(bConnectorType);
-        }
-
-    }
-
-    private void readConnectorActionInfoEntries(DataInputStream dataInStream,
-                                                PackageInfo packageInfo) throws IOException {
-        for (ConnectorInfo connectorInfo : packageInfo.getConnectorInfoEntries()) {
-            // Read action info entries
-            int actionCount = dataInStream.readShort();
-            for (int j = 0; j < actionCount; j++) {
-                // Read action name;
-                int actionNameCPIndex = dataInStream.readInt();
-                UTF8CPEntry actionNameUTF8Entry = (UTF8CPEntry) packageInfo.getCPEntry(actionNameCPIndex);
-                String actionName = actionNameUTF8Entry.getValue();
-                ActionInfo actionInfo = new ActionInfo(packageInfo.getPkgNameCPIndex(), packageInfo.getPkgPath(),
-                        actionNameCPIndex, actionName, connectorInfo);
-                actionInfo.setPackageInfo(packageInfo);
-                connectorInfo.addActionInfo(actionName, actionInfo);
-
-                // Read action signature
-                int actionSigCPIndex = dataInStream.readInt();
-                UTF8CPEntry actionSigUTF8Entry = (UTF8CPEntry) packageInfo.getCPEntry(actionSigCPIndex);
-                actionInfo.setSignatureCPIndex(actionSigCPIndex);
-                actionInfo.setSignature(actionSigUTF8Entry.getValue());
-                int flags = dataInStream.readInt();
-//                actionInfo.setflags(flags);
-                setCallableUnitSignature(actionInfo, actionSigUTF8Entry.getValue(), packageInfo);
-
-                // TODO Temp solution.
-                boolean nativeAction = dataInStream.readByte() == 1;
-                actionInfo.setNative(nativeAction);
-
-                int workerDataChannelsLength = dataInStream.readShort();
-                for (int k = 0; k < workerDataChannelsLength; k++) {
-                    readWorkerDataChannelEntries(dataInStream, packageInfo, actionInfo);
-                }
-
-                // Read worker info entries
-                readWorkerInfoEntries(dataInStream, packageInfo, actionInfo);
-
-                if (nativeAction) {
-                    NativeCallableUnit nativeActionObj = NativeUnitLoader.getInstance().loadNativeAction(
-                            actionInfo.getPkgPath(), actionInfo.getConnectorInfo().getName(), actionInfo.getName());
-                    if (nativeActionObj == null && !actionInfo.name.equals("<init>")) {
-                        throw new BLangRuntimeException("native action not available " +
-                                actionInfo.getPkgPath() + ":" + actionInfo
-                                .getConnectorInfo().getName() + "." + actionName);
-                    }
-                    actionInfo.setNativeCallableUnit(nativeActionObj);
-                }
-
-                // Read attributes of the struct info
-                readAttributeInfoEntries(dataInStream, packageInfo, actionInfo);
-            }
-
-            // Read attributes of the struct info
-            readAttributeInfoEntries(dataInStream, packageInfo, connectorInfo);
-        }
-    }
-
-=======
->>>>>>> d1942d39
     private void readServiceInfoEntries(DataInputStream dataInStream,
                                         PackageInfo packageInfo) throws IOException {
         int serviceCount = dataInStream.readShort();
