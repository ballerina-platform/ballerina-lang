/*
*  Copyright (c) 2017, WSO2 Inc. (http://www.wso2.org) All Rights Reserved.
*
*  WSO2 Inc. licenses this file to you under the Apache License,
*  Version 2.0 (the "License"); you may not use this file except
*  in compliance with the License.
*  You may obtain a copy of the License at
*
*    http://www.apache.org/licenses/LICENSE-2.0
*
*  Unless required by applicable law or agreed to in writing,
*  software distributed under the License is distributed on an
*  "AS IS" BASIS, WITHOUT WARRANTIES OR CONDITIONS OF ANY
*  KIND, either express or implied.  See the License for the
*  specific language governing permissions and limitations
*  under the License.
*/
package org.ballerinalang.util.codegen;

/**
 * @since 0.87
 */
public class Mnemonics {
    private static final String[] mnemonics = new String[InstructionCodes.INSTRUCTION_CODE_COUNT];

    static {
        mnemonics[InstructionCodes.ICONST] = "iconst";
        mnemonics[InstructionCodes.FCONST] = "fconst";
        mnemonics[InstructionCodes.SCONST] = "sconst";
        mnemonics[InstructionCodes.ICONST_0] = "iconst_0";
        mnemonics[InstructionCodes.ICONST_1] = "iconst_1";
        mnemonics[InstructionCodes.ICONST_2] = "iconst_2";
        mnemonics[InstructionCodes.ICONST_3] = "iconst_3";
        mnemonics[InstructionCodes.ICONST_4] = "iconst_4";
        mnemonics[InstructionCodes.ICONST_5] = "iconst_5";
        mnemonics[InstructionCodes.FCONST_0] = "fconst_0";
        mnemonics[InstructionCodes.FCONST_1] = "fconst_1";
        mnemonics[InstructionCodes.FCONST_2] = "fconst_2";
        mnemonics[InstructionCodes.FCONST_3] = "fconst_3";
        mnemonics[InstructionCodes.FCONST_4] = "fconst_4";
        mnemonics[InstructionCodes.FCONST_5] = "fconst_5";
        mnemonics[InstructionCodes.BCONST_0] = "bconst_0";
        mnemonics[InstructionCodes.BCONST_1] = "bconst_1";
        mnemonics[InstructionCodes.RCONST_NULL] = "rconst_null";
        mnemonics[InstructionCodes.BICONST] = "biconst";
        mnemonics[InstructionCodes.DCONST] = "dconst";

        mnemonics[InstructionCodes.IMOVE] = "imove";
        mnemonics[InstructionCodes.FMOVE] = "fmove";
        mnemonics[InstructionCodes.SMOVE] = "smove";
        mnemonics[InstructionCodes.BMOVE] = "bmove";
        mnemonics[InstructionCodes.RMOVE] = "rmove";
        mnemonics[InstructionCodes.BIALOAD] = "biaload";
        mnemonics[InstructionCodes.IALOAD] = "iaload";
        mnemonics[InstructionCodes.FALOAD] = "faload";
        mnemonics[InstructionCodes.SALOAD] = "saload";
        mnemonics[InstructionCodes.BALOAD] = "baload";
        mnemonics[InstructionCodes.RALOAD] = "raload";
        mnemonics[InstructionCodes.JSONALOAD] = "jsonaload";
        mnemonics[InstructionCodes.IGLOAD] = "igload";
        mnemonics[InstructionCodes.FGLOAD] = "fgload";
        mnemonics[InstructionCodes.SGLOAD] = "sgload";
        mnemonics[InstructionCodes.BGLOAD] = "bgload";
        mnemonics[InstructionCodes.RGLOAD] = "rgload";

        mnemonics[InstructionCodes.BIASTORE] = "biastore";
        mnemonics[InstructionCodes.IASTORE] = "iastore";
        mnemonics[InstructionCodes.FASTORE] = "fastore";
        mnemonics[InstructionCodes.SASTORE] = "sastore";
        mnemonics[InstructionCodes.BASTORE] = "bastore";
        mnemonics[InstructionCodes.RASTORE] = "rastore";
        mnemonics[InstructionCodes.JSONASTORE] = "jsonastore";
        mnemonics[InstructionCodes.IGSTORE] = "igstore";
        mnemonics[InstructionCodes.FGSTORE] = "fgstore";
        mnemonics[InstructionCodes.SGSTORE] = "sgstore";
        mnemonics[InstructionCodes.BGSTORE] = "bgstore";
        mnemonics[InstructionCodes.RGSTORE] = "rgstore";

        mnemonics[InstructionCodes.ERROR] = "error";
        mnemonics[InstructionCodes.PANIC] = "panic";
        mnemonics[InstructionCodes.REASON] = "reason";
        mnemonics[InstructionCodes.DETAIL] = "detail";

        mnemonics[InstructionCodes.MAPLOAD] = "mapload";
        mnemonics[InstructionCodes.MAPSTORE] = "mapstore";
        mnemonics[InstructionCodes.JSONLOAD] = "jsonload";
        mnemonics[InstructionCodes.JSONSTORE] = "jsonstore";

        mnemonics[InstructionCodes.IADD] = "iadd";
        mnemonics[InstructionCodes.FADD] = "fadd";
        mnemonics[InstructionCodes.SADD] = "sadd";
        mnemonics[InstructionCodes.DADD] = "dadd";
        mnemonics[InstructionCodes.XMLADD] = "xmladd";
        mnemonics[InstructionCodes.IAND] = "iand";
        mnemonics[InstructionCodes.BIAND] = "biand";
        mnemonics[InstructionCodes.IOR] = "ior";
        mnemonics[InstructionCodes.BIOR] = "bior";
        mnemonics[InstructionCodes.IXOR] = "ixor";
        mnemonics[InstructionCodes.BIXOR] = "bixor";
        mnemonics[InstructionCodes.BILSHIFT] = "bilshift";
        mnemonics[InstructionCodes.BIRSHIFT] = "birshift";
        mnemonics[InstructionCodes.IRSHIFT] = "irshift";
        mnemonics[InstructionCodes.ILSHIFT] = "ilshift";
        mnemonics[InstructionCodes.IURSHIFT] = "iurshift";
        mnemonics[InstructionCodes.BACONST] = "baconst";

        mnemonics[InstructionCodes.ISUB] = "isub";
        mnemonics[InstructionCodes.FSUB] = "fsub";
        mnemonics[InstructionCodes.DSUB] = "dsub";
        mnemonics[InstructionCodes.IMUL] = "imul";
        mnemonics[InstructionCodes.FMUL] = "fmul";
        mnemonics[InstructionCodes.DMUL] = "dmul";
        mnemonics[InstructionCodes.IDIV] = "idiv";
        mnemonics[InstructionCodes.FDIV] = "fdiv";
        mnemonics[InstructionCodes.DDIV] = "ddiv";
        mnemonics[InstructionCodes.IMOD] = "imod";
        mnemonics[InstructionCodes.FMOD] = "fmod";
        mnemonics[InstructionCodes.DMOD] = "dmod";
        mnemonics[InstructionCodes.INEG] = "ineg";
        mnemonics[InstructionCodes.FNEG] = "fneg";
        mnemonics[InstructionCodes.DNEG] = "dneg";
        mnemonics[InstructionCodes.BNOT] = "bnot";

        mnemonics[InstructionCodes.IEQ] = "ieq";
        mnemonics[InstructionCodes.FEQ] = "feq";
        mnemonics[InstructionCodes.SEQ] = "seq";
        mnemonics[InstructionCodes.BEQ] = "beq";
        mnemonics[InstructionCodes.REQ] = "req";
<<<<<<< HEAD
=======
        mnemonics[InstructionCodes.DEQ] = "deq";
>>>>>>> 4d534190
        mnemonics[InstructionCodes.REF_EQ] = "ref_eq";
        mnemonics[InstructionCodes.TEQ] = "teq";
        mnemonics[InstructionCodes.INE] = "ine";
        mnemonics[InstructionCodes.FNE] = "fne";
        mnemonics[InstructionCodes.SNE] = "sne";
        mnemonics[InstructionCodes.BNE] = "bne";
        mnemonics[InstructionCodes.RNE] = "rne";
<<<<<<< HEAD
=======
        mnemonics[InstructionCodes.DNE] = "dne";
>>>>>>> 4d534190
        mnemonics[InstructionCodes.REF_NEQ] = "ref_neq";
        mnemonics[InstructionCodes.TNE] = "tne";

        mnemonics[InstructionCodes.IGT] = "igt";
        mnemonics[InstructionCodes.FGT] = "fgt";
        mnemonics[InstructionCodes.DGT] = "dgt";
        mnemonics[InstructionCodes.IGE] = "ige";
        mnemonics[InstructionCodes.FGE] = "fge";
        mnemonics[InstructionCodes.DGE] = "dge";
        mnemonics[InstructionCodes.ILT] = "ilt";
        mnemonics[InstructionCodes.FLT] = "flt";
        mnemonics[InstructionCodes.DLT] = "dlt";
        mnemonics[InstructionCodes.ILE] = "ile";
        mnemonics[InstructionCodes.FLE] = "fle";
        mnemonics[InstructionCodes.DLE] = "dle";

        mnemonics[InstructionCodes.REQ_NULL] = "reg_null";
        mnemonics[InstructionCodes.RNE_NULL] = "rne_null";
        mnemonics[InstructionCodes.BR_TRUE] = "br_true";
        mnemonics[InstructionCodes.BR_FALSE] = "br_false";

        mnemonics[InstructionCodes.GOTO] = "goto";
        mnemonics[InstructionCodes.HALT] = "halt";
        mnemonics[InstructionCodes.TR_RETRY] = "tr_retry";
        mnemonics[InstructionCodes.CALL] = "call";
        mnemonics[InstructionCodes.VCALL] = "vcall";
        mnemonics[InstructionCodes.FPCALL] = "fp_call";
        mnemonics[InstructionCodes.FPLOAD] = "fp_load";
        mnemonics[InstructionCodes.VFPLOAD] = "vfp_load";
        mnemonics[InstructionCodes.PANIC] = "panic";

        mnemonics[InstructionCodes.I2F] = "i2f";
        mnemonics[InstructionCodes.I2S] = "i2s";
        mnemonics[InstructionCodes.I2B] = "i2b";
        mnemonics[InstructionCodes.I2D] = "i2d";
        mnemonics[InstructionCodes.I2ANY] = "i2any";
        mnemonics[InstructionCodes.I2BI] = "i2bi";
        mnemonics[InstructionCodes.BI2I] = "bi2i";
        mnemonics[InstructionCodes.BI2ANY] = "bi2any";
        mnemonics[InstructionCodes.F2I] = "f2i";
        mnemonics[InstructionCodes.F2S] = "f2s";
        mnemonics[InstructionCodes.F2B] = "f2b";
        mnemonics[InstructionCodes.F2D] = "f2d";
        mnemonics[InstructionCodes.F2ANY] = "f2any";
        mnemonics[InstructionCodes.S2I] = "s2i";
        mnemonics[InstructionCodes.S2F] = "s2f";
        mnemonics[InstructionCodes.S2B] = "s2b";
        mnemonics[InstructionCodes.S2D] = "s2d";
        mnemonics[InstructionCodes.S2ANY] = "s2any";
        mnemonics[InstructionCodes.B2I] = "b2i";
        mnemonics[InstructionCodes.B2F] = "b2f";
        mnemonics[InstructionCodes.B2S] = "b2s";
        mnemonics[InstructionCodes.B2D] = "b2d";
        mnemonics[InstructionCodes.B2ANY] = "b2any";
        mnemonics[InstructionCodes.D2I] = "d2i";
        mnemonics[InstructionCodes.D2F] = "d2f";
        mnemonics[InstructionCodes.D2S] = "d2s";
        mnemonics[InstructionCodes.D2B] = "d2b";
        mnemonics[InstructionCodes.T2JSON] = "t2json";
        mnemonics[InstructionCodes.JSON2T] = "json2t";
        mnemonics[InstructionCodes.JSON2MAP] = "json2map";
        mnemonics[InstructionCodes.MAP2JSON] = "map2json";
        mnemonics[InstructionCodes.JSON2T] = "json2t";
        mnemonics[InstructionCodes.LENGTHOF] = "lengthof";
        mnemonics[InstructionCodes.ANY2SCONV] = "any2sconv";
        mnemonics[InstructionCodes.IS_ASSIGNABLE] = "is_assignable";

        mnemonics[InstructionCodes.TYPELOAD] = "typeload";

        // Type cast
        mnemonics[InstructionCodes.ANY2I] = "any2i";
        mnemonics[InstructionCodes.ANY2BI] = "any2bi";
        mnemonics[InstructionCodes.ANY2F] = "any2f";
        mnemonics[InstructionCodes.ANY2S] = "any2s";
        mnemonics[InstructionCodes.ANY2B] = "any2b";
        mnemonics[InstructionCodes.ANY2D] = "any2d";
        mnemonics[InstructionCodes.ANY2JSON] = "any2json";
        mnemonics[InstructionCodes.ANY2XML] = "any2xml";
        mnemonics[InstructionCodes.ANY2TYPE] = "any2type";
        mnemonics[InstructionCodes.ANY2E] = "any2e";
        mnemonics[InstructionCodes.ANY2T] = "any2t";
        mnemonics[InstructionCodes.ANY2MAP] = "any2map";
        mnemonics[InstructionCodes.CHECKCAST] = "checkcast";
        mnemonics[InstructionCodes.DT2JSON] = "dt2json";
        mnemonics[InstructionCodes.DT2XML] = "dt2xml";
        mnemonics[InstructionCodes.ARRAY2JSON] = "array2json";
        mnemonics[InstructionCodes.JSON2ARRAY] = "json2array";
        mnemonics[InstructionCodes.O2JSON] = "o2json";

        // Transactions
        mnemonics[InstructionCodes.TR_BEGIN] = "tr_begin";
        mnemonics[InstructionCodes.TR_END] = "tr_end";

        mnemonics[InstructionCodes.WRKSEND] = "wrksend";
        mnemonics[InstructionCodes.WRKRECEIVE] = "wrkreceive";
        mnemonics[InstructionCodes.FORKJOIN] = "forkjoin";
        
        mnemonics[InstructionCodes.AWAIT] = "await";

        mnemonics[InstructionCodes.BINEWARRAY] = "binewarray";
        mnemonics[InstructionCodes.INEWARRAY] = "inewarray";
        mnemonics[InstructionCodes.FNEWARRAY] = "fnewarray";
        mnemonics[InstructionCodes.SNEWARRAY] = "snewarray";
        mnemonics[InstructionCodes.BNEWARRAY] = "bnewarray";
        mnemonics[InstructionCodes.RNEWARRAY] = "rnewarray";

        mnemonics[InstructionCodes.NEWSTRUCT] = "newstruct";
        mnemonics[InstructionCodes.NEWMAP] = "newmap";
        mnemonics[InstructionCodes.NEWTABLE] = "newtable";
        mnemonics[InstructionCodes.NEWSTREAM] = "newstream";
        mnemonics[InstructionCodes.ERROR] = "error";

        mnemonics[InstructionCodes.NEW_INT_RANGE] = "new_int_range";
        mnemonics[InstructionCodes.ITR_NEW] = "itr_new";
        mnemonics[InstructionCodes.ITR_HAS_NEXT] = "itr_has_next";
        mnemonics[InstructionCodes.ITR_NEXT] = "itr_next";
        mnemonics[InstructionCodes.INT_RANGE] = "int_range";

        mnemonics[InstructionCodes.IRET] = "iret";
        mnemonics[InstructionCodes.FRET] = "fret";
        mnemonics[InstructionCodes.DRET] = "dret";
        mnemonics[InstructionCodes.SRET] = "sret";
        mnemonics[InstructionCodes.BRET] = "bret";
        mnemonics[InstructionCodes.RRET] = "rret";
        mnemonics[InstructionCodes.RET] = "ret";

        mnemonics[InstructionCodes.XML2XMLATTRS] = "xml2xmlattrs";
        mnemonics[InstructionCodes.XMLATTRLOAD] = "xmlattrload";
        mnemonics[InstructionCodes.XMLATTRSTORE] = "xmlattrstore";
        mnemonics[InstructionCodes.S2QNAME] = "s2qname";
        mnemonics[InstructionCodes.XMLATTRS2MAP] = "xmlattr2map";
        mnemonics[InstructionCodes.NEWQNAME] = "newqname";
        mnemonics[InstructionCodes.NEWXMLELEMENT] = "newqxmlelement";
        mnemonics[InstructionCodes.NEWXMLCOMMENT] = "newxmlcomment";
        mnemonics[InstructionCodes.NEWXMLTEXT] = "newxmltext";
        mnemonics[InstructionCodes.NEWXMLPI] = "newxmlpi";
        mnemonics[InstructionCodes.XMLSEQSTORE] = "xmlseqstore";
        mnemonics[InstructionCodes.XMLSEQLOAD] = "xmlseqload";
        mnemonics[InstructionCodes.XMLLOAD] = "xmlload";
        mnemonics[InstructionCodes.XMLLOADALL] = "xmlloadall";
        mnemonics[InstructionCodes.NEWXMLSEQ] = "newxmlseq";
        mnemonics[InstructionCodes.XML2S] = "xml2s";
        mnemonics[InstructionCodes.LOCK] = "lock";
        mnemonics[InstructionCodes.UNLOCK] = "unlock";

        mnemonics[InstructionCodes.SCOPE_END] = "scope_end";
        mnemonics[InstructionCodes.COMPENSATE] = "compensate";
        mnemonics[InstructionCodes.LOOP_COMPENSATE] = "loop_compensate";

        mnemonics[InstructionCodes.TYPE_TEST] = "type_test";
    }

    public static String getMnem(int opcode) {
        String mnem = mnemonics[opcode];
        if (mnem == null) {
            throw new IllegalStateException("opcode " + opcode + " is not added to mnemonics");
        }
        return mnem;
    }
}<|MERGE_RESOLUTION|>--- conflicted
+++ resolved
@@ -126,10 +126,7 @@
         mnemonics[InstructionCodes.SEQ] = "seq";
         mnemonics[InstructionCodes.BEQ] = "beq";
         mnemonics[InstructionCodes.REQ] = "req";
-<<<<<<< HEAD
-=======
         mnemonics[InstructionCodes.DEQ] = "deq";
->>>>>>> 4d534190
         mnemonics[InstructionCodes.REF_EQ] = "ref_eq";
         mnemonics[InstructionCodes.TEQ] = "teq";
         mnemonics[InstructionCodes.INE] = "ine";
@@ -137,10 +134,7 @@
         mnemonics[InstructionCodes.SNE] = "sne";
         mnemonics[InstructionCodes.BNE] = "bne";
         mnemonics[InstructionCodes.RNE] = "rne";
-<<<<<<< HEAD
-=======
         mnemonics[InstructionCodes.DNE] = "dne";
->>>>>>> 4d534190
         mnemonics[InstructionCodes.REF_NEQ] = "ref_neq";
         mnemonics[InstructionCodes.TNE] = "tne";
 
