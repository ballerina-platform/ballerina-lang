/*
*  Copyright (c) 2017, WSO2 Inc. (http://www.wso2.org) All Rights Reserved.
*
*  WSO2 Inc. licenses this file to you under the Apache License,
*  Version 2.0 (the "License"); you may not use this file except
*  in compliance with the License.
*  You may obtain a copy of the License at
*
*    http://www.apache.org/licenses/LICENSE-2.0
*
*  Unless required by applicable law or agreed to in writing,
*  software distributed under the License is distributed on an
*  "AS IS" BASIS, WITHOUT WARRANTIES OR CONDITIONS OF ANY
*  KIND, either express or implied.  See the License for the
*  specific language governing permissions and limitations
*  under the License.
*/
package org.ballerinalang.util;

import java.math.BigDecimal;
import java.math.MathContext;

/**
 * This file contains a list of constant values used by Ballerina Compiler and the Bytecode interpreter.
 *
 * @since 0.90
 */
public class BLangConstants {

    public static final int MAGIC_NUMBER = 0xBA1DA4CE;
    public static final short VERSION_NUMBER = 25;

    public static final String MAIN_FUNCTION_NAME = "main";
    public static final String INIT_FUNCTION_SUFFIX = ".<init>";
    public static final String CONSTRUCTOR_FUNCTION_SUFFIX = "__init";
    public static final String START_FUNCTION_SUFFIX = ".<start>";
    public static final String STOP_FUNCTION_SUFFIX = ".<stop>";
    public static final String TEST_INIT_FUNCTION_SUFFIX = ".<testinit>";
    public static final String TEST_START_FUNCTION_SUFFIX = ".<teststart>";
    public static final String TEST_STOP_FUNCTION_SUFFIX = ".<teststop>";

    public static final String BLANG_SRC_FILE_EXT = "bal";
    public static final String BLANG_SRC_FILE_SUFFIX = "." + BLANG_SRC_FILE_EXT;

    public static final String BLANG_EXEC_FILE_EXT = "balx";
    public static final String BLANG_EXEC_FILE_SUFFIX = "." + BLANG_EXEC_FILE_EXT;

    public static final String BLANG_COMPILED_PACKAGE_FILE_EXT = "balo";
    public static final String BLANG_COMPILED_PACKAGE_FILE_SUFFIX = "." + BLANG_COMPILED_PACKAGE_FILE_EXT;

    // int, float, string, boolean, decimal, reference type
    public static final int NO_OF_VAR_TYPE_CATEGORIES = 5;
    public static final int INT_OFFSET = 0;
    public static final int FLOAT_OFFSET = 1;
    public static final int STRING_OFFSET = 2;
    public static final int BOOL_OFFSET = 3;
    public static final int REF_OFFSET = 4;

    public static final String USER_REPO_ENV_KEY = "BALLERINA_REPOSITORY";
    public static final String USER_REPO_DEFAULT_DIRNAME = ".ballerina";
    public static final String USER_REPO_ARTIFACTS_DIRNAME = "artifacts";
    public static final String USER_REPO_SRC_DIRNAME = "src";
    public static final String USER_REPO_OBJ_DIRNAME = "obj";
    public static final String USER_REPO_METADATA_DIRNAME = "metadata";

    public static final String BALLERINA_BUILTIN_PKG_PREFIX = "ballerina";

    public static final String ORG_NAME_SEPARATOR = "/";
    public static final String USER_HOME = "user.home";
    public static final String BALLERINA_HOME = "ballerina.home";
    public static final String BALLERINA_PACKAGE_PREFIX = "ballerina" + ORG_NAME_SEPARATOR;
    public static final String BALLERINA_BUILTIN_PKG = BALLERINA_PACKAGE_PREFIX + "builtin";
    public static final String BALLERINA_RUNTIME_PKG = BALLERINA_PACKAGE_PREFIX + "runtime";

    // Zero value for string
    public static final String STRING_NULL_VALUE = null;
    
    // Empty value for string
    public static final String STRING_EMPTY_VALUE = "";

    public static final Integer BBYTE_MIN_VALUE = 0;
    public static final Integer BBYTE_MAX_VALUE = 255;
    public static final double BINT_MAX_VALUE_DOUBLE_RANGE_MAX = 9223372036854775807.5;
    public static final double BINT_MIN_VALUE_DOUBLE_RANGE_MIN = -9223372036854775807.6;
    public static final BigDecimal BINT_MAX_VALUE_BIG_DECIMAL_RANGE_MAX = new BigDecimal("9223372036854775807.5",
                                                                                         MathContext.DECIMAL128);
    public static final BigDecimal BINT_MIN_VALUE_BIG_DECIMAL_RANGE_MIN = new BigDecimal("-9223372036854775807.6",
                                                                                         MathContext.DECIMAL128);

    public static final String COLON = ":";

<<<<<<< HEAD
    public static final String UTF8 = "UTF-8";
=======
    public static final String DEFAULT_WORKER_NAME = "default";
>>>>>>> ecaa6ffc
}<|MERGE_RESOLUTION|>--- conflicted
+++ resolved
@@ -89,9 +89,8 @@
 
     public static final String COLON = ":";
 
-<<<<<<< HEAD
     public static final String UTF8 = "UTF-8";
-=======
+
     public static final String DEFAULT_WORKER_NAME = "default";
->>>>>>> ecaa6ffc
+
 }