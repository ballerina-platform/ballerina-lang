--- conflicted
+++ resolved
@@ -1311,11 +1311,7 @@
                 case InstructionCodes.BNEWARRAY:
                 case InstructionCodes.RNEWARRAY:
                 case InstructionCodes.O2JSON:
-<<<<<<< HEAD
-                case InstructionCodes.TYPE_CHECK:
-=======
                 case InstructionCodes.TYPE_TEST:
->>>>>>> 27ef534a
                     i = codeStream.readInt();
                     j = codeStream.readInt();
                     k = codeStream.readInt();
