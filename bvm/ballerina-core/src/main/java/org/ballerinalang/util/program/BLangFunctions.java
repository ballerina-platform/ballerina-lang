--- conflicted
+++ resolved
@@ -43,15 +43,12 @@
 import org.ballerinalang.model.values.BCallableFuture;
 import org.ballerinalang.model.values.BStruct;
 import org.ballerinalang.model.values.BValue;
-<<<<<<< HEAD
 import org.ballerinalang.persistence.ActiveStates;
 import org.ballerinalang.persistence.CorrelationUtil;
 import org.ballerinalang.persistence.FailedStates;
 import org.ballerinalang.persistence.State;
 import org.ballerinalang.persistence.StateStore;
-=======
 import org.ballerinalang.util.BLangConstants;
->>>>>>> 6892c604
 import org.ballerinalang.util.FunctionFlags;
 import org.ballerinalang.util.codegen.CallableUnitInfo;
 import org.ballerinalang.util.codegen.CallableUnitInfo.WorkerSet;
@@ -459,9 +456,7 @@
                 return null;
             }
         } catch (BLangNullReferenceException e) {
-            return BLangVMUtils.handleNativeInvocationError(parentCtx,
-<<<<<<< HEAD
-                    BLangVMErrors.createNullRefException(callableUnitInfo));
+            return BLangVMUtils.handleNativeInvocationError(parentCtx, BLangVMErrors.createNullRefException(parentCtx));
         } catch (ConnectionException e) {
             State state = new State(parentCtx);
             state.setIp(parentCtx.ip);
@@ -469,9 +464,6 @@
             ActiveStates.remove(CorrelationUtil.getInstanceId(parentCtx));
             BLangScheduler.workerCountDown();
             return null;
-=======
-                    BLangVMErrors.createNullRefException(parentCtx));
->>>>>>> 6892c604
         } catch (Throwable e) {
             return BLangVMUtils.handleNativeInvocationError(parentCtx,
                     BLangVMErrors.createError(parentCtx, e.getMessage()));
