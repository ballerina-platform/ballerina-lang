--- conflicted
+++ resolved
@@ -40,12 +40,9 @@
 import org.ballerinalang.model.values.BCallableFuture;
 import org.ballerinalang.model.values.BMap;
 import org.ballerinalang.model.values.BValue;
-<<<<<<< HEAD
 import org.ballerinalang.persistence.states.PendingCheckpoints;
 import org.ballerinalang.persistence.states.State;
 import org.ballerinalang.persistence.store.PersistenceStore;
-=======
->>>>>>> aead8213
 import org.ballerinalang.runtime.Constants;
 import org.ballerinalang.util.FunctionFlags;
 import org.ballerinalang.util.codegen.CallableUnitInfo;
@@ -450,23 +447,6 @@
     private static void handleError(WorkerExecutionContext ctx) {
         throw new BLangRuntimeException("error: " + BLangVMErrors.getPrintableStackTrace(ctx.getError()));
     }
-
-<<<<<<< HEAD
-    private static WorkerExecutionContext prepareWorker(WorkerResponseContext respCtx,
-            WorkerExecutionContext parentCtx, int[] argRegs, CallableUnitInfo callableUnitInfo,
-            WorkerInfo workerInfo, WorkerDataIndex wdi, WorkerData initWorkerLocalData,
-            CodeAttributeInfo initWorkerCAI, boolean runInCaller, ObserverContext observerContext) {
-        WorkerData workerLocal = BLangVMUtils.createWorkerDataForLocal(workerInfo, parentCtx, argRegs,
-                callableUnitInfo.getParamTypes());
-        if (initWorkerLocalData != null) {
-            BLangVMUtils.mergeInitWorkertData(initWorkerLocalData, workerLocal, initWorkerCAI);
-        }
-        WorkerData workerResult = BLangVMUtils.createWorkerData(wdi);
-        WorkerExecutionContext ctx = new WorkerExecutionContext(parentCtx, respCtx, callableUnitInfo, workerInfo,
-                workerLocal, workerResult, wdi.retRegs, runInCaller);
-        ObservabilityUtils.setObserverContextToWorkerExecutionContext(ctx, observerContext);
-        return ctx;
-    }
     
     private static WorkerExecutionContext executeWorker(WorkerResponseContext respCtx, 
             WorkerExecutionContext parentCtx, int[] argRegs, CallableUnitInfo callableUnitInfo, 
@@ -474,14 +454,6 @@
             CodeAttributeInfo initWorkerCAI, boolean runInCaller, ObserverContext observerContext) {
         WorkerData workerLocal = BLangVMUtils.createWorkerDataForLocal(workerInfo, parentCtx, argRegs,
                 callableUnitInfo.getParamTypes());
-=======
-    private static WorkerExecutionContext executeWorker(WorkerResponseContext respCtx, WorkerExecutionContext parentCtx,
-            int[] argRegs, CallableUnitInfo callableUnitInfo, WorkerInfo workerInfo, WorkerDataIndex wdi,
-            WorkerData initWorkerLocalData, CodeAttributeInfo initWorkerCAI, boolean runInCaller,
-            ObserverContext observerContext) {
-        WorkerData workerLocal = BLangVMUtils
-                .createWorkerDataForLocal(workerInfo, parentCtx, argRegs, callableUnitInfo.getParamTypes());
->>>>>>> aead8213
         if (initWorkerLocalData != null) {
             BLangVMUtils.mergeInitWorkertData(initWorkerLocalData, workerLocal, initWorkerCAI);
         }
