/*
*  Copyright (c) 2016, WSO2 Inc. (http://www.wso2.org) All Rights Reserved.
*
*  WSO2 Inc. licenses this file to you under the Apache License,
*  Version 2.0 (the "License"); you may not use this file except
*  in compliance with the License.
*  You may obtain a copy of the License at
*
*    http://www.apache.org/licenses/LICENSE-2.0
*
*  Unless required by applicable law or agreed to in writing,
*  software distributed under the License is distributed on an
*  "AS IS" BASIS, WITHOUT WARRANTIES OR CONDITIONS OF ANY
*  KIND, either express or implied.  See the License for the
*  specific language governing permissions and limitations
*  under the License.
*/
package org.ballerinalang.util.program;

import org.ballerinalang.bre.BLangCallableUnitCallback;
import org.ballerinalang.bre.Context;
import org.ballerinalang.bre.NativeCallContext;
import org.ballerinalang.bre.bvm.AsyncInvocableWorkerResponseContext;
import org.ballerinalang.bre.bvm.AsyncTimer;
import org.ballerinalang.bre.bvm.BLangScheduler;
import org.ballerinalang.bre.bvm.BLangVMErrors;
import org.ballerinalang.bre.bvm.CallableUnitCallback;
import org.ballerinalang.bre.bvm.CallableWorkerResponseContext;
import org.ballerinalang.bre.bvm.ForkJoinTimeoutCallback;
import org.ballerinalang.bre.bvm.ForkJoinWorkerResponseContext;
import org.ballerinalang.bre.bvm.InitWorkerResponseContext;
import org.ballerinalang.bre.bvm.SyncCallableWorkerResponseContext;
import org.ballerinalang.bre.bvm.WorkerData;
import org.ballerinalang.bre.bvm.WorkerExecutionContext;
import org.ballerinalang.bre.bvm.WorkerResponseContext;
import org.ballerinalang.bre.bvm.persistency.ConnectionException;
import org.ballerinalang.bre.bvm.persistency.PendingCheckpoints;
import org.ballerinalang.bre.bvm.persistency.PersistenceUtils;
import org.ballerinalang.model.NativeCallableUnit;
import org.ballerinalang.model.InterruptibleNativeCallableUnit;
import org.ballerinalang.model.types.BType;
import org.ballerinalang.model.types.BTypes;
import org.ballerinalang.model.values.BCallableFuture;
import org.ballerinalang.model.values.BStruct;
import org.ballerinalang.model.values.BValue;
import org.ballerinalang.persistence.ActiveStates;
import org.ballerinalang.persistence.CorrelationUtil;
import org.ballerinalang.persistence.FailedStates;
import org.ballerinalang.persistence.State;
import org.ballerinalang.persistence.StateStore;
import org.ballerinalang.util.FunctionFlags;
import org.ballerinalang.util.codegen.CallableUnitInfo;
import org.ballerinalang.util.codegen.CallableUnitInfo.WorkerSet;
import org.ballerinalang.util.codegen.ForkjoinInfo;
import org.ballerinalang.util.codegen.FunctionInfo;
import org.ballerinalang.util.codegen.PackageInfo;
import org.ballerinalang.util.codegen.ProgramFile;
import org.ballerinalang.util.codegen.WorkerInfo;
import org.ballerinalang.util.codegen.attributes.CodeAttributeInfo;
import org.ballerinalang.util.exceptions.BLangNullReferenceException;
import org.ballerinalang.util.exceptions.BLangRuntimeException;
import org.ballerinalang.util.observability.CallableUnitCallbackObserver;
import org.ballerinalang.util.observability.CallbackObserver;
import org.ballerinalang.util.observability.ObservabilityUtils;
import org.ballerinalang.util.observability.ObserverContext;
import org.wso2.ballerinalang.util.Lists;

import java.util.ArrayList;
import java.util.HashMap;
import java.util.LinkedHashSet;
import java.util.List;
import java.util.Map;
import java.util.Optional;
import java.util.Set;
import java.util.concurrent.Semaphore;

/**
 * This class contains helper methods to invoke Ballerina functions.
 *
 * @since 0.8.0
 */
public class BLangFunctions {

    private static final String JOIN_TYPE_SOME = "some";

    private BLangFunctions() {
    }

    /**
     * This method calls a program callable, considering it as an entry point callable. Which means, this callable will
     * be invoked as the first callable in a program, and after it is called, all the cleanup will be done for it to
     * exit from the program. That is, this callable will wait for the response to be fully available, and it will wait
     * till all the workers in the system to finish executing.
     *
     * @param bLangProgram the program file
     * @param packageName  the package the callable is residing
     * @param callableName the callable name
     * @param args         the callable arguments
     * @return
     */
    public static BValue[] invokeEntrypointCallable(ProgramFile bLangProgram, String packageName, String callableName,
                                                    BValue[] args) {
        PackageInfo packageInfo = bLangProgram.getPackageInfo(packageName);
        FunctionInfo functionInfo = packageInfo.getFunctionInfo(callableName);
        if (functionInfo == null) {
            throw new RuntimeException("Function '" + callableName + "' is not defined");
        }
        return invokeEntrypointCallable(bLangProgram, packageInfo, functionInfo, args);
    }

    public static BValue[] invokeEntrypointCallable(ProgramFile programFile, PackageInfo packageInfo,
                                                    FunctionInfo functionInfo, BValue[] args) {
        WorkerExecutionContext parentCtx = new WorkerExecutionContext(programFile);
        if (functionInfo.getParamTypes().length != args.length) {
            throw new RuntimeException("Size of input argument arrays is not equal to size of function parameters");
        }
        invokePackageInitFunction(packageInfo.getInitFunctionInfo(), parentCtx);
        invokeVMUtilFunction(packageInfo.getStartFunctionInfo(), parentCtx);
        BValue[] result = invokeCallable(functionInfo, parentCtx, args);
        BLangScheduler.waitForWorkerCompletion();
        return result;
    }

    public static void invokeCallable(CallableUnitInfo callableUnitInfo, WorkerExecutionContext parentCtx) {
        invokeCallable(callableUnitInfo, parentCtx, new int[0], new int[0], false);
    }

    public static BValue[] invokeCallable(CallableUnitInfo callableUnitInfo, BValue[] args) {
        return invokeCallable(callableUnitInfo, new WorkerExecutionContext(callableUnitInfo.getPackageInfo()
                .getProgramFile()), args);
    }

    public static BValue[] invokeCallable(CallableUnitInfo callableUnitInfo, WorkerExecutionContext parentCtx,
                                          BValue[] args) {
        int[][] regs = BLangVMUtils.populateArgAndReturnData(parentCtx, callableUnitInfo, args);
        invokeCallable(callableUnitInfo, parentCtx, regs[0], regs[1], true);
        return BLangVMUtils.populateReturnData(parentCtx, callableUnitInfo, regs[1]);
    }

    public static void invokeServiceCallable(CallableUnitInfo callableUnitInfo, WorkerExecutionContext parentCtx,
<<<<<<< HEAD
                                             ObserverContext observerContext, BValue[] args,
                                             CallableUnitCallback responseCallback) {
=======
                                             BValue[] args, CallableUnitCallback responseCallback) {
>>>>>>> b172e283
        int[][] regs = BLangVMUtils.populateArgAndReturnData(parentCtx, callableUnitInfo, args);
        invokeServiceCallable(callableUnitInfo, parentCtx, observerContext, regs[0], regs[1], responseCallback);
    }

    /**
     * This method does not short circuit the execution of the first worker to execute in the
     * same calling thread, but rather executes all the workers in their own separate threads.
     * This is specifically useful in executing service resources, where the calling transport
     * threads shouldn't be blocked, but rather the worker threads should be used.
     *
     * @param callableUnitInfo of the resource.
     * @param parentCtx        of the resource execution.
     * @param observerContext  for the resource invocation.
     * @param argRegs          parameters.
     * @param retRegs          parameters.
     * @param responseCallback to be executed when execution completes.
     */
<<<<<<< HEAD
    public static void invokeServiceCallable(CallableUnitInfo callableUnitInfo, WorkerExecutionContext parentCtx,
                                             ObserverContext observerContext, int[] argRegs, int[] retRegs,
=======
    public static void invokeServiceCallable(CallableUnitInfo callableUnitInfo,
                                             WorkerExecutionContext parentCtx, int[] argRegs, int[] retRegs,
>>>>>>> b172e283
                                             CallableUnitCallback responseCallback) {
        WorkerSet workerSet = callableUnitInfo.getWorkerSet();
        int generalWorkersCount = workerSet.generalWorkers.length;
        CallableWorkerResponseContext respCtx = createWorkerResponseContext(callableUnitInfo.getRetParamTypes(),
                generalWorkersCount);
        respCtx.registerResponseCallback(responseCallback);
        respCtx.joinTargetContextInfo(parentCtx, retRegs);
        WorkerDataIndex wdi = callableUnitInfo.retWorkerIndex;
        checkAndObserveServiceCallable(parentCtx, observerContext, respCtx);

        /* execute the init worker and extract the local variables created by it */
        WorkerData initWorkerLocalData = null;
        CodeAttributeInfo initWorkerCAI = null;
        if (workerSet.initWorker != null) {
            initWorkerLocalData = executeInitWorker(parentCtx, argRegs, callableUnitInfo, workerSet.initWorker, wdi,
                    observerContext);
            if (initWorkerLocalData == null) {
                handleError(parentCtx);
                return;
            }
            initWorkerCAI = workerSet.initWorker.getCodeAttributeInfo();
        }

        for (int i = 0; i < workerSet.generalWorkers.length; i++) {
            executeWorker(respCtx, parentCtx, argRegs, callableUnitInfo, workerSet.generalWorkers[i],
                    wdi, initWorkerLocalData, initWorkerCAI, false, observerContext);
        }
    }

    public static WorkerExecutionContext invokeCallable(CallableUnitInfo callableUnitInfo,
                                                        WorkerExecutionContext parentCtx, int[] argRegs, int[] retRegs, boolean waitForResponse) {
        return invokeCallable(callableUnitInfo, parentCtx, argRegs, retRegs, waitForResponse, FunctionFlags.NOTHING);
    }

    public static WorkerExecutionContext invokeCallable(CallableUnitInfo callableUnitInfo,
<<<<<<< HEAD
            WorkerExecutionContext parentCtx, int[] argRegs, int[] retRegs, boolean waitForResponse,
            int flags) {
=======
                                                        WorkerExecutionContext parentCtx, int[] argRegs, int[] retRegs, boolean waitForResponse,
                                                        int flags) {

        if (FunctionFlags.isObserved(flags)) {
            ObservabilityUtils.startClientObservation(callableUnitInfo.attachedToType.toString(),
                    callableUnitInfo.getName(), parentCtx);
        }
        persistState(parentCtx);
>>>>>>> b172e283
        BLangScheduler.workerWaitForResponse(parentCtx);
        WorkerExecutionContext resultCtx;
        if (callableUnitInfo.isNative()) {
            NativeCallableUnit nativeCallable = callableUnitInfo.getNativeCallableUnit();
            if (nativeCallable instanceof InterruptibleNativeCallableUnit) {
                InterruptibleNativeCallableUnit interruptibleNativeCallableUnit = (InterruptibleNativeCallableUnit) nativeCallable;
                Object o = parentCtx.globalProps.get("instance.id");
                if (o != null && o instanceof String) {
                    String instanceId = (String) o;
                    WorkerExecutionContext runnableContext = PersistenceUtils.getMainPackageContext(parentCtx);
                    if (interruptibleNativeCallableUnit.persistBeforeOperation()) {
                        StateStore.getInstance().persistState(instanceId, new State(runnableContext));
                    }
                    if (interruptibleNativeCallableUnit.persistAfterOperation()) {
                        PendingCheckpoints.addCheckpoint(instanceId, (runnableContext.ip + 1));
                    }
                }
            }
            if (FunctionFlags.isAsync(flags)) {
                invokeNativeCallableAsync(callableUnitInfo, parentCtx, argRegs, retRegs, flags);
                resultCtx = parentCtx;
            } else {
                resultCtx = invokeNativeCallable(callableUnitInfo, parentCtx, argRegs, retRegs, flags);
            }
        } else {
            if (FunctionFlags.isAsync(flags)) {
                invokeNonNativeCallableAsync(callableUnitInfo, parentCtx, argRegs, retRegs, flags);
                resultCtx = parentCtx;
            } else {
                resultCtx = invokeNonNativeCallable(callableUnitInfo, parentCtx, argRegs, retRegs, waitForResponse,
                        flags);
            }
        }
        resultCtx = BLangScheduler.resume(resultCtx, true);
        return resultCtx;
    }

    private static void persistState(WorkerExecutionContext ctx) {
        String jsonPaylaod = PersistenceUtils.getJson(ctx);
//        PersistenceUtils.saveJsonFIle(jsonPaylaod, Integer.toString(ctx.programFile.getMagicValue()));
    }

    private static CallableWorkerResponseContext createWorkerResponseContext(BType[] retParamTypes,
                                                                             int generalWorkersCount) {
        if (generalWorkersCount == 1) {
            return new CallableWorkerResponseContext(retParamTypes, generalWorkersCount);
        } else {
            return new SyncCallableWorkerResponseContext(retParamTypes, generalWorkersCount);
        }
    }

    public static WorkerExecutionContext invokeNonNativeCallable(CallableUnitInfo callableUnitInfo,
                                                                 WorkerExecutionContext parentCtx, int[] argRegs, int[] retRegs, boolean waitForResponse, int flags) {
        WorkerSet workerSet = callableUnitInfo.getWorkerSet();
        int generalWorkersCount = workerSet.generalWorkers.length;
        CallableWorkerResponseContext respCtx = createWorkerResponseContext(callableUnitInfo.getRetParamTypes(),
                generalWorkersCount);
        WaitForResponseCallback respCallback = null;
        if (waitForResponse) {
            respCallback = new WaitForResponseCallback();
            respCtx.registerResponseCallback(respCallback);
        }
        ObserverContext observerContext = checkAndObserveNonNativeCallable(parentCtx, respCtx, callableUnitInfo, flags);
        respCtx.joinTargetContextInfo(parentCtx, retRegs);
        WorkerDataIndex wdi = callableUnitInfo.retWorkerIndex;

        /* execute the init worker and extract the local variables created by it */
        WorkerData initWorkerLocalData = null;
        CodeAttributeInfo initWorkerCAI = null;
        if (workerSet.initWorker != null) {
            initWorkerLocalData = executeInitWorker(parentCtx, argRegs, callableUnitInfo, workerSet.initWorker, wdi,
                    observerContext);
            if (initWorkerLocalData == null) {
                handleError(parentCtx);
                return null;
            }
            initWorkerCAI = workerSet.initWorker.getCodeAttributeInfo();
        }

        for (int i = 1; i < generalWorkersCount; i++) {
            executeWorker(respCtx, parentCtx, argRegs, callableUnitInfo, workerSet.generalWorkers[i],
                    wdi, initWorkerLocalData, initWorkerCAI, false, observerContext);
        }
<<<<<<< HEAD
        WorkerExecutionContext runInCallerCtx = executeWorker(respCtx, parentCtx, argRegs, callableUnitInfo, 
                workerSet.generalWorkers[0], wdi, initWorkerLocalData, initWorkerCAI, true, observerContext);
=======
        WorkerExecutionContext runInCallerCtx = executeWorker(respCtx, parentCtx, argRegs, callableUnitInfo,
                workerSet.generalWorkers[0], wdi, initWorkerLocalData, initWorkerCAI, true);
>>>>>>> b172e283
        if (waitForResponse) {
            BLangScheduler.executeNow(runInCallerCtx);
            respCallback.waitForResponse();
            // An error in the context at this point means an unhandled runtime error has propagated
            // all the way up to the entry point. Hence throw a {@link BLangRuntimeException} and
            // terminate the execution.
            BStruct error = parentCtx.getError();
            if (error != null) {
                handleError(parentCtx);
            }
            return null;
        } else {
            return runInCallerCtx;
        }
    }

    public static void invokeNonNativeCallableAsync(CallableUnitInfo callableUnitInfo,
<<<<<<< HEAD
            WorkerExecutionContext parentCtx, int[] argRegs, int[] retRegs, int flags) {
=======
                                                    WorkerExecutionContext parentCtx, int[] argRegs, int[] retRegs) {
>>>>>>> b172e283
        WorkerSet workerSet = callableUnitInfo.getWorkerSet();
        int generalWorkersCount = workerSet.generalWorkers.length;
        AsyncInvocableWorkerResponseContext respCtx = new AsyncInvocableWorkerResponseContext(callableUnitInfo,
                generalWorkersCount);
        WorkerDataIndex wdi = callableUnitInfo.retWorkerIndex;
        ObserverContext observerContext = checkAndObserveNonNativeCallable(parentCtx, respCtx, callableUnitInfo, flags);
        /* execute the init worker and extract the local variables created by it */
        WorkerData initWorkerLocalData = null;
        CodeAttributeInfo initWorkerCAI = null;
        if (workerSet.initWorker != null) {
            initWorkerLocalData = executeInitWorker(parentCtx, argRegs, callableUnitInfo, workerSet.initWorker, wdi,
                    observerContext);
            if (initWorkerLocalData == null) {
                handleError(parentCtx);
                return;
            }
            initWorkerCAI = workerSet.initWorker.getCodeAttributeInfo();
        }

        List<WorkerExecutionContext> workerExecutionContexts = new ArrayList<>();
        /* execute all the workers in their own threads */
        for (int i = 0; i < generalWorkersCount; i++) {
            workerExecutionContexts.add(executeWorker(respCtx, parentCtx, argRegs, callableUnitInfo,
                    workerSet.generalWorkers[i], wdi, initWorkerLocalData, initWorkerCAI, false,
                    observerContext));
        }
        /* set the worker execution contexts in the response context, so it can use them to do later
         * operations such as cancel */
        respCtx.setWorkerExecutionContexts(workerExecutionContexts);
        /* create the future encapsulating the worker response context, and set it as the return value
         * to the parent */
        BLangVMUtils.populateWorkerDataWithValues(parentCtx.workerLocal, retRegs,
                new BValue[]{new BCallableFuture(callableUnitInfo.getName(), respCtx)},
                new BType[]{BTypes.typeFuture});
        return;
    }

    private static WorkerExecutionContext invokeNativeCallable(CallableUnitInfo callableUnitInfo,
                                                               WorkerExecutionContext parentCtx, int[] argRegs, int[] retRegs, int flags) {
        WorkerData parentLocalData = parentCtx.workerLocal;
        BType[] retTypes = callableUnitInfo.getRetParamTypes();
        WorkerData caleeSF = BLangVMUtils.createWorkerDataForLocal(callableUnitInfo.getDefaultWorkerInfo(), parentCtx,
                argRegs, callableUnitInfo.getParamTypes());
        Context ctx = new NativeCallContext(parentCtx, callableUnitInfo, caleeSF);
        NativeCallableUnit nativeCallable = callableUnitInfo.getNativeCallableUnit();
        if (nativeCallable == null) {
            return parentCtx;
        }
        try {
            ObserverContext observerContext = checkAndStartNativeCallableObservation(ctx, callableUnitInfo, flags);
            if (nativeCallable.isBlocking()) {
                nativeCallable.execute(ctx, null);
                BLangVMUtils.populateWorkerDataWithValues(parentLocalData, retRegs, ctx.getReturnValues(), retTypes);
                checkAndStopCallableObservation(observerContext, flags);
                /* we want the parent to continue, since we got the response of the native call already */
                return parentCtx;
            } else {
                CallableUnitCallback callback = getNativeCallableUnitCallback(parentCtx, ctx, observerContext,
                        retRegs, retTypes, flags);
                nativeCallable.execute(ctx, callback);
                /* we want the parent to suspend (i.e. go to wait for response state) and stay until notified */
                return null;
            }
        } catch (BLangNullReferenceException e) {
            return BLangVMUtils.handleNativeInvocationError(parentCtx,
                    BLangVMErrors.createNullRefException(callableUnitInfo));
        } catch (ConnectionException e) {
            State state = new State(parentCtx);
            state.setIp(parentCtx.ip);
            FailedStates.add(CorrelationUtil.getInstanceId(parentCtx), state);
            ActiveStates.remove(CorrelationUtil.getInstanceId(parentCtx));
            BLangScheduler.workerCountDown();
            return null;
        } catch (Throwable e) {
            return BLangVMUtils.handleNativeInvocationError(parentCtx,
                    BLangVMErrors.createError(callableUnitInfo, e.getMessage()));
        }
    }

    private static void invokeNativeCallableAsync(CallableUnitInfo callableUnitInfo,
<<<<<<< HEAD
            WorkerExecutionContext parentCtx, int[] argRegs, int[] retRegs, int flags) {
=======
                                                  WorkerExecutionContext parentCtx, int[] argRegs, int[] retRegs) {
>>>>>>> b172e283
        WorkerData caleeSF = BLangVMUtils.createWorkerDataForLocal(callableUnitInfo.getDefaultWorkerInfo(), parentCtx,
                argRegs, callableUnitInfo.getParamTypes());
        Context nativeCtx = new NativeCallContext(parentCtx, callableUnitInfo, caleeSF);
        NativeCallableUnit nativeCallable = callableUnitInfo.getNativeCallableUnit();
        if (nativeCallable == null) {
            return;
        }
        AsyncInvocableWorkerResponseContext respCtx;
        if (nativeCallable.isBlocking()) {
            respCtx = BLangScheduler.executeBlockingNativeAsync(nativeCallable, nativeCtx, flags);
        } else {
            respCtx = BLangScheduler.executeNonBlockingNativeAsync(nativeCallable, nativeCtx, flags);
        }
        BLangVMUtils.populateWorkerDataWithValues(parentCtx.workerLocal, retRegs,
                new BValue[]{new BCallableFuture(callableUnitInfo.getName(), respCtx)},
                new BType[]{BTypes.typeFuture});
    }

    private static void handleError(WorkerExecutionContext ctx) {
        throw new BLangRuntimeException("error: " + BLangVMErrors.getPrintableStackTrace(ctx.getError()));
    }
<<<<<<< HEAD
    
    private static WorkerExecutionContext executeWorker(WorkerResponseContext respCtx, 
            WorkerExecutionContext parentCtx, int[] argRegs, CallableUnitInfo callableUnitInfo, 
            WorkerInfo workerInfo, WorkerDataIndex wdi, WorkerData initWorkerLocalData, 
            CodeAttributeInfo initWorkerCAI, boolean runInCaller, ObserverContext observerContext) {
=======

    private static WorkerExecutionContext executeWorker(WorkerResponseContext respCtx,
                                                        WorkerExecutionContext parentCtx, int[] argRegs, CallableUnitInfo callableUnitInfo,
                                                        WorkerInfo workerInfo, WorkerDataIndex wdi, WorkerData initWorkerLocalData,
                                                        CodeAttributeInfo initWorkerCAI, boolean runInCaller) {
>>>>>>> b172e283
        WorkerData workerLocal = BLangVMUtils.createWorkerDataForLocal(workerInfo, parentCtx, argRegs,
                callableUnitInfo.getParamTypes());
        if (initWorkerLocalData != null) {
            BLangVMUtils.mergeInitWorkertData(initWorkerLocalData, workerLocal, initWorkerCAI);
        }
        WorkerData workerResult = BLangVMUtils.createWorkerData(wdi);
        WorkerExecutionContext ctx = new WorkerExecutionContext(parentCtx, respCtx, callableUnitInfo, workerInfo,
                workerLocal, workerResult, wdi.retRegs, runInCaller);
        ObservabilityUtils.setObserverContextToWorkerExecutionContext(ctx, observerContext);
        BLangScheduler.schedule(ctx);
        return ctx;
    }

    private static WorkerData executeInitWorker(WorkerExecutionContext parentCtx, int[] argRegs,
<<<<<<< HEAD
            CallableUnitInfo callableUnitInfo, WorkerInfo workerInfo, WorkerDataIndex wdi,
            ObserverContext observerContext) {
        InitWorkerResponseContext respCtx = new InitWorkerResponseContext(parentCtx);
        WorkerExecutionContext ctx = executeWorker(respCtx, parentCtx, argRegs, callableUnitInfo,
                workerInfo, wdi, null, null, true, observerContext);
=======
                                                CallableUnitInfo callableUnitInfo, WorkerInfo workerInfo, WorkerDataIndex wdi) {
        InitWorkerResponseContext respCtx = new InitWorkerResponseContext(parentCtx);
        WorkerExecutionContext ctx = executeWorker(respCtx, parentCtx, argRegs, callableUnitInfo,
                workerInfo, wdi, null, null, true);
>>>>>>> b172e283
        BLangScheduler.executeNow(ctx);
        WorkerData workerLocal = ctx.workerLocal;
        if (respCtx.isErrored()) {
            return null;
        } else {
            return workerLocal;
        }
    }

    public static void invokePackageInitFunction(FunctionInfo initFuncInfo, WorkerExecutionContext context) {
        invokeCallable(initFuncInfo, context, new int[0], new int[0], true);
        if (context.getError() != null) {
            String stackTraceStr = BLangVMErrors.getPrintableStackTrace(context.getError());
            throw new BLangRuntimeException("error: " + stackTraceStr);
        }
    }

    public static void invokePackageInitFunction(FunctionInfo initFuncInfo) {
        WorkerExecutionContext context = new WorkerExecutionContext(initFuncInfo.getPackageInfo().getProgramFile());
        invokePackageInitFunction(initFuncInfo, context);
    }

    public static void invokeVMUtilFunction(FunctionInfo utilFuncInfo, WorkerExecutionContext context) {
        invokeCallable(utilFuncInfo, context, new int[0], new int[0], true);
        if (context.getError() != null) {
            String stackTraceStr = BLangVMErrors.getPrintableStackTrace(context.getError());
            throw new BLangRuntimeException("error: " + stackTraceStr);
        }
    }

    public static void invokeVMUtilFunction(FunctionInfo initFuncInfo) {
        WorkerExecutionContext context = new WorkerExecutionContext(initFuncInfo.getPackageInfo().getProgramFile());
        invokeVMUtilFunction(initFuncInfo, context);
    }

    public static void invokeServiceInitFunction(FunctionInfo initFuncInfo) {
        WorkerExecutionContext context = new WorkerExecutionContext(initFuncInfo.getPackageInfo().getProgramFile());
        invokeCallable(initFuncInfo, context, new int[0], new int[0], true);
        if (context.getError() != null) {
            String stackTraceStr = BLangVMErrors.getPrintableStackTrace(context.getError());
            throw new BLangRuntimeException("error: " + stackTraceStr);
        }
    }

    public static WorkerExecutionContext invokeForkJoin(WorkerExecutionContext parentCtx, ForkjoinInfo forkjoinInfo,
                                                        int joinTargetIp, int joinVarReg, int timeoutRegIndex, int timeoutTargetIp, int timeoutVarReg) {
        WorkerInfo[] workerInfos = forkjoinInfo.getWorkerInfos();

        Set<String> joinWorkerNames = new LinkedHashSet<>(Lists.of(forkjoinInfo.getJoinWorkerNames()));
        if (joinWorkerNames.isEmpty()) {
            /* if no join workers are specified, that means, all should be considered */
            joinWorkerNames.addAll(forkjoinInfo.getWorkerInfoMap().keySet());
        }

        Map<String, String> channels = getChannels(forkjoinInfo);

        int reqJoinCount;
        if (forkjoinInfo.getJoinType().equalsIgnoreCase(JOIN_TYPE_SOME)) {
            reqJoinCount = forkjoinInfo.getWorkerCount();
        } else {
            reqJoinCount = joinWorkerNames.size();
        }

        SyncCallableWorkerResponseContext respCtx = new ForkJoinWorkerResponseContext(parentCtx, joinTargetIp,
                joinVarReg, timeoutTargetIp, timeoutVarReg, workerInfos.length, reqJoinCount,
                joinWorkerNames, channels);

        if (forkjoinInfo.isTimeoutAvailable()) {
            long timeout = parentCtx.workerLocal.longRegs[timeoutRegIndex];
            //fork join timeout is in seconds, hence converting to milliseconds
            AsyncTimer.schedule(new ForkJoinTimeoutCallback(respCtx), timeout * 1000);
        }
        Map<String, Object> globalProps = parentCtx.globalProps;
        BLangScheduler.workerWaitForResponse(parentCtx);
        for (int i = 1; i < workerInfos.length; i++) {
            executeWorker(respCtx, parentCtx, forkjoinInfo.getArgRegs(), workerInfos[i], globalProps, false);
        }

        return executeWorker(respCtx, parentCtx, forkjoinInfo.getArgRegs(),
                workerInfos[0], globalProps, true);
    }

    private static WorkerExecutionContext executeWorker(WorkerResponseContext respCtx,
                                                        WorkerExecutionContext parentCtx, int[] argRegs, WorkerInfo workerInfo,
                                                        Map<String, Object> globalProps, boolean runInCaller) {
        WorkerData workerLocal = BLangVMUtils.createWorkerDataForLocal(workerInfo, parentCtx, argRegs);
        WorkerExecutionContext ctx = new WorkerExecutionContext(parentCtx, respCtx, parentCtx.callableUnitInfo,
                workerInfo, workerLocal, runInCaller);
        return BLangScheduler.schedule(ctx);
    }

    private static Map<String, String> getChannels(ForkjoinInfo forkjoinInfo) {
        Map<String, String> channels = new HashMap<>();
        forkjoinInfo.getWorkerInfoMap().forEach((k, v) -> channels.put(k, v.getWorkerDataChannelInfoForForkJoin()
                != null ? v.getWorkerDataChannelInfoForForkJoin().getChannelName() : null));
        return channels;
    }

<<<<<<< HEAD
    private static void checkAndObserveServiceCallable(WorkerExecutionContext parentCtx,
                                                       ObserverContext observerContext,
                                                       CallableWorkerResponseContext respCtx) {
        if (ObservabilityUtils.isObservabilityEnabled()) {
            observerContext = (observerContext != null) ? observerContext : new ObserverContext();
            respCtx.registerResponseCallback(new CallbackObserver(observerContext));
            ObservabilityUtils.continueServerObservation(observerContext, parentCtx);
        }
    }

    private static ObserverContext checkAndObserveNonNativeCallable(WorkerExecutionContext parentCtx,
                                                                    CallableWorkerResponseContext respCtx,
                                                                    CallableUnitInfo callableUnitInfo, int flags) {
        if (ObservabilityUtils.isObservabilityEnabled() && FunctionFlags.isObserved(flags)) {
            ObserverContext observerContext = startCallableObservation(parentCtx, callableUnitInfo);
            respCtx.registerResponseCallback(new CallbackObserver(observerContext));
            return observerContext;
        }
        return null;
    }

    private static void checkAndStopCallableObservation(ObserverContext ctx, int flags) {
        if (ObservabilityUtils.isObservabilityEnabled() && FunctionFlags.isObserved(flags)) {
            ObservabilityUtils.stopObservation(ctx);
        }
    }

    private static ObserverContext checkAndStartNativeCallableObservation(Context ctx,
                                                                          CallableUnitInfo callableUnitInfo,
                                                                          int flags) {
        if (ObservabilityUtils.isObservabilityEnabled() && FunctionFlags.isObserved(flags)) {
            ObserverContext observerContext = startCallableObservation(ctx.getParentWorkerExecutionContext(),
                    callableUnitInfo);
            ObservabilityUtils.setObserverContextToWorkerExecutionContext(ctx.getParentWorkerExecutionContext(),
                    observerContext);
            return observerContext;
        }
        return null;
    }

    private static CallableUnitCallback getNativeCallableUnitCallback(WorkerExecutionContext parentCtx, Context ctx,
                                                                      ObserverContext observerContext, int[] retRegs,
                                                                      BType[] retTypes, int flags) {
        BLangCallableUnitCallback callback = new BLangCallableUnitCallback(ctx, parentCtx, retRegs, retTypes);
        return (ObservabilityUtils.isObservabilityEnabled() && FunctionFlags.isObserved(flags)) ?
                new CallableUnitCallbackObserver(observerContext, callback) : callback;
    }

    private static ObserverContext startCallableObservation(WorkerExecutionContext parentCtx,
                                                            CallableUnitInfo callableUnitInfo) {
        Optional<ObserverContext> observerContext = ObservabilityUtils.startClientObservation(
                callableUnitInfo.attachedToType.toString(), callableUnitInfo.getName(), parentCtx);
        return observerContext.orElse(null);
    }
    
=======
>>>>>>> b172e283
    /**
     * Callback handler to check for callable response availability.
     */
    private static class WaitForResponseCallback implements CallableUnitCallback {

        private Semaphore check = new Semaphore(0);

        @Override
        public void notifySuccess() {
            this.check.release();
        }

        @Override
        public void notifyFailure(BStruct error) {
            this.check.release();
        }

        public void waitForResponse() {
            try {
                this.check.acquire();
            } catch (InterruptedException ignore) { /* ignore */ }
        }

    }

}<|MERGE_RESOLUTION|>--- conflicted
+++ resolved
@@ -83,23 +83,21 @@
 
     private static final String JOIN_TYPE_SOME = "some";
 
-    private BLangFunctions() {
-    }
+    private BLangFunctions() { }
 
     /**
      * This method calls a program callable, considering it as an entry point callable. Which means, this callable will
      * be invoked as the first callable in a program, and after it is called, all the cleanup will be done for it to
      * exit from the program. That is, this callable will wait for the response to be fully available, and it will wait
      * till all the workers in the system to finish executing.
-     *
      * @param bLangProgram the program file
-     * @param packageName  the package the callable is residing
+     * @param packageName the package the callable is residing
      * @param callableName the callable name
-     * @param args         the callable arguments
+     * @param args the callable arguments
      * @return
      */
     public static BValue[] invokeEntrypointCallable(ProgramFile bLangProgram, String packageName, String callableName,
-                                                    BValue[] args) {
+                                     BValue[] args) {
         PackageInfo packageInfo = bLangProgram.getPackageInfo(packageName);
         FunctionInfo functionInfo = packageInfo.getFunctionInfo(callableName);
         if (functionInfo == null) {
@@ -107,9 +105,9 @@
         }
         return invokeEntrypointCallable(bLangProgram, packageInfo, functionInfo, args);
     }
-
+    
     public static BValue[] invokeEntrypointCallable(ProgramFile programFile, PackageInfo packageInfo,
-                                                    FunctionInfo functionInfo, BValue[] args) {
+            FunctionInfo functionInfo, BValue[] args) {
         WorkerExecutionContext parentCtx = new WorkerExecutionContext(programFile);
         if (functionInfo.getParamTypes().length != args.length) {
             throw new RuntimeException("Size of input argument arrays is not equal to size of function parameters");
@@ -120,30 +118,26 @@
         BLangScheduler.waitForWorkerCompletion();
         return result;
     }
-
+    
     public static void invokeCallable(CallableUnitInfo callableUnitInfo, WorkerExecutionContext parentCtx) {
         invokeCallable(callableUnitInfo, parentCtx, new int[0], new int[0], false);
     }
-
+    
     public static BValue[] invokeCallable(CallableUnitInfo callableUnitInfo, BValue[] args) {
         return invokeCallable(callableUnitInfo, new WorkerExecutionContext(callableUnitInfo.getPackageInfo()
                 .getProgramFile()), args);
     }
-
-    public static BValue[] invokeCallable(CallableUnitInfo callableUnitInfo, WorkerExecutionContext parentCtx,
-                                          BValue[] args) {
+    
+    public static BValue[] invokeCallable(CallableUnitInfo callableUnitInfo, WorkerExecutionContext parentCtx, 
+            BValue[] args) {
         int[][] regs = BLangVMUtils.populateArgAndReturnData(parentCtx, callableUnitInfo, args);
         invokeCallable(callableUnitInfo, parentCtx, regs[0], regs[1], true);
         return BLangVMUtils.populateReturnData(parentCtx, callableUnitInfo, regs[1]);
     }
-
+    
     public static void invokeServiceCallable(CallableUnitInfo callableUnitInfo, WorkerExecutionContext parentCtx,
-<<<<<<< HEAD
                                              ObserverContext observerContext, BValue[] args,
                                              CallableUnitCallback responseCallback) {
-=======
-                                             BValue[] args, CallableUnitCallback responseCallback) {
->>>>>>> b172e283
         int[][] regs = BLangVMUtils.populateArgAndReturnData(parentCtx, callableUnitInfo, args);
         invokeServiceCallable(callableUnitInfo, parentCtx, observerContext, regs[0], regs[1], responseCallback);
     }
@@ -161,13 +155,8 @@
      * @param retRegs          parameters.
      * @param responseCallback to be executed when execution completes.
      */
-<<<<<<< HEAD
     public static void invokeServiceCallable(CallableUnitInfo callableUnitInfo, WorkerExecutionContext parentCtx,
                                              ObserverContext observerContext, int[] argRegs, int[] retRegs,
-=======
-    public static void invokeServiceCallable(CallableUnitInfo callableUnitInfo,
-                                             WorkerExecutionContext parentCtx, int[] argRegs, int[] retRegs,
->>>>>>> b172e283
                                              CallableUnitCallback responseCallback) {
         WorkerSet workerSet = callableUnitInfo.getWorkerSet();
         int generalWorkersCount = workerSet.generalWorkers.length;
@@ -196,26 +185,15 @@
                     wdi, initWorkerLocalData, initWorkerCAI, false, observerContext);
         }
     }
-
+    
     public static WorkerExecutionContext invokeCallable(CallableUnitInfo callableUnitInfo,
-                                                        WorkerExecutionContext parentCtx, int[] argRegs, int[] retRegs, boolean waitForResponse) {
+            WorkerExecutionContext parentCtx, int[] argRegs, int[] retRegs, boolean waitForResponse) {
         return invokeCallable(callableUnitInfo, parentCtx, argRegs, retRegs, waitForResponse, FunctionFlags.NOTHING);
     }
 
     public static WorkerExecutionContext invokeCallable(CallableUnitInfo callableUnitInfo,
-<<<<<<< HEAD
             WorkerExecutionContext parentCtx, int[] argRegs, int[] retRegs, boolean waitForResponse,
             int flags) {
-=======
-                                                        WorkerExecutionContext parentCtx, int[] argRegs, int[] retRegs, boolean waitForResponse,
-                                                        int flags) {
-
-        if (FunctionFlags.isObserved(flags)) {
-            ObservabilityUtils.startClientObservation(callableUnitInfo.attachedToType.toString(),
-                    callableUnitInfo.getName(), parentCtx);
-        }
-        persistState(parentCtx);
->>>>>>> b172e283
         BLangScheduler.workerWaitForResponse(parentCtx);
         WorkerExecutionContext resultCtx;
         if (callableUnitInfo.isNative()) {
@@ -259,7 +237,7 @@
     }
 
     private static CallableWorkerResponseContext createWorkerResponseContext(BType[] retParamTypes,
-                                                                             int generalWorkersCount) {
+            int generalWorkersCount) {
         if (generalWorkersCount == 1) {
             return new CallableWorkerResponseContext(retParamTypes, generalWorkersCount);
         } else {
@@ -268,7 +246,7 @@
     }
 
     public static WorkerExecutionContext invokeNonNativeCallable(CallableUnitInfo callableUnitInfo,
-                                                                 WorkerExecutionContext parentCtx, int[] argRegs, int[] retRegs, boolean waitForResponse, int flags) {
+            WorkerExecutionContext parentCtx, int[] argRegs, int[] retRegs, boolean waitForResponse, int flags) {
         WorkerSet workerSet = callableUnitInfo.getWorkerSet();
         int generalWorkersCount = workerSet.generalWorkers.length;
         CallableWorkerResponseContext respCtx = createWorkerResponseContext(callableUnitInfo.getRetParamTypes(),
@@ -299,13 +277,8 @@
             executeWorker(respCtx, parentCtx, argRegs, callableUnitInfo, workerSet.generalWorkers[i],
                     wdi, initWorkerLocalData, initWorkerCAI, false, observerContext);
         }
-<<<<<<< HEAD
         WorkerExecutionContext runInCallerCtx = executeWorker(respCtx, parentCtx, argRegs, callableUnitInfo, 
                 workerSet.generalWorkers[0], wdi, initWorkerLocalData, initWorkerCAI, true, observerContext);
-=======
-        WorkerExecutionContext runInCallerCtx = executeWorker(respCtx, parentCtx, argRegs, callableUnitInfo,
-                workerSet.generalWorkers[0], wdi, initWorkerLocalData, initWorkerCAI, true);
->>>>>>> b172e283
         if (waitForResponse) {
             BLangScheduler.executeNow(runInCallerCtx);
             respCallback.waitForResponse();
@@ -321,13 +294,9 @@
             return runInCallerCtx;
         }
     }
-
+    
     public static void invokeNonNativeCallableAsync(CallableUnitInfo callableUnitInfo,
-<<<<<<< HEAD
             WorkerExecutionContext parentCtx, int[] argRegs, int[] retRegs, int flags) {
-=======
-                                                    WorkerExecutionContext parentCtx, int[] argRegs, int[] retRegs) {
->>>>>>> b172e283
         WorkerSet workerSet = callableUnitInfo.getWorkerSet();
         int generalWorkersCount = workerSet.generalWorkers.length;
         AsyncInvocableWorkerResponseContext respCtx = new AsyncInvocableWorkerResponseContext(callableUnitInfo,
@@ -360,19 +329,19 @@
         /* create the future encapsulating the worker response context, and set it as the return value
          * to the parent */
         BLangVMUtils.populateWorkerDataWithValues(parentCtx.workerLocal, retRegs,
-                new BValue[]{new BCallableFuture(callableUnitInfo.getName(), respCtx)},
-                new BType[]{BTypes.typeFuture});
+                new BValue[] { new BCallableFuture(callableUnitInfo.getName(), respCtx) },
+                new BType[] { BTypes.typeFuture });
         return;
     }
 
     private static WorkerExecutionContext invokeNativeCallable(CallableUnitInfo callableUnitInfo,
-                                                               WorkerExecutionContext parentCtx, int[] argRegs, int[] retRegs, int flags) {
+            WorkerExecutionContext parentCtx, int[] argRegs, int[] retRegs, int flags) {
         WorkerData parentLocalData = parentCtx.workerLocal;
         BType[] retTypes = callableUnitInfo.getRetParamTypes();
         WorkerData caleeSF = BLangVMUtils.createWorkerDataForLocal(callableUnitInfo.getDefaultWorkerInfo(), parentCtx,
                 argRegs, callableUnitInfo.getParamTypes());
         Context ctx = new NativeCallContext(parentCtx, callableUnitInfo, caleeSF);
-        NativeCallableUnit nativeCallable = callableUnitInfo.getNativeCallableUnit();
+        NativeCallableUnit nativeCallable = callableUnitInfo.getNativeCallableUnit();        
         if (nativeCallable == null) {
             return parentCtx;
         }
@@ -408,11 +377,7 @@
     }
 
     private static void invokeNativeCallableAsync(CallableUnitInfo callableUnitInfo,
-<<<<<<< HEAD
             WorkerExecutionContext parentCtx, int[] argRegs, int[] retRegs, int flags) {
-=======
-                                                  WorkerExecutionContext parentCtx, int[] argRegs, int[] retRegs) {
->>>>>>> b172e283
         WorkerData caleeSF = BLangVMUtils.createWorkerDataForLocal(callableUnitInfo.getDefaultWorkerInfo(), parentCtx,
                 argRegs, callableUnitInfo.getParamTypes());
         Context nativeCtx = new NativeCallContext(parentCtx, callableUnitInfo, caleeSF);
@@ -427,26 +392,18 @@
             respCtx = BLangScheduler.executeNonBlockingNativeAsync(nativeCallable, nativeCtx, flags);
         }
         BLangVMUtils.populateWorkerDataWithValues(parentCtx.workerLocal, retRegs,
-                new BValue[]{new BCallableFuture(callableUnitInfo.getName(), respCtx)},
-                new BType[]{BTypes.typeFuture});
-    }
-
+                new BValue[] { new BCallableFuture(callableUnitInfo.getName(), respCtx) },
+                new BType[] { BTypes.typeFuture });
+    }
+    
     private static void handleError(WorkerExecutionContext ctx) {
         throw new BLangRuntimeException("error: " + BLangVMErrors.getPrintableStackTrace(ctx.getError()));
     }
-<<<<<<< HEAD
     
     private static WorkerExecutionContext executeWorker(WorkerResponseContext respCtx, 
             WorkerExecutionContext parentCtx, int[] argRegs, CallableUnitInfo callableUnitInfo, 
             WorkerInfo workerInfo, WorkerDataIndex wdi, WorkerData initWorkerLocalData, 
             CodeAttributeInfo initWorkerCAI, boolean runInCaller, ObserverContext observerContext) {
-=======
-
-    private static WorkerExecutionContext executeWorker(WorkerResponseContext respCtx,
-                                                        WorkerExecutionContext parentCtx, int[] argRegs, CallableUnitInfo callableUnitInfo,
-                                                        WorkerInfo workerInfo, WorkerDataIndex wdi, WorkerData initWorkerLocalData,
-                                                        CodeAttributeInfo initWorkerCAI, boolean runInCaller) {
->>>>>>> b172e283
         WorkerData workerLocal = BLangVMUtils.createWorkerDataForLocal(workerInfo, parentCtx, argRegs,
                 callableUnitInfo.getParamTypes());
         if (initWorkerLocalData != null) {
@@ -459,20 +416,13 @@
         BLangScheduler.schedule(ctx);
         return ctx;
     }
-
+    
     private static WorkerData executeInitWorker(WorkerExecutionContext parentCtx, int[] argRegs,
-<<<<<<< HEAD
             CallableUnitInfo callableUnitInfo, WorkerInfo workerInfo, WorkerDataIndex wdi,
             ObserverContext observerContext) {
         InitWorkerResponseContext respCtx = new InitWorkerResponseContext(parentCtx);
         WorkerExecutionContext ctx = executeWorker(respCtx, parentCtx, argRegs, callableUnitInfo,
                 workerInfo, wdi, null, null, true, observerContext);
-=======
-                                                CallableUnitInfo callableUnitInfo, WorkerInfo workerInfo, WorkerDataIndex wdi) {
-        InitWorkerResponseContext respCtx = new InitWorkerResponseContext(parentCtx);
-        WorkerExecutionContext ctx = executeWorker(respCtx, parentCtx, argRegs, callableUnitInfo,
-                workerInfo, wdi, null, null, true);
->>>>>>> b172e283
         BLangScheduler.executeNow(ctx);
         WorkerData workerLocal = ctx.workerLocal;
         if (respCtx.isErrored()) {
@@ -481,7 +431,7 @@
             return workerLocal;
         }
     }
-
+    
     public static void invokePackageInitFunction(FunctionInfo initFuncInfo, WorkerExecutionContext context) {
         invokeCallable(initFuncInfo, context, new int[0], new int[0], true);
         if (context.getError() != null) {
@@ -518,7 +468,7 @@
     }
 
     public static WorkerExecutionContext invokeForkJoin(WorkerExecutionContext parentCtx, ForkjoinInfo forkjoinInfo,
-                                                        int joinTargetIp, int joinVarReg, int timeoutRegIndex, int timeoutTargetIp, int timeoutVarReg) {
+            int joinTargetIp, int joinVarReg, int timeoutRegIndex, int timeoutTargetIp, int timeoutVarReg) {
         WorkerInfo[] workerInfos = forkjoinInfo.getWorkerInfos();
 
         Set<String> joinWorkerNames = new LinkedHashSet<>(Lists.of(forkjoinInfo.getJoinWorkerNames()));
@@ -537,7 +487,7 @@
         }
 
         SyncCallableWorkerResponseContext respCtx = new ForkJoinWorkerResponseContext(parentCtx, joinTargetIp,
-                joinVarReg, timeoutTargetIp, timeoutVarReg, workerInfos.length, reqJoinCount,
+                joinVarReg, timeoutTargetIp, timeoutVarReg, workerInfos.length, reqJoinCount, 
                 joinWorkerNames, channels);
 
         if (forkjoinInfo.isTimeoutAvailable()) {
@@ -556,8 +506,8 @@
     }
 
     private static WorkerExecutionContext executeWorker(WorkerResponseContext respCtx,
-                                                        WorkerExecutionContext parentCtx, int[] argRegs, WorkerInfo workerInfo,
-                                                        Map<String, Object> globalProps, boolean runInCaller) {
+            WorkerExecutionContext parentCtx, int[] argRegs, WorkerInfo workerInfo,
+            Map<String, Object> globalProps, boolean runInCaller) {
         WorkerData workerLocal = BLangVMUtils.createWorkerDataForLocal(workerInfo, parentCtx, argRegs);
         WorkerExecutionContext ctx = new WorkerExecutionContext(parentCtx, respCtx, parentCtx.callableUnitInfo,
                 workerInfo, workerLocal, runInCaller);
@@ -571,7 +521,6 @@
         return channels;
     }
 
-<<<<<<< HEAD
     private static void checkAndObserveServiceCallable(WorkerExecutionContext parentCtx,
                                                        ObserverContext observerContext,
                                                        CallableWorkerResponseContext respCtx) {
@@ -626,16 +575,14 @@
                 callableUnitInfo.attachedToType.toString(), callableUnitInfo.getName(), parentCtx);
         return observerContext.orElse(null);
     }
-    
-=======
->>>>>>> b172e283
+
     /**
      * Callback handler to check for callable response availability.
      */
     private static class WaitForResponseCallback implements CallableUnitCallback {
 
         private Semaphore check = new Semaphore(0);
-
+        
         @Override
         public void notifySuccess() {
             this.check.release();
@@ -645,13 +592,13 @@
         public void notifyFailure(BStruct error) {
             this.check.release();
         }
-
+        
         public void waitForResponse() {
             try {
                 this.check.acquire();
             } catch (InterruptedException ignore) { /* ignore */ }
         }
-
+        
     }
 
 }