--- conflicted
+++ resolved
@@ -152,47 +152,6 @@
 
     public StructInfo[] getStructInfoEntries() {
         return structInfoMap.values().toArray(new StructInfo[0]);
-    }
-
-<<<<<<< HEAD
-    public EnumInfo getEnumInfo(String enumName) {
-        return enumInfoMap.get(enumName);
-    }
-
-    public void addEnumInfo(String enumName, EnumInfo enumInfo) {
-        enumInfoMap.put(enumName, enumInfo);
-        structureTypeInfoMap.put(enumName, enumInfo);
-    }
-
-    public EnumInfo[] getEnumInfoEntries() {
-        return enumInfoMap.values().toArray(new EnumInfo[0]);
-    }
-
-    public ConnectorInfo getConnectorInfo(String connectorName) {
-        return connectorInfoMap.get(connectorName);
-    }
-
-    public void addConnectorInfo(String connectorName, ConnectorInfo connectorInfo) {
-        connectorInfo.setPackageInfo(this);
-        connectorInfoMap.put(connectorName, connectorInfo);
-        structureTypeInfoMap.put(connectorName, connectorInfo);
-    }
-
-    public ConnectorInfo[] getConnectorInfoEntries() {
-        return connectorInfoMap.values().toArray(new ConnectorInfo[0]);
-=======
-    public void addTypeDefinitionInfo(String typeDefinitionName, TypeDefinitionInfo typeDefinitionInfo) {
-        typeDefInfoMap.put(typeDefinitionName, typeDefinitionInfo);
-        structureTypeInfoMap.put(typeDefinitionName, typeDefinitionInfo);
-    }
-
-    public TypeDefinitionInfo[] getTypeDefinitionInfoEntries() {
-        return typeDefInfoMap.values().toArray(new TypeDefinitionInfo[0]);
-    }
-
-    public TypeDefinitionInfo getTypeDefinitionInfo(String typeDefName) {
-        return typeDefInfoMap.get(typeDefName);
->>>>>>> 6dcb950c
     }
 
     public ServiceInfo[] getServiceInfoEntries() {
