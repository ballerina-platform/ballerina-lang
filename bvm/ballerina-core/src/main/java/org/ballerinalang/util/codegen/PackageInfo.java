--- conflicted
+++ resolved
@@ -37,15 +37,10 @@
  */
 public class PackageInfo implements ConstantPool, AttributeInfoPool {
 
-<<<<<<< HEAD
-    private int pkgNameCPIndex;
-    private String pkgPath;
-    private int pkgVersionCPIndex;
-    private String pkgVersion;
-=======
     public int nameCPIndex;
     public String pkgPath;
->>>>>>> 7d89d3bb
+    private int versionCPIndex;
+    private String pkgVersion;
     private FunctionInfo initFunctionInfo, startFunctionInfo, stopFunctionInfo;
 
     private ConstantPoolEntry[] constPool;
@@ -77,7 +72,6 @@
     // cache values.
     ProgramFile programFile;
 
-<<<<<<< HEAD
     public PackageInfo(int packageNameCPIndex, String packageName, int packageVersionCPIndex, String packageVersion) {
         this.pkgNameCPIndex = packageNameCPIndex;
         this.pkgPath = packageName;
@@ -85,8 +79,6 @@
         this.pkgVersion = packageVersion;
     }
 
-=======
->>>>>>> 7d89d3bb
     public int getPkgNameCPIndex() {
         return nameCPIndex;
     }
