/*
 *  Copyright (c) 2018, WSO2 Inc. (http://www.wso2.org) All Rights Reserved.
 *
 *  WSO2 Inc. licenses this file to you under the Apache License,
 *  Version 2.0 (the "License"); you may not use this file except
 *  in compliance with the License.
 *  You may obtain a copy of the License at
 *
 *    http://www.apache.org/licenses/LICENSE-2.0
 *
 *  Unless required by applicable law or agreed to in writing,
 *  software distributed under the License is distributed on an
 *  "AS IS" BASIS, WITHOUT WARRANTIES OR CONDITIONS OF ANY
 *  KIND, either express or implied.  See the License for the
 *  specific language governing permissions and limitations
 *  under the License.
 */
package org.ballerinalang.bre.bvm;

import org.apache.commons.lang3.StringEscapeUtils;
import org.ballerinalang.bre.BLangCallableUnitCallback;
import org.ballerinalang.bre.Context;
import org.ballerinalang.bre.NativeCallContext;
import org.ballerinalang.bre.old.WorkerExecutionContext;
import org.ballerinalang.channels.ChannelManager;
import org.ballerinalang.channels.ChannelRegistry;
import org.ballerinalang.model.NativeCallableUnit;
import org.ballerinalang.model.types.BArrayType;
import org.ballerinalang.model.types.BAttachedFunction;
import org.ballerinalang.model.types.BErrorType;
import org.ballerinalang.model.types.BField;
import org.ballerinalang.model.types.BFiniteType;
import org.ballerinalang.model.types.BFunctionType;
import org.ballerinalang.model.types.BFutureType;
import org.ballerinalang.model.types.BJSONType;
import org.ballerinalang.model.types.BMapType;
import org.ballerinalang.model.types.BObjectType;
import org.ballerinalang.model.types.BRecordType;
import org.ballerinalang.model.types.BStreamType;
import org.ballerinalang.model.types.BStructureType;
import org.ballerinalang.model.types.BTableType;
import org.ballerinalang.model.types.BTupleType;
import org.ballerinalang.model.types.BType;
import org.ballerinalang.model.types.BTypes;
import org.ballerinalang.model.types.BUnionType;
import org.ballerinalang.model.types.TypeConstants;
import org.ballerinalang.model.types.TypeTags;
import org.ballerinalang.model.util.DecimalValueKind;
import org.ballerinalang.model.util.Flags;
import org.ballerinalang.model.util.JSONUtils;
import org.ballerinalang.model.util.ListUtils;
import org.ballerinalang.model.util.StringUtils;
import org.ballerinalang.model.util.XMLUtils;
import org.ballerinalang.model.values.BBoolean;
import org.ballerinalang.model.values.BByte;
import org.ballerinalang.model.values.BCallableFuture;
import org.ballerinalang.model.values.BClosure;
import org.ballerinalang.model.values.BDecimal;
import org.ballerinalang.model.values.BError;
import org.ballerinalang.model.values.BFloat;
import org.ballerinalang.model.values.BFunctionPointer;
import org.ballerinalang.model.values.BFuture;
import org.ballerinalang.model.values.BIntRange;
import org.ballerinalang.model.values.BInteger;
import org.ballerinalang.model.values.BIterator;
import org.ballerinalang.model.values.BMap;
import org.ballerinalang.model.values.BNewArray;
import org.ballerinalang.model.values.BRefType;
import org.ballerinalang.model.values.BStream;
import org.ballerinalang.model.values.BString;
import org.ballerinalang.model.values.BTable;
import org.ballerinalang.model.values.BTypeDescValue;
import org.ballerinalang.model.values.BValue;
import org.ballerinalang.model.values.BValueArray;
import org.ballerinalang.model.values.BValueType;
import org.ballerinalang.model.values.BXML;
import org.ballerinalang.model.values.BXMLAttributes;
import org.ballerinalang.model.values.BXMLQName;
import org.ballerinalang.model.values.BXMLSequence;
import org.ballerinalang.util.FunctionFlags;
import org.ballerinalang.util.Transactions;
import org.ballerinalang.util.codegen.CallableUnitInfo;
import org.ballerinalang.util.codegen.ErrorTableEntry;
import org.ballerinalang.util.codegen.FunctionInfo;
import org.ballerinalang.util.codegen.Instruction;
import org.ballerinalang.util.codegen.Instruction.InstructionCALL;
import org.ballerinalang.util.codegen.Instruction.InstructionIteratorNext;
import org.ballerinalang.util.codegen.Instruction.InstructionLock;
import org.ballerinalang.util.codegen.Instruction.InstructionTrBegin;
import org.ballerinalang.util.codegen.Instruction.InstructionTrEnd;
import org.ballerinalang.util.codegen.Instruction.InstructionTrRetry;
import org.ballerinalang.util.codegen.Instruction.InstructionUnLock;
import org.ballerinalang.util.codegen.Instruction.InstructionVCALL;
import org.ballerinalang.util.codegen.Instruction.InstructionWRKSendReceive;
import org.ballerinalang.util.codegen.InstructionCodes;
import org.ballerinalang.util.codegen.LineNumberInfo;
import org.ballerinalang.util.codegen.ObjectTypeInfo;
import org.ballerinalang.util.codegen.StructFieldInfo;
import org.ballerinalang.util.codegen.StructureTypeInfo;
import org.ballerinalang.util.codegen.TypeDefInfo;
import org.ballerinalang.util.codegen.WorkerDataChannelInfo;
import org.ballerinalang.util.codegen.attributes.AttributeInfo;
import org.ballerinalang.util.codegen.attributes.AttributeInfoPool;
import org.ballerinalang.util.codegen.attributes.DefaultValueAttributeInfo;
import org.ballerinalang.util.codegen.cpentries.BlobCPEntry;
import org.ballerinalang.util.codegen.cpentries.FloatCPEntry;
import org.ballerinalang.util.codegen.cpentries.FunctionCallCPEntry;
import org.ballerinalang.util.codegen.cpentries.FunctionRefCPEntry;
import org.ballerinalang.util.codegen.cpentries.IntegerCPEntry;
import org.ballerinalang.util.codegen.cpentries.StringCPEntry;
import org.ballerinalang.util.codegen.cpentries.StructureRefCPEntry;
import org.ballerinalang.util.codegen.cpentries.TypeRefCPEntry;
import org.ballerinalang.util.codegen.cpentries.UTF8CPEntry;
import org.ballerinalang.util.debugger.DebugContext;
import org.ballerinalang.util.debugger.Debugger;
import org.ballerinalang.util.exceptions.BLangExceptionHelper;
import org.ballerinalang.util.exceptions.BLangFreezeException;
import org.ballerinalang.util.exceptions.BLangMapStoreException;
import org.ballerinalang.util.exceptions.BLangNullReferenceException;
import org.ballerinalang.util.exceptions.BallerinaErrorReasons;
import org.ballerinalang.util.exceptions.BallerinaException;
import org.ballerinalang.util.exceptions.RuntimeErrors;
import org.ballerinalang.util.observability.ObserveUtils;
import org.ballerinalang.util.program.BLangVMUtils;
import org.ballerinalang.util.transactions.TransactionConstants;
import org.ballerinalang.util.transactions.TransactionLocalContext;
import org.ballerinalang.util.transactions.TransactionResourceManager;
import org.ballerinalang.util.transactions.TransactionUtils;
import org.wso2.ballerinalang.compiler.util.BArrayState;

import java.math.BigDecimal;
import java.math.MathContext;
import java.util.ArrayList;
import java.util.Arrays;
import java.util.Collection;
import java.util.Collections;
import java.util.HashMap;
import java.util.HashSet;
import java.util.Iterator;
import java.util.List;
import java.util.Map;
import java.util.Optional;
import java.util.Set;
import java.util.Stack;
import java.util.UUID;
import java.util.stream.Collectors;
import java.util.stream.LongStream;

import static org.ballerinalang.util.BLangConstants.BBYTE_MAX_VALUE;
import static org.ballerinalang.util.BLangConstants.BBYTE_MIN_VALUE;
import static org.ballerinalang.util.BLangConstants.BINT_MAX_VALUE_BIG_DECIMAL_RANGE_MAX;
import static org.ballerinalang.util.BLangConstants.BINT_MAX_VALUE_DOUBLE_RANGE_MAX;
import static org.ballerinalang.util.BLangConstants.BINT_MIN_VALUE_BIG_DECIMAL_RANGE_MIN;
import static org.ballerinalang.util.BLangConstants.BINT_MIN_VALUE_DOUBLE_RANGE_MIN;
import static org.ballerinalang.util.BLangConstants.STRING_NULL_VALUE;

/**
 * This class executes Ballerina instruction codes by acting as a VM.
 *
 * @since 0.985.0
 */
@SuppressWarnings({"rawtypes", "unchecked"})
public class BVM {

    /**
     * This is to be used to continue the execution of a strand when a non blocking call continues.
     *
     * @param strand to be executed
     */
    static void execute(Strand strand) {
        int i, j, k, l;
        int cpIndex;
        FunctionCallCPEntry funcCallCPEntry;
        FunctionRefCPEntry funcRefCPEntry;
        TypeRefCPEntry typeRefCPEntry;
        FunctionInfo functionInfo;
        InstructionCALL callIns;

        boolean debugEnabled = strand.programFile.getDebugger().isDebugEnabled();

        int callersRetRegIndex;

        StackFrame sf = strand.currentFrame;

        while (sf.ip >= 0) {
            if (strand.aborted) {
                handleFutureTermination(strand);
                return;
            }
            if (debugEnabled && debug(strand)) {
                return;
            }

            Instruction instruction = sf.code[sf.ip];
            int opcode = instruction.getOpcode();
            int[] operands = instruction.getOperands();
            sf.ip++;

            switch (opcode) {
                case InstructionCodes.ICONST:
                    cpIndex = operands[0];
                    i = operands[1];
                    sf.longRegs[i] = ((IntegerCPEntry) sf.constPool[cpIndex]).getValue();
                    break;
                case InstructionCodes.FCONST:
                    cpIndex = operands[0];
                    i = operands[1];
                    sf.doubleRegs[i] = ((FloatCPEntry) sf.constPool[cpIndex]).getValue();
                    break;
                case InstructionCodes.DCONST:
                    cpIndex = operands[0];
                    i = operands[1];
                    String decimalVal = ((UTF8CPEntry) sf.constPool[cpIndex]).getValue();
                    sf.refRegs[i] = new BDecimal(new BigDecimal(decimalVal, MathContext.DECIMAL128));
                    break;
                case InstructionCodes.SCONST:
                    cpIndex = operands[0];
                    i = operands[1];
                    sf.stringRegs[i] = ((StringCPEntry) sf.constPool[cpIndex]).getValue();
                    break;
                case InstructionCodes.ICONST_0:
                    i = operands[0];
                    sf.longRegs[i] = 0;
                    break;
                case InstructionCodes.ICONST_1:
                    i = operands[0];
                    sf.longRegs[i] = 1;
                    break;
                case InstructionCodes.ICONST_2:
                    i = operands[0];
                    sf.longRegs[i] = 2;
                    break;
                case InstructionCodes.ICONST_3:
                    i = operands[0];
                    sf.longRegs[i] = 3;
                    break;
                case InstructionCodes.ICONST_4:
                    i = operands[0];
                    sf.longRegs[i] = 4;
                    break;
                case InstructionCodes.ICONST_5:
                    i = operands[0];
                    sf.longRegs[i] = 5;
                    break;
                case InstructionCodes.FCONST_0:
                    i = operands[0];
                    sf.doubleRegs[i] = 0;
                    break;
                case InstructionCodes.FCONST_1:
                    i = operands[0];
                    sf.doubleRegs[i] = 1;
                    break;
                case InstructionCodes.FCONST_2:
                    i = operands[0];
                    sf.doubleRegs[i] = 2;
                    break;
                case InstructionCodes.FCONST_3:
                    i = operands[0];
                    sf.doubleRegs[i] = 3;
                    break;
                case InstructionCodes.FCONST_4:
                    i = operands[0];
                    sf.doubleRegs[i] = 4;
                    break;
                case InstructionCodes.FCONST_5:
                    i = operands[0];
                    sf.doubleRegs[i] = 5;
                    break;
                case InstructionCodes.BCONST_0:
                    i = operands[0];
                    sf.intRegs[i] = 0;
                    break;
                case InstructionCodes.BCONST_1:
                    i = operands[0];
                    sf.intRegs[i] = 1;
                    break;
                case InstructionCodes.RCONST_NULL:
                    i = operands[0];
                    sf.refRegs[i] = null;
                    break;
                case InstructionCodes.BACONST:
                    cpIndex = operands[0];
                    i = operands[1];
                    sf.refRegs[i] = new BValueArray(((BlobCPEntry) sf.constPool[cpIndex]).getValue());
                    break;

                case InstructionCodes.IMOVE:
                case InstructionCodes.FMOVE:
                case InstructionCodes.SMOVE:
                case InstructionCodes.BMOVE:
                case InstructionCodes.RMOVE:
                case InstructionCodes.IALOAD:
                case InstructionCodes.BIALOAD:
                case InstructionCodes.FALOAD:
                case InstructionCodes.SALOAD:
                case InstructionCodes.BALOAD:
                case InstructionCodes.RALOAD:
                case InstructionCodes.JSONALOAD:
                case InstructionCodes.IGLOAD:
                case InstructionCodes.FGLOAD:
                case InstructionCodes.SGLOAD:
                case InstructionCodes.BGLOAD:
                case InstructionCodes.RGLOAD:
                case InstructionCodes.MAPLOAD:
                case InstructionCodes.JSONLOAD:
                    execLoadOpcodes(strand, sf, opcode, operands);
                    break;

                case InstructionCodes.IASTORE:
                case InstructionCodes.BIASTORE:
                case InstructionCodes.FASTORE:
                case InstructionCodes.SASTORE:
                case InstructionCodes.BASTORE:
                case InstructionCodes.RASTORE:
                case InstructionCodes.JSONASTORE:
                case InstructionCodes.IGSTORE:
                case InstructionCodes.FGSTORE:
                case InstructionCodes.SGSTORE:
                case InstructionCodes.BGSTORE:
                case InstructionCodes.RGSTORE:
                case InstructionCodes.MAPSTORE:
                case InstructionCodes.JSONSTORE:
                    execStoreOpcodes(strand, sf, opcode, operands);
                    break;

                case InstructionCodes.IADD:
                case InstructionCodes.FADD:
                case InstructionCodes.SADD:
                case InstructionCodes.DADD:
                case InstructionCodes.XMLADD:
                case InstructionCodes.ISUB:
                case InstructionCodes.FSUB:
                case InstructionCodes.DSUB:
                case InstructionCodes.IMUL:
                case InstructionCodes.FMUL:
                case InstructionCodes.DMUL:
                case InstructionCodes.IDIV:
                case InstructionCodes.FDIV:
                case InstructionCodes.DDIV:
                case InstructionCodes.IMOD:
                case InstructionCodes.FMOD:
                case InstructionCodes.DMOD:
                case InstructionCodes.INEG:
                case InstructionCodes.FNEG:
                case InstructionCodes.DNEG:
                case InstructionCodes.BNOT:
                case InstructionCodes.IEQ:
                case InstructionCodes.FEQ:
                case InstructionCodes.SEQ:
                case InstructionCodes.BEQ:
                case InstructionCodes.DEQ:
                case InstructionCodes.REQ:
                case InstructionCodes.REF_EQ:
                case InstructionCodes.TEQ:
                case InstructionCodes.INE:
                case InstructionCodes.FNE:
                case InstructionCodes.SNE:
                case InstructionCodes.BNE:
                case InstructionCodes.DNE:
                case InstructionCodes.RNE:
                case InstructionCodes.REF_NEQ:
                case InstructionCodes.TNE:
                case InstructionCodes.IAND:
                case InstructionCodes.IOR:
                case InstructionCodes.IXOR:
                case InstructionCodes.BILSHIFT:
                case InstructionCodes.BIRSHIFT:
                case InstructionCodes.IRSHIFT:
                case InstructionCodes.ILSHIFT:
                case InstructionCodes.IURSHIFT:
                case InstructionCodes.TYPE_TEST:
                case InstructionCodes.IS_LIKE:
                    execBinaryOpCodes(strand, sf, opcode, operands);
                    break;
                case InstructionCodes.TYPELOAD:
                    cpIndex = operands[0];
                    j = operands[1];
                    TypeRefCPEntry typeEntry = (TypeRefCPEntry) sf.constPool[cpIndex];
                    sf.refRegs[j] = new BTypeDescValue(typeEntry.getType());
                    break;
                case InstructionCodes.HALT:
                    if (strand.fp > 0) {
                        // Stop the observation context before popping the stack frame
                        ObserveUtils.stopCallableObservation(strand);
                        strand.popFrame();
                        break;
                    }
                    sf.ip = -1;
                    strand.respCallback.signal();
                    break;
                case InstructionCodes.IGT:
                case InstructionCodes.FGT:
                case InstructionCodes.DGT:
                case InstructionCodes.IGE:
                case InstructionCodes.FGE:
                case InstructionCodes.DGE:
                case InstructionCodes.ILT:
                case InstructionCodes.FLT:
                case InstructionCodes.DLT:
                case InstructionCodes.ILE:
                case InstructionCodes.FLE:
                case InstructionCodes.DLE:
                case InstructionCodes.REQ_NULL:
                case InstructionCodes.RNE_NULL:
                case InstructionCodes.BR_TRUE:
                case InstructionCodes.BR_FALSE:
                case InstructionCodes.GOTO:
                    execCmpAndBranchOpcodes(strand, sf, opcode, operands);
                    break;
                case InstructionCodes.INT_RANGE:
                    execIntegerRangeOpcodes(sf, operands);
                    break;
                case InstructionCodes.TR_RETRY:
                    InstructionTrRetry trRetry = (InstructionTrRetry) instruction;
                    retryTransaction(strand, trRetry.blockId, trRetry.abortEndIp, trRetry.trStatusReg);
                    break;
                case InstructionCodes.CALL:
                    callIns = (InstructionCALL) instruction;
                    strand = invokeCallable(strand, callIns.functionInfo,
                            callIns.argRegs, callIns.retRegs[0], callIns.flags);
                    if (strand == null) {
                        return;
                    }
                    break;
                case InstructionCodes.VCALL:
                    InstructionVCALL vcallIns = (InstructionVCALL) instruction;
                    strand = invokeVirtualFunction(strand, sf, vcallIns.receiverRegIndex, vcallIns.functionInfo,
                            vcallIns.argRegs, vcallIns.retRegs[0], vcallIns.flags);
                    if (strand == null) {
                        return;
                    }
                    break;
                case InstructionCodes.TR_BEGIN:
                    InstructionTrBegin trBegin = (InstructionTrBegin) instruction;
                    beginTransaction(strand, trBegin.transactionType, trBegin.blockId, trBegin.retryCountReg,
                            trBegin.committedFuncIndex, trBegin.abortedFuncIndex);
                    break;
                case InstructionCodes.TR_END:
                    InstructionTrEnd trEnd = (InstructionTrEnd) instruction;
                    endTransaction(strand, trEnd.blockId, trEnd.endType, trEnd.statusRegIndex, trEnd.errorRegIndex);
                    break;
                case InstructionCodes.WRKSEND:
                    InstructionWRKSendReceive wrkSendIns = (InstructionWRKSendReceive) instruction;
                    handleWorkerSend(strand, wrkSendIns.dataChannelInfo, wrkSendIns.type,
                            wrkSendIns.reg, wrkSendIns.channelInSameStrand);
                    break;
                case InstructionCodes.WRKRECEIVE:
                    InstructionWRKSendReceive wrkReceiveIns = (InstructionWRKSendReceive) instruction;
                    if (!handleWorkerReceive(strand, wrkReceiveIns.dataChannelInfo, wrkReceiveIns.type,
                            wrkReceiveIns.reg, wrkReceiveIns.channelInSameStrand)) {
                        return;
                    }
                    break;
                case InstructionCodes.CHNRECEIVE:
                    Instruction.InstructionCHNReceive chnReceiveIns =
                            (Instruction.InstructionCHNReceive) instruction;
                    if (!handleCHNReceive(strand, chnReceiveIns.channelName, chnReceiveIns.receiverType,
                            chnReceiveIns.receiverReg, chnReceiveIns.keyType, chnReceiveIns.keyReg)) {
                        return;
                    }
                    break;
                case InstructionCodes.CHNSEND:
                    Instruction.InstructionCHNSend chnSendIns = (Instruction.InstructionCHNSend) instruction;
                    handleCHNSend(strand, chnSendIns.channelName, chnSendIns.dataType, chnSendIns.dataReg,
                            chnSendIns.keyType, chnSendIns.keyReg);
                    break;
                case InstructionCodes.FLUSH:
                    Instruction.InstructionFlush flushIns = (Instruction.InstructionFlush) instruction;
                    if (!WaitCallbackHandler.handleFlush(strand, flushIns.retReg, flushIns.channels)) {
                        return;
                    }
                    break;
                case InstructionCodes.WORKERSYNCSEND:
                    Instruction.InstructionWRKSyncSend syncSendIns = (Instruction.InstructionWRKSyncSend) instruction;
                    if (!handleWorkerSyncSend(strand, syncSendIns.dataChannelInfo, syncSendIns.type, syncSendIns.reg,
                            syncSendIns.retReg, syncSendIns.isSameStrand)) {
                        return;
                    }
                    //worker data channel will resume this upon data retrieval or error
                    break;
                case InstructionCodes.PANIC:
                    i = operands[0];
                    if (i >= 0) {
                        BError error = (BError) sf.refRegs[i];
                        if (error == null) {
                            //TODO do we need this null check?
                            handleNullRefError(strand);
                            break;
                        }
                        strand.setError(error);
                    }
                    handleError(strand);
                    break;
                case InstructionCodes.ERROR:
                    createNewError(operands, strand, sf);
                    break;
                case InstructionCodes.FPCALL:
                    i = operands[0];
                    if (sf.refRegs[i] == null) {
                        handleNullRefError(strand);
                        break;
                    }
                    cpIndex = operands[1];
                    funcCallCPEntry = (FunctionCallCPEntry) sf.constPool[cpIndex];
                    functionInfo = ((BFunctionPointer) sf.refRegs[i]).value();
                    strand = invokeCallable(strand, (BFunctionPointer) sf.refRegs[i], funcCallCPEntry,
                            functionInfo, sf, funcCallCPEntry.getFlags());
                    if (strand == null) {
                        return;
                    }
                    break;
                case InstructionCodes.FPLOAD:
                    i = operands[0];
                    j = operands[1];
                    k = operands[2];
                    funcRefCPEntry = (FunctionRefCPEntry) sf.constPool[i];
                    typeEntry = (TypeRefCPEntry) sf.constPool[k];
                    BFunctionPointer functionPointer = new BFunctionPointer(funcRefCPEntry.getFunctionInfo(),
                            typeEntry.getType());
                    sf.refRegs[j] = functionPointer;
                    findAndAddAdditionalVarRegIndexesInFuncPointerLoad(sf, operands, functionPointer);
                    break;
                case InstructionCodes.VFPLOAD:
                    i = operands[0];
                    j = operands[1];
                    k = operands[2];
                    int m = operands[5];
                    funcRefCPEntry = (FunctionRefCPEntry) sf.constPool[i];
                    typeEntry = (TypeRefCPEntry) sf.constPool[k];

                    BMap<String, BValue> structVal = (BMap<String, BValue>) sf.refRegs[m];
                    if (structVal == null) {
                        handleNullRefError(strand);
                        break;
                    }

                    StructureTypeInfo structInfo = (ObjectTypeInfo) ((BStructureType)
                            structVal.getType()).getTypeInfo();
                    FunctionInfo attachedFuncInfo = structInfo.funcInfoEntries
                            .get(funcRefCPEntry.getFunctionInfo().getName());

                    BFunctionPointer fPointer = new BFunctionPointer(attachedFuncInfo, typeEntry.getType());
                    sf.refRegs[j] = fPointer;
                    findAndAddAdditionalVarRegIndexesInVirtualFuncPointerLoad(sf, operands, fPointer);
                    break;

                case InstructionCodes.I2ANY:
                case InstructionCodes.BI2ANY:
                case InstructionCodes.F2ANY:
                case InstructionCodes.S2ANY:
                case InstructionCodes.B2ANY:
                case InstructionCodes.ANY2I:
                case InstructionCodes.ANY2BI:
                case InstructionCodes.ANY2F:
                case InstructionCodes.ANY2S:
                case InstructionCodes.ANY2B:
                case InstructionCodes.ANY2D:
                case InstructionCodes.ARRAY2JSON:
                case InstructionCodes.JSON2ARRAY:
                case InstructionCodes.ANY2JSON:
                case InstructionCodes.ANY2XML:
                case InstructionCodes.ANY2MAP:
                case InstructionCodes.ANY2TYPE:
                case InstructionCodes.ANY2E:
                case InstructionCodes.ANY2T:
                case InstructionCodes.ANY2C:
                case InstructionCodes.ANY2DT:
                case InstructionCodes.CHECKCAST:
                case InstructionCodes.IS_ASSIGNABLE:
                case InstructionCodes.O2JSON:
                case InstructionCodes.TYPE_CAST:
                    execTypeCastOpcodes(strand, sf, opcode, operands);
                    break;

                case InstructionCodes.I2F:
                case InstructionCodes.I2S:
                case InstructionCodes.I2B:
                case InstructionCodes.I2D:
                case InstructionCodes.I2BI:
                case InstructionCodes.F2BI:
                case InstructionCodes.D2BI:
                case InstructionCodes.F2I:
                case InstructionCodes.F2S:
                case InstructionCodes.F2B:
                case InstructionCodes.F2D:
                case InstructionCodes.S2I:
                case InstructionCodes.S2F:
                case InstructionCodes.S2B:
                case InstructionCodes.S2D:
                case InstructionCodes.B2I:
                case InstructionCodes.B2F:
                case InstructionCodes.B2S:
                case InstructionCodes.B2D:
                case InstructionCodes.D2I:
                case InstructionCodes.D2F:
                case InstructionCodes.D2S:
                case InstructionCodes.D2B:
                case InstructionCodes.DT2XML:
                case InstructionCodes.DT2JSON:
                case InstructionCodes.T2MAP:
                case InstructionCodes.T2JSON:
                case InstructionCodes.MAP2JSON:
                case InstructionCodes.JSON2MAP:
                case InstructionCodes.MAP2T:
                case InstructionCodes.JSON2T:
                case InstructionCodes.XMLATTRS2MAP:
                case InstructionCodes.XML2S:
                case InstructionCodes.ANY2SCONV:
                    execTypeConversionOpcodes(strand, sf, opcode, operands);
                    break;

                case InstructionCodes.INEWARRAY:
                    i = operands[0];
                    j = operands[2];
                    sf.refRegs[i] = new BValueArray(BTypes.typeInt, (int) sf.longRegs[j]);
                    break;
                case InstructionCodes.BINEWARRAY:
                    i = operands[0];
                    j = operands[2];
                    sf.refRegs[i] = new BValueArray(BTypes.typeByte, (int) sf.longRegs[j]);
                    break;
                case InstructionCodes.FNEWARRAY:
                    i = operands[0];
                    j = operands[2];
                    sf.refRegs[i] = new BValueArray(BTypes.typeFloat, (int) sf.longRegs[j]);
                    break;
                case InstructionCodes.SNEWARRAY:
                    i = operands[0];
                    j = operands[2];
                    sf.refRegs[i] = new BValueArray(BTypes.typeString, (int) sf.longRegs[j]);
                    break;
                case InstructionCodes.BNEWARRAY:
                    i = operands[0];
                    j = operands[2];
                    sf.refRegs[i] = new BValueArray(BTypes.typeBoolean, (int) sf.longRegs[j]);
                    break;
                case InstructionCodes.RNEWARRAY:
                    i = operands[0];
                    cpIndex = operands[1];
                    typeRefCPEntry = (TypeRefCPEntry) sf.constPool[cpIndex];
                    sf.refRegs[i] = new BValueArray(typeRefCPEntry.getType());
                    break;
                case InstructionCodes.NEWSTRUCT:
                    createNewStruct(operands, sf);
                    break;
                case InstructionCodes.NEWMAP:
                    i = operands[0];
                    cpIndex = operands[1];
                    typeRefCPEntry = (TypeRefCPEntry) sf.constPool[cpIndex];
                    sf.refRegs[i] = new BMap<String, BRefType>(typeRefCPEntry.getType());
                    break;
                case InstructionCodes.NEWTABLE:
                    i = operands[0];
                    cpIndex = operands[1];
                    j = operands[2];
                    k = operands[3];
                    l = operands[4];
                    typeRefCPEntry = (TypeRefCPEntry) sf.constPool[cpIndex];
                    BValueArray indexColumns = (BValueArray) sf.refRegs[j];
                    BValueArray keyColumns = (BValueArray) sf.refRegs[k];
                    BValueArray dataRows = (BValueArray) sf.refRegs[l];
                    try {
                        sf.refRegs[i] = new BTable(typeRefCPEntry.getType(), indexColumns, keyColumns, dataRows);
                    } catch (BallerinaException e) {
                        strand.setError(BLangVMErrors.createError(strand, e.getMessage()));
                        handleError(strand);
                    }
                    break;
                case InstructionCodes.NEWSTREAM:
                    i = operands[0];
                    cpIndex = operands[1];
                    typeRefCPEntry = (TypeRefCPEntry) sf.constPool[cpIndex];
                    StringCPEntry name = (StringCPEntry) sf.constPool[operands[2]];
                    BStream stream = new BStream(typeRefCPEntry.getType(), name.getValue());
                    sf.refRegs[i] = stream;
                    break;
                case InstructionCodes.IRET:
                        j = operands[0];
                        if (strand.fp > 0) {
                            StackFrame pf = strand.peekFrame(1);
                            callersRetRegIndex = sf.retReg;
                            pf.longRegs[callersRetRegIndex] = sf.longRegs[j];
                        } else {
                            strand.respCallback.setIntReturn(sf.longRegs[j]);
                        }
                        break;
                    case InstructionCodes.FRET:
                        j = operands[0];
                        if (strand.fp > 0) {
                            StackFrame pf = strand.peekFrame(1);
                            callersRetRegIndex = sf.retReg;
                            pf.doubleRegs[callersRetRegIndex] = sf.doubleRegs[j];
                        } else {
                            strand.respCallback.setFloatReturn(sf.doubleRegs[j]);
                        }
                        break;
                    case InstructionCodes.SRET:
                        j = operands[0];
                        if (strand.fp > 0) {
                            StackFrame pf = strand.peekFrame(1);
                            callersRetRegIndex = sf.retReg;
                            pf.stringRegs[callersRetRegIndex] = sf.stringRegs[j];
                        } else {
                            strand.respCallback.setStringReturn(sf.stringRegs[j]);
                        }
                        break;
                    case InstructionCodes.BRET:
                        j = operands[0];
                        if (strand.fp > 0) {
                            StackFrame pf = strand.peekFrame(1);
                            callersRetRegIndex = sf.retReg;
                            pf.intRegs[callersRetRegIndex] = sf.intRegs[j];
                        } else {
                            strand.respCallback.setBooleanReturn(sf.intRegs[j]);
                        }
                        break;
                    case InstructionCodes.DRET:
                    case InstructionCodes.RRET:
                        j = operands[0];
                        if (strand.fp > 0) {
                            StackFrame pf = strand.peekFrame(1);
                            callersRetRegIndex = sf.retReg;
                            pf.refRegs[callersRetRegIndex] = sf.refRegs[j];
                        } else {
                            strand.respCallback.setRefReturn(sf.refRegs[j]);
                        }
                        if (checkIsType(sf.refRegs[j], BTypes.typeError)) {
                            sf.errorRetReg = j;
                        }
                        break;
                    case InstructionCodes.RET:
                        if (strand.fp > 0) {
                            // Stop the observation context before popping the stack frame
                            ObserveUtils.stopCallableObservation(strand);
                            if (sf.errorRetReg > -1) {
                                //notifying waiting workers
                                sf.handleChannelError(sf.refRegs[sf.errorRetReg], strand.peekFrame(1).wdChannels);
                            }
                            strand.popFrame();
                            break;
                        }
                        if (sf.errorRetReg > -1) {
                            //notifying waiting workers
                            sf.handleChannelError(sf.refRegs[sf.errorRetReg], strand.respCallback.parentChannels);
                        }
                        sf.ip = -1;
                        strand.respCallback.signal();
                        return;
                    case InstructionCodes.XMLATTRSTORE:
                    case InstructionCodes.XMLATTRLOAD:
                    case InstructionCodes.XML2XMLATTRS:
                    case InstructionCodes.S2QNAME:
                    case InstructionCodes.NEWQNAME:
                    case InstructionCodes.NEWXMLELEMENT:
                    case InstructionCodes.NEWXMLCOMMENT:
                    case InstructionCodes.NEWXMLTEXT:
                    case InstructionCodes.NEWXMLPI:
                    case InstructionCodes.XMLSEQSTORE:
                    case InstructionCodes.XMLSEQLOAD:
                    case InstructionCodes.XMLLOAD:
                    case InstructionCodes.XMLLOADALL:
                    case InstructionCodes.NEWXMLSEQ:
                        execXMLOpcodes(strand, sf, opcode, operands);
                        break;
                    case InstructionCodes.ITR_NEXT:
                    execIteratorOperation(strand, sf, instruction);
                    break;
                case InstructionCodes.LOCK:
                    InstructionLock instructionLock = (InstructionLock) instruction;
                    if (!handleVariableLock(strand, instructionLock.types, instructionLock.pkgRefs,
                            instructionLock.varRegs, instructionLock.fieldRegs, instructionLock.varCount,
                            instructionLock.uuid)) {
                        return;
                    }
                    break;
                case InstructionCodes.UNLOCK:
                    InstructionUnLock instructionUnLock = (InstructionUnLock) instruction;
                    handleVariableUnlock(strand, instructionUnLock.types, instructionUnLock.pkgRefs,
                            instructionUnLock.varRegs, instructionUnLock.varCount, instructionUnLock.uuid,
                            instructionUnLock.hasFieldVar);
                    break;
                case InstructionCodes.WAIT:
                    if (!execWait(strand, operands)) {
                        return;
                    }
                    break;
                case InstructionCodes.WAITALL:
                    if (!execWaitForAll(strand, operands)) {
                        return;
                    }
                    break;
                default:
                    throw new UnsupportedOperationException();
            }
            sf = strand.currentFrame;
        }
    }

    private static void handleFutureTermination(Strand strand) {
        // Set error to strand and callback
        BError error = BLangVMErrors.createCancelledFutureError(strand);
        strand.setError(error);
        ((SafeStrandCallback) strand.respCallback).setErrorForCancelledFuture(error);
        // Make the ip of current frame to -1
        strand.currentFrame.ip = -1;
        // Panic all stack frames in the strand
        panicStackFrame(strand);
        // Signal transactions for errors
        signalTransactionError(strand, StackFrame.TransactionParticipantType.REMOTE_PARTICIPANT);
        strand.respCallback.signal();
    }

    private static void panicStackFrame(Strand strand) {
        if (strand.fp < 0) {
            return;
        }
        StackFrame poppedFrame = strand.popFrame();
        // Stop observation
        ObserveUtils.stopObservation(poppedFrame.observerContext);
        // Panic channels in the current frame
        poppedFrame.handleChannelPanic(strand.getError(), poppedFrame.wdChannels);
        // Signal transactions for errors
        signalTransactionError(strand, poppedFrame.trxParticipant);
        panicStackFrame(strand);
    }

    private static boolean handleWorkerSyncSend(Strand strand, WorkerDataChannelInfo dataChannelInfo, BType type,
                                                int reg, int retReg, boolean isSameStrand) {
        BRefType val = extractValue(strand.currentFrame, type, reg);
        WorkerDataChannel dataChannel = getWorkerChannel(strand, dataChannelInfo.getChannelName(), isSameStrand);
        return dataChannel.syncSendData(val, strand, retReg);
    }

    private static Strand invokeCallable(Strand strand, CallableUnitInfo callableUnitInfo,
                                       int[] argRegs, int retReg, int flags) {
        //TODO refactor when worker info is removed from compiler
        StackFrame df = new StackFrame(callableUnitInfo.getPackageInfo(), callableUnitInfo,
                callableUnitInfo.getDefaultWorkerInfo().getCodeAttributeInfo(), retReg, flags,
                callableUnitInfo.workerSendInChannels);
        copyArgValues(strand.currentFrame, df, argRegs, callableUnitInfo.getParamTypes());

        if (!FunctionFlags.isAsync(df.invocationFlags)) {
            try {
                strand.pushFrame(df);
            } catch (ArrayIndexOutOfBoundsException e) {
                // Need to decrement the frame pointer count. Otherwise ArrayIndexOutOfBoundsException will
                // be thrown from the popFrame() as well.
                strand.fp--;
                strand.setError(BLangVMErrors.createError(strand, BallerinaErrorReasons.STACK_OVERFLOW_ERROR,
                        "stack overflow"));
                handleError(strand);
                return strand;
            }
            // Start observation after pushing the stack frame
            ObserveUtils.startCallableObservation(strand, df.invocationFlags);
            if (callableUnitInfo.isNative()) {
                return invokeNativeCallable(callableUnitInfo, strand, df, retReg, df.invocationFlags);
            }
            return strand;
        }

        SafeStrandCallback strandCallback = new SafeStrandCallback(callableUnitInfo.getRetParamTypes()[0],
                strand.currentFrame.wdChannels, callableUnitInfo.workerSendInChannels);

        Strand calleeStrand = new Strand(strand.programFile, callableUnitInfo.getName(),
                strand.globalProps, strandCallback);
        calleeStrand.pushFrame(df);
        // Start observation after pushing the stack frame
        ObserveUtils.startCallableObservation(calleeStrand, strand.respCallback.getObserverContext());
        if (callableUnitInfo.isNative()) {
            Context nativeCtx = new NativeCallContext(calleeStrand, callableUnitInfo, df);
            NativeCallableUnit nativeCallable = callableUnitInfo.getNativeCallableUnit();
            if (nativeCallable.isBlocking()) {
                BVMScheduler.scheduleNative(nativeCallable, nativeCtx, null);
            } else {
                BLangCallableUnitCallback callableUnitCallback = new BLangCallableUnitCallback(nativeCtx,
                        calleeStrand, retReg, callableUnitInfo.getRetParamTypes()[0]);
                BVMScheduler.executeNative(nativeCallable, nativeCtx, callableUnitCallback);
            }
        } else {
            BVMScheduler.schedule(calleeStrand);
        }
        strand.currentFrame.refRegs[retReg] = new BCallableFuture(callableUnitInfo.getName(), calleeStrand);
        return strand;
    }

    private static Strand invokeNativeCallable(CallableUnitInfo callableUnitInfo, Strand strand,
                                               StackFrame sf, int retReg, int flags) {
        BType retType = callableUnitInfo.getRetParamTypes()[0];

        Context ctx = new NativeCallContext(strand, callableUnitInfo, sf);
        NativeCallableUnit nativeCallable = callableUnitInfo.getNativeCallableUnit();
        try {
            if (nativeCallable.isBlocking()) {
                nativeCallable.execute(ctx, null);

                if (strand.fp > 0) {
                    // Stop the observation context before popping the stack frame
                    ObserveUtils.stopCallableObservation(strand);
                    if (BVM.checkIsType(ctx.getReturnValue(), BTypes.typeError)) {
                        strand.currentFrame.handleChannelError((BRefType) ctx.getReturnValue(),
                                strand.peekFrame(1).wdChannels);
                    }
                    strand.popFrame();
                    StackFrame retFrame = strand.currentFrame;
                    BLangVMUtils.populateWorkerDataWithValues(retFrame, retReg, ctx.getReturnValue(), retType);
                    return strand;
                }
                if (BVM.checkIsType(ctx.getReturnValue(), BTypes.typeError)) {
                    strand.currentFrame.handleChannelError((BRefType) ctx.getReturnValue(),
                            strand.respCallback.parentChannels);
                }
                strand.respCallback.signal();
                return null;
            }
            CallableUnitCallback callback = new BLangCallableUnitCallback(ctx, strand, retReg, retType);
            nativeCallable.execute(ctx, callback);
            return null;
        } catch (BLangNullReferenceException e) {
            strand.setError(BLangVMErrors.createNullRefException(strand));
        } catch (BallerinaException e) {
            strand.setError(BLangVMErrors.createError(strand, e.getMessage(), e.getDetail()));
        } catch (Throwable e) {
            strand.setError(BLangVMErrors.createError(strand, e.getMessage()));
        }
        // Stop the observation context before popping the stack frame
        ObserveUtils.stopCallableObservation(strand);
        if (strand.fp > 0) {
            strand.currentFrame.handleChannelPanic(strand.getError(), strand.peekFrame(1).wdChannels);
            strand.popFrame();
        } else {
            strand.currentFrame.handleChannelPanic(strand.getError(), strand.respCallback.parentChannels);
            strand.popFrame();
        }
        handleError(strand);
        return strand;
    }

    private static void copyArgValues(StackFrame caller, StackFrame callee, int[] argRegs, BType[] paramTypes) {
        int longRegIndex = -1;
        int doubleRegIndex = -1;
        int stringRegIndex = -1;
        int booleanRegIndex = -1;
        int refRegIndex = -1;
        for (int i = 0; i < argRegs.length; i++) {
            BType paramType = paramTypes[i];
            int argReg = argRegs[i];
            switch (paramType.getTag()) {
                case TypeTags.INT_TAG:
                case TypeTags.BYTE_TAG:
                    callee.longRegs[++longRegIndex] = caller.longRegs[argReg];
                    break;
                case TypeTags.FLOAT_TAG:
                    callee.doubleRegs[++doubleRegIndex] = caller.doubleRegs[argReg];
                    break;
                case TypeTags.STRING_TAG:
                    callee.stringRegs[++stringRegIndex] = caller.stringRegs[argReg];
                    break;
                case TypeTags.BOOLEAN_TAG:
                    callee.intRegs[++booleanRegIndex] = caller.intRegs[argReg];
                    break;
                default:
                    callee.refRegs[++refRegIndex] = caller.refRegs[argReg];
            }
        }
    }

    private static void createNewError(int[] operands, Strand strand, StackFrame sf) {
        int i = operands[0];
        int j = operands[1];
        int k = operands[2];
        int l = operands[3];
        TypeRefCPEntry typeRefCPEntry = (TypeRefCPEntry) sf.constPool[i];
        sf.refRegs[l] = (BRefType<?>) BLangVMErrors
                .createError(strand, true, (BErrorType) typeRefCPEntry.getType(), sf.stringRegs[j],
                        (BMap<String, BValue>) sf.refRegs[k]);
    }

    /**
     * Handle sending a message to a channel. If there is a worker already waiting to accept this message, it is
     * resumed.
     *
     * @param ctx         Current worker context
     * @param channelName Name os the channel to get the message
     * @param dataType    Type od the message
     * @param dataReg     Registry location of the message
     * @param keyType     Type of message key
     * @param keyReg      message key registry index
     */
    private static void handleCHNSend(Strand ctx, String channelName, BType dataType, int dataReg, BType keyType,
                                      int keyReg) {
        BRefType keyVal = null;
        if (keyType != null) {
            keyVal = extractValue(ctx.currentFrame, keyType, keyReg);
        }
        BRefType dataVal = extractValue(ctx.currentFrame, dataType, dataReg);
        ChannelRegistry.PendingContext pendingCtx = ChannelManager.channelSenderAction(channelName, keyVal, dataVal,
                keyType, dataType);
        if (pendingCtx != null) {
            //inject the value to the ctx
            copyArgValueForWorkerReceive(pendingCtx.context.currentFrame, pendingCtx.regIndex, dataType, dataVal);
            BVMScheduler.schedule(pendingCtx.context);
        }
    }

    /**
     * Handles message receiving using a channel.
     * If the expected message is already available, it is assigned to the receiver reg and returns true.
     *
     * @param ctx          Current worker context
     * @param channelName  Name os the channel to get the message
     * @param receiverType Type of the expected message
     * @param receiverReg  Registry index of the receiving message
     * @param keyType      Type of message key
     * @param keyIndex     message key registry index
     * @return true if a matching value is available
     */
    private static boolean handleCHNReceive(Strand ctx, String channelName, BType receiverType,
                                            int receiverReg, BType keyType, int keyIndex) {
        BValue keyVal = null;
        if (keyType != null) {
            keyVal = extractValue(ctx.currentFrame, keyType, keyIndex);
        }
        BValue value = ChannelManager.channelReceiverAction(channelName, keyVal, keyType, ctx, receiverReg,
                receiverType);
        if (value != null) {
            copyArgValueForWorkerReceive(ctx.currentFrame, receiverReg, receiverType, (BRefType) value);
            return true;
        }

        return false;
    }

    private static Strand invokeCallable(Strand ctx, BFunctionPointer fp, FunctionCallCPEntry funcCallCPEntry,
                                         FunctionInfo functionInfo, StackFrame sf, int flags) {
        List<BClosure> closureVars = fp.getClosureVars();
        int[] argRegs = funcCallCPEntry.getArgRegs();
        if (closureVars.isEmpty()) {
            return invokeCallable(ctx, functionInfo, argRegs, funcCallCPEntry.getRetRegs()[0], flags);
        }

        // If there are closure variables
        int[] newArgRegs = new int[argRegs.length + closureVars.size()];
        System.arraycopy(argRegs, 0, newArgRegs, closureVars.size(), argRegs.length);
        int argRegIndex = 0;
        // Closure variables will be always passed as maps of <any|error?> type, so they will be always in the ref
        // registry
        int refIndex = expandRefRegs(sf, fp);

        for (BClosure closure : closureVars) {
<<<<<<< HEAD
            sf.refRegs[refIndex] = ((BRefType<?>) closure.value());
            newArgRegs[argRegIndex++] = refIndex++;
=======
            switch (closure.getType().getTag()) {
                case TypeTags.INT_TAG: {
                    sf.longRegs[longIndex] = ((BInteger) closure.value()).intValue();
                    newArgRegs[argRegIndex++] = longIndex++;
                    break;
                }
                case TypeTags.BYTE_TAG: {
                    sf.longRegs[longIndex] = ((BByte) closure.value()).byteValue();
                    newArgRegs[argRegIndex++] = longIndex++;
                    break;
                }
                case TypeTags.FLOAT_TAG: {
                    sf.doubleRegs[doubleIndex] = ((BFloat) closure.value()).floatValue();
                    newArgRegs[argRegIndex++] = doubleIndex++;
                    break;
                }
                case TypeTags.BOOLEAN_TAG: {
                    sf.intRegs[intIndex] = ((BBoolean) closure.value()).booleanValue() ? 1 : 0;
                    newArgRegs[argRegIndex++] = intIndex++;
                    break;
                }
                case TypeTags.STRING_TAG: {
                    sf.stringRegs[stringIndex] = (closure.value()).stringValue();
                    newArgRegs[argRegIndex++] = stringIndex++;
                    break;
                }
                default:
                    sf.refRegs[refIndex] = ((BRefType<?>) closure.value());
                    newArgRegs[argRegIndex++] = refIndex++;
            }
>>>>>>> e14b7d71
        }

        return invokeCallable(ctx, functionInfo, newArgRegs, funcCallCPEntry.getRetRegs()[0], flags);
    }

<<<<<<< HEAD
=======
    private static int expandLongRegs(StackFrame sf, BFunctionPointer fp) {
        int longIndex = 0;
        if (fp.getAdditionalIndexCount(BTypes.typeInt.getTag()) > 0) {
            if (sf.longRegs == null) {
                sf.longRegs = new long[0];
            }
            long[] newLongRegs = new long[sf.longRegs.length + fp.getAdditionalIndexCount(BTypes.typeInt.getTag())];
            System.arraycopy(sf.longRegs, 0, newLongRegs, 0, sf.longRegs.length);
            longIndex = sf.longRegs.length;
            sf.longRegs = newLongRegs;
        }
        return longIndex;
    }

    private static int expandIntRegs(StackFrame sf, BFunctionPointer fp) {
        int intIndex = 0;
        if (fp.getAdditionalIndexCount(BTypes.typeBoolean.getTag()) > 0) {
            if (sf.intRegs == null) {
                sf.intRegs = new int[0];
            }
            int[] newIntRegs = new int[sf.intRegs.length + fp.getAdditionalIndexCount(BTypes.typeBoolean.getTag())];
            System.arraycopy(sf.intRegs, 0, newIntRegs, 0, sf.intRegs.length);
            intIndex = sf.intRegs.length;
            sf.intRegs = newIntRegs;
        }
        return intIndex;
    }

    private static int expandDoubleRegs(StackFrame sf, BFunctionPointer fp) {
        int doubleIndex = 0;
        if (fp.getAdditionalIndexCount(BTypes.typeFloat.getTag()) > 0) {
            if (sf.doubleRegs == null) {
                sf.doubleRegs = new double[0];
            }
            double[] newDoubleRegs = new double[sf.doubleRegs.length +
                    fp.getAdditionalIndexCount(BTypes.typeFloat.getTag())];
            System.arraycopy(sf.doubleRegs, 0, newDoubleRegs, 0, sf.doubleRegs.length);
            doubleIndex = sf.doubleRegs.length;
            sf.doubleRegs = newDoubleRegs;
        }
        return doubleIndex;
    }

    private static int expandStringRegs(StackFrame sf, BFunctionPointer fp) {
        int stringIndex = 0;
        if (fp.getAdditionalIndexCount(BTypes.typeString.getTag()) > 0) {
            if (sf.stringRegs == null) {
                sf.stringRegs = new String[0];
            }
            String[] newStringRegs = new String[sf.stringRegs.length +
                    fp.getAdditionalIndexCount(BTypes.typeString.getTag())];
            System.arraycopy(sf.stringRegs, 0, newStringRegs, 0, sf.stringRegs.length);
            stringIndex = sf.stringRegs.length;
            sf.stringRegs = newStringRegs;
        }
        return stringIndex;
    }
>>>>>>> e14b7d71

    private static int expandRefRegs(StackFrame sf, BFunctionPointer fp) {
        int refIndex = 0;
        if (fp.getAdditionalIndexCount(BTypes.typeAny.getTag()) > 0) {
            if (sf.refRegs == null) {
                sf.refRegs = new BRefType[0];
            }
            BRefType<?>[] newRefRegs = new BRefType[sf.refRegs.length +
                    fp.getAdditionalIndexCount(BTypes.typeAny.getTag())];
            System.arraycopy(sf.refRegs, 0, newRefRegs, 0, sf.refRegs.length);
            refIndex = sf.refRegs.length;
            sf.refRegs = newRefRegs;
        }
        return refIndex;
    }

    private static void findAndAddAdditionalVarRegIndexesInFuncPointerLoad(StackFrame sf, int[] operands,
                                                                           BFunctionPointer fp) {

        int h = operands[3];

        //if '0', then there are no additional indexes needs to be processed
        if (h == 0) {
            return;
        }

        //or else, this is a closure related scenario
        for (int i = 0; i < h; i++) {
            int operandIndex = i + 4;
            int index = operands[operandIndex];
            // Closure variables will be always passed as maps of <any|error?> type, so they will be always in the ref
            // registry
            fp.addClosureVar(new BClosure(sf.refRegs[index], BTypes.typeAny), TypeTags.ANY_TAG);
        }
    }

    private static void findAndAddAdditionalVarRegIndexesInVirtualFuncPointerLoad(StackFrame sf, int[] operands,
                                                                                  BFunctionPointer fp) {
        int h = operands[3];
        //if '0', then there are no additional indexes needs to be processed
        if (h == 0) {
            return;
        }
        //or else, this is a closure related scenario
        for (int i = 0; i < h; i++) {
            int operandIndex = i + 4;
            int type = operands[operandIndex];
            int index = operands[++operandIndex];
            switch (type) {
                case TypeTags.INT_TAG: {
                    fp.addClosureVar(new BClosure(new BInteger(sf.longRegs[index]), BTypes.typeInt),
                            TypeTags.INT_TAG);
                    break;
                }
                case TypeTags.BYTE_TAG: {
                    // 'byte' values are stored in long registry and treated similar to 'int' values.
                    // Hence, modifying the int index for byte as well.
                    fp.addClosureVar(new BClosure(new BByte(sf.longRegs[index]), BTypes.typeByte),
                            TypeTags.INT_TAG);
                    break;
                }
                case TypeTags.FLOAT_TAG: {
                    fp.addClosureVar(new BClosure(new BFloat(sf.doubleRegs[index]), BTypes.typeFloat),
                            TypeTags.FLOAT_TAG);
                    break;
                }
                case TypeTags.DECIMAL_TAG: {
                    fp.addClosureVar(new BClosure(sf.refRegs[index], BTypes.typeDecimal),
                            TypeTags.DECIMAL_TAG);
                    break;
                }
                case TypeTags.BOOLEAN_TAG: {
                    fp.addClosureVar(new BClosure(new BBoolean(sf.intRegs[index] == 1),
                            BTypes.typeBoolean), TypeTags.BOOLEAN_TAG);
                    break;
                }
                case TypeTags.STRING_TAG: {
                    fp.addClosureVar(new BClosure(new BString(sf.stringRegs[index]), BTypes.typeString),
                            TypeTags.STRING_TAG);
                    break;
                }
                default:
                    fp.addClosureVar(new BClosure(sf.refRegs[index], BTypes.typeAny), TypeTags.ANY_TAG);
            }
            i++;
        }
    }

    private static void execCmpAndBranchOpcodes(Strand ctx, StackFrame sf, int opcode, int[] operands) {
        int i;
        int j;
        int k;
        BDecimal lhsValue;
        BDecimal rhsValue;

        switch (opcode) {
            case InstructionCodes.IGT:
                i = operands[0];
                j = operands[1];
                k = operands[2];
                sf.intRegs[k] = sf.longRegs[i] > sf.longRegs[j] ? 1 : 0;
                break;
            case InstructionCodes.FGT:
                i = operands[0];
                j = operands[1];
                k = operands[2];
                sf.intRegs[k] = sf.doubleRegs[i] > sf.doubleRegs[j] ? 1 : 0;
                break;
            case InstructionCodes.DGT:
                i = operands[0];
                j = operands[1];
                k = operands[2];
                lhsValue = (BDecimal) sf.refRegs[i];
                rhsValue = (BDecimal) sf.refRegs[j];
                sf.intRegs[k] = checkDecimalGreaterThan(lhsValue, rhsValue) ? 1 : 0;
                break;

            case InstructionCodes.IGE:
                i = operands[0];
                j = operands[1];
                k = operands[2];
                sf.intRegs[k] = sf.longRegs[i] >= sf.longRegs[j] ? 1 : 0;
                break;
            case InstructionCodes.FGE:
                i = operands[0];
                j = operands[1];
                k = operands[2];
                sf.intRegs[k] = sf.doubleRegs[i] >= sf.doubleRegs[j] ? 1 : 0;
                break;
            case InstructionCodes.DGE:
                i = operands[0];
                j = operands[1];
                k = operands[2];
                lhsValue = (BDecimal) sf.refRegs[i];
                rhsValue = (BDecimal) sf.refRegs[j];
                sf.intRegs[k] = checkDecimalGreaterThanOrEqual(lhsValue, rhsValue) ? 1 : 0;
                break;

            case InstructionCodes.ILT:
                i = operands[0];
                j = operands[1];
                k = operands[2];
                sf.intRegs[k] = sf.longRegs[i] < sf.longRegs[j] ? 1 : 0;
                break;
            case InstructionCodes.FLT:
                i = operands[0];
                j = operands[1];
                k = operands[2];
                sf.intRegs[k] = sf.doubleRegs[i] < sf.doubleRegs[j] ? 1 : 0;
                break;
            case InstructionCodes.DLT:
                i = operands[0];
                j = operands[1];
                k = operands[2];
                lhsValue = (BDecimal) sf.refRegs[i];
                rhsValue = (BDecimal) sf.refRegs[j];
                sf.intRegs[k] = checkDecimalGreaterThan(rhsValue, lhsValue) ? 1 : 0;
                break;

            case InstructionCodes.ILE:
                i = operands[0];
                j = operands[1];
                k = operands[2];
                sf.intRegs[k] = sf.longRegs[i] <= sf.longRegs[j] ? 1 : 0;
                break;
            case InstructionCodes.FLE:
                i = operands[0];
                j = operands[1];
                k = operands[2];
                sf.intRegs[k] = sf.doubleRegs[i] <= sf.doubleRegs[j] ? 1 : 0;
                break;
            case InstructionCodes.DLE:
                i = operands[0];
                j = operands[1];
                k = operands[2];
                lhsValue = (BDecimal) sf.refRegs[i];
                rhsValue = (BDecimal) sf.refRegs[j];
                sf.intRegs[k] = checkDecimalGreaterThanOrEqual(rhsValue, lhsValue) ? 1 : 0;
                break;

            case InstructionCodes.REQ_NULL:
                i = operands[0];
                j = operands[1];
                if (sf.refRegs[i] == null) {
                    sf.intRegs[j] = 1;
                } else {
                    sf.intRegs[j] = 0;
                }
                break;
            case InstructionCodes.RNE_NULL:
                i = operands[0];
                j = operands[1];
                if (sf.refRegs[i] != null) {
                    sf.intRegs[j] = 1;
                } else {
                    sf.intRegs[j] = 0;
                }
                break;
            case InstructionCodes.BR_TRUE:
                i = operands[0];
                j = operands[1];
                if (sf.intRegs[i] == 1) {
                    sf.ip = j;
                }
                break;
            case InstructionCodes.BR_FALSE:
                i = operands[0];
                j = operands[1];
                if (sf.intRegs[i] == 0) {
                    sf.ip = j;
                }
                break;
            case InstructionCodes.GOTO:
                i = operands[0];
                sf.ip = i;
                break;
            default:
                throw new UnsupportedOperationException();
        }
    }

    private static void execIntegerRangeOpcodes(StackFrame sf, int[] operands) {
        int i = operands[0];
        int j = operands[1];
        int k = operands[2];
        sf.refRegs[k] = new BValueArray(LongStream.rangeClosed(sf.longRegs[i], sf.longRegs[j]).toArray());
    }

    private static void execLoadOpcodes(Strand ctx, StackFrame sf, int opcode, int[] operands) {
        int i;
        int j;
        int k;
        int pkgIndex;
        int lvIndex; // Index of the local variable

        BValueArray bValueArray;
        BMap<String, BRefType> bMap;

        switch (opcode) {
            case InstructionCodes.IMOVE:
                lvIndex = operands[0];
                i = operands[1];
                sf.longRegs[i] = sf.longRegs[lvIndex];
                break;
            case InstructionCodes.FMOVE:
                lvIndex = operands[0];
                i = operands[1];
                sf.doubleRegs[i] = sf.doubleRegs[lvIndex];
                break;
            case InstructionCodes.SMOVE:
                lvIndex = operands[0];
                i = operands[1];
                sf.stringRegs[i] = sf.stringRegs[lvIndex];
                break;
            case InstructionCodes.BMOVE:
                lvIndex = operands[0];
                i = operands[1];
                sf.intRegs[i] = sf.intRegs[lvIndex];
                break;
            case InstructionCodes.RMOVE:
                lvIndex = operands[0];
                i = operands[1];
                sf.refRegs[i] = sf.refRegs[lvIndex];
                break;
            case InstructionCodes.IALOAD:
                i = operands[0];
                j = operands[1];
                k = operands[2];
                bValueArray = Optional.of((BValueArray) sf.refRegs[i]).get();
                try {
                    sf.longRegs[k] = bValueArray.getInt(sf.longRegs[j]);
                } catch (BallerinaException e) {
                    ctx.setError(BLangVMErrors.createError(ctx, e.getMessage(), e.getDetail()));
                    handleError(ctx);
                }
                break;
            case InstructionCodes.BIALOAD:
                i = operands[0];
                j = operands[1];
                k = operands[2];
                bValueArray = Optional.of((BValueArray) sf.refRegs[i]).get();
                try {
                    sf.longRegs[k] = Byte.toUnsignedLong(bValueArray.getByte(sf.longRegs[j]));
                } catch (BallerinaException e) {
                    ctx.setError(BLangVMErrors.createError(ctx, e.getMessage(), e.getDetail()));
                    handleError(ctx);
                }
                break;
            case InstructionCodes.FALOAD:
                i = operands[0];
                j = operands[1];
                k = operands[2];
                bValueArray = Optional.of((BValueArray) sf.refRegs[i]).get();
                try {
                    sf.doubleRegs[k] = bValueArray.getFloat(sf.longRegs[j]);
                } catch (BallerinaException e) {
                    ctx.setError(BLangVMErrors.createError(ctx, e.getMessage(), e.getDetail()));
                    handleError(ctx);
                }
                break;
            case InstructionCodes.SALOAD:
                i = operands[0];
                j = operands[1];
                k = operands[2];
                bValueArray = Optional.of((BValueArray) sf.refRegs[i]).get();
                try {
                    sf.stringRegs[k] = bValueArray.getString(sf.longRegs[j]);
                } catch (BallerinaException e) {
                    ctx.setError(BLangVMErrors.createError(ctx, e.getMessage(), e.getDetail()));
                    handleError(ctx);
                }
                break;
            case InstructionCodes.BALOAD:
                i = operands[0];
                j = operands[1];
                k = operands[2];
                bValueArray = Optional.of((BValueArray) sf.refRegs[i]).get();
                try {
                    sf.intRegs[k] = bValueArray.getBoolean(sf.longRegs[j]);
                } catch (BallerinaException e) {
                    ctx.setError(BLangVMErrors.createError(ctx, e.getMessage(), e.getDetail()));
                    handleError(ctx);
                }
                break;
            case InstructionCodes.RALOAD:
                i = operands[0];
                j = operands[1];
                k = operands[2];
                BNewArray bNewArray = Optional.of((BNewArray) sf.refRegs[i]).get();
                try {
                    sf.refRegs[k] = ListUtils.execListGetOperation(bNewArray, sf.longRegs[j]);
                } catch (BallerinaException e) {
                    ctx.setError(BLangVMErrors.createError(ctx, e.getMessage(), e.getDetail()));
                    handleError(ctx);
                }
                break;
            case InstructionCodes.JSONALOAD:
                i = operands[0];
                j = operands[1];
                k = operands[2];

                try {
                    sf.refRegs[k] = JSONUtils.getArrayElement(sf.refRegs[i], sf.longRegs[j]);
                } catch (BallerinaException e) {
                    ctx.setError(BLangVMErrors.createError(ctx, e.getMessage(), e.getDetail()));
                    handleError(ctx);
                }
                break;
            case InstructionCodes.IGLOAD:
                // package index
                pkgIndex = operands[0];
                // package level variable index
                i = operands[1];
                // Stack registry index
                j = operands[2];
                sf.longRegs[j] = ctx.programFile.globalMemArea.getIntField(pkgIndex, i);
                break;
            case InstructionCodes.FGLOAD:
                pkgIndex = operands[0];
                i = operands[1];
                j = operands[2];
                sf.doubleRegs[j] = ctx.programFile.globalMemArea.getFloatField(pkgIndex, i);
                break;
            case InstructionCodes.SGLOAD:
                pkgIndex = operands[0];
                i = operands[1];
                j = operands[2];
                sf.stringRegs[j] = ctx.programFile.globalMemArea.getStringField(pkgIndex, i);
                break;
            case InstructionCodes.BGLOAD:
                pkgIndex = operands[0];
                i = operands[1];
                j = operands[2];
                sf.intRegs[j] = ctx.programFile.globalMemArea.getBooleanField(pkgIndex, i);
                break;
            case InstructionCodes.RGLOAD:
                pkgIndex = operands[0];
                i = operands[1];
                j = operands[2];
                sf.refRegs[j] = ctx.programFile.globalMemArea.getRefField(pkgIndex, i);
                break;

            case InstructionCodes.MAPLOAD:
                i = operands[0];
                j = operands[1];
                k = operands[2];
                bMap = (BMap<String, BRefType>) sf.refRegs[i];
                if (bMap == null) {
                    handleNullRefError(ctx);
                    break;
                }

                IntegerCPEntry exceptCPEntry = (IntegerCPEntry) sf.constPool[operands[3]];
                boolean except = exceptCPEntry.getValue() == 1;
                try {
                    sf.refRegs[k] = bMap.get(sf.stringRegs[j], except);
                } catch (BallerinaException e) {
                    ctx.setError(BLangVMErrors.createError(ctx, e.getMessage(), e.getDetail()));
                    handleError(ctx);
                }
                break;

            case InstructionCodes.JSONLOAD:
                i = operands[0];
                j = operands[1];
                k = operands[2];
                sf.refRegs[k] = JSONUtils.getElement(sf.refRegs[i], sf.stringRegs[j]);
                break;
            default:
                throw new UnsupportedOperationException();
        }
    }

    private static void execStoreOpcodes(Strand ctx, StackFrame sf, int opcode, int[] operands) {
        int i;
        int j;
        int k;
        int pkgIndex;

        BValueArray bValueArray;
        BMap<String, BRefType> bMap;

        switch (opcode) {
            case InstructionCodes.IASTORE:
                i = operands[0];
                j = operands[1];
                k = operands[2];
                bValueArray = Optional.of((BValueArray) sf.refRegs[i]).get();
                try {
                    bValueArray.add(sf.longRegs[j], sf.longRegs[k]);
                } catch (BLangFreezeException e) {
                    ctx.setError(BLangVMErrors.createError(ctx, e.getMessage(), e.getDetail()));
                    handleError(ctx);
                } catch (BallerinaException e) {
                    ctx.setError(BLangVMErrors.createError(ctx, e.getMessage(), e.getDetail()));
                    handleError(ctx);
                }
                break;
            case InstructionCodes.BIASTORE:
                i = operands[0];
                j = operands[1];
                k = operands[2];
                bValueArray = Optional.of((BValueArray) sf.refRegs[i]).get();
                try {
                    bValueArray.add(sf.longRegs[j], (byte) sf.longRegs[k]);
                } catch (BLangFreezeException e) {
                    ctx.setError(BLangVMErrors.createError(ctx, e.getMessage(), e.getDetail()));
                    handleError(ctx);
                } catch (BallerinaException e) {
                    ctx.setError(BLangVMErrors.createError(ctx, e.getMessage(), e.getDetail()));
                    handleError(ctx);
                }
                break;
            case InstructionCodes.FASTORE:
                i = operands[0];
                j = operands[1];
                k = operands[2];
                bValueArray = Optional.of((BValueArray) sf.refRegs[i]).get();
                try {
                    bValueArray.add(sf.longRegs[j], sf.doubleRegs[k]);
                } catch (BLangFreezeException e) {
                    ctx.setError(BLangVMErrors.createError(ctx, e.getMessage(), e.getDetail()));
                    handleError(ctx);
                } catch (BallerinaException e) {
                    ctx.setError(BLangVMErrors.createError(ctx, e.getMessage(), e.getDetail()));
                    handleError(ctx);
                }
                break;
            case InstructionCodes.SASTORE:
                i = operands[0];
                j = operands[1];
                k = operands[2];
                bValueArray = Optional.of((BValueArray) sf.refRegs[i]).get();
                try {
                    bValueArray.add(sf.longRegs[j], sf.stringRegs[k]);
                } catch (BLangFreezeException e) {
                    ctx.setError(BLangVMErrors.createError(ctx, e.getMessage(), e.getDetail()));
                    handleError(ctx);
                } catch (BallerinaException e) {
                    ctx.setError(BLangVMErrors.createError(ctx, e.getMessage(), e.getDetail()));
                    handleError(ctx);
                }
                break;
            case InstructionCodes.BASTORE:
                i = operands[0];
                j = operands[1];
                k = operands[2];
                bValueArray = Optional.of((BValueArray) sf.refRegs[i]).get();
                try {
                    bValueArray.add(sf.longRegs[j], sf.intRegs[k]);
                } catch (BLangFreezeException e) {
                    ctx.setError(BLangVMErrors.createError(ctx, e.getMessage(), e.getDetail()));
                    handleError(ctx);
                } catch (BallerinaException e) {
                    ctx.setError(BLangVMErrors.createError(ctx, e.getMessage(), e.getDetail()));
                    handleError(ctx);
                }
                break;
            case InstructionCodes.RASTORE:
                i = operands[0];
                j = operands[1];
                k = operands[2];
                BNewArray list = Optional.of((BNewArray) sf.refRegs[i]).get();
                long index = sf.longRegs[j];
                BRefType refReg = sf.refRegs[k];
                BType elementType = null;
                if (list.getType().getTag() == TypeTags.ARRAY_TAG) {
                    elementType = ((BArrayType) list.getType()).getElementType();
                } else {
                    BTupleType tupleType = (BTupleType) list.getType();
                    if (isTupleIndexWithinRange(tupleType, index)) {
                        elementType = tupleType.getTupleTypes().get((int) index);
                    }
                }
                if (elementType != null && !checkIsType(refReg, elementType)) {
                    ctx.setError(BLangVMErrors.createError(ctx, BallerinaErrorReasons.INHERENT_TYPE_VIOLATION_ERROR,
                            BLangExceptionHelper.getErrorMessage(RuntimeErrors.INCOMPATIBLE_TYPE,
                                    elementType, (refReg != null) ? refReg.getType() : BTypes.typeNull)));
                    handleError(ctx);
                    break;
                }

                try {
                    ListUtils.execListAddOperation(list, index, refReg);
                } catch (BLangFreezeException e) {
                    ctx.setError(BLangVMErrors.createError(ctx, e.getMessage(), e.getDetail()));
                    handleError(ctx);
                } catch (BallerinaException e) {
                    ctx.setError(BLangVMErrors.createError(ctx, e.getMessage(), e.getDetail()));
                    handleError(ctx);
                }
                break;
            case InstructionCodes.JSONASTORE:
                i = operands[0];
                j = operands[1];
                k = operands[2];

                try {
                    JSONUtils.setArrayElement(sf.refRegs[i], sf.longRegs[j], sf.refRegs[k]);
                } catch (BLangFreezeException e) {
                    ctx.setError(BLangVMErrors.createError(ctx, e.getMessage(), e.getDetail()));
                    handleError(ctx);
                } catch (BallerinaException e) {
                    ctx.setError(BLangVMErrors.createError(ctx, e.getMessage(), e.getDetail()));
                    handleError(ctx);
                }
                break;
            case InstructionCodes.IGSTORE:
                pkgIndex = operands[0];
                // Stack reg index
                i = operands[1];
                // Global var index
                j = operands[2];
                ctx.programFile.globalMemArea.setIntField(pkgIndex, j, sf.longRegs[i]);
                break;
            case InstructionCodes.FGSTORE:
                pkgIndex = operands[0];
                i = operands[1];
                j = operands[2];
                ctx.programFile.globalMemArea.setFloatField(pkgIndex, j, sf.doubleRegs[i]);
                break;
            case InstructionCodes.SGSTORE:
                pkgIndex = operands[0];
                i = operands[1];
                j = operands[2];
                ctx.programFile.globalMemArea.setStringField(pkgIndex, j, sf.stringRegs[i]);
                break;
            case InstructionCodes.BGSTORE:
                pkgIndex = operands[0];
                i = operands[1];
                j = operands[2];
                ctx.programFile.globalMemArea.setBooleanField(pkgIndex, j, sf.intRegs[i]);
                break;
            case InstructionCodes.RGSTORE:
                pkgIndex = operands[0];
                i = operands[1];
                j = operands[2];
                ctx.programFile.globalMemArea.setRefField(pkgIndex, j, sf.refRegs[i]);
                break;
            case InstructionCodes.MAPSTORE:
                i = operands[0];
                j = operands[1];
                k = operands[2];
                bMap = (BMap<String, BRefType>) sf.refRegs[i];
                if (bMap == null) {
                    handleNullRefError(ctx);
                    break;
                }
                try {
                    handleMapStore(ctx, bMap, sf.stringRegs[j], sf.refRegs[k]);
                } catch (BLangMapStoreException e) {
                    ctx.setError(BLangVMErrors.createError(ctx, e.getMessage(), e.getDetail()));
                    handleError(ctx);
                }
                break;
            case InstructionCodes.JSONSTORE:
                i = operands[0];
                j = operands[1];
                k = operands[2];
                try {
                    JSONUtils.setElement(sf.refRegs[i], sf.stringRegs[j], sf.refRegs[k]);
                } catch (BallerinaException e) {
                    ctx.setError(BLangVMErrors.createError(ctx, e.getMessage(), e.getDetail()));
                    handleError(ctx);
                } catch (BLangFreezeException e) {
                    ctx.setError(BLangVMErrors.createError(ctx, e.getMessage(), e.getDetail()));
                    handleError(ctx);
                }
                break;
            default:
                throw new UnsupportedOperationException();
        }
    }

    private static boolean isTupleIndexWithinRange(BTupleType tuple, long index) {
        return index >= 0 && index < tuple.getTupleTypes().size();
    }

    private static void execBinaryOpCodes(Strand ctx, StackFrame sf, int opcode, int[] operands) {
        int i;
        int j;
        int k;
        BDecimal lhsValue;
        BDecimal rhsValue;

        switch (opcode) {
            case InstructionCodes.IADD:
                i = operands[0];
                j = operands[1];
                k = operands[2];
                sf.longRegs[k] = sf.longRegs[i] + sf.longRegs[j];
                break;
            case InstructionCodes.FADD:
                i = operands[0];
                j = operands[1];
                k = operands[2];
                sf.doubleRegs[k] = sf.doubleRegs[i] + sf.doubleRegs[j];
                break;
            case InstructionCodes.SADD:
                i = operands[0];
                j = operands[1];
                k = operands[2];
                sf.stringRegs[k] = sf.stringRegs[i] + sf.stringRegs[j];
                break;
            case InstructionCodes.DADD:
                i = operands[0];
                j = operands[1];
                k = operands[2];
                lhsValue = (BDecimal) sf.refRegs[i];
                rhsValue = (BDecimal) sf.refRegs[j];
                sf.refRegs[k] = lhsValue.add(rhsValue);
                break;
            case InstructionCodes.XMLADD:
                i = operands[0];
                j = operands[1];
                k = operands[2];
                BXML lhsXMLVal = (BXML) sf.refRegs[i];
                BXML rhsXMLVal = (BXML) sf.refRegs[j];

                // Here it is assumed that a refType addition can only be a xml-concat.
                sf.refRegs[k] = XMLUtils.concatenate(lhsXMLVal, rhsXMLVal);
                break;
            case InstructionCodes.ISUB:
                i = operands[0];
                j = operands[1];
                k = operands[2];
                sf.longRegs[k] = sf.longRegs[i] - sf.longRegs[j];
                break;
            case InstructionCodes.FSUB:
                i = operands[0];
                j = operands[1];
                k = operands[2];
                sf.doubleRegs[k] = sf.doubleRegs[i] - sf.doubleRegs[j];
                break;
            case InstructionCodes.DSUB:
                i = operands[0];
                j = operands[1];
                k = operands[2];
                lhsValue = (BDecimal) sf.refRegs[i];
                rhsValue = (BDecimal) sf.refRegs[j];
                sf.refRegs[k] = lhsValue.subtract(rhsValue);
                break;
            case InstructionCodes.IMUL:
                i = operands[0];
                j = operands[1];
                k = operands[2];
                sf.longRegs[k] = sf.longRegs[i] * sf.longRegs[j];
                break;
            case InstructionCodes.FMUL:
                i = operands[0];
                j = operands[1];
                k = operands[2];
                sf.doubleRegs[k] = sf.doubleRegs[i] * sf.doubleRegs[j];
                break;
            case InstructionCodes.DMUL:
                i = operands[0];
                j = operands[1];
                k = operands[2];
                lhsValue = (BDecimal) sf.refRegs[i];
                rhsValue = (BDecimal) sf.refRegs[j];
                sf.refRegs[k] = lhsValue.multiply(rhsValue);
                break;
            case InstructionCodes.IDIV:
                i = operands[0];
                j = operands[1];
                k = operands[2];
                if (sf.longRegs[j] == 0) {
                    ctx.setError(BLangVMErrors.createError(ctx, BallerinaErrorReasons.DIVISION_BY_ZERO_ERROR,
                                                           " / by zero"));
                    handleError(ctx);
                    break;
                }

                sf.longRegs[k] = sf.longRegs[i] / sf.longRegs[j];
                break;
            case InstructionCodes.FDIV:
                i = operands[0];
                j = operands[1];
                k = operands[2];
                sf.doubleRegs[k] = sf.doubleRegs[i] / sf.doubleRegs[j];
                break;
            case InstructionCodes.DDIV:
                i = operands[0];
                j = operands[1];
                k = operands[2];
                lhsValue = (BDecimal) sf.refRegs[i];
                rhsValue = (BDecimal) sf.refRegs[j];
                sf.refRegs[k] = lhsValue.divide(rhsValue);
                break;
            case InstructionCodes.IMOD:
                i = operands[0];
                j = operands[1];
                k = operands[2];
                if (sf.longRegs[j] == 0) {
                    ctx.setError(BLangVMErrors.createError(ctx, BallerinaErrorReasons.DIVISION_BY_ZERO_ERROR,
                                                           " / by zero"));
                    handleError(ctx);
                    break;
                }

                sf.longRegs[k] = sf.longRegs[i] % sf.longRegs[j];
                break;
            case InstructionCodes.FMOD:
                i = operands[0];
                j = operands[1];
                k = operands[2];
                sf.doubleRegs[k] = sf.doubleRegs[i] % sf.doubleRegs[j];
                break;
            case InstructionCodes.DMOD:
                i = operands[0];
                j = operands[1];
                k = operands[2];
                lhsValue = (BDecimal) sf.refRegs[i];
                rhsValue = (BDecimal) sf.refRegs[j];
                sf.refRegs[k] = lhsValue.remainder(rhsValue);
                break;
            case InstructionCodes.INEG:
                i = operands[0];
                j = operands[1];
                sf.longRegs[j] = -sf.longRegs[i];
                break;
            case InstructionCodes.FNEG:
                i = operands[0];
                j = operands[1];
                sf.doubleRegs[j] = -sf.doubleRegs[i];
                break;
            case InstructionCodes.DNEG:
                i = operands[0];
                j = operands[1];
                BigDecimal value = ((BDecimal) sf.refRegs[i]).decimalValue();
                sf.refRegs[j] = new BDecimal(value.negate());
                break;
            case InstructionCodes.BNOT:
                i = operands[0];
                j = operands[1];
                sf.intRegs[j] = sf.intRegs[i] == 0 ? 1 : 0;
                break;
            case InstructionCodes.IEQ:
                i = operands[0];
                j = operands[1];
                k = operands[2];
                sf.intRegs[k] = sf.longRegs[i] == sf.longRegs[j] ? 1 : 0;
                break;
            case InstructionCodes.FEQ:
                i = operands[0];
                j = operands[1];
                k = operands[2];
                sf.intRegs[k] = sf.doubleRegs[i] == sf.doubleRegs[j] ? 1 : 0;
                break;
            case InstructionCodes.SEQ:
                i = operands[0];
                j = operands[1];
                k = operands[2];
                sf.intRegs[k] = StringUtils.isEqual(sf.stringRegs[i], sf.stringRegs[j]) ? 1 : 0;
                break;
            case InstructionCodes.BEQ:
                i = operands[0];
                j = operands[1];
                k = operands[2];
                sf.intRegs[k] = sf.intRegs[i] == sf.intRegs[j] ? 1 : 0;
                break;
            case InstructionCodes.DEQ:
                i = operands[0];
                j = operands[1];
                k = operands[2];
                lhsValue = (BDecimal) sf.refRegs[i];
                rhsValue = (BDecimal) sf.refRegs[j];
                sf.intRegs[k] = isDecimalRealNumber(lhsValue) && isDecimalRealNumber(rhsValue) &&
                        lhsValue.decimalValue().compareTo(rhsValue.decimalValue()) == 0 ? 1 : 0;
                break;
            case InstructionCodes.REQ:
                i = operands[0];
                j = operands[1];
                k = operands[2];
                if (sf.refRegs[i] == null) {
                    sf.intRegs[k] = sf.refRegs[j] == null ? 1 : 0;
                } else {
                    sf.intRegs[k] = isEqual(sf.refRegs[i], sf.refRegs[j], new ArrayList<>()) ? 1 : 0;
                }
                break;
            case InstructionCodes.REF_EQ:
                i = operands[0];
                j = operands[1];
                k = operands[2];
                sf.intRegs[k] = isReferenceEqual(sf.refRegs[i], sf.refRegs[j]) ? 1 : 0;
                break;
            case InstructionCodes.TEQ:
                i = operands[0];
                j = operands[1];
                k = operands[2];
                if (sf.refRegs[i] == null || sf.refRegs[j] == null) {
                    handleNullRefError(ctx);
                    break; //TODO is this correct?
                }
                sf.intRegs[k] = sf.refRegs[i].equals(sf.refRegs[j]) ? 1 : 0;
                break;

            case InstructionCodes.INE:
                i = operands[0];
                j = operands[1];
                k = operands[2];
                sf.intRegs[k] = sf.longRegs[i] != sf.longRegs[j] ? 1 : 0;
                break;
            case InstructionCodes.FNE:
                i = operands[0];
                j = operands[1];
                k = operands[2];
                sf.intRegs[k] = sf.doubleRegs[i] != sf.doubleRegs[j] ? 1 : 0;
                break;
            case InstructionCodes.SNE:
                i = operands[0];
                j = operands[1];
                k = operands[2];
                sf.intRegs[k] = !StringUtils.isEqual(sf.stringRegs[i], sf.stringRegs[j]) ? 1 : 0;
                break;
            case InstructionCodes.BNE:
                i = operands[0];
                j = operands[1];
                k = operands[2];
                sf.intRegs[k] = sf.intRegs[i] != sf.intRegs[j] ? 1 : 0;
                break;
            case InstructionCodes.DNE:
                i = operands[0];
                j = operands[1];
                k = operands[2];
                lhsValue = (BDecimal) sf.refRegs[i];
                rhsValue = (BDecimal) sf.refRegs[j];
                sf.intRegs[k] = !isDecimalRealNumber(lhsValue) || !isDecimalRealNumber(rhsValue) ||
                        lhsValue.decimalValue().compareTo(rhsValue.decimalValue()) != 0 ? 1 : 0;
                break;
            case InstructionCodes.RNE:
                i = operands[0];
                j = operands[1];
                k = operands[2];
                if (sf.refRegs[i] == null) {
                    sf.intRegs[k] = (sf.refRegs[j] != null) ? 1 : 0;
                } else {
                    sf.intRegs[k] = (!isEqual(sf.refRegs[i], sf.refRegs[j], new ArrayList<>())) ? 1 : 0;
                }
                break;
            case InstructionCodes.REF_NEQ:
                i = operands[0];
                j = operands[1];
                k = operands[2];
                sf.intRegs[k] = isReferenceInequal(sf.refRegs[i], sf.refRegs[j]) ? 1 : 0;
                break;
            case InstructionCodes.TNE:
                i = operands[0];
                j = operands[1];
                k = operands[2];
                if (sf.refRegs[i] == null || sf.refRegs[j] == null) {
                    handleNullRefError(ctx);
                    break; //TODO is this correct?
                }
                sf.intRegs[k] = (!sf.refRegs[i].equals(sf.refRegs[j])) ? 1 : 0;
                break;
            case InstructionCodes.IAND:
                i = operands[0];
                j = operands[1];
                k = operands[2];
                sf.longRegs[k] = sf.longRegs[i] & sf.longRegs[j];
                break;
            case InstructionCodes.IOR:
                i = operands[0];
                j = operands[1];
                k = operands[2];
                sf.longRegs[k] = sf.longRegs[i] | sf.longRegs[j];
                break;
            case InstructionCodes.IXOR:
                i = operands[0];
                j = operands[1];
                k = operands[2];
                sf.longRegs[k] = sf.longRegs[i] ^ sf.longRegs[j];
                break;
            case InstructionCodes.BILSHIFT:
                i = operands[0];
                j = operands[1];
                k = operands[2];
                sf.longRegs[k] = Byte.toUnsignedLong((byte) (sf.longRegs[i] << sf.longRegs[j]));
                break;
            case InstructionCodes.BIRSHIFT:
                i = operands[0];
                j = operands[1];
                k = operands[2];
                sf.longRegs[k] = Byte.toUnsignedLong((byte) ((byte) sf.longRegs[i] >> sf.longRegs[j]));
                break;
            case InstructionCodes.IRSHIFT:
                i = operands[0];
                j = operands[1];
                k = operands[2];
                sf.longRegs[k] = sf.longRegs[i] >> sf.longRegs[j];
                break;
            case InstructionCodes.ILSHIFT:
                i = operands[0];
                j = operands[1];
                k = operands[2];
                sf.longRegs[k] = sf.longRegs[i] << sf.longRegs[j];
                break;
            case InstructionCodes.IURSHIFT:
                i = operands[0];
                j = operands[1];
                k = operands[2];
                sf.longRegs[k] = sf.longRegs[i] >>> sf.longRegs[j];
                break;
            case InstructionCodes.TYPE_TEST:
                i = operands[0];
                j = operands[1];
                k = operands[2];
                TypeRefCPEntry typeRefCPEntry = (TypeRefCPEntry) sf.constPool[j];
                sf.intRegs[k] = checkIsType(sf.refRegs[i], typeRefCPEntry.getType()) ? 1 : 0;
                break;
            case InstructionCodes.IS_LIKE:
                i = operands[0];
                j = operands[1];
                k = operands[2];
                typeRefCPEntry = (TypeRefCPEntry) sf.constPool[j];
                sf.intRegs[k] = checkIsLikeType(sf.refRegs[i], typeRefCPEntry.getType()) ? 1 : 0;
                break;
            default:
                throw new UnsupportedOperationException();
        }
    }

    private static void execXMLOpcodes(Strand ctx, StackFrame sf, int opcode, int[] operands) {
        int i;
        int j;
        int k;
        int localNameIndex;
        int uriIndex;
        int prefixIndex;

        BXML<?> xmlVal;
        BXMLQName xmlQName;

        switch (opcode) {
            case InstructionCodes.XMLATTRSTORE:
                i = operands[0];
                j = operands[1];
                k = operands[2];

                xmlVal = Optional.of((BXML) sf.refRegs[i]).get();
                xmlQName = Optional.of((BXMLQName) sf.refRegs[j]).get();
                try {
                    xmlVal.setAttribute(xmlQName.getLocalName(), xmlQName.getUri(), xmlQName.getPrefix(),
                            sf.stringRegs[k]);
                } catch (BallerinaException e) {
                    ctx.setError(BLangVMErrors.createError(ctx, BallerinaErrorReasons.XML_OPERATION_ERROR,
                                                           e.getMessage()));
                    handleError(ctx);
                }
                break;
            case InstructionCodes.XMLATTRLOAD:
                i = operands[0];
                j = operands[1];
                k = operands[2];

                xmlVal = Optional.of((BXML) sf.refRegs[i]).get();
                xmlQName = Optional.of((BXMLQName) sf.refRegs[j]).get();
                sf.stringRegs[k] = xmlVal.getAttribute(xmlQName.getLocalName(), xmlQName.getUri(),
                        xmlQName.getPrefix());
                break;
            case InstructionCodes.XML2XMLATTRS:
                i = operands[0];
                j = operands[1];
                xmlVal = (BXML) sf.refRegs[i];
                sf.refRegs[j] = new BXMLAttributes(xmlVal);
                break;
            case InstructionCodes.S2QNAME:
                i = operands[0];
                j = operands[1];
                k = operands[2];

                String qNameStr = sf.stringRegs[i];
                int parenEndIndex = qNameStr.indexOf('}');

                if (qNameStr.startsWith("{") && parenEndIndex > 0) {
                    sf.stringRegs[j] = qNameStr.substring(parenEndIndex + 1, qNameStr.length());
                    sf.stringRegs[k] = qNameStr.substring(1, parenEndIndex);
                } else {
                    sf.stringRegs[j] = qNameStr;
                    sf.stringRegs[k] = STRING_NULL_VALUE;
                }

                break;
            case InstructionCodes.NEWQNAME:
                localNameIndex = operands[0];
                uriIndex = operands[1];
                prefixIndex = operands[2];
                i = operands[3];

                String localname = sf.stringRegs[localNameIndex];
                localname = StringEscapeUtils.escapeXml11(localname);

                String prefix = sf.stringRegs[prefixIndex];
                prefix = StringEscapeUtils.escapeXml11(prefix);

                sf.refRegs[i] = new BXMLQName(localname, sf.stringRegs[uriIndex], prefix);
                break;
            case InstructionCodes.XMLSEQLOAD:
                i = operands[0];
                j = operands[1];
                k = operands[2];

                xmlVal = Optional.of((BXML) sf.refRegs[i]).get();
                long index = sf.longRegs[j];
                try {
                    sf.refRegs[k] = xmlVal.getItem(index);
                } catch (BallerinaException e) {
                    ctx.setError(BLangVMErrors.createError(ctx, BallerinaErrorReasons.XML_OPERATION_ERROR,
                                                           e.getMessage()));
                    handleError(ctx);
                }
                break;
            case InstructionCodes.XMLLOAD:
                i = operands[0];
                j = operands[1];
                k = operands[2];

                xmlVal = Optional.of((BXML) sf.refRegs[i]).get();
                String qname = sf.stringRegs[j];
                sf.refRegs[k] = xmlVal.children(qname);
                break;
            case InstructionCodes.XMLLOADALL:
                i = operands[0];
                j = operands[1];

                xmlVal = Optional.of((BXML) sf.refRegs[i]).get();
                sf.refRegs[j] = xmlVal.children();
                break;
            case InstructionCodes.NEWXMLELEMENT:
            case InstructionCodes.NEWXMLCOMMENT:
            case InstructionCodes.NEWXMLTEXT:
            case InstructionCodes.NEWXMLPI:
            case InstructionCodes.XMLSEQSTORE:
            case InstructionCodes.NEWXMLSEQ:
                execXMLCreationOpcodes(ctx, sf, opcode, operands);
                break;
            default:
                throw new UnsupportedOperationException();
        }
    }

    private static void execTypeCastOpcodes(Strand ctx, StackFrame sf, int opcode, int[] operands) {
        int i;
        int j;
        int cpIndex; // Index of the constant pool

        BRefType bRefTypeValue;
        TypeRefCPEntry typeRefCPEntry;

        switch (opcode) {
            case InstructionCodes.TYPE_CAST:
                i = operands[0];
                cpIndex = operands[1];
                j = operands[2];
                typeRefCPEntry = (TypeRefCPEntry) sf.constPool[cpIndex];
                BType expectedType = typeRefCPEntry.getType();

                bRefTypeValue = sf.refRegs[i];

                if (bRefTypeValue == null) {
                    if (checkIsType(BTypes.typeNull, expectedType, new ArrayList<>())) {
                        sf.refRegs[j] = null;
                        break;
                    }
                    ctx.setError(BLangVMErrors.createError(ctx, BallerinaErrorReasons.TYPE_CAST_ERROR,
                                                           BLangExceptionHelper.getErrorMessage(
                                                                   RuntimeErrors.TYPE_CAST_ERROR, "()",
                                                                   expectedType)));
                    handleError(ctx);
                } else if (checkIsType(bRefTypeValue, expectedType)) {
                    switch (expectedType.getTag()) {
                        case TypeTags.STRING_TAG:
                            sf.stringRegs[j] = bRefTypeValue.stringValue();
                            break;
                        case TypeTags.BOOLEAN_TAG:
                            sf.intRegs[j] = ((BBoolean) bRefTypeValue).booleanValue() ? 1 : 0;
                            break;
                        case TypeTags.INT_TAG:
                            sf.longRegs[j] = ((BInteger) bRefTypeValue).intValue();
                            break;
                        case TypeTags.FLOAT_TAG:
                            sf.doubleRegs[j] = ((BFloat) bRefTypeValue).floatValue();
                            break;
                        case TypeTags.DECIMAL_TAG:
                            sf.refRegs[j] = ((BDecimal) bRefTypeValue);
                            break;
                        case TypeTags.BYTE_TAG:
                            sf.longRegs[j] = ((BByte) bRefTypeValue).byteValue();
                            break;
                        default:
                            sf.refRegs[j] = bRefTypeValue;
                    }
                } else if (containsNumericType(expectedType)) {
                    execNumericConversionOrCastOpCode(ctx, sf, expectedType, bRefTypeValue, j, false);
                } else {
                    ctx.setError(
                            BLangVMErrors.createError(ctx, BallerinaErrorReasons.TYPE_CAST_ERROR,
                                                      BLangExceptionHelper.getErrorMessage(
                                                              RuntimeErrors.TYPE_CAST_ERROR, bRefTypeValue.getType(),
                                                              (expectedType.getTag() == TypeTags.NULL_TAG ? "()" :
                                                                       expectedType))));
                    handleError(ctx);
                }
                break;
            case InstructionCodes.I2ANY:
                i = operands[0];
                j = operands[1];
                sf.refRegs[j] = new BInteger(sf.longRegs[i]);
                break;
            case InstructionCodes.BI2ANY:
                i = operands[0];
                j = operands[1];
                sf.refRegs[j] = new BByte(sf.longRegs[i]);
                break;
            case InstructionCodes.F2ANY:
                i = operands[0];
                j = operands[1];
                sf.refRegs[j] = new BFloat(sf.doubleRegs[i]);
                break;
            case InstructionCodes.S2ANY:
                i = operands[0];
                j = operands[1];
                sf.refRegs[j] = new BString(sf.stringRegs[i]);
                break;
            case InstructionCodes.B2ANY:
                i = operands[0];
                j = operands[1];
                sf.refRegs[j] = new BBoolean(sf.intRegs[i] == 1);
                break;
            case InstructionCodes.ANY2I:
                i = operands[0];
                j = operands[1];
                sf.longRegs[j] = ((BValueType) sf.refRegs[i]).intValue();
                break;
            case InstructionCodes.ANY2BI:
                i = operands[0];
                j = operands[1];
                sf.longRegs[j] = ((BValueType) sf.refRegs[i]).byteValue();
                break;
            case InstructionCodes.ANY2F:
                i = operands[0];
                j = operands[1];
                sf.doubleRegs[j] = ((BValueType) sf.refRegs[i]).floatValue();
                break;
            case InstructionCodes.ANY2S:
                i = operands[0];
                j = operands[1];
                sf.stringRegs[j] = sf.refRegs[i].stringValue();
                break;
            case InstructionCodes.ANY2B:
                i = operands[0];
                j = operands[1];
                sf.intRegs[j] = ((BBoolean) sf.refRegs[i]).booleanValue() ? 1 : 0;
                break;
            case InstructionCodes.ANY2D:
                i = operands[0];
                j = operands[1];
                sf.refRegs[j] = new BDecimal(((BValueType) sf.refRegs[i]).decimalValue());
                break;
            case InstructionCodes.ANY2JSON:
                handleAnyToRefTypeCast(ctx, sf, operands, BTypes.typeJSON);
                break;
            case InstructionCodes.ANY2XML:
                handleAnyToRefTypeCast(ctx, sf, operands, BTypes.typeXML);
                break;
            case InstructionCodes.ANY2MAP:
                handleAnyToRefTypeCast(ctx, sf, operands, BTypes.typeMap);
                break;
            case InstructionCodes.ANY2TYPE:
                handleAnyToRefTypeCast(ctx, sf, operands, BTypes.typeDesc);
                break;
            case InstructionCodes.ANY2DT:
                handleAnyToRefTypeCast(ctx, sf, operands, BTypes.typeTable);
                break;
            case InstructionCodes.ANY2STM:
                handleAnyToRefTypeCast(ctx, sf, operands, BTypes.typeStream);
                break;
            case InstructionCodes.ANY2E:
            case InstructionCodes.ANY2T:
            case InstructionCodes.ANY2C:
            case InstructionCodes.CHECKCAST:
                i = operands[0];
                cpIndex = operands[1];
                j = operands[2];
                typeRefCPEntry = (TypeRefCPEntry) sf.constPool[cpIndex];

                bRefTypeValue = sf.refRegs[i];

                if (checkCast(bRefTypeValue, typeRefCPEntry.getType())) {
                        sf.refRegs[j] = bRefTypeValue;
                } else {
                    handleTypeCastError(ctx, sf, j, bRefTypeValue != null ? bRefTypeValue.getType() : BTypes.typeNull,
                            typeRefCPEntry.getType());
                }
                break;
            case InstructionCodes.IS_ASSIGNABLE:
                i = operands[0];
                cpIndex = operands[1];
                j = operands[2];
                typeRefCPEntry = (TypeRefCPEntry) sf.constPool[cpIndex];
                bRefTypeValue = sf.refRegs[i];
                if (checkIsType(bRefTypeValue, typeRefCPEntry.getType())) {
                    sf.intRegs[j] = 1;
                } else {
                    sf.intRegs[j] = 0;
                }
                break;
            case InstructionCodes.ARRAY2JSON:
                convertArrayToJSON(ctx, operands, sf);
                break;
            case InstructionCodes.JSON2ARRAY:
                convertJSONToArray(ctx, operands, sf);
                break;
            case InstructionCodes.O2JSON:
                i = operands[0];
                cpIndex = operands[1];
                j = operands[2];
                BJSONType targetType = (BJSONType) ((TypeRefCPEntry) sf.constPool[cpIndex]).getType();
                bRefTypeValue = sf.refRegs[i];
                sf.refRegs[j] = JSONUtils.convertUnionTypeToJSON(bRefTypeValue, targetType);
                break;
            default:
                throw new UnsupportedOperationException();
        }
    }

    private static void execNumericConversionOrCastOpCode(Strand ctx, StackFrame sf, BType targetType,
                                                          BRefType bRefTypeValue, int regIndex,
                                                          boolean isRefTypeTarget) {
        BType sourceType = bRefTypeValue.getType();
        int targetTag = targetType.getTag();

        if ((targetTag == TypeTags.UNION_TAG && ((BUnionType) targetType).getMemberTypes().stream()
                .filter(BVM::isBasicNumericType).count() > 1) || !isBasicNumericType(sourceType)) {
            ctx.setError(BLangVMErrors.createError(ctx, BallerinaErrorReasons.TYPE_CAST_ERROR,
                                                   BLangExceptionHelper.getErrorMessage(
                                                           RuntimeErrors.TYPE_CAST_ERROR, sourceType, targetType)));
            handleError(ctx);
            return;
        }

        try {
            switch (targetTag) {
                case TypeTags.FLOAT_TAG:
                    if (isRefTypeTarget) {
                        sf.refRegs[regIndex] = new BFloat(((BValueType) bRefTypeValue).floatValue());
                    } else {
                        sf.doubleRegs[regIndex] = ((BValueType) bRefTypeValue).floatValue();
                    }
                    break;
                case TypeTags.DECIMAL_TAG:
                    sf.refRegs[regIndex] = new BDecimal(((BValueType) bRefTypeValue).decimalValue());
                    break;
                case TypeTags.INT_TAG:
                    if (isRefTypeTarget) {
                        sf.refRegs[regIndex] = new BInteger(((BValueType) bRefTypeValue).intValue());
                    } else {
                        sf.longRegs[regIndex] = ((BValueType) bRefTypeValue).intValue();
                    }
                    break;
                case TypeTags.BYTE_TAG:
                    if (isRefTypeTarget) {
                        sf.refRegs[regIndex] = new BByte(((BValueType) bRefTypeValue).byteValue());
                    } else {
                        sf.longRegs[regIndex] = ((BValueType) bRefTypeValue).byteValue();
                    }
                    break;
                default:
                    BType targetNumericType = ((BUnionType) targetType).getMemberTypes().stream()
                            .filter(BVM::isBasicNumericType)
                            .findFirst()
                            .get(); // wouldn't get here if not present
                    execNumericConversionOrCastOpCode(ctx, sf, targetNumericType, bRefTypeValue, regIndex, true);
            }
        } catch (BallerinaException e) {
            ctx.setError(BLangVMErrors.createError(ctx, e.getMessage(), e.getDetail()));
            handleError(ctx);
        }
    }

    private static void execTypeConversionOpcodes(Strand ctx, StackFrame sf, int opcode,
                                                  int[] operands) {
        int i;
        int j;
        BRefType bRefType;
        String str;

        switch (opcode) {
            case InstructionCodes.I2F:
                i = operands[0];
                j = operands[1];
                sf.doubleRegs[j] = sf.longRegs[i];
                break;
            case InstructionCodes.I2S:
                i = operands[0];
                j = operands[1];
                sf.stringRegs[j] = Long.toString(sf.longRegs[i]);
                break;
            case InstructionCodes.I2B:
                i = operands[0];
                j = operands[1];
                sf.intRegs[j] = sf.longRegs[i] != 0 ? 1 : 0;
                break;
            case InstructionCodes.I2D:
                i = operands[0];
                j = operands[1];
                sf.refRegs[j] = new BDecimal(
                        (new BigDecimal(sf.longRegs[i], MathContext.DECIMAL128)).setScale(1,
                                                                                          BigDecimal.ROUND_HALF_EVEN));
                break;
            case InstructionCodes.I2BI:
                i = operands[0];
                j = operands[1];
                if (!isByteLiteral(sf.longRegs[i])) {
                    ctx.setError(BLangVMErrors.createError(ctx, BallerinaErrorReasons.NUMBER_CONVERSION_ERROR,
                                                           "'" + TypeConstants.INT_TNAME + "' value '" +
                                                                   sf.longRegs[i] + "' cannot be converted to '" +
                                                                   TypeConstants.BYTE_TNAME + "'"));
                    handleError(ctx);
                    break;
                }
                sf.longRegs[j] = sf.longRegs[i];
                break;
            case InstructionCodes.F2BI:
                i = operands[0];
                j = operands[1];
                double floatVal = sf.doubleRegs[i];
                if (Double.isNaN(floatVal) || Double.isInfinite(floatVal)) {
                    ctx.setError(BLangVMErrors.createError(ctx, BallerinaErrorReasons.NUMBER_CONVERSION_ERROR,
                                                           "'" + TypeConstants.FLOAT_TNAME + "' value '" + floatVal +
                                                                   "' cannot be converted to '" +
                                                                   TypeConstants.BYTE_TNAME + "'"));
                    handleError(ctx);
                    break;
                }

                long floatAsIntVal = Math.round(floatVal);
                if (!isByteLiteral(floatAsIntVal)) {
                    ctx.setError(BLangVMErrors.createError(ctx, BallerinaErrorReasons.NUMBER_CONVERSION_ERROR,
                                                           "'" + TypeConstants.FLOAT_TNAME + "' value '" +
                                                                   floatVal + "' cannot be converted to '" +
                                                                   TypeConstants.BYTE_TNAME + "'"));
                    handleError(ctx);
                    break;
                }
                sf.longRegs[j] = floatAsIntVal;
                break;
            case InstructionCodes.D2BI:
                i = operands[0];
                j = operands[1];

                DecimalValueKind valueKind = ((BDecimal) sf.refRegs[i]).valueKind;
                if (valueKind == DecimalValueKind.NOT_A_NUMBER || valueKind == DecimalValueKind.NEGATIVE_INFINITY ||
                        valueKind == DecimalValueKind.POSITIVE_INFINITY) {
                    ctx.setError(BLangVMErrors.createError(ctx, BallerinaErrorReasons.NUMBER_CONVERSION_ERROR,
                                                           "'" + TypeConstants.DECIMAL_TNAME + "' value '" +
                                                                   sf.refRegs[i] + "' cannot be converted to '" +
                                                                   TypeConstants.BYTE_TNAME + "'"));
                    handleError(ctx);
                    break;
                }

                long doubleAsIntVal = Math.round(((BDecimal) sf.refRegs[i]).floatValue());
                if (!isByteLiteral(doubleAsIntVal)) {
                    ctx.setError(BLangVMErrors.createError(ctx, BallerinaErrorReasons.NUMBER_CONVERSION_ERROR,
                                                           "'" + TypeConstants.DECIMAL_TNAME + "' value '" +
                                                                   sf.refRegs[i] + "' cannot be converted to '" +
                                                                   TypeConstants.BYTE_TNAME + "'"));
                    handleError(ctx);
                    break;
                }
                sf.longRegs[j] = doubleAsIntVal;
                break;
            case InstructionCodes.F2I:
                i = operands[0];
                j = operands[1];
                double valueToConvert = sf.doubleRegs[i];
                if (Double.isNaN(valueToConvert) || Double.isInfinite(valueToConvert)) {
                    ctx.setError(BLangVMErrors.createError(ctx, BallerinaErrorReasons.NUMBER_CONVERSION_ERROR,
                                                           "'" + TypeConstants.FLOAT_TNAME + "' value '" +
                                                                   valueToConvert + "' cannot be converted to '" +
                                                                   TypeConstants.INT_TNAME + "'"));
                    handleError(ctx);
                    break;
                }

                if (!isFloatWithinIntRange(valueToConvert)) {
                    ctx.setError(BLangVMErrors.createError(ctx, BallerinaErrorReasons.NUMBER_CONVERSION_ERROR, "out " +
                            "of range '" + TypeConstants.FLOAT_TNAME + "' value '" + valueToConvert +
                            "' cannot be converted to '" + TypeConstants.INT_TNAME + "'"));
                    handleError(ctx);
                    break;
                }

                sf.longRegs[j] = Math.round(valueToConvert);
                break;
            case InstructionCodes.F2S:
                i = operands[0];
                j = operands[1];
                sf.stringRegs[j] = Double.toString(sf.doubleRegs[i]);
                break;
            case InstructionCodes.F2B:
                i = operands[0];
                j = operands[1];
                sf.intRegs[j] = sf.doubleRegs[i] != 0.0 ? 1 : 0;
                break;
            case InstructionCodes.F2D:
                i = operands[0];
                j = operands[1];
                sf.refRegs[j] = new BDecimal(new BigDecimal(sf.doubleRegs[i], MathContext.DECIMAL128));
                break;
            case InstructionCodes.S2I:
                i = operands[0];
                j = operands[1];

                str = sf.stringRegs[i];
                try {
                    sf.refRegs[j] = new BInteger(Long.parseLong(str));
                } catch (NumberFormatException e) {
                    handleTypeConversionError(ctx, sf, j, TypeConstants.STRING_TNAME, TypeConstants.INT_TNAME);
                }
                break;
            case InstructionCodes.S2F:
                i = operands[0];
                j = operands[1];

                str = sf.stringRegs[i];
                try {
                    sf.refRegs[j] = new BFloat(Double.parseDouble(str));
                } catch (NumberFormatException e) {
                    handleTypeConversionError(ctx, sf, j, TypeConstants.STRING_TNAME, TypeConstants.FLOAT_TNAME);
                }
                break;
            case InstructionCodes.S2B:
                i = operands[0];
                j = operands[1];
                sf.intRegs[j] = Boolean.parseBoolean(sf.stringRegs[i]) ? 1 : 0;
                break;
            case InstructionCodes.S2D:
                i = operands[0];
                j = operands[1];

                str = sf.stringRegs[i];
                try {
                    sf.refRegs[j] = new BDecimal(new BigDecimal(str, MathContext.DECIMAL128));
                } catch (NumberFormatException e) {
                    handleTypeConversionError(ctx, sf, j, TypeConstants.STRING_TNAME, TypeConstants.DECIMAL_TNAME);
                }
                break;
            case InstructionCodes.B2I:
                i = operands[0];
                j = operands[1];
                sf.longRegs[j] = sf.intRegs[i];
                break;
            case InstructionCodes.B2F:
                i = operands[0];
                j = operands[1];
                sf.doubleRegs[j] = sf.intRegs[i];
                break;
            case InstructionCodes.B2S:
                i = operands[0];
                j = operands[1];
                sf.stringRegs[j] = sf.intRegs[i] == 1 ? "true" : "false";
                break;
            case InstructionCodes.B2D:
                i = operands[0];
                j = operands[1];
                sf.refRegs[j] = sf.intRegs[i] == 1 ?
                        new BDecimal(BigDecimal.ONE.setScale(1, BigDecimal.ROUND_HALF_EVEN)) :
                        new BDecimal(BigDecimal.ZERO.setScale(1, BigDecimal.ROUND_HALF_EVEN));
                break;
            case InstructionCodes.D2I:
                i = operands[0];
                j = operands[1];
                BDecimal decimal = (BDecimal) sf.refRegs[i];
                DecimalValueKind decValueKind = decimal.valueKind;
                if (decValueKind == DecimalValueKind.NOT_A_NUMBER ||
                        decValueKind == DecimalValueKind.NEGATIVE_INFINITY ||
                        decValueKind == DecimalValueKind.POSITIVE_INFINITY) {
                    ctx.setError(BLangVMErrors.createError(ctx, BallerinaErrorReasons.NUMBER_CONVERSION_ERROR,
                                                           "'" + TypeConstants.DECIMAL_TNAME + "' value '" +
                                                                   sf.refRegs[i] + "' cannot be converted to '" +
                                                                   TypeConstants.INT_TNAME + "'"));
                    handleError(ctx);
                    break;
                }

                if (!isDecimalWithinIntRange((decimal.decimalValue()))) {
                    ctx.setError(BLangVMErrors.createError(ctx, BallerinaErrorReasons.NUMBER_CONVERSION_ERROR,
                            "out of range '" + TypeConstants.DECIMAL_TNAME + "' value '" + decimal +
                                    "' cannot be converted to '" + TypeConstants.INT_TNAME + "'"));
                    handleError(ctx);
                    break;
                }
                sf.longRegs[j] = Math.round(((BDecimal) sf.refRegs[i]).decimalValue().doubleValue());
                break;
            case InstructionCodes.D2F:
                i = operands[0];
                j = operands[1];
                sf.doubleRegs[j] = ((BDecimal) sf.refRegs[i]).floatValue();
                break;
            case InstructionCodes.D2S:
                i = operands[0];
                j = operands[1];
                sf.stringRegs[j] = sf.refRegs[i].stringValue();
                break;
            case InstructionCodes.D2B:
                i = operands[0];
                j = operands[1];
                sf.intRegs[j] = ((BDecimal) sf.refRegs[i]).decimalValue().compareTo(BigDecimal.ZERO) != 0 ? 1 : 0;
                break;
            case InstructionCodes.DT2XML:
                i = operands[0];
                j = operands[1];

                bRefType = sf.refRegs[i];
                if (bRefType == null) {
                    handleTypeConversionError(ctx, sf, j, BTypes.typeNull, BTypes.typeXML);
                    break;
                }

                try {
                    sf.refRegs[j] = XMLUtils.tableToXML((BTable) bRefType);
                } catch (Exception e) {
                    sf.refRegs[j] = null;
                    handleTypeConversionError(ctx, sf, j, TypeConstants.TABLE_TNAME, TypeConstants.XML_TNAME);
                }
                break;
            case InstructionCodes.DT2JSON:
                i = operands[0];
                j = operands[1];

                bRefType = sf.refRegs[i];
                if (bRefType == null) {
                    handleNullRefError(ctx);
                    break;
                }

                try {
                    sf.refRegs[j] = JSONUtils.toJSON((BTable) bRefType);
                } catch (Exception e) {
                    handleTypeConversionError(ctx, sf, j, TypeConstants.TABLE_TNAME, TypeConstants.XML_TNAME);
                }
                break;
            case InstructionCodes.T2MAP:
                convertStructToMap(ctx, operands, sf);
                break;
            case InstructionCodes.T2JSON:
                convertStructToJSON(ctx, operands, sf);
                break;
            case InstructionCodes.MAP2JSON:
                convertMapToJSON(ctx, operands, sf);
                break;
            case InstructionCodes.JSON2MAP:
                convertJSONToMap(ctx, operands, sf);
                break;
            case InstructionCodes.MAP2T:
                convertMapToStruct(ctx, operands, sf);
                break;
            case InstructionCodes.JSON2T:
                convertJSONToStruct(ctx, operands, sf);
                break;
            case InstructionCodes.XMLATTRS2MAP:
                i = operands[0];
                j = operands[1];
                bRefType = sf.refRegs[i];
                sf.refRegs[j] = ((BXMLAttributes) sf.refRegs[i]).value();
                break;
            case InstructionCodes.XML2S:
                i = operands[0];
                j = operands[1];
                sf.stringRegs[j] = sf.refRegs[i].stringValue();
                break;
            case InstructionCodes.ANY2SCONV:
                i = operands[0];
                j = operands[1];

                bRefType = sf.refRegs[i];
                if (bRefType == null) {
                    sf.stringRegs[j] = STRING_NULL_VALUE;
                } else {
                    sf.stringRegs[j] = bRefType.stringValue();
                }
                break;
            default:
                throw new UnsupportedOperationException();
        }
    }

    public static boolean isByteLiteral(long longValue) {
        return (longValue >= BBYTE_MIN_VALUE && longValue <= BBYTE_MAX_VALUE);
    }

    public static boolean isFloatWithinIntRange(double doubleValue) {
        return doubleValue < BINT_MAX_VALUE_DOUBLE_RANGE_MAX && doubleValue > BINT_MIN_VALUE_DOUBLE_RANGE_MIN;
    }

    public static boolean isDecimalWithinIntRange(BigDecimal decimalValue) {
        return decimalValue.compareTo(BINT_MAX_VALUE_BIG_DECIMAL_RANGE_MAX) < 0 &&
                decimalValue.compareTo(BINT_MIN_VALUE_BIG_DECIMAL_RANGE_MIN) > 0;
    }

    private static boolean isDecimalRealNumber(BDecimal decimalValue) {
        return decimalValue.valueKind == DecimalValueKind.ZERO || decimalValue.valueKind == DecimalValueKind.OTHER;
    }

    private static boolean checkDecimalGreaterThan(BDecimal lhsValue, BDecimal rhsValue) {
        switch (lhsValue.valueKind) {
            case POSITIVE_INFINITY:
                return isDecimalRealNumber(rhsValue) || rhsValue.valueKind == DecimalValueKind.NEGATIVE_INFINITY;
            case ZERO:
            case OTHER:
                return rhsValue.valueKind == DecimalValueKind.NEGATIVE_INFINITY || (isDecimalRealNumber(rhsValue) &&
                        lhsValue.decimalValue().compareTo(rhsValue.decimalValue()) > 0);
            default:
                return false;
        }
    }

    private static boolean checkDecimalGreaterThanOrEqual(BDecimal lhsValue, BDecimal rhsValue) {
        return checkDecimalGreaterThan(lhsValue, rhsValue) ||
                (isDecimalRealNumber(lhsValue) && isDecimalRealNumber(rhsValue) &&
                        lhsValue.decimalValue().compareTo(rhsValue.decimalValue()) == 0);
    }

    private static void execIteratorOperation(Strand ctx, StackFrame sf, Instruction instruction) {
        BIterator iterator;
        InstructionIteratorNext nextInstruction;
        nextInstruction = (InstructionIteratorNext) instruction;
        iterator = (BIterator) sf.refRegs[nextInstruction.iteratorIndex];

        try {
            // Check whether we have a next value.
            if (!Optional.of(iterator).get().hasNext()) {
                // If we don't have a next value, that means we have reached the end of the iterable list. So
                // we set null to the corresponding registry location.
                sf.refRegs[nextInstruction.retRegs[0]] = null;
                return;
            }
            // Get the next value.
            BValue value = Optional.of(iterator).get().getNext();
            // We create a new map and add the value to the map with the key `value`. Then we set this
            // map to the corresponding registry location.
            BMap<String, BValue> newMap = new BMap<>(nextInstruction.constraintType);
            newMap.put("value", value);
            sf.refRegs[nextInstruction.retRegs[0]] = (BRefType) newMap;
        } catch (BallerinaException e) {
            ctx.setError(BLangVMErrors.createError(ctx, e.getMessage(), e.getDetail()));
            handleError(ctx);
        }
    }

    private static void execXMLCreationOpcodes(Strand ctx, StackFrame sf, int opcode,
                                               int[] operands) {
        int i;
        int j;
        int k;
        int l;
        BXML<?> xmlVal;

        switch (opcode) {
            case InstructionCodes.NEWXMLELEMENT:
                i = operands[0];
                j = operands[1];
                k = operands[2];
                l = operands[3];

                BXMLQName startTagName = (BXMLQName) sf.refRegs[j];
                BXMLQName endTagName = (BXMLQName) sf.refRegs[k];

                try {
                    sf.refRegs[i] = XMLUtils.createXMLElement(startTagName, endTagName, sf.stringRegs[l]);
                } catch (Exception e) {
                    ctx.setError(BLangVMErrors.createError(ctx, BallerinaErrorReasons.XML_CREATION_ERROR,
                                                           e.getMessage()));
                    handleError(ctx);
                }
                break;
            case InstructionCodes.NEWXMLCOMMENT:
                i = operands[0];
                j = operands[1];

                sf.refRegs[i] = XMLUtils.createXMLComment(sf.stringRegs[j]);
                break;
            case InstructionCodes.NEWXMLTEXT:
                i = operands[0];
                j = operands[1];

                sf.refRegs[i] = XMLUtils.createXMLText(sf.stringRegs[j]);
                break;
            case InstructionCodes.NEWXMLPI:
                i = operands[0];
                j = operands[1];
                k = operands[2];

                sf.refRegs[i] = XMLUtils.createXMLProcessingInstruction(sf.stringRegs[j], sf.stringRegs[k]);
                break;
            case InstructionCodes.XMLSEQSTORE:
                i = operands[0];
                j = operands[1];

                xmlVal = (BXML<?>) sf.refRegs[i];
                BXML<?> child = (BXML<?>) sf.refRegs[j];
                xmlVal.addChildren(child);
                break;
            case InstructionCodes.NEWXMLSEQ:
                i = operands[0];
                sf.refRegs[i] = new BXMLSequence();
                break;
        }
    }

    private static boolean handleVariableLock(Strand strand, BType[] types, int[] pkgRegs, int[] varRegs,
                                              int[] fieldRegs, int varCount, String uuid) {
        boolean lockAcquired = true;
        for (int i = 0; i < varCount && lockAcquired; i++) {
            BType paramType = types[i];
            int pkgIndex = pkgRegs[i];
            int regIndex = varRegs[i];

            switch (paramType.getTag()) {
                case TypeTags.INT_TAG:
                    lockAcquired = strand.programFile.globalMemArea.lockIntField(strand, pkgIndex, regIndex);
                    break;
                case TypeTags.BYTE_TAG:
                    lockAcquired = strand.programFile.globalMemArea.lockBooleanField(strand, pkgIndex, regIndex);
                    break;
                case TypeTags.FLOAT_TAG:
                    lockAcquired = strand.programFile.globalMemArea.lockFloatField(strand, pkgIndex, regIndex);
                    break;
                case TypeTags.STRING_TAG:
                    lockAcquired = strand.programFile.globalMemArea.lockStringField(strand, pkgIndex, regIndex);
                    break;
                case TypeTags.BOOLEAN_TAG:
                    lockAcquired = strand.programFile.globalMemArea.lockBooleanField(strand, pkgIndex, regIndex);
                    break;
                default:
                    lockAcquired = strand.programFile.globalMemArea.lockRefField(strand, pkgIndex, regIndex);
            }
        }

        if (varRegs.length <= varCount) {
            return lockAcquired;
        }

        //lock on field access
        strand.currentFrame.localProps.putIfAbsent(uuid, new Stack<VarLock>());
        Stack lockStack = (Stack) strand.currentFrame.localProps.get(uuid);

        for (int i = 0; (i < varRegs.length - varCount) && lockAcquired; i++) {
            int regIndex = varRegs[varCount + i];
            String field = strand.currentFrame.stringRegs[fieldRegs[i]];
            VarLock lock = ((BMap) strand.currentFrame.refRegs[regIndex]).getFieldLock(field);
            lockAcquired = lock.lock(strand);
            if (lockAcquired) {
                lockStack.push(lock);
            }
        }
        return lockAcquired;
    }

    private static void handleVariableUnlock(Strand strand, BType[] types, int[] pkgRegs, int[] varRegs,
                                             int varCount, String uuid, boolean hasFieldVar) {
        if (hasFieldVar) {
            Stack<VarLock> lockStack = (Stack<VarLock>) strand.currentFrame.localProps.get(uuid);
            while (!lockStack.isEmpty()) {
                lockStack.pop().unlock();
            }
        }

        for (int i = varCount - 1; i > -1; i--) {
            BType paramType = types[i];
            int pkgIndex = pkgRegs[i];
            int regIndex = varRegs[i];
            switch (paramType.getTag()) {
                case TypeTags.INT_TAG:
                    strand.programFile.globalMemArea.unlockIntField(pkgIndex, regIndex);
                    break;
                case TypeTags.BYTE_TAG:
                    strand.programFile.globalMemArea.unlockBooleanField(pkgIndex, regIndex);
                    break;
                case TypeTags.FLOAT_TAG:
                    strand.programFile.globalMemArea.unlockFloatField(pkgIndex, regIndex);
                    break;
                case TypeTags.STRING_TAG:
                    strand.programFile.globalMemArea.unlockStringField(pkgIndex, regIndex);
                    break;
                case TypeTags.BOOLEAN_TAG:
                    strand.programFile.globalMemArea.unlockBooleanField(pkgIndex, regIndex);
                    break;
                default:
                    strand.programFile.globalMemArea.unlockRefField(pkgIndex, regIndex);
            }
        }
    }

    /**
     * Method to calculate and detect debug points when the instruction point is given.
     */
    private static boolean debug(Strand ctx) {
        Debugger debugger = ctx.programFile.getDebugger();
        if (!debugger.isClientSessionActive()) {
            return false;
        }
        DebugContext debugContext = ctx.getDebugContext();

        if (debugContext.isStrandPaused()) {
            debugContext.setStrandPaused(false);
            return false;
        }

        if (isIgnorableInstruction(ctx)) {
            return false;
        }
        
        LineNumberInfo currentExecLine = debugger
                .getLineNumber(ctx.currentFrame.callableUnitInfo.getPackageInfo().getPkgPath(), ctx.currentFrame.ip);
        /*
         Below if check stops hitting the same debug line again and again in case that single line has
         multiple instructions.
         */
        if (currentExecLine.equals(debugContext.getLastLine())) {
            return false;
        }
        if (debugPointCheck(ctx, currentExecLine, debugger)) {
            return true;
        }

        switch (debugContext.getCurrentCommand()) {
            case RESUME:
                /*
                 In case of a for loop, need to clear the last hit line, so that, same line can get hit again.
                 */
                debugContext.clearContext();
                break;
            case STEP_IN:
                debugHit(ctx, currentExecLine, debugger);
                return true;
            case STEP_OVER:
                if (debugContext.getFramePointer() < ctx.fp) {
                    return false;
                }
                debugHit(ctx, currentExecLine, debugger);
                return true;
            case STEP_OUT:
                if (debugContext.getFramePointer() > ctx.fp) {
                    debugHit(ctx, currentExecLine, debugger);
                    return true;
                }
                return false;
            default:
                debugger.notifyExit();
                debugger.stopDebugging();
        }
        return false;
    }

    private static boolean isIgnorableInstruction(Strand ctx) {
        int opcode = ctx.currentFrame.code[ctx.currentFrame.ip].getOpcode();
        return opcode == InstructionCodes.GOTO;
    }

    /**
     * Helper method to check whether given point is a debug point or not.
     * If it's a debug point, then notify the debugger.
     *
     * @param ctx             Current ctx.
     * @param currentExecLine Current execution line.
     * @param debugger        Debugger object.
     * @return Boolean true if it's a debug point, false otherwise.
     */
    private static boolean debugPointCheck(Strand ctx, LineNumberInfo currentExecLine, Debugger debugger) {
        if (!currentExecLine.isDebugPoint()) {
            return false;
        }
        debugHit(ctx, currentExecLine, debugger);
        return true;
    }

    /**
     * Helper method to set required details when a debug point hits.
     * And also to notify the debugger.
     *
     * @param ctx             Current ctx.
     * @param currentExecLine Current execution line.
     * @param debugger        Debugger object.
     */
    private static void debugHit(Strand ctx, LineNumberInfo currentExecLine, Debugger debugger) {
        ctx.getDebugContext().updateContext(currentExecLine, ctx.fp);
        debugger.pauseWorker(ctx);
        debugger.notifyDebugHit(ctx, currentExecLine, ctx.getId());
    }

    private static void handleAnyToRefTypeCast(Strand ctx, StackFrame sf, int[] operands,
                                               BType targetType) {
        int i = operands[0];
        int j = operands[1];

        BRefType bRefType = sf.refRegs[i];
        if (bRefType == null) {
            sf.refRegs[j] = null;
        } else if (bRefType.getType() == targetType) {
            sf.refRegs[j] = bRefType;
        } else {
            handleTypeCastError(ctx, sf, j, bRefType.getType(), targetType);
        }
    }

    private static void handleTypeCastError(Strand ctx, StackFrame sf, int errorRegIndex,
                                            BType sourceType, BType targetType) {
        handleTypeCastError(ctx, sf, errorRegIndex, sourceType.toString(), targetType.toString());
    }

    private static void handleTypeCastError(Strand ctx, StackFrame sf, int errorRegIndex,
                                            String sourceType, String targetType) {
        BError errorVal = BLangVMErrors.createTypeCastError(ctx, sourceType, targetType);
        sf.refRegs[errorRegIndex] = errorVal;
    }

    private static void handleTypeConversionError(Strand ctx, StackFrame sf, int errorRegIndex,
                                                  BType sourceType, BType targetType) {
        handleTypeConversionError(ctx, sf, errorRegIndex, sourceType.toString(), targetType.toString());
    }

    private static void handleTypeConversionError(Strand ctx, StackFrame sf, int errorRegIndex,
                                                  String sourceTypeName, String targetTypeName) {
        String errorMsg = "'" + sourceTypeName + "' cannot be converted to '" + targetTypeName + "'";
        handleTypeConversionError(ctx, sf, errorRegIndex, errorMsg);
    }

    private static void handleTypeConversionError(Strand ctx, StackFrame sf,
                                                  int errorRegIndex, String errorMessage) {
        BError errorVal = BLangVMErrors.createTypeConversionError(ctx, errorMessage);
        sf.refRegs[errorRegIndex] = errorVal;
    }

    private static void createNewIntRange(int[] operands, StackFrame sf) {
        long startValue = sf.longRegs[operands[0]];
        long endValue = sf.longRegs[operands[1]];
        sf.refRegs[operands[2]] = new BIntRange(startValue, endValue);
    }

    private static void createNewStruct(int[] operands, StackFrame sf) {
        int cpIndex = operands[0];
        int i = operands[1];
        StructureRefCPEntry structureRefCPEntry = (StructureRefCPEntry) sf.constPool[cpIndex];
        StructureTypeInfo structInfo = (StructureTypeInfo) ((TypeDefInfo) structureRefCPEntry
                .getStructureTypeInfo()).typeInfo;
        sf.refRegs[i] = new BMap<>(structInfo.getType());
    }

    private static void beginTransaction(Strand strand, int transactionType, int transactionBlockIdIndex,
                                         int retryCountRegIndex, int committedFuncIndex, int abortedFuncIndex) {
        if (transactionType == Transactions.TransactionType.PARTICIPANT.value) {
            beginTransactionLocalParticipant(strand, transactionBlockIdIndex, committedFuncIndex, abortedFuncIndex);
            return;
        } else if (transactionType == Transactions.TransactionType.REMOTE_PARTICIPANT.value) {
            beginRemoteParticipant(strand, transactionBlockIdIndex, committedFuncIndex, abortedFuncIndex);
            return;
        }

        //Transaction is attempted three times by default to improve resiliency
        int retryCount = TransactionConstants.DEFAULT_RETRY_COUNT;
        if (retryCountRegIndex != -1) {
            retryCount = (int) strand.currentFrame.longRegs[retryCountRegIndex];
            if (retryCount < 0) {
                strand.setError(BLangVMErrors
                        .createError(strand, BallerinaErrorReasons.TRANSACTION_ERROR,
                                     BLangExceptionHelper.getErrorMessage(RuntimeErrors.INVALID_RETRY_COUNT)));
                handleError(strand);
                return;
            }
        }

        // If global tx enabled, it is managed via transaction coordinator.
        // Otherwise it is managed locally without any interaction with the transaction coordinator.
        if (strand.getLocalTransactionContext() != null) {
            // starting a transaction within already infected transaction.
            createAndSetDynamicNestedTrxError(strand);
            handleError(strand);
            return;
        }
        String transactionBlockId = getTrxBlockIdFromCP(strand, transactionBlockIdIndex);

        TransactionLocalContext transactionLocalContext = createAndNotifyGlobalTx(strand, transactionBlockId);
        strand.setLocalTransactionContext(transactionLocalContext);
        transactionLocalContext.beginTransactionBlock(transactionBlockId, retryCount);
    }

    private static void beginRemoteParticipant(Strand strand, int transactionBlockIdIndex, int committedFuncIndex,
                                               int abortedFuncIndex) {
        TransactionLocalContext localTransactionContext = strand.getLocalTransactionContext();
        if (localTransactionContext == null) {
            // No transaction available to participate,
            // We have no business here. This is a no-op.
            return;
        }

        // Register committed function handler if exists.
        BFunctionPointer fpCommitted = null;
        if (committedFuncIndex != -1) {
            FunctionRefCPEntry funcRefCPEntry = (FunctionRefCPEntry) strand.currentFrame.constPool[committedFuncIndex];
            fpCommitted = new BFunctionPointer(funcRefCPEntry.getFunctionInfo());
        }

        // Register aborted function handler if exists.
        BFunctionPointer fpAborted = null;
        if (abortedFuncIndex != -1) {
            FunctionRefCPEntry funcRefCPEntry = (FunctionRefCPEntry) strand.currentFrame.constPool[abortedFuncIndex];
            fpAborted = new BFunctionPointer(funcRefCPEntry.getFunctionInfo());
        }
        String transactionBlockId = getTrxBlockIdFromCP(strand, transactionBlockIdIndex);
        localTransactionContext.setResourceParticipant(true);
        String globalTransactionId = localTransactionContext.getGlobalTransactionId();
        localTransactionContext.beginTransactionBlock(transactionBlockId, -1);
        TransactionResourceManager.getInstance()
                .registerParticipation(globalTransactionId, transactionBlockId, fpCommitted, fpAborted, strand);
        strand.currentFrame.trxParticipant = StackFrame.TransactionParticipantType.REMOTE_PARTICIPANT;

    }

    private static void createAndSetDynamicNestedTrxError(Strand strand) {
        BError error = BLangVMErrors.createError(strand, BallerinaErrorReasons.TRANSACTION_ERROR,
                                                 BLangExceptionHelper.getErrorMessage(
                                                         RuntimeErrors.INVALID_DYNAMICALLY_NESTED_TRANSACTION));
        strand.setError(error);
    }

    private static void beginTransactionLocalParticipant(Strand strand, int transactionBlockIdCpIndex,
                                                         int committedFuncIndex, int abortedFuncIndex) {
        TransactionLocalContext transactionLocalContext = strand.getLocalTransactionContext();
        if (transactionLocalContext == null) {
            // No transaction available to participate,
            // We have no business here. This is a no-op.
            return;
        }

        String transactionBlockId = getTrxBlockIdFromCP(strand, transactionBlockIdCpIndex);

        // Register committed function handler if exists.
        TransactionResourceManager transactionResourceManager = TransactionResourceManager.getInstance();
        BFunctionPointer fpCommitted = null;
        if (committedFuncIndex != -1) {
            FunctionRefCPEntry funcRefCPEntry = (FunctionRefCPEntry) strand.currentFrame.constPool[committedFuncIndex];
            fpCommitted = new BFunctionPointer(funcRefCPEntry.getFunctionInfo());
            transactionResourceManager.registerCommittedFunction(transactionBlockId, fpCommitted);
        }

        // Register aborted function handler if exists.
        BFunctionPointer fpAborted = null;
        if (abortedFuncIndex != -1) {
            FunctionRefCPEntry funcRefCPEntry = (FunctionRefCPEntry) strand.currentFrame.constPool[abortedFuncIndex];
            fpAborted = new BFunctionPointer(funcRefCPEntry.getFunctionInfo());
            transactionResourceManager.registerAbortedFunction(transactionBlockId, fpAborted);
        }

        transactionLocalContext.beginTransactionBlock(transactionBlockId, 1);
        transactionResourceManager.registerParticipation(transactionLocalContext.getGlobalTransactionId(),
                transactionBlockId, fpCommitted, fpAborted, strand);
        // this call frame is a transaction participant.
        strand.currentFrame.trxParticipant = StackFrame.TransactionParticipantType.LOCAL_PARTICIPANT;
    }

    private static String getTrxBlockIdFromCP(Strand strand, int index) {
        StringCPEntry stringCPEntry = (StringCPEntry) strand.currentFrame.constPool[index];
        return stringCPEntry.getValue();
    }

    private static TransactionLocalContext createAndNotifyGlobalTx(Strand ctx, String transactionBlockId) {
        BValue[] txResult = TransactionUtils.notifyTransactionBegin(ctx, null, null,
                transactionBlockId, TransactionConstants.DEFAULT_COORDINATION_TYPE);

        BMap<String, BValue> txDataStruct = (BMap<String, BValue>) txResult[0];
        String globalTransactionId = txDataStruct.get(TransactionConstants.TRANSACTION_ID).stringValue();
        String url = txDataStruct.get(TransactionConstants.REGISTER_AT_URL).stringValue();
        String protocol = txDataStruct.get(TransactionConstants.CORDINATION_TYPE).stringValue();

        return TransactionLocalContext.create(globalTransactionId, url, protocol);
    }

    private static TransactionLocalContext createLocalOnlyTransaction() {
        String globalTransactionId = UUID.randomUUID().toString().replaceAll("-", "");
        return TransactionLocalContext.create(globalTransactionId, null, null);
    }

    private static void retryTransaction(Strand strand, int transactionBlockIdCpIndex,
                                         int trAbortEndIp, int trEndStatusReg) {
        strand.currentFrame.intRegs[trEndStatusReg] = 0; // set trend status to normal.
        TransactionLocalContext transactionLocalContext = strand.getLocalTransactionContext();
        transactionLocalContext.getAndClearFailure();

        String transactionBlockId = getTrxBlockIdFromCP(strand, transactionBlockIdCpIndex);
        if (transactionLocalContext.isRetryPossible(strand, transactionBlockId)) {
            if (transactionLocalContext.isRetryAttempt(transactionBlockId)) {
                TransactionLocalContext newLocalTransaction = createAndNotifyGlobalTx(strand, transactionBlockId);
                int allowedRetryCount = transactionLocalContext.getAllowedRetryCount(transactionBlockId);
                newLocalTransaction.beginTransactionBlock(transactionBlockId,
                        allowedRetryCount - 1);
                strand.setLocalTransactionContext(newLocalTransaction);
            }
            strand.getLocalTransactionContext().incrementCurrentRetryCount(transactionBlockId);
            strand.setError(null);
            // todo: communicate re-try intent to coordinator
            // tr_end will communicate the tx ending to coordinator
            return;
        }

        strand.currentFrame.intRegs[trEndStatusReg] = 1;
        strand.currentFrame.ip = trAbortEndIp;
    }

    private static void endTransaction(Strand strand, int transactionBlockIdCpIndex, int endType, int statusRegIndex,
                                       int errorRegIndex) {
        TransactionLocalContext localTxInfo = strand.getLocalTransactionContext();
        String txBlockId = getTrxBlockIdFromCP(strand, transactionBlockIdCpIndex);

        try {
            //In success case no need to do anything as with the transaction end phase it will be committed.
            switch (Transactions.TransactionStatus.getConst(endType)) {
                case BLOCK_END: // 0
                    // set statusReg
                    transactionBlockEnd(strand, txBlockId, statusRegIndex, localTxInfo, errorRegIndex);
                    break;
                case FAILED: // -1
                    transactionFailedEnd(strand, txBlockId, localTxInfo, statusRegIndex);
                    break;
                case ABORTED: // -2
                    transactionAbortedEnd(strand, txBlockId, localTxInfo, statusRegIndex, errorRegIndex);
                    break;
                case END: // 1
                    transactionEndEnd(strand, txBlockId, localTxInfo);
                    break;
                default:
                    throw new IllegalArgumentException("Invalid transaction end endType: " + endType);
            }
        } catch (Throwable e) {
            strand.setError(BLangVMErrors.createError(strand, BallerinaErrorReasons.TRANSACTION_ERROR, e.getMessage()));
            handleError(strand);
        }
    }

    private static void transactionAbortedEnd(Strand strand, String txBlockId, TransactionLocalContext localTxInfo,
                                              int statusRegIndex, int errorRegIndex) {
        // Notify only if, aborted by 'abort' statement.
        if (strand.currentFrame.intRegs[statusRegIndex] == 0) {
            notifyTransactionAbort(strand, txBlockId, localTxInfo);
        }
        setErrorRethrowReg(strand, statusRegIndex, errorRegIndex);
    }

    private static void setErrorRethrowReg(Strand strand, int statusRegIndex, int errorRegIndex) {
        if (strand.getError() != null) {
            BError cause = strand.getError();
            if (cause != null) {
                strand.setError(cause);
                strand.currentFrame.refRegs[errorRegIndex] = cause; // panic on this error.
            }
            // Next 2 instructions re-throw this error.
            strand.currentFrame.intRegs[statusRegIndex] = 1;
            return;
        }
        // Skip rethrow instruction, since there is no error.
        strand.currentFrame.intRegs[statusRegIndex] = 0;
    }

    private static void transactionEndEnd(Strand strand, String transactionBlockId,
                                          TransactionLocalContext transactionLocalContext) {
        boolean isOuterTx = transactionLocalContext.onTransactionEnd(transactionBlockId);
        strand.removeLocalTransactionContext();
    }

    private static void transactionBlockEnd(Strand strand, String transactionBlockId, int statusRegIndex,
                                            TransactionLocalContext transactionLocalContext, int errorRegIndex) {
        // Tx reached end of block, it may or may not successfully finished.
        TransactionLocalContext.TransactionFailure failure = transactionLocalContext.getFailure();

        BError error = null;
        BRefType<?> errorVal = strand.currentFrame.refRegs[errorRegIndex];
        if (errorVal != null && errorVal.getType().getTag() == TypeTags.ERROR_TAG) {
            error = (BError) errorVal;
        }

        if (error != null && strand.getError() == null) {
            strand.setError(error);
            strand.currentFrame.refRegs[errorRegIndex] = null;
        }

        if (failure == null && error == null && strand.getError() == null) {
            // Skip branching to retry block as there is no local failure.
            // Will set this reg if there is failure in global coordinated trx.
            strand.currentFrame.intRegs[statusRegIndex] = 0;

            TransactionUtils.CoordinatorCommit coordinatorStatus =
                    notifyGlobalPrepareAndCommit(strand, transactionBlockId, transactionLocalContext);

            if (!TransactionUtils.CoordinatorCommit.COMMITTED.equals(coordinatorStatus)) {
                // Coordinator returned un-committed status, hence skip committed block, and goto failed block.
                strand.currentFrame.intRegs[statusRegIndex] = 1;
            }
        } else {
            // Tx failed, branch to retry block.
            strand.currentFrame.intRegs[statusRegIndex] = 1;

            // This could be a transaction failure from a native/std library. Or due to an an error/exception.
            // If transaction is not already marked as failed do so now for future references.
            if (failure == null) {
                transactionLocalContext.markFailure();
            }
            boolean notifyCoordinator = transactionLocalContext.onTransactionFailed(strand, transactionBlockId);
            if (notifyCoordinator) {
                notifyTransactionAbort(strand, transactionBlockId, transactionLocalContext);
            }
        }
    }

    private static TransactionUtils.CoordinatorCommit notifyGlobalPrepareAndCommit(
            Strand ctx, String transactionBlockId, TransactionLocalContext transactionLocalContext) {
        return TransactionUtils.notifyTransactionEnd(ctx,
                transactionLocalContext.getGlobalTransactionId(), transactionBlockId);
    }

    private static void notifyTransactionAbort(Strand strand, String transactionBlockId,
                                               TransactionLocalContext transactionLocalContext) {
        TransactionUtils.notifyTransactionAbort(strand, transactionLocalContext.getGlobalTransactionId(),
                transactionBlockId);
        TransactionResourceManager.getInstance()
                .notifyAbort(transactionLocalContext.getGlobalTransactionId(), transactionBlockId, false);
    }

    private static void transactionFailedEnd(Strand strand, String transactionBlockId,
                                             TransactionLocalContext transactionLocalContext,
                                             int runOnRetryBlockRegIndex) {
        // Invoking tr_end with transaction status of FAILED means tx has failed for some reason.
        if (transactionLocalContext.isRetryPossible(strand, transactionBlockId)) {
            strand.currentFrame.intRegs[runOnRetryBlockRegIndex] = 1;
        } else {
            strand.currentFrame.intRegs[runOnRetryBlockRegIndex] = 0;
        }
    }

    private static Strand invokeVirtualFunction(Strand ctx, StackFrame sf, int receiver,
                                                FunctionInfo virtualFuncInfo, int[] argRegs,
                                                int retReg, int flags) {
        BMap<String, BValue> structVal = (BMap<String, BValue>) sf.refRegs[receiver];

        // TODO use ObjectTypeInfo once record init function is removed
        StructureTypeInfo structInfo = (StructureTypeInfo) ((BStructureType) structVal.getType()).getTypeInfo();
        FunctionInfo attachedFuncInfo = structInfo.funcInfoEntries.get(virtualFuncInfo.getName());
        return invokeCallable(ctx, attachedFuncInfo, argRegs, retReg, flags);
    }

    private static void handleWorkerSend(Strand ctx, WorkerDataChannelInfo workerDataChannelInfo,
                                         BType type, int reg, boolean channelInSameStrand) {
        BRefType val = extractValue(ctx.currentFrame, type, reg);
        WorkerDataChannel dataChannel = getWorkerChannel(ctx, workerDataChannelInfo.getChannelName(),
                channelInSameStrand);
        dataChannel.sendData(val);
    }

    private static WorkerDataChannel getWorkerChannel(Strand ctx, String name, boolean channelInSameStrand) {
        if (channelInSameStrand) {
            return ctx.currentFrame.wdChannels.getWorkerDataChannel(name);
        }
        if (ctx.fp > 0) {
            return ctx.peekFrame(1).wdChannels.getWorkerDataChannel(name);
        }
        return ctx.respCallback.parentChannels.getWorkerDataChannel(name);
    }

    private static BRefType extractValue(StackFrame data, BType type, int reg) {
        BRefType result;
        switch (type.getTag()) {
            case TypeTags.INT_TAG:
                result = new BInteger(data.longRegs[reg]);
                break;
            case TypeTags.BYTE_TAG:
                result = new BByte(data.longRegs[reg]);
                break;
            case TypeTags.FLOAT_TAG:
                result = new BFloat(data.doubleRegs[reg]);
                break;
            case TypeTags.STRING_TAG:
                result = new BString(data.stringRegs[reg]);
                break;
            case TypeTags.BOOLEAN_TAG:
                result = new BBoolean(data.intRegs[reg] > 0);
                break;
            default:
                result = data.refRegs[reg];
        }
        return result;
    }

    private static boolean handleWorkerReceive(Strand ctx, WorkerDataChannelInfo workerDataChannelInfo,
                                               BType type, int reg, boolean channelInSameStrand) {
        return getWorkerChannel(ctx, workerDataChannelInfo.getChannelName(),
                channelInSameStrand).tryTakeData(ctx, type, reg);
    }

    public static void copyArgValueForWorkerReceive(StackFrame currentSF, int regIndex, BType paramType,
                                                    BRefType passedInValue) {
        switch (paramType.getTag()) {
            case TypeTags.INT_TAG:
                currentSF.longRegs[regIndex] = ((BInteger) passedInValue).intValue();
                break;
            case TypeTags.BYTE_TAG:
                currentSF.longRegs[regIndex] = ((BByte) passedInValue).byteValue();
                break;
            case TypeTags.FLOAT_TAG:
                currentSF.doubleRegs[regIndex] = ((BFloat) passedInValue).floatValue();
                break;
            case TypeTags.STRING_TAG:
                currentSF.stringRegs[regIndex] = (passedInValue).stringValue();
                break;
            case TypeTags.BOOLEAN_TAG:
                currentSF.intRegs[regIndex] = (((BBoolean) passedInValue).booleanValue()) ? 1 : 0;
                break;
            default:
                currentSF.refRegs[regIndex] = passedInValue;
        }
    }

    private static boolean checkFiniteTypeAssignable(BValue bRefTypeValue, BType lhsType) {
        BFiniteType fType = (BFiniteType) lhsType;
        if (bRefTypeValue == null) {
            // we should not reach here
            return false;
        } else {
            Iterator<BValue> valueSpaceItr = fType.valueSpace.iterator();
            while (valueSpaceItr.hasNext()) {
                BValue valueSpaceItem = valueSpaceItr.next();
                if (valueSpaceItem.getType().getTag() == bRefTypeValue.getType().getTag()) {
                    if (valueSpaceItem.equals(bRefTypeValue)) {
                        return true;
                    }
                }
            }
        }
        return false;
    }

    private static boolean checkUnionCast(BValue rhsValue, BType lhsType, List<TypePair> unresolvedTypes) {
        BUnionType unionType = (BUnionType) lhsType;
        for (BType memberType : unionType.getMemberTypes()) {
            if (checkCast(rhsValue, memberType, unresolvedTypes)) {
                return true;
            }
        }
        return false;
    }

    public static boolean checkCast(BValue rhsValue, BType lhsType) {
        return checkCast(rhsValue, lhsType, new ArrayList<>());
    }

    private static boolean checkCast(BValue rhsValue, BType lhsType, List<TypePair> unresolvedTypes) {
        BType rhsType = rhsValue == null ? BTypes.typeNull : rhsValue.getType();
        if (isSameOrAnyType(rhsType, lhsType)) {
            return true;
        }

        if (rhsType.getTag() == TypeTags.INT_TAG && lhsType.getTag() == TypeTags.BYTE_TAG) {
            return isByteLiteral(((BInteger) rhsValue).intValue());
        }

        if (lhsType.getTag() == TypeTags.UNION_TAG) {
            return checkUnionCast(rhsValue, lhsType, unresolvedTypes);
        }

        if (getElementType(rhsType).getTag() == TypeTags.JSON_TAG) {
            return checkJSONCast(rhsValue, rhsType, lhsType);
        }

        if (lhsType.getTag() == TypeTags.ARRAY_TAG && rhsValue instanceof BNewArray) {
            BType sourceType = rhsValue.getType();
            if (sourceType.getTag() == TypeTags.ARRAY_TAG) {
                if (((BArrayType) sourceType).getState() == BArrayState.CLOSED_SEALED
                        && ((BArrayType) lhsType).getState() == BArrayState.CLOSED_SEALED
                        && ((BArrayType) sourceType).getSize() != ((BArrayType) lhsType).getSize()) {
                    return false;
                }
                sourceType = ((BArrayType) rhsValue.getType()).getElementType();
            }
            return checkArrayCast(sourceType, ((BArrayType) lhsType).getElementType(), unresolvedTypes);
        }

        if (rhsType.getTag() == TypeTags.TUPLE_TAG && lhsType.getTag() == TypeTags.TUPLE_TAG) {
            return checkTupleCast(rhsValue, lhsType, unresolvedTypes);
        }

        if (lhsType.getTag() == TypeTags.FINITE_TYPE_TAG) {
            return checkFiniteTypeAssignable(rhsValue, lhsType);
        }

        return checkCastByType(rhsType, lhsType, unresolvedTypes);
    }

    /**
     * This method is for use as the first check in checking for cast/assignability for two types.
     * Checks whether the source type is the same as the target type or if the target type is any type, and if true
     * the return value would be true.
     *
     * @param rhsType   the source type - the type (of the value) being cast/assigned
     * @param lhsType   the target type against which cast/assignability is checked
     * @return          true if the lhsType is any or is the same as rhsType
     */
    private static boolean isSameOrAnyType(BType rhsType, BType lhsType) {
        return (lhsType.getTag() == TypeTags.ANY_TAG && rhsType.getTag() != TypeTags.ERROR_TAG) || rhsType
                .equals(lhsType);
    }

    private static boolean checkCastByType(BType rhsType, BType lhsType, List<TypePair> unresolvedTypes) {
        if (rhsType.getTag() == TypeTags.INT_TAG &&
                (lhsType.getTag() == TypeTags.FLOAT_TAG || lhsType.getTag() == TypeTags.DECIMAL_TAG)) {
            return true;
        } else if (rhsType.getTag() == TypeTags.FLOAT_TAG && lhsType.getTag() == TypeTags.DECIMAL_TAG) {
            return true;
        } else if (rhsType.getTag() == TypeTags.BYTE_TAG && lhsType.getTag() == TypeTags.INT_TAG) {
            return true;
        }

        if (lhsType.getTag() == TypeTags.JSON_TAG) {
            switch (rhsType.getTag()) {
                case TypeTags.INT_TAG:
                case TypeTags.FLOAT_TAG:
                case TypeTags.DECIMAL_TAG:
                case TypeTags.STRING_TAG:
                case TypeTags.BOOLEAN_TAG:
                case TypeTags.NULL_TAG:
                case TypeTags.JSON_TAG:
                    return true;
                case TypeTags.MAP_TAG:
                    return checkCastByType(((BMapType) rhsType).getConstrainedType(), lhsType, unresolvedTypes);
                case TypeTags.ARRAY_TAG:
                    return checkCastByType(((BArrayType) rhsType).getElementType(), lhsType, unresolvedTypes);
                default:
                    return false;
            }
        }

        if (rhsType.getTag() == TypeTags.OBJECT_TYPE_TAG && lhsType.getTag() == TypeTags.OBJECT_TYPE_TAG) {
            return checkObjectEquivalency((BStructureType) rhsType, (BStructureType) lhsType, unresolvedTypes);
        }

        if (rhsType.getTag() == TypeTags.RECORD_TYPE_TAG && lhsType.getTag() == TypeTags.RECORD_TYPE_TAG) {
            return checkRecordEquivalency((BRecordType) lhsType, (BRecordType) rhsType, unresolvedTypes);
        }

        if (rhsType.getTag() == TypeTags.MAP_TAG && lhsType.getTag() == TypeTags.MAP_TAG) {
            return checkMapCast(rhsType, lhsType, unresolvedTypes);
        }

        if (rhsType.getTag() == TypeTags.TABLE_TAG && lhsType.getTag() == TypeTags.TABLE_TAG) {
            return true;
        }

        if (rhsType.getTag() == TypeTags.STREAM_TAG && lhsType.getTag() == TypeTags.STREAM_TAG) {
            return isAssignable(((BStreamType) rhsType).getConstrainedType(),
                    ((BStreamType) lhsType).getConstrainedType(), unresolvedTypes);
        }

        if (rhsType.getTag() == TypeTags.FUNCTION_POINTER_TAG && lhsType.getTag() == TypeTags.FUNCTION_POINTER_TAG) {
            return checkFunctionCast(rhsType, (BFunctionType) lhsType);
        }

        if (lhsType.getTag() == TypeTags.ANYDATA_TAG && isAnydata(rhsType)) {
            return true;
        }

        return false;
    }

    private static boolean checkMapCast(BType sourceType, BType targetType, List<TypePair> unresolvedTypes) {
        BMapType sourceMapType = (BMapType) sourceType;
        BMapType targetMapType = (BMapType) targetType;

        if (sourceMapType.equals(targetMapType)) {
            return true;
        }

        if (targetMapType.getConstrainedType().getTag() == TypeTags.ANY_TAG) {
            return true;
        }

        if (sourceMapType.getConstrainedType().getTag() == TypeTags.OBJECT_TYPE_TAG &&
                targetMapType.getConstrainedType().getTag() == TypeTags.OBJECT_TYPE_TAG) {
            return checkObjectEquivalency((BStructureType) sourceMapType.getConstrainedType(),
                                          (BStructureType) targetMapType.getConstrainedType(), unresolvedTypes);
        }

        if (sourceMapType.getConstrainedType().getTag() == TypeTags.RECORD_TYPE_TAG &&
                targetMapType.getConstrainedType().getTag() == TypeTags.RECORD_TYPE_TAG) {
            return checkRecordEquivalency((BRecordType) targetMapType.getConstrainedType(),
                                          (BRecordType) sourceMapType.getConstrainedType(), unresolvedTypes);
        }

        return false;
    }

    private static boolean checkArrayCast(BType sourceType, BType targetType, List<TypePair> unresolvedTypes) {
        if (targetType.getTag() == TypeTags.ARRAY_TAG && sourceType.getTag() == TypeTags.ARRAY_TAG) {
            BArrayType sourceArrayType = (BArrayType) sourceType;
            BArrayType targetArrayType = (BArrayType) targetType;
            if (targetArrayType.getDimensions() > sourceArrayType.getDimensions()) {
                return false;
            }

            return checkArrayCast(sourceArrayType.getElementType(), targetArrayType.getElementType(), unresolvedTypes);
        } else if (targetType.getTag() == TypeTags.UNION_TAG) {
            return checkUnionAssignable(sourceType, targetType, unresolvedTypes);
        }

        if (targetType.getTag() == TypeTags.ANY_TAG) {
            return true;
        }

        return sourceType.equals(targetType);
    }

    private static boolean checkTupleCast(BValue sourceValue, BType targetType, List<TypePair> unresolvedTypes) {
        BValueArray source = (BValueArray) sourceValue;
        BTupleType target = (BTupleType) targetType;
        List<BType> targetTupleTypes = target.getTupleTypes();
        if (source.size() != targetTupleTypes.size()) {
            return false;
        }
        for (int i = 0; i < source.size(); i++) {
            if (!checkCast(source.getBValue(i), targetTupleTypes.get(i), unresolvedTypes)) {
                return false;
            }
        }
        return true;
    }

    private static boolean isAnydata(BType type) {
        return isAnydata(type, new HashSet<>());
    }

    private static boolean isAnydata(BType type, Set<BType> unresolvedTypes) {
        if (type.getTag() <= TypeTags.ANYDATA_TAG) {
            return true;
        }

        switch (type.getTag()) {
            case TypeTags.MAP_TAG:
                return isAnydata(((BMapType) type).getConstrainedType(), unresolvedTypes);
            case TypeTags.RECORD_TYPE_TAG:
                if (unresolvedTypes.contains(type)) {
                    return true;
                }
                unresolvedTypes.add(type);
                BRecordType recordType = (BRecordType) type;
                List<BType> fieldTypes = recordType.getFields().values().stream()
                                                   .map(BField::getFieldType)
                                                   .collect(Collectors.toList());
                return isAnydata(fieldTypes, unresolvedTypes) && (recordType.sealed ||
                        isAnydata(recordType.restFieldType, unresolvedTypes));
            case TypeTags.UNION_TAG:
                return isAnydata(((BUnionType) type).getMemberTypes(), unresolvedTypes);
            case TypeTags.TUPLE_TAG:
                return isAnydata(((BTupleType) type).getTupleTypes(), unresolvedTypes);
            case TypeTags.ARRAY_TAG:
                return isAnydata(((BArrayType) type).getElementType(), unresolvedTypes);
            case TypeTags.FINITE_TYPE_TAG:
                Set<BType> valSpaceTypes = ((BFiniteType) type).valueSpace.stream()
                                                                          .map(BValue::getType)
                                                                          .collect(Collectors.toSet());
                return isAnydata(valSpaceTypes, unresolvedTypes);
            default:
                return false;
        }
    }

    private static boolean isAnydata(Collection<BType> types, Set<BType> unresolvedTypes) {
        return types.stream().allMatch(bType -> isAnydata(bType, unresolvedTypes));
    }

    private static BType getElementType(BType type) {
        if (type.getTag() != TypeTags.ARRAY_TAG) {
            return type;
        }

        return getElementType(((BArrayType) type).getElementType());
    }

    public static boolean checkStructEquivalency(BStructureType rhsType, BStructureType lhsType) {
        return checkObjectEquivalency(rhsType, lhsType, new ArrayList<>());
    }

    private static boolean checkObjectEquivalency(BStructureType rhsType, BStructureType lhsType,
                                                 List<TypePair> unresolvedTypes) {
        // If we encounter two types that we are still resolving, then skip it.
        // This is done to avoid recursive checking of the same type.
        TypePair pair = new TypePair(rhsType, lhsType);
        if (unresolvedTypes.contains(pair)) {
            return true;
        }
        unresolvedTypes.add(pair);

        // Both structs should be public or private.
        // Get the XOR of both flags(masks)
        // If both are public, then public bit should be 0;
        // If both are private, then public bit should be 0;
        // The public bit is on means, one is public, and the other one is private.
        if (Flags.isFlagOn(lhsType.flags ^ rhsType.flags, Flags.PUBLIC)) {
            return false;
        }

        // If both structs are private, they should be in the same package.
        if (!Flags.isFlagOn(lhsType.flags, Flags.PUBLIC) &&
                !rhsType.getPackagePath().equals(lhsType.getPackagePath())) {
            return false;
        }

        // Adjust the number of the attached functions of the lhs struct based on
        //  the availability of the initializer function.
        int lhsAttachedFunctionCount = lhsType.initializer != null ?
                lhsType.getAttachedFunctions().length - 1 :
                lhsType.getAttachedFunctions().length;

        if (lhsType.getFields().size() > rhsType.getFields().size() ||
                lhsAttachedFunctionCount > rhsType.getAttachedFunctions().length) {
            return false;
        }

        return !Flags.isFlagOn(lhsType.flags, Flags.PUBLIC) &&
                rhsType.getPackagePath().equals(lhsType.getPackagePath()) ?
                checkPrivateObjectsEquivalency(lhsType, rhsType, unresolvedTypes) :
                checkPublicObjectsEquivalency(lhsType, rhsType, unresolvedTypes);
    }

    public static boolean checkRecordEquivalency(BRecordType lhsType, BRecordType rhsType,
                                                 List<TypePair> unresolvedTypes) {
        // Both records should be public or private.
        // Get the XOR of both flags(masks)
        // If both are public, then public bit should be 0;
        // If both are private, then public bit should be 0;
        // The public bit is on means, one is public, and the other one is private.
        if (Flags.isFlagOn(lhsType.flags ^ rhsType.flags, Flags.PUBLIC)) {
            return false;
        }

        // If both records are private, they should be in the same package.
        if (!Flags.isFlagOn(lhsType.flags, Flags.PUBLIC) &&
                !rhsType.getPackagePath().equals(lhsType.getPackagePath())) {
            return false;
        }

        // Cannot assign open records to closed record types
        if (lhsType.sealed && !rhsType.sealed) {
            return false;
        }

        // The rest field types should match if they are open records
        if (!rhsType.sealed && !isAssignable(rhsType.restFieldType, lhsType.restFieldType, unresolvedTypes)) {
            return false;
        }

        return checkFieldEquivalency(lhsType, rhsType, unresolvedTypes);
    }

    private static boolean checkPrivateObjectsEquivalency(BStructureType lhsType, BStructureType rhsType,
                                                           List<TypePair> unresolvedTypes) {
        Map<String, BField> rhsFields = rhsType.getFields();
        for (Map.Entry<String, BField> lhsFieldEntry : lhsType.getFields().entrySet()) {
            BField rhsField = rhsFields.get(lhsFieldEntry.getKey());
            if (rhsField == null || !isSameType(rhsField.fieldType, lhsFieldEntry.getValue().fieldType)) {
                return false;
            }
        }

        BAttachedFunction[] lhsFuncs = lhsType.getAttachedFunctions();
        BAttachedFunction[] rhsFuncs = rhsType.getAttachedFunctions();
        for (BAttachedFunction lhsFunc : lhsFuncs) {
            if (lhsFunc == lhsType.initializer || lhsFunc == lhsType.defaultsValuesInitFunc) {
                continue;
            }

            BAttachedFunction rhsFunc = getMatchingInvokableType(rhsFuncs, lhsFunc, unresolvedTypes);
            if (rhsFunc == null) {
                return false;
            }
        }
        return true;
    }

    private static boolean checkPublicObjectsEquivalency(BStructureType lhsType, BStructureType rhsType,
                                                           List<TypePair> unresolvedTypes) {
        // Check the whether there is any private fields in RHS type
        if (rhsType.getFields().values().stream().anyMatch(field -> !Flags.isFlagOn(field.flags, Flags.PUBLIC))) {
            return false;
        }

        Map<String, BField> rhsFields = rhsType.getFields();
        for (Map.Entry<String, BField> lhsFieldEntry : lhsType.getFields().entrySet()) {
            BField rhsField = rhsFields.get(lhsFieldEntry.getKey());
            if (rhsField == null || !Flags.isFlagOn(lhsFieldEntry.getValue().flags, Flags.PUBLIC) ||
                    !isSameType(rhsField.fieldType, lhsFieldEntry.getValue().fieldType)) {
                return false;
            }
        }

        BAttachedFunction[] lhsFuncs = lhsType.getAttachedFunctions();
        BAttachedFunction[] rhsFuncs = rhsType.getAttachedFunctions();
        for (BAttachedFunction lhsFunc : lhsFuncs) {
            if (lhsFunc == lhsType.initializer || lhsFunc == lhsType.defaultsValuesInitFunc) {
                continue;
            }

            if (!Flags.isFlagOn(lhsFunc.flags, Flags.PUBLIC)) {
                return false;
            }

            BAttachedFunction rhsFunc = getMatchingInvokableType(rhsFuncs, lhsFunc, unresolvedTypes);
            if (rhsFunc == null || !Flags.isFlagOn(rhsFunc.flags, Flags.PUBLIC)) {
                return false;
            }
        }

        // Check for private attached function in RHS type
        for (BAttachedFunction rhsFunc : rhsFuncs) {
            if (!Flags.isFlagOn(rhsFunc.flags, Flags.PUBLIC)) {
                return false;
            }
        }

        return true;
    }

    private static boolean checkFieldEquivalency(BRecordType lhsType, BRecordType rhsType,
                                                 List<TypePair> unresolvedTypes) {
        Map<String, BField> rhsFields = rhsType.getFields();
        Set<String> lhsFieldNames = lhsType.getFields().keySet();

        for (BField lhsField : lhsType.getFields().values()) {
            BField rhsField = rhsFields.get(lhsField.fieldName);

            // If the LHS field is a required one, there has to be a corresponding required field in the RHS record.
            if (!Flags.isFlagOn(lhsField.flags, Flags.OPTIONAL)
                    && (rhsField == null || Flags.isFlagOn(rhsField.flags, Flags.OPTIONAL))) {
                return false;
            }

            if (rhsField == null || !isAssignable(rhsField.fieldType, lhsField.fieldType, unresolvedTypes)) {
                return false;
            }
        }

        if (lhsType.sealed) {
            return lhsFieldNames.containsAll(rhsFields.keySet());
        }

        return rhsFields.values().stream()
                            .filter(field -> !lhsFieldNames.contains(field.fieldName))
                            .allMatch(field -> isAssignable(field.fieldType, lhsType.restFieldType, unresolvedTypes));
    }

    private static boolean checkFunctionTypeEqualityForObjectType(BFunctionType source, BFunctionType target,
                                                                  List<TypePair> unresolvedTypes) {
        if (source.paramTypes.length != target.paramTypes.length ||
                source.retParamTypes.length != target.retParamTypes.length) {
            return false;
        }

        for (int i = 0; i < source.paramTypes.length; i++) {
            if (!isAssignable(source.paramTypes[i], target.paramTypes[i], unresolvedTypes)) {
                return false;
            }
        }

        if (source.retParamTypes == null && target.retParamTypes == null) {
            return true;
        } else if (source.retParamTypes == null || target.retParamTypes == null) {
            return false;
        }

        for (int i = 0; i < source.retParamTypes.length; i++) {
            if (!isAssignable(source.retParamTypes[i], target.retParamTypes[i], unresolvedTypes)) {
                return false;
            }
        }

        return true;
    }

    private static BAttachedFunction getMatchingInvokableType(BAttachedFunction[] rhsFuncs, BAttachedFunction lhsFunc,
                                                              List<TypePair> unresolvedTypes) {
        return Arrays.stream(rhsFuncs)
                .filter(rhsFunc -> lhsFunc.funcName.equals(rhsFunc.funcName))
                .filter(rhsFunc -> checkFunctionTypeEqualityForObjectType(rhsFunc.type, lhsFunc.type, unresolvedTypes))
                .findFirst()
                .orElse(null);
    }


    private static boolean isSameType(BType rhsType, BType lhsType) {
        // First check whether both references points to the same object.
        if (rhsType == lhsType || rhsType.equals(lhsType)) {
            return true;
        }

        if (rhsType.getTag() == lhsType.getTag() && rhsType.getTag() == TypeTags.ARRAY_TAG) {
            return checkArrayEquivalent(rhsType, lhsType);
        }

        // TODO Support function types, json/map constrained types etc.
        if (rhsType.getTag() == TypeTags.MAP_TAG && lhsType.getTag() == TypeTags.MAP_TAG) {
            return lhsType.equals(rhsType);
        }

        return false;
    }

    private static boolean checkArrayEquivalent(BType actualType, BType expType) {
        if (expType.getTag() == TypeTags.ARRAY_TAG && actualType.getTag() == TypeTags.ARRAY_TAG) {
            // Both types are array types
            BArrayType lhrArrayType = (BArrayType) expType;
            BArrayType rhsArrayType = (BArrayType) actualType;
            return checkArrayEquivalent(lhrArrayType.getElementType(), rhsArrayType.getElementType());
        }
        // Now one or both types are not array types and they have to be equal
        if (expType == actualType) {
            return true;
        }
        return false;
    }

    /**
     * Check the compatibility of casting a JSON to a target type.
     *
     * @param json       JSON to cast
     * @param sourceType Type of the source JSON
     * @param targetType Target type
     * @return Runtime compatibility for casting
     */
    private static boolean checkJSONCast(BValue json, BType sourceType, BType targetType) {
        switch (targetType.getTag()) {
            case TypeTags.STRING_TAG:
            case TypeTags.INT_TAG:
            case TypeTags.FLOAT_TAG:
            case TypeTags.BOOLEAN_TAG:
                return json != null && json.getType().getTag() == targetType.getTag();
            case TypeTags.DECIMAL_TAG:
                return json != null && json.getType().getTag() == TypeTags.FLOAT_TAG;
            case TypeTags.ARRAY_TAG:
                if (json == null || json.getType().getTag() != TypeTags.ARRAY_TAG) {
                    return false;
                }
                BArrayType arrayType = (BArrayType) targetType;
                BValueArray array = (BValueArray) json;
                for (int i = 0; i < array.size(); i++) {
                    // get the element type of source and json, and recursively check for json casting.
                    BType sourceElementType = sourceType.getTag() == TypeTags.ARRAY_TAG
                            ? ((BArrayType) sourceType).getElementType() : sourceType;
                    if (!checkJSONCast(array.getRefValue(i), sourceElementType, arrayType.getElementType())) {
                        return false;
                    }
                }
                return true;
            case TypeTags.JSON_TAG:
                return getElementType(sourceType).getTag() == TypeTags.JSON_TAG;
            case TypeTags.ANY_TAG:
            case TypeTags.ANYDATA_TAG:
                return true;
            default:
                return false;
        }
    }

    private static void  convertStructToMap(Strand strand, int[] operands, StackFrame sf) {
        int i = operands[0];
        int j = operands[1];

        // TODO: do validation for type?
        BMap newMap = new BMap(BTypes.typeMap);
        ((BMap) sf.refRegs[i]).getMap().forEach((key, value)
                -> newMap.put(key, value == null ? null : ((BValue) value).copy(new HashMap<>())));
        sf.refRegs[j] = newMap;
    }

    private static void convertStructToJSON(Strand ctx, int[] operands, StackFrame sf) {
        int i = operands[0];
        int cpIndex = operands[1];
        int j = operands[2];
        BJSONType targetType = (BJSONType) ((TypeRefCPEntry) sf.constPool[cpIndex]).getType();

        BMap<String, BValue> bStruct = (BMap<String, BValue>) sf.refRegs[i];
        try {
            sf.refRegs[j] = JSONUtils.convertMapToJSON(bStruct, targetType);
        } catch (Exception e) {
            String errorMsg = "cannot convert '" + bStruct.getType() + "' to type '" + targetType + "': " +
                    e.getMessage();
            handleTypeConversionError(ctx, sf, j, errorMsg);
        }
    }

    private static void convertArrayToJSON(Strand ctx, int[] operands, StackFrame sf) {
        int i = operands[0];
        int j = operands[1];

        BNewArray bArray = (BNewArray) sf.refRegs[i];
        try {
            sf.refRegs[j] = JSONUtils.convertArrayToJSON(bArray);
        } catch (Exception e) {
            String errorMsg = "cannot convert '" + bArray.getType() + "' to type '" + BTypes.typeJSON + "': " +
                    e.getMessage();
            handleTypeConversionError(ctx, sf, j, errorMsg);
        }
    }

    private static void convertJSONToArray(Strand ctx, int[] operands, StackFrame sf) {
        int i = operands[0];
        int cpIndex = operands[1];
        int j = operands[2];
        BArrayType targetType = (BArrayType) ((TypeRefCPEntry) sf.constPool[cpIndex]).getType();

        BRefType<?> json = sf.refRegs[i];
        if (json == null) {
            handleTypeConversionError(ctx, sf, j, BTypes.typeNull, targetType);
            return;
        }

        try {
            sf.refRegs[j] = JSONUtils.convertJSON(json, targetType);
        } catch (Exception e) {
            String errorMsg = "cannot convert '" + json.getType() + "' to type '" + targetType + "': " +
                    e.getMessage();
            handleTypeConversionError(ctx, sf, j, errorMsg);
        }
    }

    private static void convertMapToJSON(Strand ctx, int[] operands, StackFrame sf) {
        int i = operands[0];
        int cpIndex = operands[1];
        int j = operands[2];
        BJSONType targetType = (BJSONType) ((TypeRefCPEntry) sf.constPool[cpIndex]).getType();

        BMap<String, ?> bMap = (BMap<String, ?>) sf.refRegs[i];
        try {
            sf.refRegs[j] = JSONUtils.convertMapToJSON((BMap<String, BValue>) bMap, targetType);
        } catch (Exception e) {
            String errorMsg = "cannot convert '" + bMap.getType() + "' to type '" + targetType + "': " +
                    e.getMessage();
            handleTypeConversionError(ctx, sf, j, errorMsg);
        }
    }

    private static void convertJSONToMap(Strand ctx, int[] operands, StackFrame sf) {
        int i = operands[0];
        int cpIndex = operands[1];
        int j = operands[2];
        BMapType targetType = (BMapType) ((TypeRefCPEntry) sf.constPool[cpIndex]).getType();

        BRefType<?> json = sf.refRegs[i];
        if (json == null) {
            handleTypeConversionError(ctx, sf, j, BTypes.typeNull, targetType);
            return;
        }

        try {
            sf.refRegs[j] = JSONUtils.jsonToBMap(json, targetType);
        } catch (Exception e) {
            String errorMsg = "cannot convert '" + json.getType() + "' to type '" + targetType + "': " +
                    e.getMessage();
            handleTypeConversionError(ctx, sf, j, errorMsg);
        }
    }

    private static void  convertMapToStruct(Strand ctx, int[] operands, StackFrame sf) {
        int i = operands[0];
        int cpIndex = operands[1];
        int j = operands[2];

        TypeRefCPEntry typeRefCPEntry = (TypeRefCPEntry) sf.constPool[cpIndex];
        BStructureType structType = (BStructureType) typeRefCPEntry.getType();
        BMap<String, BValue> bMap = (BMap<String, BValue>) sf.refRegs[i];

        try {
            sf.refRegs[j] = convertMapToStruct(ctx, bMap, structType);
        } catch (BallerinaException e) {
            sf.refRegs[j] = null;
            String errorMsg = "cannot convert '" + bMap.getType() + "' to type '" + structType + ": " +
                    e.getMessage();
            handleTypeConversionError(ctx, sf, j, errorMsg);
        }
    }

    private static BMap<String, BValue> convertMapToStruct(Strand ctx,
                                                           BMap<String, BValue> bMap, BStructureType structType) {
        BMap<String, BValue> bStruct = new BMap<>(structType);
        StructureTypeInfo structInfo = (StructureTypeInfo) structType.getTypeInfo();

        for (StructFieldInfo fieldInfo : structInfo.getFieldInfoEntries()) {
            String key = fieldInfo.getName();
            BType fieldType = fieldInfo.getFieldType();

            boolean containsField = bMap.hasKey(key);
            if (!containsField) {
                DefaultValueAttributeInfo defaultValAttrInfo = (DefaultValueAttributeInfo)
                        getAttributeInfo(fieldInfo, AttributeInfo.Kind.DEFAULT_VALUE_ATTRIBUTE);
                if (defaultValAttrInfo != null) {
                    switch (fieldType.getTag()) {
                        case TypeTags.INT_TAG:
                            bStruct.put(key, new BInteger(defaultValAttrInfo.getDefaultValue().getIntValue()));
                            continue;
                        case TypeTags.BYTE_TAG:
                            bStruct.put(key, new BByte(defaultValAttrInfo.getDefaultValue().getByteValue()));
                            continue;
                        case TypeTags.FLOAT_TAG:
                            bStruct.put(key, new BFloat(defaultValAttrInfo.getDefaultValue().getFloatValue()));
                            continue;
                        case TypeTags.DECIMAL_TAG:
                            bStruct.put(key, new BDecimal(defaultValAttrInfo.getDefaultValue().getDecimalValue()));
                            continue;
                        case TypeTags.STRING_TAG:
                            bStruct.put(key, new BString(defaultValAttrInfo.getDefaultValue().getStringValue()));
                            continue;
                        case TypeTags.BOOLEAN_TAG:
                            bStruct.put(key, new BBoolean(defaultValAttrInfo.getDefaultValue().getBooleanValue()));
                            continue;
                    }
                }
                bStruct.put(key, fieldType.getZeroValue());
                continue;
            }

            BValue mapVal = bMap.get(key);
            if (mapVal == null && BTypes.isValueType(fieldType)) {
                throw BLangExceptionHelper.getRuntimeException(
                        RuntimeErrors.INCOMPATIBLE_FIELD_TYPE_FOR_CASTING, key, fieldType, null);
            }

            if (mapVal != null && mapVal.getType().getTag() == TypeTags.MAP_TAG) {
                bStruct.put(key, convertMap(ctx, (BMap<String, BValue>) mapVal, fieldType, key));
                continue;
            }

            if (!checkCast(mapVal, fieldType, new ArrayList<TypePair>())) {
                throw BLangExceptionHelper.getRuntimeException(RuntimeErrors.INCOMPATIBLE_FIELD_TYPE_FOR_CASTING,
                                                               key, fieldType,
                                                               mapVal == null ? null : mapVal.getType());
            }
            bStruct.put(key, mapVal);
        }
        return bStruct;
    }

    private static BValue convertMap(Strand ctx, BMap<String, BValue> mapValue, BType targetType,
                                     String key) {
        switch (targetType.getTag()) {
            case TypeTags.RECORD_TYPE_TAG:
                return convertMapToStruct(ctx, mapValue, (BStructureType) targetType);
            case TypeTags.JSON_TAG:
                return JSONUtils.convertMapToJSON(mapValue, (BJSONType) targetType);
            case TypeTags.UNION_TAG:
                for (BType memType : ((BUnionType) targetType).getMemberTypes()) {
                    try {
                        return convertMap(ctx, mapValue, memType, key);
                    } catch (BallerinaException e) {
                        // ignore conversion exception if thrown when the expected type is a union
                        // type, to allow attempting conversion for other types
                    }
                }
                break;
            default:
                if (checkCast(mapValue, targetType, new ArrayList<TypePair>())) {
                    return mapValue;
                }
        }
        throw BLangExceptionHelper.getRuntimeException(RuntimeErrors.INCOMPATIBLE_FIELD_TYPE_FOR_CASTING, key,
                                                       targetType, mapValue.getType());
    }

    private static void convertJSONToStruct(Strand ctx, int[] operands, StackFrame sf) {
        int i = operands[0];
        int cpIndex = operands[1];
        int j = operands[2];

        TypeRefCPEntry typeRefCPEntry = (TypeRefCPEntry) sf.constPool[cpIndex];
        BRefType<?> bjson = sf.refRegs[i];
        if (bjson == null) {
            handleTypeConversionError(ctx, sf, j, bjson != null ? bjson.getType() : BTypes.typeNull,
                    typeRefCPEntry.getType());
            return;
        }

        try {
            sf.refRegs[j] = JSONUtils.convertJSONToStruct(bjson, (BStructureType) typeRefCPEntry.getType());
        } catch (Exception e) {
            String errorMsg = "cannot convert '" + TypeConstants.JSON_TNAME + "' to type '" +
                    typeRefCPEntry.getType() + "': " + e.getMessage();
            handleTypeConversionError(ctx, sf, j, errorMsg);
        }
    }

    private static void handleNullRefError(Strand strand) {
        strand.setError(BLangVMErrors.createNullRefException(strand));
        handleError(strand);
    }

    public static void handleError(Strand strand) {
        StackFrame sf = strand.currentFrame;
        // TODO: Fix me
        int ip = sf.ip;
        ip--;
        ErrorTableEntry match = ErrorTableEntry.getMatch(sf.callableUnitInfo.getPackageInfo(), ip);
        if (match != null) {
            sf.ip = match.ipTarget;
            sf.refRegs[match.regIndex] = strand.getError();
            strand.setError(null);
        } else if (strand.fp > 0) {
            // Stop the observation context before popping the stack frame
            ObserveUtils.stopCallableObservation(strand);
            StackFrame popedFrame = strand.popFrame();
            popedFrame.handleChannelPanic(strand.getError(), strand.currentFrame.wdChannels);
            signalTransactionError(strand, popedFrame.trxParticipant);
            handleError(strand);
        } else {
            strand.respCallback.setError(strand.getError());
            strand.currentFrame.handleChannelPanic(strand.getError(), strand.respCallback.parentChannels);
            signalTransactionError(strand, StackFrame.TransactionParticipantType.REMOTE_PARTICIPANT);
            //Below is to return current thread from VM
            sf.ip = -1;
            strand.respCallback.signal();
        }
    }

    private static void signalTransactionError(Strand strand,
                                               StackFrame.TransactionParticipantType transactionParticipant) {
        TransactionLocalContext transactionLocalContext = strand.getLocalTransactionContext();
        if (transactionLocalContext == null) {
            return;
        }
        boolean resourceParticipant = transactionLocalContext.isResourceParticipant();
        if (resourceParticipant && transactionParticipant == StackFrame.TransactionParticipantType.REMOTE_PARTICIPANT) {
            transactionLocalContext.notifyLocalRemoteParticipantFailure();
        } else if (transactionParticipant == StackFrame.TransactionParticipantType.LOCAL_PARTICIPANT) {
            transactionLocalContext.notifyLocalParticipantFailure();
        } else if (strand.aborted) {
            String blockID = transactionLocalContext.getCurrentTransactionBlockId();
            notifyTransactionAbort(strand, blockID, transactionLocalContext);
        }
    }

    private static AttributeInfo getAttributeInfo(AttributeInfoPool attrInfoPool, AttributeInfo.Kind attrInfoKind) {
        for (AttributeInfo attributeInfo : attrInfoPool.getAttributeInfoEntries()) {
            if (attributeInfo.getKind() == attrInfoKind) {
                return attributeInfo;
            }
        }
        return null;
    }
    
    private static boolean execWait(Strand strand, int[] operands) {
        int c = operands[0];
        TypeRefCPEntry typeEntry = (TypeRefCPEntry) strand.currentFrame.constPool[operands[1]];
        BType expType = typeEntry.getType();
        int retValReg = operands[2];

        SafeStrandCallback[] callbacks = new SafeStrandCallback[c];
        for (int i = 0; i < c; i++) {
            int futureReg = operands[i + 3];
            BFuture future = (BFuture) strand.currentFrame.refRegs[futureReg];
            callbacks[i] = (SafeStrandCallback) future.value().respCallback;
        }
        strand.createWaitHandler(c, null);
        return WaitCallbackHandler.handleReturnInWait(strand, expType, retValReg, callbacks);
    }

    private static boolean execWaitForAll(Strand strand, int[] operands) {
        int c = operands[0];
        // TODO: 11/22/18  Remove this from the CodeGen
        TypeRefCPEntry typeEntry = (TypeRefCPEntry) strand.currentFrame.constPool[operands[1]];
        BType expType = typeEntry.getType();
        int retValReg = operands[2];

        List<SafeStrandCallback.WaitMultipleCallback> callbackList = new ArrayList<>();
        for (int i = 0; i < c; i = i + 2) {
            int index = i + 3;
            // Get the key
            int keyRegIndex = operands[index];
            // Get the expression followed
            int futureReg = operands[index + 1];
            BFuture future = (BFuture) strand.currentFrame.refRegs[futureReg];
            callbackList.add(new SafeStrandCallback.WaitMultipleCallback(keyRegIndex,
                                                                         (SafeStrandCallback) future.value().
                                                                                 respCallback));
        }
        strand.createWaitHandler(c, new ArrayList(callbackList.stream()
                                                              .map(SafeStrandCallback.WaitMultipleCallback::
                                                                            getKeyRegIndex)
                                                              .collect(Collectors.toList())));
        return WaitCallbackHandler.handleReturnInWaitMultiple(strand, retValReg, callbackList);
    }
    /**
     * This is used to propagate the results of {@link BVM#handleError(Strand)} to the
     * main CPU instruction loop.
     */
    public static class HandleErrorException extends BallerinaException {

        private static final long serialVersionUID = 1L;

        public WorkerExecutionContext ctx;

        public HandleErrorException(WorkerExecutionContext ctx) {
            this.ctx = ctx;
        }

    }

    private static void handleMapStore(Strand ctx, BMap<String, BRefType> bMap, String fieldName,
                                       BRefType<?> value) {
        BType mapType = bMap.getType();

        switch (mapType.getTag()) {
            case TypeTags.MAP_TAG:
                if (!isValidMapInsertion(mapType, value)) {
                    BType expType = ((BMapType) mapType).getConstrainedType();
                    throw new BLangMapStoreException(BallerinaErrorReasons.INHERENT_TYPE_VIOLATION_ERROR,
                                                     BLangExceptionHelper
                                                             .getErrorMessage(RuntimeErrors.INVALID_MAP_INSERTION,
                                                                              expType, value.getType()));
                }
                insertToMap(ctx, bMap, fieldName, value);
                break;
            case TypeTags.OBJECT_TYPE_TAG:
            case TypeTags.SERVICE_TAG:
                BObjectType objType = (BObjectType) mapType;
                BField objField = objType.getFields().get(fieldName);
                BType objFieldType = objField.getFieldType();
                if (!checkIsType(value, objFieldType)) {
                    throw new BLangMapStoreException(BallerinaErrorReasons.INHERENT_TYPE_VIOLATION_ERROR,
                                                     BLangExceptionHelper.getErrorMessage(
                                                             RuntimeErrors.INVALID_OBJECT_FIELD_ADDITION, fieldName,
                                                             objFieldType, value.getType()));
                }
                insertToMap(ctx, bMap, fieldName, value);
                break;
            case TypeTags.RECORD_TYPE_TAG:
                BRecordType recType = (BRecordType) mapType;
                BField recField = recType.getFields().get(fieldName);
                BType recFieldType;

                if (recField != null) {
                    // If there is a corresponding field in the record, use it
                    recFieldType = recField.fieldType;
                } else if (recType.restFieldType != null) {
                    // If there isn't a corresponding field, but there is a rest field, use it
                    recFieldType = recType.restFieldType;
                } else {
                    // If both of the above conditions fail, the implication is that this is an attempt to insert a
                    // value to a non-existent field in a closed record.
                    throw new BLangMapStoreException(BallerinaErrorReasons.KEY_NOT_FOUND_ERROR,
                                                     BLangExceptionHelper.getErrorMessage(
                                                             RuntimeErrors.INVALID_RECORD_FIELD_ACCESS, fieldName,
                                                             recType));
                }

                if (!checkIsType(value, recFieldType)) {
                    throw new BLangMapStoreException(BallerinaErrorReasons.INHERENT_TYPE_VIOLATION_ERROR,
                                                     BLangExceptionHelper.getErrorMessage(
                                                             RuntimeErrors.INVALID_RECORD_FIELD_ADDITION, fieldName,
                                                             recFieldType, value.getType()));
                }

                insertToMap(ctx, bMap, fieldName, value);
                break;
        }
    }

    private static void insertToMap(Strand ctx, BMap bMap, String fieldName, BValue value) {
        try {
            bMap.put(fieldName, value);
        } catch (BLangFreezeException e) {
            // we would only reach here for record or map, not for object
            String errMessage = "";
            switch (bMap.getType().getTag()) {
                case TypeTags.RECORD_TYPE_TAG:
                    errMessage = "Invalid update of record field: ";
                    break;
                case TypeTags.MAP_TAG:
                    errMessage = "Invalid map insertion: ";
                    break;
            }
            ctx.setError(BLangVMErrors.createError(ctx, e.getMessage(), errMessage + e.getDetail()));
            handleError(ctx);
        }
    }

    private static boolean isValidMapInsertion(BType mapType, BValue value) {
        if (value == null) {
            return true;
        }

        BType constraintType = ((BMapType) mapType).getConstrainedType();
        if (constraintType == BTypes.typeAny || constraintType.equals(value.getType())) {
            return true;
        }

        return checkCast(value, constraintType, new ArrayList<>());
    }

    public static boolean isAssignable(BType sourceType, BType targetType, List<TypePair> unresolvedTypes) {
        if (isSameOrAnyType(sourceType, targetType)) {
            return true;
        }

        if (targetType.getTag() == TypeTags.UNION_TAG) {
            return checkUnionAssignable(sourceType, targetType, unresolvedTypes);
        }

        // TODO: 6/26/18 complete impl. for JSON assignable
        if (targetType.getTag() == TypeTags.JSON_TAG && sourceType.getTag() == TypeTags.JSON_TAG) {
            return true;
        }

        if (targetType.getTag() == TypeTags.ARRAY_TAG && sourceType.getTag() == TypeTags.ARRAY_TAG) {
            if (((BArrayType) sourceType).getState() == BArrayState.CLOSED_SEALED
                    && ((BArrayType) targetType).getState() == BArrayState.CLOSED_SEALED
                    && ((BArrayType) sourceType).getSize() != ((BArrayType) targetType).getSize()) {
                return false;
            }
            return checkArrayCast(((BArrayType) sourceType).getElementType(),
                                  ((BArrayType) targetType).getElementType(), unresolvedTypes);
        }

        if (sourceType.getTag() == TypeTags.TUPLE_TAG && targetType.getTag() == TypeTags.TUPLE_TAG) {
            return checkTupleAssignable(sourceType, targetType, unresolvedTypes);
        }

        return checkCastByType(sourceType, targetType, unresolvedTypes);
    }

    private static boolean checkUnionAssignable(BType sourceType, BType targetType, List<TypePair> unresolvedTypes) {
        if (sourceType.getTag() == TypeTags.UNION_TAG) {
            for (BType sourceMemberType : ((BUnionType) sourceType).getMemberTypes()) {
                if (!checkUnionAssignable(sourceMemberType, targetType, unresolvedTypes)) {
                    return false;
                }
            }
            return true;
        } else {
            BUnionType targetUnionType = (BUnionType) targetType;
            for (BType memberType : targetUnionType.getMemberTypes()) {
                if (isAssignable(sourceType, memberType, unresolvedTypes)) {
                    return true;
                }
            }
            return false;
        }
    }

    private static boolean checkTupleAssignable(BType sourceType, BType targetType, List<TypePair> unresolvedTypes) {
        List<BType> targetTupleTypes = ((BTupleType) targetType).getTupleTypes();
        List<BType> sourceTupleTypes = ((BTupleType) sourceType).getTupleTypes();

        if (sourceTupleTypes.size() != targetTupleTypes.size()) {
            return false;
        }
        for (int i = 0; i < sourceTupleTypes.size(); i++) {
            if (!isAssignable(sourceTupleTypes.get(i), targetTupleTypes.get(i), unresolvedTypes)) {
                return false;
            }
        }
        return true;
    }

    private static boolean checkFunctionCast(BType sourceType, BFunctionType targetType) {
        if (sourceType.getTag() != TypeTags.FUNCTION_POINTER_TAG) {
            return false;
        }

        BFunctionType source = (BFunctionType) sourceType;
        if (source.paramTypes.length != targetType.paramTypes.length ||
                source.retParamTypes.length != targetType.retParamTypes.length) {
            return false;
        }

        for (int i = 0; i < source.paramTypes.length; i++) {
            if (!isSameType(source.paramTypes[i], targetType.paramTypes[i])) {
                return false;
            }
        }

        for (int i = 0; i < source.retParamTypes.length; i++) {
            if (!isSameType(source.retParamTypes[i], targetType.retParamTypes[i])) {
                return false;
            }
        }

        return true;
    }

    private static boolean isDeepStampingRequiredForArray(BType sourceType) {
        BType elementType = ((BArrayType) sourceType).getElementType();

        if (elementType != null) {
            if (BTypes.isValueType(elementType)) {
                return false;
            } else if (elementType instanceof BArrayType) {
                return isDeepStampingRequiredForArray(elementType);
            }
            return true;
        }
        return true;
    }

    private static boolean isDeepStampingRequiredForMap(BType sourceType) {
        BType constrainedType = ((BMapType) sourceType).getConstrainedType();

        if (constrainedType != null) {
            if (BTypes.isValueType(constrainedType)) {
                return false;
            } else if (constrainedType instanceof BMapType) {
                return isDeepStampingRequiredForMap(constrainedType);
            }
            return true;
        }
        return true;
    }

    public static BType resolveMatchingTypeForUnion(BValue value, BType type) {
        if (value instanceof BValueArray && value.getType().getTag() == TypeTags.ARRAY_TAG &&
                !isDeepStampingRequiredForArray(((BValueArray) value).getArrayType())) {
            return ((BValueArray) value).getArrayType();
        }

        if (value instanceof BMap && value.getType().getTag() == TypeTags.MAP_TAG &&
                !isDeepStampingRequiredForMap(value.getType())) {
            return value.getType();
        }

        if (checkIsLikeType(value, BTypes.typeInt)) {
            return BTypes.typeInt;
        }

        if (checkIsLikeType(value, BTypes.typeFloat)) {
            return BTypes.typeFloat;
        }

        if (checkIsLikeType(value, BTypes.typeString)) {
            return BTypes.typeString;
        }

        if (checkIsLikeType(value, BTypes.typeBoolean)) {
            return BTypes.typeBoolean;
        }

        if (checkIsLikeType(value, BTypes.typeByte)) {
            return BTypes.typeByte;
        }

        BType anydataArrayType = new BArrayType(type);
        if (checkIsLikeType(value, anydataArrayType)) {
            return anydataArrayType;
        }

        if (checkIsLikeType(value, BTypes.typeXML)) {
            return BTypes.typeXML;
        }

        BType anydataMapType = new BMapType(type);
        if (checkIsLikeType(value, anydataMapType)) {
            return anydataMapType;
        }

        //not possible
        return null;
    }

    public static boolean checkIsLikeType(BValue sourceValue, BType targetType) {
        return checkIsLikeType(sourceValue, targetType, new ArrayList<>());
    }

    public static boolean checkIsLikeType(BValue sourceValue, BType targetType, List<TypeValuePair> unresolvedValues) {
        BType sourceType = sourceValue == null ? BTypes.typeNull : sourceValue.getType();
        if (checkIsType(sourceType, targetType, new ArrayList<>())) {
            return true;
        }

        switch (targetType.getTag()) {
            case TypeTags.RECORD_TYPE_TAG:
                return checkIsLikeRecordType(sourceValue, (BRecordType) targetType, unresolvedValues);
            case TypeTags.JSON_TAG:
                return checkIsLikeJSONType(sourceValue, (BJSONType) targetType, unresolvedValues);
            case TypeTags.MAP_TAG:
                return checkIsLikeMapType(sourceValue, (BMapType) targetType, unresolvedValues);
            case TypeTags.ARRAY_TAG:
                return checkIsLikeArrayType(sourceValue, (BArrayType) targetType, unresolvedValues);
            case TypeTags.TUPLE_TAG:
                return checkIsLikeTupleType(sourceValue, (BTupleType) targetType, unresolvedValues);
            case TypeTags.ERROR_TAG:
                return checkIsLikeErrorType(sourceValue, (BErrorType) targetType, unresolvedValues);
            case TypeTags.ANYDATA_TAG:
                return checkIsLikeAnydataType(sourceValue, unresolvedValues);
            case TypeTags.FINITE_TYPE_TAG:
                return checkFiniteTypeAssignable(sourceValue, targetType);
            case TypeTags.UNION_TAG:
                return ((BUnionType) targetType).getMemberTypes().stream()
                        .anyMatch(type -> checkIsLikeType(sourceValue, type, unresolvedValues));
            default:
                return false;
        }
    }

    private static boolean checkIsLikeAnydataType(BValue sourceValue, List<TypeValuePair> unresolvedValues) {
        switch (sourceValue.getType().getTag()) {
            case TypeTags.RECORD_TYPE_TAG:
            case TypeTags.JSON_TAG:
            case TypeTags.MAP_TAG:
                return ((BMap) sourceValue).getMap().values().stream()
                        .allMatch(value -> checkIsLikeType((BValue) value, BTypes.typeAnydata, unresolvedValues));
            case TypeTags.ARRAY_TAG:
                BNewArray arr = (BNewArray) sourceValue;
                BArrayType arrayType = (BArrayType) arr.getType();
                switch (arrayType.getElementType().getTag()) {
                    case TypeTags.INT_TAG:
                    case TypeTags.FLOAT_TAG:
                    case TypeTags.DECIMAL_TAG:
                    case TypeTags.STRING_TAG:
                    case TypeTags.BOOLEAN_TAG:
                    case TypeTags.BYTE_TAG:
                        return true;
                    default:
                        return Arrays.stream(((BValueArray) sourceValue).getValues())
                                .allMatch(value -> checkIsLikeType(value, BTypes.typeAnydata, unresolvedValues));
                }
            case TypeTags.TUPLE_TAG:
                return Arrays.stream(((BValueArray) sourceValue).getValues())
                        .allMatch(value -> checkIsLikeType(value, BTypes.typeAnydata, unresolvedValues));
            case TypeTags.ANYDATA_TAG:
                return true;
            case TypeTags.FINITE_TYPE_TAG:
            case TypeTags.UNION_TAG:
                return checkIsLikeType(sourceValue, BTypes.typeAnydata, unresolvedValues);
            default:
                return false;
        }
    }

    private static boolean checkIsLikeTupleType(BValue sourceValue, BTupleType targetType,
                                                List<TypeValuePair> unresolvedValues) {
        if (!(sourceValue instanceof BValueArray)) {
            return false;
        }

        BValueArray source = (BValueArray) sourceValue;
        if (source.size() != targetType.getTupleTypes().size()) {
            return false;
        }

        if (BTypes.isValueType(source.elementType)) {
            int bound = (int) source.size();
            for (int i = 0; i < bound; i++) {
                if (!checkIsType(source.elementType, targetType.getTupleTypes().get(i), new ArrayList<>())) {
                    return false;
                }
            }
            return true;
        }

        int bound = (int) source.size();
        for (int i = 0; i < bound; i++) {
            if (!checkIsLikeType(source.getRefValue(i), targetType.getTupleTypes().get(i), unresolvedValues)) {
                return false;
            }
        }
        return true;
    }

    private static boolean checkIsLikeArrayType(BValue sourceValue, BArrayType targetType, 
                                                List<TypeValuePair> unresolvedValues) {
        if (!(sourceValue instanceof BValueArray)) {
            return false;
        }

        BValueArray source = (BValueArray) sourceValue;
        if (BTypes.isValueType(source.elementType)) {
            return checkIsType(source.elementType, targetType.getElementType(), new ArrayList<>());
        }

        BType arrayElementType = targetType.getElementType();
        BRefType<?>[] arrayValues = source.getValues();
        for (int i = 0; i < ((BValueArray) sourceValue).size(); i++) {
            if (!checkIsLikeType(arrayValues[i], arrayElementType, unresolvedValues)) {
                return false;
            }
        }
        return true;
    }

    private static boolean checkIsLikeMapType(BValue sourceValue, BMapType targetType,
                                              List<TypeValuePair> unresolvedValues) {
        if (!(sourceValue instanceof BMap)) {
            return false;
        }

        for (Object mapEntry : ((BMap) sourceValue).values()) {
            if (!checkIsLikeType((BValue) mapEntry, targetType.getConstrainedType(), unresolvedValues)) {
                return false;
            }
        }
        return true;
    }

    private static boolean checkIsLikeJSONType(BValue sourceValue, BJSONType targetType, 
                                               List<TypeValuePair> unresolvedValues) {
        if (sourceValue.getType().getTag() == TypeTags.ARRAY_TAG) {
            BValueArray source = (BValueArray) sourceValue;
            if (BTypes.isValueType(source.elementType)) {
                return checkIsType(source.elementType, targetType, new ArrayList<>());
            }

            BRefType<?>[] arrayValues = source.getValues();
            for (int i = 0; i < ((BValueArray) sourceValue).size(); i++) {
                if (!checkIsLikeType(arrayValues[i], targetType, unresolvedValues)) {
                    return false;
                }
            }
            return true;
        } else if (sourceValue.getType().getTag() == TypeTags.MAP_TAG) {
            for (BValue value : ((BMap) sourceValue).values()) {
                if (!checkIsLikeType(value, targetType, unresolvedValues)) {
                    return false;
                }
            }
            return true;
        } else if (sourceValue.getType().getTag() == TypeTags.RECORD_TYPE_TAG) {
            TypeValuePair typeValuePair = new TypeValuePair(sourceValue, targetType);
            if (unresolvedValues.contains(typeValuePair)) {
                return true;
            }
            unresolvedValues.add(typeValuePair);
            for (Object object : ((BMap) sourceValue).getMap().values()) {
                if (!checkIsLikeType((BValue) object, targetType, unresolvedValues)) {
                    return false;
                }
            }
            return true;
        }
        return false;
    }

    private static boolean checkIsLikeRecordType(BValue sourceValue, BRecordType targetType,
                                                 List<TypeValuePair> unresolvedValues) {
        if (!(sourceValue instanceof BMap)) {
            return false;
        }

        TypeValuePair typeValuePair = new TypeValuePair(sourceValue, targetType);
        if (unresolvedValues.contains(typeValuePair)) {
            return true;
        }
        unresolvedValues.add(typeValuePair);
        Map<String, BType> targetTypeField = new HashMap<>();
        BType restFieldType = targetType.restFieldType;

        for (BField field : targetType.getFields().values()) {
            targetTypeField.put(field.getFieldName(), field.fieldType);
        }

        for (Map.Entry targetTypeEntry : targetTypeField.entrySet()) {
            String fieldName = targetTypeEntry.getKey().toString();

            if (!(((BMap) sourceValue).getMap().containsKey(fieldName)) &&
                    !Flags.isFlagOn(targetType.getFields().get(fieldName).flags, Flags.OPTIONAL)) {
                return false;
            }
        }

        for (Object object : ((BMap) sourceValue).getMap().entrySet()) {
            Map.Entry valueEntry = (Map.Entry) object;
            String fieldName = valueEntry.getKey().toString();

            if (targetTypeField.containsKey(fieldName)) {
                if (!checkIsLikeType(((BValue) valueEntry.getValue()), targetTypeField.get(fieldName),
                                     unresolvedValues)) {
                    return false;
                }
            } else {
                if (!targetType.sealed) {
                    if (!checkIsLikeType(((BValue) valueEntry.getValue()), restFieldType, unresolvedValues)) {
                        return false;
                    }
                } else {
                    return false;
                }
            }
        }
        return true;
    }

    private static boolean checkIsLikeErrorType(BValue sourceValue, BErrorType targetType,
                                                List<TypeValuePair> unresolvedValues) {
        if (sourceValue == null || sourceValue.getType().getTag() != TypeTags.ERROR_TAG) {
            return false;
        }

        return checkIsLikeType(new BString(((BError) sourceValue).reason), targetType.reasonType, unresolvedValues) &&
                checkIsLikeType(((BError) sourceValue).details, targetType.detailsType, unresolvedValues);
    }

    public static boolean checkIsType(BValue sourceVal, BType targetType) {
        if (isMutable(sourceVal)) {
            BType sourceType = sourceVal == null ? BTypes.typeNull : sourceVal.getType();
            return checkIsType(sourceType, targetType, new ArrayList<>());
        }

        return checkIsLikeType(sourceVal, targetType, new ArrayList<>());
    }

    private static boolean checkIsType(BType sourceType, BType targetType, List<TypePair> unresolvedTypes) {
        // First check whether both types are the same.
        if (sourceType == targetType || sourceType.equals(targetType)) {
            return true;
        }

        switch (targetType.getTag()) {
            case TypeTags.INT_TAG:
            case TypeTags.FLOAT_TAG:
            case TypeTags.DECIMAL_TAG:
            case TypeTags.STRING_TAG:
            case TypeTags.BOOLEAN_TAG:
            case TypeTags.BYTE_TAG:
            case TypeTags.NULL_TAG:
            case TypeTags.XML_TAG:
            case TypeTags.SERVICE_TAG:
                if (sourceType.getTag() == TypeTags.FINITE_TYPE_TAG) {
                    return ((BFiniteType) sourceType).valueSpace.stream()
                            .allMatch(bValue -> checkIsType(bValue, targetType));
                }
                return sourceType.getTag() == targetType.getTag();
            case TypeTags.MAP_TAG:
                return checkIsMapType(sourceType, (BMapType) targetType, unresolvedTypes);
            case TypeTags.JSON_TAG:
                return checkIsJSONType(sourceType, (BJSONType) targetType, unresolvedTypes);
            case TypeTags.RECORD_TYPE_TAG:
                return checkIsRecordType(sourceType, (BRecordType) targetType, unresolvedTypes);
            case TypeTags.FUNCTION_POINTER_TAG:
                return checkFunctionCast(sourceType, (BFunctionType) targetType);
            case TypeTags.ARRAY_TAG:
                return checkIsArrayType(sourceType, (BArrayType) targetType, unresolvedTypes);
            case TypeTags.TUPLE_TAG:
                return checkIsTupleType(sourceType, (BTupleType) targetType, unresolvedTypes);
            case TypeTags.UNION_TAG:
                return checkIsUnionType(sourceType, (BUnionType) targetType, unresolvedTypes);
            case TypeTags.TABLE_TAG:
                return checkIsTableType(sourceType, (BTableType) targetType, unresolvedTypes);
            case TypeTags.ANY_TAG:
                return checkIsAnyType(sourceType);
            case TypeTags.ANYDATA_TAG:
            case TypeTags.OBJECT_TYPE_TAG:
                return isAssignable(sourceType, targetType, unresolvedTypes);
            case TypeTags.FINITE_TYPE_TAG:
                return checkIsFiniteType(sourceType, (BFiniteType) targetType, unresolvedTypes);
            case TypeTags.FUTURE_TAG:
                return checkIsFutureType(sourceType, (BFutureType) targetType, unresolvedTypes);
            case TypeTags.STREAM_TAG:
                return checkIsStreamType(sourceType, (BStreamType) targetType, unresolvedTypes);
            default:
                return false;
        }
    }

    private static boolean checkIsMapType(BType sourceType, BMapType targetType, List<TypePair> unresolvedTypes) {
        if (sourceType.getTag() != TypeTags.MAP_TAG) {
            return false;
        }
        return checkContraints(((BMapType) sourceType).getConstrainedType(), targetType.getConstrainedType(),
                unresolvedTypes);
    }

    private static boolean checkIsJSONType(BType sourceType, BJSONType targetType,
                                         List<TypePair> unresolvedTypes) {
        switch (sourceType.getTag()) {
            case TypeTags.STRING_TAG:
            case TypeTags.INT_TAG:
            case TypeTags.FLOAT_TAG:
            case TypeTags.DECIMAL_TAG:
            case TypeTags.BOOLEAN_TAG:
            case TypeTags.NULL_TAG:
            case TypeTags.JSON_TAG:
                return true;
            case TypeTags.ARRAY_TAG:
                // Element type of the array should be 'is type' JSON
                return checkIsType(((BArrayType) sourceType).getElementType(), targetType, unresolvedTypes);
            case TypeTags.MAP_TAG:
                return checkCastByType(((BMapType) sourceType).getConstrainedType(), targetType, unresolvedTypes);
            default:
                return false;
        }
    }

    private static boolean checkIsRecordType(BType sourceType, BRecordType targetType, List<TypePair> unresolvedTypes) {
        if (sourceType.getTag() != TypeTags.RECORD_TYPE_TAG) {
            return false;
        }

        // If we encounter two types that we are still resolving, then skip it.
        // This is done to avoid recursive checking of the same type.
        TypePair pair = new TypePair(sourceType, targetType);
        if (unresolvedTypes.contains(pair)) {
            return true;
        }
        unresolvedTypes.add(pair);

        // Unsealed records are not equivalent to sealed records. But vice-versa is allowed.
        BRecordType sourceRecordType = (BRecordType) sourceType;
        if (targetType.sealed && !sourceRecordType.sealed) {
            return false;
        }

        // If both are sealed (one is sealed means other is also sealed) check the rest field type
        if (!sourceRecordType.sealed &&
                !checkIsType(sourceRecordType.restFieldType, targetType.restFieldType, unresolvedTypes)) {
            return false;
        }

        Map<String, BField> sourceFields = sourceRecordType.getFields();
        Set<String> targetFieldNames = targetType.getFields().keySet();

        for (BField targetField : targetType.getFields().values()) {
            BField sourceField = sourceFields.get(targetField.getFieldName());

            // If the LHS field is a required one, there has to be a corresponding required field in the RHS record.
            if (!Flags.isFlagOn(targetField.flags, Flags.OPTIONAL)
                    && (sourceField == null || Flags.isFlagOn(sourceField.flags, Flags.OPTIONAL))) {
                return false;
            }

            if (sourceField == null || !checkIsType(sourceField.fieldType, targetField.fieldType, unresolvedTypes)) {
                return false;
            }
        }

        // If there are fields remaining in the source record, first check if it's a closed record. Closed records
        // should only have the fields specified by its type.
        if (targetType.sealed) {
            return targetFieldNames.containsAll(sourceFields.keySet());
        }

        // If it's an open record, check if they are compatible with the rest field of the target type.
        return sourceFields.values().stream()
                .filter(field -> !targetFieldNames.contains(field.fieldName))
                .allMatch(field -> checkIsType(field.getFieldType(), targetType.restFieldType, unresolvedTypes));
    }

    private static boolean checkIsUnionType(BType sourceType, BUnionType targetType, List<TypePair> unresolvedTypes) {
        if (sourceType.getTag() == TypeTags.UNION_TAG) {
            return ((BUnionType) sourceType).getMemberTypes().stream()
                    .allMatch(type -> checkIsType(type, targetType, unresolvedTypes));
        } else if (sourceType.getTag() == TypeTags.FINITE_TYPE_TAG) {
            return ((BFiniteType) sourceType).valueSpace.stream()
                    .allMatch(bValue -> checkIsType(bValue, targetType));
        }
        return targetType.getMemberTypes().stream()
                .anyMatch(type -> checkIsType(sourceType, type, unresolvedTypes));
    }

    private static boolean checkIsTableType(BType sourceType, BTableType targetType, List<TypePair> unresolvedTypes) {
        if (sourceType.getTag() != TypeTags.TABLE_TAG) {
            return false;
        }
        return checkTableConstraints(((BTableType) sourceType).getConstrainedType(),
                                     targetType.getConstrainedType(), unresolvedTypes);
    }

    private static boolean checkIsAnyType(BType sourceType) {
        switch (sourceType.getTag()) {
            case TypeTags.ERROR_TAG:
                return false;
            case TypeTags.UNION_TAG:
                return ((BUnionType) sourceType).getMemberTypes().stream()
                        .allMatch(BVM::checkIsAnyType);
        }
        return true;
    }

    private static boolean checkIsArrayType(BType sourceType, BArrayType targetType, List<TypePair> unresolvedTypes) {
        if (sourceType.getTag() != TypeTags.ARRAY_TAG) {
            return false;
        }

        BArrayType sourceArrayType = (BArrayType) sourceType;
        if (sourceArrayType.getState() != targetType.getState() || sourceArrayType.getSize() != targetType.getSize()) {
            return false;
        }
        return checkIsType(sourceArrayType.getElementType(), targetType.getElementType(), unresolvedTypes);
    }

    private static boolean checkIsTupleType(BType sourceType, BTupleType targetType, List<TypePair> unresolvedTypes) {
        if (sourceType.getTag() != TypeTags.TUPLE_TAG) {
            return false;
        }

        List<BType> sourceTypes = ((BTupleType) sourceType).getTupleTypes();
        List<BType> targetTypes = targetType.getTupleTypes();
        if (sourceTypes.size() != targetTypes.size()) {
            return false;
        }

        for (int i = 0; i < sourceTypes.size(); i++) {
            if (!checkIsType(sourceTypes.get(i), targetTypes.get(i), unresolvedTypes)) {
                return false;
            }
        }
        return true;
    }

    private static boolean checkIsFiniteType(BType sourceType, BFiniteType targetType, List<TypePair> unresolvedTypes) {
        if (sourceType.getTag() != TypeTags.FINITE_TYPE_TAG) {
            return false;
        }

        BFiniteType sourceFiniteType = (BFiniteType) sourceType;
        if (sourceFiniteType.valueSpace.size() != targetType.valueSpace.size()) {
            return false;
        }

        return sourceFiniteType.valueSpace.stream().allMatch(value -> targetType.valueSpace.contains(value));
    }

    private static boolean checkIsFutureType(BType sourceType, BFutureType targetType, List<TypePair> unresolvedTypes) {
        if (sourceType.getTag() != TypeTags.FUTURE_TAG) {
            return false;
        }
        return checkContraints(((BFutureType) sourceType).getConstrainedType(), targetType.getConstrainedType(),
                unresolvedTypes);
    }

    private static boolean checkIsStreamType(BType sourceType, BStreamType targetType, List<TypePair> unresolvedTypes) {
        if (sourceType.getTag() != TypeTags.STREAM_TAG) {
            return false;
        }
        return checkContraints(((BStreamType) sourceType).getConstrainedType(), targetType.getConstrainedType(),
                               unresolvedTypes);
    }

    private static boolean checkContraints(BType sourceConstraint, BType targetConstraint,
                                           List<TypePair> unresolvedTypes) {
        if (sourceConstraint == null) {
            sourceConstraint = BTypes.typeAny;
        }

        if (targetConstraint == null) {
            targetConstraint = BTypes.typeAny;
        }

        return checkIsType(sourceConstraint, targetConstraint, unresolvedTypes);
    }

    private static boolean checkTableConstraints(BType sourceConstraint, BType targetConstraint,
                                                 List<TypePair> unresolvedTypes) {
        // handle unconstrained tables returned by actions
        if (sourceConstraint == null) {
            if (targetConstraint.getTag() == TypeTags.RECORD_TYPE_TAG) {
                BRecordType targetConstrRecord = (BRecordType) targetConstraint;
                return !targetConstrRecord.sealed && targetConstrRecord.restFieldType == BTypes.typeAnydata;
            }
            return false;
        }

        return checkIsType(sourceConstraint, targetConstraint, unresolvedTypes);
    }

    private static boolean isMutable(BValue value) {
        if (value == null) {
            return false;
        }

        // All the value types are immutable
        if (value.getType().getTag() < TypeTags.JSON_TAG || value.getType().getTag() == TypeTags.FINITE_TYPE_TAG ||
                value.getType().getTag() == TypeTags.ERROR_TAG) { // to be removed once error is frozen
            return false;
        }

        return !value.isFrozen();
    }

    /**
     * Deep value equality check for anydata.
     *
     * @param lhsValue          The value on the left hand side
     * @param rhsValue          The value on the right hand side
     * @param checkedValues     Structured value pairs already compared or being compared
     * @return True if values are equal, else false.
     */
    private static boolean isEqual(BValue lhsValue, BValue rhsValue, List<ValuePair> checkedValues) {
        if (lhsValue == rhsValue) {
            return true;
        }

        if (null == lhsValue || null == rhsValue) {
            return false;
        }

        int lhsValTypeTag = lhsValue.getType().getTag();
        int rhsValTypeTag = rhsValue.getType().getTag();

        switch (lhsValTypeTag) {
            case TypeTags.STRING_TAG:
            case TypeTags.FLOAT_TAG:
            case TypeTags.DECIMAL_TAG:
            case TypeTags.BOOLEAN_TAG:
                return lhsValue.equals(rhsValue);
            case TypeTags.INT_TAG:
                if (rhsValTypeTag == TypeTags.BYTE_TAG) {
                    return ((BInteger) lhsValue).intValue() == (((BByte) rhsValue).intValue());
                }
                return lhsValue.equals(rhsValue);
            case TypeTags.BYTE_TAG:
                if (rhsValTypeTag == TypeTags.INT_TAG) {
                    return ((BByte) lhsValue).intValue() == (((BInteger) rhsValue).intValue());
                }
                return lhsValue.equals(rhsValue);
            case TypeTags.XML_TAG:
                return XMLUtils.isEqual((BXML) lhsValue, (BXML) rhsValue);
            case TypeTags.TABLE_TAG:
                // TODO: 10/8/18
                break;
            case TypeTags.MAP_TAG:
            case TypeTags.JSON_TAG:
            case TypeTags.RECORD_TYPE_TAG:
                return isMappingType(rhsValTypeTag) && isEqual((BMap) lhsValue, (BMap) rhsValue, checkedValues);
            case TypeTags.TUPLE_TAG:
            case TypeTags.ARRAY_TAG:
                return isListType(rhsValTypeTag) && isEqual((BNewArray) lhsValue, (BNewArray) rhsValue, checkedValues);
            case TypeTags.SERVICE_TAG:
                break;
        }
        return false;
    }

    private static boolean isListType(int typeTag) {
        return typeTag == TypeTags.ARRAY_TAG || typeTag == TypeTags.TUPLE_TAG;
    }

    private static boolean isMappingType(int typeTag) {
        return typeTag == TypeTags.MAP_TAG || typeTag == TypeTags.RECORD_TYPE_TAG || typeTag == TypeTags.JSON_TAG;
    }

    /**
     * Deep equality check for an array/tuple.
     *
     * @param lhsList           The array/tuple on the left hand side
     * @param rhsList           The array/tuple on the right hand side
     * @param checkedValues     Structured value pairs already compared or being compared
     * @return True if the array/tuple values are equal, else false.
     */
    private static boolean isEqual(BNewArray lhsList, BNewArray rhsList, List<ValuePair> checkedValues) {
        ValuePair compValuePair = new ValuePair(lhsList, rhsList);
        if (checkedValues.contains(compValuePair)) {
            return true;
        }
        checkedValues.add(compValuePair);

        if (lhsList.size() != rhsList.size()) {
            return false;
        }

        for (int i = 0; i < lhsList.size(); i++) {
            if (!isEqual(lhsList.getBValue(i), rhsList.getBValue(i), checkedValues)) {
                return false;
            }
        }
        return true;
    }

    /**
     * Deep equality check for a map.
     *
     * @param lhsMap            Map on the left hand side
     * @param rhsMap            Map on the right hand side
     * @param checkedValues     Structured value pairs already compared or being compared
     * @return True if the map values are equal, else false.
     */
    private static boolean isEqual(BMap lhsMap, BMap rhsMap, List<ValuePair> checkedValues) {
        ValuePair compValuePair = new ValuePair(lhsMap, rhsMap);
        if (checkedValues.contains(compValuePair)) {
            return true;
        }
        checkedValues.add(compValuePair);

        if (lhsMap.size() != rhsMap.size()) {
            return false;
        }

        if (!lhsMap.getMap().keySet().containsAll(rhsMap.getMap().keySet())) {
            return false;
        }

        Iterator<Map.Entry<String, BValue>> mapIterator = lhsMap.getMap().entrySet().iterator();
        while (mapIterator.hasNext()) {
            Map.Entry<String, BValue> lhsMapEntry = mapIterator.next();
            if (!isEqual(lhsMapEntry.getValue(), rhsMap.get(lhsMapEntry.getKey()), checkedValues)) {
                return false;
            }
        }
        return true;
    }


    /**
     * Maintains the frozen status of a freezable {@link BValue}.
     *
     * @since 0.985.0
     */
    public static class FreezeStatus {
        /**
         * Representation of the current state of a freeze attempt.
         */
        public enum State {
            FROZEN, MID_FREEZE, UNFROZEN;
        }

        private State currentState;

        public FreezeStatus(State state) {
            this.currentState = state;
        }

        public void setFrozen() {
            this.currentState = State.FROZEN;
        }

        public void setUnfrozen() {
            this.currentState = State.UNFROZEN;
        }

        public State getState() {
            return currentState;
        }

        public boolean isFrozen() {
            return currentState == State.FROZEN;
        }
    }

    /**
     * Reference equality check for values. If both the values are simple basic types, returns the same
     * result as {@link BVM#isEqual(BValue, BValue, List)}
     *
     * @param lhsValue  The value on the left hand side
     * @param rhsValue  The value on the right hand side
     * @return True if values are reference equal or in the case of simple basic types if the values are equal,
     * else false.
     */
    private static boolean isReferenceEqual(BValue lhsValue, BValue rhsValue) {
        if (lhsValue == rhsValue) {
            return true;
        }

        // if one is null, the other also needs to be null to be true
        if (lhsValue == null || rhsValue == null) {
            return false;
        }

        if (isSimpleBasicType(lhsValue.getType()) && isSimpleBasicType(rhsValue.getType())) {
            return isEqual(lhsValue, rhsValue, Collections.emptyList());
        }

        return false;
    }

    /**
     * Reference inequality check for values. If both the values are simple basic types, returns the same
     * result as the negation of {@link BVM#isEqual(BValue, BValue, List)}
     *
     * @param lhsValue  The value on the left hand side
     * @param rhsValue  The value on the right hand side
     * @return True if values are not reference equal or in the case of simple basic types if the values are not equal,
     * else false.
     */
    private static boolean isReferenceInequal(BValue lhsValue, BValue rhsValue) {
        if (lhsValue == null || rhsValue == null) {
            return lhsValue != rhsValue;
        }

        if (isSimpleBasicType(lhsValue.getType()) && isSimpleBasicType(rhsValue.getType())) {
            return !isEqual(lhsValue, rhsValue, Collections.emptyList());
        }

        return lhsValue != rhsValue;
    }

    private static boolean isSimpleBasicType(BType type) {
        return type.getTag() < TypeTags.JSON_TAG;
    }

    private static boolean isBasicNumericType(BType type) {
        return type.getTag() < TypeTags.STRING_TAG;
    }

    private static boolean containsNumericType(BType type) {
        if (type.getTag() == TypeTags.UNION_TAG) {
            return ((BUnionType) type).getMemberTypes().stream()
                    .anyMatch(BVM::containsNumericType);
        }

        return isBasicNumericType(type);
    }

    /**
     * Type vector of size two, to hold the source and the target types.
     *
     * @since 0.982.0
     */
    private static class TypePair {
        BType sourceType;
        BType targetType;

        public TypePair(BType sourceType, BType targetType) {
            this.sourceType = sourceType;
            this.targetType = targetType;
        }

        @Override
        public boolean equals(Object obj) {
            if (!(obj instanceof TypePair)) {
                return false;
            }

            TypePair other = (TypePair) obj;
            return this.sourceType.equals(other.sourceType) && this.targetType.equals(other.targetType);
        }
    }

    /**
     * Unordered BValue vector of size two, to hold two values being compared.
     *
     * @since 0.985.0
     */
    private static class ValuePair {
        List<BValue> valueList = new ArrayList<>(2);

        ValuePair(BValue valueOne, BValue valueTwo) {
            valueList.add(valueOne);
            valueList.add(valueTwo);
        }

        @Override
        public boolean equals(Object otherPair) {
            if (!(otherPair instanceof ValuePair)) {
                return false;
            }

            return ((ValuePair) otherPair).valueList.containsAll(valueList) &&
                    valueList.containsAll(((ValuePair) otherPair).valueList);
        }
    }

    /**
     * Type vector of size two, to hold the source value and the target type.
     *
     * @since 0.990.3
     */
    public static class TypeValuePair {
        BValue sourceValue;
        BType targetType;

        public TypeValuePair(BValue sourceValue, BType targetType) {
            this.sourceValue = sourceValue;
            this.targetType = targetType;
        }

        @Override
        public boolean equals(Object obj) {
            if (!(obj instanceof TypeValuePair)) {
                return false;
            }
            TypeValuePair other = (TypeValuePair) obj;
            return this.sourceValue.equals(other.sourceValue) && this.targetType.equals(other.targetType);
        }
    }
}<|MERGE_RESOLUTION|>--- conflicted
+++ resolved
@@ -1048,106 +1048,13 @@
         int refIndex = expandRefRegs(sf, fp);
 
         for (BClosure closure : closureVars) {
-<<<<<<< HEAD
             sf.refRegs[refIndex] = ((BRefType<?>) closure.value());
             newArgRegs[argRegIndex++] = refIndex++;
-=======
-            switch (closure.getType().getTag()) {
-                case TypeTags.INT_TAG: {
-                    sf.longRegs[longIndex] = ((BInteger) closure.value()).intValue();
-                    newArgRegs[argRegIndex++] = longIndex++;
-                    break;
-                }
-                case TypeTags.BYTE_TAG: {
-                    sf.longRegs[longIndex] = ((BByte) closure.value()).byteValue();
-                    newArgRegs[argRegIndex++] = longIndex++;
-                    break;
-                }
-                case TypeTags.FLOAT_TAG: {
-                    sf.doubleRegs[doubleIndex] = ((BFloat) closure.value()).floatValue();
-                    newArgRegs[argRegIndex++] = doubleIndex++;
-                    break;
-                }
-                case TypeTags.BOOLEAN_TAG: {
-                    sf.intRegs[intIndex] = ((BBoolean) closure.value()).booleanValue() ? 1 : 0;
-                    newArgRegs[argRegIndex++] = intIndex++;
-                    break;
-                }
-                case TypeTags.STRING_TAG: {
-                    sf.stringRegs[stringIndex] = (closure.value()).stringValue();
-                    newArgRegs[argRegIndex++] = stringIndex++;
-                    break;
-                }
-                default:
-                    sf.refRegs[refIndex] = ((BRefType<?>) closure.value());
-                    newArgRegs[argRegIndex++] = refIndex++;
-            }
->>>>>>> e14b7d71
         }
 
         return invokeCallable(ctx, functionInfo, newArgRegs, funcCallCPEntry.getRetRegs()[0], flags);
     }
 
-<<<<<<< HEAD
-=======
-    private static int expandLongRegs(StackFrame sf, BFunctionPointer fp) {
-        int longIndex = 0;
-        if (fp.getAdditionalIndexCount(BTypes.typeInt.getTag()) > 0) {
-            if (sf.longRegs == null) {
-                sf.longRegs = new long[0];
-            }
-            long[] newLongRegs = new long[sf.longRegs.length + fp.getAdditionalIndexCount(BTypes.typeInt.getTag())];
-            System.arraycopy(sf.longRegs, 0, newLongRegs, 0, sf.longRegs.length);
-            longIndex = sf.longRegs.length;
-            sf.longRegs = newLongRegs;
-        }
-        return longIndex;
-    }
-
-    private static int expandIntRegs(StackFrame sf, BFunctionPointer fp) {
-        int intIndex = 0;
-        if (fp.getAdditionalIndexCount(BTypes.typeBoolean.getTag()) > 0) {
-            if (sf.intRegs == null) {
-                sf.intRegs = new int[0];
-            }
-            int[] newIntRegs = new int[sf.intRegs.length + fp.getAdditionalIndexCount(BTypes.typeBoolean.getTag())];
-            System.arraycopy(sf.intRegs, 0, newIntRegs, 0, sf.intRegs.length);
-            intIndex = sf.intRegs.length;
-            sf.intRegs = newIntRegs;
-        }
-        return intIndex;
-    }
-
-    private static int expandDoubleRegs(StackFrame sf, BFunctionPointer fp) {
-        int doubleIndex = 0;
-        if (fp.getAdditionalIndexCount(BTypes.typeFloat.getTag()) > 0) {
-            if (sf.doubleRegs == null) {
-                sf.doubleRegs = new double[0];
-            }
-            double[] newDoubleRegs = new double[sf.doubleRegs.length +
-                    fp.getAdditionalIndexCount(BTypes.typeFloat.getTag())];
-            System.arraycopy(sf.doubleRegs, 0, newDoubleRegs, 0, sf.doubleRegs.length);
-            doubleIndex = sf.doubleRegs.length;
-            sf.doubleRegs = newDoubleRegs;
-        }
-        return doubleIndex;
-    }
-
-    private static int expandStringRegs(StackFrame sf, BFunctionPointer fp) {
-        int stringIndex = 0;
-        if (fp.getAdditionalIndexCount(BTypes.typeString.getTag()) > 0) {
-            if (sf.stringRegs == null) {
-                sf.stringRegs = new String[0];
-            }
-            String[] newStringRegs = new String[sf.stringRegs.length +
-                    fp.getAdditionalIndexCount(BTypes.typeString.getTag())];
-            System.arraycopy(sf.stringRegs, 0, newStringRegs, 0, sf.stringRegs.length);
-            stringIndex = sf.stringRegs.length;
-            sf.stringRegs = newStringRegs;
-        }
-        return stringIndex;
-    }
->>>>>>> e14b7d71
 
     private static int expandRefRegs(StackFrame sf, BFunctionPointer fp) {
         int refIndex = 0;
@@ -4341,7 +4248,7 @@
         }
         return null;
     }
-    
+
     private static boolean execWait(Strand strand, int[] operands) {
         int c = operands[0];
         TypeRefCPEntry typeEntry = (TypeRefCPEntry) strand.currentFrame.constPool[operands[1]];
