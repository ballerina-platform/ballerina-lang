--- conflicted
+++ resolved
@@ -92,18 +92,17 @@
     }
 
     @Override
-<<<<<<< HEAD
     public WDChannels getWorkerDataChannels() {
 
         return this.wdChannels;
-=======
+    }
+
     public void setError(BError error) {
         super.setError(error);
         //Printing current stack trace for strand callback
         //This will be printed regardless of the parent strand handling this error or not.
         //This may be improved to log the error only if parent strand doesn't handle it.
         errStream.println("error: " + BLangVMErrors.getPrintableStackTrace(error));
->>>>>>> c3d8c604
     }
 
     void acquireDataLock() {
