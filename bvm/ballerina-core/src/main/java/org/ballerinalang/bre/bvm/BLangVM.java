/*
 *  Copyright (c) 2017, WSO2 Inc. (http://www.wso2.org) All Rights Reserved.
 *
 *  WSO2 Inc. licenses this file to you under the Apache License,
 *  Version 2.0 (the "License"); you may not use this file except
 *  in compliance with the License.
 *  You may obtain a copy of the License at
 *
 *    http://www.apache.org/licenses/LICENSE-2.0
 *
 *  Unless required by applicable law or agreed to in writing,
 *  software distributed under the License is distributed on an
 *  "AS IS" BASIS, WITHOUT WARRANTIES OR CONDITIONS OF ANY
 *  KIND, either express or implied.  See the License for the
 *  specific language governing permissions and limitations
 *  under the License.
 */
package org.ballerinalang.bre.bvm;

import org.apache.commons.lang3.StringEscapeUtils;
import org.ballerinalang.bre.BallerinaTransactionManager;
import org.ballerinalang.bre.Context;
import org.ballerinalang.connector.api.AbstractNativeAction;
import org.ballerinalang.connector.api.ConnectorFuture;
import org.ballerinalang.connector.impl.BClientConnectorFutureListener;
import org.ballerinalang.connector.impl.BServerConnectorFuture;
import org.ballerinalang.model.types.BArrayType;
import org.ballerinalang.model.types.BConnectorType;
import org.ballerinalang.model.types.BEnumType;
import org.ballerinalang.model.types.BFunctionType;
import org.ballerinalang.model.types.BJSONType;
import org.ballerinalang.model.types.BStructType;
import org.ballerinalang.model.types.BType;
import org.ballerinalang.model.types.BTypes;
import org.ballerinalang.model.types.TypeConstants;
import org.ballerinalang.model.types.TypeTags;
import org.ballerinalang.model.util.Flags;
import org.ballerinalang.model.util.JSONUtils;
import org.ballerinalang.model.util.JsonNode;
import org.ballerinalang.model.util.StringUtils;
import org.ballerinalang.model.util.XMLUtils;
import org.ballerinalang.model.values.BBlob;
import org.ballerinalang.model.values.BBlobArray;
import org.ballerinalang.model.values.BBoolean;
import org.ballerinalang.model.values.BBooleanArray;
import org.ballerinalang.model.values.BCollection;
import org.ballerinalang.model.values.BConnector;
import org.ballerinalang.model.values.BFloat;
import org.ballerinalang.model.values.BFloatArray;
import org.ballerinalang.model.values.BFunctionPointer;
import org.ballerinalang.model.values.BIntArray;
import org.ballerinalang.model.values.BIntRange;
import org.ballerinalang.model.values.BInteger;
import org.ballerinalang.model.values.BIterator;
import org.ballerinalang.model.values.BJSON;
import org.ballerinalang.model.values.BMap;
import org.ballerinalang.model.values.BNewArray;
import org.ballerinalang.model.values.BRefType;
import org.ballerinalang.model.values.BRefValueArray;
import org.ballerinalang.model.values.BString;
import org.ballerinalang.model.values.BStringArray;
import org.ballerinalang.model.values.BStruct;
import org.ballerinalang.model.values.BTable;
import org.ballerinalang.model.values.BTypeValue;
import org.ballerinalang.model.values.BValue;
import org.ballerinalang.model.values.BXML;
import org.ballerinalang.model.values.BXMLAttributes;
import org.ballerinalang.model.values.BXMLQName;
import org.ballerinalang.model.values.LockableStructureType;
import org.ballerinalang.model.values.StructureType;
import org.ballerinalang.natives.AbstractNativeFunction;
import org.ballerinalang.runtime.threadpool.ThreadPoolFactory;
import org.ballerinalang.util.TransactionStatus;
import org.ballerinalang.util.codegen.ActionInfo;
import org.ballerinalang.util.codegen.AttachedFunctionInfo;
import org.ballerinalang.util.codegen.CallableUnitInfo;
import org.ballerinalang.util.codegen.ConnectorInfo;
import org.ballerinalang.util.codegen.ErrorTableEntry;
import org.ballerinalang.util.codegen.ForkjoinInfo;
import org.ballerinalang.util.codegen.FunctionInfo;
import org.ballerinalang.util.codegen.Instruction;
import org.ballerinalang.util.codegen.Instruction.InstructionACALL;
import org.ballerinalang.util.codegen.Instruction.InstructionCALL;
import org.ballerinalang.util.codegen.Instruction.InstructionFORKJOIN;
import org.ballerinalang.util.codegen.Instruction.InstructionIteratorNext;
import org.ballerinalang.util.codegen.Instruction.InstructionLock;
import org.ballerinalang.util.codegen.Instruction.InstructionTCALL;
import org.ballerinalang.util.codegen.Instruction.InstructionVCALL;
import org.ballerinalang.util.codegen.Instruction.InstructionWRKSendReceive;
import org.ballerinalang.util.codegen.InstructionCodes;
import org.ballerinalang.util.codegen.LineNumberInfo;
import org.ballerinalang.util.codegen.PackageInfo;
import org.ballerinalang.util.codegen.ProgramFile;
import org.ballerinalang.util.codegen.StructFieldInfo;
import org.ballerinalang.util.codegen.StructInfo;
import org.ballerinalang.util.codegen.WorkerDataChannelInfo;
import org.ballerinalang.util.codegen.WorkerInfo;
import org.ballerinalang.util.codegen.attributes.AttributeInfo;
import org.ballerinalang.util.codegen.attributes.AttributeInfoPool;
import org.ballerinalang.util.codegen.attributes.CodeAttributeInfo;
import org.ballerinalang.util.codegen.attributes.DefaultValueAttributeInfo;
import org.ballerinalang.util.codegen.cpentries.ConstantPoolEntry;
import org.ballerinalang.util.codegen.cpentries.FloatCPEntry;
import org.ballerinalang.util.codegen.cpentries.FunctionCallCPEntry;
import org.ballerinalang.util.codegen.cpentries.FunctionRefCPEntry;
import org.ballerinalang.util.codegen.cpentries.IntegerCPEntry;
import org.ballerinalang.util.codegen.cpentries.StringCPEntry;
import org.ballerinalang.util.codegen.cpentries.StructureRefCPEntry;
import org.ballerinalang.util.codegen.cpentries.TypeRefCPEntry;
import org.ballerinalang.util.debugger.DebugCommand;
import org.ballerinalang.util.debugger.DebugContext;
import org.ballerinalang.util.debugger.Debugger;
import org.ballerinalang.util.debugger.DebuggerUtil;
import org.ballerinalang.util.exceptions.BLangExceptionHelper;
import org.ballerinalang.util.exceptions.BLangNullReferenceException;
import org.ballerinalang.util.exceptions.BallerinaException;
import org.ballerinalang.util.exceptions.RuntimeErrors;
import org.slf4j.Logger;
import org.slf4j.LoggerFactory;
import org.wso2.ballerinalang.util.Lists;

import java.io.PrintStream;
import java.util.ArrayList;
import java.util.Arrays;
import java.util.HashMap;
import java.util.LinkedHashSet;
import java.util.List;
import java.util.Map;
import java.util.Queue;
import java.util.Set;
import java.util.StringJoiner;
import java.util.concurrent.ConcurrentLinkedQueue;
import java.util.concurrent.ExecutorService;
import java.util.concurrent.Semaphore;
import java.util.concurrent.TimeUnit;

import static org.ballerinalang.util.BLangConstants.STRING_NULL_VALUE;

/**
 * This class executes Ballerina instruction codes.
 *
 * @since 0.88
 */
public class BLangVM {

    private static final String JOIN_TYPE_SOME = "some";
    private static final Logger logger = LoggerFactory.getLogger(BLangVM.class);
    private Context context;
    private ControlStack controlStack;
    private ProgramFile programFile;
    private ConstantPoolEntry[] constPool;
    // Instruction pointer;
    private int ip = 0;
    private Instruction[] code;

    private LockableStructureType globalMemBlock;

    public BLangVM(ProgramFile programFile) {
        this.programFile = programFile;
        this.globalMemBlock = programFile.getGlobalMemoryBlock();
    }

    private void traceCode(PackageInfo packageInfo) {
        PrintStream printStream = System.out;
        for (int i = 0; i < code.length; i++) {
            printStream.println(i + ": " + code[i].toString());
        }
    }

    public void run(Context ctx) {
        StackFrame currentFrame = ctx.getControlStack().getCurrentFrame();
        this.constPool = currentFrame.packageInfo.getConstPoolEntries();
        this.code = currentFrame.packageInfo.getInstructions();

        this.context = ctx;
        this.controlStack = context.getControlStack();
        this.ip = context.getStartIP();

        if (context.getError() != null) {
            handleError();
        } else if (isWaitingOnNonBlockingAction()) {
            // // TODO : Temporary to solution make non-blocking working.
            BType[] retTypes = context.nonBlockingContext.actionInfo.getRetParamTypes();
            StackFrame calleeSF = controlStack.popFrame();
            this.constPool = controlStack.currentFrame.packageInfo.getConstPoolEntries();
            this.code = controlStack.currentFrame.packageInfo.getInstructions();
            handleReturnFromNativeCallableUnit(controlStack.currentFrame, context.nonBlockingContext.retRegs,
                    calleeSF.returnValues, retTypes);
            context.nonBlockingContext = null;
        }

        try {
            exec();
        } catch (Throwable e) {
            String message;
            if (e.getMessage() == null) {
                message = "unknown error occurred";
            } else {
                message = e.getMessage();
            }
            context.setError(BLangVMErrors.createError(context, ip, message));
            handleError();
        } finally {
            Debugger debugger = programFile.getDebugger();
            if (debugger.isDebugEnabled() && debugger.isClientSessionActive() && context.getDebugContext().isAtive()) {
                context.getDebugContext().setActive(false);
                debugger.releaseDebugSessionLock();
            }
            if (!isWaitingOnNonBlockingAction() || context.getError() != null) {
                // end of the active worker from the VM. ( graceful or forced exit on unhandled error. )
                // Doesn't count non-blocking action invocation.
                ctx.endTrackWorker();
            }
        }
    }

    public void execWorker(Context context, int startIP) {
        context.setStartIP(startIP);
        Debugger debugger = programFile.getDebugger();
        if (debugger.isDebugEnabled() && debugger.isClientSessionActive()) {
            DebuggerUtil.initDebugContext(context, debugger);
        }
        run(context);
    }

    /**
     * Act as a virtual CPU.
     */
    private void exec() {
        int i;
        int j;
        int cpIndex; // Index of the constant pool
        FunctionCallCPEntry funcCallCPEntry;
        FunctionRefCPEntry funcRefCPEntry;
        TypeRefCPEntry typeRefCPEntry;
        FunctionInfo functionInfo;
        InstructionCALL callIns;

        boolean debugEnabled = programFile.getDebugger().isDebugEnabled();

        StackFrame currentSF, callersSF;
        int callersRetRegIndex;

        while (ip >= 0 && ip < code.length && controlStack.currentFrame != null) {

            if (debugEnabled) {
                debug();
            }
            Instruction instruction = code[ip];
            int opcode = instruction.getOpcode();
            int[] operands = instruction.getOperands();
            ip++;
            StackFrame sf = controlStack.currentFrame;

            switch (opcode) {
                case InstructionCodes.ICONST:
                    cpIndex = operands[0];
                    i = operands[1];
                    sf.longRegs[i] = ((IntegerCPEntry) constPool[cpIndex]).getValue();
                    break;
                case InstructionCodes.FCONST:
                    cpIndex = operands[0];
                    i = operands[1];
                    sf.doubleRegs[i] = ((FloatCPEntry) constPool[cpIndex]).getValue();
                    break;
                case InstructionCodes.SCONST:
                    cpIndex = operands[0];
                    i = operands[1];
                    sf.stringRegs[i] = ((StringCPEntry) constPool[cpIndex]).getValue();
                    break;
                case InstructionCodes.ICONST_0:
                    i = operands[0];
                    sf.longRegs[i] = 0;
                    break;
                case InstructionCodes.ICONST_1:
                    i = operands[0];
                    sf.longRegs[i] = 1;
                    break;
                case InstructionCodes.ICONST_2:
                    i = operands[0];
                    sf.longRegs[i] = 2;
                    break;
                case InstructionCodes.ICONST_3:
                    i = operands[0];
                    sf.longRegs[i] = 3;
                    break;
                case InstructionCodes.ICONST_4:
                    i = operands[0];
                    sf.longRegs[i] = 4;
                    break;
                case InstructionCodes.ICONST_5:
                    i = operands[0];
                    sf.longRegs[i] = 5;
                    break;
                case InstructionCodes.FCONST_0:
                    i = operands[0];
                    sf.doubleRegs[i] = 0;
                    break;
                case InstructionCodes.FCONST_1:
                    i = operands[0];
                    sf.doubleRegs[i] = 1;
                    break;
                case InstructionCodes.FCONST_2:
                    i = operands[0];
                    sf.doubleRegs[i] = 2;
                    break;
                case InstructionCodes.FCONST_3:
                    i = operands[0];
                    sf.doubleRegs[i] = 3;
                    break;
                case InstructionCodes.FCONST_4:
                    i = operands[0];
                    sf.doubleRegs[i] = 4;
                    break;
                case InstructionCodes.FCONST_5:
                    i = operands[0];
                    sf.doubleRegs[i] = 5;
                    break;
                case InstructionCodes.BCONST_0:
                    i = operands[0];
                    sf.intRegs[i] = 0;
                    break;
                case InstructionCodes.BCONST_1:
                    i = operands[0];
                    sf.intRegs[i] = 1;
                    break;
                case InstructionCodes.RCONST_NULL:
                    i = operands[0];
                    sf.refRegs[i] = null;
                    break;

                case InstructionCodes.IMOVE:
                case InstructionCodes.FMOVE:
                case InstructionCodes.SMOVE:
                case InstructionCodes.BMOVE:
                case InstructionCodes.LMOVE:
                case InstructionCodes.RMOVE:
                case InstructionCodes.IALOAD:
                case InstructionCodes.FALOAD:
                case InstructionCodes.SALOAD:
                case InstructionCodes.BALOAD:
                case InstructionCodes.LALOAD:
                case InstructionCodes.RALOAD:
                case InstructionCodes.JSONALOAD:
                case InstructionCodes.IGLOAD:
                case InstructionCodes.FGLOAD:
                case InstructionCodes.SGLOAD:
                case InstructionCodes.BGLOAD:
                case InstructionCodes.LGLOAD:
                case InstructionCodes.RGLOAD:
                case InstructionCodes.IFIELDLOAD:
                case InstructionCodes.FFIELDLOAD:
                case InstructionCodes.SFIELDLOAD:
                case InstructionCodes.BFIELDLOAD:
                case InstructionCodes.LFIELDLOAD:
                case InstructionCodes.RFIELDLOAD:
                case InstructionCodes.MAPLOAD:
                case InstructionCodes.JSONLOAD:
                case InstructionCodes.ENUMERATORLOAD:
                    execLoadOpcodes(sf, opcode, operands);
                    break;

                case InstructionCodes.ISTORE:
                case InstructionCodes.FSTORE:
                case InstructionCodes.SSTORE:
                case InstructionCodes.BSTORE:
                case InstructionCodes.LSTORE:
                case InstructionCodes.RSTORE:
                case InstructionCodes.IASTORE:
                case InstructionCodes.FASTORE:
                case InstructionCodes.SASTORE:
                case InstructionCodes.BASTORE:
                case InstructionCodes.LASTORE:
                case InstructionCodes.RASTORE:
                case InstructionCodes.JSONASTORE:
                case InstructionCodes.IGSTORE:
                case InstructionCodes.FGSTORE:
                case InstructionCodes.SGSTORE:
                case InstructionCodes.BGSTORE:
                case InstructionCodes.LGSTORE:
                case InstructionCodes.RGSTORE:
                case InstructionCodes.IFIELDSTORE:
                case InstructionCodes.FFIELDSTORE:
                case InstructionCodes.SFIELDSTORE:
                case InstructionCodes.BFIELDSTORE:
                case InstructionCodes.LFIELDSTORE:
                case InstructionCodes.RFIELDSTORE:
                case InstructionCodes.MAPSTORE:
                case InstructionCodes.JSONSTORE:
                    execStoreOpcodes(sf, opcode, operands);
                    break;

                case InstructionCodes.IADD:
                case InstructionCodes.FADD:
                case InstructionCodes.SADD:
                case InstructionCodes.XMLADD:
                case InstructionCodes.ISUB:
                case InstructionCodes.FSUB:
                case InstructionCodes.IMUL:
                case InstructionCodes.FMUL:
                case InstructionCodes.IDIV:
                case InstructionCodes.FDIV:
                case InstructionCodes.IMOD:
                case InstructionCodes.FMOD:
                case InstructionCodes.INEG:
                case InstructionCodes.FNEG:
                case InstructionCodes.BNOT:
                case InstructionCodes.IEQ:
                case InstructionCodes.FEQ:
                case InstructionCodes.SEQ:
                case InstructionCodes.BEQ:
                case InstructionCodes.REQ:
                case InstructionCodes.TEQ:
                case InstructionCodes.INE:
                case InstructionCodes.FNE:
                case InstructionCodes.SNE:
                case InstructionCodes.BNE:
                case InstructionCodes.RNE:
                case InstructionCodes.TNE:
                    execBinaryOpCodes(sf, opcode, operands);
                    break;

                case InstructionCodes.LENGTHOF:
                    calculateLength(operands, sf);
                    break;
                case InstructionCodes.TYPELOAD:
                    cpIndex = operands[0];
                    j = operands[1];
                    TypeRefCPEntry typeEntry = (TypeRefCPEntry) constPool[cpIndex];
                    sf.refRegs[j] = new BTypeValue(typeEntry.getType());
                    break;
                case InstructionCodes.TYPEOF:
                    i = operands[0];
                    j = operands[1];
                    if (sf.refRegs[i] == null) {
                        handleNullRefError();
                        break;
                    }
                    sf.refRegs[j] = new BTypeValue(sf.refRegs[i].getType());
                    break;

                case InstructionCodes.IGT:
                case InstructionCodes.FGT:
                case InstructionCodes.IGE:
                case InstructionCodes.FGE:
                case InstructionCodes.ILT:
                case InstructionCodes.FLT:
                case InstructionCodes.ILE:
                case InstructionCodes.FLE:
                case InstructionCodes.REQ_NULL:
                case InstructionCodes.RNE_NULL:
                case InstructionCodes.BR_TRUE:
                case InstructionCodes.BR_FALSE:
                case InstructionCodes.GOTO:
                case InstructionCodes.HALT:
                case InstructionCodes.SEQ_NULL:
                case InstructionCodes.SNE_NULL:
                    execCmpAndBranchOpcodes(sf, opcode, operands);
                    break;

                case InstructionCodes.TR_RETRY:
                    i = operands[0];
                    j = operands[1];
                    retryTransaction(i, j);
                    break;
                case InstructionCodes.CALL:
                    callIns = (InstructionCALL) instruction;
                    invokeCallableUnit(callIns.functionInfo, callIns.argRegs, callIns.retRegs);
                    break;
                case InstructionCodes.VCALL:
                    InstructionVCALL vcallIns = (InstructionVCALL) instruction;
                    invokeVirtualFunction(vcallIns.receiverRegIndex, vcallIns.functionInfo,
                            vcallIns.argRegs, vcallIns.retRegs);
                    break;
                case InstructionCodes.ACALL:
                    InstructionACALL acallIns = (InstructionACALL) instruction;
                    invokeAction(acallIns.actionName, acallIns.argRegs, acallIns.retRegs);
                    break;
                case InstructionCodes.TCALL:
                    InstructionTCALL tcallIns = (InstructionTCALL) instruction;
                    invokeCallableUnit(tcallIns.transformerInfo, tcallIns.argRegs, tcallIns.retRegs);
                    break;
                case InstructionCodes.TR_BEGIN:
                    i = operands[0];
                    j = operands[1];
                    beginTransaction(i, j);
                    break;
                case InstructionCodes.TR_END:
                    i = operands[0];
                    endTransaction(i);
                    break;
                case InstructionCodes.WRKSEND:
                    InstructionWRKSendReceive wrkSendIns = (InstructionWRKSendReceive) instruction;
                    handleWorkerSend(wrkSendIns.dataChannelInfo, wrkSendIns.types, wrkSendIns.regs);
                    break;
                case InstructionCodes.WRKRECEIVE:
                    InstructionWRKSendReceive wrkReceiveIns = (InstructionWRKSendReceive) instruction;
                    handleWorkerReceive(wrkReceiveIns.dataChannelInfo, wrkReceiveIns.types, wrkReceiveIns.regs);
                    break;
                case InstructionCodes.FORKJOIN:
                    InstructionFORKJOIN forkJoinIns = (InstructionFORKJOIN) instruction;
                    invokeForkJoin(forkJoinIns);
                    break;
                case InstructionCodes.WRKSTART:
                    startWorkers();
                    break;
                case InstructionCodes.WRKRETURN:
                    handleWorkerReturn();
                    break;
                case InstructionCodes.THROW:
                    i = operands[0];
                    if (i >= 0) {
                        BStruct error = (BStruct) sf.refRegs[i];
                        if (error == null) {
                            handleNullRefError();
                            break;
                        }

                        BLangVMErrors.setStackTrace(context, ip, error);
                        context.setError(error);
                    }
                    handleError();
                    break;
                case InstructionCodes.ERRSTORE:
                    i = operands[0];
                    sf.refRegs[i] = context.getError();
                    // clear error.
                    context.setError(null);
                    break;
                case InstructionCodes.FPCALL:
                    i = operands[0];
                    if (sf.refRegs[i] == null) {
                        handleNullRefError();
                        break;
                    }
                    cpIndex = operands[1];
                    funcCallCPEntry = (FunctionCallCPEntry) constPool[cpIndex];
                    funcRefCPEntry = ((BFunctionPointer) sf.refRegs[i]).value();
                    functionInfo = funcRefCPEntry.getFunctionInfo();
                    if (functionInfo.isNative()) {
                        invokeNativeFunction(functionInfo, funcCallCPEntry.getArgRegs(), funcCallCPEntry.getRetRegs());
                    } else {
                        invokeCallableUnit(functionInfo, funcCallCPEntry.getArgRegs(), funcCallCPEntry.getRetRegs());
                    }
                    break;
                case InstructionCodes.FPLOAD:
                    i = operands[0];
                    j = operands[1];
                    funcRefCPEntry = (FunctionRefCPEntry) constPool[i];
                    sf.refRegs[j] = new BFunctionPointer(funcRefCPEntry);
                    break;

                case InstructionCodes.I2ANY:
                case InstructionCodes.F2ANY:
                case InstructionCodes.S2ANY:
                case InstructionCodes.B2ANY:
                case InstructionCodes.L2ANY:
                case InstructionCodes.ANY2I:
                case InstructionCodes.ANY2F:
                case InstructionCodes.ANY2S:
                case InstructionCodes.ANY2B:
                case InstructionCodes.ANY2L:
                case InstructionCodes.ANY2JSON:
                case InstructionCodes.ANY2XML:
                case InstructionCodes.ANY2MAP:
                case InstructionCodes.ANY2TYPE:
                case InstructionCodes.ANY2E:
                case InstructionCodes.ANY2T:
                case InstructionCodes.ANY2C:
                case InstructionCodes.NULL2JSON:
                case InstructionCodes.CHECKCAST:
                case InstructionCodes.B2JSON:
                case InstructionCodes.JSON2I:
                case InstructionCodes.JSON2F:
                case InstructionCodes.JSON2S:
                case InstructionCodes.JSON2B:
                case InstructionCodes.NULL2S:
                    execTypeCastOpcodes(sf, opcode, operands);
                    break;

                case InstructionCodes.I2F:
                case InstructionCodes.I2S:
                case InstructionCodes.I2B:
                case InstructionCodes.I2JSON:
                case InstructionCodes.F2I:
                case InstructionCodes.F2S:
                case InstructionCodes.F2B:
                case InstructionCodes.F2JSON:
                case InstructionCodes.S2I:
                case InstructionCodes.S2F:
                case InstructionCodes.S2B:
                case InstructionCodes.S2JSON:
                case InstructionCodes.B2I:
                case InstructionCodes.B2F:
                case InstructionCodes.B2S:
                case InstructionCodes.DT2XML:
                case InstructionCodes.DT2JSON:
                case InstructionCodes.T2MAP:
                case InstructionCodes.T2JSON:
                case InstructionCodes.MAP2T:
                case InstructionCodes.JSON2T:
                case InstructionCodes.XMLATTRS2MAP:
                case InstructionCodes.S2XML:
                case InstructionCodes.S2JSONX:
                case InstructionCodes.XML2S:
                    execTypeConversionOpcodes(sf, opcode, operands);
                    break;

                case InstructionCodes.INEWARRAY:
                    i = operands[0];
                    sf.refRegs[i] = new BIntArray();
                    break;
                case InstructionCodes.ARRAYLEN:
                    i = operands[0];
                    j = operands[1];

                    BValue value = sf.refRegs[i];

                    if (value == null) {
                        handleNullRefError();
                        break;
                    }

                    if (value.getType().getTag() == TypeTags.JSON_TAG) {
                        sf.longRegs[j] = ((BJSON) value).value().size();
                        break;
                    }

                    sf.longRegs[j] = ((BNewArray) value).size();
                    break;
                case InstructionCodes.FNEWARRAY:
                    i = operands[0];
                    sf.refRegs[i] = new BFloatArray();
                    break;
                case InstructionCodes.SNEWARRAY:
                    i = operands[0];
                    sf.refRegs[i] = new BStringArray();
                    break;
                case InstructionCodes.BNEWARRAY:
                    i = operands[0];
                    sf.refRegs[i] = new BBooleanArray();
                    break;
                case InstructionCodes.LNEWARRAY:
                    i = operands[0];
                    sf.refRegs[i] = new BBlobArray();
                    break;
                case InstructionCodes.RNEWARRAY:
                    i = operands[0];
                    cpIndex = operands[1];
                    typeRefCPEntry = (TypeRefCPEntry) constPool[cpIndex];
                    sf.refRegs[i] = new BRefValueArray(typeRefCPEntry.getType());
                    break;
                case InstructionCodes.JSONNEWARRAY:
                    i = operands[0];
                    j = operands[1];
                    // This is a temporary solution to create n-valued JSON array
                    StringJoiner stringJoiner = new StringJoiner(",", "[", "]");
                    for (int index = 0; index < sf.longRegs[j]; index++) {
                        stringJoiner.add(null);
                    }
                    sf.refRegs[i] = new BJSON(stringJoiner.toString());
                    break;

                case InstructionCodes.NEWSTRUCT:
                    createNewStruct(operands, sf);
                    break;
                case InstructionCodes.NEWCONNECTOR:
                    createNewConnector(operands, sf);
                    break;
                case InstructionCodes.NEWMAP:
                    i = operands[0];
                    sf.refRegs[i] = new BMap<String, BRefType>();
                    break;
                case InstructionCodes.NEWJSON:
                    i = operands[0];
                    cpIndex = operands[1];
                    typeRefCPEntry = (TypeRefCPEntry) constPool[cpIndex];
                    sf.refRegs[i] = new BJSON("{}", typeRefCPEntry.getType());
                    break;
                case InstructionCodes.NEWTABLE:
                    i = operands[0];
                    sf.refRegs[i] = new BTable(null);
                    break;
                case InstructionCodes.NEW_INT_RANGE:
                    createNewIntRange(operands, sf);
                    break;
                case InstructionCodes.IRET:
                    i = operands[0];
                    j = operands[1];
                    currentSF = controlStack.currentFrame;
                    callersSF = controlStack.currentFrame.prevStackFrame;
                    callersRetRegIndex = currentSF.retRegIndexes[i];
                    callersSF.longRegs[callersRetRegIndex] = currentSF.longRegs[j];
                    break;
                case InstructionCodes.FRET:
                    i = operands[0];
                    j = operands[1];
                    currentSF = controlStack.currentFrame;
                    callersSF = controlStack.currentFrame.prevStackFrame;
                    callersRetRegIndex = currentSF.retRegIndexes[i];
                    callersSF.doubleRegs[callersRetRegIndex] = currentSF.doubleRegs[j];
                    break;
                case InstructionCodes.SRET:
                    i = operands[0];
                    j = operands[1];
                    currentSF = controlStack.currentFrame;
                    callersSF = controlStack.currentFrame.prevStackFrame;
                    callersRetRegIndex = currentSF.retRegIndexes[i];
                    callersSF.stringRegs[callersRetRegIndex] = currentSF.stringRegs[j];
                    break;
                case InstructionCodes.BRET:
                    i = operands[0];
                    j = operands[1];
                    currentSF = controlStack.currentFrame;
                    callersSF = controlStack.currentFrame.prevStackFrame;
                    callersRetRegIndex = currentSF.retRegIndexes[i];
                    callersSF.intRegs[callersRetRegIndex] = currentSF.intRegs[j];
                    break;
                case InstructionCodes.LRET:
                    i = operands[0];
                    j = operands[1];
                    currentSF = controlStack.currentFrame;
                    callersSF = controlStack.currentFrame.prevStackFrame;
                    callersRetRegIndex = currentSF.retRegIndexes[i];
                    callersSF.byteRegs[callersRetRegIndex] = currentSF.byteRegs[j];
                    break;
                case InstructionCodes.RRET:
                    i = operands[0];
                    j = operands[1];
                    currentSF = controlStack.currentFrame;
                    callersSF = controlStack.currentFrame.prevStackFrame;
                    callersRetRegIndex = currentSF.retRegIndexes[i];
                    callersSF.refRegs[callersRetRegIndex] = currentSF.refRegs[j];
                    break;
                case InstructionCodes.RET:
                    handleReturn();
                    break;
                case InstructionCodes.XMLATTRSTORE:
                case InstructionCodes.XMLATTRLOAD:
                case InstructionCodes.XML2XMLATTRS:
                case InstructionCodes.S2QNAME:
                case InstructionCodes.NEWQNAME:
                case InstructionCodes.NEWXMLELEMENT:
                case InstructionCodes.NEWXMLCOMMENT:
                case InstructionCodes.NEWXMLTEXT:
                case InstructionCodes.NEWXMLPI:
                case InstructionCodes.XMLSTORE:
                case InstructionCodes.XMLLOAD:
                    execXMLOpcodes(sf, opcode, operands);
                    break;
                case InstructionCodes.ITR_NEW:
                case InstructionCodes.ITR_NEXT:
                case InstructionCodes.ITR_HAS_NEXT:
                    execIteratorOperation(sf, instruction);
                    break;
                case InstructionCodes.LOCK:
                    InstructionLock instructionLock = (InstructionLock) instruction;
                    handleVariableLock(instructionLock.types, instructionLock.varRegs);
                    break;
                case InstructionCodes.UNLOCK:
                    InstructionLock instructionUnLock = (InstructionLock) instruction;
                    handleVariableUnlock(instructionUnLock.types, instructionUnLock.varRegs);
                    break;
                default:
                    throw new UnsupportedOperationException();
            }
        }
    }

    private void execCmpAndBranchOpcodes(StackFrame sf, int opcode, int[] operands) {
        int i;
        int j;
        int k;
        switch (opcode) {
            case InstructionCodes.IGT:
                i = operands[0];
                j = operands[1];
                k = operands[2];
                sf.intRegs[k] = sf.longRegs[i] > sf.longRegs[j] ? 1 : 0;
                break;
            case InstructionCodes.FGT:
                i = operands[0];
                j = operands[1];
                k = operands[2];
                sf.intRegs[k] = sf.doubleRegs[i] > sf.doubleRegs[j] ? 1 : 0;
                break;

            case InstructionCodes.IGE:
                i = operands[0];
                j = operands[1];
                k = operands[2];
                sf.intRegs[k] = sf.longRegs[i] >= sf.longRegs[j] ? 1 : 0;
                break;
            case InstructionCodes.FGE:
                i = operands[0];
                j = operands[1];
                k = operands[2];
                sf.intRegs[k] = sf.doubleRegs[i] >= sf.doubleRegs[j] ? 1 : 0;
                break;

            case InstructionCodes.ILT:
                i = operands[0];
                j = operands[1];
                k = operands[2];
                sf.intRegs[k] = sf.longRegs[i] < sf.longRegs[j] ? 1 : 0;
                break;
            case InstructionCodes.FLT:
                i = operands[0];
                j = operands[1];
                k = operands[2];
                sf.intRegs[k] = sf.doubleRegs[i] < sf.doubleRegs[j] ? 1 : 0;
                break;

            case InstructionCodes.ILE:
                i = operands[0];
                j = operands[1];
                k = operands[2];
                sf.intRegs[k] = sf.longRegs[i] <= sf.longRegs[j] ? 1 : 0;
                break;
            case InstructionCodes.FLE:
                i = operands[0];
                j = operands[1];
                k = operands[2];
                sf.intRegs[k] = sf.doubleRegs[i] <= sf.doubleRegs[j] ? 1 : 0;
                break;

            case InstructionCodes.REQ_NULL:
                i = operands[0];
                j = operands[1];
                if (sf.refRegs[i] == null) {
                    sf.intRegs[j] = 1;
                } else {
                    sf.intRegs[j] = 0;
                }
                break;
            case InstructionCodes.RNE_NULL:
                i = operands[0];
                j = operands[1];
                if (sf.refRegs[i] != null) {
                    sf.intRegs[j] = 1;
                } else {
                    sf.intRegs[j] = 0;
                }
                break;
            case InstructionCodes.SEQ_NULL:
                i = operands[0];
                j = operands[1];
                if (sf.stringRegs[i] == null) {
                    sf.intRegs[j] = 1;
                } else {
                    sf.intRegs[j] = 0;
                }
                break;
            case InstructionCodes.SNE_NULL:
                i = operands[0];
                j = operands[1];
                if (sf.stringRegs[i] != null) {
                    sf.intRegs[j] = 1;
                } else {
                    sf.intRegs[j] = 0;
                }
                break;
            case InstructionCodes.BR_TRUE:
                i = operands[0];
                j = operands[1];
                if (sf.intRegs[i] == 1) {
                    ip = j;
                }
                break;
            case InstructionCodes.BR_FALSE:
                i = operands[0];
                j = operands[1];
                if (sf.intRegs[i] == 0) {
                    ip = j;
                }
                break;
            case InstructionCodes.GOTO:
                i = operands[0];
                ip = i;
                break;
            case InstructionCodes.HALT:
                ip = -1;
                break;
            default:
                throw new UnsupportedOperationException();
        }
    }

    private void execLoadOpcodes(StackFrame sf, int opcode, int[] operands) {
        int i;
        int j;
        int k;
        int lvIndex; // Index of the local variable
        int fieldIndex;

        BIntArray bIntArray;
        BFloatArray bFloatArray;
        BStringArray bStringArray;
        BBooleanArray bBooleanArray;
        BBlobArray bBlobArray;
        BRefValueArray bArray;
        StructureType structureType;
        BMap<String, BRefType> bMap;
        BJSON jsonVal;
        switch (opcode) {
            case InstructionCodes.IMOVE:
                lvIndex = operands[0];
                i = operands[1];
                sf.longRegs[i] = sf.longRegs[lvIndex];
                break;
            case InstructionCodes.FMOVE:
                lvIndex = operands[0];
                i = operands[1];
                sf.doubleRegs[i] = sf.doubleRegs[lvIndex];
                break;
            case InstructionCodes.SMOVE:
                lvIndex = operands[0];
                i = operands[1];
                sf.stringRegs[i] = sf.stringRegs[lvIndex];
                break;
            case InstructionCodes.BMOVE:
                lvIndex = operands[0];
                i = operands[1];
                sf.intRegs[i] = sf.intRegs[lvIndex];
                break;
            case InstructionCodes.LMOVE:
                lvIndex = operands[0];
                i = operands[1];
                sf.byteRegs[i] = sf.byteRegs[lvIndex];
                break;
            case InstructionCodes.RMOVE:
                lvIndex = operands[0];
                i = operands[1];
                sf.refRegs[i] = sf.refRegs[lvIndex];
                break;
            case InstructionCodes.IALOAD:
                i = operands[0];
                j = operands[1];
                k = operands[2];
                bIntArray = (BIntArray) sf.refRegs[i];
                if (bIntArray == null) {
                    handleNullRefError();
                    break;
                }

                try {
                    sf.longRegs[k] = bIntArray.get(sf.longRegs[j]);
                } catch (Exception e) {
                    context.setError(BLangVMErrors.createError(context, ip, e.getMessage()));
                    handleError();
                }
                break;
            case InstructionCodes.FALOAD:
                i = operands[0];
                j = operands[1];
                k = operands[2];
                bFloatArray = (BFloatArray) sf.refRegs[i];
                if (bFloatArray == null) {
                    handleNullRefError();
                    break;
                }

                try {
                    sf.doubleRegs[k] = bFloatArray.get(sf.longRegs[j]);
                } catch (Exception e) {
                    context.setError(BLangVMErrors.createError(context, ip, e.getMessage()));
                    handleError();
                }
                break;
            case InstructionCodes.SALOAD:
                i = operands[0];
                j = operands[1];
                k = operands[2];
                bStringArray = (BStringArray) sf.refRegs[i];
                if (bStringArray == null) {
                    handleNullRefError();
                    break;
                }

                try {
                    sf.stringRegs[k] = bStringArray.get(sf.longRegs[j]);
                } catch (Exception e) {
                    context.setError(BLangVMErrors.createError(context, ip, e.getMessage()));
                    handleError();
                }
                break;
            case InstructionCodes.BALOAD:
                i = operands[0];
                j = operands[1];
                k = operands[2];
                bBooleanArray = (BBooleanArray) sf.refRegs[i];
                if (bBooleanArray == null) {
                    handleNullRefError();
                    break;
                }

                try {
                    sf.intRegs[k] = bBooleanArray.get(sf.longRegs[j]);
                } catch (Exception e) {
                    context.setError(BLangVMErrors.createError(context, ip, e.getMessage()));
                    handleError();
                }
                break;
            case InstructionCodes.LALOAD:
                i = operands[0];
                j = operands[1];
                k = operands[2];
                bBlobArray = (BBlobArray) sf.refRegs[i];
                if (bBlobArray == null) {
                    handleNullRefError();
                    break;
                }

                try {
                    sf.byteRegs[k] = bBlobArray.get(sf.longRegs[j]);
                } catch (Exception e) {
                    context.setError(BLangVMErrors.createError(context, ip, e.getMessage()));
                    handleError();
                }
                break;
            case InstructionCodes.RALOAD:
                i = operands[0];
                j = operands[1];
                k = operands[2];
                bArray = (BRefValueArray) sf.refRegs[i];
                if (bArray == null) {
                    handleNullRefError();
                    break;
                }

                try {
                    sf.refRegs[k] = bArray.get(sf.longRegs[j]);
                } catch (Exception e) {
                    context.setError(BLangVMErrors.createError(context, ip, e.getMessage()));
                    handleError();
                }
                break;
            case InstructionCodes.JSONALOAD:
                i = operands[0];
                j = operands[1];
                k = operands[2];
                jsonVal = (BJSON) sf.refRegs[i];
                if (jsonVal == null) {
                    handleNullRefError();
                    break;
                }

                try {
                    sf.refRegs[k] = JSONUtils.getArrayElement(jsonVal, sf.longRegs[j]);
                } catch (Exception e) {
                    context.setError(BLangVMErrors.createError(context, ip, e.getMessage()));
                    handleError();
                }
                break;
            case InstructionCodes.IGLOAD:
                // Global variable index
                i = operands[0];
                // Stack registry index
                j = operands[1];
                sf.longRegs[j] = globalMemBlock.getIntField(i);
                break;
            case InstructionCodes.FGLOAD:
                i = operands[0];
                j = operands[1];
                sf.doubleRegs[j] = globalMemBlock.getFloatField(i);
                break;
            case InstructionCodes.SGLOAD:
                i = operands[0];
                j = operands[1];
                sf.stringRegs[j] = globalMemBlock.getStringField(i);
                break;
            case InstructionCodes.BGLOAD:
                i = operands[0];
                j = operands[1];
                sf.intRegs[j] = globalMemBlock.getBooleanField(i);
                break;
            case InstructionCodes.LGLOAD:
                i = operands[0];
                j = operands[1];
                sf.byteRegs[j] = globalMemBlock.getBlobField(i);
                break;
            case InstructionCodes.RGLOAD:
                i = operands[0];
                j = operands[1];
                sf.refRegs[j] = globalMemBlock.getRefField(i);
                break;

            case InstructionCodes.IFIELDLOAD:
                i = operands[0];
                fieldIndex = operands[1];
                j = operands[2];
                structureType = (StructureType) sf.refRegs[i];
                if (structureType == null) {
                    handleNullRefError();
                    break;
                }

                sf.longRegs[j] = structureType.getIntField(fieldIndex);
                break;
            case InstructionCodes.FFIELDLOAD:
                i = operands[0];
                fieldIndex = operands[1];
                j = operands[2];
                structureType = (StructureType) sf.refRegs[i];
                if (structureType == null) {
                    handleNullRefError();
                    break;
                }

                sf.doubleRegs[j] = structureType.getFloatField(fieldIndex);
                break;
            case InstructionCodes.SFIELDLOAD:
                i = operands[0];
                fieldIndex = operands[1];
                j = operands[2];
                structureType = (StructureType) sf.refRegs[i];
                if (structureType == null) {
                    handleNullRefError();
                    break;
                }

                sf.stringRegs[j] = structureType.getStringField(fieldIndex);
                break;
            case InstructionCodes.BFIELDLOAD:
                i = operands[0];
                fieldIndex = operands[1];
                j = operands[2];
                structureType = (StructureType) sf.refRegs[i];
                if (structureType == null) {
                    handleNullRefError();
                    break;
                }

                sf.intRegs[j] = structureType.getBooleanField(fieldIndex);
                break;
            case InstructionCodes.LFIELDLOAD:
                i = operands[0];
                fieldIndex = operands[1];
                j = operands[2];
                structureType = (StructureType) sf.refRegs[i];
                if (structureType == null) {
                    handleNullRefError();
                    break;
                }

                sf.byteRegs[j] = structureType.getBlobField(fieldIndex);
                break;
            case InstructionCodes.RFIELDLOAD:
                i = operands[0];
                fieldIndex = operands[1];
                j = operands[2];
                structureType = (StructureType) sf.refRegs[i];
                if (structureType == null) {
                    handleNullRefError();
                    break;
                }

                sf.refRegs[j] = structureType.getRefField(fieldIndex);
                break;

            case InstructionCodes.MAPLOAD:
                i = operands[0];
                j = operands[1];
                k = operands[2];
                bMap = (BMap<String, BRefType>) sf.refRegs[i];
                if (bMap == null) {
                    handleNullRefError();
                    break;
                }

                sf.refRegs[k] = bMap.get(sf.stringRegs[j]);
                break;

            case InstructionCodes.JSONLOAD:
                i = operands[0];
                j = operands[1];
                k = operands[2];
                jsonVal = (BJSON) sf.refRegs[i];
                if (jsonVal == null) {
                    handleNullRefError();
                    break;
                }

                sf.refRegs[k] = JSONUtils.getElement(jsonVal, sf.stringRegs[j]);
                break;
            case InstructionCodes.ENUMERATORLOAD:
                i = operands[0];
                j = operands[1];
                k = operands[2];
                TypeRefCPEntry typeRefCPEntry = (TypeRefCPEntry) constPool[i];
                BEnumType enumType = (BEnumType) typeRefCPEntry.getType();
                sf.refRegs[k] = enumType.getEnumerator(j);
                break;
            default:
                throw new UnsupportedOperationException();
        }
    }

    private void execStoreOpcodes(StackFrame sf, int opcode, int[] operands) {
        int i;
        int j;
        int k;
        int lvIndex; // Index of the local variable
        int fieldIndex;

        BIntArray bIntArray;
        BFloatArray bFloatArray;
        BStringArray bStringArray;
        BBooleanArray bBooleanArray;
        BBlobArray bBlobArray;
        BRefValueArray bArray;
        StructureType structureType;
        BMap<String, BRefType> bMap;
        BJSON jsonVal;
        switch (opcode) {
            case InstructionCodes.ISTORE:
                i = operands[0];
                lvIndex = operands[1];
                sf.longRegs[lvIndex] = sf.longRegs[i];
                break;
            case InstructionCodes.FSTORE:
                i = operands[0];
                lvIndex = operands[1];
                sf.doubleRegs[lvIndex] = sf.doubleRegs[i];
                break;
            case InstructionCodes.SSTORE:
                i = operands[0];
                lvIndex = operands[1];
                sf.stringRegs[lvIndex] = sf.stringRegs[i];
                break;
            case InstructionCodes.BSTORE:
                i = operands[0];
                lvIndex = operands[1];
                sf.intRegs[lvIndex] = sf.intRegs[i];
                break;
            case InstructionCodes.LSTORE:
                i = operands[0];
                lvIndex = operands[1];
                sf.byteRegs[lvIndex] = sf.byteRegs[i];
                break;
            case InstructionCodes.RSTORE:
                i = operands[0];
                lvIndex = operands[1];
                sf.refRegs[lvIndex] = sf.refRegs[i];
                break;
            case InstructionCodes.IASTORE:
                i = operands[0];
                j = operands[1];
                k = operands[2];
                bIntArray = (BIntArray) sf.refRegs[i];
                if (bIntArray == null) {
                    handleNullRefError();
                    break;
                }

                try {
                    bIntArray.add(sf.longRegs[j], sf.longRegs[k]);
                } catch (Exception e) {
                    context.setError(BLangVMErrors.createError(context, ip, e.getMessage()));
                    handleError();
                }
                break;
            case InstructionCodes.FASTORE:
                i = operands[0];
                j = operands[1];
                k = operands[2];
                bFloatArray = (BFloatArray) sf.refRegs[i];
                if (bFloatArray == null) {
                    handleNullRefError();
                    break;
                }

                try {
                    bFloatArray.add(sf.longRegs[j], sf.doubleRegs[k]);
                } catch (Exception e) {
                    context.setError(BLangVMErrors.createError(context, ip, e.getMessage()));
                    handleError();
                }
                break;
            case InstructionCodes.SASTORE:
                i = operands[0];
                j = operands[1];
                k = operands[2];
                bStringArray = (BStringArray) sf.refRegs[i];
                if (bStringArray == null) {
                    handleNullRefError();
                    break;
                }

                try {
                    bStringArray.add(sf.longRegs[j], sf.stringRegs[k]);
                } catch (Exception e) {
                    context.setError(BLangVMErrors.createError(context, ip, e.getMessage()));
                    handleError();
                }
                break;
            case InstructionCodes.BASTORE:
                i = operands[0];
                j = operands[1];
                k = operands[2];
                bBooleanArray = (BBooleanArray) sf.refRegs[i];
                if (bBooleanArray == null) {
                    handleNullRefError();
                    break;
                }

                try {
                    bBooleanArray.add(sf.longRegs[j], sf.intRegs[k]);
                } catch (Exception e) {
                    context.setError(BLangVMErrors.createError(context, ip, e.getMessage()));
                    handleError();
                }
                break;
            case InstructionCodes.LASTORE:
                i = operands[0];
                j = operands[1];
                k = operands[2];
                bBlobArray = (BBlobArray) sf.refRegs[i];
                if (bBlobArray == null) {
                    handleNullRefError();
                    break;
                }

                try {
                    bBlobArray.add(sf.longRegs[j], sf.byteRegs[k]);
                } catch (Exception e) {
                    context.setError(BLangVMErrors.createError(context, ip, e.getMessage()));
                    handleError();
                }
                break;
            case InstructionCodes.RASTORE:
                i = operands[0];
                j = operands[1];
                k = operands[2];
                bArray = (BRefValueArray) sf.refRegs[i];
                if (bArray == null) {
                    handleNullRefError();
                    break;
                }

                try {
                    bArray.add(sf.longRegs[j], sf.refRegs[k]);
                } catch (Exception e) {
                    context.setError(BLangVMErrors.createError(context, ip, e.getMessage()));
                    handleError();
                }
                break;
            case InstructionCodes.JSONASTORE:
                i = operands[0];
                j = operands[1];
                k = operands[2];
                jsonVal = (BJSON) sf.refRegs[i];
                if (jsonVal == null) {
                    handleNullRefError();
                    break;
                }

                try {
                    JSONUtils.setArrayElement(jsonVal, sf.longRegs[j], (BJSON) sf.refRegs[k]);
                } catch (Exception e) {
                    context.setError(BLangVMErrors.createError(context, ip, e.getMessage()));
                    handleError();
                }
                break;
            case InstructionCodes.IGSTORE:
                // Stack reg index
                i = operands[0];
                // Global var index
                j = operands[1];
                globalMemBlock.setIntField(j, sf.longRegs[i]);
                break;
            case InstructionCodes.FGSTORE:
                i = operands[0];
                j = operands[1];
                globalMemBlock.setFloatField(j, sf.doubleRegs[i]);
                break;
            case InstructionCodes.SGSTORE:
                i = operands[0];
                j = operands[1];
                globalMemBlock.setStringField(j, sf.stringRegs[i]);
                break;
            case InstructionCodes.BGSTORE:
                i = operands[0];
                j = operands[1];
                globalMemBlock.setBooleanField(j, sf.intRegs[i]);
                break;
            case InstructionCodes.LGSTORE:
                i = operands[0];
                j = operands[1];
                globalMemBlock.setBlobField(j, sf.byteRegs[i]);
                break;
            case InstructionCodes.RGSTORE:
                i = operands[0];
                j = operands[1];
                globalMemBlock.setRefField(j, sf.refRegs[i]);
                break;

            case InstructionCodes.IFIELDSTORE:
                i = operands[0];
                fieldIndex = operands[1];
                j = operands[2];
                structureType = (StructureType) sf.refRegs[i];
                if (structureType == null) {
                    handleNullRefError();
                    break;
                }

                structureType.setIntField(fieldIndex, sf.longRegs[j]);
                break;
            case InstructionCodes.FFIELDSTORE:
                i = operands[0];
                fieldIndex = operands[1];
                j = operands[2];
                structureType = (StructureType) sf.refRegs[i];
                if (structureType == null) {
                    handleNullRefError();
                    break;
                }

                structureType.setFloatField(fieldIndex, sf.doubleRegs[j]);
                break;
            case InstructionCodes.SFIELDSTORE:
                i = operands[0];
                fieldIndex = operands[1];
                j = operands[2];
                structureType = (StructureType) sf.refRegs[i];
                if (structureType == null) {
                    handleNullRefError();
                    break;
                }

                structureType.setStringField(fieldIndex, sf.stringRegs[j]);
                break;
            case InstructionCodes.BFIELDSTORE:
                i = operands[0];
                fieldIndex = operands[1];
                j = operands[2];
                structureType = (StructureType) sf.refRegs[i];
                if (structureType == null) {
                    handleNullRefError();
                    break;
                }

                structureType.setBooleanField(fieldIndex, sf.intRegs[j]);
                break;
            case InstructionCodes.LFIELDSTORE:
                i = operands[0];
                fieldIndex = operands[1];
                j = operands[2];
                structureType = (StructureType) sf.refRegs[i];
                if (structureType == null) {
                    handleNullRefError();
                    break;
                }

                structureType.setBlobField(fieldIndex, sf.byteRegs[j]);
                break;
            case InstructionCodes.RFIELDSTORE:
                i = operands[0];
                fieldIndex = operands[1];
                j = operands[2];
                structureType = (StructureType) sf.refRegs[i];
                if (structureType == null) {
                    handleNullRefError();
                    break;
                }

                structureType.setRefField(fieldIndex, sf.refRegs[j]);
                break;


            case InstructionCodes.MAPSTORE:
                i = operands[0];
                j = operands[1];
                k = operands[2];
                bMap = (BMap<String, BRefType>) sf.refRegs[i];
                if (bMap == null) {
                    handleNullRefError();
                    break;
                }

                bMap.put(sf.stringRegs[j], sf.refRegs[k]);
                break;


            case InstructionCodes.JSONSTORE:
                i = operands[0];
                j = operands[1];
                k = operands[2];
                jsonVal = (BJSON) sf.refRegs[i];
                if (jsonVal == null) {
                    handleNullRefError();
                    break;
                }
                JSONUtils.setElement(jsonVal, sf.stringRegs[j], (BJSON) sf.refRegs[k]);
                break;
            default:
                throw new UnsupportedOperationException();
        }
    }

    private void execBinaryOpCodes(StackFrame sf, int opcode, int[] operands) {
        int i;
        int j;
        int k;
        switch (opcode) {
            case InstructionCodes.IADD:
                i = operands[0];
                j = operands[1];
                k = operands[2];
                sf.longRegs[k] = sf.longRegs[i] + sf.longRegs[j];
                break;
            case InstructionCodes.FADD:
                i = operands[0];
                j = operands[1];
                k = operands[2];
                sf.doubleRegs[k] = sf.doubleRegs[i] + sf.doubleRegs[j];
                break;
            case InstructionCodes.SADD:
                i = operands[0];
                j = operands[1];
                k = operands[2];
                sf.stringRegs[k] = sf.stringRegs[i] + sf.stringRegs[j];
                break;
            case InstructionCodes.XMLADD:
                i = operands[0];
                j = operands[1];
                k = operands[2];
                BXML lhsXMLVal = (BXML) sf.refRegs[i];
                BXML rhsXMLVal = (BXML) sf.refRegs[j];
                if (lhsXMLVal == null || rhsXMLVal == null) {
                    handleNullRefError();
                    break;
                }

                // Here it is assumed that a refType addition can only be a xml-concat.
                sf.refRegs[k] = XMLUtils.concatenate(lhsXMLVal, rhsXMLVal);
                break;
            case InstructionCodes.ISUB:
                i = operands[0];
                j = operands[1];
                k = operands[2];
                sf.longRegs[k] = sf.longRegs[i] - sf.longRegs[j];
                break;
            case InstructionCodes.FSUB:
                i = operands[0];
                j = operands[1];
                k = operands[2];
                sf.doubleRegs[k] = sf.doubleRegs[i] - sf.doubleRegs[j];
                break;
            case InstructionCodes.IMUL:
                i = operands[0];
                j = operands[1];
                k = operands[2];
                sf.longRegs[k] = sf.longRegs[i] * sf.longRegs[j];
                break;
            case InstructionCodes.FMUL:
                i = operands[0];
                j = operands[1];
                k = operands[2];
                sf.doubleRegs[k] = sf.doubleRegs[i] * sf.doubleRegs[j];
                break;
            case InstructionCodes.IDIV:
                i = operands[0];
                j = operands[1];
                k = operands[2];
                if (sf.longRegs[j] == 0) {
                    context.setError(BLangVMErrors.createError(context, ip, " / by zero"));
                    handleError();
                    break;
                }

                sf.longRegs[k] = sf.longRegs[i] / sf.longRegs[j];
                break;
            case InstructionCodes.FDIV:
                i = operands[0];
                j = operands[1];
                k = operands[2];
                if (sf.doubleRegs[j] == 0) {
                    context.setError(BLangVMErrors.createError(context, ip, " / by zero"));
                    handleError();
                    break;
                }

                sf.doubleRegs[k] = sf.doubleRegs[i] / sf.doubleRegs[j];
                break;
            case InstructionCodes.IMOD:
                i = operands[0];
                j = operands[1];
                k = operands[2];
                if (sf.longRegs[j] == 0) {
                    context.setError(BLangVMErrors.createError(context, ip, " / by zero"));
                    handleError();
                    break;
                }

                sf.longRegs[k] = sf.longRegs[i] % sf.longRegs[j];
                break;
            case InstructionCodes.FMOD:
                i = operands[0];
                j = operands[1];
                k = operands[2];
                if (sf.doubleRegs[j] == 0) {
                    context.setError(BLangVMErrors.createError(context, ip, " / by zero"));
                    handleError();
                    break;
                }

                sf.doubleRegs[k] = sf.doubleRegs[i] % sf.doubleRegs[j];
                break;
            case InstructionCodes.INEG:
                i = operands[0];
                j = operands[1];
                sf.longRegs[j] = -sf.longRegs[i];
                break;
            case InstructionCodes.FNEG:
                i = operands[0];
                j = operands[1];
                sf.doubleRegs[j] = -sf.doubleRegs[i];
                break;
            case InstructionCodes.BNOT:
                i = operands[0];
                j = operands[1];
                sf.intRegs[j] = sf.intRegs[i] == 0 ? 1 : 0;
                break;
            case InstructionCodes.IEQ:
                i = operands[0];
                j = operands[1];
                k = operands[2];
                sf.intRegs[k] = sf.longRegs[i] == sf.longRegs[j] ? 1 : 0;
                break;
            case InstructionCodes.FEQ:
                i = operands[0];
                j = operands[1];
                k = operands[2];
                sf.intRegs[k] = sf.doubleRegs[i] == sf.doubleRegs[j] ? 1 : 0;
                break;
            case InstructionCodes.SEQ:
                i = operands[0];
                j = operands[1];
                k = operands[2];
                sf.intRegs[k] = StringUtils.isEqual(sf.stringRegs[i], sf.stringRegs[j]) ? 1 : 0;
                break;
            case InstructionCodes.BEQ:
                i = operands[0];
                j = operands[1];
                k = operands[2];
                sf.intRegs[k] = sf.intRegs[i] == sf.intRegs[j] ? 1 : 0;
                break;
            case InstructionCodes.REQ:
                i = operands[0];
                j = operands[1];
                k = operands[2];
                sf.intRegs[k] = sf.refRegs[i] == sf.refRegs[j] ? 1 : 0;
                break;
            case InstructionCodes.TEQ:
                i = operands[0];
                j = operands[1];
                k = operands[2];
                if (sf.refRegs[i] == null || sf.refRegs[j] == null) {
                    handleNullRefError();
                }
                sf.intRegs[k] = sf.refRegs[i].equals(sf.refRegs[j]) ? 1 : 0;
                break;

            case InstructionCodes.INE:
                i = operands[0];
                j = operands[1];
                k = operands[2];
                sf.intRegs[k] = sf.longRegs[i] != sf.longRegs[j] ? 1 : 0;
                break;
            case InstructionCodes.FNE:
                i = operands[0];
                j = operands[1];
                k = operands[2];
                sf.intRegs[k] = sf.doubleRegs[i] != sf.doubleRegs[j] ? 1 : 0;
                break;
            case InstructionCodes.SNE:
                i = operands[0];
                j = operands[1];
                k = operands[2];
                sf.intRegs[k] = !StringUtils.isEqual(sf.stringRegs[i], sf.stringRegs[j]) ? 1 : 0;
                break;
            case InstructionCodes.BNE:
                i = operands[0];
                j = operands[1];
                k = operands[2];
                sf.intRegs[k] = sf.intRegs[i] != sf.intRegs[j] ? 1 : 0;
                break;
            case InstructionCodes.RNE:
                i = operands[0];
                j = operands[1];
                k = operands[2];
                sf.intRegs[k] = sf.refRegs[i] != sf.refRegs[j] ? 1 : 0;
                break;
            case InstructionCodes.TNE:
                i = operands[0];
                j = operands[1];
                k = operands[2];
                if (sf.refRegs[i] == null || sf.refRegs[j] == null) {
                    handleNullRefError();
                }
                sf.intRegs[k] = (!sf.refRegs[i].equals(sf.refRegs[j])) ? 1 : 0;
                break;
            default:
                throw new UnsupportedOperationException();
        }
    }

    private void execXMLOpcodes(StackFrame sf, int opcode, int[] operands) {
        int i;
        int j;
        int k;
        int localNameIndex;
        int uriIndex;
        int prefixIndex;

        BXML<?> xmlVal;
        BXMLQName xmlQName;

        switch (opcode) {
            case InstructionCodes.XMLATTRSTORE:
                i = operands[0];
                j = operands[1];
                k = operands[2];

                xmlVal = (BXML) sf.refRegs[i];
                if (xmlVal == null) {
                    handleNullRefError();
                    break;
                }

                xmlQName = (BXMLQName) sf.refRegs[j];
                if (xmlQName == null) {
                    handleNullRefError();
                    break;
                }

                xmlVal.setAttribute(xmlQName.getLocalName(), xmlQName.getUri(), xmlQName.getPrefix(),
                        sf.stringRegs[k]);
                break;
            case InstructionCodes.XMLATTRLOAD:
                i = operands[0];
                j = operands[1];
                k = operands[2];

                xmlVal = (BXML) sf.refRegs[i];
                if (xmlVal == null) {
                    handleNullRefError();
                    break;
                }

                xmlQName = (BXMLQName) sf.refRegs[j];
                if (xmlQName == null) {
                    handleNullRefError();
                    break;
                }

                sf.stringRegs[k] = xmlVal.getAttribute(xmlQName.getLocalName(), xmlQName.getUri(),
                        xmlQName.getPrefix());
                break;
            case InstructionCodes.XML2XMLATTRS:
                i = operands[0];
                j = operands[1];

                xmlVal = (BXML) sf.refRegs[i];
                if (xmlVal == null) {
                    sf.refRegs[j] = null;
                    break;
                }

                sf.refRegs[j] = new BXMLAttributes(xmlVal);
                break;
            case InstructionCodes.S2QNAME:
                i = operands[0];
                j = operands[1];
                k = operands[2];

                String qNameStr = sf.stringRegs[i];
                int parenEndIndex = qNameStr.indexOf('}');

                if (qNameStr.startsWith("{") && parenEndIndex > 0) {
                    sf.stringRegs[j] = qNameStr.substring(parenEndIndex + 1, qNameStr.length());
                    sf.stringRegs[k] = qNameStr.substring(1, parenEndIndex);
                } else {
                    sf.stringRegs[j] = qNameStr;
                    sf.stringRegs[k] = STRING_NULL_VALUE;
                }

                break;
            case InstructionCodes.NEWQNAME:
                localNameIndex = operands[0];
                uriIndex = operands[1];
                prefixIndex = operands[2];
                i = operands[3];

                String localname = sf.stringRegs[localNameIndex];
                localname = StringEscapeUtils.escapeXml11(localname);

                String prefix = sf.stringRegs[prefixIndex];
                prefix = StringEscapeUtils.escapeXml11(prefix);

                sf.refRegs[i] = new BXMLQName(localname, sf.stringRegs[uriIndex], prefix);
                break;
            case InstructionCodes.XMLLOAD:
                i = operands[0];
                j = operands[1];
                k = operands[2];

                xmlVal = (BXML) sf.refRegs[i];
                if (xmlVal == null) {
                    handleNullRefError();
                    break;
                }

                long index = sf.longRegs[j];
                sf.refRegs[k] = xmlVal.getItem(index);
                break;
            case InstructionCodes.NEWXMLELEMENT:
            case InstructionCodes.NEWXMLCOMMENT:
            case InstructionCodes.NEWXMLTEXT:
            case InstructionCodes.NEWXMLPI:
            case InstructionCodes.XMLSTORE:
                execXMLCreationOpcodes(sf, opcode, operands);
                break;
            default:
                throw new UnsupportedOperationException();
        }
    }

    private void execTypeCastOpcodes(StackFrame sf, int opcode, int[] operands) {
        int i;
        int j;
        int k;
        int cpIndex; // Index of the constant pool

        BRefType bRefType;
        TypeRefCPEntry typeRefCPEntry;

        switch (opcode) {
            case InstructionCodes.I2ANY:
                i = operands[0];
                j = operands[1];
                sf.refRegs[j] = new BInteger(sf.longRegs[i]);
                break;
            case InstructionCodes.F2ANY:
                i = operands[0];
                j = operands[1];
                sf.refRegs[j] = new BFloat(sf.doubleRegs[i]);
                break;
            case InstructionCodes.S2ANY:
                i = operands[0];
                j = operands[1];
                sf.refRegs[j] = new BString(sf.stringRegs[i]);
                break;
            case InstructionCodes.B2ANY:
                i = operands[0];
                j = operands[1];
                sf.refRegs[j] = new BBoolean(sf.intRegs[i] == 1);
                break;
            case InstructionCodes.L2ANY:
                i = operands[0];
                j = operands[1];
                sf.refRegs[j] = new BBlob(sf.byteRegs[i]);
                break;
            case InstructionCodes.ANY2I:
                i = operands[0];
                j = operands[1];
                k = operands[2];

                bRefType = sf.refRegs[i];
                if (bRefType == null) {
                    sf.longRegs[j] = 0;
                    handleTypeCastError(sf, k, BTypes.typeNull, BTypes.typeInt);
                } else if (bRefType.getType() == BTypes.typeInt) {
                    sf.refRegs[k] = null;
                    sf.longRegs[j] = ((BInteger) bRefType).intValue();
                } else {
                    sf.longRegs[j] = 0;
                    handleTypeCastError(sf, k, bRefType.getType(), BTypes.typeInt);
                }
                break;
            case InstructionCodes.ANY2F:
                i = operands[0];
                j = operands[1];
                k = operands[2];

                bRefType = sf.refRegs[i];
                if (bRefType == null) {
                    sf.doubleRegs[j] = 0;
                    handleTypeCastError(sf, k, BTypes.typeNull, BTypes.typeFloat);
                } else if (bRefType.getType() == BTypes.typeFloat) {
                    sf.refRegs[k] = null;
                    sf.doubleRegs[j] = ((BFloat) bRefType).floatValue();
                } else {
                    sf.doubleRegs[j] = 0;
                    handleTypeCastError(sf, k, bRefType.getType(), BTypes.typeFloat);
                }
                break;
            case InstructionCodes.ANY2S:
                i = operands[0];
                j = operands[1];
                k = operands[2];

                bRefType = sf.refRegs[i];
                if (bRefType == null) {
                    sf.stringRegs[j] = STRING_NULL_VALUE;
                    handleTypeCastError(sf, k, BTypes.typeNull, BTypes.typeString);
                } else if (bRefType.getType() == BTypes.typeString) {
                    sf.refRegs[k] = null;
                    sf.stringRegs[j] = bRefType.stringValue();
                } else {
                    sf.stringRegs[j] = STRING_NULL_VALUE;
                    handleTypeCastError(sf, k, bRefType.getType(), BTypes.typeString);
                }
                break;
            case InstructionCodes.ANY2B:
                i = operands[0];
                j = operands[1];
                k = operands[2];

                bRefType = sf.refRegs[i];
                if (bRefType == null) {
                    sf.intRegs[j] = 0;
                    handleTypeCastError(sf, k, BTypes.typeNull, BTypes.typeBoolean);
                } else if (bRefType.getType() == BTypes.typeBoolean) {
                    sf.refRegs[k] = null;
                    sf.intRegs[j] = ((BBoolean) bRefType).booleanValue() ? 1 : 0;
                } else {
                    sf.intRegs[j] = 0;
                    handleTypeCastError(sf, k, bRefType.getType(), BTypes.typeBoolean);
                }
                break;
            case InstructionCodes.ANY2L:
                i = operands[0];
                j = operands[1];
                k = operands[2];

                bRefType = sf.refRegs[i];
                if (bRefType == null) {
                    sf.byteRegs[j] = new byte[0];
                    handleTypeCastError(sf, k, BTypes.typeNull, BTypes.typeBlob);
                } else if (bRefType.getType() == BTypes.typeBlob) {
                    sf.refRegs[k] = null;
                    sf.byteRegs[j] = ((BBlob) bRefType).blobValue();
                } else {
                    sf.byteRegs[j] = new byte[0];
                    handleTypeCastError(sf, k, bRefType.getType(), BTypes.typeBlob);
                }
                break;
            case InstructionCodes.ANY2JSON:
                handleAnyToRefTypeCast(sf, operands, BTypes.typeJSON);
                break;
            case InstructionCodes.ANY2XML:
                handleAnyToRefTypeCast(sf, operands, BTypes.typeXML);
                break;
            case InstructionCodes.ANY2MAP:
                handleAnyToRefTypeCast(sf, operands, BTypes.typeMap);
                break;
            case InstructionCodes.ANY2TYPE:
                handleAnyToRefTypeCast(sf, operands, BTypes.typeType);
                break;
            case InstructionCodes.ANY2DT:
                handleAnyToRefTypeCast(sf, operands, BTypes.typeTable);
                break;
            case InstructionCodes.ANY2E:
            case InstructionCodes.ANY2T:
            case InstructionCodes.ANY2C:
            case InstructionCodes.CHECKCAST:
                i = operands[0];
                cpIndex = operands[1];
                j = operands[2];
                k = operands[3];
                typeRefCPEntry = (TypeRefCPEntry) constPool[cpIndex];

                bRefType = sf.refRegs[i];

                if (bRefType == null) {
                    sf.refRegs[j] = null;
                    sf.refRegs[k] = null;
                } else if (checkCast(bRefType, typeRefCPEntry.getType())) {
                    sf.refRegs[j] = sf.refRegs[i];
                    sf.refRegs[k] = null;
                } else {
                    sf.refRegs[j] = null;
                    handleTypeCastError(sf, k, bRefType.getType(), typeRefCPEntry.getType());
                }
                break;
            case InstructionCodes.NULL2JSON:
                j = operands[1];
                sf.refRegs[j] = new BJSON("null");
                break;
            case InstructionCodes.B2JSON:
                i = operands[0];
                j = operands[1];
                sf.refRegs[j] = new BJSON(sf.intRegs[i] == 1 ? "true" : "false");
                break;
            case InstructionCodes.JSON2I:
                castJSONToInt(operands, sf);
                break;
            case InstructionCodes.JSON2F:
                castJSONToFloat(operands, sf);
                break;
            case InstructionCodes.JSON2S:
                castJSONToString(operands, sf);
                break;
            case InstructionCodes.JSON2B:
                castJSONToBoolean(operands, sf);
                break;
            case InstructionCodes.NULL2S:
                j = operands[1];
                sf.stringRegs[j] = null;
                break;
            default:
                throw new UnsupportedOperationException();
        }
    }

    private void execTypeConversionOpcodes(StackFrame sf, int opcode, int[] operands) {
        int i;
        int j;
        int k;
        BRefType bRefType;
        String str;

        switch (opcode) {
            case InstructionCodes.I2F:
                i = operands[0];
                j = operands[1];
                sf.doubleRegs[j] = (double) sf.longRegs[i];
                break;
            case InstructionCodes.I2S:
                i = operands[0];
                j = operands[1];
                sf.stringRegs[j] = Long.toString(sf.longRegs[i]);
                break;
            case InstructionCodes.I2B:
                i = operands[0];
                j = operands[1];
                sf.intRegs[j] = sf.longRegs[i] != 0 ? 1 : 0;
                break;
            case InstructionCodes.I2JSON:
                i = operands[0];
                j = operands[1];
                sf.refRegs[j] = new BJSON(Long.toString(sf.longRegs[i]));
                break;
            case InstructionCodes.F2I:
                i = operands[0];
                j = operands[1];
                sf.longRegs[j] = (long) sf.doubleRegs[i];
                break;
            case InstructionCodes.F2S:
                i = operands[0];
                j = operands[1];
                sf.stringRegs[j] = Double.toString(sf.doubleRegs[i]);
                break;
            case InstructionCodes.F2B:
                i = operands[0];
                j = operands[1];
                sf.intRegs[j] = sf.doubleRegs[i] != 0.0 ? 1 : 0;
                break;
            case InstructionCodes.F2JSON:
                i = operands[0];
                j = operands[1];
                sf.refRegs[j] = new BJSON(Double.toString(sf.doubleRegs[i]));
                break;
            case InstructionCodes.S2I:
                i = operands[0];
                j = operands[1];
                k = operands[2];

                str = sf.stringRegs[i];
                if (str == null) {
                    sf.longRegs[j] = 0;
                    handleTypeConversionError(sf, k, null, TypeConstants.INT_TNAME);
                    break;
                }

                try {
                    sf.longRegs[j] = Long.parseLong(str);
                    sf.refRegs[k] = null;
                } catch (NumberFormatException e) {
                    sf.longRegs[j] = 0;
                    handleTypeConversionError(sf, k, TypeConstants.STRING_TNAME, TypeConstants.INT_TNAME);
                }
                break;
            case InstructionCodes.S2F:
                i = operands[0];
                j = operands[1];
                k = operands[2];

                str = sf.stringRegs[i];
                if (str == null) {
                    sf.doubleRegs[j] = 0;
                    handleTypeConversionError(sf, k, null, TypeConstants.FLOAT_TNAME);
                    break;
                }

                try {
                    sf.doubleRegs[j] = Double.parseDouble(str);
                    sf.refRegs[k] = null;
                } catch (NumberFormatException e) {
                    sf.doubleRegs[j] = 0;
                    handleTypeConversionError(sf, k, TypeConstants.STRING_TNAME, TypeConstants.FLOAT_TNAME);
                }
                break;
            case InstructionCodes.S2B:
                i = operands[0];
                j = operands[1];
                k = operands[2];
                sf.intRegs[j] = Boolean.parseBoolean(sf.stringRegs[i]) ? 1 : 0;
                sf.refRegs[k] = null;
                break;
            case InstructionCodes.S2JSON:
                i = operands[0];
                j = operands[1];
                str = StringEscapeUtils.escapeJson(sf.stringRegs[i]);
                sf.refRegs[j] = str == null ? null : new BJSON("\"" + str + "\"");
                break;
            case InstructionCodes.B2I:
                i = operands[0];
                j = operands[1];
                sf.longRegs[j] = sf.intRegs[i];
                break;
            case InstructionCodes.B2F:
                i = operands[0];
                j = operands[1];
                sf.doubleRegs[j] = sf.intRegs[i];
                break;
            case InstructionCodes.B2S:
                i = operands[0];
                j = operands[1];
                sf.stringRegs[j] = sf.intRegs[i] == 1 ? "true" : "false";
                break;
            case InstructionCodes.DT2XML:
                i = operands[0];
                j = operands[1];
                k = operands[2];

                bRefType = sf.refRegs[i];
                if (bRefType == null) {
                    handleNullRefError();
                    break;
                }

                try {
                    sf.refRegs[j] = XMLUtils.tableToXML((BTable) bRefType, context.isInTransaction());
                    sf.refRegs[k] = null;
                } catch (Exception e) {
                    sf.refRegs[j] = null;
                    handleTypeConversionError(sf, k, TypeConstants.TABLE_TNAME, TypeConstants.XML_TNAME);
                }
                break;
            case InstructionCodes.DT2JSON:
                i = operands[0];
                j = operands[1];
                k = operands[2];

                bRefType = sf.refRegs[i];
                if (bRefType == null) {
                    handleNullRefError();
                    break;
                }

                try {
                    sf.refRegs[j] = JSONUtils.toJSON((BTable) bRefType, context.isInTransaction());
                    sf.refRegs[k] = null;
                } catch (Exception e) {
                    sf.refRegs[j] = null;
                    handleTypeConversionError(sf, k, TypeConstants.TABLE_TNAME, TypeConstants.XML_TNAME);
                }
                break;
            case InstructionCodes.T2MAP:
                convertStructToMap(operands, sf);
                break;
            case InstructionCodes.T2JSON:
                convertStructToJSON(operands, sf);
                break;
            case InstructionCodes.MAP2T:
                convertMapToStruct(operands, sf);
                break;
            case InstructionCodes.JSON2T:
                convertJSONToStruct(operands, sf);
                break;
            case InstructionCodes.XMLATTRS2MAP:
                i = operands[0];
                j = operands[1];

                bRefType = sf.refRegs[i];
                if (bRefType == null) {
                    sf.refRegs[j] = null;
                    break;
                }

                sf.refRegs[j] = ((BXMLAttributes) sf.refRegs[i]).value();
                break;
            case InstructionCodes.S2XML:
                i = operands[0];
                j = operands[1];
                k = operands[2];

                str = sf.stringRegs[i];
                if (str == null) {
                    sf.refRegs[j] = null;
                    sf.refRegs[k] = null;
                    break;
                }

                try {
                    sf.refRegs[j] = XMLUtils.parse(str);
                    sf.refRegs[k] = null;
                } catch (BallerinaException e) {
                    sf.refRegs[j] = null;
                    handleTypeConversionError(sf, k, e.getMessage(), TypeConstants.STRING_TNAME,
                            TypeConstants.XML_TNAME);
                }
                break;
            case InstructionCodes.S2JSONX:
                i = operands[0];
                j = operands[1];
                k = operands[2];
                str = sf.stringRegs[i];

                try {
                    sf.refRegs[j] = str == null ? null : new BJSON(str);
                    sf.refRegs[k] = null;
                } catch (BallerinaException e) {
                    sf.refRegs[j] = null;
                    handleTypeConversionError(sf, k, e.getMessage(), TypeConstants.STRING_TNAME,
                            TypeConstants.JSON_TNAME);
                }
                break;
            case InstructionCodes.XML2S:
                i = operands[0];
                j = operands[1];
                sf.stringRegs[j] = sf.refRegs[i].stringValue();
                break;
            default:
                throw new UnsupportedOperationException();
        }
    }

    private void execIteratorOperation(StackFrame sf, Instruction instruction) {
        int i, j;
        BCollection collection;
        BIterator iterator;
        InstructionIteratorNext nextInstruction;
        switch (instruction.getOpcode()) {
            case InstructionCodes.ITR_NEW:
                i = instruction.getOperands()[0];   // collection
                j = instruction.getOperands()[1];   // iterator variable (ref) index.
                collection = (BCollection) sf.refRegs[i];
                if (collection == null) {
                    handleNullRefError();
                    return;
                }
                sf.refRegs[j] = collection.newIterator();
                break;
            case InstructionCodes.ITR_HAS_NEXT:
                i = instruction.getOperands()[0];   // iterator
                j = instruction.getOperands()[1];   // boolean variable index to store has next result
                iterator = (BIterator) sf.refRegs[i];
                if (iterator == null) {
                    sf.intRegs[j] = 0;
                    return;
                }
                sf.intRegs[j] = iterator.hasNext() ? 1 : 0;
                break;
            case InstructionCodes.ITR_NEXT:
                nextInstruction = (InstructionIteratorNext) instruction;
                iterator = (BIterator) sf.refRegs[nextInstruction.iteratorIndex];
                if (iterator == null) {
                    return;
                }
                BValue[] values = iterator.getNext(nextInstruction.arity);
                copyValuesToRegistries(nextInstruction.typeTags, nextInstruction.retRegs, values, sf);
                break;
        }
    }

    private void copyValuesToRegistries(int[] typeTags, int[] targetReg, BValue[] values, StackFrame sf) {
        for (int i = 0; i < typeTags.length; i++) {
            BValue source = values[i];
            int target = targetReg[i];
            switch (typeTags[i]) {
                case TypeTags.INT_TAG:
                    sf.longRegs[target] = ((BInteger) source).intValue();
                    break;
                case TypeTags.FLOAT_TAG:
                    sf.doubleRegs[target] = ((BFloat) source).floatValue();
                    break;
                case TypeTags.STRING_TAG:
                    sf.stringRegs[target] = source.stringValue();
                    break;
                case TypeTags.BOOLEAN_TAG:
                    sf.intRegs[target] = ((BBoolean) source).booleanValue() ? 1 : 0;
                    break;
                case TypeTags.BLOB_TAG:
                    sf.byteRegs[target] = ((BBlob) source).blobValue();
                    break;
                default:
                    sf.refRegs[target] = (BRefType) source;
            }
        }
    }

    private void execXMLCreationOpcodes(StackFrame sf, int opcode, int[] operands) {
        int i;
        int j;
        int k;
        int l;
        BXML<?> xmlVal;

        switch (opcode) {
            case InstructionCodes.NEWXMLELEMENT:
                i = operands[0];
                j = operands[1];
                k = operands[2];
                l = operands[3];

                BXMLQName startTagName = (BXMLQName) sf.refRegs[j];
                BXMLQName endTagName = (BXMLQName) sf.refRegs[k];

                try {
                    sf.refRegs[i] = XMLUtils.createXMLElement(startTagName, endTagName, sf.stringRegs[l]);
                } catch (Exception e) {
                    context.setError(BLangVMErrors.createError(context, ip, e.getMessage()));
                    handleError();
                }
                break;
            case InstructionCodes.NEWXMLCOMMENT:
                i = operands[0];
                j = operands[1];

                try {
                    sf.refRegs[i] = XMLUtils.createXMLComment(sf.stringRegs[j]);
                } catch (Exception e) {
                    context.setError(BLangVMErrors.createError(context, ip, e.getMessage()));
                    handleError();
                }
                break;
            case InstructionCodes.NEWXMLTEXT:
                i = operands[0];
                j = operands[1];

                try {
                    sf.refRegs[i] = XMLUtils.createXMLText(sf.stringRegs[j]);
                } catch (Exception e) {
                    context.setError(BLangVMErrors.createError(context, ip, e.getMessage()));
                    handleError();
                }
                break;
            case InstructionCodes.NEWXMLPI:
                i = operands[0];
                j = operands[1];
                k = operands[2];

                try {
                    sf.refRegs[i] = XMLUtils.createXMLProcessingInstruction(sf.stringRegs[j], sf.stringRegs[k]);
                } catch (Exception e) {
                    context.setError(BLangVMErrors.createError(context, ip, e.getMessage()));
                    handleError();
                }
                break;
            case InstructionCodes.XMLSTORE:
                i = operands[0];
                j = operands[1];

                xmlVal = (BXML<?>) sf.refRegs[i];
                BXML<?> child = (BXML<?>) sf.refRegs[j];
                xmlVal.addChildren(child);
                break;
        }
    }

    private void handleVariableLock(BType[] types, int[] varRegs) {
        for (int i = 0; i < varRegs.length; i++) {
            BType paramType = types[i];
            int regIndex = varRegs[i];
            switch (paramType.getTag()) {
                case TypeTags.INT_TAG:
                    globalMemBlock.lockIntField(regIndex);
                    break;
                case TypeTags.FLOAT_TAG:
                    globalMemBlock.lockFloatField(regIndex);
                    break;
                case TypeTags.STRING_TAG:
                    globalMemBlock.lockStringField(regIndex);
                    break;
                case TypeTags.BOOLEAN_TAG:
                    globalMemBlock.lockBooleanField(regIndex);
                    break;
                case TypeTags.BLOB_TAG:
                    globalMemBlock.lockBlobField(regIndex);
                    break;
                default:
                    globalMemBlock.lockRefField(regIndex);
            }
        }
    }

    private void handleVariableUnlock(BType[] types, int[] varRegs) {
        for (int i = varRegs.length - 1; i > -1; i--) {
            BType paramType = types[i];
            int regIndex = varRegs[i];
            switch (paramType.getTag()) {
                case TypeTags.INT_TAG:
                    globalMemBlock.unlockIntField(regIndex);
                    break;
                case TypeTags.FLOAT_TAG:
                    globalMemBlock.unlockFloatField(regIndex);
                    break;
                case TypeTags.STRING_TAG:
                    globalMemBlock.unlockStringField(regIndex);
                    break;
                case TypeTags.BOOLEAN_TAG:
                    globalMemBlock.unlockBooleanField(regIndex);
                    break;
                case TypeTags.BLOB_TAG:
                    globalMemBlock.unlockBlobField(regIndex);
                    break;
                default:
                    globalMemBlock.unlockRefField(regIndex);
            }
        }
    }

    /**
     * Method to calculate and detect debug points when the instruction point is given.
     */
    private void debug() {
        Debugger debugger = programFile.getDebugger();
        if (!debugger.isClientSessionActive()) {
            return;
        }
        DebugContext debugContext = context.getDebugContext();

        LineNumberInfo currentExecLine = debugger
                .getLineNumber(controlStack.currentFrame.packageInfo.getPkgPath(), ip);
        /*
         Below if check stops hitting the same debug line again and again in case that single line has
         multiple instructions.
         */
        if (currentExecLine.equals(debugContext.getLastLine())
                || debugPointCheck(currentExecLine, debugger, debugContext)) {
            return;
        }

        switch (debugContext.getCurrentCommand()) {
            case RESUME:
                /*
                 In case of a for loop, need to clear the last hit line, so that, same line can get hit again.
                 */
                debugContext.clearLastDebugLine();
                break;
            case STEP_IN:
                debugHit(currentExecLine, debugger, debugContext);
                break;
            case STEP_OVER:
                if (controlStack.currentFrame == debugContext.getStackFrame()) {
                    debugHit(currentExecLine, debugger, debugContext);
                    return;
                }
                /*
                 This is either,
                 1) function call (instruction of the next function)
                 2) returning to the previous function
                 below if condition checks the 2nd possibility, and if that's the case, then it's a debug hit.
                 To check that, it needs to check whether last line contains return instruction or not. (return
                 line may have multiple instructions, ex - return v1 + v2 * v3 + v4;
                 */
                if (debugContext.getLastLine().checkIpRangeForInstructionCode(code, InstructionCodes.RET)
                        && controlStack.currentFrame == debugContext.getStackFrame().prevStackFrame) {
                    debugHit(currentExecLine, debugger, debugContext);
                    return;
                }
                /*
                 This means it's a function call. So using intermediate step to wait until
                 returning from that function call.
                 */
                debugContext.setCurrentCommand(DebugCommand.STEP_OVER_INTMDT);
                break;
            case STEP_OVER_INTMDT:
                /*
                 Here it checks whether it has returned to the previous stack frame (that is previous function) if so,
                 then debug hit.
                 */
                interMediateDebugCheck(currentExecLine, debugger, debugContext);
                break;
            case STEP_OUT:
                /*
                 This is the first instruction of immediate next line of the last debug hit point. So next debug hit
                 point should be when it comes to the "previousStackFrame" of the "stackFrame" relevant to the
                 last debug hit point. So here that stack frame is saved and using intermediate step to wait until
                 a instruction for that stack frame.
                 */
                debugContext.setCurrentCommand(DebugCommand.STEP_OUT_INTMDT);
                debugContext.setStackFrame(debugContext.getStackFrame().prevStackFrame);
                interMediateDebugCheck(currentExecLine, debugger, debugContext);
                break;
            case STEP_OUT_INTMDT:
                interMediateDebugCheck(currentExecLine, debugger, debugContext);
                break;
            default:
                logger.warn("invalid debug command, exiting from debugging");
                debugger.notifyExit();
                debugger.stopDebugging();
        }
    }

    /**
     * Inter mediate debug check to avoid switch case falling through.
     *
     * @param currentExecLine Current execution line.
     * @param debugger        Debugger object.
     * @param debugContext    Current debug context.
     */
    private void interMediateDebugCheck(LineNumberInfo currentExecLine, Debugger debugger,
                                        DebugContext debugContext) {
        if (controlStack.currentFrame != debugContext.getStackFrame()) {
            return;
        }
        debugHit(currentExecLine, debugger, debugContext);
    }

    /**
     * Helper method to check whether given point is a debug point or not.
     * If it's a debug point, then notify the debugger.
     *
     * @param currentExecLine Current execution line.
     * @param debugger        Debugger object.
     * @param debugContext    Current debug context.
     * @return Boolean true if it's a debug point, false otherwise.
     */
    private boolean debugPointCheck(LineNumberInfo currentExecLine, Debugger debugger, DebugContext debugContext) {
        if (!currentExecLine.isDebugPoint()) {
            return false;
        }
        debugHit(currentExecLine, debugger, debugContext);
        return true;
    }

    /**
     * Helper method to set required details when a debug point hits.
     * And also to notify the debugger.
     *
     * @param currentExecLine Current execution line.
     * @param debugger        Debugger object.
     * @param debugContext    Current debug context.
     */
    private void debugHit(LineNumberInfo currentExecLine, Debugger debugger, DebugContext debugContext) {
        if (!debugContext.isAtive() && !debugger.tryAcquireDebugSessionLock()) {
            return;
        }
        debugContext.setActive(true);
        debugContext.setLastLine(currentExecLine);
        debugContext.setStackFrame(controlStack.currentFrame);
        debugger.notifyDebugHit(controlStack.currentFrame, currentExecLine, debugContext.getThreadId());
        debugger.waitTillDebuggeeResponds();
        if (debugContext.getCurrentCommand() == DebugCommand.RESUME && debugContext.isAtive()) {
            debugContext.setActive(false);
            debugger.releaseDebugSessionLock();
        }
    }

    private void handleAnyToRefTypeCast(StackFrame sf, int[] operands, BType targetType) {
        int i = operands[0];
        int j = operands[1];
        int k = operands[2];

        BRefType bRefType = sf.refRegs[i];
        if (bRefType == null) {
            sf.refRegs[j] = null;
            sf.refRegs[k] = null;
        } else if (bRefType.getType() == targetType) {
            sf.refRegs[j] = bRefType;
            sf.refRegs[k] = null;
        } else {
            sf.refRegs[j] = null;
            handleTypeCastError(sf, k, bRefType.getType(), targetType);
        }
    }

    private void handleTypeCastError(StackFrame sf, int errorRegIndex, BType sourceType, BType targetType) {
        handleTypeCastError(sf, errorRegIndex, sourceType.toString(), targetType.toString());
    }

    private void handleTypeCastError(StackFrame sf, int errorRegIndex, String sourceType, String targetType) {
        BStruct errorVal;
        errorVal = BLangVMErrors.createTypeCastError(context, ip, sourceType.toString(), targetType.toString());
        if (errorRegIndex == -1) {
            context.setError(errorVal);
            handleError();
            return;
        }

        sf.refRegs[errorRegIndex] = errorVal;
    }

    private void handleTypeConversionError(StackFrame sf, int errorRegIndex,
                                           String sourceTypeName, String targetTypeName) {
        String errorMsg = "'" + sourceTypeName + "' cannot be converted to '" + targetTypeName + "'";
        handleTypeConversionError(sf, errorRegIndex, errorMsg, sourceTypeName, targetTypeName);
    }

    private void handleTypeConversionError(StackFrame sf, int errorRegIndex, String errorMessage,
                                           String sourceTypeName, String targetTypeName) {
        BStruct errorVal;
        errorVal = BLangVMErrors.createTypeConversionError(context, ip, errorMessage, sourceTypeName, targetTypeName);
        if (errorRegIndex == -1) {
            context.setError(errorVal);
            handleError();
            return;
        }

        sf.refRegs[errorRegIndex] = errorVal;
    }

    private void createNewIntRange(int[] operands, StackFrame sf) {
        long startValue = sf.longRegs[operands[0]];
        long endValue = sf.longRegs[operands[1]];
        sf.refRegs[operands[2]] = new BIntRange(startValue, endValue);
    }

    private void createNewConnector(int[] operands, StackFrame sf) {
        int cpIndex = operands[0];
        int i = operands[1];
        StructureRefCPEntry structureRefCPEntry = (StructureRefCPEntry) constPool[cpIndex];
        ConnectorInfo connectorInfo = (ConnectorInfo) structureRefCPEntry.getStructureTypeInfo();
        BConnector bConnector = new BConnector(connectorInfo.getType());
        sf.refRegs[i] = bConnector;
    }

    private void createNewStruct(int[] operands, StackFrame sf) {
        int cpIndex = operands[0];
        int i = operands[1];
        StructureRefCPEntry structureRefCPEntry = (StructureRefCPEntry) constPool[cpIndex];
        StructInfo structInfo = (StructInfo) structureRefCPEntry.getStructureTypeInfo();
        BStruct bStruct = new BStruct(structInfo.getType());

        // Populate default values
        int longRegIndex = -1;
        int doubleRegIndex = -1;
        int stringRegIndex = -1;
        int booleanRegIndex = -1;
        for (StructFieldInfo fieldInfo : structInfo.getFieldInfoEntries()) {
            DefaultValueAttributeInfo defaultValueInfo =
                    (DefaultValueAttributeInfo) fieldInfo.getAttributeInfo(AttributeInfo.Kind.DEFAULT_VALUE_ATTRIBUTE);
            switch (fieldInfo.getFieldType().getTag()) {
                case TypeTags.INT_TAG:
                    longRegIndex++;
                    if (defaultValueInfo != null) {
                        bStruct.setIntField(longRegIndex, defaultValueInfo.getDefaultValue().getIntValue());
                    }
                    break;
                case TypeTags.FLOAT_TAG:
                    doubleRegIndex++;
                    if (defaultValueInfo != null) {
                        bStruct.setFloatField(doubleRegIndex, defaultValueInfo.getDefaultValue().getFloatValue());
                    }
                    break;
                case TypeTags.STRING_TAG:
                    stringRegIndex++;
                    if (defaultValueInfo != null) {
                        bStruct.setStringField(stringRegIndex, defaultValueInfo.getDefaultValue().getStringValue());
                    }
                    break;
                case TypeTags.BOOLEAN_TAG:
                    booleanRegIndex++;
                    if (defaultValueInfo != null) {
                        bStruct.setBooleanField(booleanRegIndex,
                                defaultValueInfo.getDefaultValue().getBooleanValue() ? 1 : 0);
                    }
                    break;
            }
        }

        sf.refRegs[i] = bStruct;
    }

    private void endTransaction(int status) {
        BallerinaTransactionManager ballerinaTransactionManager = context.getBallerinaTransactionManager();
        if (ballerinaTransactionManager != null) {
            try {
                if (status == TransactionStatus.SUCCESS.value()) {
                    ballerinaTransactionManager.commitTransactionBlock();
                } else if (status == TransactionStatus.FAILED.value()) {
                    ballerinaTransactionManager.rollbackTransactionBlock();
                } else { //status = 1 Transaction end
                    ballerinaTransactionManager.endTransactionBlock();
                    if (ballerinaTransactionManager.isOuterTransaction()) {
                        context.setBallerinaTransactionManager(null);
                    }
                }
            } catch (Throwable e) {
                context.setError(BLangVMErrors.createError(this.context, ip, e.getMessage()));
                handleError();
                return;
            }
        }
    }

    private void beginTransaction(int transactionId, int retryCountRegIndex) {
        //Transaction is attempted three times by default to improve resiliency
        int retryCount = 3;
        if (retryCountRegIndex != -1) {
            retryCount = (int) controlStack.currentFrame.getLongRegs()[retryCountRegIndex];
            if (retryCount < 0) {
                context.setError(BLangVMErrors.createError(this.context, ip,
                        BLangExceptionHelper.getErrorMessage(RuntimeErrors.INVALID_RETRY_COUNT)));
                handleError();
                return;
            }
        }
        BallerinaTransactionManager ballerinaTransactionManager = context.getBallerinaTransactionManager();
        if (ballerinaTransactionManager == null) {
            ballerinaTransactionManager = new BallerinaTransactionManager();
            context.setBallerinaTransactionManager(ballerinaTransactionManager);
        }
        ballerinaTransactionManager.beginTransactionBlock(transactionId, retryCount);

    }

    private void retryTransaction(int transactionId, int startOfAbortIP) {
        BallerinaTransactionManager ballerinaTransactionManager = context.getBallerinaTransactionManager();
        int allowedRetryCount = ballerinaTransactionManager.getAllowedRetryCount(transactionId);
        int currentRetryCount = ballerinaTransactionManager.getCurrentRetryCount(transactionId);
        if (currentRetryCount >= allowedRetryCount) {
            if (currentRetryCount != 0) {
                ip = startOfAbortIP;
            }
        }
        ballerinaTransactionManager.incrementCurrentRetryCount(transactionId);
    }

    private void invokeCallableUnit(CallableUnitInfo callableUnitInfo, int[] argRegs, int[] retRegs) {
        if (callableUnitInfo.isNative()) {
            invokeNativeFunction((FunctionInfo) callableUnitInfo, argRegs, retRegs);
            return;
        }

        BType[] paramTypes = callableUnitInfo.getParamTypes();
        StackFrame callerSF = controlStack.currentFrame;

        WorkerInfo defaultWorkerInfo = callableUnitInfo.getDefaultWorkerInfo();
        StackFrame calleeSF = new StackFrame(callableUnitInfo, defaultWorkerInfo, ip, retRegs);
        controlStack.pushFrame(calleeSF);

        // Copy arg values from the current StackFrame to the new StackFrame
        copyArgValues(callerSF, calleeSF, argRegs, paramTypes);

        // TODO Improve following two lines
        this.constPool = calleeSF.packageInfo.getConstPoolEntries();
        this.code = calleeSF.packageInfo.getInstructions();
        ip = defaultWorkerInfo.getCodeAttributeInfo().getCodeAddrs();
    }

    private void invokeVirtualFunction(int receiver, FunctionInfo virtualFuncInfo, int[] argRegs, int[] retRegs) {
        BStruct structVal = (BStruct) controlStack.currentFrame.refRegs[receiver];
        if (structVal == null) {
            context.setError(BLangVMErrors.createNullRefError(this.context, ip));
            handleError();
            return;
        }

        StructInfo structInfo = structVal.getType().structInfo;
        AttachedFunctionInfo attachedFuncInfo = structInfo.funcInfoEntries.get(virtualFuncInfo.getName());
        FunctionInfo concreteFuncInfo = attachedFuncInfo.functionInfo;
        invokeCallableUnit(concreteFuncInfo, argRegs, retRegs);
    }

    public void invokeAction(String actionName, int[] argRegs, int[] retRegs) {
        StackFrame callerSF = controlStack.currentFrame;
        if (callerSF.refRegs[argRegs[0]] == null) {
            context.setError(BLangVMErrors.createNullRefError(this.context, ip));
            handleError();
            return;
        }

        BConnectorType actualCon = (BConnectorType) ((BConnector) callerSF.refRegs[argRegs[0]]).getConnectorType();
        //TODO find a way to change this to method table
        ActionInfo newActionInfo = programFile.getPackageInfo(actualCon.getPackagePath())
                .getConnectorInfo(actualCon.getName()).getActionInfo(actionName);

        if (newActionInfo.isNative()) {
            invokeNativeAction(newActionInfo, argRegs, retRegs);
        } else {
            invokeCallableUnit(newActionInfo, argRegs, retRegs);
        }
    }

    public void handleWorkerSend(WorkerDataChannelInfo workerDataChannel, BType[] types, int[] regs) {
        StackFrame currentFrame = controlStack.currentFrame;

        // Extract the outgoing expressions
        BValue[] arguments = new BValue[types.length];
        copyArgValuesForWorkerSend(currentFrame, regs, types, arguments);

        //populateArgumentValuesForWorker(expressions, arguments);
        workerDataChannel.setTypes(types);
        workerDataChannel.putData(arguments);
    }

    public void invokeForkJoin(InstructionFORKJOIN forkJoinIns) {
        ForkjoinInfo forkjoinInfo = forkJoinIns.forkJoinCPEntry.getForkjoinInfo();
        List<BLangVMWorkers.WorkerExecutor> workerRunnerList = new ArrayList<>();
        long timeout = Long.MAX_VALUE;
        if (forkjoinInfo.isTimeoutAvailable()) {
            timeout = this.controlStack.currentFrame.getLongRegs()[forkJoinIns.timeoutRegIndex];
        }
        Queue<WorkerResult> resultMsgs = new ConcurrentLinkedQueue<>();
        Map<String, BLangVMWorkers.WorkerExecutor> workers = new HashMap<>();
        for (WorkerInfo workerInfo : forkjoinInfo.getWorkerInfoMap().values()) {
            Context workerContext = new WorkerContext(this.programFile, context);
            workerContext.blockingInvocation = true;
            StackFrame callerSF = this.controlStack.currentFrame;
            int[] argRegs = forkjoinInfo.getArgRegs();
            ControlStack workerControlStack = workerContext.getControlStack();
            StackFrame calleeSF = new StackFrame(this.controlStack.currentFrame.getCallableUnitInfo(),
                    workerInfo, -1, new int[1]);
            workerControlStack.pushFrame(calleeSF);
            BLangVM.copyValuesForForkJoin(callerSF, calleeSF, argRegs);
            BLangVM bLangVM = new BLangVM(this.programFile);
            BLangVMWorkers.WorkerExecutor workerRunner = new BLangVMWorkers.WorkerExecutor(bLangVM,
                    workerContext, workerInfo, resultMsgs);
            workerRunnerList.add(workerRunner);
            workerContext.startTrackWorker();
            workers.put(workerInfo.getWorkerName(), workerRunner);
        }
        Set<String> joinWorkerNames = new LinkedHashSet<>(Lists.of(forkjoinInfo.getJoinWorkerNames()));
        if (joinWorkerNames.isEmpty()) {
            /* if no join workers are specified, that means, all should be considered */
            joinWorkerNames.addAll(workers.keySet());
        }
        int workerCount;
        if (forkjoinInfo.getJoinType().equalsIgnoreCase(JOIN_TYPE_SOME)) {
            workerCount = forkjoinInfo.getWorkerCount();
        } else {
            workerCount = joinWorkerNames.size();
        }
        boolean success = this.invokeJoinWorkers(workers, joinWorkerNames, workerCount, timeout);
        if (success) {
            this.ip = forkJoinIns.joinBlockAddr;
            /* assign values to join block message arrays */

            int offsetJoin = forkJoinIns.joinVarRegIndex;
            BMap<String, BRefValueArray> mbMap = new BMap<>();
            for (WorkerResult workerResult : resultMsgs) {
                mbMap.put(workerResult.getWorkerName(), workerResult.getResult());
            }
            this.controlStack.currentFrame.getRefRegs()[offsetJoin] = mbMap;
        } else {
            /* timed out */
            this.ip = forkJoinIns.timeoutBlockAddr;
            /* execute the timeout block */

            int offsetTimeout = forkJoinIns.timeoutVarRegIndex;
            BMap<String, BRefValueArray> mbMap = new BMap<>();
            for (WorkerResult workerResult : resultMsgs) {
                mbMap.put(workerResult.getWorkerName(), workerResult.getResult());
            }
            this.controlStack.currentFrame.getRefRegs()[offsetTimeout] = mbMap;
        }
    }

    private boolean invokeJoinWorkers(Map<String, BLangVMWorkers.WorkerExecutor> workers,
                                      Set<String> joinWorkerNames, int joinCount, long timeout) {
        ExecutorService exec = ThreadPoolFactory.getInstance().getWorkerExecutor();
        Semaphore resultCounter = new Semaphore(-joinCount + 1);
        workers.forEach((k, v) -> {
            if (joinWorkerNames.contains(k)) {
                v.setResultCounterSemaphore(resultCounter);
            }
            exec.submit(v);
        });
        try {
            return resultCounter.tryAcquire(timeout, TimeUnit.SECONDS);
        } catch (InterruptedException ignore) {
            return false;
        }
    }

    private void startWorkers() {
        CallableUnitInfo callableUnitInfo = this.controlStack.currentFrame.callableUnitInfo;
        BLangVMWorkers.invoke(programFile, callableUnitInfo, this.context);
    }

    private void handleWorkerReturn() {
        WorkerContext workerContext = (WorkerContext) this.context;
        if (workerContext.parentSF.tryReturn()) {
            StackFrame workerCallerSF = workerContext.getControlStack().currentFrame;
            workerContext.parentSF.returnedWorker = workerCallerSF.workerInfo.getWorkerName();

            StackFrame parentSF = workerContext.parentSF;

            copyWorkersReturnValues(workerCallerSF, parentSF);
            // Switch to parent context
            this.context = workerContext.parent;
            this.controlStack = this.context.getControlStack();
            controlStack.popFrame();
            this.constPool = this.controlStack.currentFrame.packageInfo.getConstPoolEntries();
            this.code = this.controlStack.currentFrame.packageInfo.getInstructions();
            ip = parentSF.retAddrs;
        } else {
            String msg = workerContext.parentSF.returnedWorker + " already returned.";
            context.setError(BLangVMErrors.createIllegalStateException(context, ip, msg));
            handleError();
        }
    }

    public void handleWorkerReceive(WorkerDataChannelInfo workerDataChannel, BType[] types, int[] regs) {
        BValue[] passedInValues = (BValue[]) workerDataChannel.takeData();
        StackFrame currentFrame = controlStack.currentFrame;
        copyArgValuesForWorkerReceive(currentFrame, regs, types, passedInValues);
    }

    public static void copyArgValuesForWorkerSend(StackFrame callerSF, int[] argRegs,
                                                  BType[] paramTypes, BValue[] arguments) {
        for (int i = 0; i < argRegs.length; i++) {
            BType paramType = paramTypes[i];
            int argReg = argRegs[i];
            switch (paramType.getTag()) {
                case TypeTags.INT_TAG:
                    arguments[i] = new BInteger(callerSF.longRegs[argReg]);
                    break;
                case TypeTags.FLOAT_TAG:
                    arguments[i] = new BFloat(callerSF.doubleRegs[argReg]);
                    break;
                case TypeTags.STRING_TAG:
                    arguments[i] = new BString(callerSF.stringRegs[argReg]);
                    break;
                case TypeTags.BOOLEAN_TAG:
                    arguments[i] = new BBoolean(callerSF.intRegs[argReg] > 0);
                    break;
                case TypeTags.BLOB_TAG:
                    arguments[i] = new BBlob(callerSF.byteRegs[argReg]);
                    break;
                default:
                    arguments[i] = callerSF.refRegs[argReg];
            }
        }
    }

    public static void copyArgValuesForWorkerReceive(StackFrame currentSF, int[] argRegs,
                                                     BType[] paramTypes, BValue[] passedInValues) {
        for (int i = 0; i < argRegs.length; i++) {
            int regIndex = argRegs[i];
            BType paramType = paramTypes[i];
            switch (paramType.getTag()) {
                case TypeTags.INT_TAG:
                    currentSF.getLongRegs()[regIndex] = ((BInteger) passedInValues[i]).intValue();
                    break;
                case TypeTags.FLOAT_TAG:
                    currentSF.getDoubleRegs()[regIndex] = ((BFloat) passedInValues[i]).floatValue();
                    break;
                case TypeTags.STRING_TAG:
                    currentSF.getStringRegs()[regIndex] = (passedInValues[i]).stringValue();
                    break;
                case TypeTags.BOOLEAN_TAG:
                    currentSF.getIntRegs()[regIndex] = (((BBoolean) passedInValues[i]).booleanValue()) ? 1 : 0;
                    break;
                case TypeTags.BLOB_TAG:
                    currentSF.getByteRegs()[regIndex] = ((BBlob) passedInValues[i]).blobValue();
                    break;
                default:
                    currentSF.getRefRegs()[regIndex] = (BRefType) passedInValues[i];
            }
        }
    }

    public static void copyValuesForForkJoin(StackFrame callerSF, StackFrame calleeSF, int[] argRegs) {
        int longLocalVals = argRegs[0];
        int doubleLocalVals = argRegs[1];
        int stringLocalVals = argRegs[2];
        int booleanLocalVals = argRegs[3];
        int blobLocalVals = argRegs[4];
        int refLocalVals = argRegs[5];

        for (int i = 0; i <= longLocalVals; i++) {
            calleeSF.getLongRegs()[i] = callerSF.getLongRegs()[i];
        }

        for (int i = 0; i <= doubleLocalVals; i++) {
            calleeSF.getDoubleRegs()[i] = callerSF.getDoubleRegs()[i];
        }

        for (int i = 0; i <= stringLocalVals; i++) {
            calleeSF.getStringRegs()[i] = callerSF.getStringRegs()[i];
        }

        for (int i = 0; i <= booleanLocalVals; i++) {
            calleeSF.getIntRegs()[i] = callerSF.getIntRegs()[i];
        }

        for (int i = 0; i <= refLocalVals; i++) {
            calleeSF.getRefRegs()[i] = callerSF.getRefRegs()[i];
        }

        for (int i = 0; i <= blobLocalVals; i++) {
            calleeSF.getByteRegs()[i] = callerSF.getByteRegs()[i];
        }
    }

    public static void copyValues(StackFrame parent, StackFrame workerSF) {
        CodeAttributeInfo codeInfo = parent.callableUnitInfo.getDefaultWorkerInfo().getCodeAttributeInfo();
        System.arraycopy(parent.longRegs, 0, workerSF.longRegs, 0, codeInfo.getMaxLongLocalVars());
        System.arraycopy(parent.doubleRegs, 0, workerSF.doubleRegs, 0, codeInfo.getMaxDoubleLocalVars());
        System.arraycopy(parent.intRegs, 0, workerSF.intRegs, 0, codeInfo.getMaxIntLocalVars());
        System.arraycopy(parent.stringRegs, 0, workerSF.stringRegs, 0, codeInfo.getMaxStringLocalVars());
        System.arraycopy(parent.byteRegs, 0, workerSF.byteRegs, 0, codeInfo.getMaxByteLocalVars());
        System.arraycopy(parent.refRegs, 0, workerSF.refRegs, 0, codeInfo.getMaxRefLocalVars());
    }


    public static void copyArgValues(StackFrame callerSF, StackFrame calleeSF, int[] argRegs, BType[] paramTypes) {
        int longRegIndex = -1;
        int doubleRegIndex = -1;
        int stringRegIndex = -1;
        int booleanRegIndex = -1;
        int refRegIndex = -1;
        int blobRegIndex = -1;

        for (int i = 0; i < argRegs.length; i++) {
            BType paramType = paramTypes[i];
            int argReg = argRegs[i];
            switch (paramType.getTag()) {
                case TypeTags.INT_TAG:
                    calleeSF.longRegs[++longRegIndex] = callerSF.longRegs[argReg];
                    break;
                case TypeTags.FLOAT_TAG:
                    calleeSF.doubleRegs[++doubleRegIndex] = callerSF.doubleRegs[argReg];
                    break;
                case TypeTags.STRING_TAG:
                    calleeSF.stringRegs[++stringRegIndex] = callerSF.stringRegs[argReg];
                    break;
                case TypeTags.BOOLEAN_TAG:
                    calleeSF.intRegs[++booleanRegIndex] = callerSF.intRegs[argReg];
                    break;
                case TypeTags.BLOB_TAG:
                    calleeSF.byteRegs[++blobRegIndex] = callerSF.byteRegs[argReg];
                    break;
                default:
                    calleeSF.refRegs[++refRegIndex] = callerSF.refRegs[argReg];
            }
        }
    }

    private void handleReturn() {

        // TODO Cache stack frames -  improvement
        StackFrame currentSF = controlStack.popFrame();
        if (controlStack.currentFrame != null) {
            StackFrame callersSF = controlStack.currentFrame;
            // TODO Improve
            this.constPool = callersSF.packageInfo.getConstPoolEntries();
            this.code = callersSF.packageInfo.getInstructions();
        }
        ip = currentSF.retAddrs;
    }

    private void copyWorkersReturnValues(StackFrame workerSF, StackFrame parentsSF) {
        int callersRetRegIndex;
        int longRegCount = 0;
        int doubleRegCount = 0;
        int stringRegCount = 0;
        int intRegCount = 0;
        int refRegCount = 0;
        int byteRegCount = 0;
        StackFrame workerCallerSF = workerSF.prevStackFrame;
        StackFrame parentCallersSF = parentsSF.prevStackFrame;
        BType[] retTypes = parentsSF.getCallableUnitInfo().getRetParamTypes();
        for (int i = 0; i < retTypes.length; i++) {
            BType retType = retTypes[i];
            callersRetRegIndex = parentsSF.retRegIndexes[i];
            switch (retType.getTag()) {
                case TypeTags.INT_TAG:
                    parentCallersSF.longRegs[callersRetRegIndex] = workerCallerSF.longRegs[longRegCount++];
                    break;
                case TypeTags.FLOAT_TAG:
                    parentCallersSF.doubleRegs[callersRetRegIndex] = workerCallerSF.doubleRegs[doubleRegCount++];
                    break;
                case TypeTags.STRING_TAG:
                    parentCallersSF.stringRegs[callersRetRegIndex] = workerCallerSF.stringRegs[stringRegCount++];
                    break;
                case TypeTags.BOOLEAN_TAG:
                    parentCallersSF.intRegs[callersRetRegIndex] = workerCallerSF.intRegs[intRegCount++];
                    break;
                case TypeTags.BLOB_TAG:
                    parentCallersSF.byteRegs[callersRetRegIndex] = workerCallerSF.byteRegs[byteRegCount++];
                    break;
                default:
                    parentCallersSF.refRegs[callersRetRegIndex] = workerCallerSF.refRegs[refRegCount++];
                    break;
            }
        }
    }

    private String getOperandsLine(int[] operands) {
        if (operands.length == 0) {
            return "";
        }

        if (operands.length == 1) {
            return "" + operands[0];
        }

        StringBuilder sb = new StringBuilder();
        sb.append(operands[0]);
        for (int i = 1; i < operands.length; i++) {
            sb.append(" ");
            sb.append(operands[i]);
        }
        return sb.toString();
    }

    private void invokeNativeFunction(FunctionInfo functionInfo, int[] argRegs, int[] retRegs) {
        StackFrame callerSF = controlStack.currentFrame;

        // TODO : Remove once we handle this properly for return values
        BType[] retTypes = functionInfo.getRetParamTypes();
        BValue[] returnValues = new BValue[retTypes.length];

        StackFrame caleeSF = new StackFrame(functionInfo, functionInfo.getDefaultWorkerInfo(), ip, null, returnValues);
        copyArgValues(callerSF, caleeSF, argRegs, functionInfo.getParamTypes());

        controlStack.pushFrame(caleeSF);

        // Invoke Native function;
        AbstractNativeFunction nativeFunction = functionInfo.getNativeFunction();
        try {
            nativeFunction.executeNative(context);
        } catch (BLangNullReferenceException e) {
            context.setError(BLangVMErrors.createNullRefError(context, ip));
            handleError();
            return;
        } catch (Throwable e) {
            context.setError(BLangVMErrors.createError(this.context, ip, e.getMessage()));
            handleError();
            return;
        }
        // Copy return values to the callers stack
        controlStack.popFrame();
        handleReturnFromNativeCallableUnit(callerSF, retRegs, returnValues, retTypes);
    }

    private void invokeNativeAction(ActionInfo actionInfo, int[] argRegs, int[] retRegs) {
        StackFrame callerSF = controlStack.currentFrame;

        WorkerInfo defaultWorkerInfo = actionInfo.getDefaultWorkerInfo();
        AbstractNativeAction nativeAction = actionInfo.getNativeAction();

        if (nativeAction == null) {
            return;
        }

        // TODO : Remove once we handle this properly for return values
        BType[] retTypes = actionInfo.getRetParamTypes();
        BValue[] returnValues = new BValue[retTypes.length];

        StackFrame caleeSF = new StackFrame(actionInfo, defaultWorkerInfo, ip, null, returnValues);
        copyArgValues(callerSF, caleeSF, argRegs, actionInfo.getParamTypes());

        controlStack.pushFrame(caleeSF);

        try {
            boolean nonBlocking = !context.isInTransaction() && nativeAction.isNonBlockingAction() &&
                    !context.blockingInvocation;
            BClientConnectorFutureListener listener = new BClientConnectorFutureListener(context, nonBlocking);
            if (nonBlocking) {
                // Enable non-blocking.
                context.setStartIP(ip);
                // TODO : Temporary solution to make non-blocking working.
                if (caleeSF.packageInfo == null) {
                    caleeSF.packageInfo = actionInfo.getPackageInfo();
                }
                context.nonBlockingContext = new Context.NonBlockingContext(actionInfo, retRegs);

                ConnectorFuture future = nativeAction.execute(context);
                if (future == null) {
                    throw new BallerinaException("Native action doesn't provide a future object to sync");
                }
                future.setConnectorFutureListener(listener);

                ip = -1;
            } else {
                ConnectorFuture future = nativeAction.execute(context);
                if (future == null) {
                    throw new BallerinaException("Native action doesn't provide a future object to sync");
                }
                future.setConnectorFutureListener(listener);
                //default nonBlocking timeout 5 mins
                long timeout = 300000;
                boolean res = listener.sync(timeout);
                if (!res) {
                    //non blocking execution timed out.
                    throw new BallerinaException("Action execution timed out, timeout period - " + timeout
                            + ", Action - " + nativeAction.getPackagePath() + ":" + nativeAction.getName());
                }
                if (context.getError() != null) {
                    handleError();
                }
                // Copy return values to the callers stack
                controlStack.popFrame();
                handleReturnFromNativeCallableUnit(callerSF, retRegs, returnValues, retTypes);

            }
        } catch (Throwable e) {
            context.setError(BLangVMErrors.createError(this.context, ip, e.getMessage()));
            handleError();
        }
    }

    public static void handleReturnFromNativeCallableUnit(StackFrame callerSF, int[] returnRegIndexes,
                                                          BValue[] returnValues, BType[] retTypes) {
        for (int i = 0; i < returnValues.length; i++) {
            int callersRetRegIndex = returnRegIndexes[i];
            BType retType = retTypes[i];
            switch (retType.getTag()) {
                case TypeTags.INT_TAG:
                    if (returnValues[i] == null) {
                        callerSF.longRegs[callersRetRegIndex] = 0;
                        break;
                    }
                    callerSF.longRegs[callersRetRegIndex] = ((BInteger) returnValues[i]).intValue();
                    break;
                case TypeTags.FLOAT_TAG:
                    if (returnValues[i] == null) {
                        callerSF.doubleRegs[callersRetRegIndex] = 0;
                        break;
                    }
                    callerSF.doubleRegs[callersRetRegIndex] = ((BFloat) returnValues[i]).floatValue();
                    break;
                case TypeTags.STRING_TAG:
                    if (returnValues[i] == null) {
                        callerSF.stringRegs[callersRetRegIndex] = STRING_NULL_VALUE;
                        break;
                    }
                    callerSF.stringRegs[callersRetRegIndex] = returnValues[i].stringValue();
                    break;
                case TypeTags.BOOLEAN_TAG:
                    if (returnValues[i] == null) {
                        callerSF.intRegs[callersRetRegIndex] = 0;
                        break;
                    }
                    callerSF.intRegs[callersRetRegIndex] = ((BBoolean) returnValues[i]).booleanValue() ? 1 : 0;
                    break;
                case TypeTags.BLOB_TAG:
                    if (returnValues[i] == null) {
                        callerSF.byteRegs[callersRetRegIndex] = new byte[0];
                        break;
                    }
                    callerSF.byteRegs[callersRetRegIndex] = ((BBlob) returnValues[i]).blobValue();
                    break;
                default:
                    callerSF.refRegs[callersRetRegIndex] = (BRefType) returnValues[i];
            }
        }
    }

    private boolean checkCast(BValue sourceValue, BType targetType) {
        BType sourceType = sourceValue.getType();

        if (sourceType.equals(targetType)) {
            return true;
        }

        if (sourceType.getTag() == TypeTags.STRUCT_TAG && targetType.getTag() == TypeTags.STRUCT_TAG) {
            return checkStructEquivalency((BStructType) sourceType, (BStructType) targetType);

        }

        if (targetType.getTag() == TypeTags.ANY_TAG) {
            return true;
        }

        // Check JSON casting
        if (getElementType(sourceType).getTag() == TypeTags.JSON_TAG) {
            return checkJSONCast(((BJSON) sourceValue).value(), sourceType, targetType);
        }

        // Array casting
        if (targetType.getTag() == TypeTags.ARRAY_TAG || sourceType.getTag() == TypeTags.ARRAY_TAG) {
            return checkArrayCast(sourceType, targetType);
        }

        return false;
    }

    private boolean checkArrayCast(BType sourceType, BType targetType) {
        if (targetType.getTag() == TypeTags.ARRAY_TAG && sourceType.getTag() == TypeTags.ARRAY_TAG) {
            BArrayType sourceArrayType = (BArrayType) sourceType;
            BArrayType targetArrayType = (BArrayType) targetType;
            if (targetArrayType.getDimensions() > sourceArrayType.getDimensions()) {
                return false;
            }

            return checkArrayCast(sourceArrayType.getElementType(), targetArrayType.getElementType());
        } else if (sourceType.getTag() == TypeTags.ARRAY_TAG) {
            return targetType.getTag() == TypeTags.ANY_TAG;
        }

        return sourceType.equals(targetType);
    }

    private BType getElementType(BType type) {
        if (type.getTag() != TypeTags.ARRAY_TAG) {
            return type;
        }

        return getElementType(((BArrayType) type).getElementType());
    }

    public static boolean checkStructEquivalency(BStructType rhsType, BStructType lhsType) {
        // Both structs should be public or private.
        // Get the XOR of both flags(masks)
        // If both are public, then public bit should be 0;
        // If both are private, then public bit should be 0;
        // The public bit is on means, one is public, and the other one is private.
        if (Flags.isFlagOn(lhsType.flags ^ rhsType.flags, Flags.PUBLIC)) {
            return false;
        }
<<<<<<< HEAD

        // If both structs are private, they should be in the same package.
        if (!Flags.isFlagOn(lhsType.flags, Flags.PUBLIC) &&
                !rhsType.getPackagePath().equals(lhsType.getPackagePath())) {
            return false;
        }

        if (lhsType.getStructFields().length > rhsType.getStructFields().length ||
                lhsType.getAttachedFunctions().length > rhsType.getAttachedFunctions().length) {
            return false;
        }

=======

        // If both structs are private, they should be in the same package.
        if (!Flags.isFlagOn(lhsType.flags, Flags.PUBLIC) &&
                !rhsType.getPackagePath().equals(lhsType.getPackagePath())) {
            return false;
        }

        if (lhsType.getStructFields().length > rhsType.getStructFields().length ||
                lhsType.getAttachedFunctions().length > rhsType.getAttachedFunctions().length) {
            return false;
        }

>>>>>>> f492ef5f
        return !Flags.isFlagOn(lhsType.flags, Flags.PUBLIC) &&
                rhsType.getPackagePath().equals(lhsType.getPackagePath()) ?
                checkEquivalencyOfTwoPrivateStructs(lhsType, rhsType) :
                checkEquivalencyOfPublicStructs(lhsType, rhsType);
    }

    private static boolean checkEquivalencyOfTwoPrivateStructs(BStructType lhsType, BStructType rhsType) {
        for (int fieldCounter = 0; fieldCounter < lhsType.getStructFields().length; fieldCounter++) {
            BStructType.StructField lhsField = lhsType.getStructFields()[fieldCounter];
            BStructType.StructField rhsField = rhsType.getStructFields()[fieldCounter];
            if (lhsField.fieldName.equals(rhsField.fieldName) &&
                    isSameType(rhsField.fieldType, lhsField.fieldType)) {
                continue;
            }
            return false;
        }

        BStructType.AttachedFunction[] lhsFuncs = lhsType.getAttachedFunctions();
        BStructType.AttachedFunction[] rhsFuncs = rhsType.getAttachedFunctions();
        for (BStructType.AttachedFunction lhsFunc : lhsFuncs) {
            BStructType.AttachedFunction rhsFunc = getMatchingInvokableType(rhsFuncs, lhsFunc);
            if (rhsFunc == null) {
                return false;
            }
        }
<<<<<<< HEAD
        return true;
    }

    private static boolean checkEquivalencyOfPublicStructs(BStructType lhsType, BStructType rhsType) {
        int fieldCounter = 0;
        for (; fieldCounter < lhsType.getStructFields().length; fieldCounter++) {
            // Return false if either field is private
            BStructType.StructField lhsField = lhsType.getStructFields()[fieldCounter];
            BStructType.StructField rhsField = rhsType.getStructFields()[fieldCounter];
            if (!Flags.isFlagOn(lhsField.flags, Flags.PUBLIC) ||
                    !Flags.isFlagOn(rhsField.flags, Flags.PUBLIC)) {
                return false;
            }

            if (lhsField.fieldName.equals(rhsField.fieldName) &&
                    isSameType(rhsField.fieldType, lhsField.fieldType)) {
                continue;
            }
            return false;
        }

        // Check the rest of the fields in RHS type
        for (; fieldCounter < rhsType.getStructFields().length; fieldCounter++) {
            if (!Flags.isFlagOn(rhsType.getStructFields()[fieldCounter].flags, Flags.PUBLIC)) {
                return false;
            }
        }

        BStructType.AttachedFunction[] lhsFuncs = lhsType.getAttachedFunctions();
        BStructType.AttachedFunction[] rhsFuncs = rhsType.getAttachedFunctions();
        for (BStructType.AttachedFunction lhsFunc : lhsFuncs) {
            if (!Flags.isFlagOn(lhsFunc.flags, Flags.PUBLIC)) {
                return false;
            }

            BStructType.AttachedFunction rhsFunc = getMatchingInvokableType(rhsFuncs, lhsFunc);
            if (rhsFunc == null || !Flags.isFlagOn(rhsFunc.flags, Flags.PUBLIC)) {
                return false;
            }
        }

        return true;
    }

    public static boolean checkFunctionTypeEquality(BFunctionType source, BFunctionType target) {
        if (source.paramTypes.length != target.paramTypes.length ||
                source.retParamTypes.length != target.retParamTypes.length) {
            return false;
        }

        for (int i = 0; i < source.paramTypes.length; i++) {
            if (!isSameType(source.paramTypes[i], target.paramTypes[i])) {
                return false;
            }
        }

        for (int i = 0; i < source.retParamTypes.length; i++) {
            if (!isSameType(source.retParamTypes[i], target.retParamTypes[i])) {
                return false;
            }
        }

        return true;
    }

=======
        return true;
    }

    private static boolean checkEquivalencyOfPublicStructs(BStructType lhsType, BStructType rhsType) {
        int fieldCounter = 0;
        for (; fieldCounter < lhsType.getStructFields().length; fieldCounter++) {
            // Return false if either field is private
            BStructType.StructField lhsField = lhsType.getStructFields()[fieldCounter];
            BStructType.StructField rhsField = rhsType.getStructFields()[fieldCounter];
            if (!Flags.isFlagOn(lhsField.flags, Flags.PUBLIC) ||
                    !Flags.isFlagOn(rhsField.flags, Flags.PUBLIC)) {
                return false;
            }

            if (lhsField.fieldName.equals(rhsField.fieldName) &&
                    isSameType(rhsField.fieldType, lhsField.fieldType)) {
                continue;
            }
            return false;
        }

        // Check the rest of the fields in RHS type
        for (; fieldCounter < rhsType.getStructFields().length; fieldCounter++) {
            if (!Flags.isFlagOn(rhsType.getStructFields()[fieldCounter].flags, Flags.PUBLIC)) {
                return false;
            }
        }

        BStructType.AttachedFunction[] lhsFuncs = lhsType.getAttachedFunctions();
        BStructType.AttachedFunction[] rhsFuncs = rhsType.getAttachedFunctions();
        for (BStructType.AttachedFunction lhsFunc : lhsFuncs) {
            if (!Flags.isFlagOn(lhsFunc.flags, Flags.PUBLIC)) {
                return false;
            }

            BStructType.AttachedFunction rhsFunc = getMatchingInvokableType(rhsFuncs, lhsFunc);
            if (rhsFunc == null || !Flags.isFlagOn(rhsFunc.flags, Flags.PUBLIC)) {
                return false;
            }
        }

        return true;
    }

    public static boolean checkFunctionTypeEquality(BFunctionType source, BFunctionType target) {
        if (source.paramTypes.length != target.paramTypes.length ||
                source.retParamTypes.length != target.retParamTypes.length) {
            return false;
        }

        for (int i = 0; i < source.paramTypes.length; i++) {
            if (!isSameType(source.paramTypes[i], target.paramTypes[i])) {
                return false;
            }
        }

        for (int i = 0; i < source.retParamTypes.length; i++) {
            if (!isSameType(source.retParamTypes[i], target.retParamTypes[i])) {
                return false;
            }
        }

        return true;
    }

>>>>>>> f492ef5f
    private static BStructType.AttachedFunction getMatchingInvokableType(BStructType.AttachedFunction[] rhsFuncs,
                                                                         BStructType.AttachedFunction lhsFunc) {
        return Arrays.stream(rhsFuncs)
                .filter(rhsFunc -> lhsFunc.funcName.equals(rhsFunc.funcName))
                .filter(rhsFunc -> checkFunctionTypeEquality(lhsFunc.type, rhsFunc.type))
                .findFirst()
                .orElse(null);
    }


    private static boolean isSameType(BType rhsType, BType lhsType) {
        // First check whether both references points to the same object.
        if (rhsType == lhsType) {
            return true;
        }

        if (rhsType.getTag() == lhsType.getTag() && rhsType.getTag() == TypeTags.ARRAY_TAG) {
            return checkArrayEquivalent(rhsType, lhsType);
        }

        // TODO Support function types, json/map constrained types etc.

        return false;
    }

    private static boolean isValueType(BType type) {
        return type.getTag() <= TypeTags.BLOB_TAG;
    }

    private static boolean isUserDefinedType(BType type) {
        return type.getTag() == TypeTags.STRUCT_TAG || type.getTag() == TypeTags.CONNECTOR_TAG ||
                type.getTag() == TypeTags.ENUM_TAG || type.getTag() == TypeTags.ARRAY_TAG;
    }

    private static boolean isConstrainedType(BType type) {
        return type.getTag() == TypeTags.JSON_TAG;
    }

    private static boolean checkArrayEquivalent(BType actualType, BType expType) {
        if (expType.getTag() == TypeTags.ARRAY_TAG && actualType.getTag() == TypeTags.ARRAY_TAG) {
            // Both types are array types
            BArrayType lhrArrayType = (BArrayType) expType;
            BArrayType rhsArrayType = (BArrayType) actualType;
            return checkArrayEquivalent(lhrArrayType.getElementType(), rhsArrayType.getElementType());
        }
        // Now one or both types are not array types and they have to be equal
        if (expType == actualType) {
            return true;
        }
        return false;
    }

    private void castJSONToInt(int[] operands, StackFrame sf) {
        int i = operands[0];
        int j = operands[1];
        int k = operands[2];

        BJSON jsonValue = (BJSON) sf.refRegs[i];
        if (jsonValue == null) {
            handleNullRefError();
            return;
        }

        JsonNode jsonNode;
        try {
            jsonNode = jsonValue.value();
        } catch (BallerinaException e) {
            String errorMsg = BLangExceptionHelper.getErrorMessage(RuntimeErrors.CASTING_FAILED_WITH_CAUSE,
                    BTypes.typeJSON, BTypes.typeInt, e.getMessage());
            context.setError(BLangVMErrors.createError(context, ip, errorMsg));
            handleError();
            return;
        }

        if (jsonNode.isLong()) {
            sf.longRegs[j] = jsonNode.longValue();
            sf.refRegs[k] = null;
            return;
        }

        sf.longRegs[j] = 0;
        handleTypeCastError(sf, k, JSONUtils.getTypeName(jsonNode), TypeConstants.INT_TNAME);
    }

    private void castJSONToFloat(int[] operands, StackFrame sf) {
        int i = operands[0];
        int j = operands[1];
        int k = operands[2];

        BJSON jsonValue = (BJSON) sf.refRegs[i];
        if (jsonValue == null) {
            handleNullRefError();
            return;
        }

        JsonNode jsonNode;
        try {
            jsonNode = jsonValue.value();
        } catch (BallerinaException e) {
            String errorMsg = BLangExceptionHelper.getErrorMessage(RuntimeErrors.CASTING_FAILED_WITH_CAUSE,
                    BTypes.typeJSON, BTypes.typeFloat, e.getMessage());
            context.setError(BLangVMErrors.createError(context, ip, errorMsg));
            handleError();
            return;
        }

        if (jsonNode.isDouble()) {
            sf.doubleRegs[j] = jsonNode.doubleValue();
            sf.refRegs[k] = null;
            return;
        }

        sf.doubleRegs[j] = 0;
        handleTypeCastError(sf, k, JSONUtils.getTypeName(jsonNode), TypeConstants.FLOAT_TNAME);
    }

    private void castJSONToString(int[] operands, StackFrame sf) {
        int i = operands[0];
        int j = operands[1];
        int k = operands[2];

        BJSON jsonValue = (BJSON) sf.refRegs[i];
        if (jsonValue == null) {
            handleNullRefError();
            return;
        }

        JsonNode jsonNode;
        try {
            jsonNode = jsonValue.value();
        } catch (BallerinaException e) {
            sf.stringRegs[j] = "";
            String errorMsg = BLangExceptionHelper.getErrorMessage(RuntimeErrors.CASTING_FAILED_WITH_CAUSE,
                    BTypes.typeJSON, BTypes.typeString, e.getMessage());
            context.setError(BLangVMErrors.createError(context, ip, errorMsg));
            handleError();
            return;
        }

        if (jsonNode.isString()) {
            sf.stringRegs[j] = jsonNode.stringValue();
            sf.refRegs[k] = null;
            return;
        }

        sf.stringRegs[j] = STRING_NULL_VALUE;
        handleTypeCastError(sf, k, JSONUtils.getTypeName(jsonNode), TypeConstants.STRING_TNAME);
    }

    private void castJSONToBoolean(int[] operands, StackFrame sf) {
        int i = operands[0];
        int j = operands[1];
        int k = operands[2];

        BJSON jsonValue = (BJSON) sf.refRegs[i];
        if (jsonValue == null) {
            handleNullRefError();
            return;
        }

        JsonNode jsonNode;
        try {
            jsonNode = jsonValue.value();
        } catch (BallerinaException e) {
            String errorMsg = BLangExceptionHelper.getErrorMessage(RuntimeErrors.CASTING_FAILED_WITH_CAUSE,
                    BTypes.typeJSON, BTypes.typeBoolean, e.getMessage());
            context.setError(BLangVMErrors.createError(context, ip, errorMsg));
            handleError();
            return;
        }

        if (jsonNode.isBoolean()) {
            sf.intRegs[j] = jsonNode.booleanValue() ? 1 : 0;
            sf.refRegs[k] = null;
            return;
        }

        // Reset the value in the case of an error;
        sf.intRegs[j] = 0;
        handleTypeCastError(sf, k, JSONUtils.getTypeName(jsonNode), TypeConstants.BOOLEAN_TNAME);
    }

    private boolean checkJSONEquivalency(JsonNode json, BJSONType sourceType, BJSONType targetType) {
        BStructType sourceConstrainedType = (BStructType) sourceType.getConstrainedType();
        BStructType targetConstrainedType = (BStructType) targetType.getConstrainedType();

        // Casting to an unconstrained JSON
        if (targetConstrainedType == null) {
            // ideally we should't reach here. This is checked from typeChecker
            return true;
        }

        // Casting from constrained JSON to constrained JSON
        if (sourceConstrainedType != null) {
            if (sourceConstrainedType.equals(targetConstrainedType)) {
                return true;
            }

            return checkStructEquivalency(sourceConstrainedType, targetConstrainedType);
        }

        // Casting from unconstrained JSON to constrained JSON
        BStructType.StructField[] tFields = targetConstrainedType.getStructFields();
        for (int i = 0; i < tFields.length; i++) {
            String fieldName = tFields[i].getFieldName();
            if (!json.has(fieldName)) {
                return false;
            }

            if (!checkJSONCast(json.get(fieldName), sourceType, tFields[i].getFieldType())) {
                return false;
            }
        }

        return true;
    }

    /**
     * Check the compatibility of casting a JSON to a target type.
     *
     * @param json       JSON to cast
     * @param sourceType Type of the source JSON
     * @param targetType Target type
     * @return Runtime compatibility for casting
     */
    private boolean checkJSONCast(JsonNode json, BType sourceType, BType targetType) {
        switch (targetType.getTag()) {
            case TypeTags.STRING_TAG:
                return json.isString();
            case TypeTags.INT_TAG:
                return json.isLong();
            case TypeTags.FLOAT_TAG:
                return json.isDouble();
            case TypeTags.ARRAY_TAG:
                if (!json.isArray()) {
                    return false;
                }
                BArrayType arrayType = (BArrayType) targetType;
                for (int i = 0; i < json.size(); i++) {
                    // get the element type of source and json, and recursively check for json casting.
                    BType sourceElementType = sourceType.getTag() == TypeTags.ARRAY_TAG
                            ? ((BArrayType) sourceType).getElementType() : sourceType;
                    if (!checkJSONCast(json.get(i), sourceElementType, arrayType.getElementType())) {
                        return false;
                    }
                }
                return true;
            case TypeTags.JSON_TAG:
                if (sourceType.getTag() != TypeTags.JSON_TAG) {
                    return false;
                }
                return checkJSONEquivalency(json, (BJSONType) sourceType, (BJSONType) targetType);
            default:
                return false;
        }
    }

    private void convertStructToMap(int[] operands, StackFrame sf) {
        int i = operands[0];
        int j = operands[1];

        BStruct bStruct = (BStruct) sf.refRegs[i];
        if (bStruct == null) {
            sf.refRegs[j] = null;
            return;
        }

        int longRegIndex = -1;
        int doubleRegIndex = -1;
        int stringRegIndex = -1;
        int booleanRegIndex = -1;
        int blobRegIndex = -1;
        int refRegIndex = -1;

        BStructType.StructField[] structFields = (bStruct.getType()).getStructFields();
        BMap<String, BValue> map = BTypes.typeMap.getEmptyValue();
        for (BStructType.StructField structField : structFields) {
            String key = structField.getFieldName();
            BType fieldType = structField.getFieldType();
            switch (fieldType.getTag()) {
                case TypeTags.INT_TAG:
                    map.put(key, new BInteger(bStruct.getIntField(++longRegIndex)));
                    break;
                case TypeTags.FLOAT_TAG:
                    map.put(key, new BFloat(bStruct.getFloatField(++doubleRegIndex)));
                    break;
                case TypeTags.STRING_TAG:
                    map.put(key, new BString(bStruct.getStringField(++stringRegIndex)));
                    break;
                case TypeTags.BOOLEAN_TAG:
                    map.put(key, new BBoolean(bStruct.getBooleanField(++booleanRegIndex) == 1));
                    break;
                case TypeTags.BLOB_TAG:
                    map.put(key, new BBlob(bStruct.getBlobField(++blobRegIndex)));
                    break;
                default:
                    BValue value = bStruct.getRefField(++refRegIndex);
                    map.put(key, value == null ? null : value.copy());
            }
        }

        sf.refRegs[j] = map;
    }

    private void convertStructToJSON(int[] operands, StackFrame sf) {
        int i = operands[0];
        int j = operands[1];
        int k = operands[2];

        BStruct bStruct = (BStruct) sf.refRegs[i];
        if (bStruct == null) {
            sf.refRegs[j] = null;
            return;
        }

        try {
            sf.refRegs[j] = JSONUtils.convertStructToJSON(bStruct);
        } catch (Exception e) {
            sf.refRegs[j] = null;
            String errorMsg = "cannot convert '" + bStruct.getType() + "' to type '" + BTypes.typeJSON + "': " +
                    e.getMessage();
            handleTypeConversionError(sf, k, errorMsg, bStruct.getType().toString(), TypeConstants.JSON_TNAME);
        }
    }

    private void convertMapToStruct(int[] operands, StackFrame sf) {
        int i = operands[0];
        int cpIndex = operands[1];
        int j = operands[2];
        int k = operands[3];

        TypeRefCPEntry typeRefCPEntry = (TypeRefCPEntry) constPool[cpIndex];
        BMap<String, BValue> bMap = (BMap<String, BValue>) sf.refRegs[i];
        if (bMap == null) {
            sf.refRegs[j] = null;
            return;
        }

        int longRegIndex = -1;
        int doubleRegIndex = -1;
        int stringRegIndex = -1;
        int booleanRegIndex = -1;
        int blobRegIndex = -1;
        int refRegIndex = -1;
        BStructType structType = (BStructType) typeRefCPEntry.getType();
        BStruct bStruct = new BStruct(structType);
        StructInfo structInfo = sf.packageInfo.getStructInfo(structType.getName());

        Set<String> keys = bMap.keySet();
        for (StructFieldInfo fieldInfo : structInfo.getFieldInfoEntries()) {
            String key = fieldInfo.getName();
            BType fieldType = fieldInfo.getFieldType();
            BValue mapVal = null;
            try {
                boolean containsField = keys.contains(key);
                DefaultValueAttributeInfo defaultValAttrInfo = null;
                if (containsField) {
                    mapVal = bMap.get(key);
                    if (mapVal == null && BTypes.isValueType(fieldType)) {
                        throw BLangExceptionHelper.getRuntimeException(
                                RuntimeErrors.INCOMPATIBLE_FIELD_TYPE_FOR_CASTING, key, fieldType, null);
                    }

                    if (mapVal != null && !checkCast(mapVal, fieldType)) {
                        throw BLangExceptionHelper.getRuntimeException(
                                RuntimeErrors.INCOMPATIBLE_FIELD_TYPE_FOR_CASTING, key, fieldType, mapVal.getType());
                    }
                } else {
                    defaultValAttrInfo = (DefaultValueAttributeInfo) getAttributeInfo(fieldInfo,
                            AttributeInfo.Kind.DEFAULT_VALUE_ATTRIBUTE);
                }

                switch (fieldType.getTag()) {
                    case TypeTags.INT_TAG:
                        longRegIndex++;
                        if (containsField) {
                            bStruct.setIntField(longRegIndex, ((BInteger) mapVal).intValue());
                        } else if (defaultValAttrInfo != null) {
                            bStruct.setIntField(longRegIndex, defaultValAttrInfo.getDefaultValue().getIntValue());
                        }
                        break;
                    case TypeTags.FLOAT_TAG:
                        doubleRegIndex++;
                        if (containsField) {
                            bStruct.setFloatField(doubleRegIndex, ((BFloat) mapVal).floatValue());
                        } else if (defaultValAttrInfo != null) {
                            bStruct.setFloatField(doubleRegIndex, defaultValAttrInfo.getDefaultValue().getFloatValue());
                        }
                        break;
                    case TypeTags.STRING_TAG:
                        stringRegIndex++;
                        if (containsField) {
                            bStruct.setStringField(stringRegIndex, ((BString) mapVal).stringValue());
                        } else if (defaultValAttrInfo != null) {
                            bStruct.setStringField(stringRegIndex,
                                    defaultValAttrInfo.getDefaultValue().getStringValue());
                        }
                        break;
                    case TypeTags.BOOLEAN_TAG:
                        booleanRegIndex++;
                        if (containsField) {
                            bStruct.setBooleanField(booleanRegIndex, ((BBoolean) mapVal).booleanValue() ? 1 : 0);
                        } else if (defaultValAttrInfo != null) {
                            bStruct.setBooleanField(booleanRegIndex,
                                    defaultValAttrInfo.getDefaultValue().getBooleanValue() ? 1 : 0);
                        }
                        break;
                    case TypeTags.BLOB_TAG:
                        blobRegIndex++;
                        if (containsField && mapVal != null) {
                            bStruct.setBlobField(blobRegIndex, ((BBlob) mapVal).blobValue());
                        }
                        break;
                    default:
                        bStruct.setRefField(++refRegIndex, (BRefType) mapVal);
                }
            } catch (BallerinaException e) {
                sf.refRegs[j] = null;
                String errorMsg = "cannot convert '" + bMap.getType() + "' to type '" + structType + ": " +
                        e.getMessage();
                handleTypeConversionError(sf, k, errorMsg, TypeConstants.MAP_TNAME, structType.toString());
                return;
            }
        }

        sf.refRegs[j] = bStruct;
        sf.refRegs[k] = null;
    }

    private void convertJSONToStruct(int[] operands, StackFrame sf) {
        int i = operands[0];
        int cpIndex = operands[1];
        int j = operands[2];
        int k = operands[3];

        TypeRefCPEntry typeRefCPEntry = (TypeRefCPEntry) constPool[cpIndex];
        BJSON bjson = (BJSON) sf.refRegs[i];
        if (bjson == null) {
            sf.refRegs[j] = null;
            return;
        }

        try {
            sf.refRegs[j] = JSONUtils.convertJSONToStruct(bjson, (BStructType) typeRefCPEntry.getType(),
                    sf.packageInfo);
            sf.refRegs[k] = null;
        } catch (Exception e) {
            sf.refRegs[j] = null;
            String errorMsg = "cannot convert '" + TypeConstants.JSON_TNAME + "' to type '" +
                    typeRefCPEntry.getType() + "': " + e.getMessage();
            handleTypeConversionError(sf, k, errorMsg, TypeConstants.JSON_TNAME, typeRefCPEntry.getType().toString());
        }
    }

    private void handleNullRefError() {
        context.setError(BLangVMErrors.createNullRefError(context, ip));
        handleError();
    }

    private void handleError() {
        int currentIP = ip - 1;
        StackFrame currentFrame = controlStack.currentFrame;
        ErrorTableEntry match = null;

        while (controlStack.currentFrame != null) {
            match = ErrorTableEntry.getMatch(currentFrame.packageInfo, currentIP, context.getError());
            if (match != null) {
                break;
            }

            controlStack.popFrame();
            context.setError(currentFrame.errorThrown);
            if (controlStack.currentFrame == null) {
                break;
            }

            currentIP = currentFrame.retAddrs - 1;
            currentFrame = controlStack.currentFrame;
        }

        if (controlStack.currentFrame == null) {
            // root level error handling.
            ip = -1;
            if (context.getServiceInfo() == null) {
                return;
            }

            BServerConnectorFuture connectorFuture = context.getConnectorFuture();
            try {
                connectorFuture.notifyFailure(new BallerinaException(BLangVMErrors
                        .getPrintableStackTrace(context.getError())));
            } catch (Exception e) {
                logger.error("cannot handle error using the error handler: " + e.getMessage(), e);
            }
            return;
        }

        // match should be not null at this point.
        if (match != null) {
            PackageInfo packageInfo = currentFrame.packageInfo;
            this.constPool = packageInfo.getConstPoolEntries();
            this.code = packageInfo.getInstructions();
            ip = match.getIpTarget();
            return;
        }

        ip = -1;
        logger.error("fatal error. incorrect error table entry.");
    }

    private AttributeInfo getAttributeInfo(AttributeInfoPool attrInfoPool, AttributeInfo.Kind attrInfoKind) {
        for (AttributeInfo attributeInfo : attrInfoPool.getAttributeInfoEntries()) {
            if (attributeInfo.getKind() == attrInfoKind) {
                return attributeInfo;
            }
        }
        return null;
    }

    private boolean isWaitingOnNonBlockingAction() {
        return context.nonBlockingContext != null;
    }

    private void calculateLength(int[] operands, StackFrame sf) {
        int i = operands[0];
        int cpIndex = operands[1];
        int j = operands[2];

        TypeRefCPEntry typeRefCPEntry = (TypeRefCPEntry) constPool[cpIndex];
        int typeTag = typeRefCPEntry.getType().getTag();
        if (typeTag == TypeTags.STRING_TAG) {
            String value = sf.stringRegs[i];
            if (value == null) {
                handleNullRefError();
            } else {
                sf.longRegs[j] = value.length();
            }
            return;
        } else if (typeTag == TypeTags.BLOB_TAG) {
            // Here it is assumed null is not supported for blob type
            sf.longRegs[j] = sf.byteRegs[i].length;
            return;
        }

        BValue entity = sf.refRegs[i];
        if (entity == null) {
            handleNullRefError();
            return;
        }

        if (typeTag == TypeTags.XML_TAG) {
            sf.longRegs[j] = ((BXML) entity).length();
            return;
        } else if (entity instanceof BJSON) {
            if (JSONUtils.isJSONArray((BJSON) entity)) {
                sf.longRegs[j] = JSONUtils.getJSONArrayLength((BJSON) sf.refRegs[i]);
            } else {
                sf.longRegs[j] = -1;
            }
            return;
        } else if (typeTag == TypeTags.MAP_TAG) {
            sf.longRegs[j] = ((BMap) entity).size();
            return;
        }

        BNewArray newArray = (BNewArray) entity;
        sf.longRegs[j] = newArray.size();
        return;
    }
}<|MERGE_RESOLUTION|>--- conflicted
+++ resolved
@@ -3319,7 +3319,6 @@
         if (Flags.isFlagOn(lhsType.flags ^ rhsType.flags, Flags.PUBLIC)) {
             return false;
         }
-<<<<<<< HEAD
 
         // If both structs are private, they should be in the same package.
         if (!Flags.isFlagOn(lhsType.flags, Flags.PUBLIC) &&
@@ -3332,20 +3331,6 @@
             return false;
         }
 
-=======
-
-        // If both structs are private, they should be in the same package.
-        if (!Flags.isFlagOn(lhsType.flags, Flags.PUBLIC) &&
-                !rhsType.getPackagePath().equals(lhsType.getPackagePath())) {
-            return false;
-        }
-
-        if (lhsType.getStructFields().length > rhsType.getStructFields().length ||
-                lhsType.getAttachedFunctions().length > rhsType.getAttachedFunctions().length) {
-            return false;
-        }
-
->>>>>>> f492ef5f
         return !Flags.isFlagOn(lhsType.flags, Flags.PUBLIC) &&
                 rhsType.getPackagePath().equals(lhsType.getPackagePath()) ?
                 checkEquivalencyOfTwoPrivateStructs(lhsType, rhsType) :
@@ -3371,7 +3356,6 @@
                 return false;
             }
         }
-<<<<<<< HEAD
         return true;
     }
 
@@ -3437,73 +3421,6 @@
         return true;
     }
 
-=======
-        return true;
-    }
-
-    private static boolean checkEquivalencyOfPublicStructs(BStructType lhsType, BStructType rhsType) {
-        int fieldCounter = 0;
-        for (; fieldCounter < lhsType.getStructFields().length; fieldCounter++) {
-            // Return false if either field is private
-            BStructType.StructField lhsField = lhsType.getStructFields()[fieldCounter];
-            BStructType.StructField rhsField = rhsType.getStructFields()[fieldCounter];
-            if (!Flags.isFlagOn(lhsField.flags, Flags.PUBLIC) ||
-                    !Flags.isFlagOn(rhsField.flags, Flags.PUBLIC)) {
-                return false;
-            }
-
-            if (lhsField.fieldName.equals(rhsField.fieldName) &&
-                    isSameType(rhsField.fieldType, lhsField.fieldType)) {
-                continue;
-            }
-            return false;
-        }
-
-        // Check the rest of the fields in RHS type
-        for (; fieldCounter < rhsType.getStructFields().length; fieldCounter++) {
-            if (!Flags.isFlagOn(rhsType.getStructFields()[fieldCounter].flags, Flags.PUBLIC)) {
-                return false;
-            }
-        }
-
-        BStructType.AttachedFunction[] lhsFuncs = lhsType.getAttachedFunctions();
-        BStructType.AttachedFunction[] rhsFuncs = rhsType.getAttachedFunctions();
-        for (BStructType.AttachedFunction lhsFunc : lhsFuncs) {
-            if (!Flags.isFlagOn(lhsFunc.flags, Flags.PUBLIC)) {
-                return false;
-            }
-
-            BStructType.AttachedFunction rhsFunc = getMatchingInvokableType(rhsFuncs, lhsFunc);
-            if (rhsFunc == null || !Flags.isFlagOn(rhsFunc.flags, Flags.PUBLIC)) {
-                return false;
-            }
-        }
-
-        return true;
-    }
-
-    public static boolean checkFunctionTypeEquality(BFunctionType source, BFunctionType target) {
-        if (source.paramTypes.length != target.paramTypes.length ||
-                source.retParamTypes.length != target.retParamTypes.length) {
-            return false;
-        }
-
-        for (int i = 0; i < source.paramTypes.length; i++) {
-            if (!isSameType(source.paramTypes[i], target.paramTypes[i])) {
-                return false;
-            }
-        }
-
-        for (int i = 0; i < source.retParamTypes.length; i++) {
-            if (!isSameType(source.retParamTypes[i], target.retParamTypes[i])) {
-                return false;
-            }
-        }
-
-        return true;
-    }
-
->>>>>>> f492ef5f
     private static BStructType.AttachedFunction getMatchingInvokableType(BStructType.AttachedFunction[] rhsFuncs,
                                                                          BStructType.AttachedFunction lhsFunc) {
         return Arrays.stream(rhsFuncs)
