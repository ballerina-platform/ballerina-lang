/*
 *  Copyright (c) 2017, WSO2 Inc. (http://www.wso2.org) All Rights Reserved.
 *
 *  WSO2 Inc. licenses this file to you under the Apache License,
 *  Version 2.0 (the "License"); you may not use this file except
 *  in compliance with the License.
 *  You may obtain a copy of the License at
 *
 *    http://www.apache.org/licenses/LICENSE-2.0
 *
 *  Unless required by applicable law or agreed to in writing,
 *  software distributed under the License is distributed on an
 *  "AS IS" BASIS, WITHOUT WARRANTIES OR CONDITIONS OF ANY
 *  KIND, either express or implied.  See the License for the
 *  specific language governing permissions and limitations
 *  under the License.
 */
package org.ballerinalang.bre.bvm;

import org.apache.commons.lang3.StringEscapeUtils;
import org.ballerinalang.bre.Context;
import org.ballerinalang.connector.api.AbstractNativeAction;
import org.ballerinalang.connector.api.ConnectorFuture;
import org.ballerinalang.connector.impl.BClientConnectorFutureListener;
import org.ballerinalang.connector.impl.BServerConnectorFuture;
import org.ballerinalang.model.types.BArrayType;
import org.ballerinalang.model.types.BConnectorType;
import org.ballerinalang.model.types.BEnumType;
import org.ballerinalang.model.types.BFunctionType;
import org.ballerinalang.model.types.BJSONType;
import org.ballerinalang.model.types.BStructType;
import org.ballerinalang.model.types.BType;
import org.ballerinalang.model.types.BTypes;
import org.ballerinalang.model.types.TypeConstants;
import org.ballerinalang.model.types.TypeTags;
import org.ballerinalang.model.util.Flags;
import org.ballerinalang.model.util.JSONUtils;
import org.ballerinalang.model.util.JsonNode;
import org.ballerinalang.model.util.StringUtils;
import org.ballerinalang.model.util.XMLUtils;
import org.ballerinalang.model.values.BBlob;
import org.ballerinalang.model.values.BBlobArray;
import org.ballerinalang.model.values.BBoolean;
import org.ballerinalang.model.values.BBooleanArray;
import org.ballerinalang.model.values.BCollection;
import org.ballerinalang.model.values.BConnector;
import org.ballerinalang.model.values.BFloat;
import org.ballerinalang.model.values.BFloatArray;
import org.ballerinalang.model.values.BFunctionPointer;
import org.ballerinalang.model.values.BIntArray;
import org.ballerinalang.model.values.BIntRange;
import org.ballerinalang.model.values.BInteger;
import org.ballerinalang.model.values.BIterator;
import org.ballerinalang.model.values.BJSON;
import org.ballerinalang.model.values.BMap;
import org.ballerinalang.model.values.BNewArray;
import org.ballerinalang.model.values.BRefType;
import org.ballerinalang.model.values.BRefValueArray;
import org.ballerinalang.model.values.BStream;
import org.ballerinalang.model.values.BStreamlet;
import org.ballerinalang.model.values.BString;
import org.ballerinalang.model.values.BStringArray;
import org.ballerinalang.model.values.BStruct;
import org.ballerinalang.model.values.BTable;
import org.ballerinalang.model.values.BTypeValue;
import org.ballerinalang.model.values.BValue;
import org.ballerinalang.model.values.BXML;
import org.ballerinalang.model.values.BXMLAttributes;
import org.ballerinalang.model.values.BXMLQName;
import org.ballerinalang.model.values.LockableStructureType;
import org.ballerinalang.model.values.StructureType;
import org.ballerinalang.natives.AbstractNativeFunction;
import org.ballerinalang.runtime.threadpool.ThreadPoolFactory;
import org.ballerinalang.util.TransactionStatus;
import org.ballerinalang.util.codegen.ActionInfo;
import org.ballerinalang.util.codegen.AttachedFunctionInfo;
import org.ballerinalang.util.codegen.CallableUnitInfo;
import org.ballerinalang.util.codegen.ConnectorInfo;
import org.ballerinalang.util.codegen.ErrorTableEntry;
import org.ballerinalang.util.codegen.ForkjoinInfo;
import org.ballerinalang.util.codegen.FunctionInfo;
import org.ballerinalang.util.codegen.Instruction;
import org.ballerinalang.util.codegen.Instruction.InstructionACALL;
import org.ballerinalang.util.codegen.Instruction.InstructionCALL;
import org.ballerinalang.util.codegen.Instruction.InstructionFORKJOIN;
import org.ballerinalang.util.codegen.Instruction.InstructionIteratorNext;
import org.ballerinalang.util.codegen.Instruction.InstructionLock;
import org.ballerinalang.util.codegen.Instruction.InstructionTCALL;
import org.ballerinalang.util.codegen.Instruction.InstructionVCALL;
import org.ballerinalang.util.codegen.Instruction.InstructionWRKSendReceive;
import org.ballerinalang.util.codegen.InstructionCodes;
import org.ballerinalang.util.codegen.LineNumberInfo;
import org.ballerinalang.util.codegen.PackageInfo;
import org.ballerinalang.util.codegen.ProgramFile;
import org.ballerinalang.util.codegen.StreamletInfo;
import org.ballerinalang.util.codegen.StructFieldInfo;
import org.ballerinalang.util.codegen.StructInfo;
import org.ballerinalang.util.codegen.WorkerDataChannelInfo;
import org.ballerinalang.util.codegen.WorkerInfo;
import org.ballerinalang.util.codegen.attributes.AttributeInfo;
import org.ballerinalang.util.codegen.attributes.AttributeInfoPool;
import org.ballerinalang.util.codegen.attributes.CodeAttributeInfo;
import org.ballerinalang.util.codegen.attributes.DefaultValueAttributeInfo;
import org.ballerinalang.util.codegen.cpentries.ConstantPoolEntry;
import org.ballerinalang.util.codegen.cpentries.FloatCPEntry;
import org.ballerinalang.util.codegen.cpentries.FunctionCallCPEntry;
import org.ballerinalang.util.codegen.cpentries.FunctionRefCPEntry;
import org.ballerinalang.util.codegen.cpentries.IntegerCPEntry;
import org.ballerinalang.util.codegen.cpentries.StreamletRefCPEntry;
import org.ballerinalang.util.codegen.cpentries.StringCPEntry;
import org.ballerinalang.util.codegen.cpentries.StructureRefCPEntry;
import org.ballerinalang.util.codegen.cpentries.TypeRefCPEntry;
import org.ballerinalang.util.debugger.DebugCommand;
import org.ballerinalang.util.debugger.DebugContext;
import org.ballerinalang.util.debugger.Debugger;
import org.ballerinalang.util.debugger.DebuggerUtil;
import org.ballerinalang.util.exceptions.BLangExceptionHelper;
import org.ballerinalang.util.exceptions.BLangNullReferenceException;
import org.ballerinalang.util.exceptions.BallerinaException;
import org.ballerinalang.util.exceptions.RuntimeErrors;
import org.ballerinalang.util.program.BLangFunctions;
import org.ballerinalang.util.transactions.LocalTransactionInfo;
import org.ballerinalang.util.transactions.TransactionConstants;
import org.slf4j.Logger;
import org.slf4j.LoggerFactory;
import org.wso2.ballerinalang.util.Lists;

import java.io.PrintStream;
import java.util.ArrayList;
import java.util.Arrays;
import java.util.HashMap;
import java.util.LinkedHashSet;
import java.util.List;
import java.util.Map;
import java.util.Queue;
import java.util.Set;
import java.util.StringJoiner;
import java.util.concurrent.ConcurrentLinkedQueue;
import java.util.concurrent.ExecutorService;
import java.util.concurrent.Semaphore;
import java.util.concurrent.TimeUnit;

import static org.ballerinalang.util.BLangConstants.STRING_NULL_VALUE;

/**
 * This class executes Ballerina instruction codes.
 *
 * @since 0.88
 */
public class BLangVM {

    private static final String JOIN_TYPE_SOME = "some";
    private static final Logger logger = LoggerFactory.getLogger(BLangVM.class);
    private Context context;
    private ControlStack controlStack;
    private ProgramFile programFile;
    private ConstantPoolEntry[] constPool;
    // Instruction pointer;
    private int ip = 0;
    private Instruction[] code;

    private LockableStructureType globalMemBlock;

    public BLangVM(ProgramFile programFile) {
        this.programFile = programFile;
        this.globalMemBlock = programFile.getGlobalMemoryBlock();
    }

    private void traceCode(PackageInfo packageInfo) {
        PrintStream printStream = System.out;
        for (int i = 0; i < code.length; i++) {
            printStream.println(i + ": " + code[i].toString());
        }
    }

    public void run(Context ctx) {
        StackFrame currentFrame = ctx.getControlStack().getCurrentFrame();
        this.constPool = currentFrame.packageInfo.getConstPoolEntries();
        this.code = currentFrame.packageInfo.getInstructions();

        this.context = ctx;
        this.controlStack = context.getControlStack();
        this.ip = context.getStartIP();

        if (context.getError() != null) {
            handleError();
        } else if (isWaitingOnNonBlockingAction()) {
            // // TODO : Temporary to solution make non-blocking working.
            BType[] retTypes = context.nonBlockingContext.actionInfo.getRetParamTypes();
            StackFrame calleeSF = controlStack.popFrame();
            this.constPool = controlStack.currentFrame.packageInfo.getConstPoolEntries();
            this.code = controlStack.currentFrame.packageInfo.getInstructions();
            handleReturnFromNativeCallableUnit(controlStack.currentFrame, context.nonBlockingContext.retRegs,
                    calleeSF.returnValues, retTypes);
            context.nonBlockingContext = null;
        }

        try {
            exec();
        } catch (Throwable e) {
            String message;
            if (e.getMessage() == null) {
                message = "unknown error occurred";
            } else {
                message = e.getMessage();
            }
            context.setError(BLangVMErrors.createError(context, ip, message));
            handleError();
        } finally {
            Debugger debugger = programFile.getDebugger();
            if (debugger.isDebugEnabled() && debugger.isClientSessionActive() && context.getDebugContext().isAtive()) {
                context.getDebugContext().setActive(false);
                debugger.releaseDebugSessionLock();
            }
            if (!isWaitingOnNonBlockingAction() || context.getError() != null) {
                // end of the active worker from the VM. ( graceful or forced exit on unhandled error. )
                // Doesn't count non-blocking action invocation.
                ctx.endTrackWorker();
            }
        }
    }

    public void execWorker(Context context, int startIP) {
        context.setStartIP(startIP);
        Debugger debugger = programFile.getDebugger();
        if (debugger.isDebugEnabled() && debugger.isClientSessionActive()) {
            DebuggerUtil.initDebugContext(context, debugger);
        }
        run(context);
    }

    /**
     * Act as a virtual CPU.
     */
    private void exec() {
        int i;
        int j;
        int cpIndex; // Index of the constant pool
        FunctionCallCPEntry funcCallCPEntry;
        FunctionRefCPEntry funcRefCPEntry;
        TypeRefCPEntry typeRefCPEntry;
        FunctionInfo functionInfo;
        InstructionCALL callIns;

        boolean debugEnabled = programFile.getDebugger().isDebugEnabled();

        StackFrame currentSF, callersSF;
        int callersRetRegIndex;

        while (ip >= 0 && ip < code.length && controlStack.currentFrame != null) {

            if (debugEnabled) {
                debug();
            }
            Instruction instruction = code[ip];
            int opcode = instruction.getOpcode();
            int[] operands = instruction.getOperands();
            ip++;
            StackFrame sf = controlStack.currentFrame;

            switch (opcode) {
                case InstructionCodes.ICONST:
                    cpIndex = operands[0];
                    i = operands[1];
                    sf.longRegs[i] = ((IntegerCPEntry) constPool[cpIndex]).getValue();
                    break;
                case InstructionCodes.FCONST:
                    cpIndex = operands[0];
                    i = operands[1];
                    sf.doubleRegs[i] = ((FloatCPEntry) constPool[cpIndex]).getValue();
                    break;
                case InstructionCodes.SCONST:
                    cpIndex = operands[0];
                    i = operands[1];
                    sf.stringRegs[i] = ((StringCPEntry) constPool[cpIndex]).getValue();
                    break;
                case InstructionCodes.ICONST_0:
                    i = operands[0];
                    sf.longRegs[i] = 0;
                    break;
                case InstructionCodes.ICONST_1:
                    i = operands[0];
                    sf.longRegs[i] = 1;
                    break;
                case InstructionCodes.ICONST_2:
                    i = operands[0];
                    sf.longRegs[i] = 2;
                    break;
                case InstructionCodes.ICONST_3:
                    i = operands[0];
                    sf.longRegs[i] = 3;
                    break;
                case InstructionCodes.ICONST_4:
                    i = operands[0];
                    sf.longRegs[i] = 4;
                    break;
                case InstructionCodes.ICONST_5:
                    i = operands[0];
                    sf.longRegs[i] = 5;
                    break;
                case InstructionCodes.FCONST_0:
                    i = operands[0];
                    sf.doubleRegs[i] = 0;
                    break;
                case InstructionCodes.FCONST_1:
                    i = operands[0];
                    sf.doubleRegs[i] = 1;
                    break;
                case InstructionCodes.FCONST_2:
                    i = operands[0];
                    sf.doubleRegs[i] = 2;
                    break;
                case InstructionCodes.FCONST_3:
                    i = operands[0];
                    sf.doubleRegs[i] = 3;
                    break;
                case InstructionCodes.FCONST_4:
                    i = operands[0];
                    sf.doubleRegs[i] = 4;
                    break;
                case InstructionCodes.FCONST_5:
                    i = operands[0];
                    sf.doubleRegs[i] = 5;
                    break;
                case InstructionCodes.BCONST_0:
                    i = operands[0];
                    sf.intRegs[i] = 0;
                    break;
                case InstructionCodes.BCONST_1:
                    i = operands[0];
                    sf.intRegs[i] = 1;
                    break;
                case InstructionCodes.RCONST_NULL:
                    i = operands[0];
                    sf.refRegs[i] = null;
                    break;

                case InstructionCodes.IMOVE:
                case InstructionCodes.FMOVE:
                case InstructionCodes.SMOVE:
                case InstructionCodes.BMOVE:
                case InstructionCodes.LMOVE:
                case InstructionCodes.RMOVE:
                case InstructionCodes.IALOAD:
                case InstructionCodes.FALOAD:
                case InstructionCodes.SALOAD:
                case InstructionCodes.BALOAD:
                case InstructionCodes.LALOAD:
                case InstructionCodes.RALOAD:
                case InstructionCodes.JSONALOAD:
                case InstructionCodes.IGLOAD:
                case InstructionCodes.FGLOAD:
                case InstructionCodes.SGLOAD:
                case InstructionCodes.BGLOAD:
                case InstructionCodes.LGLOAD:
                case InstructionCodes.RGLOAD:
                case InstructionCodes.IFIELDLOAD:
                case InstructionCodes.FFIELDLOAD:
                case InstructionCodes.SFIELDLOAD:
                case InstructionCodes.BFIELDLOAD:
                case InstructionCodes.LFIELDLOAD:
                case InstructionCodes.RFIELDLOAD:
                case InstructionCodes.MAPLOAD:
                case InstructionCodes.JSONLOAD:
                case InstructionCodes.ENUMERATORLOAD:
                    execLoadOpcodes(sf, opcode, operands);
                    break;

                case InstructionCodes.ISTORE:
                case InstructionCodes.FSTORE:
                case InstructionCodes.SSTORE:
                case InstructionCodes.BSTORE:
                case InstructionCodes.LSTORE:
                case InstructionCodes.RSTORE:
                case InstructionCodes.IASTORE:
                case InstructionCodes.FASTORE:
                case InstructionCodes.SASTORE:
                case InstructionCodes.BASTORE:
                case InstructionCodes.LASTORE:
                case InstructionCodes.RASTORE:
                case InstructionCodes.JSONASTORE:
                case InstructionCodes.IGSTORE:
                case InstructionCodes.FGSTORE:
                case InstructionCodes.SGSTORE:
                case InstructionCodes.BGSTORE:
                case InstructionCodes.LGSTORE:
                case InstructionCodes.RGSTORE:
                case InstructionCodes.IFIELDSTORE:
                case InstructionCodes.FFIELDSTORE:
                case InstructionCodes.SFIELDSTORE:
                case InstructionCodes.BFIELDSTORE:
                case InstructionCodes.LFIELDSTORE:
                case InstructionCodes.RFIELDSTORE:
                case InstructionCodes.MAPSTORE:
                case InstructionCodes.JSONSTORE:
                    execStoreOpcodes(sf, opcode, operands);
                    break;

                case InstructionCodes.IADD:
                case InstructionCodes.FADD:
                case InstructionCodes.SADD:
                case InstructionCodes.XMLADD:
                case InstructionCodes.ISUB:
                case InstructionCodes.FSUB:
                case InstructionCodes.IMUL:
                case InstructionCodes.FMUL:
                case InstructionCodes.IDIV:
                case InstructionCodes.FDIV:
                case InstructionCodes.IMOD:
                case InstructionCodes.FMOD:
                case InstructionCodes.INEG:
                case InstructionCodes.FNEG:
                case InstructionCodes.BNOT:
                case InstructionCodes.IEQ:
                case InstructionCodes.FEQ:
                case InstructionCodes.SEQ:
                case InstructionCodes.BEQ:
                case InstructionCodes.REQ:
                case InstructionCodes.TEQ:
                case InstructionCodes.INE:
                case InstructionCodes.FNE:
                case InstructionCodes.SNE:
                case InstructionCodes.BNE:
                case InstructionCodes.RNE:
                case InstructionCodes.TNE:
                    execBinaryOpCodes(sf, opcode, operands);
                    break;

                case InstructionCodes.LENGTHOF:
                    calculateLength(operands, sf);
                    break;
                case InstructionCodes.TYPELOAD:
                    cpIndex = operands[0];
                    j = operands[1];
                    TypeRefCPEntry typeEntry = (TypeRefCPEntry) constPool[cpIndex];
                    sf.refRegs[j] = new BTypeValue(typeEntry.getType());
                    break;
                case InstructionCodes.TYPEOF:
                    i = operands[0];
                    j = operands[1];
                    if (sf.refRegs[i] == null) {
                        handleNullRefError();
                        break;
                    }
                    sf.refRegs[j] = new BTypeValue(sf.refRegs[i].getType());
                    break;

                case InstructionCodes.IGT:
                case InstructionCodes.FGT:
                case InstructionCodes.IGE:
                case InstructionCodes.FGE:
                case InstructionCodes.ILT:
                case InstructionCodes.FLT:
                case InstructionCodes.ILE:
                case InstructionCodes.FLE:
                case InstructionCodes.REQ_NULL:
                case InstructionCodes.RNE_NULL:
                case InstructionCodes.BR_TRUE:
                case InstructionCodes.BR_FALSE:
                case InstructionCodes.GOTO:
                case InstructionCodes.HALT:
                case InstructionCodes.SEQ_NULL:
                case InstructionCodes.SNE_NULL:
                    execCmpAndBranchOpcodes(sf, opcode, operands);
                    break;

                case InstructionCodes.TR_RETRY:
                    i = operands[0];
                    j = operands[1];
                    retryTransaction(i, j);
                    break;
                case InstructionCodes.CALL:
                    callIns = (InstructionCALL) instruction;
                    invokeCallableUnit(callIns.functionInfo, callIns.argRegs, callIns.retRegs);
                    break;
                case InstructionCodes.VCALL:
                    InstructionVCALL vcallIns = (InstructionVCALL) instruction;
                    invokeVirtualFunction(vcallIns.receiverRegIndex, vcallIns.functionInfo,
                            vcallIns.argRegs, vcallIns.retRegs);
                    break;
                case InstructionCodes.ACALL:
                    InstructionACALL acallIns = (InstructionACALL) instruction;
                    invokeAction(acallIns.actionName, acallIns.argRegs, acallIns.retRegs);
                    break;
                case InstructionCodes.TCALL:
                    InstructionTCALL tcallIns = (InstructionTCALL) instruction;
                    invokeCallableUnit(tcallIns.transformerInfo, tcallIns.argRegs, tcallIns.retRegs);
                    break;
                case InstructionCodes.TR_BEGIN:
                    i = operands[0];
                    j = operands[1];
                    beginTransaction(i, j);
                    break;
                case InstructionCodes.TR_END:
                    i = operands[0];
                    j = operands[1];
                    endTransaction(i, j);
                    break;
                case InstructionCodes.WRKSEND:
                    InstructionWRKSendReceive wrkSendIns = (InstructionWRKSendReceive) instruction;
                    handleWorkerSend(wrkSendIns.dataChannelInfo, wrkSendIns.types, wrkSendIns.regs);
                    break;
                case InstructionCodes.WRKRECEIVE:
                    InstructionWRKSendReceive wrkReceiveIns = (InstructionWRKSendReceive) instruction;
                    handleWorkerReceive(wrkReceiveIns.dataChannelInfo, wrkReceiveIns.types, wrkReceiveIns.regs);
                    break;
                case InstructionCodes.FORKJOIN:
                    InstructionFORKJOIN forkJoinIns = (InstructionFORKJOIN) instruction;
                    invokeForkJoin(forkJoinIns);
                    break;
                case InstructionCodes.WRKSTART:
                    startWorkers();
                    break;
                case InstructionCodes.WRKRETURN:
                    handleWorkerReturn();
                    break;
                case InstructionCodes.THROW:
                    i = operands[0];
                    if (i >= 0) {
                        BStruct error = (BStruct) sf.refRegs[i];
                        if (error == null) {
                            handleNullRefError();
                            break;
                        }

                        BLangVMErrors.attachCallStack(error, context, ip);
                        context.setError(error);
                    }
                    handleError();
                    break;
                case InstructionCodes.ERRSTORE:
                    i = operands[0];
                    sf.refRegs[i] = context.getError();
                    // clear error.
                    context.setError(null);
                    break;
                case InstructionCodes.FPCALL:
                    i = operands[0];
                    if (sf.refRegs[i] == null) {
                        handleNullRefError();
                        break;
                    }
                    cpIndex = operands[1];
                    funcCallCPEntry = (FunctionCallCPEntry) constPool[cpIndex];
                    funcRefCPEntry = ((BFunctionPointer) sf.refRegs[i]).value();
                    functionInfo = funcRefCPEntry.getFunctionInfo();
                    if (functionInfo.isNative()) {
                        invokeNativeFunction(functionInfo, funcCallCPEntry.getArgRegs(), funcCallCPEntry.getRetRegs());
                    } else {
                        invokeCallableUnit(functionInfo, funcCallCPEntry.getArgRegs(), funcCallCPEntry.getRetRegs());
                    }
                    break;
                case InstructionCodes.FPLOAD:
                    i = operands[0];
                    j = operands[1];
                    funcRefCPEntry = (FunctionRefCPEntry) constPool[i];
                    sf.refRegs[j] = new BFunctionPointer(funcRefCPEntry);
                    break;

                case InstructionCodes.I2ANY:
                case InstructionCodes.F2ANY:
                case InstructionCodes.S2ANY:
                case InstructionCodes.B2ANY:
                case InstructionCodes.L2ANY:
                case InstructionCodes.ANY2I:
                case InstructionCodes.ANY2F:
                case InstructionCodes.ANY2S:
                case InstructionCodes.ANY2B:
                case InstructionCodes.ANY2L:
                case InstructionCodes.ANY2JSON:
                case InstructionCodes.ANY2XML:
                case InstructionCodes.ANY2MAP:
                case InstructionCodes.ANY2TYPE:
                case InstructionCodes.ANY2E:
                case InstructionCodes.ANY2T:
                case InstructionCodes.ANY2C:
                case InstructionCodes.NULL2JSON:
                case InstructionCodes.CHECKCAST:
                case InstructionCodes.B2JSON:
                case InstructionCodes.JSON2I:
                case InstructionCodes.JSON2F:
                case InstructionCodes.JSON2S:
                case InstructionCodes.JSON2B:
                case InstructionCodes.NULL2S:
                    execTypeCastOpcodes(sf, opcode, operands);
                    break;

                case InstructionCodes.I2F:
                case InstructionCodes.I2S:
                case InstructionCodes.I2B:
                case InstructionCodes.I2JSON:
                case InstructionCodes.F2I:
                case InstructionCodes.F2S:
                case InstructionCodes.F2B:
                case InstructionCodes.F2JSON:
                case InstructionCodes.S2I:
                case InstructionCodes.S2F:
                case InstructionCodes.S2B:
                case InstructionCodes.S2JSON:
                case InstructionCodes.B2I:
                case InstructionCodes.B2F:
                case InstructionCodes.B2S:
                case InstructionCodes.DT2XML:
                case InstructionCodes.DT2JSON:
                case InstructionCodes.T2MAP:
                case InstructionCodes.T2JSON:
                case InstructionCodes.MAP2T:
                case InstructionCodes.JSON2T:
                case InstructionCodes.XMLATTRS2MAP:
                case InstructionCodes.S2XML:
                case InstructionCodes.S2JSONX:
                case InstructionCodes.XML2S:
                case InstructionCodes.ANY2SCONV:
                    execTypeConversionOpcodes(sf, opcode, operands);
                    break;

                case InstructionCodes.INEWARRAY:
                    i = operands[0];
                    sf.refRegs[i] = new BIntArray();
                    break;
                case InstructionCodes.ARRAYLEN:
                    i = operands[0];
                    j = operands[1];

                    BValue value = sf.refRegs[i];

                    if (value == null) {
                        handleNullRefError();
                        break;
                    }

                    if (value.getType().getTag() == TypeTags.JSON_TAG) {
                        sf.longRegs[j] = ((BJSON) value).value().size();
                        break;
                    }

                    sf.longRegs[j] = ((BNewArray) value).size();
                    break;
                case InstructionCodes.FNEWARRAY:
                    i = operands[0];
                    sf.refRegs[i] = new BFloatArray();
                    break;
                case InstructionCodes.SNEWARRAY:
                    i = operands[0];
                    sf.refRegs[i] = new BStringArray();
                    break;
                case InstructionCodes.BNEWARRAY:
                    i = operands[0];
                    sf.refRegs[i] = new BBooleanArray();
                    break;
                case InstructionCodes.LNEWARRAY:
                    i = operands[0];
                    sf.refRegs[i] = new BBlobArray();
                    break;
                case InstructionCodes.RNEWARRAY:
                    i = operands[0];
                    cpIndex = operands[1];
                    typeRefCPEntry = (TypeRefCPEntry) constPool[cpIndex];
                    sf.refRegs[i] = new BRefValueArray(typeRefCPEntry.getType());
                    break;
                case InstructionCodes.JSONNEWARRAY:
                    i = operands[0];
                    j = operands[1];
                    // This is a temporary solution to create n-valued JSON array
                    StringJoiner stringJoiner = new StringJoiner(",", "[", "]");
                    for (int index = 0; index < sf.longRegs[j]; index++) {
                        stringJoiner.add(null);
                    }
                    sf.refRegs[i] = new BJSON(stringJoiner.toString());
                    break;

                case InstructionCodes.NEWSTRUCT:
                    createNewStruct(operands, sf);
                    break;
                case InstructionCodes.NEWCONNECTOR:
                    createNewConnector(operands, sf);
                    break;
                case InstructionCodes.NEWMAP:
                    i = operands[0];
                    sf.refRegs[i] = new BMap<String, BRefType>();
                    break;
                case InstructionCodes.NEWJSON:
                    i = operands[0];
                    cpIndex = operands[1];
                    typeRefCPEntry = (TypeRefCPEntry) constPool[cpIndex];
                    sf.refRegs[i] = new BJSON("{}", typeRefCPEntry.getType());
                    break;
                case InstructionCodes.NEWTABLE:
                    i = operands[0];
                    cpIndex = operands[1];
                    typeRefCPEntry = (TypeRefCPEntry) constPool[cpIndex];
                    sf.refRegs[i] = new BTable(typeRefCPEntry.getType());
                    break;
                case InstructionCodes.NEWSTREAM:
                    i = operands[0];
                    cpIndex = operands[1];
                    typeRefCPEntry = (TypeRefCPEntry) constPool[cpIndex];
                    StringCPEntry name = (StringCPEntry) constPool[operands[2]];
                    BStream stream = new BStream(typeRefCPEntry.getType(), name.getValue());
                    StreamingRuntimeManager.getInstance().addStreamReference(name.getValue(), stream);
                    sf.refRegs[i] = stream;
                    break;
                case InstructionCodes.NEWSTREAMLET:
                    createNewStreamlet(operands, sf);
                    break;
                case InstructionCodes.NEW_INT_RANGE:
                    createNewIntRange(operands, sf);
                    break;
                case InstructionCodes.IRET:
                    i = operands[0];
                    j = operands[1];
                    currentSF = controlStack.currentFrame;
                    callersSF = controlStack.currentFrame.prevStackFrame;
                    callersRetRegIndex = currentSF.retRegIndexes[i];
                    callersSF.longRegs[callersRetRegIndex] = currentSF.longRegs[j];
                    break;
                case InstructionCodes.FRET:
                    i = operands[0];
                    j = operands[1];
                    currentSF = controlStack.currentFrame;
                    callersSF = controlStack.currentFrame.prevStackFrame;
                    callersRetRegIndex = currentSF.retRegIndexes[i];
                    callersSF.doubleRegs[callersRetRegIndex] = currentSF.doubleRegs[j];
                    break;
                case InstructionCodes.SRET:
                    i = operands[0];
                    j = operands[1];
                    currentSF = controlStack.currentFrame;
                    callersSF = controlStack.currentFrame.prevStackFrame;
                    callersRetRegIndex = currentSF.retRegIndexes[i];
                    callersSF.stringRegs[callersRetRegIndex] = currentSF.stringRegs[j];
                    break;
                case InstructionCodes.BRET:
                    i = operands[0];
                    j = operands[1];
                    currentSF = controlStack.currentFrame;
                    callersSF = controlStack.currentFrame.prevStackFrame;
                    callersRetRegIndex = currentSF.retRegIndexes[i];
                    callersSF.intRegs[callersRetRegIndex] = currentSF.intRegs[j];
                    break;
                case InstructionCodes.LRET:
                    i = operands[0];
                    j = operands[1];
                    currentSF = controlStack.currentFrame;
                    callersSF = controlStack.currentFrame.prevStackFrame;
                    callersRetRegIndex = currentSF.retRegIndexes[i];
                    callersSF.byteRegs[callersRetRegIndex] = currentSF.byteRegs[j];
                    break;
                case InstructionCodes.RRET:
                    i = operands[0];
                    j = operands[1];
                    currentSF = controlStack.currentFrame;
                    callersSF = controlStack.currentFrame.prevStackFrame;
                    callersRetRegIndex = currentSF.retRegIndexes[i];
                    callersSF.refRegs[callersRetRegIndex] = currentSF.refRegs[j];
                    break;
                case InstructionCodes.RET:
                    handleReturn();
                    break;
                case InstructionCodes.XMLATTRSTORE:
                case InstructionCodes.XMLATTRLOAD:
                case InstructionCodes.XML2XMLATTRS:
                case InstructionCodes.S2QNAME:
                case InstructionCodes.NEWQNAME:
                case InstructionCodes.NEWXMLELEMENT:
                case InstructionCodes.NEWXMLCOMMENT:
                case InstructionCodes.NEWXMLTEXT:
                case InstructionCodes.NEWXMLPI:
                case InstructionCodes.XMLSTORE:
                case InstructionCodes.XMLLOAD:
                    execXMLOpcodes(sf, opcode, operands);
                    break;
                case InstructionCodes.ITR_NEW:
                case InstructionCodes.ITR_NEXT:
                case InstructionCodes.ITR_HAS_NEXT:
                    execIteratorOperation(sf, instruction);
                    break;
                case InstructionCodes.LOCK:
                    InstructionLock instructionLock = (InstructionLock) instruction;
                    handleVariableLock(instructionLock.types, instructionLock.varRegs);
                    break;
                case InstructionCodes.UNLOCK:
                    InstructionLock instructionUnLock = (InstructionLock) instruction;
                    handleVariableUnlock(instructionUnLock.types, instructionUnLock.varRegs);
                    break;
                default:
                    throw new UnsupportedOperationException();
            }
        }
    }

    private void execCmpAndBranchOpcodes(StackFrame sf, int opcode, int[] operands) {
        int i;
        int j;
        int k;
        switch (opcode) {
            case InstructionCodes.IGT:
                i = operands[0];
                j = operands[1];
                k = operands[2];
                sf.intRegs[k] = sf.longRegs[i] > sf.longRegs[j] ? 1 : 0;
                break;
            case InstructionCodes.FGT:
                i = operands[0];
                j = operands[1];
                k = operands[2];
                sf.intRegs[k] = sf.doubleRegs[i] > sf.doubleRegs[j] ? 1 : 0;
                break;

            case InstructionCodes.IGE:
                i = operands[0];
                j = operands[1];
                k = operands[2];
                sf.intRegs[k] = sf.longRegs[i] >= sf.longRegs[j] ? 1 : 0;
                break;
            case InstructionCodes.FGE:
                i = operands[0];
                j = operands[1];
                k = operands[2];
                sf.intRegs[k] = sf.doubleRegs[i] >= sf.doubleRegs[j] ? 1 : 0;
                break;

            case InstructionCodes.ILT:
                i = operands[0];
                j = operands[1];
                k = operands[2];
                sf.intRegs[k] = sf.longRegs[i] < sf.longRegs[j] ? 1 : 0;
                break;
            case InstructionCodes.FLT:
                i = operands[0];
                j = operands[1];
                k = operands[2];
                sf.intRegs[k] = sf.doubleRegs[i] < sf.doubleRegs[j] ? 1 : 0;
                break;

            case InstructionCodes.ILE:
                i = operands[0];
                j = operands[1];
                k = operands[2];
                sf.intRegs[k] = sf.longRegs[i] <= sf.longRegs[j] ? 1 : 0;
                break;
            case InstructionCodes.FLE:
                i = operands[0];
                j = operands[1];
                k = operands[2];
                sf.intRegs[k] = sf.doubleRegs[i] <= sf.doubleRegs[j] ? 1 : 0;
                break;

            case InstructionCodes.REQ_NULL:
                i = operands[0];
                j = operands[1];
                if (sf.refRegs[i] == null) {
                    sf.intRegs[j] = 1;
                } else {
                    sf.intRegs[j] = 0;
                }
                break;
            case InstructionCodes.RNE_NULL:
                i = operands[0];
                j = operands[1];
                if (sf.refRegs[i] != null) {
                    sf.intRegs[j] = 1;
                } else {
                    sf.intRegs[j] = 0;
                }
                break;
            case InstructionCodes.SEQ_NULL:
                i = operands[0];
                j = operands[1];
                if (sf.stringRegs[i] == null) {
                    sf.intRegs[j] = 1;
                } else {
                    sf.intRegs[j] = 0;
                }
                break;
            case InstructionCodes.SNE_NULL:
                i = operands[0];
                j = operands[1];
                if (sf.stringRegs[i] != null) {
                    sf.intRegs[j] = 1;
                } else {
                    sf.intRegs[j] = 0;
                }
                break;
            case InstructionCodes.BR_TRUE:
                i = operands[0];
                j = operands[1];
                if (sf.intRegs[i] == 1) {
                    ip = j;
                }
                break;
            case InstructionCodes.BR_FALSE:
                i = operands[0];
                j = operands[1];
                if (sf.intRegs[i] == 0) {
                    ip = j;
                }
                break;
            case InstructionCodes.GOTO:
                i = operands[0];
                ip = i;
                break;
            case InstructionCodes.HALT:
                ip = -1;
                break;
            default:
                throw new UnsupportedOperationException();
        }
    }

    private void execLoadOpcodes(StackFrame sf, int opcode, int[] operands) {
        int i;
        int j;
        int k;
        int lvIndex; // Index of the local variable
        int fieldIndex;

        BIntArray bIntArray;
        BFloatArray bFloatArray;
        BStringArray bStringArray;
        BBooleanArray bBooleanArray;
        BBlobArray bBlobArray;
        BRefValueArray bArray;
        StructureType structureType;
        BMap<String, BRefType> bMap;
        BJSON jsonVal;
        switch (opcode) {
            case InstructionCodes.IMOVE:
                lvIndex = operands[0];
                i = operands[1];
                sf.longRegs[i] = sf.longRegs[lvIndex];
                break;
            case InstructionCodes.FMOVE:
                lvIndex = operands[0];
                i = operands[1];
                sf.doubleRegs[i] = sf.doubleRegs[lvIndex];
                break;
            case InstructionCodes.SMOVE:
                lvIndex = operands[0];
                i = operands[1];
                sf.stringRegs[i] = sf.stringRegs[lvIndex];
                break;
            case InstructionCodes.BMOVE:
                lvIndex = operands[0];
                i = operands[1];
                sf.intRegs[i] = sf.intRegs[lvIndex];
                break;
            case InstructionCodes.LMOVE:
                lvIndex = operands[0];
                i = operands[1];
                sf.byteRegs[i] = sf.byteRegs[lvIndex];
                break;
            case InstructionCodes.RMOVE:
                lvIndex = operands[0];
                i = operands[1];
                sf.refRegs[i] = sf.refRegs[lvIndex];
                break;
            case InstructionCodes.IALOAD:
                i = operands[0];
                j = operands[1];
                k = operands[2];
                bIntArray = (BIntArray) sf.refRegs[i];
                if (bIntArray == null) {
                    handleNullRefError();
                    break;
                }

                try {
                    sf.longRegs[k] = bIntArray.get(sf.longRegs[j]);
                } catch (Exception e) {
                    context.setError(BLangVMErrors.createError(context, ip, e.getMessage()));
                    handleError();
                }
                break;
            case InstructionCodes.FALOAD:
                i = operands[0];
                j = operands[1];
                k = operands[2];
                bFloatArray = (BFloatArray) sf.refRegs[i];
                if (bFloatArray == null) {
                    handleNullRefError();
                    break;
                }

                try {
                    sf.doubleRegs[k] = bFloatArray.get(sf.longRegs[j]);
                } catch (Exception e) {
                    context.setError(BLangVMErrors.createError(context, ip, e.getMessage()));
                    handleError();
                }
                break;
            case InstructionCodes.SALOAD:
                i = operands[0];
                j = operands[1];
                k = operands[2];
                bStringArray = (BStringArray) sf.refRegs[i];
                if (bStringArray == null) {
                    handleNullRefError();
                    break;
                }

                try {
                    sf.stringRegs[k] = bStringArray.get(sf.longRegs[j]);
                } catch (Exception e) {
                    context.setError(BLangVMErrors.createError(context, ip, e.getMessage()));
                    handleError();
                }
                break;
            case InstructionCodes.BALOAD:
                i = operands[0];
                j = operands[1];
                k = operands[2];
                bBooleanArray = (BBooleanArray) sf.refRegs[i];
                if (bBooleanArray == null) {
                    handleNullRefError();
                    break;
                }

                try {
                    sf.intRegs[k] = bBooleanArray.get(sf.longRegs[j]);
                } catch (Exception e) {
                    context.setError(BLangVMErrors.createError(context, ip, e.getMessage()));
                    handleError();
                }
                break;
            case InstructionCodes.LALOAD:
                i = operands[0];
                j = operands[1];
                k = operands[2];
                bBlobArray = (BBlobArray) sf.refRegs[i];
                if (bBlobArray == null) {
                    handleNullRefError();
                    break;
                }

                try {
                    sf.byteRegs[k] = bBlobArray.get(sf.longRegs[j]);
                } catch (Exception e) {
                    context.setError(BLangVMErrors.createError(context, ip, e.getMessage()));
                    handleError();
                }
                break;
            case InstructionCodes.RALOAD:
                i = operands[0];
                j = operands[1];
                k = operands[2];
                bArray = (BRefValueArray) sf.refRegs[i];
                if (bArray == null) {
                    handleNullRefError();
                    break;
                }

                try {
                    sf.refRegs[k] = bArray.get(sf.longRegs[j]);
                } catch (Exception e) {
                    context.setError(BLangVMErrors.createError(context, ip, e.getMessage()));
                    handleError();
                }
                break;
            case InstructionCodes.JSONALOAD:
                i = operands[0];
                j = operands[1];
                k = operands[2];
                jsonVal = (BJSON) sf.refRegs[i];
                if (jsonVal == null) {
                    handleNullRefError();
                    break;
                }

                try {
                    sf.refRegs[k] = JSONUtils.getArrayElement(jsonVal, sf.longRegs[j]);
                } catch (Exception e) {
                    context.setError(BLangVMErrors.createError(context, ip, e.getMessage()));
                    handleError();
                }
                break;
            case InstructionCodes.IGLOAD:
                // Global variable index
                i = operands[0];
                // Stack registry index
                j = operands[1];
                sf.longRegs[j] = globalMemBlock.getIntField(i);
                break;
            case InstructionCodes.FGLOAD:
                i = operands[0];
                j = operands[1];
                sf.doubleRegs[j] = globalMemBlock.getFloatField(i);
                break;
            case InstructionCodes.SGLOAD:
                i = operands[0];
                j = operands[1];
                sf.stringRegs[j] = globalMemBlock.getStringField(i);
                break;
            case InstructionCodes.BGLOAD:
                i = operands[0];
                j = operands[1];
                sf.intRegs[j] = globalMemBlock.getBooleanField(i);
                break;
            case InstructionCodes.LGLOAD:
                i = operands[0];
                j = operands[1];
                sf.byteRegs[j] = globalMemBlock.getBlobField(i);
                break;
            case InstructionCodes.RGLOAD:
                i = operands[0];
                j = operands[1];
                sf.refRegs[j] = globalMemBlock.getRefField(i);
                break;

            case InstructionCodes.IFIELDLOAD:
                i = operands[0];
                fieldIndex = operands[1];
                j = operands[2];
                structureType = (StructureType) sf.refRegs[i];
                if (structureType == null) {
                    handleNullRefError();
                    break;
                }

                sf.longRegs[j] = structureType.getIntField(fieldIndex);
                break;
            case InstructionCodes.FFIELDLOAD:
                i = operands[0];
                fieldIndex = operands[1];
                j = operands[2];
                structureType = (StructureType) sf.refRegs[i];
                if (structureType == null) {
                    handleNullRefError();
                    break;
                }

                sf.doubleRegs[j] = structureType.getFloatField(fieldIndex);
                break;
            case InstructionCodes.SFIELDLOAD:
                i = operands[0];
                fieldIndex = operands[1];
                j = operands[2];
                structureType = (StructureType) sf.refRegs[i];
                if (structureType == null) {
                    handleNullRefError();
                    break;
                }

                sf.stringRegs[j] = structureType.getStringField(fieldIndex);
                break;
            case InstructionCodes.BFIELDLOAD:
                i = operands[0];
                fieldIndex = operands[1];
                j = operands[2];
                structureType = (StructureType) sf.refRegs[i];
                if (structureType == null) {
                    handleNullRefError();
                    break;
                }

                sf.intRegs[j] = structureType.getBooleanField(fieldIndex);
                break;
            case InstructionCodes.LFIELDLOAD:
                i = operands[0];
                fieldIndex = operands[1];
                j = operands[2];
                structureType = (StructureType) sf.refRegs[i];
                if (structureType == null) {
                    handleNullRefError();
                    break;
                }

                sf.byteRegs[j] = structureType.getBlobField(fieldIndex);
                break;
            case InstructionCodes.RFIELDLOAD:
                i = operands[0];
                fieldIndex = operands[1];
                j = operands[2];
                structureType = (StructureType) sf.refRegs[i];
                if (structureType == null) {
                    handleNullRefError();
                    break;
                }

                sf.refRegs[j] = structureType.getRefField(fieldIndex);
                break;

            case InstructionCodes.MAPLOAD:
                i = operands[0];
                j = operands[1];
                k = operands[2];
                bMap = (BMap<String, BRefType>) sf.refRegs[i];
                if (bMap == null) {
                    handleNullRefError();
                    break;
                }

                sf.refRegs[k] = bMap.get(sf.stringRegs[j]);
                break;

            case InstructionCodes.JSONLOAD:
                i = operands[0];
                j = operands[1];
                k = operands[2];
                jsonVal = (BJSON) sf.refRegs[i];
                if (jsonVal == null) {
                    handleNullRefError();
                    break;
                }

                sf.refRegs[k] = JSONUtils.getElement(jsonVal, sf.stringRegs[j]);
                break;
            case InstructionCodes.ENUMERATORLOAD:
                i = operands[0];
                j = operands[1];
                k = operands[2];
                TypeRefCPEntry typeRefCPEntry = (TypeRefCPEntry) constPool[i];
                BEnumType enumType = (BEnumType) typeRefCPEntry.getType();
                sf.refRegs[k] = enumType.getEnumerator(j);
                break;
            default:
                throw new UnsupportedOperationException();
        }
    }

    private void execStoreOpcodes(StackFrame sf, int opcode, int[] operands) {
        int i;
        int j;
        int k;
        int lvIndex; // Index of the local variable
        int fieldIndex;

        BIntArray bIntArray;
        BFloatArray bFloatArray;
        BStringArray bStringArray;
        BBooleanArray bBooleanArray;
        BBlobArray bBlobArray;
        BRefValueArray bArray;
        StructureType structureType;
        BMap<String, BRefType> bMap;
        BJSON jsonVal;
        switch (opcode) {
            case InstructionCodes.ISTORE:
                i = operands[0];
                lvIndex = operands[1];
                sf.longRegs[lvIndex] = sf.longRegs[i];
                break;
            case InstructionCodes.FSTORE:
                i = operands[0];
                lvIndex = operands[1];
                sf.doubleRegs[lvIndex] = sf.doubleRegs[i];
                break;
            case InstructionCodes.SSTORE:
                i = operands[0];
                lvIndex = operands[1];
                sf.stringRegs[lvIndex] = sf.stringRegs[i];
                break;
            case InstructionCodes.BSTORE:
                i = operands[0];
                lvIndex = operands[1];
                sf.intRegs[lvIndex] = sf.intRegs[i];
                break;
            case InstructionCodes.LSTORE:
                i = operands[0];
                lvIndex = operands[1];
                sf.byteRegs[lvIndex] = sf.byteRegs[i];
                break;
            case InstructionCodes.RSTORE:
                i = operands[0];
                lvIndex = operands[1];
                sf.refRegs[lvIndex] = sf.refRegs[i];
                break;
            case InstructionCodes.IASTORE:
                i = operands[0];
                j = operands[1];
                k = operands[2];
                bIntArray = (BIntArray) sf.refRegs[i];
                if (bIntArray == null) {
                    handleNullRefError();
                    break;
                }

                try {
                    bIntArray.add(sf.longRegs[j], sf.longRegs[k]);
                } catch (Exception e) {
                    context.setError(BLangVMErrors.createError(context, ip, e.getMessage()));
                    handleError();
                }
                break;
            case InstructionCodes.FASTORE:
                i = operands[0];
                j = operands[1];
                k = operands[2];
                bFloatArray = (BFloatArray) sf.refRegs[i];
                if (bFloatArray == null) {
                    handleNullRefError();
                    break;
                }

                try {
                    bFloatArray.add(sf.longRegs[j], sf.doubleRegs[k]);
                } catch (Exception e) {
                    context.setError(BLangVMErrors.createError(context, ip, e.getMessage()));
                    handleError();
                }
                break;
            case InstructionCodes.SASTORE:
                i = operands[0];
                j = operands[1];
                k = operands[2];
                bStringArray = (BStringArray) sf.refRegs[i];
                if (bStringArray == null) {
                    handleNullRefError();
                    break;
                }

                try {
                    bStringArray.add(sf.longRegs[j], sf.stringRegs[k]);
                } catch (Exception e) {
                    context.setError(BLangVMErrors.createError(context, ip, e.getMessage()));
                    handleError();
                }
                break;
            case InstructionCodes.BASTORE:
                i = operands[0];
                j = operands[1];
                k = operands[2];
                bBooleanArray = (BBooleanArray) sf.refRegs[i];
                if (bBooleanArray == null) {
                    handleNullRefError();
                    break;
                }

                try {
                    bBooleanArray.add(sf.longRegs[j], sf.intRegs[k]);
                } catch (Exception e) {
                    context.setError(BLangVMErrors.createError(context, ip, e.getMessage()));
                    handleError();
                }
                break;
            case InstructionCodes.LASTORE:
                i = operands[0];
                j = operands[1];
                k = operands[2];
                bBlobArray = (BBlobArray) sf.refRegs[i];
                if (bBlobArray == null) {
                    handleNullRefError();
                    break;
                }

                try {
                    bBlobArray.add(sf.longRegs[j], sf.byteRegs[k]);
                } catch (Exception e) {
                    context.setError(BLangVMErrors.createError(context, ip, e.getMessage()));
                    handleError();
                }
                break;
            case InstructionCodes.RASTORE:
                i = operands[0];
                j = operands[1];
                k = operands[2];
                bArray = (BRefValueArray) sf.refRegs[i];
                if (bArray == null) {
                    handleNullRefError();
                    break;
                }

                try {
                    bArray.add(sf.longRegs[j], sf.refRegs[k]);
                } catch (Exception e) {
                    context.setError(BLangVMErrors.createError(context, ip, e.getMessage()));
                    handleError();
                }
                break;
            case InstructionCodes.JSONASTORE:
                i = operands[0];
                j = operands[1];
                k = operands[2];
                jsonVal = (BJSON) sf.refRegs[i];
                if (jsonVal == null) {
                    handleNullRefError();
                    break;
                }

                try {
                    JSONUtils.setArrayElement(jsonVal, sf.longRegs[j], (BJSON) sf.refRegs[k]);
                } catch (Exception e) {
                    context.setError(BLangVMErrors.createError(context, ip, e.getMessage()));
                    handleError();
                }
                break;
            case InstructionCodes.IGSTORE:
                // Stack reg index
                i = operands[0];
                // Global var index
                j = operands[1];
                globalMemBlock.setIntField(j, sf.longRegs[i]);
                break;
            case InstructionCodes.FGSTORE:
                i = operands[0];
                j = operands[1];
                globalMemBlock.setFloatField(j, sf.doubleRegs[i]);
                break;
            case InstructionCodes.SGSTORE:
                i = operands[0];
                j = operands[1];
                globalMemBlock.setStringField(j, sf.stringRegs[i]);
                break;
            case InstructionCodes.BGSTORE:
                i = operands[0];
                j = operands[1];
                globalMemBlock.setBooleanField(j, sf.intRegs[i]);
                break;
            case InstructionCodes.LGSTORE:
                i = operands[0];
                j = operands[1];
                globalMemBlock.setBlobField(j, sf.byteRegs[i]);
                break;
            case InstructionCodes.RGSTORE:
                i = operands[0];
                j = operands[1];
                globalMemBlock.setRefField(j, sf.refRegs[i]);
                break;

            case InstructionCodes.IFIELDSTORE:
                i = operands[0];
                fieldIndex = operands[1];
                j = operands[2];
                structureType = (StructureType) sf.refRegs[i];
                if (structureType == null) {
                    handleNullRefError();
                    break;
                }

                structureType.setIntField(fieldIndex, sf.longRegs[j]);
                break;
            case InstructionCodes.FFIELDSTORE:
                i = operands[0];
                fieldIndex = operands[1];
                j = operands[2];
                structureType = (StructureType) sf.refRegs[i];
                if (structureType == null) {
                    handleNullRefError();
                    break;
                }

                structureType.setFloatField(fieldIndex, sf.doubleRegs[j]);
                break;
            case InstructionCodes.SFIELDSTORE:
                i = operands[0];
                fieldIndex = operands[1];
                j = operands[2];
                structureType = (StructureType) sf.refRegs[i];
                if (structureType == null) {
                    handleNullRefError();
                    break;
                }

                structureType.setStringField(fieldIndex, sf.stringRegs[j]);
                break;
            case InstructionCodes.BFIELDSTORE:
                i = operands[0];
                fieldIndex = operands[1];
                j = operands[2];
                structureType = (StructureType) sf.refRegs[i];
                if (structureType == null) {
                    handleNullRefError();
                    break;
                }

                structureType.setBooleanField(fieldIndex, sf.intRegs[j]);
                break;
            case InstructionCodes.LFIELDSTORE:
                i = operands[0];
                fieldIndex = operands[1];
                j = operands[2];
                structureType = (StructureType) sf.refRegs[i];
                if (structureType == null) {
                    handleNullRefError();
                    break;
                }

                structureType.setBlobField(fieldIndex, sf.byteRegs[j]);
                break;
            case InstructionCodes.RFIELDSTORE:
                i = operands[0];
                fieldIndex = operands[1];
                j = operands[2];
                structureType = (StructureType) sf.refRegs[i];
                if (structureType == null) {
                    handleNullRefError();
                    break;
                }

                structureType.setRefField(fieldIndex, sf.refRegs[j]);
                break;


            case InstructionCodes.MAPSTORE:
                i = operands[0];
                j = operands[1];
                k = operands[2];
                bMap = (BMap<String, BRefType>) sf.refRegs[i];
                if (bMap == null) {
                    handleNullRefError();
                    break;
                }

                bMap.put(sf.stringRegs[j], sf.refRegs[k]);
                break;


            case InstructionCodes.JSONSTORE:
                i = operands[0];
                j = operands[1];
                k = operands[2];
                jsonVal = (BJSON) sf.refRegs[i];
                if (jsonVal == null) {
                    handleNullRefError();
                    break;
                }
                JSONUtils.setElement(jsonVal, sf.stringRegs[j], (BJSON) sf.refRegs[k]);
                break;
            default:
                throw new UnsupportedOperationException();
        }
    }

    private void execBinaryOpCodes(StackFrame sf, int opcode, int[] operands) {
        int i;
        int j;
        int k;
        switch (opcode) {
            case InstructionCodes.IADD:
                i = operands[0];
                j = operands[1];
                k = operands[2];
                sf.longRegs[k] = sf.longRegs[i] + sf.longRegs[j];
                break;
            case InstructionCodes.FADD:
                i = operands[0];
                j = operands[1];
                k = operands[2];
                sf.doubleRegs[k] = sf.doubleRegs[i] + sf.doubleRegs[j];
                break;
            case InstructionCodes.SADD:
                i = operands[0];
                j = operands[1];
                k = operands[2];
                sf.stringRegs[k] = sf.stringRegs[i] + sf.stringRegs[j];
                break;
            case InstructionCodes.XMLADD:
                i = operands[0];
                j = operands[1];
                k = operands[2];
                BXML lhsXMLVal = (BXML) sf.refRegs[i];
                BXML rhsXMLVal = (BXML) sf.refRegs[j];
                if (lhsXMLVal == null || rhsXMLVal == null) {
                    handleNullRefError();
                    break;
                }

                // Here it is assumed that a refType addition can only be a xml-concat.
                sf.refRegs[k] = XMLUtils.concatenate(lhsXMLVal, rhsXMLVal);
                break;
            case InstructionCodes.ISUB:
                i = operands[0];
                j = operands[1];
                k = operands[2];
                sf.longRegs[k] = sf.longRegs[i] - sf.longRegs[j];
                break;
            case InstructionCodes.FSUB:
                i = operands[0];
                j = operands[1];
                k = operands[2];
                sf.doubleRegs[k] = sf.doubleRegs[i] - sf.doubleRegs[j];
                break;
            case InstructionCodes.IMUL:
                i = operands[0];
                j = operands[1];
                k = operands[2];
                sf.longRegs[k] = sf.longRegs[i] * sf.longRegs[j];
                break;
            case InstructionCodes.FMUL:
                i = operands[0];
                j = operands[1];
                k = operands[2];
                sf.doubleRegs[k] = sf.doubleRegs[i] * sf.doubleRegs[j];
                break;
            case InstructionCodes.IDIV:
                i = operands[0];
                j = operands[1];
                k = operands[2];
                if (sf.longRegs[j] == 0) {
                    context.setError(BLangVMErrors.createError(context, ip, " / by zero"));
                    handleError();
                    break;
                }

                sf.longRegs[k] = sf.longRegs[i] / sf.longRegs[j];
                break;
            case InstructionCodes.FDIV:
                i = operands[0];
                j = operands[1];
                k = operands[2];
                if (sf.doubleRegs[j] == 0) {
                    context.setError(BLangVMErrors.createError(context, ip, " / by zero"));
                    handleError();
                    break;
                }

                sf.doubleRegs[k] = sf.doubleRegs[i] / sf.doubleRegs[j];
                break;
            case InstructionCodes.IMOD:
                i = operands[0];
                j = operands[1];
                k = operands[2];
                if (sf.longRegs[j] == 0) {
                    context.setError(BLangVMErrors.createError(context, ip, " / by zero"));
                    handleError();
                    break;
                }

                sf.longRegs[k] = sf.longRegs[i] % sf.longRegs[j];
                break;
            case InstructionCodes.FMOD:
                i = operands[0];
                j = operands[1];
                k = operands[2];
                if (sf.doubleRegs[j] == 0) {
                    context.setError(BLangVMErrors.createError(context, ip, " / by zero"));
                    handleError();
                    break;
                }

                sf.doubleRegs[k] = sf.doubleRegs[i] % sf.doubleRegs[j];
                break;
            case InstructionCodes.INEG:
                i = operands[0];
                j = operands[1];
                sf.longRegs[j] = -sf.longRegs[i];
                break;
            case InstructionCodes.FNEG:
                i = operands[0];
                j = operands[1];
                sf.doubleRegs[j] = -sf.doubleRegs[i];
                break;
            case InstructionCodes.BNOT:
                i = operands[0];
                j = operands[1];
                sf.intRegs[j] = sf.intRegs[i] == 0 ? 1 : 0;
                break;
            case InstructionCodes.IEQ:
                i = operands[0];
                j = operands[1];
                k = operands[2];
                sf.intRegs[k] = sf.longRegs[i] == sf.longRegs[j] ? 1 : 0;
                break;
            case InstructionCodes.FEQ:
                i = operands[0];
                j = operands[1];
                k = operands[2];
                sf.intRegs[k] = sf.doubleRegs[i] == sf.doubleRegs[j] ? 1 : 0;
                break;
            case InstructionCodes.SEQ:
                i = operands[0];
                j = operands[1];
                k = operands[2];
                sf.intRegs[k] = StringUtils.isEqual(sf.stringRegs[i], sf.stringRegs[j]) ? 1 : 0;
                break;
            case InstructionCodes.BEQ:
                i = operands[0];
                j = operands[1];
                k = operands[2];
                sf.intRegs[k] = sf.intRegs[i] == sf.intRegs[j] ? 1 : 0;
                break;
            case InstructionCodes.REQ:
                i = operands[0];
                j = operands[1];
                k = operands[2];
                sf.intRegs[k] = sf.refRegs[i] == sf.refRegs[j] ? 1 : 0;
                break;
            case InstructionCodes.TEQ:
                i = operands[0];
                j = operands[1];
                k = operands[2];
                if (sf.refRegs[i] == null || sf.refRegs[j] == null) {
                    handleNullRefError();
                }
                sf.intRegs[k] = sf.refRegs[i].equals(sf.refRegs[j]) ? 1 : 0;
                break;

            case InstructionCodes.INE:
                i = operands[0];
                j = operands[1];
                k = operands[2];
                sf.intRegs[k] = sf.longRegs[i] != sf.longRegs[j] ? 1 : 0;
                break;
            case InstructionCodes.FNE:
                i = operands[0];
                j = operands[1];
                k = operands[2];
                sf.intRegs[k] = sf.doubleRegs[i] != sf.doubleRegs[j] ? 1 : 0;
                break;
            case InstructionCodes.SNE:
                i = operands[0];
                j = operands[1];
                k = operands[2];
                sf.intRegs[k] = !StringUtils.isEqual(sf.stringRegs[i], sf.stringRegs[j]) ? 1 : 0;
                break;
            case InstructionCodes.BNE:
                i = operands[0];
                j = operands[1];
                k = operands[2];
                sf.intRegs[k] = sf.intRegs[i] != sf.intRegs[j] ? 1 : 0;
                break;
            case InstructionCodes.RNE:
                i = operands[0];
                j = operands[1];
                k = operands[2];
                sf.intRegs[k] = sf.refRegs[i] != sf.refRegs[j] ? 1 : 0;
                break;
            case InstructionCodes.TNE:
                i = operands[0];
                j = operands[1];
                k = operands[2];
                if (sf.refRegs[i] == null || sf.refRegs[j] == null) {
                    handleNullRefError();
                }
                sf.intRegs[k] = (!sf.refRegs[i].equals(sf.refRegs[j])) ? 1 : 0;
                break;
            default:
                throw new UnsupportedOperationException();
        }
    }

    private void execXMLOpcodes(StackFrame sf, int opcode, int[] operands) {
        int i;
        int j;
        int k;
        int localNameIndex;
        int uriIndex;
        int prefixIndex;

        BXML<?> xmlVal;
        BXMLQName xmlQName;

        switch (opcode) {
            case InstructionCodes.XMLATTRSTORE:
                i = operands[0];
                j = operands[1];
                k = operands[2];

                xmlVal = (BXML) sf.refRegs[i];
                if (xmlVal == null) {
                    handleNullRefError();
                    break;
                }

                xmlQName = (BXMLQName) sf.refRegs[j];
                if (xmlQName == null) {
                    handleNullRefError();
                    break;
                }

                xmlVal.setAttribute(xmlQName.getLocalName(), xmlQName.getUri(), xmlQName.getPrefix(),
                        sf.stringRegs[k]);
                break;
            case InstructionCodes.XMLATTRLOAD:
                i = operands[0];
                j = operands[1];
                k = operands[2];

                xmlVal = (BXML) sf.refRegs[i];
                if (xmlVal == null) {
                    handleNullRefError();
                    break;
                }

                xmlQName = (BXMLQName) sf.refRegs[j];
                if (xmlQName == null) {
                    handleNullRefError();
                    break;
                }

                sf.stringRegs[k] = xmlVal.getAttribute(xmlQName.getLocalName(), xmlQName.getUri(),
                        xmlQName.getPrefix());
                break;
            case InstructionCodes.XML2XMLATTRS:
                i = operands[0];
                j = operands[1];

                xmlVal = (BXML) sf.refRegs[i];
                if (xmlVal == null) {
                    sf.refRegs[j] = null;
                    break;
                }

                sf.refRegs[j] = new BXMLAttributes(xmlVal);
                break;
            case InstructionCodes.S2QNAME:
                i = operands[0];
                j = operands[1];
                k = operands[2];

                String qNameStr = sf.stringRegs[i];
                int parenEndIndex = qNameStr.indexOf('}');

                if (qNameStr.startsWith("{") && parenEndIndex > 0) {
                    sf.stringRegs[j] = qNameStr.substring(parenEndIndex + 1, qNameStr.length());
                    sf.stringRegs[k] = qNameStr.substring(1, parenEndIndex);
                } else {
                    sf.stringRegs[j] = qNameStr;
                    sf.stringRegs[k] = STRING_NULL_VALUE;
                }

                break;
            case InstructionCodes.NEWQNAME:
                localNameIndex = operands[0];
                uriIndex = operands[1];
                prefixIndex = operands[2];
                i = operands[3];

                String localname = sf.stringRegs[localNameIndex];
                localname = StringEscapeUtils.escapeXml11(localname);

                String prefix = sf.stringRegs[prefixIndex];
                prefix = StringEscapeUtils.escapeXml11(prefix);

                sf.refRegs[i] = new BXMLQName(localname, sf.stringRegs[uriIndex], prefix);
                break;
            case InstructionCodes.XMLLOAD:
                i = operands[0];
                j = operands[1];
                k = operands[2];

                xmlVal = (BXML) sf.refRegs[i];
                if (xmlVal == null) {
                    handleNullRefError();
                    break;
                }

                long index = sf.longRegs[j];
                sf.refRegs[k] = xmlVal.getItem(index);
                break;
            case InstructionCodes.NEWXMLELEMENT:
            case InstructionCodes.NEWXMLCOMMENT:
            case InstructionCodes.NEWXMLTEXT:
            case InstructionCodes.NEWXMLPI:
            case InstructionCodes.XMLSTORE:
                execXMLCreationOpcodes(sf, opcode, operands);
                break;
            default:
                throw new UnsupportedOperationException();
        }
    }

    private void execTypeCastOpcodes(StackFrame sf, int opcode, int[] operands) {
        int i;
        int j;
        int k;
        int cpIndex; // Index of the constant pool

        BRefType bRefType;
        TypeRefCPEntry typeRefCPEntry;

        switch (opcode) {
            case InstructionCodes.I2ANY:
                i = operands[0];
                j = operands[1];
                sf.refRegs[j] = new BInteger(sf.longRegs[i]);
                break;
            case InstructionCodes.F2ANY:
                i = operands[0];
                j = operands[1];
                sf.refRegs[j] = new BFloat(sf.doubleRegs[i]);
                break;
            case InstructionCodes.S2ANY:
                i = operands[0];
                j = operands[1];
                sf.refRegs[j] = new BString(sf.stringRegs[i]);
                break;
            case InstructionCodes.B2ANY:
                i = operands[0];
                j = operands[1];
                sf.refRegs[j] = new BBoolean(sf.intRegs[i] == 1);
                break;
            case InstructionCodes.L2ANY:
                i = operands[0];
                j = operands[1];
                sf.refRegs[j] = new BBlob(sf.byteRegs[i]);
                break;
            case InstructionCodes.ANY2I:
                i = operands[0];
                j = operands[1];
                k = operands[2];

                bRefType = sf.refRegs[i];
                if (bRefType == null) {
                    sf.longRegs[j] = 0;
                    handleTypeCastError(sf, k, BTypes.typeNull, BTypes.typeInt);
                } else if (bRefType.getType() == BTypes.typeInt) {
                    sf.refRegs[k] = null;
                    sf.longRegs[j] = ((BInteger) bRefType).intValue();
                } else {
                    sf.longRegs[j] = 0;
                    handleTypeCastError(sf, k, bRefType.getType(), BTypes.typeInt);
                }
                break;
            case InstructionCodes.ANY2F:
                i = operands[0];
                j = operands[1];
                k = operands[2];

                bRefType = sf.refRegs[i];
                if (bRefType == null) {
                    sf.doubleRegs[j] = 0;
                    handleTypeCastError(sf, k, BTypes.typeNull, BTypes.typeFloat);
                } else if (bRefType.getType() == BTypes.typeFloat) {
                    sf.refRegs[k] = null;
                    sf.doubleRegs[j] = ((BFloat) bRefType).floatValue();
                } else {
                    sf.doubleRegs[j] = 0;
                    handleTypeCastError(sf, k, bRefType.getType(), BTypes.typeFloat);
                }
                break;
            case InstructionCodes.ANY2S:
                i = operands[0];
                j = operands[1];
                k = operands[2];

                bRefType = sf.refRegs[i];
                if (bRefType == null) {
                    sf.stringRegs[j] = STRING_NULL_VALUE;
                    handleTypeCastError(sf, k, BTypes.typeNull, BTypes.typeString);
                } else if (bRefType.getType() == BTypes.typeString) {
                    sf.refRegs[k] = null;
                    sf.stringRegs[j] = bRefType.stringValue();
                } else {
                    sf.stringRegs[j] = STRING_NULL_VALUE;
                    handleTypeCastError(sf, k, bRefType.getType(), BTypes.typeString);
                }
                break;
            case InstructionCodes.ANY2B:
                i = operands[0];
                j = operands[1];
                k = operands[2];

                bRefType = sf.refRegs[i];
                if (bRefType == null) {
                    sf.intRegs[j] = 0;
                    handleTypeCastError(sf, k, BTypes.typeNull, BTypes.typeBoolean);
                } else if (bRefType.getType() == BTypes.typeBoolean) {
                    sf.refRegs[k] = null;
                    sf.intRegs[j] = ((BBoolean) bRefType).booleanValue() ? 1 : 0;
                } else {
                    sf.intRegs[j] = 0;
                    handleTypeCastError(sf, k, bRefType.getType(), BTypes.typeBoolean);
                }
                break;
            case InstructionCodes.ANY2L:
                i = operands[0];
                j = operands[1];
                k = operands[2];

                bRefType = sf.refRegs[i];
                if (bRefType == null) {
                    sf.byteRegs[j] = new byte[0];
                    handleTypeCastError(sf, k, BTypes.typeNull, BTypes.typeBlob);
                } else if (bRefType.getType() == BTypes.typeBlob) {
                    sf.refRegs[k] = null;
                    sf.byteRegs[j] = ((BBlob) bRefType).blobValue();
                } else {
                    sf.byteRegs[j] = new byte[0];
                    handleTypeCastError(sf, k, bRefType.getType(), BTypes.typeBlob);
                }
                break;
            case InstructionCodes.ANY2JSON:
                handleAnyToRefTypeCast(sf, operands, BTypes.typeJSON);
                break;
            case InstructionCodes.ANY2XML:
                handleAnyToRefTypeCast(sf, operands, BTypes.typeXML);
                break;
            case InstructionCodes.ANY2MAP:
                handleAnyToRefTypeCast(sf, operands, BTypes.typeMap);
                break;
            case InstructionCodes.ANY2TYPE:
                handleAnyToRefTypeCast(sf, operands, BTypes.typeType);
                break;
            case InstructionCodes.ANY2DT:
                handleAnyToRefTypeCast(sf, operands, BTypes.typeTable);
                break;
            case InstructionCodes.ANYSTM:
                handleAnyToRefTypeCast(sf, operands, BTypes.typeStream);
                break;
            case InstructionCodes.ANY2E:
            case InstructionCodes.ANY2T:
            case InstructionCodes.ANY2C:
            case InstructionCodes.CHECKCAST:
                i = operands[0];
                cpIndex = operands[1];
                j = operands[2];
                k = operands[3];
                typeRefCPEntry = (TypeRefCPEntry) constPool[cpIndex];

                bRefType = sf.refRegs[i];

                if (bRefType == null) {
                    sf.refRegs[j] = null;
                    sf.refRegs[k] = null;
                } else if (checkCast(bRefType, typeRefCPEntry.getType())) {
                    sf.refRegs[j] = sf.refRegs[i];
                    sf.refRegs[k] = null;
                } else {
                    sf.refRegs[j] = null;
                    handleTypeCastError(sf, k, bRefType.getType(), typeRefCPEntry.getType());
                }
                break;
            case InstructionCodes.NULL2JSON:
                j = operands[1];
                sf.refRegs[j] = new BJSON("null");
                break;
            case InstructionCodes.B2JSON:
                i = operands[0];
                j = operands[1];
                sf.refRegs[j] = new BJSON(sf.intRegs[i] == 1 ? "true" : "false");
                break;
            case InstructionCodes.JSON2I:
                castJSONToInt(operands, sf);
                break;
            case InstructionCodes.JSON2F:
                castJSONToFloat(operands, sf);
                break;
            case InstructionCodes.JSON2S:
                castJSONToString(operands, sf);
                break;
            case InstructionCodes.JSON2B:
                castJSONToBoolean(operands, sf);
                break;
            case InstructionCodes.NULL2S:
                j = operands[1];
                sf.stringRegs[j] = null;
                break;
            default:
                throw new UnsupportedOperationException();
        }
    }

    private void execTypeConversionOpcodes(StackFrame sf, int opcode, int[] operands) {
        int i;
        int j;
        int k;
        BRefType bRefType;
        String str;

        switch (opcode) {
            case InstructionCodes.I2F:
                i = operands[0];
                j = operands[1];
                sf.doubleRegs[j] = (double) sf.longRegs[i];
                break;
            case InstructionCodes.I2S:
                i = operands[0];
                j = operands[1];
                sf.stringRegs[j] = Long.toString(sf.longRegs[i]);
                break;
            case InstructionCodes.I2B:
                i = operands[0];
                j = operands[1];
                sf.intRegs[j] = sf.longRegs[i] != 0 ? 1 : 0;
                break;
            case InstructionCodes.I2JSON:
                i = operands[0];
                j = operands[1];
                sf.refRegs[j] = new BJSON(Long.toString(sf.longRegs[i]));
                break;
            case InstructionCodes.F2I:
                i = operands[0];
                j = operands[1];
                sf.longRegs[j] = (long) sf.doubleRegs[i];
                break;
            case InstructionCodes.F2S:
                i = operands[0];
                j = operands[1];
                sf.stringRegs[j] = Double.toString(sf.doubleRegs[i]);
                break;
            case InstructionCodes.F2B:
                i = operands[0];
                j = operands[1];
                sf.intRegs[j] = sf.doubleRegs[i] != 0.0 ? 1 : 0;
                break;
            case InstructionCodes.F2JSON:
                i = operands[0];
                j = operands[1];
                sf.refRegs[j] = new BJSON(Double.toString(sf.doubleRegs[i]));
                break;
            case InstructionCodes.S2I:
                i = operands[0];
                j = operands[1];
                k = operands[2];

                str = sf.stringRegs[i];
                if (str == null) {
                    sf.longRegs[j] = 0;
                    handleTypeConversionError(sf, k, null, TypeConstants.INT_TNAME);
                    break;
                }

                try {
                    sf.longRegs[j] = Long.parseLong(str);
                    sf.refRegs[k] = null;
                } catch (NumberFormatException e) {
                    sf.longRegs[j] = 0;
                    handleTypeConversionError(sf, k, TypeConstants.STRING_TNAME, TypeConstants.INT_TNAME);
                }
                break;
            case InstructionCodes.S2F:
                i = operands[0];
                j = operands[1];
                k = operands[2];

                str = sf.stringRegs[i];
                if (str == null) {
                    sf.doubleRegs[j] = 0;
                    handleTypeConversionError(sf, k, null, TypeConstants.FLOAT_TNAME);
                    break;
                }

                try {
                    sf.doubleRegs[j] = Double.parseDouble(str);
                    sf.refRegs[k] = null;
                } catch (NumberFormatException e) {
                    sf.doubleRegs[j] = 0;
                    handleTypeConversionError(sf, k, TypeConstants.STRING_TNAME, TypeConstants.FLOAT_TNAME);
                }
                break;
            case InstructionCodes.S2B:
                i = operands[0];
                j = operands[1];
                k = operands[2];
                sf.intRegs[j] = Boolean.parseBoolean(sf.stringRegs[i]) ? 1 : 0;
                sf.refRegs[k] = null;
                break;
            case InstructionCodes.S2JSON:
                i = operands[0];
                j = operands[1];
                str = StringEscapeUtils.escapeJson(sf.stringRegs[i]);
                sf.refRegs[j] = str == null ? null : new BJSON("\"" + str + "\"");
                break;
            case InstructionCodes.B2I:
                i = operands[0];
                j = operands[1];
                sf.longRegs[j] = sf.intRegs[i];
                break;
            case InstructionCodes.B2F:
                i = operands[0];
                j = operands[1];
                sf.doubleRegs[j] = sf.intRegs[i];
                break;
            case InstructionCodes.B2S:
                i = operands[0];
                j = operands[1];
                sf.stringRegs[j] = sf.intRegs[i] == 1 ? "true" : "false";
                break;
            case InstructionCodes.DT2XML:
                i = operands[0];
                j = operands[1];
                k = operands[2];

                bRefType = sf.refRegs[i];
                if (bRefType == null) {
                    handleNullRefError();
                    break;
                }

                try {
                    sf.refRegs[j] = XMLUtils.tableToXML((BTable) bRefType, context.isInTransaction());
                    sf.refRegs[k] = null;
                } catch (Exception e) {
                    sf.refRegs[j] = null;
                    handleTypeConversionError(sf, k, TypeConstants.TABLE_TNAME, TypeConstants.XML_TNAME);
                }
                break;
            case InstructionCodes.DT2JSON:
                i = operands[0];
                j = operands[1];
                k = operands[2];

                bRefType = sf.refRegs[i];
                if (bRefType == null) {
                    handleNullRefError();
                    break;
                }

                try {
                    sf.refRegs[j] = JSONUtils.toJSON((BTable) bRefType, context.isInTransaction());
                    sf.refRegs[k] = null;
                } catch (Exception e) {
                    sf.refRegs[j] = null;
                    handleTypeConversionError(sf, k, TypeConstants.TABLE_TNAME, TypeConstants.XML_TNAME);
                }
                break;
            case InstructionCodes.T2MAP:
                convertStructToMap(operands, sf);
                break;
            case InstructionCodes.T2JSON:
                convertStructToJSON(operands, sf);
                break;
            case InstructionCodes.MAP2T:
                convertMapToStruct(operands, sf);
                break;
            case InstructionCodes.JSON2T:
                convertJSONToStruct(operands, sf);
                break;
            case InstructionCodes.XMLATTRS2MAP:
                i = operands[0];
                j = operands[1];

                bRefType = sf.refRegs[i];
                if (bRefType == null) {
                    sf.refRegs[j] = null;
                    break;
                }

                sf.refRegs[j] = ((BXMLAttributes) sf.refRegs[i]).value();
                break;
            case InstructionCodes.S2XML:
                i = operands[0];
                j = operands[1];
                k = operands[2];

                str = sf.stringRegs[i];
                if (str == null) {
                    sf.refRegs[j] = null;
                    sf.refRegs[k] = null;
                    break;
                }

                try {
                    sf.refRegs[j] = XMLUtils.parse(str);
                    sf.refRegs[k] = null;
                } catch (BallerinaException e) {
                    sf.refRegs[j] = null;
                    handleTypeConversionError(sf, k, e.getMessage());
                }
                break;
            case InstructionCodes.S2JSONX:
                i = operands[0];
                j = operands[1];
                k = operands[2];
                str = sf.stringRegs[i];

                try {
                    sf.refRegs[j] = str == null ? null : new BJSON(str);
                    sf.refRegs[k] = null;
                } catch (BallerinaException e) {
                    sf.refRegs[j] = null;
                    handleTypeConversionError(sf, k, e.getMessage());
                }
                break;
            case InstructionCodes.XML2S:
                i = operands[0];
                j = operands[1];
                sf.stringRegs[j] = sf.refRegs[i].stringValue();
                break;
            case InstructionCodes.ANY2SCONV:
                i = operands[0];
                j = operands[1];

                bRefType = sf.refRegs[i];
                if (bRefType == null) {
                    sf.stringRegs[j] = STRING_NULL_VALUE;
                } else {
                    sf.stringRegs[j] = bRefType.stringValue();
                }
                break;
            default:
                throw new UnsupportedOperationException();
        }
    }

    private void execIteratorOperation(StackFrame sf, Instruction instruction) {
        int i, j;
        BCollection collection;
        BIterator iterator;
        InstructionIteratorNext nextInstruction;
        switch (instruction.getOpcode()) {
            case InstructionCodes.ITR_NEW:
                i = instruction.getOperands()[0];   // collection
                j = instruction.getOperands()[1];   // iterator variable (ref) index.
                collection = (BCollection) sf.refRegs[i];
                if (collection == null) {
                    handleNullRefError();
                    return;
                }
                sf.refRegs[j] = collection.newIterator();
                break;
            case InstructionCodes.ITR_HAS_NEXT:
                i = instruction.getOperands()[0];   // iterator
                j = instruction.getOperands()[1];   // boolean variable index to store has next result
                iterator = (BIterator) sf.refRegs[i];
                if (iterator == null) {
                    sf.intRegs[j] = 0;
                    return;
                }
                sf.intRegs[j] = iterator.hasNext() ? 1 : 0;
                break;
            case InstructionCodes.ITR_NEXT:
                nextInstruction = (InstructionIteratorNext) instruction;
                iterator = (BIterator) sf.refRegs[nextInstruction.iteratorIndex];
                if (iterator == null) {
                    return;
                }
                BValue[] values = iterator.getNext(nextInstruction.arity);
                copyValuesToRegistries(nextInstruction.typeTags, nextInstruction.retRegs, values, sf);
                break;
        }
    }

    private void copyValuesToRegistries(int[] typeTags, int[] targetReg, BValue[] values, StackFrame sf) {
        for (int i = 0; i < typeTags.length; i++) {
            BValue source = values[i];
            int target = targetReg[i];
            switch (typeTags[i]) {
                case TypeTags.INT_TAG:
                    sf.longRegs[target] = ((BInteger) source).intValue();
                    break;
                case TypeTags.FLOAT_TAG:
                    sf.doubleRegs[target] = ((BFloat) source).floatValue();
                    break;
                case TypeTags.STRING_TAG:
                    sf.stringRegs[target] = source.stringValue();
                    break;
                case TypeTags.BOOLEAN_TAG:
                    sf.intRegs[target] = ((BBoolean) source).booleanValue() ? 1 : 0;
                    break;
                case TypeTags.BLOB_TAG:
                    sf.byteRegs[target] = ((BBlob) source).blobValue();
                    break;
                default:
                    sf.refRegs[target] = (BRefType) source;
            }
        }
    }

    private void execXMLCreationOpcodes(StackFrame sf, int opcode, int[] operands) {
        int i;
        int j;
        int k;
        int l;
        BXML<?> xmlVal;

        switch (opcode) {
            case InstructionCodes.NEWXMLELEMENT:
                i = operands[0];
                j = operands[1];
                k = operands[2];
                l = operands[3];

                BXMLQName startTagName = (BXMLQName) sf.refRegs[j];
                BXMLQName endTagName = (BXMLQName) sf.refRegs[k];

                try {
                    sf.refRegs[i] = XMLUtils.createXMLElement(startTagName, endTagName, sf.stringRegs[l]);
                } catch (Exception e) {
                    context.setError(BLangVMErrors.createError(context, ip, e.getMessage()));
                    handleError();
                }
                break;
            case InstructionCodes.NEWXMLCOMMENT:
                i = operands[0];
                j = operands[1];

                try {
                    sf.refRegs[i] = XMLUtils.createXMLComment(sf.stringRegs[j]);
                } catch (Exception e) {
                    context.setError(BLangVMErrors.createError(context, ip, e.getMessage()));
                    handleError();
                }
                break;
            case InstructionCodes.NEWXMLTEXT:
                i = operands[0];
                j = operands[1];

                try {
                    sf.refRegs[i] = XMLUtils.createXMLText(sf.stringRegs[j]);
                } catch (Exception e) {
                    context.setError(BLangVMErrors.createError(context, ip, e.getMessage()));
                    handleError();
                }
                break;
            case InstructionCodes.NEWXMLPI:
                i = operands[0];
                j = operands[1];
                k = operands[2];

                try {
                    sf.refRegs[i] = XMLUtils.createXMLProcessingInstruction(sf.stringRegs[j], sf.stringRegs[k]);
                } catch (Exception e) {
                    context.setError(BLangVMErrors.createError(context, ip, e.getMessage()));
                    handleError();
                }
                break;
            case InstructionCodes.XMLSTORE:
                i = operands[0];
                j = operands[1];

                xmlVal = (BXML<?>) sf.refRegs[i];
                BXML<?> child = (BXML<?>) sf.refRegs[j];
                xmlVal.addChildren(child);
                break;
        }
    }

    private void handleVariableLock(BType[] types, int[] varRegs) {
        for (int i = 0; i < varRegs.length; i++) {
            BType paramType = types[i];
            int regIndex = varRegs[i];
            switch (paramType.getTag()) {
                case TypeTags.INT_TAG:
                    globalMemBlock.lockIntField(regIndex);
                    break;
                case TypeTags.FLOAT_TAG:
                    globalMemBlock.lockFloatField(regIndex);
                    break;
                case TypeTags.STRING_TAG:
                    globalMemBlock.lockStringField(regIndex);
                    break;
                case TypeTags.BOOLEAN_TAG:
                    globalMemBlock.lockBooleanField(regIndex);
                    break;
                case TypeTags.BLOB_TAG:
                    globalMemBlock.lockBlobField(regIndex);
                    break;
                default:
                    globalMemBlock.lockRefField(regIndex);
            }
        }
    }

    private void handleVariableUnlock(BType[] types, int[] varRegs) {
        for (int i = varRegs.length - 1; i > -1; i--) {
            BType paramType = types[i];
            int regIndex = varRegs[i];
            switch (paramType.getTag()) {
                case TypeTags.INT_TAG:
                    globalMemBlock.unlockIntField(regIndex);
                    break;
                case TypeTags.FLOAT_TAG:
                    globalMemBlock.unlockFloatField(regIndex);
                    break;
                case TypeTags.STRING_TAG:
                    globalMemBlock.unlockStringField(regIndex);
                    break;
                case TypeTags.BOOLEAN_TAG:
                    globalMemBlock.unlockBooleanField(regIndex);
                    break;
                case TypeTags.BLOB_TAG:
                    globalMemBlock.unlockBlobField(regIndex);
                    break;
                default:
                    globalMemBlock.unlockRefField(regIndex);
            }
        }
    }

    /**
     * Method to calculate and detect debug points when the instruction point is given.
     */
    private void debug() {
        Debugger debugger = programFile.getDebugger();
        if (!debugger.isClientSessionActive()) {
            return;
        }
        DebugContext debugContext = context.getDebugContext();

        LineNumberInfo currentExecLine = debugger
                .getLineNumber(controlStack.currentFrame.packageInfo.getPkgPath(), ip);
        /*
         Below if check stops hitting the same debug line again and again in case that single line has
         multiple instructions.
         */
        if (currentExecLine.equals(debugContext.getLastLine())
                || debugPointCheck(currentExecLine, debugger, debugContext)) {
            return;
        }

        switch (debugContext.getCurrentCommand()) {
            case RESUME:
                /*
                 In case of a for loop, need to clear the last hit line, so that, same line can get hit again.
                 */
                debugContext.clearLastDebugLine();
                break;
            case STEP_IN:
                debugHit(currentExecLine, debugger, debugContext);
                break;
            case STEP_OVER:
                if (controlStack.currentFrame == debugContext.getStackFrame()) {
                    debugHit(currentExecLine, debugger, debugContext);
                    return;
                }
                /*
                 This is either,
                 1) function call (instruction of the next function)
                 2) returning to the previous function
                 below if condition checks the 2nd possibility, and if that's the case, then it's a debug hit.
                 To check that, it needs to check whether last line contains return instruction or not. (return
                 line may have multiple instructions, ex - return v1 + v2 * v3 + v4;
                 */
                if (debugContext.getLastLine().checkIpRangeForInstructionCode(code, InstructionCodes.RET)
                        && controlStack.currentFrame == debugContext.getStackFrame().prevStackFrame) {
                    debugHit(currentExecLine, debugger, debugContext);
                    return;
                }
                /*
                 This means it's a function call. So using intermediate step to wait until
                 returning from that function call.
                 */
                debugContext.setCurrentCommand(DebugCommand.STEP_OVER_INTMDT);
                break;
            case STEP_OVER_INTMDT:
                /*
                 Here it checks whether it has returned to the previous stack frame (that is previous function) if so,
                 then debug hit.
                 */
                interMediateDebugCheck(currentExecLine, debugger, debugContext);
                break;
            case STEP_OUT:
                /*
                 This is the first instruction of immediate next line of the last debug hit point. So next debug hit
                 point should be when it comes to the "previousStackFrame" of the "stackFrame" relevant to the
                 last debug hit point. So here that stack frame is saved and using intermediate step to wait until
                 a instruction for that stack frame.
                 */
                debugContext.setCurrentCommand(DebugCommand.STEP_OUT_INTMDT);
                debugContext.setStackFrame(debugContext.getStackFrame().prevStackFrame);
                interMediateDebugCheck(currentExecLine, debugger, debugContext);
                break;
            case STEP_OUT_INTMDT:
                interMediateDebugCheck(currentExecLine, debugger, debugContext);
                break;
            default:
                logger.warn("invalid debug command, exiting from debugging");
                debugger.notifyExit();
                debugger.stopDebugging();
        }
    }

    /**
     * Inter mediate debug check to avoid switch case falling through.
     *
     * @param currentExecLine Current execution line.
     * @param debugger        Debugger object.
     * @param debugContext    Current debug context.
     */
    private void interMediateDebugCheck(LineNumberInfo currentExecLine, Debugger debugger,
                                        DebugContext debugContext) {
        if (controlStack.currentFrame != debugContext.getStackFrame()) {
            return;
        }
        debugHit(currentExecLine, debugger, debugContext);
    }

    /**
     * Helper method to check whether given point is a debug point or not.
     * If it's a debug point, then notify the debugger.
     *
     * @param currentExecLine Current execution line.
     * @param debugger        Debugger object.
     * @param debugContext    Current debug context.
     * @return Boolean true if it's a debug point, false otherwise.
     */
    private boolean debugPointCheck(LineNumberInfo currentExecLine, Debugger debugger, DebugContext debugContext) {
        if (!currentExecLine.isDebugPoint()) {
            return false;
        }
        debugHit(currentExecLine, debugger, debugContext);
        return true;
    }

    /**
     * Helper method to set required details when a debug point hits.
     * And also to notify the debugger.
     *
     * @param currentExecLine Current execution line.
     * @param debugger        Debugger object.
     * @param debugContext    Current debug context.
     */
    private void debugHit(LineNumberInfo currentExecLine, Debugger debugger, DebugContext debugContext) {
        if (!debugContext.isAtive() && !debugger.tryAcquireDebugSessionLock()) {
            return;
        }
        debugContext.setActive(true);
        debugContext.setLastLine(currentExecLine);
        debugContext.setStackFrame(controlStack.currentFrame);
        debugger.notifyDebugHit(controlStack.currentFrame, currentExecLine, debugContext.getThreadId());
        debugger.waitTillDebuggeeResponds();
        if (debugContext.getCurrentCommand() == DebugCommand.RESUME && debugContext.isAtive()) {
            debugContext.setActive(false);
            debugger.releaseDebugSessionLock();
        }
    }

    private void handleAnyToRefTypeCast(StackFrame sf, int[] operands, BType targetType) {
        int i = operands[0];
        int j = operands[1];
        int k = operands[2];

        BRefType bRefType = sf.refRegs[i];
        if (bRefType == null) {
            sf.refRegs[j] = null;
            sf.refRegs[k] = null;
        } else if (bRefType.getType() == targetType) {
            sf.refRegs[j] = bRefType;
            sf.refRegs[k] = null;
        } else {
            sf.refRegs[j] = null;
            handleTypeCastError(sf, k, bRefType.getType(), targetType);
        }
    }

    private void handleTypeCastError(StackFrame sf, int errorRegIndex, BType sourceType, BType targetType) {
        handleTypeCastError(sf, errorRegIndex, sourceType.toString(), targetType.toString());
    }

    private void handleTypeCastError(StackFrame sf, int errorRegIndex, String sourceType, String targetType) {
        BStruct errorVal;
        errorVal = BLangVMErrors.createTypeCastError(context, ip, sourceType, targetType);
        if (errorRegIndex == -1) {
            context.setError(errorVal);
            handleError();
            return;
        }

        sf.refRegs[errorRegIndex] = errorVal;
    }

    private void handleTypeConversionError(StackFrame sf, int errorRegIndex,
                                           String sourceTypeName, String targetTypeName) {
        String errorMsg = "'" + sourceTypeName + "' cannot be converted to '" + targetTypeName + "'";
        handleTypeConversionError(sf, errorRegIndex, errorMsg);
    }

    private void handleTypeConversionError(StackFrame sf, int errorRegIndex, String errorMessage) {
        BStruct errorVal;
        errorVal = BLangVMErrors.createTypeConversionError(context, ip, errorMessage);
        if (errorRegIndex == -1) {
            context.setError(errorVal);
            handleError();
            return;
        }

        sf.refRegs[errorRegIndex] = errorVal;
    }

    private void createNewIntRange(int[] operands, StackFrame sf) {
        long startValue = sf.longRegs[operands[0]];
        long endValue = sf.longRegs[operands[1]];
        sf.refRegs[operands[2]] = new BIntRange(startValue, endValue);
    }

    private void createNewConnector(int[] operands, StackFrame sf) {
        int cpIndex = operands[0];
        int i = operands[1];
        StructureRefCPEntry structureRefCPEntry = (StructureRefCPEntry) constPool[cpIndex];
        ConnectorInfo connectorInfo = (ConnectorInfo) structureRefCPEntry.getStructureTypeInfo();
        BConnector bConnector = new BConnector(connectorInfo.getType());
        sf.refRegs[i] = bConnector;
    }

    private void createNewStruct(int[] operands, StackFrame sf) {
        int cpIndex = operands[0];
        int i = operands[1];
        StructureRefCPEntry structureRefCPEntry = (StructureRefCPEntry) constPool[cpIndex];
        StructInfo structInfo = (StructInfo) structureRefCPEntry.getStructureTypeInfo();
        BStruct bStruct = new BStruct(structInfo.getType());

        // Populate default values
        int longRegIndex = -1;
        int doubleRegIndex = -1;
        int stringRegIndex = -1;
        int booleanRegIndex = -1;
        for (StructFieldInfo fieldInfo : structInfo.getFieldInfoEntries()) {
            DefaultValueAttributeInfo defaultValueInfo =
                    (DefaultValueAttributeInfo) fieldInfo.getAttributeInfo(AttributeInfo.Kind.DEFAULT_VALUE_ATTRIBUTE);
            switch (fieldInfo.getFieldType().getTag()) {
                case TypeTags.INT_TAG:
                    longRegIndex++;
                    if (defaultValueInfo != null) {
                        bStruct.setIntField(longRegIndex, defaultValueInfo.getDefaultValue().getIntValue());
                    }
                    break;
                case TypeTags.FLOAT_TAG:
                    doubleRegIndex++;
                    if (defaultValueInfo != null) {
                        bStruct.setFloatField(doubleRegIndex, defaultValueInfo.getDefaultValue().getFloatValue());
                    }
                    break;
                case TypeTags.STRING_TAG:
                    stringRegIndex++;
                    if (defaultValueInfo != null) {
                        bStruct.setStringField(stringRegIndex, defaultValueInfo.getDefaultValue().getStringValue());
                    }
                    break;
                case TypeTags.BOOLEAN_TAG:
                    booleanRegIndex++;
                    if (defaultValueInfo != null) {
                        bStruct.setBooleanField(booleanRegIndex,
                                defaultValueInfo.getDefaultValue().getBooleanValue() ? 1 : 0);
                    }
                    break;
            }
        }

        sf.refRegs[i] = bStruct;
    }

<<<<<<< HEAD
    private void createNewStreamlet(int[] operands, StackFrame sf) {
        int cpIndex = operands[0];
        int i = operands[1];
        StreamletRefCPEntry streamletRefCPEntry = (StreamletRefCPEntry) constPool[cpIndex];
        StreamletInfo streamletInfo = (StreamletInfo) streamletRefCPEntry.getStreamletInfo();
        BStreamlet streamlet = new BStreamlet(streamletInfo.getType());
        streamlet.setSiddhiApp(streamletInfo.getSiddhiQuery());
        streamlet.setStreamIdsAsString(streamletInfo.getStreamIdsAsString());
        StreamingRuntimeManager.getInstance().createSiddhiAppRuntime(streamlet);
        StreamingRuntimeManager.getInstance().registerSubscriberForTopics(streamlet.getStreamSpecificInputHandlerMap(),
                streamletInfo.getStreamIdsAsString());
        sf.refRegs[i] = streamlet;
    }


    private void endTransaction(int status) {
        BallerinaTransactionManager ballerinaTransactionManager = context.getBallerinaTransactionManager();
        if (ballerinaTransactionManager != null) {
            try {
                if (status == TransactionStatus.SUCCESS.value()) {
                    ballerinaTransactionManager.commitTransactionBlock();
                } else if (status == TransactionStatus.FAILED.value()) {
                    ballerinaTransactionManager.rollbackTransactionBlock();
                } else { //status = 1 Transaction end
                    ballerinaTransactionManager.endTransactionBlock();
                    if (ballerinaTransactionManager.isOuterTransaction()) {
                        context.setBallerinaTransactionManager(null);
                    }
                }
            } catch (Throwable e) {
                context.setError(BLangVMErrors.createError(this.context, ip, e.getMessage()));
                handleError();
                return;
            }
        }
    }

=======
>>>>>>> 900374ae
    private void beginTransaction(int transactionId, int retryCountRegIndex) {
        //Transaction is attempted three times by default to improve resiliency
        int retryCount = TransactionConstants.DEFAULT_RETRY_COUNT;
        if (retryCountRegIndex != -1) {
            retryCount = (int) controlStack.currentFrame.getLongRegs()[retryCountRegIndex];
            if (retryCount < 0) {
                context.setError(BLangVMErrors.createError(this.context, ip,
                        BLangExceptionHelper.getErrorMessage(RuntimeErrors.INVALID_RETRY_COUNT)));
                handleError();
                return;
            }
        }
        LocalTransactionInfo localTransactionInfo = context.getLocalTransactionInfo();
        if (localTransactionInfo == null) {
            localTransactionInfo = createTransactionInfo();
            context.setLocalTransactionInfo(localTransactionInfo);
        } else {
            notifyTransactionBegin(localTransactionInfo.getGlobalTransactionId(), localTransactionInfo.getURL(),
                    localTransactionInfo.getProtocol());
        }
        localTransactionInfo.beginTransactionBlock(transactionId, retryCount);
    }

    private LocalTransactionInfo createTransactionInfo() {
        BValue[] returns = notifyTransactionBegin(null, null, TransactionConstants.DEFAULT_COORDINATION_TYPE);
        //Check if error occurs during registration
        if (returns[1] != null) {
            throw new BallerinaException("error in transaction start: " + ((BStruct) returns[1]).getStringField(0));
        }
        BStruct txDataStruct = (BStruct) returns[0];
        String transactionId = txDataStruct.getStringField(1);
        String protocol = txDataStruct.getStringField(2);
        String url = txDataStruct.getStringField(3);
        return new LocalTransactionInfo(transactionId, url, protocol);
    }

    private void retryTransaction(int transactionId, int startOfAbortIP) {
        LocalTransactionInfo localTransactionInfo = context.getLocalTransactionInfo();
        if (localTransactionInfo.isRetryPossible(transactionId)) {
            ip = startOfAbortIP;
        }
        localTransactionInfo.incrementCurrentRetryCount(transactionId);
    }

    private void endTransaction(int transactionId, int status) {
        LocalTransactionInfo localTransactionInfo = context.getLocalTransactionInfo();
        boolean notifyCoorinator = false;
        try {
            //In success case no need to do anything as with the transaction end phase it will be committed.
            if (status == TransactionStatus.FAILED.value()) {
                notifyCoorinator = localTransactionInfo.onTransactionFailed(transactionId);
                if (notifyCoorinator) {
                    notifyTransactionAbort(localTransactionInfo.getGlobalTransactionId());
                }
            } else if (status == TransactionStatus.ABORTED.value()) {
                notifyCoorinator = localTransactionInfo.onTransactionAbort();
                if (notifyCoorinator) {
                    notifyTransactionAbort(localTransactionInfo.getGlobalTransactionId());
                }
            } else if (status == TransactionStatus.END.value()) { //status = 1 Transaction end
                notifyCoorinator = localTransactionInfo.onTransactionEnd();
                if (notifyCoorinator) {
                    notifyTransactionEnd(localTransactionInfo.getGlobalTransactionId());
                    context.setLocalTransactionInfo(null);
                }
            }
        } catch (Throwable e) {
            context.setError(BLangVMErrors.createError(this.context, ip, e.getMessage()));
            handleError();
        }
    }

    private BValue[] notifyTransactionBegin(String glbalTransactionId, String url, String protocol) {
        BValue[] args = { new BString(glbalTransactionId), new BString(url), new BString(protocol) };
        return invokeCoordinatorFunction(TransactionConstants.COORDINATOR_BEGIN_TRANSACTION, args);
    }

    private void notifyTransactionEnd(String globalTransactionId) {
        BValue[] args = { new BString(globalTransactionId) };
        BValue[] returns = invokeCoordinatorFunction(TransactionConstants.COORDINATOR_END_TRANSACTION, args);
        if (returns[1] != null) {
            throw new BallerinaException("error in transaction end: " + ((BStruct) returns[1]).getStringField(0));
        }
    }

    private void notifyTransactionAbort(String globalTransactionId) {
        BValue[] args = { new BString(globalTransactionId) };
        invokeCoordinatorFunction(TransactionConstants.COORDINATOR_ABORT_TRANSACTION, args);
    }

    private BValue[] invokeCoordinatorFunction(String functionName, BValue[] args) {
        Context newContext = new WorkerContext(context.getProgramFile(), context);
        PackageInfo packageInfo = context.getProgramFile().getPackageInfo(TransactionConstants.COORDINATOR_PACKAGE);
        FunctionInfo functionInfo = packageInfo.getFunctionInfo(functionName);
        return BLangFunctions.invokeFunction(context.getProgramFile(), functionInfo, args, newContext);
    }

    private void invokeCallableUnit(CallableUnitInfo callableUnitInfo, int[] argRegs, int[] retRegs) {
        if (callableUnitInfo.isNative()) {
            invokeNativeFunction((FunctionInfo) callableUnitInfo, argRegs, retRegs);
            return;
        }

        BType[] paramTypes = callableUnitInfo.getParamTypes();
        StackFrame callerSF = controlStack.currentFrame;

        WorkerInfo defaultWorkerInfo = callableUnitInfo.getDefaultWorkerInfo();
        StackFrame calleeSF = new StackFrame(callableUnitInfo, defaultWorkerInfo, ip, retRegs);
        controlStack.pushFrame(calleeSF);

        // Copy arg values from the current StackFrame to the new StackFrame
        copyArgValues(callerSF, calleeSF, argRegs, paramTypes);

        // TODO Improve following two lines
        this.constPool = calleeSF.packageInfo.getConstPoolEntries();
        this.code = calleeSF.packageInfo.getInstructions();
        ip = defaultWorkerInfo.getCodeAttributeInfo().getCodeAddrs();
    }

    private void invokeVirtualFunction(int receiver, FunctionInfo virtualFuncInfo, int[] argRegs, int[] retRegs) {
        BStruct structVal = (BStruct) controlStack.currentFrame.refRegs[receiver];
        if (structVal == null) {
            context.setError(BLangVMErrors.createNullRefException(this.context, ip));
            handleError();
            return;
        }

        StructInfo structInfo = structVal.getType().structInfo;
        AttachedFunctionInfo attachedFuncInfo = structInfo.funcInfoEntries.get(virtualFuncInfo.getName());
        FunctionInfo concreteFuncInfo = attachedFuncInfo.functionInfo;
        invokeCallableUnit(concreteFuncInfo, argRegs, retRegs);
    }

    public void invokeAction(String actionName, int[] argRegs, int[] retRegs) {
        StackFrame callerSF = controlStack.currentFrame;
        if (callerSF.refRegs[argRegs[0]] == null) {
            context.setError(BLangVMErrors.createNullRefException(this.context, ip));
            handleError();
            return;
        }

        BConnectorType actualCon = (BConnectorType) ((BConnector) callerSF.refRegs[argRegs[0]]).getConnectorType();
        //TODO find a way to change this to method table
        ActionInfo newActionInfo = programFile.getPackageInfo(actualCon.getPackagePath())
                .getConnectorInfo(actualCon.getName()).getActionInfo(actionName);

        if (newActionInfo.isNative()) {
            invokeNativeAction(newActionInfo, argRegs, retRegs);
        } else {
            invokeCallableUnit(newActionInfo, argRegs, retRegs);
        }
    }

    public void handleWorkerSend(WorkerDataChannelInfo workerDataChannel, BType[] types, int[] regs) {
        StackFrame currentFrame = controlStack.currentFrame;

        // Extract the outgoing expressions
        BValue[] arguments = new BValue[types.length];
        copyArgValuesForWorkerSend(currentFrame, regs, types, arguments);

        //populateArgumentValuesForWorker(expressions, arguments);
        workerDataChannel.setTypes(types);
        workerDataChannel.putData(arguments);
    }

    public void invokeForkJoin(InstructionFORKJOIN forkJoinIns) {
        ForkjoinInfo forkjoinInfo = forkJoinIns.forkJoinCPEntry.getForkjoinInfo();
        List<BLangVMWorkers.WorkerExecutor> workerRunnerList = new ArrayList<>();
        long timeout = Long.MAX_VALUE;
        if (forkjoinInfo.isTimeoutAvailable()) {
            timeout = this.controlStack.currentFrame.getLongRegs()[forkJoinIns.timeoutRegIndex];
        }
        Queue<WorkerResult> resultMsgs = new ConcurrentLinkedQueue<>();
        Map<String, BLangVMWorkers.WorkerExecutor> workers = new HashMap<>();
        for (WorkerInfo workerInfo : forkjoinInfo.getWorkerInfoMap().values()) {
            Context workerContext = new WorkerContext(this.programFile, context);
            workerContext.blockingInvocation = true;
            StackFrame callerSF = this.controlStack.currentFrame;
            int[] argRegs = forkjoinInfo.getArgRegs();
            ControlStack workerControlStack = workerContext.getControlStack();
            StackFrame calleeSF = new StackFrame(this.controlStack.currentFrame.getCallableUnitInfo(),
                    workerInfo, -1, new int[1]);
            workerControlStack.pushFrame(calleeSF);
            BLangVM.copyValuesForForkJoin(callerSF, calleeSF, argRegs);
            BLangVM bLangVM = new BLangVM(this.programFile);
            BLangVMWorkers.WorkerExecutor workerRunner = new BLangVMWorkers.WorkerExecutor(bLangVM,
                    workerContext, workerInfo, resultMsgs);
            workerRunnerList.add(workerRunner);
            workerContext.startTrackWorker();
            workers.put(workerInfo.getWorkerName(), workerRunner);
        }
        Set<String> joinWorkerNames = new LinkedHashSet<>(Lists.of(forkjoinInfo.getJoinWorkerNames()));
        if (joinWorkerNames.isEmpty()) {
            /* if no join workers are specified, that means, all should be considered */
            joinWorkerNames.addAll(workers.keySet());
        }
        int workerCount;
        if (forkjoinInfo.getJoinType().equalsIgnoreCase(JOIN_TYPE_SOME)) {
            workerCount = forkjoinInfo.getWorkerCount();
        } else {
            workerCount = joinWorkerNames.size();
        }
        boolean success = this.invokeJoinWorkers(workers, joinWorkerNames, workerCount, timeout);
        if (success) {
            this.ip = forkJoinIns.joinBlockAddr;
            /* assign values to join block message arrays */

            int offsetJoin = forkJoinIns.joinVarRegIndex;
            BMap<String, BRefValueArray> mbMap = new BMap<>();
            for (WorkerResult workerResult : resultMsgs) {
                mbMap.put(workerResult.getWorkerName(), workerResult.getResult());
            }
            this.controlStack.currentFrame.getRefRegs()[offsetJoin] = mbMap;
        } else {
            /* timed out */
            this.ip = forkJoinIns.timeoutBlockAddr;
            /* execute the timeout block */

            int offsetTimeout = forkJoinIns.timeoutVarRegIndex;
            BMap<String, BRefValueArray> mbMap = new BMap<>();
            for (WorkerResult workerResult : resultMsgs) {
                mbMap.put(workerResult.getWorkerName(), workerResult.getResult());
            }
            this.controlStack.currentFrame.getRefRegs()[offsetTimeout] = mbMap;
        }
    }

    private boolean invokeJoinWorkers(Map<String, BLangVMWorkers.WorkerExecutor> workers,
                                      Set<String> joinWorkerNames, int joinCount, long timeout) {
        ExecutorService exec = ThreadPoolFactory.getInstance().getWorkerExecutor();
        Semaphore resultCounter = new Semaphore(-joinCount + 1);
        workers.forEach((k, v) -> {
            if (joinWorkerNames.contains(k)) {
                v.setResultCounterSemaphore(resultCounter);
            }
            exec.submit(v);
        });
        try {
            return resultCounter.tryAcquire(timeout, TimeUnit.SECONDS);
        } catch (InterruptedException ignore) {
            return false;
        }
    }

    private void startWorkers() {
        CallableUnitInfo callableUnitInfo = this.controlStack.currentFrame.callableUnitInfo;
        BLangVMWorkers.invoke(programFile, callableUnitInfo, this.context);
    }

    private void handleWorkerReturn() {
        WorkerContext workerContext = (WorkerContext) this.context;
        if (workerContext.parentSF.tryReturn()) {
            StackFrame workerCallerSF = workerContext.getControlStack().currentFrame;
            workerContext.parentSF.returnedWorker = workerCallerSF.workerInfo.getWorkerName();

            StackFrame parentSF = workerContext.parentSF;

            copyWorkersReturnValues(workerCallerSF, parentSF);
            // Switch to parent context
            this.context = workerContext.parent;
            this.controlStack = this.context.getControlStack();
            controlStack.popFrame();
            this.constPool = this.controlStack.currentFrame.packageInfo.getConstPoolEntries();
            this.code = this.controlStack.currentFrame.packageInfo.getInstructions();
            ip = parentSF.retAddrs;
        } else {
            String msg = workerContext.parentSF.returnedWorker + " already returned.";
            context.setError(BLangVMErrors.createIllegalStateException(context, ip, msg));
            handleError();
        }
    }

    public void handleWorkerReceive(WorkerDataChannelInfo workerDataChannel, BType[] types, int[] regs) {
        BValue[] passedInValues = (BValue[]) workerDataChannel.takeData();
        StackFrame currentFrame = controlStack.currentFrame;
        copyArgValuesForWorkerReceive(currentFrame, regs, types, passedInValues);
    }

    public static void copyArgValuesForWorkerSend(StackFrame callerSF, int[] argRegs,
                                                  BType[] paramTypes, BValue[] arguments) {
        for (int i = 0; i < argRegs.length; i++) {
            BType paramType = paramTypes[i];
            int argReg = argRegs[i];
            switch (paramType.getTag()) {
                case TypeTags.INT_TAG:
                    arguments[i] = new BInteger(callerSF.longRegs[argReg]);
                    break;
                case TypeTags.FLOAT_TAG:
                    arguments[i] = new BFloat(callerSF.doubleRegs[argReg]);
                    break;
                case TypeTags.STRING_TAG:
                    arguments[i] = new BString(callerSF.stringRegs[argReg]);
                    break;
                case TypeTags.BOOLEAN_TAG:
                    arguments[i] = new BBoolean(callerSF.intRegs[argReg] > 0);
                    break;
                case TypeTags.BLOB_TAG:
                    arguments[i] = new BBlob(callerSF.byteRegs[argReg]);
                    break;
                default:
                    arguments[i] = callerSF.refRegs[argReg];
            }
        }
    }

    public static void copyArgValuesForWorkerReceive(StackFrame currentSF, int[] argRegs,
                                                     BType[] paramTypes, BValue[] passedInValues) {
        for (int i = 0; i < argRegs.length; i++) {
            int regIndex = argRegs[i];
            BType paramType = paramTypes[i];
            switch (paramType.getTag()) {
                case TypeTags.INT_TAG:
                    currentSF.getLongRegs()[regIndex] = ((BInteger) passedInValues[i]).intValue();
                    break;
                case TypeTags.FLOAT_TAG:
                    currentSF.getDoubleRegs()[regIndex] = ((BFloat) passedInValues[i]).floatValue();
                    break;
                case TypeTags.STRING_TAG:
                    currentSF.getStringRegs()[regIndex] = (passedInValues[i]).stringValue();
                    break;
                case TypeTags.BOOLEAN_TAG:
                    currentSF.getIntRegs()[regIndex] = (((BBoolean) passedInValues[i]).booleanValue()) ? 1 : 0;
                    break;
                case TypeTags.BLOB_TAG:
                    currentSF.getByteRegs()[regIndex] = ((BBlob) passedInValues[i]).blobValue();
                    break;
                default:
                    currentSF.getRefRegs()[regIndex] = (BRefType) passedInValues[i];
            }
        }
    }

    public static void copyValuesForForkJoin(StackFrame callerSF, StackFrame calleeSF, int[] argRegs) {
        int longLocalVals = argRegs[0];
        int doubleLocalVals = argRegs[1];
        int stringLocalVals = argRegs[2];
        int booleanLocalVals = argRegs[3];
        int blobLocalVals = argRegs[4];
        int refLocalVals = argRegs[5];

        for (int i = 0; i <= longLocalVals; i++) {
            calleeSF.getLongRegs()[i] = callerSF.getLongRegs()[i];
        }

        for (int i = 0; i <= doubleLocalVals; i++) {
            calleeSF.getDoubleRegs()[i] = callerSF.getDoubleRegs()[i];
        }

        for (int i = 0; i <= stringLocalVals; i++) {
            calleeSF.getStringRegs()[i] = callerSF.getStringRegs()[i];
        }

        for (int i = 0; i <= booleanLocalVals; i++) {
            calleeSF.getIntRegs()[i] = callerSF.getIntRegs()[i];
        }

        for (int i = 0; i <= refLocalVals; i++) {
            calleeSF.getRefRegs()[i] = callerSF.getRefRegs()[i];
        }

        for (int i = 0; i <= blobLocalVals; i++) {
            calleeSF.getByteRegs()[i] = callerSF.getByteRegs()[i];
        }
    }

    public static void copyValues(StackFrame parent, StackFrame workerSF) {
        CodeAttributeInfo codeInfo = parent.callableUnitInfo.getDefaultWorkerInfo().getCodeAttributeInfo();
        System.arraycopy(parent.longRegs, 0, workerSF.longRegs, 0, codeInfo.getMaxLongLocalVars());
        System.arraycopy(parent.doubleRegs, 0, workerSF.doubleRegs, 0, codeInfo.getMaxDoubleLocalVars());
        System.arraycopy(parent.intRegs, 0, workerSF.intRegs, 0, codeInfo.getMaxIntLocalVars());
        System.arraycopy(parent.stringRegs, 0, workerSF.stringRegs, 0, codeInfo.getMaxStringLocalVars());
        System.arraycopy(parent.byteRegs, 0, workerSF.byteRegs, 0, codeInfo.getMaxByteLocalVars());
        System.arraycopy(parent.refRegs, 0, workerSF.refRegs, 0, codeInfo.getMaxRefLocalVars());
    }


    public static void copyArgValues(StackFrame callerSF, StackFrame calleeSF, int[] argRegs, BType[] paramTypes) {
        int longRegIndex = -1;
        int doubleRegIndex = -1;
        int stringRegIndex = -1;
        int booleanRegIndex = -1;
        int refRegIndex = -1;
        int blobRegIndex = -1;

        for (int i = 0; i < argRegs.length; i++) {
            BType paramType = paramTypes[i];
            int argReg = argRegs[i];
            switch (paramType.getTag()) {
                case TypeTags.INT_TAG:
                    calleeSF.longRegs[++longRegIndex] = callerSF.longRegs[argReg];
                    break;
                case TypeTags.FLOAT_TAG:
                    calleeSF.doubleRegs[++doubleRegIndex] = callerSF.doubleRegs[argReg];
                    break;
                case TypeTags.STRING_TAG:
                    calleeSF.stringRegs[++stringRegIndex] = callerSF.stringRegs[argReg];
                    break;
                case TypeTags.BOOLEAN_TAG:
                    calleeSF.intRegs[++booleanRegIndex] = callerSF.intRegs[argReg];
                    break;
                case TypeTags.BLOB_TAG:
                    calleeSF.byteRegs[++blobRegIndex] = callerSF.byteRegs[argReg];
                    break;
                default:
                    calleeSF.refRegs[++refRegIndex] = callerSF.refRegs[argReg];
            }
        }
    }

    private void handleReturn() {

        // TODO Cache stack frames -  improvement
        StackFrame currentSF = controlStack.popFrame();
        if (controlStack.currentFrame != null) {
            StackFrame callersSF = controlStack.currentFrame;
            // TODO Improve
            this.constPool = callersSF.packageInfo.getConstPoolEntries();
            this.code = callersSF.packageInfo.getInstructions();
        }
        ip = currentSF.retAddrs;
    }

    private void copyWorkersReturnValues(StackFrame workerSF, StackFrame parentsSF) {
        int callersRetRegIndex;
        int longRegCount = 0;
        int doubleRegCount = 0;
        int stringRegCount = 0;
        int intRegCount = 0;
        int refRegCount = 0;
        int byteRegCount = 0;
        StackFrame workerCallerSF = workerSF.prevStackFrame;
        StackFrame parentCallersSF = parentsSF.prevStackFrame;
        BType[] retTypes = parentsSF.getCallableUnitInfo().getRetParamTypes();
        for (int i = 0; i < retTypes.length; i++) {
            BType retType = retTypes[i];
            callersRetRegIndex = parentsSF.retRegIndexes[i];
            switch (retType.getTag()) {
                case TypeTags.INT_TAG:
                    parentCallersSF.longRegs[callersRetRegIndex] = workerCallerSF.longRegs[longRegCount++];
                    break;
                case TypeTags.FLOAT_TAG:
                    parentCallersSF.doubleRegs[callersRetRegIndex] = workerCallerSF.doubleRegs[doubleRegCount++];
                    break;
                case TypeTags.STRING_TAG:
                    parentCallersSF.stringRegs[callersRetRegIndex] = workerCallerSF.stringRegs[stringRegCount++];
                    break;
                case TypeTags.BOOLEAN_TAG:
                    parentCallersSF.intRegs[callersRetRegIndex] = workerCallerSF.intRegs[intRegCount++];
                    break;
                case TypeTags.BLOB_TAG:
                    parentCallersSF.byteRegs[callersRetRegIndex] = workerCallerSF.byteRegs[byteRegCount++];
                    break;
                default:
                    parentCallersSF.refRegs[callersRetRegIndex] = workerCallerSF.refRegs[refRegCount++];
                    break;
            }
        }
    }

    private String getOperandsLine(int[] operands) {
        if (operands.length == 0) {
            return "";
        }

        if (operands.length == 1) {
            return "" + operands[0];
        }

        StringBuilder sb = new StringBuilder();
        sb.append(operands[0]);
        for (int i = 1; i < operands.length; i++) {
            sb.append(" ");
            sb.append(operands[i]);
        }
        return sb.toString();
    }

    private void invokeNativeFunction(FunctionInfo functionInfo, int[] argRegs, int[] retRegs) {
        StackFrame callerSF = controlStack.currentFrame;

        // TODO : Remove once we handle this properly for return values
        BType[] retTypes = functionInfo.getRetParamTypes();
        BValue[] returnValues = new BValue[retTypes.length];

        StackFrame caleeSF = new StackFrame(functionInfo, functionInfo.getDefaultWorkerInfo(), ip, null, returnValues);
        copyArgValues(callerSF, caleeSF, argRegs, functionInfo.getParamTypes());

        controlStack.pushFrame(caleeSF);

        // Invoke Native function;
        AbstractNativeFunction nativeFunction = functionInfo.getNativeFunction();
        try {
            nativeFunction.executeNative(context);
        } catch (BLangNullReferenceException e) {
            context.setError(BLangVMErrors.createNullRefException(context, ip));
            handleError();
            return;
        } catch (Throwable e) {
            context.setError(BLangVMErrors.createError(this.context, ip, e.getMessage()));
            handleError();
            return;
        }
        // Copy return values to the callers stack
        controlStack.popFrame();
        handleReturnFromNativeCallableUnit(callerSF, retRegs, returnValues, retTypes);
    }

    private void invokeNativeAction(ActionInfo actionInfo, int[] argRegs, int[] retRegs) {
        StackFrame callerSF = controlStack.currentFrame;

        WorkerInfo defaultWorkerInfo = actionInfo.getDefaultWorkerInfo();
        AbstractNativeAction nativeAction = actionInfo.getNativeAction();

        if (nativeAction == null) {
            return;
        }

        // TODO : Remove once we handle this properly for return values
        BType[] retTypes = actionInfo.getRetParamTypes();
        BValue[] returnValues = new BValue[retTypes.length];

        StackFrame caleeSF = new StackFrame(actionInfo, defaultWorkerInfo, ip, null, returnValues);
        copyArgValues(callerSF, caleeSF, argRegs, actionInfo.getParamTypes());

        controlStack.pushFrame(caleeSF);

        try {
            boolean nonBlocking = !context.isInTransaction() && nativeAction.isNonBlockingAction() &&
                    !context.blockingInvocation;
            BClientConnectorFutureListener listener = new BClientConnectorFutureListener(context, nonBlocking);
            if (nonBlocking) {
                // Enable non-blocking.
                context.setStartIP(ip);
                // TODO : Temporary solution to make non-blocking working.
                if (caleeSF.packageInfo == null) {
                    caleeSF.packageInfo = actionInfo.getPackageInfo();
                }
                context.nonBlockingContext = new Context.NonBlockingContext(actionInfo, retRegs);

                ConnectorFuture future = nativeAction.execute(context);
                if (future == null) {
                    throw new BallerinaException("Native action doesn't provide a future object to sync");
                }
                future.setConnectorFutureListener(listener);

                ip = -1;
            } else {
                ConnectorFuture future = nativeAction.execute(context);
                if (future == null) {
                    throw new BallerinaException("Native action doesn't provide a future object to sync");
                }
                future.setConnectorFutureListener(listener);
                //default nonBlocking timeout 5 mins
                long timeout = 300000;
                boolean res = listener.sync(timeout);
                if (!res) {
                    //non blocking execution timed out.
                    throw new BallerinaException("Action execution timed out, timeout period - " + timeout
                            + ", Action - " + nativeAction.getPackagePath() + ":" + nativeAction.getName());
                }
                if (context.getError() != null) {
                    handleError();
                }
                // Copy return values to the callers stack
                controlStack.popFrame();
                handleReturnFromNativeCallableUnit(callerSF, retRegs, returnValues, retTypes);

            }
        } catch (Throwable e) {
            context.setError(BLangVMErrors.createError(this.context, ip, e.getMessage()));
            handleError();
        }
    }

    public static void handleReturnFromNativeCallableUnit(StackFrame callerSF, int[] returnRegIndexes,
                                                          BValue[] returnValues, BType[] retTypes) {
        for (int i = 0; i < returnValues.length; i++) {
            int callersRetRegIndex = returnRegIndexes[i];
            BType retType = retTypes[i];
            switch (retType.getTag()) {
                case TypeTags.INT_TAG:
                    if (returnValues[i] == null) {
                        callerSF.longRegs[callersRetRegIndex] = 0;
                        break;
                    }
                    callerSF.longRegs[callersRetRegIndex] = ((BInteger) returnValues[i]).intValue();
                    break;
                case TypeTags.FLOAT_TAG:
                    if (returnValues[i] == null) {
                        callerSF.doubleRegs[callersRetRegIndex] = 0;
                        break;
                    }
                    callerSF.doubleRegs[callersRetRegIndex] = ((BFloat) returnValues[i]).floatValue();
                    break;
                case TypeTags.STRING_TAG:
                    if (returnValues[i] == null) {
                        callerSF.stringRegs[callersRetRegIndex] = STRING_NULL_VALUE;
                        break;
                    }
                    callerSF.stringRegs[callersRetRegIndex] = returnValues[i].stringValue();
                    break;
                case TypeTags.BOOLEAN_TAG:
                    if (returnValues[i] == null) {
                        callerSF.intRegs[callersRetRegIndex] = 0;
                        break;
                    }
                    callerSF.intRegs[callersRetRegIndex] = ((BBoolean) returnValues[i]).booleanValue() ? 1 : 0;
                    break;
                case TypeTags.BLOB_TAG:
                    if (returnValues[i] == null) {
                        callerSF.byteRegs[callersRetRegIndex] = new byte[0];
                        break;
                    }
                    callerSF.byteRegs[callersRetRegIndex] = ((BBlob) returnValues[i]).blobValue();
                    break;
                default:
                    callerSF.refRegs[callersRetRegIndex] = (BRefType) returnValues[i];
            }
        }
    }

    private boolean checkCast(BValue sourceValue, BType targetType) {
        BType sourceType = sourceValue.getType();

        if (sourceType.equals(targetType)) {
            return true;
        }

        if (sourceType.getTag() == TypeTags.STRUCT_TAG && targetType.getTag() == TypeTags.STRUCT_TAG) {
            return checkStructEquivalency((BStructType) sourceType, (BStructType) targetType);

        }

        if (targetType.getTag() == TypeTags.ANY_TAG) {
            return true;
        }

        // Check JSON casting
        if (getElementType(sourceType).getTag() == TypeTags.JSON_TAG) {
            return checkJSONCast(((BJSON) sourceValue).value(), sourceType, targetType);
        }

        // Array casting
        if (targetType.getTag() == TypeTags.ARRAY_TAG || sourceType.getTag() == TypeTags.ARRAY_TAG) {
            return checkArrayCast(sourceType, targetType);
        }

        return false;
    }

    private boolean checkArrayCast(BType sourceType, BType targetType) {
        if (targetType.getTag() == TypeTags.ARRAY_TAG && sourceType.getTag() == TypeTags.ARRAY_TAG) {
            BArrayType sourceArrayType = (BArrayType) sourceType;
            BArrayType targetArrayType = (BArrayType) targetType;
            if (targetArrayType.getDimensions() > sourceArrayType.getDimensions()) {
                return false;
            }

            return checkArrayCast(sourceArrayType.getElementType(), targetArrayType.getElementType());
        } else if (sourceType.getTag() == TypeTags.ARRAY_TAG) {
            return targetType.getTag() == TypeTags.ANY_TAG;
        }

        return sourceType.equals(targetType);
    }

    private BType getElementType(BType type) {
        if (type.getTag() != TypeTags.ARRAY_TAG) {
            return type;
        }

        return getElementType(((BArrayType) type).getElementType());
    }

    public static boolean checkStructEquivalency(BStructType rhsType, BStructType lhsType) {
        // Both structs should be public or private.
        // Get the XOR of both flags(masks)
        // If both are public, then public bit should be 0;
        // If both are private, then public bit should be 0;
        // The public bit is on means, one is public, and the other one is private.
        if (Flags.isFlagOn(lhsType.flags ^ rhsType.flags, Flags.PUBLIC)) {
            return false;
        }

        // If both structs are private, they should be in the same package.
        if (!Flags.isFlagOn(lhsType.flags, Flags.PUBLIC) &&
                !rhsType.getPackagePath().equals(lhsType.getPackagePath())) {
            return false;
        }

        // Adjust the number of the attached functions of the lhs struct based on
        //  the availability of the initializer function.
        int lhsAttachedFunctionCount = lhsType.initializer != null ?
                lhsType.getAttachedFunctions().length - 1 :
                lhsType.getAttachedFunctions().length;

        if (lhsType.getStructFields().length > rhsType.getStructFields().length ||
                lhsAttachedFunctionCount > rhsType.getAttachedFunctions().length) {
            return false;
        }

        return !Flags.isFlagOn(lhsType.flags, Flags.PUBLIC) &&
                rhsType.getPackagePath().equals(lhsType.getPackagePath()) ?
                checkEquivalencyOfTwoPrivateStructs(lhsType, rhsType) :
                checkEquivalencyOfPublicStructs(lhsType, rhsType);
    }

    private static boolean checkEquivalencyOfTwoPrivateStructs(BStructType lhsType, BStructType rhsType) {
        for (int fieldCounter = 0; fieldCounter < lhsType.getStructFields().length; fieldCounter++) {
            BStructType.StructField lhsField = lhsType.getStructFields()[fieldCounter];
            BStructType.StructField rhsField = rhsType.getStructFields()[fieldCounter];
            if (lhsField.fieldName.equals(rhsField.fieldName) &&
                    isSameType(rhsField.fieldType, lhsField.fieldType)) {
                continue;
            }
            return false;
        }

        BStructType.AttachedFunction[] lhsFuncs = lhsType.getAttachedFunctions();
        BStructType.AttachedFunction[] rhsFuncs = rhsType.getAttachedFunctions();
        for (BStructType.AttachedFunction lhsFunc : lhsFuncs) {
            if (lhsFunc == lhsType.initializer) {
                continue;
            }

            BStructType.AttachedFunction rhsFunc = getMatchingInvokableType(rhsFuncs, lhsFunc);
            if (rhsFunc == null) {
                return false;
            }
        }
        return true;
    }

    private static boolean checkEquivalencyOfPublicStructs(BStructType lhsType, BStructType rhsType) {
        int fieldCounter = 0;
        for (; fieldCounter < lhsType.getStructFields().length; fieldCounter++) {
            // Return false if either field is private
            BStructType.StructField lhsField = lhsType.getStructFields()[fieldCounter];
            BStructType.StructField rhsField = rhsType.getStructFields()[fieldCounter];
            if (!Flags.isFlagOn(lhsField.flags, Flags.PUBLIC) ||
                    !Flags.isFlagOn(rhsField.flags, Flags.PUBLIC)) {
                return false;
            }

            if (lhsField.fieldName.equals(rhsField.fieldName) &&
                    isSameType(rhsField.fieldType, lhsField.fieldType)) {
                continue;
            }
            return false;
        }

        // Check the rest of the fields in RHS type
        for (; fieldCounter < rhsType.getStructFields().length; fieldCounter++) {
            if (!Flags.isFlagOn(rhsType.getStructFields()[fieldCounter].flags, Flags.PUBLIC)) {
                return false;
            }
        }

        BStructType.AttachedFunction[] lhsFuncs = lhsType.getAttachedFunctions();
        BStructType.AttachedFunction[] rhsFuncs = rhsType.getAttachedFunctions();
        for (BStructType.AttachedFunction lhsFunc : lhsFuncs) {
            if (lhsFunc == lhsType.initializer) {
                continue;
            }

            if (!Flags.isFlagOn(lhsFunc.flags, Flags.PUBLIC)) {
                return false;
            }

            BStructType.AttachedFunction rhsFunc = getMatchingInvokableType(rhsFuncs, lhsFunc);
            if (rhsFunc == null || !Flags.isFlagOn(rhsFunc.flags, Flags.PUBLIC)) {
                return false;
            }
        }

        return true;
    }

    public static boolean checkFunctionTypeEquality(BFunctionType source, BFunctionType target) {
        if (source.paramTypes.length != target.paramTypes.length ||
                source.retParamTypes.length != target.retParamTypes.length) {
            return false;
        }

        for (int i = 0; i < source.paramTypes.length; i++) {
            if (!isSameType(source.paramTypes[i], target.paramTypes[i])) {
                return false;
            }
        }

        for (int i = 0; i < source.retParamTypes.length; i++) {
            if (!isSameType(source.retParamTypes[i], target.retParamTypes[i])) {
                return false;
            }
        }

        return true;
    }

    private static BStructType.AttachedFunction getMatchingInvokableType(BStructType.AttachedFunction[] rhsFuncs,
                                                                         BStructType.AttachedFunction lhsFunc) {
        return Arrays.stream(rhsFuncs)
                .filter(rhsFunc -> lhsFunc.funcName.equals(rhsFunc.funcName))
                .filter(rhsFunc -> checkFunctionTypeEquality(lhsFunc.type, rhsFunc.type))
                .findFirst()
                .orElse(null);
    }


    private static boolean isSameType(BType rhsType, BType lhsType) {
        // First check whether both references points to the same object.
        if (rhsType == lhsType) {
            return true;
        }

        if (rhsType.getTag() == lhsType.getTag() && rhsType.getTag() == TypeTags.ARRAY_TAG) {
            return checkArrayEquivalent(rhsType, lhsType);
        }

        // TODO Support function types, json/map constrained types etc.

        return false;
    }

    private static boolean isValueType(BType type) {
        return type.getTag() <= TypeTags.BLOB_TAG;
    }

    private static boolean isUserDefinedType(BType type) {
        return type.getTag() == TypeTags.STRUCT_TAG || type.getTag() == TypeTags.CONNECTOR_TAG ||
                type.getTag() == TypeTags.ENUM_TAG || type.getTag() == TypeTags.ARRAY_TAG;
    }

    private static boolean isConstrainedType(BType type) {
        return type.getTag() == TypeTags.JSON_TAG;
    }

    private static boolean checkArrayEquivalent(BType actualType, BType expType) {
        if (expType.getTag() == TypeTags.ARRAY_TAG && actualType.getTag() == TypeTags.ARRAY_TAG) {
            // Both types are array types
            BArrayType lhrArrayType = (BArrayType) expType;
            BArrayType rhsArrayType = (BArrayType) actualType;
            return checkArrayEquivalent(lhrArrayType.getElementType(), rhsArrayType.getElementType());
        }
        // Now one or both types are not array types and they have to be equal
        if (expType == actualType) {
            return true;
        }
        return false;
    }

    private void castJSONToInt(int[] operands, StackFrame sf) {
        int i = operands[0];
        int j = operands[1];
        int k = operands[2];

        BJSON jsonValue = (BJSON) sf.refRegs[i];
        if (jsonValue == null) {
            handleNullRefError();
            return;
        }

        JsonNode jsonNode;
        try {
            jsonNode = jsonValue.value();
        } catch (BallerinaException e) {
            String errorMsg = BLangExceptionHelper.getErrorMessage(RuntimeErrors.CASTING_FAILED_WITH_CAUSE,
                    BTypes.typeJSON, BTypes.typeInt, e.getMessage());
            context.setError(BLangVMErrors.createError(context, ip, errorMsg));
            handleError();
            return;
        }

        if (jsonNode.isLong()) {
            sf.longRegs[j] = jsonNode.longValue();
            sf.refRegs[k] = null;
            return;
        }

        sf.longRegs[j] = 0;
        handleTypeCastError(sf, k, JSONUtils.getTypeName(jsonNode), TypeConstants.INT_TNAME);
    }

    private void castJSONToFloat(int[] operands, StackFrame sf) {
        int i = operands[0];
        int j = operands[1];
        int k = operands[2];

        BJSON jsonValue = (BJSON) sf.refRegs[i];
        if (jsonValue == null) {
            handleNullRefError();
            return;
        }

        JsonNode jsonNode;
        try {
            jsonNode = jsonValue.value();
        } catch (BallerinaException e) {
            String errorMsg = BLangExceptionHelper.getErrorMessage(RuntimeErrors.CASTING_FAILED_WITH_CAUSE,
                    BTypes.typeJSON, BTypes.typeFloat, e.getMessage());
            context.setError(BLangVMErrors.createError(context, ip, errorMsg));
            handleError();
            return;
        }

        if (jsonNode.isDouble()) {
            sf.doubleRegs[j] = jsonNode.doubleValue();
            sf.refRegs[k] = null;
            return;
        }

        sf.doubleRegs[j] = 0;
        handleTypeCastError(sf, k, JSONUtils.getTypeName(jsonNode), TypeConstants.FLOAT_TNAME);
    }

    private void castJSONToString(int[] operands, StackFrame sf) {
        int i = operands[0];
        int j = operands[1];
        int k = operands[2];

        BJSON jsonValue = (BJSON) sf.refRegs[i];
        if (jsonValue == null) {
            handleNullRefError();
            return;
        }

        JsonNode jsonNode;
        try {
            jsonNode = jsonValue.value();
        } catch (BallerinaException e) {
            sf.stringRegs[j] = "";
            String errorMsg = BLangExceptionHelper.getErrorMessage(RuntimeErrors.CASTING_FAILED_WITH_CAUSE,
                    BTypes.typeJSON, BTypes.typeString, e.getMessage());
            context.setError(BLangVMErrors.createError(context, ip, errorMsg));
            handleError();
            return;
        }

        if (jsonNode.isString()) {
            sf.stringRegs[j] = jsonNode.stringValue();
            sf.refRegs[k] = null;
            return;
        }

        sf.stringRegs[j] = STRING_NULL_VALUE;
        handleTypeCastError(sf, k, JSONUtils.getTypeName(jsonNode), TypeConstants.STRING_TNAME);
    }

    private void castJSONToBoolean(int[] operands, StackFrame sf) {
        int i = operands[0];
        int j = operands[1];
        int k = operands[2];

        BJSON jsonValue = (BJSON) sf.refRegs[i];
        if (jsonValue == null) {
            handleNullRefError();
            return;
        }

        JsonNode jsonNode;
        try {
            jsonNode = jsonValue.value();
        } catch (BallerinaException e) {
            String errorMsg = BLangExceptionHelper.getErrorMessage(RuntimeErrors.CASTING_FAILED_WITH_CAUSE,
                    BTypes.typeJSON, BTypes.typeBoolean, e.getMessage());
            context.setError(BLangVMErrors.createError(context, ip, errorMsg));
            handleError();
            return;
        }

        if (jsonNode.isBoolean()) {
            sf.intRegs[j] = jsonNode.booleanValue() ? 1 : 0;
            sf.refRegs[k] = null;
            return;
        }

        // Reset the value in the case of an error;
        sf.intRegs[j] = 0;
        handleTypeCastError(sf, k, JSONUtils.getTypeName(jsonNode), TypeConstants.BOOLEAN_TNAME);
    }

    private boolean checkJSONEquivalency(JsonNode json, BJSONType sourceType, BJSONType targetType) {
        BStructType sourceConstrainedType = (BStructType) sourceType.getConstrainedType();
        BStructType targetConstrainedType = (BStructType) targetType.getConstrainedType();

        // Casting to an unconstrained JSON
        if (targetConstrainedType == null) {
            // ideally we should't reach here. This is checked from typeChecker
            return true;
        }

        // Casting from constrained JSON to constrained JSON
        if (sourceConstrainedType != null) {
            if (sourceConstrainedType.equals(targetConstrainedType)) {
                return true;
            }

            return checkStructEquivalency(sourceConstrainedType, targetConstrainedType);
        }

        // Casting from unconstrained JSON to constrained JSON
        BStructType.StructField[] tFields = targetConstrainedType.getStructFields();
        for (int i = 0; i < tFields.length; i++) {
            String fieldName = tFields[i].getFieldName();
            if (!json.has(fieldName)) {
                return false;
            }

            if (!checkJSONCast(json.get(fieldName), sourceType, tFields[i].getFieldType())) {
                return false;
            }
        }

        return true;
    }

    /**
     * Check the compatibility of casting a JSON to a target type.
     *
     * @param json       JSON to cast
     * @param sourceType Type of the source JSON
     * @param targetType Target type
     * @return Runtime compatibility for casting
     */
    private boolean checkJSONCast(JsonNode json, BType sourceType, BType targetType) {
        switch (targetType.getTag()) {
            case TypeTags.STRING_TAG:
                return json.isString();
            case TypeTags.INT_TAG:
                return json.isLong();
            case TypeTags.FLOAT_TAG:
                return json.isDouble();
            case TypeTags.ARRAY_TAG:
                if (!json.isArray()) {
                    return false;
                }
                BArrayType arrayType = (BArrayType) targetType;
                for (int i = 0; i < json.size(); i++) {
                    // get the element type of source and json, and recursively check for json casting.
                    BType sourceElementType = sourceType.getTag() == TypeTags.ARRAY_TAG
                            ? ((BArrayType) sourceType).getElementType() : sourceType;
                    if (!checkJSONCast(json.get(i), sourceElementType, arrayType.getElementType())) {
                        return false;
                    }
                }
                return true;
            case TypeTags.JSON_TAG:
                if (sourceType.getTag() != TypeTags.JSON_TAG) {
                    return false;
                }
                return checkJSONEquivalency(json, (BJSONType) sourceType, (BJSONType) targetType);
            default:
                return false;
        }
    }

    private void convertStructToMap(int[] operands, StackFrame sf) {
        int i = operands[0];
        int j = operands[1];

        BStruct bStruct = (BStruct) sf.refRegs[i];
        if (bStruct == null) {
            handleNullRefError();
            return;
        }

        int longRegIndex = -1;
        int doubleRegIndex = -1;
        int stringRegIndex = -1;
        int booleanRegIndex = -1;
        int blobRegIndex = -1;
        int refRegIndex = -1;

        BStructType.StructField[] structFields = (bStruct.getType()).getStructFields();
        BMap<String, BValue> map = BTypes.typeMap.getEmptyValue();
        for (BStructType.StructField structField : structFields) {
            String key = structField.getFieldName();
            BType fieldType = structField.getFieldType();
            switch (fieldType.getTag()) {
                case TypeTags.INT_TAG:
                    map.put(key, new BInteger(bStruct.getIntField(++longRegIndex)));
                    break;
                case TypeTags.FLOAT_TAG:
                    map.put(key, new BFloat(bStruct.getFloatField(++doubleRegIndex)));
                    break;
                case TypeTags.STRING_TAG:
                    map.put(key, new BString(bStruct.getStringField(++stringRegIndex)));
                    break;
                case TypeTags.BOOLEAN_TAG:
                    map.put(key, new BBoolean(bStruct.getBooleanField(++booleanRegIndex) == 1));
                    break;
                case TypeTags.BLOB_TAG:
                    map.put(key, new BBlob(bStruct.getBlobField(++blobRegIndex)));
                    break;
                default:
                    BValue value = bStruct.getRefField(++refRegIndex);
                    map.put(key, value == null ? null : value.copy());
            }
        }

        sf.refRegs[j] = map;
    }

    private void convertStructToJSON(int[] operands, StackFrame sf) {
        int i = operands[0];
        int j = operands[1];
        int k = operands[2];

        BStruct bStruct = (BStruct) sf.refRegs[i];
        if (bStruct == null) {
            handleNullRefError();
            return;
        }

        try {
            sf.refRegs[j] = JSONUtils.convertStructToJSON(bStruct);
        } catch (Exception e) {
            sf.refRegs[j] = null;
            String errorMsg = "cannot convert '" + bStruct.getType() + "' to type '" + BTypes.typeJSON + "': " +
                    e.getMessage();
            handleTypeConversionError(sf, k, errorMsg);
        }
    }

    private void convertMapToStruct(int[] operands, StackFrame sf) {
        int i = operands[0];
        int cpIndex = operands[1];
        int j = operands[2];
        int k = operands[3];

        TypeRefCPEntry typeRefCPEntry = (TypeRefCPEntry) constPool[cpIndex];
        BMap<String, BValue> bMap = (BMap<String, BValue>) sf.refRegs[i];
        if (bMap == null) {
            handleNullRefError();
            return;
        }

        int longRegIndex = -1;
        int doubleRegIndex = -1;
        int stringRegIndex = -1;
        int booleanRegIndex = -1;
        int blobRegIndex = -1;
        int refRegIndex = -1;
        BStructType structType = (BStructType) typeRefCPEntry.getType();
        BStruct bStruct = new BStruct(structType);
        StructInfo structInfo = sf.packageInfo.getStructInfo(structType.getName());

        Set<String> keys = bMap.keySet();
        for (StructFieldInfo fieldInfo : structInfo.getFieldInfoEntries()) {
            String key = fieldInfo.getName();
            BType fieldType = fieldInfo.getFieldType();
            BValue mapVal = null;
            try {
                boolean containsField = keys.contains(key);
                DefaultValueAttributeInfo defaultValAttrInfo = null;
                if (containsField) {
                    mapVal = bMap.get(key);
                    if (mapVal == null && BTypes.isValueType(fieldType)) {
                        throw BLangExceptionHelper.getRuntimeException(
                                RuntimeErrors.INCOMPATIBLE_FIELD_TYPE_FOR_CASTING, key, fieldType, null);
                    }

                    if (mapVal != null && !checkCast(mapVal, fieldType)) {
                        throw BLangExceptionHelper.getRuntimeException(
                                RuntimeErrors.INCOMPATIBLE_FIELD_TYPE_FOR_CASTING, key, fieldType, mapVal.getType());
                    }
                } else {
                    defaultValAttrInfo = (DefaultValueAttributeInfo) getAttributeInfo(fieldInfo,
                            AttributeInfo.Kind.DEFAULT_VALUE_ATTRIBUTE);
                }

                switch (fieldType.getTag()) {
                    case TypeTags.INT_TAG:
                        longRegIndex++;
                        if (containsField) {
                            bStruct.setIntField(longRegIndex, ((BInteger) mapVal).intValue());
                        } else if (defaultValAttrInfo != null) {
                            bStruct.setIntField(longRegIndex, defaultValAttrInfo.getDefaultValue().getIntValue());
                        }
                        break;
                    case TypeTags.FLOAT_TAG:
                        doubleRegIndex++;
                        if (containsField) {
                            bStruct.setFloatField(doubleRegIndex, ((BFloat) mapVal).floatValue());
                        } else if (defaultValAttrInfo != null) {
                            bStruct.setFloatField(doubleRegIndex, defaultValAttrInfo.getDefaultValue().getFloatValue());
                        }
                        break;
                    case TypeTags.STRING_TAG:
                        stringRegIndex++;
                        if (containsField) {
                            bStruct.setStringField(stringRegIndex, ((BString) mapVal).stringValue());
                        } else if (defaultValAttrInfo != null) {
                            bStruct.setStringField(stringRegIndex,
                                    defaultValAttrInfo.getDefaultValue().getStringValue());
                        }
                        break;
                    case TypeTags.BOOLEAN_TAG:
                        booleanRegIndex++;
                        if (containsField) {
                            bStruct.setBooleanField(booleanRegIndex, ((BBoolean) mapVal).booleanValue() ? 1 : 0);
                        } else if (defaultValAttrInfo != null) {
                            bStruct.setBooleanField(booleanRegIndex,
                                    defaultValAttrInfo.getDefaultValue().getBooleanValue() ? 1 : 0);
                        }
                        break;
                    case TypeTags.BLOB_TAG:
                        blobRegIndex++;
                        if (containsField && mapVal != null) {
                            bStruct.setBlobField(blobRegIndex, ((BBlob) mapVal).blobValue());
                        }
                        break;
                    default:
                        bStruct.setRefField(++refRegIndex, (BRefType) mapVal);
                }
            } catch (BallerinaException e) {
                sf.refRegs[j] = null;
                String errorMsg = "cannot convert '" + bMap.getType() + "' to type '" + structType + ": " +
                        e.getMessage();
                handleTypeConversionError(sf, k, errorMsg);
                return;
            }
        }

        sf.refRegs[j] = bStruct;
        sf.refRegs[k] = null;
    }

    private void convertJSONToStruct(int[] operands, StackFrame sf) {
        int i = operands[0];
        int cpIndex = operands[1];
        int j = operands[2];
        int k = operands[3];

        TypeRefCPEntry typeRefCPEntry = (TypeRefCPEntry) constPool[cpIndex];
        BJSON bjson = (BJSON) sf.refRegs[i];
        if (bjson == null) {
            handleNullRefError();
            return;
        }

        try {
            sf.refRegs[j] = JSONUtils.convertJSONToStruct(bjson, (BStructType) typeRefCPEntry.getType());
            sf.refRegs[k] = null;
        } catch (Exception e) {
            sf.refRegs[j] = null;
            String errorMsg = "cannot convert '" + TypeConstants.JSON_TNAME + "' to type '" +
                    typeRefCPEntry.getType() + "': " + e.getMessage();
            handleTypeConversionError(sf, k, errorMsg);
        }
    }

    private void handleNullRefError() {
        context.setError(BLangVMErrors.createNullRefException(context, ip));
        handleError();
    }

    private void handleError() {
        int currentIP = ip - 1;
        StackFrame currentFrame = controlStack.currentFrame;
        ErrorTableEntry match = null;

        while (controlStack.currentFrame != null) {
            match = ErrorTableEntry.getMatch(currentFrame.packageInfo, currentIP, context.getError());
            if (match != null) {
                break;
            }

            controlStack.popFrame();
            context.setError(currentFrame.errorThrown);
            if (controlStack.currentFrame == null) {
                break;
            }

            currentIP = currentFrame.retAddrs - 1;
            currentFrame = controlStack.currentFrame;
        }

        if (controlStack.currentFrame == null) {
            // root level error handling.
            ip = -1;
            if (context.getServiceInfo() == null) {
                return;
            }

            BServerConnectorFuture connectorFuture = context.getConnectorFuture();
            try {
                connectorFuture.notifyFailure(new BallerinaException(BLangVMErrors
                        .getPrintableStackTrace(context.getError())));
            } catch (Exception e) {
                logger.error("cannot handle error using the error handler: " + e.getMessage(), e);
            }
            return;
        }

        // match should be not null at this point.
        if (match != null) {
            PackageInfo packageInfo = currentFrame.packageInfo;
            this.constPool = packageInfo.getConstPoolEntries();
            this.code = packageInfo.getInstructions();
            ip = match.getIpTarget();
            return;
        }

        ip = -1;
        logger.error("fatal error. incorrect error table entry.");
    }

    private AttributeInfo getAttributeInfo(AttributeInfoPool attrInfoPool, AttributeInfo.Kind attrInfoKind) {
        for (AttributeInfo attributeInfo : attrInfoPool.getAttributeInfoEntries()) {
            if (attributeInfo.getKind() == attrInfoKind) {
                return attributeInfo;
            }
        }
        return null;
    }

    private boolean isWaitingOnNonBlockingAction() {
        return context.nonBlockingContext != null;
    }

    private void calculateLength(int[] operands, StackFrame sf) {
        int i = operands[0];
        int cpIndex = operands[1];
        int j = operands[2];

        TypeRefCPEntry typeRefCPEntry = (TypeRefCPEntry) constPool[cpIndex];
        int typeTag = typeRefCPEntry.getType().getTag();
        if (typeTag == TypeTags.STRING_TAG) {
            String value = sf.stringRegs[i];
            if (value == null) {
                handleNullRefError();
            } else {
                sf.longRegs[j] = value.length();
            }
            return;
        } else if (typeTag == TypeTags.BLOB_TAG) {
            // Here it is assumed null is not supported for blob type
            sf.longRegs[j] = sf.byteRegs[i].length;
            return;
        }

        BValue entity = sf.refRegs[i];
        if (entity == null) {
            handleNullRefError();
            return;
        }

        if (typeTag == TypeTags.XML_TAG) {
            sf.longRegs[j] = ((BXML) entity).length();
            return;
        } else if (entity instanceof BJSON) {
            if (JSONUtils.isJSONArray((BJSON) entity)) {
                sf.longRegs[j] = JSONUtils.getJSONArrayLength((BJSON) sf.refRegs[i]);
            } else {
                sf.longRegs[j] = -1;
            }
            return;
        } else if (typeTag == TypeTags.MAP_TAG) {
            sf.longRegs[j] = ((BMap) entity).size();
            return;
        }

        BNewArray newArray = (BNewArray) entity;
        sf.longRegs[j] = newArray.size();
        return;
    }
}<|MERGE_RESOLUTION|>--- conflicted
+++ resolved
@@ -2711,7 +2711,6 @@
         sf.refRegs[i] = bStruct;
     }
 
-<<<<<<< HEAD
     private void createNewStreamlet(int[] operands, StackFrame sf) {
         int cpIndex = operands[0];
         int i = operands[1];
@@ -2726,31 +2725,6 @@
         sf.refRegs[i] = streamlet;
     }
 
-
-    private void endTransaction(int status) {
-        BallerinaTransactionManager ballerinaTransactionManager = context.getBallerinaTransactionManager();
-        if (ballerinaTransactionManager != null) {
-            try {
-                if (status == TransactionStatus.SUCCESS.value()) {
-                    ballerinaTransactionManager.commitTransactionBlock();
-                } else if (status == TransactionStatus.FAILED.value()) {
-                    ballerinaTransactionManager.rollbackTransactionBlock();
-                } else { //status = 1 Transaction end
-                    ballerinaTransactionManager.endTransactionBlock();
-                    if (ballerinaTransactionManager.isOuterTransaction()) {
-                        context.setBallerinaTransactionManager(null);
-                    }
-                }
-            } catch (Throwable e) {
-                context.setError(BLangVMErrors.createError(this.context, ip, e.getMessage()));
-                handleError();
-                return;
-            }
-        }
-    }
-
-=======
->>>>>>> 900374ae
     private void beginTransaction(int transactionId, int retryCountRegIndex) {
         //Transaction is attempted three times by default to improve resiliency
         int retryCount = TransactionConstants.DEFAULT_RETRY_COUNT;
