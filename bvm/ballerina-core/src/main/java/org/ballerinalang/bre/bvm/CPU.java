/*
 *  Copyright (c) 2018, WSO2 Inc. (http://www.wso2.org) All Rights Reserved.
 *
 *  WSO2 Inc. licenses this file to you under the Apache License,
 *  Version 2.0 (the "License"); you may not use this file except
 *  in compliance with the License.
 *  You may obtain a copy of the License at
 *
 *    http://www.apache.org/licenses/LICENSE-2.0
 *
 *  Unless required by applicable law or agreed to in writing,
 *  software distributed under the License is distributed on an
 *  "AS IS" BASIS, WITHOUT WARRANTIES OR CONDITIONS OF ANY
 *  KIND, either express or implied.  See the License for the
 *  specific language governing permissions and limitations
 *  under the License.
 */
package org.ballerinalang.bre.bvm;

import org.apache.commons.lang3.StringEscapeUtils;
import org.ballerinalang.channels.ChannelManager;
import org.ballerinalang.channels.ChannelRegistry;
import org.ballerinalang.model.types.BArrayType;
import org.ballerinalang.model.types.BAttachedFunction;
import org.ballerinalang.model.types.BField;
import org.ballerinalang.model.types.BFiniteType;
import org.ballerinalang.model.types.BFunctionType;
import org.ballerinalang.model.types.BJSONType;
import org.ballerinalang.model.types.BMapType;
import org.ballerinalang.model.types.BRecordType;
import org.ballerinalang.model.types.BStreamType;
import org.ballerinalang.model.types.BStructureType;
import org.ballerinalang.model.types.BTupleType;
import org.ballerinalang.model.types.BType;
import org.ballerinalang.model.types.BTypes;
import org.ballerinalang.model.types.BUnionType;
import org.ballerinalang.model.types.TypeConstants;
import org.ballerinalang.model.types.TypeTags;
import org.ballerinalang.model.util.Flags;
import org.ballerinalang.model.util.JSONUtils;
import org.ballerinalang.model.util.ListUtils;
import org.ballerinalang.model.util.StringUtils;
import org.ballerinalang.model.util.XMLUtils;
import org.ballerinalang.model.values.BBoolean;
import org.ballerinalang.model.values.BBooleanArray;
import org.ballerinalang.model.values.BByte;
import org.ballerinalang.model.values.BByteArray;
import org.ballerinalang.model.values.BClosure;
import org.ballerinalang.model.values.BCollection;
import org.ballerinalang.model.values.BFloat;
import org.ballerinalang.model.values.BFloatArray;
import org.ballerinalang.model.values.BFunctionPointer;
import org.ballerinalang.model.values.BFuture;
import org.ballerinalang.model.values.BIntArray;
import org.ballerinalang.model.values.BIntRange;
import org.ballerinalang.model.values.BInteger;
import org.ballerinalang.model.values.BIterator;
import org.ballerinalang.model.values.BMap;
import org.ballerinalang.model.values.BNewArray;
import org.ballerinalang.model.values.BRefType;
import org.ballerinalang.model.values.BRefValueArray;
import org.ballerinalang.model.values.BStream;
import org.ballerinalang.model.values.BString;
import org.ballerinalang.model.values.BStringArray;
import org.ballerinalang.model.values.BTable;
import org.ballerinalang.model.values.BTypeDescValue;
import org.ballerinalang.model.values.BValue;
import org.ballerinalang.model.values.BValueType;
import org.ballerinalang.model.values.BXML;
import org.ballerinalang.model.values.BXMLAttributes;
import org.ballerinalang.model.values.BXMLQName;
import org.ballerinalang.model.values.BXMLSequence;
import org.ballerinalang.runtime.Constants;
import org.ballerinalang.util.TransactionStatus;
import org.ballerinalang.util.codegen.AttachedFunctionInfo;
import org.ballerinalang.util.codegen.ErrorTableEntry;
import org.ballerinalang.util.codegen.ForkjoinInfo;
import org.ballerinalang.util.codegen.FunctionInfo;
import org.ballerinalang.util.codegen.Instruction;
import org.ballerinalang.util.codegen.Instruction.InstructionCALL;
import org.ballerinalang.util.codegen.Instruction.InstructionCHNReceive;
import org.ballerinalang.util.codegen.Instruction.InstructionCHNSend;
import org.ballerinalang.util.codegen.Instruction.InstructionFORKJOIN;
import org.ballerinalang.util.codegen.Instruction.InstructionIteratorNext;
import org.ballerinalang.util.codegen.Instruction.InstructionLock;
import org.ballerinalang.util.codegen.Instruction.InstructionVCALL;
import org.ballerinalang.util.codegen.Instruction.InstructionWRKSendReceive;
import org.ballerinalang.util.codegen.InstructionCodes;
import org.ballerinalang.util.codegen.LineNumberInfo;
import org.ballerinalang.util.codegen.ObjectTypeInfo;
import org.ballerinalang.util.codegen.StructFieldInfo;
import org.ballerinalang.util.codegen.StructureTypeInfo;
import org.ballerinalang.util.codegen.TypeDefInfo;
import org.ballerinalang.util.codegen.WorkerDataChannelInfo;
import org.ballerinalang.util.codegen.attributes.AttributeInfo;
import org.ballerinalang.util.codegen.attributes.AttributeInfoPool;
import org.ballerinalang.util.codegen.attributes.DefaultValueAttributeInfo;
import org.ballerinalang.util.codegen.cpentries.BlobCPEntry;
import org.ballerinalang.util.codegen.cpentries.ByteCPEntry;
import org.ballerinalang.util.codegen.cpentries.FloatCPEntry;
import org.ballerinalang.util.codegen.cpentries.FunctionCallCPEntry;
import org.ballerinalang.util.codegen.cpentries.FunctionRefCPEntry;
import org.ballerinalang.util.codegen.cpentries.IntegerCPEntry;
import org.ballerinalang.util.codegen.cpentries.StringCPEntry;
import org.ballerinalang.util.codegen.cpentries.StructureRefCPEntry;
import org.ballerinalang.util.codegen.cpentries.TypeRefCPEntry;
import org.ballerinalang.util.debugger.DebugContext;
import org.ballerinalang.util.debugger.Debugger;
import org.ballerinalang.util.exceptions.BLangExceptionHelper;
import org.ballerinalang.util.exceptions.BallerinaException;
import org.ballerinalang.util.exceptions.RuntimeErrors;
import org.ballerinalang.util.program.BLangFunctions;
import org.ballerinalang.util.program.BLangVMUtils;
import org.ballerinalang.util.program.CompensationTable;
import org.ballerinalang.util.transactions.LocalTransactionInfo;
import org.ballerinalang.util.transactions.TransactionConstants;
import org.ballerinalang.util.transactions.TransactionResourceManager;
import org.ballerinalang.util.transactions.TransactionUtils;
import org.wso2.ballerinalang.compiler.util.BArrayState;

import java.io.PrintStream;
import java.util.ArrayList;
import java.util.Arrays;
import java.util.Iterator;
import java.util.List;
import java.util.Map;
import java.util.Optional;
import java.util.UUID;
import java.util.stream.Collectors;
import java.util.stream.LongStream;

import static org.ballerinalang.util.BLangConstants.BBYTE_MAX_VALUE;
import static org.ballerinalang.util.BLangConstants.BBYTE_MIN_VALUE;
import static org.ballerinalang.util.BLangConstants.STRING_NULL_VALUE;

/**
 * This class executes Ballerina instruction codes by acting as a CPU.
 *
 * @since 0.965.0
 */
@SuppressWarnings({"rawtypes", "unchecked"})
public class CPU {

    public static void traceCode(Instruction[] code) {
        PrintStream printStream = System.out;
        for (int i = 0; i < code.length; i++) {
            printStream.println(i + ": " + code[i].toString());
        }
    }

    private static WorkerExecutionContext handleHalt(WorkerExecutionContext ctx) {
        BLangScheduler.workerDone(ctx);
        return ctx.respCtx.signal(new WorkerSignal(ctx, SignalType.HALT, ctx.workerResult));
    }

    public static void exec(WorkerExecutionContext ctx) {
        while (ctx != null && !ctx.isRootContext()) {
            try {
                tryExec(ctx);
                break;
            } catch (HandleErrorException e) {
                ctx = e.ctx;
            }
        }
    }

    private static void tryExec(WorkerExecutionContext ctx) {
        BLangScheduler.workerRunning(ctx);

        int i, j, k, l;
        int cpIndex;
        FunctionCallCPEntry funcCallCPEntry;
        FunctionRefCPEntry funcRefCPEntry;
        TypeRefCPEntry typeRefCPEntry;
        FunctionInfo functionInfo;
        InstructionCALL callIns;

        boolean debugEnabled = ctx.programFile.getDebugger().isDebugEnabled();

        WorkerData currentSF, callersSF;
        int callersRetRegIndex;

        while (ctx.ip >= 0) {
            try {
                if (ctx.stop) {
                    BLangScheduler.workerDone(ctx);
                    return;
                }
                if (debugEnabled && debug(ctx)) {
                    return;
                }
    
                Instruction instruction = ctx.code[ctx.ip];
                int opcode = instruction.getOpcode();
                int[] operands = instruction.getOperands();
                ctx.ip++;
                WorkerData sf = ctx.workerLocal;
                switch (opcode) {
                    case InstructionCodes.ICONST:
                        cpIndex = operands[0];
                        i = operands[1];
                        sf.longRegs[i] = ((IntegerCPEntry) ctx.constPool[cpIndex]).getValue();
                        break;
                    case InstructionCodes.FCONST:
                        cpIndex = operands[0];
                        i = operands[1];
                        sf.doubleRegs[i] = ((FloatCPEntry) ctx.constPool[cpIndex]).getValue();
                        break;
                    case InstructionCodes.SCONST:
                        cpIndex = operands[0];
                        i = operands[1];
                        sf.stringRegs[i] = ((StringCPEntry) ctx.constPool[cpIndex]).getValue();
                        break;
                    case InstructionCodes.ICONST_0:
                        i = operands[0];
                        sf.longRegs[i] = 0;
                        break;
                    case InstructionCodes.ICONST_1:
                        i = operands[0];
                        sf.longRegs[i] = 1;
                        break;
                    case InstructionCodes.ICONST_2:
                        i = operands[0];
                        sf.longRegs[i] = 2;
                        break;
                    case InstructionCodes.ICONST_3:
                        i = operands[0];
                        sf.longRegs[i] = 3;
                        break;
                    case InstructionCodes.ICONST_4:
                        i = operands[0];
                        sf.longRegs[i] = 4;
                        break;
                    case InstructionCodes.ICONST_5:
                        i = operands[0];
                        sf.longRegs[i] = 5;
                        break;
                    case InstructionCodes.FCONST_0:
                        i = operands[0];
                        sf.doubleRegs[i] = 0;
                        break;
                    case InstructionCodes.FCONST_1:
                        i = operands[0];
                        sf.doubleRegs[i] = 1;
                        break;
                    case InstructionCodes.FCONST_2:
                        i = operands[0];
                        sf.doubleRegs[i] = 2;
                        break;
                    case InstructionCodes.FCONST_3:
                        i = operands[0];
                        sf.doubleRegs[i] = 3;
                        break;
                    case InstructionCodes.FCONST_4:
                        i = operands[0];
                        sf.doubleRegs[i] = 4;
                        break;
                    case InstructionCodes.FCONST_5:
                        i = operands[0];
                        sf.doubleRegs[i] = 5;
                        break;
                    case InstructionCodes.BCONST_0:
                        i = operands[0];
                        sf.intRegs[i] = 0;
                        break;
                    case InstructionCodes.BCONST_1:
                        i = operands[0];
                        sf.intRegs[i] = 1;
                        break;
                    case InstructionCodes.RCONST_NULL:
                        i = operands[0];
                        sf.refRegs[i] = null;
                        break;
                    case InstructionCodes.BICONST:
                        cpIndex = operands[0];
                        i = operands[1];
                        sf.intRegs[i] = ((ByteCPEntry) ctx.constPool[cpIndex]).getValue();
                        break;
                    case InstructionCodes.BACONST:
                        cpIndex = operands[0];
                        i = operands[1];
                        sf.refRegs[i] = new BByteArray(((BlobCPEntry) ctx.constPool[cpIndex]).getValue());
                        break;
    
                    case InstructionCodes.IMOVE:
                    case InstructionCodes.FMOVE:
                    case InstructionCodes.SMOVE:
                    case InstructionCodes.BMOVE:
                    case InstructionCodes.RMOVE:
                    case InstructionCodes.IALOAD:
                    case InstructionCodes.BIALOAD:
                    case InstructionCodes.FALOAD:
                    case InstructionCodes.SALOAD:
                    case InstructionCodes.BALOAD:
                    case InstructionCodes.RALOAD:
                    case InstructionCodes.JSONALOAD:
                    case InstructionCodes.IGLOAD:
                    case InstructionCodes.FGLOAD:
                    case InstructionCodes.SGLOAD:
                    case InstructionCodes.BGLOAD:
                    case InstructionCodes.RGLOAD:
                    case InstructionCodes.MAPLOAD:
                    case InstructionCodes.JSONLOAD:
                        execLoadOpcodes(ctx, sf, opcode, operands);
                        break;
    
                    case InstructionCodes.IASTORE:
                    case InstructionCodes.BIASTORE:
                    case InstructionCodes.FASTORE:
                    case InstructionCodes.SASTORE:
                    case InstructionCodes.BASTORE:
                    case InstructionCodes.RASTORE:
                    case InstructionCodes.JSONASTORE:
                    case InstructionCodes.IGSTORE:
                    case InstructionCodes.FGSTORE:
                    case InstructionCodes.SGSTORE:
                    case InstructionCodes.BGSTORE:
                    case InstructionCodes.RGSTORE:
                    case InstructionCodes.MAPSTORE:
                    case InstructionCodes.JSONSTORE:
                        execStoreOpcodes(ctx, sf, opcode, operands);
                        break;
    
                    case InstructionCodes.IADD:
                    case InstructionCodes.FADD:
                    case InstructionCodes.SADD:
                    case InstructionCodes.XMLADD:
                    case InstructionCodes.ISUB:
                    case InstructionCodes.FSUB:
                    case InstructionCodes.IMUL:
                    case InstructionCodes.FMUL:
                    case InstructionCodes.IDIV:
                    case InstructionCodes.FDIV:
                    case InstructionCodes.IMOD:
                    case InstructionCodes.FMOD:
                    case InstructionCodes.INEG:
                    case InstructionCodes.FNEG:
                    case InstructionCodes.BNOT:
                    case InstructionCodes.IEQ:
                    case InstructionCodes.FEQ:
                    case InstructionCodes.SEQ:
                    case InstructionCodes.BEQ:
                    case InstructionCodes.REQ:
                    case InstructionCodes.TEQ:
                    case InstructionCodes.INE:
                    case InstructionCodes.FNE:
                    case InstructionCodes.SNE:
                    case InstructionCodes.BNE:
                    case InstructionCodes.RNE:
                    case InstructionCodes.TNE:
                    case InstructionCodes.IAND:
                    case InstructionCodes.BIAND:
                    case InstructionCodes.IOR:
                    case InstructionCodes.BIOR:
                    case InstructionCodes.IXOR:
                    case InstructionCodes.BIXOR:
                    case InstructionCodes.BILSHIFT:
                    case InstructionCodes.BIRSHIFT:
                    case InstructionCodes.IRSHIFT:
                    case InstructionCodes.ILSHIFT:
                    case InstructionCodes.IURSHIFT:
                        execBinaryOpCodes(ctx, sf, opcode, operands);
                        break;
    
                    case InstructionCodes.LENGTHOF:
                        calculateLength(ctx, operands, sf);
                        break;
                    case InstructionCodes.TYPELOAD:
                        cpIndex = operands[0];
                        j = operands[1];
                        TypeRefCPEntry typeEntry = (TypeRefCPEntry) ctx.constPool[cpIndex];
                        sf.refRegs[j] = new BTypeDescValue(typeEntry.getType());
                        break;
                    case InstructionCodes.HALT:
                        ctx = handleHalt(ctx);
                        if (ctx == null) {
                            return;
                        }
                        break;
                    case InstructionCodes.IGT:
                    case InstructionCodes.FGT:
                    case InstructionCodes.IGE:
                    case InstructionCodes.FGE:
                    case InstructionCodes.ILT:
                    case InstructionCodes.FLT:
                    case InstructionCodes.ILE:
                    case InstructionCodes.FLE:
                    case InstructionCodes.REQ_NULL:
                    case InstructionCodes.RNE_NULL:
                    case InstructionCodes.BR_TRUE:
                    case InstructionCodes.BR_FALSE:
                    case InstructionCodes.GOTO:
                    case InstructionCodes.SEQ_NULL:
                    case InstructionCodes.SNE_NULL:
                        execCmpAndBranchOpcodes(ctx, sf, opcode, operands);
                        break;
                    case InstructionCodes.INT_RANGE:
                        execIntegerRangeOpcodes(sf, operands);
                        break;
                    case InstructionCodes.TR_RETRY:
                        i = operands[0];
                        j = operands[1];
                        k = operands[2];
                        retryTransaction(ctx, i, j, k);
                        break;
                    case InstructionCodes.CALL:
                        callIns = (InstructionCALL) instruction;
                        ctx = BLangFunctions.invokeCallable(callIns.functionInfo, ctx, callIns.argRegs,
                                callIns.retRegs, false, callIns.flags);
                        if (ctx == null) {
                            return;
                        }
                        break;
                    case InstructionCodes.VCALL:
                        InstructionVCALL vcallIns = (InstructionVCALL) instruction;
                        ctx = invokeVirtualFunction(ctx, vcallIns.receiverRegIndex, vcallIns.functionInfo,
                                vcallIns.argRegs, vcallIns.retRegs, vcallIns.flags);
                        if (ctx == null) {
                            return;
                        }
                        break;
                    case InstructionCodes.TR_BEGIN:
                        i = operands[0];
                        j = operands[1];
                        k = operands[2];
                        l = operands[3];
                        beginTransaction(ctx, i, j, k, l);
                        break;
                    case InstructionCodes.TR_END:
                        i = operands[0];
                        j = operands[1];
                        endTransaction(ctx, i, j);
                        break;
                    case InstructionCodes.WRKSEND:
                        InstructionWRKSendReceive wrkSendIns = (InstructionWRKSendReceive) instruction;
                        handleWorkerSend(ctx, wrkSendIns.dataChannelInfo, wrkSendIns.type, wrkSendIns.reg);
                        break;
                    case InstructionCodes.WRKRECEIVE:
                        InstructionWRKSendReceive wrkReceiveIns = (InstructionWRKSendReceive) instruction;
                        if (!handleWorkerReceive(ctx, wrkReceiveIns.dataChannelInfo, wrkReceiveIns.type,
                                wrkReceiveIns.reg)) {
                            return;
                        }
                        break;
                    case InstructionCodes.CHNRECEIVE:
                        InstructionCHNReceive chnReceiveIns = (InstructionCHNReceive) instruction;
                        if (!handleCHNReceive(ctx, chnReceiveIns.channelName, chnReceiveIns.receiverType,
                                chnReceiveIns.receiverReg, chnReceiveIns.keyType, chnReceiveIns.keyReg)) {
                            return;
                        }
                        break;
                    case InstructionCodes.CHNSEND:
                        InstructionCHNSend chnSendIns = (InstructionCHNSend) instruction;
                        handleCHNSend(ctx, chnSendIns.channelName, chnSendIns.dataType,
                                chnSendIns.dataReg, chnSendIns.keyType, chnSendIns.keyReg);
                        break;
                    case InstructionCodes.FORKJOIN:
                        InstructionFORKJOIN forkJoinIns = (InstructionFORKJOIN) instruction;
                        ctx = invokeForkJoin(ctx, forkJoinIns);
                        if (ctx == null) {
                            return;
                        }
                        break;
                    case InstructionCodes.THROW:
                        i = operands[0];
                        if (i >= 0) {
                            BMap<String, BValue> error = (BMap) sf.refRegs[i];
                            if (error == null) {
                                handleNullRefError(ctx);
                                break;
                            }
    
                            BLangVMErrors.attachStackFrame(error, ctx);
                            ctx.setError(error);
                        }
                        handleError(ctx);
                        break;
                    case InstructionCodes.ERRSTORE:
                        i = operands[0];
                        sf.refRegs[i] = ctx.getError();
                        // clear error
                        ctx.setError(null);
                        break;
                    case InstructionCodes.FPCALL:
                        i = operands[0];
                        if (sf.refRegs[i] == null) {
                            handleNullRefError(ctx);
                            break;
                        }
                        cpIndex = operands[1];
                        funcCallCPEntry = (FunctionCallCPEntry) ctx.constPool[cpIndex];
                        functionInfo = ((BFunctionPointer) sf.refRegs[i]).value();
                        ctx = invokeCallable(ctx, (BFunctionPointer) sf.refRegs[i], funcCallCPEntry, functionInfo, sf);
                        if (ctx == null) {
                            return;
                        }
                        break;
                    case InstructionCodes.FPLOAD:
                        i = operands[0];
                        j = operands[1];
                        k = operands[2];
                        funcRefCPEntry = (FunctionRefCPEntry) ctx.constPool[i];
                        typeEntry = (TypeRefCPEntry) ctx.constPool[k];
                        BFunctionPointer functionPointer = new BFunctionPointer(funcRefCPEntry.getFunctionInfo(),
                                typeEntry.getType());
                        sf.refRegs[j] = functionPointer;
                        findAndAddAdditionalVarRegIndexes(ctx, operands, functionPointer);
                        break;
                    case InstructionCodes.VFPLOAD:
                        i = operands[0];
                        j = operands[1];
                        k = operands[2];
                        int m = operands[5];
                        funcRefCPEntry = (FunctionRefCPEntry) ctx.constPool[i];
                        typeEntry = (TypeRefCPEntry) ctx.constPool[k];

                        BMap<String, BValue> structVal = (BMap<String, BValue>) ctx.workerLocal.refRegs[m];
                        if (structVal == null) {
                            handleNullRefError(ctx);
                            break;
                        }

                        StructureTypeInfo structInfo = (ObjectTypeInfo) ((BStructureType)
                                structVal.getType()).getTypeInfo();
                        AttachedFunctionInfo attachedFuncInfo = structInfo.funcInfoEntries
                                .get(funcRefCPEntry.getFunctionInfo().getName());
                        FunctionInfo concreteFuncInfo = attachedFuncInfo.functionInfo;

                        BFunctionPointer fPointer = new BFunctionPointer(concreteFuncInfo, typeEntry.getType());
                        sf.refRegs[j] = fPointer;
                        findAndAddAdditionalVarRegIndexes(ctx, operands, fPointer);
                        break;
    
                    case InstructionCodes.I2ANY:
                    case InstructionCodes.BI2ANY:
                    case InstructionCodes.F2ANY:
                    case InstructionCodes.S2ANY:
                    case InstructionCodes.B2ANY:
                    case InstructionCodes.ANY2I:
                    case InstructionCodes.ANY2BI:
                    case InstructionCodes.ANY2F:
                    case InstructionCodes.ANY2S:
                    case InstructionCodes.ANY2B:
                    case InstructionCodes.ARRAY2JSON:
                    case InstructionCodes.JSON2ARRAY:
                    case InstructionCodes.ANY2JSON:
                    case InstructionCodes.ANY2XML:
                    case InstructionCodes.ANY2MAP:
                    case InstructionCodes.ANY2TYPE:
                    case InstructionCodes.ANY2E:
                    case InstructionCodes.ANY2T:
                    case InstructionCodes.ANY2C:
                    case InstructionCodes.ANY2DT:
                    case InstructionCodes.CHECKCAST:
                    case InstructionCodes.IS_ASSIGNABLE:
                    case InstructionCodes.O2JSON:
                        execTypeCastOpcodes(ctx, sf, opcode, operands);
                        break;
    
                    case InstructionCodes.I2F:
                    case InstructionCodes.I2S:
                    case InstructionCodes.I2B:
                    case InstructionCodes.I2BI:
                    case InstructionCodes.BI2I:
                    case InstructionCodes.F2I:
                    case InstructionCodes.F2S:
                    case InstructionCodes.F2B:
                    case InstructionCodes.S2I:
                    case InstructionCodes.S2F:
                    case InstructionCodes.S2B:
                    case InstructionCodes.B2I:
                    case InstructionCodes.B2F:
                    case InstructionCodes.B2S:
                    case InstructionCodes.DT2XML:
                    case InstructionCodes.DT2JSON:
                    case InstructionCodes.T2MAP:
                    case InstructionCodes.T2JSON:
                    case InstructionCodes.MAP2JSON:
                    case InstructionCodes.JSON2MAP:
                    case InstructionCodes.MAP2T:
                    case InstructionCodes.JSON2T:
                    case InstructionCodes.XMLATTRS2MAP:
                    case InstructionCodes.XML2S:
                    case InstructionCodes.ANY2SCONV:
                        execTypeConversionOpcodes(ctx, sf, opcode, operands);
                        break;
    
                    case InstructionCodes.INEWARRAY:
                        i = operands[0];
                        j = operands[2];
                        sf.refRegs[i] = new BIntArray((int) sf.longRegs[j]);
                        break;
                    case InstructionCodes.BINEWARRAY:
                        i = operands[0];
                        j = operands[2];
                        sf.refRegs[i] = new BByteArray((int) sf.longRegs[j]);
                        break;
                    case InstructionCodes.FNEWARRAY:
                        i = operands[0];
                        j = operands[2];
                        sf.refRegs[i] = new BFloatArray((int) sf.longRegs[j]);
                        break;
                    case InstructionCodes.SNEWARRAY:
                        i = operands[0];
                        j = operands[2];
                        sf.refRegs[i] = new BStringArray((int) sf.longRegs[j]);
                        break;
                    case InstructionCodes.BNEWARRAY:
                        i = operands[0];
                        j = operands[2];
                        sf.refRegs[i] = new BBooleanArray((int) sf.longRegs[j]);
                        break;
                    case InstructionCodes.RNEWARRAY:
                        i = operands[0];
                        cpIndex = operands[1];
                        typeRefCPEntry = (TypeRefCPEntry) ctx.constPool[cpIndex];
                        sf.refRegs[i] = new BRefValueArray(typeRefCPEntry.getType());
                        break;
                    case InstructionCodes.NEWSTRUCT:
                        createNewStruct(ctx, operands, sf);
                        break;
                    case InstructionCodes.NEWMAP:
                        i = operands[0];
                        cpIndex = operands[1];
                        typeRefCPEntry = (TypeRefCPEntry) ctx.constPool[cpIndex];
                        sf.refRegs[i] = new BMap<String, BRefType>(typeRefCPEntry.getType());
                        break;
                    case InstructionCodes.NEWTABLE:
                        i = operands[0];
                        cpIndex = operands[1];
                        j = operands[2];
                        k = operands[3];
                        l = operands[4];
                        typeRefCPEntry = (TypeRefCPEntry) ctx.constPool[cpIndex];
                        BStringArray indexColumns = (BStringArray) sf.refRegs[j];
                        BStringArray keyColumns = (BStringArray) sf.refRegs[k];
                        BRefValueArray dataRows = (BRefValueArray) sf.refRegs[l];
                        sf.refRegs[i] = new BTable(typeRefCPEntry.getType(), indexColumns, keyColumns, dataRows);
                        break;
                    case InstructionCodes.NEWSTREAM:
                        i = operands[0];
                        cpIndex = operands[1];
                        typeRefCPEntry = (TypeRefCPEntry) ctx.constPool[cpIndex];
                        StringCPEntry name = (StringCPEntry) ctx.constPool[operands[2]];
                        BStream stream = new BStream(typeRefCPEntry.getType(), name.getValue());
                        sf.refRegs[i] = stream;
                        break;
                    case InstructionCodes.NEW_INT_RANGE:
                        createNewIntRange(operands, sf);
                        break;
                    case InstructionCodes.IRET:
                        i = operands[0];
                        j = operands[1];
                        currentSF = ctx.workerLocal;
                        callersSF = ctx.workerResult;
                        callersRetRegIndex = ctx.retRegIndexes[i];
                        callersSF.longRegs[callersRetRegIndex] = currentSF.longRegs[j];
                        break;
                    case InstructionCodes.FRET:
                        i = operands[0];
                        j = operands[1];
                        currentSF = ctx.workerLocal;
                        callersSF = ctx.workerResult;
                        callersRetRegIndex = ctx.retRegIndexes[i];
                        callersSF.doubleRegs[callersRetRegIndex] = currentSF.doubleRegs[j];
                        break;
                    case InstructionCodes.SRET:
                        i = operands[0];
                        j = operands[1];
                        currentSF = ctx.workerLocal;
                        callersSF = ctx.workerResult;
                        callersRetRegIndex = ctx.retRegIndexes[i];
                        callersSF.stringRegs[callersRetRegIndex] = currentSF.stringRegs[j];
                        break;
                    case InstructionCodes.BRET:
                        i = operands[0];
                        j = operands[1];
                        currentSF = ctx.workerLocal;
                        callersSF = ctx.workerResult;
                        callersRetRegIndex = ctx.retRegIndexes[i];
                        callersSF.intRegs[callersRetRegIndex] = currentSF.intRegs[j];
                        break;
                    case InstructionCodes.RRET:
                        i = operands[0];
                        j = operands[1];
                        currentSF = ctx.workerLocal;
                        callersSF = ctx.workerResult;
                        callersRetRegIndex = ctx.retRegIndexes[i];
                        callersSF.refRegs[callersRetRegIndex] = currentSF.refRegs[j];
                        break;
                    case InstructionCodes.RET:
                        ctx = handleReturn(ctx);
                        if (ctx == null) {
                            return;
                        }
                        break;
                    case InstructionCodes.XMLATTRSTORE:
                    case InstructionCodes.XMLATTRLOAD:
                    case InstructionCodes.XML2XMLATTRS:
                    case InstructionCodes.S2QNAME:
                    case InstructionCodes.NEWQNAME:
                    case InstructionCodes.NEWXMLELEMENT:
                    case InstructionCodes.NEWXMLCOMMENT:
                    case InstructionCodes.NEWXMLTEXT:
                    case InstructionCodes.NEWXMLPI:
                    case InstructionCodes.XMLSEQSTORE:
                    case InstructionCodes.XMLSEQLOAD:
                    case InstructionCodes.XMLLOAD:
                    case InstructionCodes.XMLLOADALL:
                    case InstructionCodes.NEWXMLSEQ:
                        execXMLOpcodes(ctx, sf, opcode, operands);
                        break;
                    case InstructionCodes.ITR_NEW:
                    case InstructionCodes.ITR_NEXT:
                    case InstructionCodes.ITR_HAS_NEXT:
                        execIteratorOperation(ctx, sf, instruction);
                        break;
                    case InstructionCodes.LOCK:
                        InstructionLock instructionLock = (InstructionLock) instruction;
                        if (!handleVariableLock(ctx, instructionLock.types,
                                instructionLock.pkgRefs, instructionLock.varRegs)) {
                            return;
                        }
                        break;
                    case InstructionCodes.UNLOCK:
                        InstructionLock instructionUnLock = (InstructionLock) instruction;
                        handleVariableUnlock(ctx, instructionUnLock.types,
                                instructionUnLock.pkgRefs, instructionUnLock.varRegs);
                        break;
                    case InstructionCodes.AWAIT:
                        ctx = execAwait(ctx, operands);
                        if (ctx == null) {
                            return;
                        }
                        break;
                    case InstructionCodes.SCOPE_END:
                        Instruction.InstructionScopeEnd scopeEnd = (Instruction.InstructionScopeEnd) instruction;
                        i = operands[0];
                        k = operands[2];
                        funcRefCPEntry = (FunctionRefCPEntry) ctx.constPool[i];
                        typeEntry = (TypeRefCPEntry) ctx.constPool[k];
                        BFunctionPointer fp = new BFunctionPointer(funcRefCPEntry.getFunctionInfo(),
                                typeEntry.getType());
                        findAndAddAdditionalVarRegIndexes(ctx, operands, fp);
                        addToCompensationTable(scopeEnd, ctx, fp);
                        break;
                    case InstructionCodes.COMPENSATE:
                        Instruction.InstructionCompensate compIn = (Instruction.InstructionCompensate) instruction;
                        CompensationTable table = (CompensationTable) ctx.globalProps.get(Constants.COMPENSATION_TABLE);
                        int index = --table.index;
                        if (index >= 0 && (table.compensations.get(index).scope.equals(compIn
                                .scopeName) || compIn.childScopes.contains(table.compensations.get(index).scope))) {
                            CompensationTable.CompensationEntry entry = table.compensations.get(index);
                            ctx = invokeCompensate(ctx, entry.fPointer, entry.functionInfo, sf);
                        }
                        if (ctx == null) {
                            return;
                        }
                        break;
                    case InstructionCodes.LOOP_COMPENSATE:
                        i = operands[0];
                        CompensationTable compTable = (CompensationTable) ctx.globalProps
                                .get(Constants.COMPENSATION_TABLE);
                        if (compTable.index == 0) {
                            compTable.index = compTable.compensations.size();
                        } else {
                            ctx.ip = i;
                        }
                        break;
                    default:
                        throw new UnsupportedOperationException();
                }
            } catch (HandleErrorException e) {
                throw e;
            } catch (Throwable e) {
                ctx.setError(BLangVMErrors.createError(ctx, e.getMessage()));
                handleError(ctx);
            }
        }
    }

    /**
     * Handle sending a message to a channel. If there is a worker already waiting to accept this message, it is
     * resumed.
     * @param ctx Current worker context
     * @param channelName Name os the channel to get the message
     * @param dataType Type od the message
     * @param dataReg Registry location of the message
     * @param keyType Type of message key
     * @param keyReg message key registry index
     */
    private static void handleCHNSend(WorkerExecutionContext ctx, String channelName, BType dataType, int dataReg,
            BType keyType, int keyReg) {
        BRefType keyVal = null;
        if (keyType != null) {
            keyVal = extractValue(ctx.workerLocal, keyType, keyReg);
        }
        BRefType dataVal = extractValue(ctx.workerLocal, dataType, dataReg);
        ChannelRegistry.PendingContext pendingCtx = ChannelManager.channelSenderAction(channelName, keyVal, dataVal,
                keyType, dataType);
        if (pendingCtx != null) {
            //inject the value to the ctx
            copyArgValueForWorkerReceive(pendingCtx.context.workerLocal, pendingCtx.regIndex, dataType, dataVal);
            BLangScheduler.resume(pendingCtx.context);
        }
    }

    /**
     * Handles message receiving using a channel.
     * If the expected message is already available, it is assigned to the receiver reg and returns true.
     * @param ctx Current worker context
     * @param channelName Name os the channel to get the message
     * @param receiverType Type of the expected message
     * @param receiverReg Registry index of the receiving message
     * @param keyType Type of message key
     * @param keyIndex message key registry index
     * @return true if a matching value is available
     */
    private static boolean handleCHNReceive(WorkerExecutionContext ctx, String channelName, BType receiverType,
            int receiverReg, BType keyType, int keyIndex) {
        BValue keyVal = null;
        if (keyType != null) {
            keyVal = extractValue(ctx.workerLocal, keyType, keyIndex);
        }
        BValue value = ChannelManager.channelReceiverAction(channelName, keyVal, keyType, ctx, receiverReg,
                receiverType);
        if (value != null) {
            copyArgValueForWorkerReceive(ctx.workerLocal, receiverReg, receiverType, (BRefType) value);
            return true;
        }

        return false;
    }

    private static WorkerExecutionContext invokeCallable(WorkerExecutionContext ctx, BFunctionPointer fp,
                                                         FunctionCallCPEntry funcCallCPEntry,
                                                         FunctionInfo functionInfo, WorkerData sf) {
        List<BClosure> closureVars = fp.getClosureVars();
        int[] argRegs = funcCallCPEntry.getArgRegs();
        if (closureVars.isEmpty()) {
            return BLangFunctions.invokeCallable(functionInfo, ctx, argRegs, funcCallCPEntry.getRetRegs(), false);
        }

        int[] newArgRegs = new int[argRegs.length + closureVars.size()];
        System.arraycopy(argRegs, 0, newArgRegs, closureVars.size(), argRegs.length);
        int argRegIndex = 0;

        int longIndex = expandLongRegs(sf, fp);
        int doubleIndex = expandDoubleRegs(sf, fp);
        int intIndex = expandIntRegs(sf, fp);
        int stringIndex = expandStringRegs(sf, fp);
        int refIndex = expandRefRegs(sf, fp);

        for (BClosure closure : closureVars) {
            switch (closure.getType().getTag()) {
                case TypeTags.INT_TAG: {
                    sf.longRegs[longIndex] = ((BInteger) closure.value()).intValue();
                    newArgRegs[argRegIndex++] = longIndex++;
                    break;
                }
                case TypeTags.BYTE_TAG: {
                    sf.intRegs[intIndex] = ((BByte) closure.value()).byteValue();
                    newArgRegs[argRegIndex++] = intIndex++;
                    break;
                }
                case TypeTags.FLOAT_TAG: {
                    sf.doubleRegs[doubleIndex] = ((BFloat) closure.value()).floatValue();
                    newArgRegs[argRegIndex++] = doubleIndex++;
                    break;
                }
                case TypeTags.BOOLEAN_TAG: {
                    sf.intRegs[intIndex] = ((BBoolean) closure.value()).booleanValue() ? 1 : 0;
                    newArgRegs[argRegIndex++] = intIndex++;
                    break;
                }
                case TypeTags.STRING_TAG: {
                    sf.stringRegs[stringIndex] = (closure.value()).stringValue();
                    newArgRegs[argRegIndex++] = stringIndex++;
                    break;
                }
                default:
                    sf.refRegs[refIndex] = ((BRefType<?>) closure.value());
                    newArgRegs[argRegIndex++] = refIndex++;
            }
        }

        return BLangFunctions.invokeCallable(functionInfo, ctx, newArgRegs, funcCallCPEntry.getRetRegs(), false);
    }

    private static WorkerExecutionContext invokeCompensate(WorkerExecutionContext ctx, BFunctionPointer fp,
            FunctionInfo functionInfo, WorkerData sf) {
        List<BClosure> closureVars = fp.getClosureVars();
        if (closureVars.isEmpty()) {
            //compensate functions has no args apart from closure vars, no return as well
            return BLangFunctions.invokeCallable(functionInfo, ctx, new int[0], new int[0], false);
        }

        int[] newArgRegs = new int[closureVars.size()];
        int argRegIndex = 0;

        int longIndex = expandLongRegs(sf, fp);
        int doubleIndex = expandDoubleRegs(sf, fp);
        int intIndex = expandIntRegs(sf, fp);
        int stringIndex = expandStringRegs(sf, fp);
        int refIndex = expandRefRegs(sf, fp);

        for (BClosure closure : closureVars) {
            switch (closure.getType().getTag()) {
            case TypeTags.INT_TAG: {
                sf.longRegs[longIndex] = ((BInteger) closure.value()).intValue();
                newArgRegs[argRegIndex++] = longIndex++;
                break;
            }
            case TypeTags.BYTE_TAG: {
                sf.intRegs[intIndex] = ((BByte) closure.value()).byteValue();
                newArgRegs[argRegIndex++] = intIndex++;
                break;
            }
            case TypeTags.FLOAT_TAG: {
                sf.doubleRegs[doubleIndex] = ((BFloat) closure.value()).floatValue();
                newArgRegs[argRegIndex++] = doubleIndex++;
                break;
            }
            case TypeTags.BOOLEAN_TAG: {
                sf.intRegs[intIndex] = ((BBoolean) closure.value()).booleanValue() ? 1 : 0;
                newArgRegs[argRegIndex++] = intIndex++;
                break;
            }
            case TypeTags.STRING_TAG: {
                sf.stringRegs[stringIndex] = (closure.value()).stringValue();
                newArgRegs[argRegIndex++] = stringIndex++;
                break;
            }
            default:
                sf.refRegs[refIndex] = ((BRefType<?>) closure.value());
                newArgRegs[argRegIndex++] = refIndex++;
            }
        }

        return BLangFunctions.invokeCallable(functionInfo, ctx, newArgRegs, new int[0], false);
    }

    private static int expandLongRegs(WorkerData sf, BFunctionPointer fp) {
        int longIndex = 0;
        if (fp.getAdditionalIndexCount(BTypes.typeInt.getTag()) > 0) {
            if (sf.longRegs == null) {
                sf.longRegs = new long[0];
            }
            long[] newLongRegs = new long[sf.longRegs.length + fp.getAdditionalIndexCount(BTypes.typeInt.getTag())];
            System.arraycopy(sf.longRegs, 0, newLongRegs, 0, sf.longRegs.length);
            longIndex = sf.longRegs.length;
            sf.longRegs = newLongRegs;
        }
        return longIndex;
    }

    private static int expandIntRegs(WorkerData sf, BFunctionPointer fp) {
        int intIndex = 0;
        if (fp.getAdditionalIndexCount(BTypes.typeBoolean.getTag()) > 0  ||
                fp.getAdditionalIndexCount(BTypes.typeByte.getTag()) > 0) {
            if (sf.intRegs == null) {
                sf.intRegs = new int[0];
            }
            int[] newIntRegs = new int[sf.intRegs.length + fp.getAdditionalIndexCount(BTypes.typeBoolean.getTag()) +
                    fp.getAdditionalIndexCount(BTypes.typeByte.getTag())];
            System.arraycopy(sf.intRegs, 0, newIntRegs, 0, sf.intRegs.length);
            intIndex = sf.intRegs.length;
            sf.intRegs = newIntRegs;
        }
        return intIndex;
    }

    private static int expandDoubleRegs(WorkerData sf, BFunctionPointer fp) {
        int doubleIndex = 0;
        if (fp.getAdditionalIndexCount(BTypes.typeFloat.getTag()) > 0) {
            if (sf.doubleRegs == null) {
                sf.doubleRegs = new double[0];
            }
            double[] newDoubleRegs = new double[sf.doubleRegs.length +
                    fp.getAdditionalIndexCount(BTypes.typeFloat.getTag())];
            System.arraycopy(sf.doubleRegs, 0, newDoubleRegs, 0, sf.doubleRegs.length);
            doubleIndex = sf.doubleRegs.length;
            sf.doubleRegs = newDoubleRegs;
        }
        return doubleIndex;
    }

    private static int expandStringRegs(WorkerData sf, BFunctionPointer fp) {
        int stringIndex = 0;
        if (fp.getAdditionalIndexCount(BTypes.typeString.getTag()) > 0) {
            if (sf.stringRegs == null) {
                sf.stringRegs = new String[0];
            }
            String[] newStringRegs = new String[sf.stringRegs.length +
                    fp.getAdditionalIndexCount(BTypes.typeString.getTag())];
            System.arraycopy(sf.stringRegs, 0, newStringRegs, 0, sf.stringRegs.length);
            stringIndex = sf.stringRegs.length;
            sf.stringRegs = newStringRegs;
        }
        return stringIndex;
    }

    private static int expandRefRegs(WorkerData sf, BFunctionPointer fp) {
        int refIndex = 0;
        if (fp.getAdditionalIndexCount(BTypes.typeAny.getTag()) > 0) {
            if (sf.refRegs == null) {
                sf.refRegs = new BRefType[0];
            }
            BRefType<?>[] newRefRegs = new BRefType[sf.refRegs.length +
                    fp.getAdditionalIndexCount(BTypes.typeAny.getTag())];
            System.arraycopy(sf.refRegs, 0, newRefRegs, 0, sf.refRegs.length);
            refIndex = sf.refRegs.length;
            sf.refRegs = newRefRegs;
        }
        return refIndex;
    }

    private static void findAndAddAdditionalVarRegIndexes(WorkerExecutionContext ctx, int[] operands,
                                                          BFunctionPointer fp) {

        int h = operands[3];

        //if '0', then there are no additional indexes needs to be processed
        if (h == 0) {
            return;
        }

        //or else, this is a closure related scenario
        for (int i = 0; i < h; i++) {
            int operandIndex = i + 4;
            int type = operands[operandIndex];
            int index = operands[++operandIndex];
            switch (type) {
                case TypeTags.INT_TAG: {
                    fp.addClosureVar(new BClosure(new BInteger(ctx.workerLocal.longRegs[index]), BTypes.typeInt),
                            TypeTags.INT_TAG);
                    break;
                }
                case TypeTags.BYTE_TAG: {
                    fp.addClosureVar(new BClosure(new BByte((byte) ctx.workerLocal.intRegs[index]), BTypes.typeByte),
                            TypeTags.BYTE_TAG);
                    break;
                }
                case TypeTags.FLOAT_TAG: {
                    fp.addClosureVar(new BClosure(new BFloat(ctx.workerLocal.doubleRegs[index]), BTypes.typeFloat),
                            TypeTags.FLOAT_TAG);
                    break;
                }
                case TypeTags.BOOLEAN_TAG: {
                    fp.addClosureVar(new BClosure(new BBoolean(ctx.workerLocal.intRegs[index] == 1),
                                    BTypes.typeBoolean), TypeTags.BOOLEAN_TAG);
                    break;
                }
                case TypeTags.STRING_TAG: {
                    fp.addClosureVar(new BClosure(new BString(ctx.workerLocal.stringRegs[index]), BTypes.typeString),
                            TypeTags.STRING_TAG);
                    break;
                }
                default:
                    fp.addClosureVar(new BClosure(ctx.workerLocal.refRegs[index], BTypes.typeAny), TypeTags.ANY_TAG);
            }
            i++;
        }
    }

    private static void execCmpAndBranchOpcodes(WorkerExecutionContext ctx, WorkerData sf, int opcode,
                                                int[] operands) {
        int i;
        int j;
        int k;
        switch (opcode) {
            case InstructionCodes.IGT:
                i = operands[0];
                j = operands[1];
                k = operands[2];
                sf.intRegs[k] = sf.longRegs[i] > sf.longRegs[j] ? 1 : 0;
                break;
            case InstructionCodes.FGT:
                i = operands[0];
                j = operands[1];
                k = operands[2];
                sf.intRegs[k] = sf.doubleRegs[i] > sf.doubleRegs[j] ? 1 : 0;
                break;

            case InstructionCodes.IGE:
                i = operands[0];
                j = operands[1];
                k = operands[2];
                sf.intRegs[k] = sf.longRegs[i] >= sf.longRegs[j] ? 1 : 0;
                break;
            case InstructionCodes.FGE:
                i = operands[0];
                j = operands[1];
                k = operands[2];
                sf.intRegs[k] = sf.doubleRegs[i] >= sf.doubleRegs[j] ? 1 : 0;
                break;

            case InstructionCodes.ILT:
                i = operands[0];
                j = operands[1];
                k = operands[2];
                sf.intRegs[k] = sf.longRegs[i] < sf.longRegs[j] ? 1 : 0;
                break;
            case InstructionCodes.FLT:
                i = operands[0];
                j = operands[1];
                k = operands[2];
                sf.intRegs[k] = sf.doubleRegs[i] < sf.doubleRegs[j] ? 1 : 0;
                break;

            case InstructionCodes.ILE:
                i = operands[0];
                j = operands[1];
                k = operands[2];
                sf.intRegs[k] = sf.longRegs[i] <= sf.longRegs[j] ? 1 : 0;
                break;
            case InstructionCodes.FLE:
                i = operands[0];
                j = operands[1];
                k = operands[2];
                sf.intRegs[k] = sf.doubleRegs[i] <= sf.doubleRegs[j] ? 1 : 0;
                break;

            case InstructionCodes.REQ_NULL:
                i = operands[0];
                j = operands[1];
                if (sf.refRegs[i] == null) {
                    sf.intRegs[j] = 1;
                } else {
                    sf.intRegs[j] = 0;
                }
                break;
            case InstructionCodes.RNE_NULL:
                i = operands[0];
                j = operands[1];
                if (sf.refRegs[i] != null) {
                    sf.intRegs[j] = 1;
                } else {
                    sf.intRegs[j] = 0;
                }
                break;
            case InstructionCodes.SEQ_NULL:
                i = operands[0];
                j = operands[1];
                if (sf.stringRegs[i] == null) {
                    sf.intRegs[j] = 1;
                } else {
                    sf.intRegs[j] = 0;
                }
                break;
            case InstructionCodes.SNE_NULL:
                i = operands[0];
                j = operands[1];
                if (sf.stringRegs[i] != null) {
                    sf.intRegs[j] = 1;
                } else {
                    sf.intRegs[j] = 0;
                }
                break;
            case InstructionCodes.BR_TRUE:
                i = operands[0];
                j = operands[1];
                if (sf.intRegs[i] == 1) {
                    ctx.ip = j;
                }
                break;
            case InstructionCodes.BR_FALSE:
                i = operands[0];
                j = operands[1];
                if (sf.intRegs[i] == 0) {
                    ctx.ip = j;
                }
                break;
            case InstructionCodes.GOTO:
                i = operands[0];
                ctx.ip = i;
                break;
            default:
                throw new UnsupportedOperationException();
        }
    }

    private static void execIntegerRangeOpcodes(WorkerData sf, int[] operands) {
        int i = operands[0];
        int j = operands[1];
        int k = operands[2];
        sf.refRegs[k] = new BIntArray(LongStream.rangeClosed(sf.longRegs[i], sf.longRegs[j]).toArray());
    }

    private static void execLoadOpcodes(WorkerExecutionContext ctx, WorkerData sf, int opcode, int[] operands) {
        int i;
        int j;
        int k;
        int pkgIndex;
        int lvIndex; // Index of the local variable

        BIntArray bIntArray;
        BByteArray bByteArray;
        BFloatArray bFloatArray;
        BStringArray bStringArray;
        BBooleanArray bBooleanArray;
        BMap<String, BRefType> bMap;
        switch (opcode) {
            case InstructionCodes.IMOVE:
                lvIndex = operands[0];
                i = operands[1];
                sf.longRegs[i] = sf.longRegs[lvIndex];
                break;
            case InstructionCodes.FMOVE:
                lvIndex = operands[0];
                i = operands[1];
                sf.doubleRegs[i] = sf.doubleRegs[lvIndex];
                break;
            case InstructionCodes.SMOVE:
                lvIndex = operands[0];
                i = operands[1];
                sf.stringRegs[i] = sf.stringRegs[lvIndex];
                break;
            case InstructionCodes.BMOVE:
                lvIndex = operands[0];
                i = operands[1];
                sf.intRegs[i] = sf.intRegs[lvIndex];
                break;
            case InstructionCodes.RMOVE:
                lvIndex = operands[0];
                i = operands[1];
                sf.refRegs[i] = sf.refRegs[lvIndex];
                break;
            case InstructionCodes.IALOAD:
                i = operands[0];
                j = operands[1];
                k = operands[2];
                bIntArray = Optional.of((BIntArray) sf.refRegs[i]).get();
                try {
                    sf.longRegs[k] = bIntArray.get(sf.longRegs[j]);
                } catch (Exception e) {
                    ctx.setError(BLangVMErrors.createError(ctx, e.getMessage()));
                    handleError(ctx);
                }
                break;
            case InstructionCodes.BIALOAD:
                i = operands[0];
                j = operands[1];
                k = operands[2];
                bByteArray = Optional.of((BByteArray) sf.refRegs[i]).get();
                try {
                    sf.intRegs[k] = bByteArray.get(sf.longRegs[j]);
                } catch (Exception e) {
                    ctx.setError(BLangVMErrors.createError(ctx, e.getMessage()));
                    handleError(ctx);
                }
                break;
            case InstructionCodes.FALOAD:
                i = operands[0];
                j = operands[1];
                k = operands[2];
                bFloatArray = Optional.of((BFloatArray) sf.refRegs[i]).get();
                try {
                    sf.doubleRegs[k] = bFloatArray.get(sf.longRegs[j]);
                } catch (Exception e) {
                    ctx.setError(BLangVMErrors.createError(ctx, e.getMessage()));
                    handleError(ctx);
                }
                break;
            case InstructionCodes.SALOAD:
                i = operands[0];
                j = operands[1];
                k = operands[2];
                bStringArray = Optional.of((BStringArray) sf.refRegs[i]).get();
                try {
                    sf.stringRegs[k] = bStringArray.get(sf.longRegs[j]);
                } catch (Exception e) {
                    ctx.setError(BLangVMErrors.createError(ctx, e.getMessage()));
                    handleError(ctx);
                }
                break;
            case InstructionCodes.BALOAD:
                i = operands[0];
                j = operands[1];
                k = operands[2];
                bBooleanArray = Optional.of((BBooleanArray) sf.refRegs[i]).get();
                try {
                    sf.intRegs[k] = bBooleanArray.get(sf.longRegs[j]);
                } catch (Exception e) {
                    ctx.setError(BLangVMErrors.createError(ctx, e.getMessage()));
                    handleError(ctx);
                }
                break;
            case InstructionCodes.RALOAD:
                i = operands[0];
                j = operands[1];
                k = operands[2];
                BNewArray bNewArray = Optional.of((BNewArray) sf.refRegs[i]).get();
                try {
                    sf.refRegs[k] = ListUtils.execListGetOperation(bNewArray, sf.longRegs[j]);
                } catch (Exception e) {
                    ctx.setError(BLangVMErrors.createError(ctx, e.getMessage()));
                    handleError(ctx);
                }
                break;
            case InstructionCodes.JSONALOAD:
                i = operands[0];
                j = operands[1];
                k = operands[2];

                try {
                    sf.refRegs[k] = JSONUtils.getArrayElement(sf.refRegs[i], sf.longRegs[j]);
                } catch (Exception e) {
                    ctx.setError(BLangVMErrors.createError(ctx, e.getMessage()));
                    handleError(ctx);
                }
                break;
            case InstructionCodes.IGLOAD:
                // package index
                pkgIndex = operands[0];
                // package level variable index
                i = operands[1];
                // Stack registry index
                j = operands[2];
                sf.longRegs[j] = ctx.programFile.globalMemArea.getIntField(pkgIndex, i);
                break;
            case InstructionCodes.FGLOAD:
                pkgIndex = operands[0];
                i = operands[1];
                j = operands[2];
                sf.doubleRegs[j] = ctx.programFile.globalMemArea.getFloatField(pkgIndex, i);
                break;
            case InstructionCodes.SGLOAD:
                pkgIndex = operands[0];
                i = operands[1];
                j = operands[2];
                sf.stringRegs[j] = ctx.programFile.globalMemArea.getStringField(pkgIndex, i);
                break;
            case InstructionCodes.BGLOAD:
                pkgIndex = operands[0];
                i = operands[1];
                j = operands[2];
                sf.intRegs[j] = ctx.programFile.globalMemArea.getBooleanField(pkgIndex, i);
                break;
            case InstructionCodes.RGLOAD:
                pkgIndex = operands[0];
                i = operands[1];
                j = operands[2];
                sf.refRegs[j] = ctx.programFile.globalMemArea.getRefField(pkgIndex, i);
                break;

            case InstructionCodes.MAPLOAD:
                i = operands[0];
                j = operands[1];
                k = operands[2];
                bMap = (BMap<String, BRefType>) sf.refRegs[i];
                if (bMap == null) {
                    handleNullRefError(ctx);
                    break;
                }

                IntegerCPEntry exceptCPEntry = (IntegerCPEntry) ctx.constPool[operands[3]];
                boolean except = exceptCPEntry.getValue() == 1;
                sf.refRegs[k] = bMap.get(sf.stringRegs[j], except);
                break;

            case InstructionCodes.JSONLOAD:
                i = operands[0];
                j = operands[1];
                k = operands[2];
                sf.refRegs[k] = JSONUtils.getElement(sf.refRegs[i], sf.stringRegs[j]);
                break;
            default:
                throw new UnsupportedOperationException();
        }
    }

    private static void execStoreOpcodes(WorkerExecutionContext ctx, WorkerData sf, int opcode, int[] operands) {
        int i;
        int j;
        int k;
        int pkgIndex;

        BIntArray bIntArray;
        BByteArray bByteArray;
        BFloatArray bFloatArray;
        BStringArray bStringArray;
        BBooleanArray bBooleanArray;
        BMap<String, BRefType> bMap;
        switch (opcode) {
            case InstructionCodes.IASTORE:
                i = operands[0];
                j = operands[1];
                k = operands[2];
                bIntArray = Optional.of((BIntArray) sf.refRegs[i]).get();
                try {
                    bIntArray.add(sf.longRegs[j], sf.longRegs[k]);
                } catch (Exception e) {
                    ctx.setError(BLangVMErrors.createError(ctx, e.getMessage()));
                    handleError(ctx);
                }
                break;
            case InstructionCodes.BIASTORE:
                i = operands[0];
                j = operands[1];
                k = operands[2];
                bByteArray = Optional.of((BByteArray) sf.refRegs[i]).get();
                try {
                    bByteArray.add(sf.longRegs[j], (byte) sf.intRegs[k]);
                } catch (Exception e) {
                    ctx.setError(BLangVMErrors.createError(ctx, e.getMessage()));
                    handleError(ctx);
                }
                break;
            case InstructionCodes.FASTORE:
                i = operands[0];
                j = operands[1];
                k = operands[2];
                bFloatArray = Optional.of((BFloatArray) sf.refRegs[i]).get();
                try {
                    bFloatArray.add(sf.longRegs[j], sf.doubleRegs[k]);
                } catch (Exception e) {
                    ctx.setError(BLangVMErrors.createError(ctx, e.getMessage()));
                    handleError(ctx);
                }
                break;
            case InstructionCodes.SASTORE:
                i = operands[0];
                j = operands[1];
                k = operands[2];
                bStringArray = Optional.of((BStringArray) sf.refRegs[i]).get();
                try {
                    bStringArray.add(sf.longRegs[j], sf.stringRegs[k]);
                } catch (Exception e) {
                    ctx.setError(BLangVMErrors.createError(ctx, e.getMessage()));
                    handleError(ctx);
                }
                break;
            case InstructionCodes.BASTORE:
                i = operands[0];
                j = operands[1];
                k = operands[2];
                bBooleanArray = Optional.of((BBooleanArray) sf.refRegs[i]).get();
                try {
                    bBooleanArray.add(sf.longRegs[j], sf.intRegs[k]);
                } catch (Exception e) {
                    ctx.setError(BLangVMErrors.createError(ctx, e.getMessage()));
                    handleError(ctx);
                }
                break;
            case InstructionCodes.RASTORE:
                i = operands[0];
                j = operands[1];
                k = operands[2];
                BNewArray list = Optional.of((BNewArray) sf.refRegs[i]).get();
                long index = sf.longRegs[j];
                BRefType refReg = sf.refRegs[k];
                BType elementType = (list.getType().getTag() == TypeTags.ARRAY_TAG)
                        ? ((BArrayType) list.getType()).getElementType()
                        : ((BTupleType) list.getType()).getTupleTypes().get((int) index);
                if (!checkCast(refReg, elementType)) {
                    ctx.setError(BLangVMErrors.createError(ctx,
                            BLangExceptionHelper.getErrorMessage(RuntimeErrors.INCOMPATIBLE_TYPE,
                                    elementType, (refReg != null) ? refReg.getType() : BTypes.typeNull)));
                    handleError(ctx);
                    break;
                }
                ListUtils.execListAddOperation(list, index, refReg);
                break;
            case InstructionCodes.JSONASTORE:
                i = operands[0];
                j = operands[1];
                k = operands[2];

                try {
                    JSONUtils.setArrayElement(sf.refRegs[i], sf.longRegs[j], sf.refRegs[k]);
                } catch (Exception e) {
                    ctx.setError(BLangVMErrors.createError(ctx, e.getMessage()));
                    handleError(ctx);
                }
                break;
            case InstructionCodes.IGSTORE:
                pkgIndex = operands[0];
                // Stack reg index
                i = operands[1];
                // Global var index
                j = operands[2];
                ctx.programFile.globalMemArea.setIntField(pkgIndex, j, sf.longRegs[i]);
                break;
            case InstructionCodes.FGSTORE:
                pkgIndex = operands[0];
                i = operands[1];
                j = operands[2];
                ctx.programFile.globalMemArea.setFloatField(pkgIndex, j, sf.doubleRegs[i]);
                break;
            case InstructionCodes.SGSTORE:
                pkgIndex = operands[0];
                i = operands[1];
                j = operands[2];
                ctx.programFile.globalMemArea.setStringField(pkgIndex, j, sf.stringRegs[i]);
                break;
            case InstructionCodes.BGSTORE:
                pkgIndex = operands[0];
                i = operands[1];
                j = operands[2];
                ctx.programFile.globalMemArea.setBooleanField(pkgIndex, j, sf.intRegs[i]);
                break;
            case InstructionCodes.RGSTORE:
                pkgIndex = operands[0];
                i = operands[1];
                j = operands[2];
                ctx.programFile.globalMemArea.setRefField(pkgIndex, j, sf.refRegs[i]);
                break;
            case InstructionCodes.MAPSTORE:
                i = operands[0];
                j = operands[1];
                k = operands[2];
                bMap = (BMap<String, BRefType>) sf.refRegs[i];
                if (bMap == null) {
                    handleNullRefError(ctx);
                    break;
                }

                BRefType<?> value = sf.refRegs[k];
                if (isValidMapInsertion(bMap.getType(), value)) {
                    bMap.put(sf.stringRegs[j], value);
                } else {
                    // We reach here only for map insertions. Hence bMap.getType() is always BMapType
                    BType expType = ((BMapType) bMap.getType()).getConstrainedType();
                    ctx.setError(BLangVMErrors.createError(ctx, BLangExceptionHelper
                            .getErrorMessage(RuntimeErrors.INVALID_MAP_INSERTION, expType, value.getType())));
                    handleError(ctx);
                    break;
                }
                break;
            case InstructionCodes.JSONSTORE:
                i = operands[0];
                j = operands[1];
                k = operands[2];
                JSONUtils.setElement(sf.refRegs[i], sf.stringRegs[j], sf.refRegs[k]);
                break;
            default:
                throw new UnsupportedOperationException();
        }
    }

    private static void execBinaryOpCodes(WorkerExecutionContext ctx, WorkerData sf, int opcode, int[] operands) {
        int i;
        int j;
        int k;
        switch (opcode) {
            case InstructionCodes.IADD:
                i = operands[0];
                j = operands[1];
                k = operands[2];
                sf.longRegs[k] = sf.longRegs[i] + sf.longRegs[j];
                break;
            case InstructionCodes.FADD:
                i = operands[0];
                j = operands[1];
                k = operands[2];
                sf.doubleRegs[k] = sf.doubleRegs[i] + sf.doubleRegs[j];
                break;
            case InstructionCodes.SADD:
                i = operands[0];
                j = operands[1];
                k = operands[2];
                sf.stringRegs[k] = sf.stringRegs[i] + sf.stringRegs[j];
                break;
            case InstructionCodes.XMLADD:
                i = operands[0];
                j = operands[1];
                k = operands[2];
                BXML lhsXMLVal = (BXML) sf.refRegs[i];
                BXML rhsXMLVal = (BXML) sf.refRegs[j];

                // Here it is assumed that a refType addition can only be a xml-concat.
                sf.refRegs[k] = XMLUtils.concatenate(lhsXMLVal, rhsXMLVal);
                break;
            case InstructionCodes.ISUB:
                i = operands[0];
                j = operands[1];
                k = operands[2];
                sf.longRegs[k] = sf.longRegs[i] - sf.longRegs[j];
                break;
            case InstructionCodes.FSUB:
                i = operands[0];
                j = operands[1];
                k = operands[2];
                sf.doubleRegs[k] = sf.doubleRegs[i] - sf.doubleRegs[j];
                break;
            case InstructionCodes.IMUL:
                i = operands[0];
                j = operands[1];
                k = operands[2];
                sf.longRegs[k] = sf.longRegs[i] * sf.longRegs[j];
                break;
            case InstructionCodes.FMUL:
                i = operands[0];
                j = operands[1];
                k = operands[2];
                sf.doubleRegs[k] = sf.doubleRegs[i] * sf.doubleRegs[j];
                break;
            case InstructionCodes.IDIV:
                i = operands[0];
                j = operands[1];
                k = operands[2];
                if (sf.longRegs[j] == 0) {
                    ctx.setError(BLangVMErrors.createError(ctx, " / by zero"));
                    handleError(ctx);
                    break;
                }

                sf.longRegs[k] = sf.longRegs[i] / sf.longRegs[j];
                break;
            case InstructionCodes.FDIV:
                i = operands[0];
                j = operands[1];
                k = operands[2];
                if (sf.doubleRegs[j] == 0) {
                    ctx.setError(BLangVMErrors.createError(ctx, " / by zero"));
                    handleError(ctx);
                    break;
                }

                sf.doubleRegs[k] = sf.doubleRegs[i] / sf.doubleRegs[j];
                break;
            case InstructionCodes.IMOD:
                i = operands[0];
                j = operands[1];
                k = operands[2];
                if (sf.longRegs[j] == 0) {
                    ctx.setError(BLangVMErrors.createError(ctx, " / by zero"));
                    handleError(ctx);
                    break;
                }

                sf.longRegs[k] = sf.longRegs[i] % sf.longRegs[j];
                break;
            case InstructionCodes.FMOD:
                i = operands[0];
                j = operands[1];
                k = operands[2];
                if (sf.doubleRegs[j] == 0) {
                    ctx.setError(BLangVMErrors.createError(ctx, " / by zero"));
                    handleError(ctx);
                    break;
                }

                sf.doubleRegs[k] = sf.doubleRegs[i] % sf.doubleRegs[j];
                break;
            case InstructionCodes.INEG:
                i = operands[0];
                j = operands[1];
                sf.longRegs[j] = -sf.longRegs[i];
                break;
            case InstructionCodes.FNEG:
                i = operands[0];
                j = operands[1];
                sf.doubleRegs[j] = -sf.doubleRegs[i];
                break;
            case InstructionCodes.BNOT:
                i = operands[0];
                j = operands[1];
                sf.intRegs[j] = sf.intRegs[i] == 0 ? 1 : 0;
                break;
            case InstructionCodes.IEQ:
                i = operands[0];
                j = operands[1];
                k = operands[2];
                sf.intRegs[k] = sf.longRegs[i] == sf.longRegs[j] ? 1 : 0;
                break;
            case InstructionCodes.FEQ:
                i = operands[0];
                j = operands[1];
                k = operands[2];
                sf.intRegs[k] = sf.doubleRegs[i] == sf.doubleRegs[j] ? 1 : 0;
                break;
            case InstructionCodes.SEQ:
                i = operands[0];
                j = operands[1];
                k = operands[2];
                sf.intRegs[k] = StringUtils.isEqual(sf.stringRegs[i], sf.stringRegs[j]) ? 1 : 0;
                break;
            case InstructionCodes.BEQ:
                i = operands[0];
                j = operands[1];
                k = operands[2];
                sf.intRegs[k] = sf.intRegs[i] == sf.intRegs[j] ? 1 : 0;
                break;
            case InstructionCodes.REQ:
                i = operands[0];
                j = operands[1];
                k = operands[2];
                if (sf.refRegs[i] == null) {
                    sf.intRegs[k] = sf.refRegs[j] == null ? 1 : 0;
                } else {
                    sf.intRegs[k] = sf.refRegs[i].equals(sf.refRegs[j]) ? 1 : 0;
                }
                break;
            case InstructionCodes.TEQ:
                i = operands[0];
                j = operands[1];
                k = operands[2];
                if (sf.refRegs[i] == null || sf.refRegs[j] == null) {
                    handleNullRefError(ctx);
                }
                sf.intRegs[k] = sf.refRegs[i].equals(sf.refRegs[j]) ? 1 : 0;
                break;

            case InstructionCodes.INE:
                i = operands[0];
                j = operands[1];
                k = operands[2];
                sf.intRegs[k] = sf.longRegs[i] != sf.longRegs[j] ? 1 : 0;
                break;
            case InstructionCodes.FNE:
                i = operands[0];
                j = operands[1];
                k = operands[2];
                sf.intRegs[k] = sf.doubleRegs[i] != sf.doubleRegs[j] ? 1 : 0;
                break;
            case InstructionCodes.SNE:
                i = operands[0];
                j = operands[1];
                k = operands[2];
                sf.intRegs[k] = !StringUtils.isEqual(sf.stringRegs[i], sf.stringRegs[j]) ? 1 : 0;
                break;
            case InstructionCodes.BNE:
                i = operands[0];
                j = operands[1];
                k = operands[2];
                sf.intRegs[k] = sf.intRegs[i] != sf.intRegs[j] ? 1 : 0;
                break;
            case InstructionCodes.RNE:
                i = operands[0];
                j = operands[1];
                k = operands[2];
                if (sf.refRegs[i] == null) {
                    sf.intRegs[k] = (sf.refRegs[j] != null) ? 1 : 0;
                } else {
                    sf.intRegs[k] = (!sf.refRegs[i].equals(sf.refRegs[j])) ? 1 : 0;
                }
                break;
            case InstructionCodes.TNE:
                i = operands[0];
                j = operands[1];
                k = operands[2];
                if (sf.refRegs[i] == null || sf.refRegs[j] == null) {
                    handleNullRefError(ctx);
                }
                sf.intRegs[k] = (!sf.refRegs[i].equals(sf.refRegs[j])) ? 1 : 0;
                break;
            case InstructionCodes.BIAND:
                i = operands[0];
                j = operands[1];
                k = operands[2];
                sf.intRegs[k] = sf.intRegs[i] & sf.intRegs[j];
                break;
            case InstructionCodes.BIOR:
                i = operands[0];
                j = operands[1];
                k = operands[2];
                sf.intRegs[k] = sf.intRegs[i] | sf.intRegs[j];
                break;
            case InstructionCodes.BIXOR:
                i = operands[0];
                j = operands[1];
                k = operands[2];
                sf.intRegs[k] = sf.intRegs[i] ^ sf.intRegs[j];
                break;
            case InstructionCodes.IAND:
                i = operands[0];
                j = operands[1];
                k = operands[2];
                sf.longRegs[k] = sf.longRegs[i] & sf.longRegs[j];
                break;
            case InstructionCodes.IOR:
                i = operands[0];
                j = operands[1];
                k = operands[2];
                sf.longRegs[k] = sf.longRegs[i] | sf.longRegs[j];
                break;
            case InstructionCodes.IXOR:
                i = operands[0];
                j = operands[1];
                k = operands[2];
                sf.longRegs[k] = sf.longRegs[i] ^ sf.longRegs[j];
                break;
            case InstructionCodes.BILSHIFT:
                i = operands[0];
                j = operands[1];
                k = operands[2];
                sf.intRegs[k] = (byte) (sf.intRegs[i] << sf.longRegs[j]);
                break;
            case InstructionCodes.BIRSHIFT:
                i = operands[0];
                j = operands[1];
                k = operands[2];
                sf.intRegs[k] = (byte) (sf.intRegs[i] >>> sf.longRegs[j]);
                break;
            case InstructionCodes.IRSHIFT:
                i = operands[0];
                j = operands[1];
                k = operands[2];
                sf.longRegs[k] = sf.longRegs[i] >> sf.longRegs[j];
                break;
            case InstructionCodes.ILSHIFT:
                i = operands[0];
                j = operands[1];
                k = operands[2];
                sf.longRegs[k] = sf.longRegs[i] << sf.longRegs[j];
                break;
            case InstructionCodes.IURSHIFT:
                i = operands[0];
                j = operands[1];
                k = operands[2];
                sf.longRegs[k] = sf.longRegs[i] >>> sf.longRegs[j];
                break;
            default:
                throw new UnsupportedOperationException();
        }
    }

    private static void execXMLOpcodes(WorkerExecutionContext ctx, WorkerData sf, int opcode, int[] operands) {
        int i;
        int j;
        int k;
        int localNameIndex;
        int uriIndex;
        int prefixIndex;

        BXML<?> xmlVal;
        BXMLQName xmlQName;

        switch (opcode) {
            case InstructionCodes.XMLATTRSTORE:
                i = operands[0];
                j = operands[1];
                k = operands[2];

                xmlVal = Optional.of((BXML) sf.refRegs[i]).get();
                xmlQName = Optional.of((BXMLQName) sf.refRegs[j]).get();
                xmlVal.setAttribute(xmlQName.getLocalName(), xmlQName.getUri(), xmlQName.getPrefix(),
                        sf.stringRegs[k]);
                break;
            case InstructionCodes.XMLATTRLOAD:
                i = operands[0];
                j = operands[1];
                k = operands[2];

                xmlVal = Optional.of((BXML) sf.refRegs[i]).get();
                xmlQName = Optional.of((BXMLQName) sf.refRegs[j]).get();
                sf.stringRegs[k] = xmlVal.getAttribute(xmlQName.getLocalName(), xmlQName.getUri(),
                        xmlQName.getPrefix());
                break;
            case InstructionCodes.XML2XMLATTRS:
                i = operands[0];
                j = operands[1];
                xmlVal = (BXML) sf.refRegs[i];
                sf.refRegs[j] = new BXMLAttributes(xmlVal);
                break;
            case InstructionCodes.S2QNAME:
                i = operands[0];
                j = operands[1];
                k = operands[2];

                String qNameStr = sf.stringRegs[i];
                int parenEndIndex = qNameStr.indexOf('}');

                if (qNameStr.startsWith("{") && parenEndIndex > 0) {
                    sf.stringRegs[j] = qNameStr.substring(parenEndIndex + 1, qNameStr.length());
                    sf.stringRegs[k] = qNameStr.substring(1, parenEndIndex);
                } else {
                    sf.stringRegs[j] = qNameStr;
                    sf.stringRegs[k] = STRING_NULL_VALUE;
                }

                break;
            case InstructionCodes.NEWQNAME:
                localNameIndex = operands[0];
                uriIndex = operands[1];
                prefixIndex = operands[2];
                i = operands[3];

                String localname = sf.stringRegs[localNameIndex];
                localname = StringEscapeUtils.escapeXml11(localname);

                String prefix = sf.stringRegs[prefixIndex];
                prefix = StringEscapeUtils.escapeXml11(prefix);

                sf.refRegs[i] = new BXMLQName(localname, sf.stringRegs[uriIndex], prefix);
                break;
            case InstructionCodes.XMLSEQLOAD:
                i = operands[0];
                j = operands[1];
                k = operands[2];

                xmlVal = Optional.of((BXML) sf.refRegs[i]).get();
                long index = sf.longRegs[j];
                sf.refRegs[k] = xmlVal.getItem(index);
                break;
            case InstructionCodes.XMLLOAD:
                i = operands[0];
                j = operands[1];
                k = operands[2];

                xmlVal = Optional.of((BXML) sf.refRegs[i]).get();
                String qname = sf.stringRegs[j];
                sf.refRegs[k] = xmlVal.children(qname);
                break;
            case InstructionCodes.XMLLOADALL:
                i = operands[0];
                j = operands[1];

                xmlVal = Optional.of((BXML) sf.refRegs[i]).get();
                sf.refRegs[j] = xmlVal.children();
                break;
            case InstructionCodes.NEWXMLELEMENT:
            case InstructionCodes.NEWXMLCOMMENT:
            case InstructionCodes.NEWXMLTEXT:
            case InstructionCodes.NEWXMLPI:
            case InstructionCodes.XMLSEQSTORE:
            case InstructionCodes.NEWXMLSEQ:
                execXMLCreationOpcodes(ctx, sf, opcode, operands);
                break;
            default:
                throw new UnsupportedOperationException();
        }
    }

    private static void execTypeCastOpcodes(WorkerExecutionContext ctx, WorkerData sf, int opcode, int[] operands) {
        int i;
        int j;
        int cpIndex; // Index of the constant pool

        BRefType bRefTypeValue;
        TypeRefCPEntry typeRefCPEntry;

        switch (opcode) {
            case InstructionCodes.I2ANY:
                i = operands[0];
                j = operands[1];
                sf.refRegs[j] = new BInteger(sf.longRegs[i]);
                break;
            case InstructionCodes.BI2ANY:
                i = operands[0];
                j = operands[1];
                sf.refRegs[j] = new BByte((byte) sf.intRegs[i]);
                break;
            case InstructionCodes.F2ANY:
                i = operands[0];
                j = operands[1];
                sf.refRegs[j] = new BFloat(sf.doubleRegs[i]);
                break;
            case InstructionCodes.S2ANY:
                i = operands[0];
                j = operands[1];
                sf.refRegs[j] = new BString(sf.stringRegs[i]);
                break;
            case InstructionCodes.B2ANY:
                i = operands[0];
                j = operands[1];
                sf.refRegs[j] = new BBoolean(sf.intRegs[i] == 1);
                break;
            case InstructionCodes.ANY2I:
                i = operands[0];
                j = operands[1];
                sf.longRegs[j] = ((BValueType) sf.refRegs[i]).intValue();
                break;
            case InstructionCodes.ANY2BI:
                i = operands[0];
                j = operands[1];
                sf.intRegs[j] = ((BValueType) sf.refRegs[i]).byteValue();
                break;
            case InstructionCodes.ANY2F:
                i = operands[0];
                j = operands[1];
                sf.doubleRegs[j] = ((BValueType) sf.refRegs[i]).floatValue();
                break;
            case InstructionCodes.ANY2S:
                i = operands[0];
                j = operands[1];
                sf.stringRegs[j] = sf.refRegs[i].stringValue();
                break;
            case InstructionCodes.ANY2B:
                i = operands[0];
                j = operands[1];
                sf.intRegs[j] = ((BBoolean) sf.refRegs[i]).booleanValue() ? 1 : 0;
                break;
            case InstructionCodes.ANY2JSON:
                handleAnyToRefTypeCast(ctx, sf, operands, BTypes.typeJSON);
                break;
            case InstructionCodes.ANY2XML:
                handleAnyToRefTypeCast(ctx, sf, operands, BTypes.typeXML);
                break;
            case InstructionCodes.ANY2MAP:
                handleAnyToRefTypeCast(ctx, sf, operands, BTypes.typeMap);
                break;
            case InstructionCodes.ANY2TYPE:
                handleAnyToRefTypeCast(ctx, sf, operands, BTypes.typeDesc);
                break;
            case InstructionCodes.ANY2DT:
                handleAnyToRefTypeCast(ctx, sf, operands, BTypes.typeTable);
                break;
            case InstructionCodes.ANY2STM:
                handleAnyToRefTypeCast(ctx, sf, operands, BTypes.typeStream);
                break;
            case InstructionCodes.ANY2E:
            case InstructionCodes.ANY2T:
            case InstructionCodes.ANY2C:
            case InstructionCodes.CHECKCAST:
                i = operands[0];
                cpIndex = operands[1];
                j = operands[2];
                typeRefCPEntry = (TypeRefCPEntry) ctx.constPool[cpIndex];

                bRefTypeValue = sf.refRegs[i];

                if (checkCast(bRefTypeValue, typeRefCPEntry.getType())) {
                        sf.refRegs[j] = bRefTypeValue;
                } else {
                    handleTypeCastError(ctx, sf, j, bRefTypeValue != null ? bRefTypeValue.getType() : BTypes.typeNull,
                            typeRefCPEntry.getType());
                }
                break;
            case InstructionCodes.IS_ASSIGNABLE:
                i = operands[0];
                cpIndex = operands[1];
                j = operands[2];
                typeRefCPEntry = (TypeRefCPEntry) ctx.constPool[cpIndex];
                bRefTypeValue = sf.refRegs[i];
                if (checkCast(bRefTypeValue, typeRefCPEntry.getType())) {
                    sf.intRegs[j] = 1;
                } else {
                    sf.intRegs[j] = 0;
                }
                break;
            case InstructionCodes.ARRAY2JSON:
                convertArrayToJSON(ctx, operands, sf);
                break;
            case InstructionCodes.JSON2ARRAY:
                convertJSONToArray(ctx, operands, sf);
                break;
            case InstructionCodes.O2JSON:
                i = operands[0];
                cpIndex = operands[1];
                j = operands[2];
                BJSONType targetType = (BJSONType) ((TypeRefCPEntry) ctx.constPool[cpIndex]).getType();
                bRefTypeValue = sf.refRegs[i];
                sf.refRegs[j] = JSONUtils.convertUnionTypeToJSON(bRefTypeValue, targetType);
                break;
            default:
                throw new UnsupportedOperationException();
        }
    }

    private static void execTypeConversionOpcodes(WorkerExecutionContext ctx, WorkerData sf, int opcode,
                                                  int[] operands) {
        int i;
        int j;
        int k;
        BRefType bRefType;
        String str;

        switch (opcode) {
            case InstructionCodes.I2F:
                i = operands[0];
                j = operands[1];
                sf.doubleRegs[j] = sf.longRegs[i];
                break;
            case InstructionCodes.I2S:
                i = operands[0];
                j = operands[1];
                sf.stringRegs[j] = Long.toString(sf.longRegs[i]);
                break;
            case InstructionCodes.I2B:
                i = operands[0];
                j = operands[1];
                sf.intRegs[j] = sf.longRegs[i] != 0 ? 1 : 0;
                break;
            case InstructionCodes.I2BI:
                i = operands[0];
                j = operands[1];
                if (isByteLiteral(sf.longRegs[i])) {
                    sf.refRegs[j] = new BByte((byte) sf.longRegs[i]);
                } else {
                    handleTypeConversionError(ctx, sf, j, TypeConstants.INT_TNAME, TypeConstants.BYTE_TNAME);
                }
                break;
            case InstructionCodes.BI2I:
                i = operands[0];
                j = operands[1];
                sf.longRegs[j] = Byte.toUnsignedInt((byte) sf.intRegs[i]);
                break;
            case InstructionCodes.F2I:
                i = operands[0];
                j = operands[1];
                sf.longRegs[j] = (long) sf.doubleRegs[i];
                break;
            case InstructionCodes.F2S:
                i = operands[0];
                j = operands[1];
                sf.stringRegs[j] = Double.toString(sf.doubleRegs[i]);
                break;
            case InstructionCodes.F2B:
                i = operands[0];
                j = operands[1];
                sf.intRegs[j] = sf.doubleRegs[i] != 0.0 ? 1 : 0;
                break;
            case InstructionCodes.S2I:
                i = operands[0];
                j = operands[1];

                str = sf.stringRegs[i];
                try {
                    sf.refRegs[j] = new BInteger(Long.parseLong(str));
                } catch (NumberFormatException e) {
                    handleTypeConversionError(ctx, sf, j, TypeConstants.STRING_TNAME, TypeConstants.INT_TNAME);
                }
                break;
            case InstructionCodes.S2F:
                i = operands[0];
                j = operands[1];

                str = sf.stringRegs[i];
                try {
                    sf.refRegs[j] = new BFloat(Double.parseDouble(str));
                } catch (NumberFormatException e) {
                    handleTypeConversionError(ctx, sf, j, TypeConstants.STRING_TNAME, TypeConstants.FLOAT_TNAME);
                }
                break;
            case InstructionCodes.S2B:
                i = operands[0];
                j = operands[1];
                sf.intRegs[j] = Boolean.parseBoolean(sf.stringRegs[i]) ? 1 : 0;
                break;
            case InstructionCodes.B2I:
                i = operands[0];
                j = operands[1];
                sf.longRegs[j] = sf.intRegs[i];
                break;
            case InstructionCodes.B2F:
                i = operands[0];
                j = operands[1];
                sf.doubleRegs[j] = sf.intRegs[i];
                break;
            case InstructionCodes.B2S:
                i = operands[0];
                j = operands[1];
                sf.stringRegs[j] = sf.intRegs[i] == 1 ? "true" : "false";
                break;
            case InstructionCodes.DT2XML:
                i = operands[0];
                j = operands[1];

                bRefType = sf.refRegs[i];
                if (bRefType == null) {
                    handleTypeConversionError(ctx, sf, j, BTypes.typeNull, BTypes.typeXML);
                    break;
                }

                try {
                    sf.refRegs[j] = XMLUtils.tableToXML((BTable) bRefType, ctx.isInTransaction());
                } catch (Exception e) {
                    sf.refRegs[j] = null;
                    handleTypeConversionError(ctx, sf, j, TypeConstants.TABLE_TNAME, TypeConstants.XML_TNAME);
                }
                break;
            case InstructionCodes.DT2JSON:
                i = operands[0];
                j = operands[1];

                bRefType = sf.refRegs[i];
                if (bRefType == null) {
                    handleNullRefError(ctx);
                    break;
                }

                try {
                    sf.refRegs[j] = JSONUtils.toJSON((BTable) bRefType, ctx.isInTransaction());
                } catch (Exception e) {
                    handleTypeConversionError(ctx, sf, j, TypeConstants.TABLE_TNAME, TypeConstants.XML_TNAME);
                }
                break;
            case InstructionCodes.T2MAP:
                convertStructToMap(ctx, operands, sf);
                break;
            case InstructionCodes.T2JSON:
                convertStructToJSON(ctx, operands, sf);
                break;
            case InstructionCodes.MAP2JSON:
                convertMapToJSON(ctx, operands, sf);
                break;
            case InstructionCodes.JSON2MAP:
                convertJSONToMap(ctx, operands, sf);
                break;
            case InstructionCodes.MAP2T:
                convertMapToStruct(ctx, operands, sf);
                break;
            case InstructionCodes.JSON2T:
                convertJSONToStruct(ctx, operands, sf);
                break;
            case InstructionCodes.XMLATTRS2MAP:
                i = operands[0];
                j = operands[1];
                bRefType = sf.refRegs[i];
                sf.refRegs[j] = ((BXMLAttributes) sf.refRegs[i]).value();
                break;
            case InstructionCodes.XML2S:
                i = operands[0];
                j = operands[1];
                sf.stringRegs[j] = sf.refRegs[i].stringValue();
                break;
            case InstructionCodes.ANY2SCONV:
                i = operands[0];
                j = operands[1];

                bRefType = sf.refRegs[i];
                if (bRefType == null) {
                    sf.stringRegs[j] = STRING_NULL_VALUE;
                } else {
                    sf.stringRegs[j] = bRefType.stringValue();
                }
                break;
            default:
                throw new UnsupportedOperationException();
        }
    }

    public static boolean isByteLiteral(long longValue) {
        return (longValue >= BBYTE_MIN_VALUE && longValue <= BBYTE_MAX_VALUE);
    }

    private static void execIteratorOperation(WorkerExecutionContext ctx, WorkerData sf, Instruction instruction) {
        int i, j;
        BValue collection;
        BIterator iterator;
        InstructionIteratorNext nextInstruction;
        switch (instruction.getOpcode()) {
            case InstructionCodes.ITR_NEW:
                i = instruction.getOperands()[0];   // collection
                j = instruction.getOperands()[1];   // iterator variable (ref) index.

                collection = sf.refRegs[i];
                if (collection == null) {
                    handleNullRefError(ctx);
                    return;
                } else if (!(collection instanceof BCollection)) {
                    // Value is a value-type JSON.
                    sf.refRegs[j] = new BIterator() {
                        @Override
                        public boolean hasNext() {
                            return false;
                        }

                        @Override
                        public BValue[] getNext(int arity) {
                            return null;
                        }
                    };
                    break;
                }

                sf.refRegs[j] = ((BCollection) collection).newIterator();
                break;
            case InstructionCodes.ITR_HAS_NEXT:
                i = instruction.getOperands()[0];   // iterator
                j = instruction.getOperands()[1];   // boolean variable index to store has next result
                iterator = (BIterator) sf.refRegs[i];
                sf.intRegs[j] = Optional.of(iterator).get().hasNext() ? 1 : 0;
                break;
            case InstructionCodes.ITR_NEXT:
                nextInstruction = (InstructionIteratorNext) instruction;
                iterator = (BIterator) sf.refRegs[nextInstruction.iteratorIndex];
                BValue[] values = Optional.of(iterator).get().getNext(nextInstruction.arity);
                copyValuesToRegistries(nextInstruction.typeTags, nextInstruction.retRegs, values, sf);
                break;
        }
    }

    private static void copyValuesToRegistries(int[] typeTags, int[] targetReg, BValue[] values, WorkerData sf) {
        for (int i = 0; i < typeTags.length; i++) {
            BValue source = values[i];
            int target = targetReg[i];
            switch (typeTags[i]) {
                case TypeTags.INT_TAG:
                    sf.longRegs[target] = ((BInteger) source).intValue();
                    break;
                case TypeTags.BYTE_TAG:
                    sf.intRegs[target] = ((BByte) source).byteValue();
                    break;
                case TypeTags.FLOAT_TAG:
                    sf.doubleRegs[target] = ((BFloat) source).floatValue();
                    break;
                case TypeTags.STRING_TAG:
                    sf.stringRegs[target] = source.stringValue();
                    break;
                case TypeTags.BOOLEAN_TAG:
                    sf.intRegs[target] = ((BBoolean) source).booleanValue() ? 1 : 0;
                    break;
                default:
                    sf.refRegs[target] = (BRefType) source;
            }
        }
    }

    private static void execXMLCreationOpcodes(WorkerExecutionContext ctx, WorkerData sf, int opcode,
                                               int[] operands) {
        int i;
        int j;
        int k;
        int l;
        BXML<?> xmlVal;

        switch (opcode) {
            case InstructionCodes.NEWXMLELEMENT:
                i = operands[0];
                j = operands[1];
                k = operands[2];
                l = operands[3];

                BXMLQName startTagName = (BXMLQName) sf.refRegs[j];
                BXMLQName endTagName = (BXMLQName) sf.refRegs[k];

                try {
                    sf.refRegs[i] = XMLUtils.createXMLElement(startTagName, endTagName, sf.stringRegs[l]);
                } catch (Exception e) {
                    ctx.setError(BLangVMErrors.createError(ctx, e.getMessage()));
                    handleError(ctx);
                }
                break;
            case InstructionCodes.NEWXMLCOMMENT:
                i = operands[0];
                j = operands[1];

                sf.refRegs[i] = XMLUtils.createXMLComment(sf.stringRegs[j]);
                break;
            case InstructionCodes.NEWXMLTEXT:
                i = operands[0];
                j = operands[1];

                sf.refRegs[i] = XMLUtils.createXMLText(sf.stringRegs[j]);
                break;
            case InstructionCodes.NEWXMLPI:
                i = operands[0];
                j = operands[1];
                k = operands[2];

                sf.refRegs[i] = XMLUtils.createXMLProcessingInstruction(sf.stringRegs[j], sf.stringRegs[k]);
                break;
            case InstructionCodes.XMLSEQSTORE:
                i = operands[0];
                j = operands[1];

                xmlVal = (BXML<?>) sf.refRegs[i];
                BXML<?> child = (BXML<?>) sf.refRegs[j];
                xmlVal.addChildren(child);
                break;
            case InstructionCodes.NEWXMLSEQ:
                i = operands[0];
                sf.refRegs[i] = new BXMLSequence();
                break;
        }
    }

    private static boolean handleVariableLock(WorkerExecutionContext ctx, BType[] types,
                                              int[] pkgRegs, int[] varRegs) {
        boolean lockAcquired = true;
        for (int i = 0; i < varRegs.length && lockAcquired; i++) {
            BType paramType = types[i];
            int pkgIndex = pkgRegs[i];
            int regIndex = varRegs[i];
            switch (paramType.getTag()) {
                case TypeTags.INT_TAG:
                    lockAcquired = ctx.programFile.globalMemArea.lockIntField(ctx, pkgIndex, regIndex);
                    break;
                case TypeTags.BYTE_TAG:
                    lockAcquired = ctx.programFile.globalMemArea.lockBooleanField(ctx, pkgIndex, regIndex);
                    break;
                case TypeTags.FLOAT_TAG:
                    lockAcquired = ctx.programFile.globalMemArea.lockFloatField(ctx, pkgIndex, regIndex);
                    break;
                case TypeTags.STRING_TAG:
                    lockAcquired = ctx.programFile.globalMemArea.lockStringField(ctx, pkgIndex, regIndex);
                    break;
                case TypeTags.BOOLEAN_TAG:
                    lockAcquired = ctx.programFile.globalMemArea.lockBooleanField(ctx, pkgIndex, regIndex);
                    break;
                default:
                    lockAcquired = ctx.programFile.globalMemArea.lockRefField(ctx, pkgIndex, regIndex);
            }
        }
        return lockAcquired;
    }

    private static void handleVariableUnlock(WorkerExecutionContext ctx, BType[] types,
                                             int[] pkgRegs, int[] varRegs) {
        for (int i = varRegs.length - 1; i > -1; i--) {
            BType paramType = types[i];
            int pkgIndex = pkgRegs[i];
            int regIndex = varRegs[i];
            switch (paramType.getTag()) {
                case TypeTags.INT_TAG:
                    ctx.programFile.globalMemArea.unlockIntField(pkgIndex, regIndex);
                    break;
                case TypeTags.BYTE_TAG:
                    ctx.programFile.globalMemArea.unlockBooleanField(pkgIndex, regIndex);
                    break;
                case TypeTags.FLOAT_TAG:
                    ctx.programFile.globalMemArea.unlockFloatField(pkgIndex, regIndex);
                    break;
                case TypeTags.STRING_TAG:
                    ctx.programFile.globalMemArea.unlockStringField(pkgIndex, regIndex);
                    break;
                case TypeTags.BOOLEAN_TAG:
                    ctx.programFile.globalMemArea.unlockBooleanField(pkgIndex, regIndex);
                    break;
                default:
                    ctx.programFile.globalMemArea.unlockRefField(pkgIndex, regIndex);
            }
        }
    }

    /**
     * Method to calculate and detect debug points when the instruction point is given.
     */
    private static boolean debug(WorkerExecutionContext ctx) {
        Debugger debugger = ctx.programFile.getDebugger();
        if (!debugger.isClientSessionActive()) {
            return false;
        }
        DebugContext debugContext = ctx.getDebugContext();

        if (debugContext.isWorkerPaused()) {
            debugContext.setWorkerPaused(false);
            return false;
        }

        LineNumberInfo currentExecLine = debugger
                .getLineNumber(ctx.callableUnitInfo.getPackageInfo().getPkgPath(), ctx.ip);
        /*
         Below if check stops hitting the same debug line again and again in case that single line has
         multiple instructions.
         */
        if (currentExecLine.equals(debugContext.getLastLine())) {
            return false;
        }
        if (debugPointCheck(ctx, currentExecLine, debugger)) {
            return true;
        }

        switch (debugContext.getCurrentCommand()) {
            case RESUME:
                /*
                 In case of a for loop, need to clear the last hit line, so that, same line can get hit again.
                 */
                debugContext.clearLastDebugLine();
                break;
            case STEP_IN:
            case STEP_OVER:
                debugHit(ctx, currentExecLine, debugger);
                return true;
            case STEP_OUT:
                break;
            default:
                debugger.notifyExit();
                debugger.stopDebugging();
        }
        return false;
    }

    /**
     * Helper method to check whether given point is a debug point or not.
     * If it's a debug point, then notify the debugger.
     *
     * @param ctx             Current ctx.
     * @param currentExecLine Current execution line.
     * @param debugger        Debugger object.
     * @return Boolean true if it's a debug point, false otherwise.
     */
    private static boolean debugPointCheck(WorkerExecutionContext ctx, LineNumberInfo currentExecLine,
                                           Debugger debugger) {
        if (!currentExecLine.isDebugPoint()) {
            return false;
        }
        debugHit(ctx, currentExecLine, debugger);
        return true;
    }

    /**
     * Helper method to set required details when a debug point hits.
     * And also to notify the debugger.
     *
     * @param ctx             Current ctx.
     * @param currentExecLine Current execution line.
     * @param debugger        Debugger object.
     */
    private static void debugHit(WorkerExecutionContext ctx, LineNumberInfo currentExecLine, Debugger debugger) {
        ctx.getDebugContext().setLastLine(currentExecLine);
        debugger.pauseWorker(ctx);
        debugger.notifyDebugHit(ctx, currentExecLine, ctx.getDebugContext().getWorkerId());
    }

    private static void handleAnyToRefTypeCast(WorkerExecutionContext ctx, WorkerData sf, int[] operands,
                                               BType targetType) {
        int i = operands[0];
        int j = operands[1];

        BRefType bRefType = sf.refRegs[i];
        if (bRefType == null) {
            sf.refRegs[j] = null;
        } else if (bRefType.getType() == targetType) {
            sf.refRegs[j] = bRefType;
        } else {
            handleTypeCastError(ctx, sf, j, bRefType.getType(), targetType);
        }
    }

    private static void handleTypeCastError(WorkerExecutionContext ctx, WorkerData sf, int errorRegIndex,
                                            BType sourceType, BType targetType) {
        handleTypeCastError(ctx, sf, errorRegIndex, sourceType.toString(), targetType.toString());
    }

    private static void handleTypeCastError(WorkerExecutionContext ctx, WorkerData sf, int errorRegIndex,
                                            String sourceType, String targetType) {
        BMap<String, BValue> errorVal = BLangVMErrors.createTypeCastError(ctx, sourceType, targetType);
        sf.refRegs[errorRegIndex] = errorVal;
    }

    private static void handleTypeConversionError(WorkerExecutionContext ctx, WorkerData sf, int errorRegIndex,
                                                  BType sourceType, BType targetType) {
        handleTypeConversionError(ctx, sf, errorRegIndex, sourceType.toString(), targetType.toString());
    }

    private static void handleTypeConversionError(WorkerExecutionContext ctx, WorkerData sf, int errorRegIndex,
                                                  String sourceTypeName, String targetTypeName) {
        String errorMsg = "'" + sourceTypeName + "' cannot be converted to '" + targetTypeName + "'";
        handleTypeConversionError(ctx, sf, errorRegIndex, errorMsg);
    }

    private static void handleTypeConversionError(WorkerExecutionContext ctx, WorkerData sf,
                                                  int errorRegIndex, String errorMessage) {
        BMap<String, BValue> errorVal = BLangVMErrors.createTypeConversionError(ctx, errorMessage);
        sf.refRegs[errorRegIndex] = errorVal;
    }

    private static void createNewIntRange(int[] operands, WorkerData sf) {
        long startValue = sf.longRegs[operands[0]];
        long endValue = sf.longRegs[operands[1]];
        sf.refRegs[operands[2]] = new BIntRange(startValue, endValue);
    }

    private static void createNewStruct(WorkerExecutionContext ctx, int[] operands, WorkerData sf) {
        int cpIndex = operands[0];
        int i = operands[1];
        StructureRefCPEntry structureRefCPEntry = (StructureRefCPEntry) ctx.constPool[cpIndex];
        StructureTypeInfo structInfo = (StructureTypeInfo) ((TypeDefInfo) structureRefCPEntry
                .getStructureTypeInfo()).typeInfo;
        sf.refRegs[i] = new BMap<>(structInfo.getType());
    }

    private static void beginTransaction(WorkerExecutionContext ctx, int transactionBlockId, int retryCountRegIndex,
                                         int committedFuncIndex, int abortedFuncIndex) {
        //If global tx enabled, it is managed via transaction coordinator. Otherwise it is managed locally without
        //any interaction with the transaction coordinator.
        boolean isGlobalTransactionEnabled = ctx.getGlobalTransactionEnabled();

        //Transaction is attempted three times by default to improve resiliency
        int retryCount = TransactionConstants.DEFAULT_RETRY_COUNT;
        if (retryCountRegIndex != -1) {
            retryCount = (int) ctx.workerLocal.longRegs[retryCountRegIndex];
            if (retryCount < 0) {
                ctx.setError(BLangVMErrors
                        .createError(ctx, BLangExceptionHelper.getErrorMessage(RuntimeErrors.INVALID_RETRY_COUNT)));
                handleError(ctx);
                return;
            }
        }

        //Register committed function handler if exists.
        if (committedFuncIndex != -1) {
            FunctionRefCPEntry funcRefCPEntry = (FunctionRefCPEntry) ctx.constPool[committedFuncIndex];
            BFunctionPointer fpCommitted = new BFunctionPointer(funcRefCPEntry.getFunctionInfo());
            TransactionResourceManager.getInstance().registerCommittedFunction(transactionBlockId, fpCommitted);
        }

        //Register aborted function handler if exists.
        if (abortedFuncIndex != -1) {
            FunctionRefCPEntry funcRefCPEntry = (FunctionRefCPEntry) ctx.constPool[abortedFuncIndex];
            BFunctionPointer fpAborted = new BFunctionPointer(funcRefCPEntry.getFunctionInfo());
            TransactionResourceManager.getInstance().registerAbortedFunction(transactionBlockId, fpAborted);
        }

        LocalTransactionInfo localTransactionInfo = ctx.getLocalTransactionInfo();
        if (localTransactionInfo == null) {
            String globalTransactionId;
            String protocol = null;
            String url = null;
            if (isGlobalTransactionEnabled) {
                BValue[] returns = TransactionUtils.notifyTransactionBegin(ctx, null, null, transactionBlockId,
                        TransactionConstants.DEFAULT_COORDINATION_TYPE);
                BMap<String, BValue> txDataStruct = (BMap<String, BValue>) returns[0];
                globalTransactionId = txDataStruct.get(TransactionConstants.TRANSACTION_ID).stringValue();
                protocol = txDataStruct.get(TransactionConstants.CORDINATION_TYPE).stringValue();
                url = txDataStruct.get(TransactionConstants.REGISTER_AT_URL).stringValue();
            } else {
                globalTransactionId = UUID.randomUUID().toString().replaceAll("-", "");
            }
            localTransactionInfo = new LocalTransactionInfo(globalTransactionId, url, protocol);
            ctx.setLocalTransactionInfo(localTransactionInfo);
        } else {
            if (isGlobalTransactionEnabled) {
                TransactionUtils.notifyTransactionBegin(ctx, localTransactionInfo.getGlobalTransactionId(),
                        localTransactionInfo.getURL(), transactionBlockId, localTransactionInfo.getProtocol());
            }
        }
        localTransactionInfo.beginTransactionBlock(transactionBlockId, retryCount);
    }

    private static void retryTransaction(WorkerExecutionContext ctx, int transactionBlockId, int startOfAbortIP,
                                         int startOfNoThrowEndIP) {
        LocalTransactionInfo localTransactionInfo = ctx.getLocalTransactionInfo();
        if (!localTransactionInfo.isRetryPossible(ctx, transactionBlockId)) {
            if (ctx.getError() == null) {
                ctx.ip = startOfNoThrowEndIP;
            } else {
                String errorMsg = ctx.getError().get(BLangVMErrors.ERROR_MESSAGE_FIELD).stringValue();
                if (BLangVMErrors.TRANSACTION_ERROR.equals(errorMsg)) {
                    ctx.ip = startOfNoThrowEndIP;
                } else {
                    ctx.ip = startOfAbortIP;
                }
            }
        }
        localTransactionInfo.incrementCurrentRetryCount(transactionBlockId);
    }

    private static void endTransaction(WorkerExecutionContext ctx, int transactionBlockId, int status) {
        LocalTransactionInfo localTransactionInfo = ctx.getLocalTransactionInfo();
        boolean isGlobalTransactionEnabled = ctx.getGlobalTransactionEnabled();
        boolean notifyCoordinator;
        try {
            //In success case no need to do anything as with the transaction end phase it will be committed.
            if (status == TransactionStatus.FAILED.value()) {
                notifyCoordinator = localTransactionInfo.onTransactionFailed(ctx, transactionBlockId);
                if (notifyCoordinator) {
                    if (isGlobalTransactionEnabled) {
                        TransactionUtils.notifyTransactionAbort(ctx, localTransactionInfo.getGlobalTransactionId(),
                                transactionBlockId);
                    } else {
                        TransactionResourceManager.getInstance()
                                .notifyAbort(localTransactionInfo.getGlobalTransactionId(), transactionBlockId, false);
                    }
                }
            } else if (status == TransactionStatus.ABORTED.value()) {
                if (isGlobalTransactionEnabled) {
                    TransactionUtils.notifyTransactionAbort(ctx, localTransactionInfo.getGlobalTransactionId(),
                            transactionBlockId);
                } else {
                    TransactionResourceManager.getInstance()
                            .notifyAbort(localTransactionInfo.getGlobalTransactionId(), transactionBlockId, false);
                }
            } else if (status == TransactionStatus.SUCCESS.value()) {
                //We dont' need to notify the coordinator in this case. If it does not receive abort from the tx
                //it will commit at the end message
                if (!isGlobalTransactionEnabled) {
                    TransactionResourceManager.getInstance()
                            .prepare(localTransactionInfo.getGlobalTransactionId(), transactionBlockId);
                    TransactionResourceManager.getInstance()
                            .notifyCommit(localTransactionInfo.getGlobalTransactionId(), transactionBlockId);
                }
            } else if (status == TransactionStatus.END.value()) { //status = 1 Transaction end
                boolean isOuterTx = localTransactionInfo.onTransactionEnd(transactionBlockId);
                if (isGlobalTransactionEnabled) {
                    TransactionUtils.notifyTransactionEnd(ctx, localTransactionInfo.getGlobalTransactionId(),
                            transactionBlockId);
                }
                if (isOuterTx) {
                    BLangVMUtils.removeTransactionInfo(ctx);
                }
            }
        } catch (Throwable e) {
            ctx.setError(BLangVMErrors.createError(ctx, e.getMessage()));
            handleError(ctx);
        }
    }

    private static WorkerExecutionContext invokeVirtualFunction(WorkerExecutionContext ctx, int receiver,
                                                                FunctionInfo virtualFuncInfo, int[] argRegs,
                                                                int[] retRegs, int flags) {
        BMap<String, BValue> structVal = (BMap<String, BValue>) ctx.workerLocal.refRegs[receiver];

        // TODO use ObjectTypeInfo once record init function is removed
        StructureTypeInfo structInfo = (StructureTypeInfo) ((BStructureType) structVal.getType()).getTypeInfo();
        AttachedFunctionInfo attachedFuncInfo = structInfo.funcInfoEntries.get(virtualFuncInfo.getName());
        FunctionInfo concreteFuncInfo = attachedFuncInfo.functionInfo;
        return BLangFunctions.invokeCallable(concreteFuncInfo, ctx, argRegs, retRegs, false, flags);
    }

    private static void handleWorkerSend(WorkerExecutionContext ctx, WorkerDataChannelInfo workerDataChannelInfo,
                                         BType type, int reg) {
        BRefType val = extractValue(ctx.workerLocal, type, reg);
        WorkerDataChannel dataChannel = getWorkerChannel(ctx, workerDataChannelInfo.getChannelName());
        dataChannel.putData(val);
    }

    private static WorkerDataChannel getWorkerChannel(WorkerExecutionContext ctx, String name) {
        return ctx.respCtx.getWorkerDataChannel(name);
    }

    private static BRefType extractValue(WorkerData data, BType type, int reg) {
        BRefType result;
        switch (type.getTag()) {
            case TypeTags.INT_TAG:
                result = new BInteger(data.longRegs[reg]);
                break;
            case TypeTags.BYTE_TAG:
                result = new BByte((byte) data.intRegs[reg]);
                break;
            case TypeTags.FLOAT_TAG:
                result = new BFloat(data.doubleRegs[reg]);
                break;
            case TypeTags.STRING_TAG:
                result = new BString(data.stringRegs[reg]);
                break;
            case TypeTags.BOOLEAN_TAG:
                result = new BBoolean(data.intRegs[reg] > 0);
                break;
            default:
                result = data.refRegs[reg];
        }
        return result;
    }

    private static WorkerExecutionContext invokeForkJoin(WorkerExecutionContext ctx, InstructionFORKJOIN forkJoinIns) {
        ForkjoinInfo forkjoinInfo = forkJoinIns.forkJoinCPEntry.getForkjoinInfo();
        return BLangFunctions.invokeForkJoin(ctx, forkjoinInfo, forkJoinIns.joinBlockAddr, forkJoinIns.joinVarRegIndex,
                forkJoinIns.timeoutRegIndex, forkJoinIns.timeoutBlockAddr, forkJoinIns.timeoutVarRegIndex);
    }

    private static boolean handleWorkerReceive(WorkerExecutionContext ctx, WorkerDataChannelInfo workerDataChannelInfo,
                                               BType type, int reg) {
        WorkerDataChannel.WorkerResult passedInValue = getWorkerChannel(
                ctx, workerDataChannelInfo.getChannelName()).tryTakeData(ctx);
        if (passedInValue != null) {
            WorkerData currentFrame = ctx.workerLocal;
            copyArgValueForWorkerReceive(currentFrame, reg, type, passedInValue.value);
            return true;
        } else {
            return false;
        }
    }

    public static void copyArgValueForWorkerReceive(WorkerData currentSF, int regIndex, BType paramType,
                                                     BRefType passedInValue) {
        switch (paramType.getTag()) {
            case TypeTags.INT_TAG:
                currentSF.longRegs[regIndex] = ((BInteger) passedInValue).intValue();
                break;
            case TypeTags.BYTE_TAG:
                currentSF.intRegs[regIndex] = ((BByte) passedInValue).byteValue();
                break;
            case TypeTags.FLOAT_TAG:
                currentSF.doubleRegs[regIndex] = ((BFloat) passedInValue).floatValue();
                break;
            case TypeTags.STRING_TAG:
                currentSF.stringRegs[regIndex] = (passedInValue).stringValue();
                break;
            case TypeTags.BOOLEAN_TAG:
                currentSF.intRegs[regIndex] = (((BBoolean) passedInValue).booleanValue()) ? 1 : 0;
                break;
            default:
                currentSF.refRegs[regIndex] = passedInValue;
        }
    }

    private static WorkerExecutionContext handleReturn(WorkerExecutionContext ctx) {
        BLangScheduler.workerDone(ctx);
        return ctx.respCtx.signal(new WorkerSignal(ctx, SignalType.RETURN, ctx.workerResult));
    }

    private static boolean checkFiniteTypeAssignable(BValue bRefTypeValue, BType lhsType) {
        BFiniteType fType = (BFiniteType) lhsType;
        if (bRefTypeValue == null) {
            // we should not reach here
            return false;
        } else {
            Iterator<BValue> valueSpaceItr = fType.valueSpace.iterator();
            while (valueSpaceItr.hasNext()) {
                BValue valueSpaceItem = valueSpaceItr.next();
                if (valueSpaceItem.getType().getTag() == bRefTypeValue.getType().getTag()) {
                    if (valueSpaceItem.equals(bRefTypeValue)) {
                        return true;
                    }
                }
            }
        }
        return false;
    }
    
    private static boolean checkUnionCast(BValue rhsValue, BType lhsType, List<TypePair> unresolvedTypes) {
        BUnionType unionType = (BUnionType) lhsType;
        for (BType memberType : unionType.getMemberTypes()) {
            if (checkCast(rhsValue, memberType, unresolvedTypes)) {
                return true;
            }
        }
        return false;
    }

    public static boolean checkCast(BValue rhsValue, BType lhsType) {
        return checkCast(rhsValue, lhsType, new ArrayList<>());
    }

    private static boolean checkCast(BValue rhsValue, BType lhsType, List<TypePair> unresolvedTypes) {
        BType rhsType = BTypes.typeNull;

        if (rhsValue == null && lhsType.getTag() == TypeTags.JSON_TAG) {
            return true;
        }

        if (rhsValue != null) {
            rhsType = rhsValue.getType();
        }

        if (isSameOrAnyType(rhsType, lhsType)) {
            return true;
        }

        if (rhsType.getTag() == TypeTags.INT_TAG && lhsType.getTag() == TypeTags.BYTE_TAG) {
            return isByteLiteral(((BInteger) rhsValue).intValue());
        }

        if (lhsType.getTag() == TypeTags.UNION_TAG) {
            return checkUnionCast(rhsValue, lhsType, unresolvedTypes);
        }

        if (getElementType(rhsType).getTag() == TypeTags.JSON_TAG) {
            return checkJSONCast(rhsValue, rhsType, lhsType, unresolvedTypes);
        }

        if (lhsType.getTag() == TypeTags.ARRAY_TAG && rhsValue instanceof BNewArray) {
            BType sourceType = rhsValue.getType();
            if (sourceType.getTag() == TypeTags.ARRAY_TAG) {
                if (((BArrayType) sourceType).getState() == BArrayState.CLOSED_SEALED
                        && ((BArrayType) lhsType).getState() == BArrayState.CLOSED_SEALED
                        && ((BArrayType) sourceType).getSize() != ((BArrayType) lhsType).getSize()) {
                    return false;
                }
                sourceType = ((BArrayType) rhsValue.getType()).getElementType();
            }
            return checkArrayCast(sourceType, ((BArrayType) lhsType).getElementType(), unresolvedTypes);
        }

        if (rhsType.getTag() == TypeTags.TUPLE_TAG && lhsType.getTag() == TypeTags.TUPLE_TAG) {
            return checkTupleCast(rhsValue, lhsType, unresolvedTypes);
        }

        if (lhsType.getTag() == TypeTags.FINITE_TYPE_TAG) {
            return checkFiniteTypeAssignable(rhsValue, lhsType);
        }

        return checkCastByType(rhsType, lhsType, unresolvedTypes);
    }

    /**
     * This method is for use as the first check in checking for cast/assignability for two types.
     * Checks whether the source type is the same as the target type or if the target type is any type, and if true
     * the return value would be true.
     *
     * @param rhsType   the source type - the type (of the value) being cast/assigned
     * @param lhsType   the target type against which cast/assignability is checked
     * @return          true if the lhsType is any or is the same as rhsType
     */
    private static boolean isSameOrAnyType(BType rhsType, BType lhsType) {
        return lhsType.getTag() == TypeTags.ANY_TAG || rhsType.equals(lhsType);
    }

    private static boolean checkCastByType(BType rhsType, BType lhsType, List<TypePair> unresolvedTypes) {
        if (rhsType.getTag() == TypeTags.INT_TAG &&
                (lhsType.getTag() == TypeTags.JSON_TAG || lhsType.getTag() == TypeTags.FLOAT_TAG)) {
            return true;
        } else if (rhsType.getTag() == TypeTags.FLOAT_TAG && lhsType.getTag() == TypeTags.JSON_TAG) {
            return true;
        } else if (rhsType.getTag() == TypeTags.STRING_TAG && lhsType.getTag() == TypeTags.JSON_TAG) {
            return true;
        } else if (rhsType.getTag() == TypeTags.BOOLEAN_TAG && lhsType.getTag() == TypeTags.JSON_TAG) {
            return true;
        } else if (rhsType.getTag() == TypeTags.BYTE_TAG && lhsType.getTag() == TypeTags.INT_TAG) {
            return true;
        }

<<<<<<< HEAD
        if ((rhsType.getTag() == TypeTags.OBJECT_TYPE_TAG || rhsType.getTag() == TypeTags.RECORD_TYPE_TAG)
                && (lhsType.getTag() == TypeTags.OBJECT_TYPE_TAG || lhsType.getTag() == TypeTags.RECORD_TYPE_TAG)) {
            return checkStructEquivalency((BStructureType) rhsType, (BStructureType) lhsType, unresolvedTypes);
=======
        if (rhsType.getTag() == TypeTags.OBJECT_TYPE_TAG && lhsType.getTag() == TypeTags.OBJECT_TYPE_TAG) {
            return checkStructEquivalency((BStructureType) rhsType, (BStructureType) lhsType);
>>>>>>> 77caacf2
        }

        if (rhsType.getTag() == TypeTags.RECORD_TYPE_TAG && lhsType.getTag() == TypeTags.RECORD_TYPE_TAG) {
            return checkRecordEquivalency((BRecordType) lhsType, (BRecordType) rhsType);
        }

        if (rhsType.getTag() == TypeTags.MAP_TAG && lhsType.getTag() == TypeTags.MAP_TAG) {
            return checkMapCast(rhsType, lhsType, unresolvedTypes);
        }

        if (rhsType.getTag() == TypeTags.TABLE_TAG && lhsType.getTag() == TypeTags.TABLE_TAG) {
            return true;
        }

        if (rhsType.getTag() == TypeTags.STREAM_TAG && lhsType.getTag() == TypeTags.STREAM_TAG) {
            return isAssignable(((BStreamType) rhsType).getConstrainedType(),
                    ((BStreamType) lhsType).getConstrainedType(), unresolvedTypes);
        }

        if (rhsType.getTag() == TypeTags.FUNCTION_POINTER_TAG && lhsType.getTag() == TypeTags.FUNCTION_POINTER_TAG) {
            return checkFunctionCast(rhsType, lhsType);
        }

        return false;
    }

    private static boolean checkMapCast(BType sourceType, BType targetType, List<TypePair> unresolvedTypes) {
        BMapType sourceMapType = (BMapType) sourceType;
        BMapType targetMapType = (BMapType) targetType;

        if (sourceMapType.equals(targetMapType)) {
            return true;
        }

        if (targetMapType.getConstrainedType().getTag() == TypeTags.ANY_TAG) {
            return true;
        }

        if (sourceMapType.getConstrainedType().getTag() == TypeTags.OBJECT_TYPE_TAG &&
                targetMapType.getConstrainedType().getTag() == TypeTags.OBJECT_TYPE_TAG) {
            return checkStructEquivalency((BStructureType) sourceMapType.getConstrainedType(),
<<<<<<< HEAD
                    (BStructureType) targetMapType.getConstrainedType(), unresolvedTypes);
=======
                                          (BStructureType) targetMapType.getConstrainedType());
        }

        if (sourceMapType.getConstrainedType().getTag() == TypeTags.RECORD_TYPE_TAG &&
                targetMapType.getConstrainedType().getTag() == TypeTags.RECORD_TYPE_TAG) {
            return checkRecordEquivalency((BRecordType) targetMapType.getConstrainedType(),
                                          (BRecordType) sourceMapType.getConstrainedType());
>>>>>>> 77caacf2
        }

        return false;
    }

    private static boolean checkArrayCast(BType sourceType, BType targetType, List<TypePair> unresolvedTypes) {
        if (targetType.getTag() == TypeTags.ARRAY_TAG && sourceType.getTag() == TypeTags.ARRAY_TAG) {
            BArrayType sourceArrayType = (BArrayType) sourceType;
            BArrayType targetArrayType = (BArrayType) targetType;
            if (targetArrayType.getDimensions() > sourceArrayType.getDimensions()) {
                return false;
            }

            return checkArrayCast(sourceArrayType.getElementType(), targetArrayType.getElementType(), unresolvedTypes);
        } else if (targetType.getTag() == TypeTags.UNION_TAG) {
            return checkUnionAssignable(sourceType, targetType, unresolvedTypes);
        }

        if (targetType.getTag() == TypeTags.ANY_TAG) {
            return true;
        }

        return sourceType.equals(targetType);
    }
    
    private static boolean checkTupleCast(BValue sourceValue, BType targetType, List<TypePair> unresolvedTypes) {
        BRefValueArray source = (BRefValueArray) sourceValue;
        BTupleType target = (BTupleType) targetType;
        List<BType> targetTupleTypes = target.getTupleTypes();
        if (source.size() != targetTupleTypes.size()) {
            return false;
        }
        for (int i = 0; i < source.size(); i++) {
            if (!checkCast(source.getBValue(i), targetTupleTypes.get(i), unresolvedTypes)) {
                return false;
            }
        }
        return true;
    }

    private static BType getElementType(BType type) {
        if (type.getTag() != TypeTags.ARRAY_TAG) {
            return type;
        }

        return getElementType(((BArrayType) type).getElementType());
    }

    public static boolean checkStructEquivalency(BStructureType rhsType, BStructureType lhsType) {
        return checkStructEquivalency(rhsType, lhsType, new ArrayList<>());
    }

    private static boolean checkStructEquivalency(BStructureType rhsType, BStructureType lhsType,
                                                 List<TypePair> unresolvedTypes) {
        // If we encounter two types that we are still resolving, then skip it.
        // This is done to avoid recursive checking of the same type.
        TypePair pair = new TypePair(rhsType, lhsType);
        if (unresolvedTypes.contains(pair)) {
            return true;
        }
        unresolvedTypes.add(pair);

        // Both structs should be public or private.
        // Get the XOR of both flags(masks)
        // If both are public, then public bit should be 0;
        // If both are private, then public bit should be 0;
        // The public bit is on means, one is public, and the other one is private.
        if (Flags.isFlagOn(lhsType.flags ^ rhsType.flags, Flags.PUBLIC)) {
            return false;
        }

        // If both structs are private, they should be in the same package.
        if (!Flags.isFlagOn(lhsType.flags, Flags.PUBLIC) &&
                !rhsType.getPackagePath().equals(lhsType.getPackagePath())) {
            return false;
        }

        // Adjust the number of the attached functions of the lhs struct based on
        //  the availability of the initializer function.
        int lhsAttachedFunctionCount = lhsType.initializer != null ?
                lhsType.getAttachedFunctions().length - 1 :
                lhsType.getAttachedFunctions().length;

        if (lhsType.getFields().length > rhsType.getFields().length ||
                lhsAttachedFunctionCount > rhsType.getAttachedFunctions().length) {
            return false;
        }

        return !Flags.isFlagOn(lhsType.flags, Flags.PUBLIC) &&
                rhsType.getPackagePath().equals(lhsType.getPackagePath()) ?
                checkEquivalencyOfTwoPrivateStructs(lhsType, rhsType, unresolvedTypes) :
                checkEquivalencyOfPublicStructs(lhsType, rhsType, unresolvedTypes);
    }

<<<<<<< HEAD
    private static boolean checkEquivalencyOfTwoPrivateStructs(BStructureType lhsType, BStructureType rhsType,
                                                               List<TypePair> unresolvedTypes) {
=======
    public static boolean checkRecordEquivalency(BRecordType lhsType, BRecordType rhsType) {
        // Both records should be public or private.
        // Get the XOR of both flags(masks)
        // If both are public, then public bit should be 0;
        // If both are private, then public bit should be 0;
        // The public bit is on means, one is public, and the other one is private.
        if (Flags.isFlagOn(lhsType.flags ^ rhsType.flags, Flags.PUBLIC)) {
            return false;
        }

        // If both records are private, they should be in the same package.
        if (!Flags.isFlagOn(lhsType.flags, Flags.PUBLIC) &&
                !rhsType.getPackagePath().equals(lhsType.getPackagePath())) {
            return false;
        }

        if (lhsType.getFields().length > rhsType.getFields().length) {
            return false;
        }

        return checkEquivalencyOfTwoRecords(lhsType, rhsType);
    }

    private static boolean checkEquivalencyOfTwoPrivateStructs(BStructureType lhsType, BStructureType rhsType) {
>>>>>>> 77caacf2
        for (int fieldCounter = 0; fieldCounter < lhsType.getFields().length; fieldCounter++) {
            BField lhsField = lhsType.getFields()[fieldCounter];
            BField rhsField = rhsType.getFields()[fieldCounter];
            if (lhsField.fieldName.equals(rhsField.fieldName) &&
                    isSameType(rhsField.fieldType, lhsField.fieldType)) {
                continue;
            }
            return false;
        }

        BAttachedFunction[] lhsFuncs = lhsType.getAttachedFunctions();
        BAttachedFunction[] rhsFuncs = rhsType.getAttachedFunctions();
        for (BAttachedFunction lhsFunc : lhsFuncs) {
            if (lhsFunc == lhsType.initializer || lhsFunc == lhsType.defaultsValuesInitFunc) {
                continue;
            }

            BAttachedFunction rhsFunc = getMatchingInvokableType(rhsFuncs, lhsFunc, unresolvedTypes);
            if (rhsFunc == null) {
                return false;
            }
        }
        return true;
    }

    private static boolean checkEquivalencyOfPublicStructs(BStructureType lhsType, BStructureType rhsType,
                                                           List<TypePair> unresolvedTypes) {
        int fieldCounter = 0;
        for (; fieldCounter < lhsType.getFields().length; fieldCounter++) {
            // Return false if either field is private
            BField lhsField = lhsType.getFields()[fieldCounter];
            BField rhsField = rhsType.getFields()[fieldCounter];
            if (!Flags.isFlagOn(lhsField.flags, Flags.PUBLIC) ||
                    !Flags.isFlagOn(rhsField.flags, Flags.PUBLIC)) {
                return false;
            }

            if (lhsField.fieldName.equals(rhsField.fieldName) &&
                    isSameType(rhsField.fieldType, lhsField.fieldType)) {
                continue;
            }
            return false;
        }

        // Check the rest of the fields in RHS type
        for (; fieldCounter < rhsType.getFields().length; fieldCounter++) {
            if (!Flags.isFlagOn(rhsType.getFields()[fieldCounter].flags, Flags.PUBLIC)) {
                return false;
            }
        }

        BAttachedFunction[] lhsFuncs = lhsType.getAttachedFunctions();
        BAttachedFunction[] rhsFuncs = rhsType.getAttachedFunctions();
        for (BAttachedFunction lhsFunc : lhsFuncs) {
            if (lhsFunc == lhsType.initializer || lhsFunc == lhsType.defaultsValuesInitFunc) {
                continue;
            }

            if (!Flags.isFlagOn(lhsFunc.flags, Flags.PUBLIC)) {
                return false;
            }

            BAttachedFunction rhsFunc = getMatchingInvokableType(rhsFuncs, lhsFunc, unresolvedTypes);
            if (rhsFunc == null || !Flags.isFlagOn(rhsFunc.flags, Flags.PUBLIC)) {
                return false;
            }
        }

        // Check for private attached function in RHS type
        for (BAttachedFunction rhsFunc : rhsFuncs) {
            if (!Flags.isFlagOn(rhsFunc.flags, Flags.PUBLIC)) {
                return false;
            }
        }

        return true;
    }

    private static boolean checkEquivalencyOfTwoRecords(BRecordType lhsType, BRecordType rhsType) {
        Map<String, BField> rhsFields = Arrays.stream(rhsType.getFields()).collect(
                Collectors.toMap(BField::getFieldName, field -> field));

        BField[] fields = lhsType.getFields();
        for (int fieldCounter = 0; fieldCounter < fields.length; fieldCounter++) {
            BField lhsField = fields[fieldCounter];
            BField rhsField = rhsFields.get(lhsField.fieldName);

            if (rhsField == null) {
                return false;
            }

            if (!isSameType(rhsField.fieldType, lhsField.fieldType)) {
                return false;
            }
        }

        return true;
    }

    public static boolean checkFunctionTypeEquality(BFunctionType source, BFunctionType target) {
        if (source.paramTypes.length != target.paramTypes.length ||
                source.retParamTypes.length != target.retParamTypes.length) {
            return false;
        }

        for (int i = 0; i < source.paramTypes.length; i++) {
            if (!isSameType(source.paramTypes[i], target.paramTypes[i])) {
                return false;
            }
        }

        for (int i = 0; i < source.retParamTypes.length; i++) {
            if (!isSameType(source.retParamTypes[i], target.retParamTypes[i])) {
                return false;
            }
        }

        return true;
    }

    private static boolean checkFunctionTypeEqualityForObjectType(BFunctionType source, BFunctionType target,
                                                                  List<TypePair> unresolvedTypes) {
        if (source.paramTypes.length != target.paramTypes.length ||
                source.retParamTypes.length != target.retParamTypes.length) {
            return false;
        }

        for (int i = 0; i < source.paramTypes.length; i++) {
            if (!isAssignable(source.paramTypes[i], target.paramTypes[i], unresolvedTypes)) {
                return false;
            }
        }

        if (source.retParamTypes == null && target.retParamTypes == null) {
            return true;
        } else if (source.retParamTypes == null || target.retParamTypes == null) {
            return false;
        }

        for (int i = 0; i < source.retParamTypes.length; i++) {
            if (!isAssignable(source.retParamTypes[i], target.retParamTypes[i], unresolvedTypes)) {
                return false;
            }
        }

        return true;
    }

    private static BAttachedFunction getMatchingInvokableType(BAttachedFunction[] rhsFuncs, BAttachedFunction lhsFunc,
                                                              List<TypePair> unresolvedTypes) {
        return Arrays.stream(rhsFuncs)
                .filter(rhsFunc -> lhsFunc.funcName.equals(rhsFunc.funcName))
                .filter(rhsFunc -> checkFunctionTypeEqualityForObjectType(rhsFunc.type, lhsFunc.type, unresolvedTypes))
                .findFirst()
                .orElse(null);
    }


    private static boolean isSameType(BType rhsType, BType lhsType) {
        // First check whether both references points to the same object.
        if (rhsType == lhsType || rhsType.equals(lhsType)) {
            return true;
        }

        if (rhsType.getTag() == lhsType.getTag() && rhsType.getTag() == TypeTags.ARRAY_TAG) {
            return checkArrayEquivalent(rhsType, lhsType);
        }

        // TODO Support function types, json/map constrained types etc.
        if (rhsType.getTag() == TypeTags.MAP_TAG && lhsType.getTag() == TypeTags.MAP_TAG) {
            return lhsType.equals(rhsType);
        }

        return false;
    }

    private static boolean checkArrayEquivalent(BType actualType, BType expType) {
        if (expType.getTag() == TypeTags.ARRAY_TAG && actualType.getTag() == TypeTags.ARRAY_TAG) {
            // Both types are array types
            BArrayType lhrArrayType = (BArrayType) expType;
            BArrayType rhsArrayType = (BArrayType) actualType;
            return checkArrayEquivalent(lhrArrayType.getElementType(), rhsArrayType.getElementType());
        }
        // Now one or both types are not array types and they have to be equal
        if (expType == actualType) {
            return true;
        }
        return false;
    }

<<<<<<< HEAD
    private static boolean checkJSONEquivalency(BValue json, BJSONType sourceType, BJSONType targetType,
                                                List<TypePair> unresolvedTypes) {
        BStructureType sourceConstrainedType = (BStructureType) sourceType.getConstrainedType();
        BStructureType targetConstrainedType = (BStructureType) targetType.getConstrainedType();
=======
    private static boolean checkJSONEquivalency(BValue json, BJSONType sourceType, BJSONType targetType) {
        BRecordType sourceConstrainedType = (BRecordType) sourceType.getConstrainedType();
        BRecordType targetConstrainedType = (BRecordType) targetType.getConstrainedType();
>>>>>>> 77caacf2

        // Casting to an unconstrained JSON
        if (targetConstrainedType == null) {
            return true;
        }

        // Casting from constrained JSON to constrained JSON
        if (sourceConstrainedType != null) {
            if (sourceConstrainedType.equals(targetConstrainedType)) {
                return true;
            }

<<<<<<< HEAD
            return checkStructEquivalency(sourceConstrainedType, targetConstrainedType, unresolvedTypes);
=======
            return checkRecordEquivalency(targetConstrainedType, sourceConstrainedType);
>>>>>>> 77caacf2
        }

        // Casting from unconstrained JSON to constrained JSON
        if (json == null) {
            return true;
        }

        // Return false if the JSON is not a json-object
        if (json.getType().getTag() != TypeTags.JSON_TAG) {
            return false;
        }

        BMap<String, BValue> jsonObject = (BMap<String, BValue>) json;
        BField[] tFields = targetConstrainedType.getFields();
        for (int i = 0; i < tFields.length; i++) {
            String fieldName = tFields[i].getFieldName();
            if (!jsonObject.hasKey(fieldName)) {
                return false;
            }

            BValue fieldVal = jsonObject.get(fieldName);
            if (!checkJSONCast(fieldVal, fieldVal.getType(), tFields[i].getFieldType(), unresolvedTypes)) {
                return false;
            }
        }

        return true;
    }

    /**
     * Check the compatibility of casting a JSON to a target type.
     *
     * @param json       JSON to cast
     * @param sourceType Type of the source JSON
     * @param targetType Target type
     * @param unresolvedTypes Unresolved types
     * @return Runtime compatibility for casting
     */
    private static boolean checkJSONCast(BValue json, BType sourceType, BType targetType,
                                         List<TypePair> unresolvedTypes) {
        switch (targetType.getTag()) {
            case TypeTags.STRING_TAG:
            case TypeTags.INT_TAG:
            case TypeTags.FLOAT_TAG:
            case TypeTags.BOOLEAN_TAG:
                return json != null && json.getType().getTag() == targetType.getTag();
            case TypeTags.ARRAY_TAG:
                if (json == null || json.getType().getTag() != TypeTags.ARRAY_TAG) {
                    return false;
                }
                BArrayType arrayType = (BArrayType) targetType;
                BRefValueArray array = (BRefValueArray) json;
                for (int i = 0; i < array.size(); i++) {
                    // get the element type of source and json, and recursively check for json casting.
                    BType sourceElementType = sourceType.getTag() == TypeTags.ARRAY_TAG
                            ? ((BArrayType) sourceType).getElementType() : sourceType;
                    if (!checkJSONCast(array.get(i), sourceElementType, arrayType.getElementType(), unresolvedTypes)) {
                        return false;
                    }
                }
                return true;
            case TypeTags.JSON_TAG:
                // If JSON is unconstrained, any JSON value is compatible
                if (((BJSONType) targetType).getConstrainedType() == null &&
                        getElementType(sourceType).getTag() == TypeTags.JSON_TAG) {
                    return true;
                } else if (sourceType.getTag() != TypeTags.JSON_TAG) {
                    // If JSON is constrained, only JSON objects are compatible
                    return false;
                }
                return checkJSONEquivalency(json, (BJSONType) sourceType, (BJSONType) targetType, unresolvedTypes);
            case TypeTags.ANY_TAG:
                return true;
            default:
                return false;
        }
    }

    private static void convertStructToMap(WorkerExecutionContext ctx, int[] operands, WorkerData sf) {
        int i = operands[0];
        int j = operands[1];

        // TODO: do validation for type?
        BMap newMap = new BMap(BTypes.typeMap);
        ((BMap) sf.refRegs[i]).getMap().forEach((key, value)
                -> newMap.put(key, value == null ? null : ((BValue) value).copy()));
        sf.refRegs[j] = newMap;
    }

    private static void convertStructToJSON(WorkerExecutionContext ctx, int[] operands, WorkerData sf) {
        int i = operands[0];
        int cpIndex = operands[1];
        int j = operands[2];
        BJSONType targetType = (BJSONType) ((TypeRefCPEntry) ctx.constPool[cpIndex]).getType();

        BMap<String, BValue> bStruct = (BMap<String, BValue>) sf.refRegs[i];
        try {
            sf.refRegs[j] = JSONUtils.convertMapToJSON(bStruct, targetType);
        } catch (Exception e) {
            String errorMsg = "cannot convert '" + bStruct.getType() + "' to type '" + targetType + "': " +
                    e.getMessage();
            handleTypeConversionError(ctx, sf, j, errorMsg);
        }
    }
    
    private static void convertArrayToJSON(WorkerExecutionContext ctx, int[] operands, WorkerData sf) {
        int i = operands[0];
        int j = operands[1];

        BNewArray bArray = (BNewArray) sf.refRegs[i];
        try {
            sf.refRegs[j] = JSONUtils.convertArrayToJSON(bArray);
        } catch (Exception e) {
            String errorMsg = "cannot convert '" + bArray.getType() + "' to type '" + BTypes.typeJSON + "': " +
                    e.getMessage();
            handleTypeConversionError(ctx, sf, j, errorMsg);
        }
    }
    
    private static void convertJSONToArray(WorkerExecutionContext ctx, int[] operands, WorkerData sf) {
        int i = operands[0];
        int cpIndex = operands[1];
        int j = operands[2];
        BArrayType targetType = (BArrayType) ((TypeRefCPEntry) ctx.constPool[cpIndex]).getType();

        BRefType<?> json = sf.refRegs[i];
        if (json == null) {
            handleTypeConversionError(ctx, sf, j, BTypes.typeNull, targetType);
            return;
        }

        try {
            sf.refRegs[j] = JSONUtils.convertJSON(json, targetType);
        } catch (Exception e) {
            String errorMsg = "cannot convert '" + json.getType() + "' to type '" + targetType + "': " +
                    e.getMessage();
            handleTypeConversionError(ctx, sf, j, errorMsg);
        }
    }
    
    private static void convertMapToJSON(WorkerExecutionContext ctx, int[] operands, WorkerData sf) {
        int i = operands[0];
        int cpIndex = operands[1];
        int j = operands[2];
        BJSONType targetType = (BJSONType) ((TypeRefCPEntry) ctx.constPool[cpIndex]).getType();

        BMap<String, ?> bMap = (BMap<String, ?>) sf.refRegs[i];
        try {
            sf.refRegs[j] = JSONUtils.convertMapToJSON((BMap<String, BValue>) bMap, targetType);
        } catch (Exception e) {
            String errorMsg = "cannot convert '" + bMap.getType() + "' to type '" + targetType + "': " +
                    e.getMessage();
            handleTypeConversionError(ctx, sf, j, errorMsg);
        }
    }
    
    private static void convertJSONToMap(WorkerExecutionContext ctx, int[] operands, WorkerData sf) {
        int i = operands[0];
        int cpIndex = operands[1];
        int j = operands[2];
        BMapType targetType = (BMapType) ((TypeRefCPEntry) ctx.constPool[cpIndex]).getType();

        BRefType<?> json = sf.refRegs[i];
        if (json == null) {
            handleTypeConversionError(ctx, sf, j, BTypes.typeNull, targetType);
            return;
        }

        try {
            sf.refRegs[j] = JSONUtils.jsonToBMap(json, targetType);
        } catch (Exception e) {
            String errorMsg = "cannot convert '" + json.getType() + "' to type '" + targetType + "': " +
                    e.getMessage();
            handleTypeConversionError(ctx, sf, j, errorMsg);
        }
    }

    private static void convertMapToStruct(WorkerExecutionContext ctx, int[] operands, WorkerData sf) {
        int i = operands[0];
        int cpIndex = operands[1];
        int j = operands[2];

        TypeRefCPEntry typeRefCPEntry = (TypeRefCPEntry) ctx.constPool[cpIndex];
        BMap<String, BValue> bMap = (BMap<String, BValue>) sf.refRegs[i];
        BStructureType structType = (BStructureType) typeRefCPEntry.getType();
        BMap<String, BValue> bStruct = new BMap<>(structType);
        StructureTypeInfo structInfo = ctx.callableUnitInfo
                .getPackageInfo().getStructInfo(structType.getName());

        for (StructFieldInfo fieldInfo : structInfo.getFieldInfoEntries()) {
            String key = fieldInfo.getName();
            BType fieldType = fieldInfo.getFieldType();
            BValue mapVal = null;
            try {
                boolean containsField = bMap.hasKey(key);
                DefaultValueAttributeInfo defaultValAttrInfo = null;
                if (containsField) {
                    mapVal = bMap.get(key);
                    if (mapVal == null && BTypes.isValueType(fieldType)) {
                        throw BLangExceptionHelper.getRuntimeException(
                                RuntimeErrors.INCOMPATIBLE_FIELD_TYPE_FOR_CASTING, key, fieldType, null);
                    }

                    if (mapVal != null && !checkCast(mapVal, fieldType, new ArrayList<TypePair>())) {
                        throw BLangExceptionHelper.getRuntimeException(
                                RuntimeErrors.INCOMPATIBLE_FIELD_TYPE_FOR_CASTING, key, fieldType, mapVal.getType());
                    }
                } else {
                    defaultValAttrInfo = (DefaultValueAttributeInfo) getAttributeInfo(fieldInfo,
                            AttributeInfo.Kind.DEFAULT_VALUE_ATTRIBUTE);
                }

                switch (fieldType.getTag()) {
                    case TypeTags.INT_TAG:
                        if (containsField) {
                            bStruct.put(key, mapVal);
                        } else if (defaultValAttrInfo != null) {
                            bStruct.put(key, new BInteger(defaultValAttrInfo.getDefaultValue().getIntValue()));
                        }
                        break;
                    case TypeTags.BYTE_TAG:
                        if (containsField) {
                            bStruct.put(key, mapVal);
                        } else if (defaultValAttrInfo != null) {
                            bStruct.put(key, new BByte(defaultValAttrInfo.getDefaultValue().getByteValue()));
                        }
                        break;
                    case TypeTags.FLOAT_TAG:
                        if (containsField) {
                            bStruct.put(key, mapVal);
                        } else if (defaultValAttrInfo != null) {
                            bStruct.put(key, new BFloat(defaultValAttrInfo.getDefaultValue().getFloatValue()));
                        }
                        break;
                    case TypeTags.STRING_TAG:
                        if (containsField) {
                            bStruct.put(key, mapVal);
                        } else if (defaultValAttrInfo != null) {
                            bStruct.put(key, new BString(defaultValAttrInfo.getDefaultValue().getStringValue()));
                        }
                        break;
                    case TypeTags.BOOLEAN_TAG:
                        if (containsField) {
                            bStruct.put(key, mapVal);
                        } else if (defaultValAttrInfo != null) {
                            bStruct.put(key, new BBoolean(defaultValAttrInfo.getDefaultValue().getBooleanValue()));
                        }
                        break;
                    default:
                        bStruct.put(key, mapVal);
                }
            } catch (BallerinaException e) {
                sf.refRegs[j] = null;
                String errorMsg = "cannot convert '" + bMap.getType() + "' to type '" + structType + ": " +
                        e.getMessage();
                handleTypeConversionError(ctx, sf, j, errorMsg);
                return;
            }
        }

        sf.refRegs[j] = bStruct;
    }

    private static void convertJSONToStruct(WorkerExecutionContext ctx, int[] operands, WorkerData sf) {
        int i = operands[0];
        int cpIndex = operands[1];
        int j = operands[2];

        TypeRefCPEntry typeRefCPEntry = (TypeRefCPEntry) ctx.constPool[cpIndex];
        BRefType<?> bjson = sf.refRegs[i];
        if (bjson == null) {
            handleTypeConversionError(ctx, sf, j, bjson != null ? bjson.getType() : BTypes.typeNull,
                    typeRefCPEntry.getType());
            return;
        }

        try {
            sf.refRegs[j] = JSONUtils.convertJSONToStruct(bjson, (BStructureType) typeRefCPEntry.getType());
        } catch (Exception e) {
            String errorMsg = "cannot convert '" + TypeConstants.JSON_TNAME + "' to type '" +
                    typeRefCPEntry.getType() + "': " + e.getMessage();
            handleTypeConversionError(ctx, sf, j, errorMsg);
        }
    }

    private static void handleNullRefError(WorkerExecutionContext ctx) {
        ctx.setError(BLangVMErrors.createNullRefException(ctx));
        handleError(ctx);
    }

    public static void handleError(WorkerExecutionContext ctx) {
        int ip = ctx.ip;
        ip--;
        ErrorTableEntry match = ErrorTableEntry.getMatch(ctx.callableUnitInfo.getPackageInfo(), ip,
                ctx.getError());
        if (match != null) {
            ctx.ip = match.getIpTarget();
        } else {
            BLangScheduler.workerExcepted(ctx);
            throw new HandleErrorException(
                    ctx.respCtx.signal(new WorkerSignal(ctx, SignalType.ERROR, ctx.workerResult)));
        }
    }

    private static AttributeInfo getAttributeInfo(AttributeInfoPool attrInfoPool, AttributeInfo.Kind attrInfoKind) {
        for (AttributeInfo attributeInfo : attrInfoPool.getAttributeInfoEntries()) {
            if (attributeInfo.getKind() == attrInfoKind) {
                return attributeInfo;
            }
        }
        return null;
    }

    private static void calculateLength(WorkerExecutionContext ctx, int[] operands, WorkerData sf) {
        int i = operands[0];
        int cpIndex = operands[1];
        int j = operands[2];

        TypeRefCPEntry typeRefCPEntry = (TypeRefCPEntry) ctx.constPool[cpIndex];
        int typeTag = typeRefCPEntry.getType().getTag();
        if (typeTag == TypeTags.STRING_TAG) {
            sf.longRegs[j] = sf.stringRegs[i].length();
            return;
        }

        BValue entity = sf.refRegs[i];
        if (entity == null) {
            handleNullRefError(ctx);
            return;
        }

        if (typeTag == TypeTags.XML_TAG) {
            sf.longRegs[j] = ((BXML) entity).length();
            return;
        } else if (entity instanceof BMap) {
            sf.longRegs[j] = ((BMap) entity).size();
            return;
        } else if (entity instanceof BNewArray) {
            sf.longRegs[j] = ((BNewArray) entity).size();
            return;
        }

        sf.longRegs[j] = -1;
        return;
    }

    private static WorkerExecutionContext execAwait(WorkerExecutionContext ctx, int[] operands) {
        int futureReg = operands[0];
        int retValReg = operands[1];
        BFuture future = (BFuture) ctx.workerLocal.refRegs[futureReg];
        WorkerResponseContext respCtx = future.value();
        if (retValReg != -1) {
            return respCtx.joinTargetContextInfo(ctx, new int[]{retValReg});
        } else {
            return respCtx.joinTargetContextInfo(ctx, new int[0]);
        }
    }

    /**
     * This is used to propagate the results of {@link CPU#handleError(WorkerExecutionContext)} to the
     * main CPU instruction loop.
     */
    public static class HandleErrorException extends BallerinaException {

        private static final long serialVersionUID = 1L;

        public WorkerExecutionContext ctx;

        public HandleErrorException(WorkerExecutionContext ctx) {
            this.ctx = ctx;
        }

    }

    private static boolean isValidMapInsertion(BType mapType, BValue value) {
        if (value == null) {
            return true;
        }

        if (mapType.getTag() == TypeTags.RECORD_TYPE_TAG || mapType.getTag() == TypeTags.OBJECT_TYPE_TAG) {
            return true;
        }

        BType constraintType = ((BMapType) mapType).getConstrainedType();
        if (constraintType == BTypes.typeAny || constraintType.equals(value.getType())) {
            return true;
        }

        return checkCast(value, constraintType, new ArrayList<>());
    }

    public static boolean isAssignable(BType sourceType, BType targetType, List<TypePair> unresolvedTypes) {
        if (isSameOrAnyType(sourceType, targetType)) {
            return true;
        }

        if (targetType.getTag() == TypeTags.UNION_TAG) {
            return checkUnionAssignable(sourceType, targetType, unresolvedTypes);
        }

        // TODO: 6/26/18 complete impl. for JSON assignable
        if (targetType.getTag() == TypeTags.JSON_TAG && sourceType.getTag() == TypeTags.JSON_TAG) {
            return true;
        }

        if (targetType.getTag() == TypeTags.ARRAY_TAG && sourceType.getTag() == TypeTags.ARRAY_TAG) {
            if (((BArrayType) sourceType).getState() == BArrayState.CLOSED_SEALED
                    && ((BArrayType) targetType).getState() == BArrayState.CLOSED_SEALED
                    && ((BArrayType) sourceType).getSize() != ((BArrayType) targetType).getSize()) {
                return false;
            }
            return checkArrayCast(((BArrayType) sourceType).getElementType(),
                                  ((BArrayType) targetType).getElementType(), unresolvedTypes);
        }

        if (sourceType.getTag() == TypeTags.TUPLE_TAG && targetType.getTag() == TypeTags.TUPLE_TAG) {
            return checkTupleAssignable(sourceType, targetType, unresolvedTypes);
        }

        return checkCastByType(sourceType, targetType, unresolvedTypes);
    }

    private static boolean checkUnionAssignable(BType sourceType, BType targetType, List<TypePair> unresolvedTypes) {
        if (sourceType.getTag() == TypeTags.UNION_TAG) {
            for (BType sourceMemberType : ((BUnionType) sourceType).getMemberTypes()) {
                if (!checkUnionAssignable(sourceMemberType, targetType, unresolvedTypes)) {
                    return false;
                }
            }
            return true;
        } else {
            BUnionType targetUnionType = (BUnionType) targetType;
            for (BType memberType : targetUnionType.getMemberTypes()) {
                if (isAssignable(sourceType, memberType, unresolvedTypes)) {
                    return true;
                }
            }
            return false;
        }
    }

    private static boolean checkTupleAssignable(BType sourceType, BType targetType, List<TypePair> unresolvedTypes) {
        List<BType> targetTupleTypes = ((BTupleType) targetType).getTupleTypes();
        List<BType> sourceTupleTypes = ((BTupleType) sourceType).getTupleTypes();

        if (sourceTupleTypes.size() != targetTupleTypes.size()) {
            return false;
        }
        for (int i = 0; i < sourceTupleTypes.size(); i++) {
            if (!isAssignable(sourceTupleTypes.get(i), targetTupleTypes.get(i), unresolvedTypes)) {
                return false;
            }
        }
        return true;
    }

    private static boolean checkFunctionCast(BType rhsType, BType lhsType) {
        if (rhsType.getTag() != TypeTags.FUNCTION_POINTER_TAG) {
            return false;
        }

        return checkFunctionTypeEquality((BFunctionType) rhsType, (BFunctionType) lhsType);
    }

    /**
     * Add the corresponding compensation function pointer of the given scope, to the compensations table. A copy of
     * current worker data of the args also added to the table.
     * @param scopeEnd current scope instruction
     * @param ctx current WorkerExecutionContext
     */
    private static void addToCompensationTable(Instruction.InstructionScopeEnd scopeEnd, WorkerExecutionContext ctx,
            BFunctionPointer fp) {
        CompensationTable compensationTable = (CompensationTable) ctx.globalProps.get(Constants.COMPENSATION_TABLE);
        CompensationTable.CompensationEntry entry = compensationTable.getNewEntry();
        entry.functionInfo = scopeEnd.function;
        entry.scope = scopeEnd.scopeName;
        entry.fPointer = fp;
        compensationTable.compensations.add(entry);
        compensationTable.index++;
    }

    /**
     * 
     * @since 0.982.0
     */
    private static class TypePair {
        BType sourceType;
        BType targetType;

        public TypePair(BType sourceType, BType targetType) {
            this.sourceType = sourceType;
            this.targetType = targetType;
        }

        @Override
        public boolean equals(Object obj) {
            if (!(obj instanceof TypePair)) {
                return false;
            }

            TypePair other = (TypePair) obj;
            return this.sourceType.equals(other.sourceType) && this.targetType.equals(other.targetType);
        }
    }
}<|MERGE_RESOLUTION|>--- conflicted
+++ resolved
@@ -2054,7 +2054,6 @@
                                                   int[] operands) {
         int i;
         int j;
-        int k;
         BRefType bRefType;
         String str;
 
@@ -2886,14 +2885,8 @@
             return true;
         }
 
-<<<<<<< HEAD
-        if ((rhsType.getTag() == TypeTags.OBJECT_TYPE_TAG || rhsType.getTag() == TypeTags.RECORD_TYPE_TAG)
-                && (lhsType.getTag() == TypeTags.OBJECT_TYPE_TAG || lhsType.getTag() == TypeTags.RECORD_TYPE_TAG)) {
+        if (rhsType.getTag() == TypeTags.OBJECT_TYPE_TAG && lhsType.getTag() == TypeTags.OBJECT_TYPE_TAG) {
             return checkStructEquivalency((BStructureType) rhsType, (BStructureType) lhsType, unresolvedTypes);
-=======
-        if (rhsType.getTag() == TypeTags.OBJECT_TYPE_TAG && lhsType.getTag() == TypeTags.OBJECT_TYPE_TAG) {
-            return checkStructEquivalency((BStructureType) rhsType, (BStructureType) lhsType);
->>>>>>> 77caacf2
         }
 
         if (rhsType.getTag() == TypeTags.RECORD_TYPE_TAG && lhsType.getTag() == TypeTags.RECORD_TYPE_TAG) {
@@ -2935,17 +2928,13 @@
         if (sourceMapType.getConstrainedType().getTag() == TypeTags.OBJECT_TYPE_TAG &&
                 targetMapType.getConstrainedType().getTag() == TypeTags.OBJECT_TYPE_TAG) {
             return checkStructEquivalency((BStructureType) sourceMapType.getConstrainedType(),
-<<<<<<< HEAD
                     (BStructureType) targetMapType.getConstrainedType(), unresolvedTypes);
-=======
-                                          (BStructureType) targetMapType.getConstrainedType());
         }
 
         if (sourceMapType.getConstrainedType().getTag() == TypeTags.RECORD_TYPE_TAG &&
                 targetMapType.getConstrainedType().getTag() == TypeTags.RECORD_TYPE_TAG) {
             return checkRecordEquivalency((BRecordType) targetMapType.getConstrainedType(),
-                                          (BRecordType) sourceMapType.getConstrainedType());
->>>>>>> 77caacf2
+                    (BRecordType) sourceMapType.getConstrainedType());
         }
 
         return false;
@@ -3040,10 +3029,6 @@
                 checkEquivalencyOfPublicStructs(lhsType, rhsType, unresolvedTypes);
     }
 
-<<<<<<< HEAD
-    private static boolean checkEquivalencyOfTwoPrivateStructs(BStructureType lhsType, BStructureType rhsType,
-                                                               List<TypePair> unresolvedTypes) {
-=======
     public static boolean checkRecordEquivalency(BRecordType lhsType, BRecordType rhsType) {
         // Both records should be public or private.
         // Get the XOR of both flags(masks)
@@ -3067,8 +3052,8 @@
         return checkEquivalencyOfTwoRecords(lhsType, rhsType);
     }
 
-    private static boolean checkEquivalencyOfTwoPrivateStructs(BStructureType lhsType, BStructureType rhsType) {
->>>>>>> 77caacf2
+    private static boolean checkEquivalencyOfTwoPrivateStructs(BStructureType lhsType, BStructureType rhsType,
+                                                           List<TypePair> unresolvedTypes) {
         for (int fieldCounter = 0; fieldCounter < lhsType.getFields().length; fieldCounter++) {
             BField lhsField = lhsType.getFields()[fieldCounter];
             BField rhsField = rhsType.getFields()[fieldCounter];
@@ -3259,16 +3244,10 @@
         return false;
     }
 
-<<<<<<< HEAD
     private static boolean checkJSONEquivalency(BValue json, BJSONType sourceType, BJSONType targetType,
                                                 List<TypePair> unresolvedTypes) {
-        BStructureType sourceConstrainedType = (BStructureType) sourceType.getConstrainedType();
-        BStructureType targetConstrainedType = (BStructureType) targetType.getConstrainedType();
-=======
-    private static boolean checkJSONEquivalency(BValue json, BJSONType sourceType, BJSONType targetType) {
         BRecordType sourceConstrainedType = (BRecordType) sourceType.getConstrainedType();
         BRecordType targetConstrainedType = (BRecordType) targetType.getConstrainedType();
->>>>>>> 77caacf2
 
         // Casting to an unconstrained JSON
         if (targetConstrainedType == null) {
@@ -3281,11 +3260,7 @@
                 return true;
             }
 
-<<<<<<< HEAD
-            return checkStructEquivalency(sourceConstrainedType, targetConstrainedType, unresolvedTypes);
-=======
             return checkRecordEquivalency(targetConstrainedType, sourceConstrainedType);
->>>>>>> 77caacf2
         }
 
         // Casting from unconstrained JSON to constrained JSON
