--- conflicted
+++ resolved
@@ -19,7 +19,6 @@
 
 import org.apache.commons.lang3.StringEscapeUtils;
 import org.ballerinalang.model.types.BArrayType;
-import org.ballerinalang.model.types.BFiniteType;
 import org.ballerinalang.model.types.BFunctionType;
 import org.ballerinalang.model.types.BJSONType;
 import org.ballerinalang.model.types.BMapType;
@@ -111,7 +110,6 @@
 
 import java.io.PrintStream;
 import java.util.Arrays;
-import java.util.Iterator;
 import java.util.List;
 import java.util.Set;
 import java.util.StringJoiner;
@@ -3062,19 +3060,13 @@
             return checkTupleCast(rhsValue, lhsType);
         }
 
-<<<<<<< HEAD
         if (lhsType.getTag() == TypeTags.SINGLETON_TAG || lhsType.getTag() == TypeTags.NULL_TAG) {
             return checkSingletonAssignable(rhsValue, lhsType);
-=======
-        if (lhsType.getTag() == TypeTags.FINITE_TYPE_TAG) {
-            return checkFiniteTypeAssignable(rhsValue, lhsType);
->>>>>>> 8c44308a
-        }
-
+        }
+        
         return false;
     }
 
-<<<<<<< HEAD
     private static boolean checkSingletonAssignable(BValue rhsValue, BType lhsType) {
         BSingletonType singletonType = (BSingletonType) lhsType;
         if (rhsValue == null) {
@@ -3085,32 +3077,12 @@
             if (rhsValue.getType().getTag() == singletonType.getSuperType().getTag()) {
                 if (rhsValue.equals(singletonType.valueSpace)) {
                     return true;
-=======
-    private static boolean checkFiniteTypeAssignable(BValue bRefTypeValue, BType lhsType) {
-        BFiniteType fType = (BFiniteType) lhsType;
-        if (bRefTypeValue == null) {
-            if (fType.memberTypes.contains(BTypes.typeNull)) {
-                return true;
-            }
-        } else {
-            BType valueType = bRefTypeValue.getType();
-            if (fType.memberTypes.contains(valueType)) {
-                return true;
-            }
-            Iterator<BValue> valueSpaceItr = fType.valueSpace.iterator();
-            while (valueSpaceItr.hasNext()) {
-                BValue valueSpaceItem = valueSpaceItr.next();
-                if (valueSpaceItem.getType().getTag() == bRefTypeValue.getType().getTag()) {
-                    if (valueSpaceItem.equals(bRefTypeValue)) {
-                        return true;
-                    }
->>>>>>> 8c44308a
                 }
             }
         }
         return false;
     }
-    
+
     private static boolean checkUnionCast(BValue rhsValue, BType lhsType) {
         BUnionType unionType = (BUnionType) lhsType;
         for (BType memberType : unionType.getMemberTypes()) {
