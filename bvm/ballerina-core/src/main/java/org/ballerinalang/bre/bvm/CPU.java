/*
 *  Copyright (c) 2018, WSO2 Inc. (http://www.wso2.org) All Rights Reserved.
 *
 *  WSO2 Inc. licenses this file to you under the Apache License,
 *  Version 2.0 (the "License"); you may not use this file except
 *  in compliance with the License.
 *  You may obtain a copy of the License at
 *
 *    http://www.apache.org/licenses/LICENSE-2.0
 *
 *  Unless required by applicable law or agreed to in writing,
 *  software distributed under the License is distributed on an
 *  "AS IS" BASIS, WITHOUT WARRANTIES OR CONDITIONS OF ANY
 *  KIND, either express or implied.  See the License for the
 *  specific language governing permissions and limitations
 *  under the License.
 */
package org.ballerinalang.bre.bvm;

import org.apache.commons.lang3.StringEscapeUtils;
import org.ballerinalang.channels.ChannelManager;
import org.ballerinalang.channels.ChannelRegistry;
import org.ballerinalang.model.types.BArrayType;
import org.ballerinalang.model.types.BAttachedFunction;
import org.ballerinalang.model.types.BField;
import org.ballerinalang.model.types.BFiniteType;
import org.ballerinalang.model.types.BFunctionType;
import org.ballerinalang.model.types.BFutureType;
import org.ballerinalang.model.types.BJSONType;
import org.ballerinalang.model.types.BMapType;
import org.ballerinalang.model.types.BRecordType;
import org.ballerinalang.model.types.BStreamType;
import org.ballerinalang.model.types.BStructureType;
import org.ballerinalang.model.types.BTableType;
import org.ballerinalang.model.types.BTupleType;
import org.ballerinalang.model.types.BType;
import org.ballerinalang.model.types.BTypes;
import org.ballerinalang.model.types.BUnionType;
import org.ballerinalang.model.types.TypeConstants;
import org.ballerinalang.model.types.TypeTags;
import org.ballerinalang.model.util.Flags;
import org.ballerinalang.model.util.JSONUtils;
import org.ballerinalang.model.util.ListUtils;
import org.ballerinalang.model.util.StringUtils;
import org.ballerinalang.model.util.XMLUtils;
import org.ballerinalang.model.values.BBoolean;
import org.ballerinalang.model.values.BBooleanArray;
import org.ballerinalang.model.values.BByte;
import org.ballerinalang.model.values.BByteArray;
import org.ballerinalang.model.values.BClosure;
import org.ballerinalang.model.values.BCollection;
import org.ballerinalang.model.values.BDecimal;
import org.ballerinalang.model.values.BError;
import org.ballerinalang.model.values.BFloat;
import org.ballerinalang.model.values.BFloatArray;
import org.ballerinalang.model.values.BFunctionPointer;
import org.ballerinalang.model.values.BFuture;
import org.ballerinalang.model.values.BIntArray;
import org.ballerinalang.model.values.BIntRange;
import org.ballerinalang.model.values.BInteger;
import org.ballerinalang.model.values.BIterator;
import org.ballerinalang.model.values.BMap;
import org.ballerinalang.model.values.BNewArray;
import org.ballerinalang.model.values.BRefType;
import org.ballerinalang.model.values.BRefValueArray;
import org.ballerinalang.model.values.BStream;
import org.ballerinalang.model.values.BString;
import org.ballerinalang.model.values.BStringArray;
import org.ballerinalang.model.values.BTable;
import org.ballerinalang.model.values.BTypeDescValue;
import org.ballerinalang.model.values.BValue;
import org.ballerinalang.model.values.BValueType;
import org.ballerinalang.model.values.BXML;
import org.ballerinalang.model.values.BXMLAttributes;
import org.ballerinalang.model.values.BXMLQName;
import org.ballerinalang.model.values.BXMLSequence;
import org.ballerinalang.persistence.states.State;
import org.ballerinalang.persistence.store.PersistenceStore;
import org.ballerinalang.runtime.Constants;
import org.ballerinalang.util.TransactionStatus;
import org.ballerinalang.util.codegen.ErrorTableEntry;
import org.ballerinalang.util.codegen.ForkjoinInfo;
import org.ballerinalang.util.codegen.FunctionInfo;
import org.ballerinalang.util.codegen.Instruction;
import org.ballerinalang.util.codegen.Instruction.InstructionCALL;
import org.ballerinalang.util.codegen.Instruction.InstructionCHNReceive;
import org.ballerinalang.util.codegen.Instruction.InstructionCHNSend;
import org.ballerinalang.util.codegen.Instruction.InstructionFORKJOIN;
import org.ballerinalang.util.codegen.Instruction.InstructionIteratorNext;
import org.ballerinalang.util.codegen.Instruction.InstructionLock;
import org.ballerinalang.util.codegen.Instruction.InstructionVCALL;
import org.ballerinalang.util.codegen.Instruction.InstructionWRKSendReceive;
import org.ballerinalang.util.codegen.InstructionCodes;
import org.ballerinalang.util.codegen.LineNumberInfo;
import org.ballerinalang.util.codegen.ObjectTypeInfo;
import org.ballerinalang.util.codegen.StructFieldInfo;
import org.ballerinalang.util.codegen.StructureTypeInfo;
import org.ballerinalang.util.codegen.TypeDefInfo;
import org.ballerinalang.util.codegen.WorkerDataChannelInfo;
import org.ballerinalang.util.codegen.attributes.AttributeInfo;
import org.ballerinalang.util.codegen.attributes.AttributeInfoPool;
import org.ballerinalang.util.codegen.attributes.DefaultValueAttributeInfo;
import org.ballerinalang.util.codegen.cpentries.BlobCPEntry;
import org.ballerinalang.util.codegen.cpentries.ByteCPEntry;
import org.ballerinalang.util.codegen.cpentries.FloatCPEntry;
import org.ballerinalang.util.codegen.cpentries.FunctionCallCPEntry;
import org.ballerinalang.util.codegen.cpentries.FunctionRefCPEntry;
import org.ballerinalang.util.codegen.cpentries.IntegerCPEntry;
import org.ballerinalang.util.codegen.cpentries.StringCPEntry;
import org.ballerinalang.util.codegen.cpentries.StructureRefCPEntry;
import org.ballerinalang.util.codegen.cpentries.TypeRefCPEntry;
import org.ballerinalang.util.codegen.cpentries.UTF8CPEntry;
import org.ballerinalang.util.debugger.DebugContext;
import org.ballerinalang.util.debugger.Debugger;
import org.ballerinalang.util.exceptions.BLangExceptionHelper;
import org.ballerinalang.util.exceptions.BLangFreezeException;
import org.ballerinalang.util.exceptions.BallerinaException;
import org.ballerinalang.util.exceptions.RuntimeErrors;
import org.ballerinalang.util.program.BLangFunctions;
import org.ballerinalang.util.program.BLangVMUtils;
import org.ballerinalang.util.program.CompensationTable;
import org.ballerinalang.util.transactions.LocalTransactionInfo;
import org.ballerinalang.util.transactions.TransactionConstants;
import org.ballerinalang.util.transactions.TransactionResourceManager;
import org.ballerinalang.util.transactions.TransactionUtils;
import org.wso2.ballerinalang.compiler.util.BArrayState;

import java.io.PrintStream;
import java.math.BigDecimal;
import java.math.MathContext;
import java.util.ArrayList;
import java.util.Arrays;
import java.util.Collection;
import java.util.HashMap;
import java.util.Iterator;
import java.util.List;
import java.util.Map;
import java.util.Optional;
import java.util.Set;
import java.util.UUID;
import java.util.function.Predicate;
import java.util.stream.Collectors;
import java.util.stream.LongStream;
import java.util.stream.Stream;

import static org.ballerinalang.runtime.Constants.STATE_ID;
import static org.ballerinalang.util.BLangConstants.BBYTE_MAX_VALUE;
import static org.ballerinalang.util.BLangConstants.BBYTE_MIN_VALUE;
import static org.ballerinalang.util.BLangConstants.STRING_NULL_VALUE;

/**
 * This class executes Ballerina instruction codes by acting as a CPU.
 *
 * @since 0.965.0
 */
@SuppressWarnings({"rawtypes", "unchecked"})
public class CPU {

    public static void traceCode(Instruction[] code) {
        PrintStream printStream = System.out;
        for (int i = 0; i < code.length; i++) {
            printStream.println(i + ": " + code[i].toString());
        }
    }

    private static WorkerExecutionContext handleHalt(WorkerExecutionContext ctx) {
        BLangScheduler.workerDone(ctx);
        return ctx.respCtx.signal(new WorkerSignal(ctx, SignalType.HALT, ctx.workerResult));
    }

    public static void exec(WorkerExecutionContext ctx) {
        while (ctx != null && !ctx.isRootContext()) {
            try {
                tryExec(ctx);
                break;
            } catch (HandleErrorException e) {
                ctx = e.ctx;
            }
        }
    }

    private static void tryExec(WorkerExecutionContext ctx) {
        BLangScheduler.workerRunning(ctx);

        int i, j, k, l;
        int cpIndex;
        FunctionCallCPEntry funcCallCPEntry;
        FunctionRefCPEntry funcRefCPEntry;
        TypeRefCPEntry typeRefCPEntry;
        FunctionInfo functionInfo;
        InstructionCALL callIns;

        boolean debugEnabled = ctx.programFile.getDebugger().isDebugEnabled();

        WorkerData currentSF, callersSF;
        int callersRetRegIndex;

        while (ctx.ip >= 0) {
            try {
                if (ctx.stop) {
                    BLangScheduler.workerDone(ctx);
                    return;
                }
                if (debugEnabled && debug(ctx)) {
                    return;
                }
    
                Instruction instruction = ctx.code[ctx.ip];
                int opcode = instruction.getOpcode();
                int[] operands = instruction.getOperands();
                ctx.ip++;
                WorkerData sf = ctx.workerLocal;
                switch (opcode) {
                    case InstructionCodes.ICONST:
                        cpIndex = operands[0];
                        i = operands[1];
                        sf.longRegs[i] = ((IntegerCPEntry) ctx.constPool[cpIndex]).getValue();
                        break;
                    case InstructionCodes.FCONST:
                        cpIndex = operands[0];
                        i = operands[1];
                        sf.doubleRegs[i] = ((FloatCPEntry) ctx.constPool[cpIndex]).getValue();
                        break;
                    case InstructionCodes.DCONST:
                        cpIndex = operands[0];
                        i = operands[1];
                        String decimalVal = ((UTF8CPEntry) ctx.constPool[cpIndex]).getValue();
                        sf.refRegs[i] = new BDecimal(new BigDecimal(decimalVal, MathContext.DECIMAL128));
                        break;
                    case InstructionCodes.SCONST:
                        cpIndex = operands[0];
                        i = operands[1];
                        sf.stringRegs[i] = ((StringCPEntry) ctx.constPool[cpIndex]).getValue();
                        break;
                    case InstructionCodes.ICONST_0:
                        i = operands[0];
                        sf.longRegs[i] = 0;
                        break;
                    case InstructionCodes.ICONST_1:
                        i = operands[0];
                        sf.longRegs[i] = 1;
                        break;
                    case InstructionCodes.ICONST_2:
                        i = operands[0];
                        sf.longRegs[i] = 2;
                        break;
                    case InstructionCodes.ICONST_3:
                        i = operands[0];
                        sf.longRegs[i] = 3;
                        break;
                    case InstructionCodes.ICONST_4:
                        i = operands[0];
                        sf.longRegs[i] = 4;
                        break;
                    case InstructionCodes.ICONST_5:
                        i = operands[0];
                        sf.longRegs[i] = 5;
                        break;
                    case InstructionCodes.FCONST_0:
                        i = operands[0];
                        sf.doubleRegs[i] = 0;
                        break;
                    case InstructionCodes.FCONST_1:
                        i = operands[0];
                        sf.doubleRegs[i] = 1;
                        break;
                    case InstructionCodes.FCONST_2:
                        i = operands[0];
                        sf.doubleRegs[i] = 2;
                        break;
                    case InstructionCodes.FCONST_3:
                        i = operands[0];
                        sf.doubleRegs[i] = 3;
                        break;
                    case InstructionCodes.FCONST_4:
                        i = operands[0];
                        sf.doubleRegs[i] = 4;
                        break;
                    case InstructionCodes.FCONST_5:
                        i = operands[0];
                        sf.doubleRegs[i] = 5;
                        break;
                    case InstructionCodes.BCONST_0:
                        i = operands[0];
                        sf.intRegs[i] = 0;
                        break;
                    case InstructionCodes.BCONST_1:
                        i = operands[0];
                        sf.intRegs[i] = 1;
                        break;
                    case InstructionCodes.RCONST_NULL:
                        i = operands[0];
                        sf.refRegs[i] = null;
                        break;
                    case InstructionCodes.BICONST:
                        cpIndex = operands[0];
                        i = operands[1];
                        sf.intRegs[i] = ((ByteCPEntry) ctx.constPool[cpIndex]).getValue();
                        break;
                    case InstructionCodes.BACONST:
                        cpIndex = operands[0];
                        i = operands[1];
                        sf.refRegs[i] = new BByteArray(((BlobCPEntry) ctx.constPool[cpIndex]).getValue());
                        break;

                    case InstructionCodes.IMOVE:
                    case InstructionCodes.FMOVE:
                    case InstructionCodes.SMOVE:
                    case InstructionCodes.BMOVE:
                    case InstructionCodes.RMOVE:
                    case InstructionCodes.IALOAD:
                    case InstructionCodes.BIALOAD:
                    case InstructionCodes.FALOAD:
                    case InstructionCodes.SALOAD:
                    case InstructionCodes.BALOAD:
                    case InstructionCodes.RALOAD:
                    case InstructionCodes.JSONALOAD:
                    case InstructionCodes.IGLOAD:
                    case InstructionCodes.FGLOAD:
                    case InstructionCodes.SGLOAD:
                    case InstructionCodes.BGLOAD:
                    case InstructionCodes.RGLOAD:
                    case InstructionCodes.MAPLOAD:
                    case InstructionCodes.JSONLOAD:
                        execLoadOpcodes(ctx, sf, opcode, operands);
                        break;

                    case InstructionCodes.IASTORE:
                    case InstructionCodes.BIASTORE:
                    case InstructionCodes.FASTORE:
                    case InstructionCodes.SASTORE:
                    case InstructionCodes.BASTORE:
                    case InstructionCodes.RASTORE:
                    case InstructionCodes.JSONASTORE:
                    case InstructionCodes.IGSTORE:
                    case InstructionCodes.FGSTORE:
                    case InstructionCodes.SGSTORE:
                    case InstructionCodes.BGSTORE:
                    case InstructionCodes.RGSTORE:
                    case InstructionCodes.MAPSTORE:
                    case InstructionCodes.JSONSTORE:
                        execStoreOpcodes(ctx, sf, opcode, operands);
                        break;

                    case InstructionCodes.IADD:
                    case InstructionCodes.FADD:
                    case InstructionCodes.SADD:
                    case InstructionCodes.DADD:
                    case InstructionCodes.XMLADD:
                    case InstructionCodes.ISUB:
                    case InstructionCodes.FSUB:
                    case InstructionCodes.DSUB:
                    case InstructionCodes.IMUL:
                    case InstructionCodes.FMUL:
                    case InstructionCodes.DMUL:
                    case InstructionCodes.IDIV:
                    case InstructionCodes.FDIV:
                    case InstructionCodes.DDIV:
                    case InstructionCodes.IMOD:
                    case InstructionCodes.FMOD:
                    case InstructionCodes.DMOD:
                    case InstructionCodes.INEG:
                    case InstructionCodes.FNEG:
                    case InstructionCodes.DNEG:
                    case InstructionCodes.BNOT:
                    case InstructionCodes.IEQ:
                    case InstructionCodes.FEQ:
                    case InstructionCodes.SEQ:
                    case InstructionCodes.BEQ:
                    case InstructionCodes.DEQ:
                    case InstructionCodes.REQ:
                    case InstructionCodes.REF_EQ:
                    case InstructionCodes.TEQ:
                    case InstructionCodes.INE:
                    case InstructionCodes.FNE:
                    case InstructionCodes.SNE:
                    case InstructionCodes.BNE:
                    case InstructionCodes.DNE:
                    case InstructionCodes.RNE:
                    case InstructionCodes.REF_NEQ:
                    case InstructionCodes.TNE:
                    case InstructionCodes.IAND:
                    case InstructionCodes.BIAND:
                    case InstructionCodes.IOR:
                    case InstructionCodes.BIOR:
                    case InstructionCodes.IXOR:
                    case InstructionCodes.BIXOR:
                    case InstructionCodes.BILSHIFT:
                    case InstructionCodes.BIRSHIFT:
                    case InstructionCodes.IRSHIFT:
                    case InstructionCodes.ILSHIFT:
                    case InstructionCodes.IURSHIFT:
                    case InstructionCodes.TYPE_TEST:
                    case InstructionCodes.IS_LIKE:
                        execBinaryOpCodes(ctx, sf, opcode, operands);
                        break;

                    case InstructionCodes.LENGTHOF:
                        calculateLength(ctx, operands, sf);
                        break;
                    case InstructionCodes.TYPELOAD:
                        cpIndex = operands[0];
                        j = operands[1];
                        TypeRefCPEntry typeEntry = (TypeRefCPEntry) ctx.constPool[cpIndex];
                        sf.refRegs[j] = new BTypeDescValue(typeEntry.getType());
                        break;
                    case InstructionCodes.HALT:
                        ctx = handleHalt(ctx);
                        if (ctx == null) {
                            return;
                        }
                        break;
                    case InstructionCodes.IGT:
                    case InstructionCodes.FGT:
                    case InstructionCodes.DGT:
                    case InstructionCodes.IGE:
                    case InstructionCodes.FGE:
                    case InstructionCodes.DGE:
                    case InstructionCodes.ILT:
                    case InstructionCodes.FLT:
                    case InstructionCodes.DLT:
                    case InstructionCodes.ILE:
                    case InstructionCodes.FLE:
                    case InstructionCodes.DLE:
                    case InstructionCodes.REQ_NULL:
                    case InstructionCodes.RNE_NULL:
                    case InstructionCodes.BR_TRUE:
                    case InstructionCodes.BR_FALSE:
                    case InstructionCodes.GOTO:
                        execCmpAndBranchOpcodes(ctx, sf, opcode, operands);
                        break;
                    case InstructionCodes.INT_RANGE:
                        execIntegerRangeOpcodes(sf, operands);
                        break;
                    case InstructionCodes.TR_RETRY:
                        i = operands[0];
                        j = operands[1];
                        k = operands[2];
                        retryTransaction(ctx, i, j, k);
                        break;
                    case InstructionCodes.CALL:
                        callIns = (InstructionCALL) instruction;
                        ctx = BLangFunctions.invokeCallable(callIns.functionInfo, ctx, callIns.argRegs,
                                callIns.retRegs, false, callIns.flags);
                        if (ctx == null) {
                            return;
                        }
                        break;
                    case InstructionCodes.VCALL:
                        InstructionVCALL vcallIns = (InstructionVCALL) instruction;
                        ctx = invokeVirtualFunction(ctx, vcallIns.receiverRegIndex, vcallIns.functionInfo,
                                vcallIns.argRegs, vcallIns.retRegs, vcallIns.flags);
                        if (ctx == null) {
                            return;
                        }
                        break;
                    case InstructionCodes.TR_BEGIN:
                        i = operands[0];
                        j = operands[1];
                        k = operands[2];
                        l = operands[3];
                        beginTransaction(ctx, i, j, k, l);
                        break;
                    case InstructionCodes.TR_END:
                        i = operands[0];
                        j = operands[1];
                        endTransaction(ctx, i, j);
                        break;
                    case InstructionCodes.WRKSEND:
                        InstructionWRKSendReceive wrkSendIns = (InstructionWRKSendReceive) instruction;
                        handleWorkerSend(ctx, wrkSendIns.dataChannelInfo, wrkSendIns.type, wrkSendIns.reg);
                        break;
                    case InstructionCodes.WRKRECEIVE:
                        InstructionWRKSendReceive wrkReceiveIns = (InstructionWRKSendReceive) instruction;
                        if (!handleWorkerReceive(ctx, wrkReceiveIns.dataChannelInfo, wrkReceiveIns.type,
                                wrkReceiveIns.reg)) {
                            return;
                        }
                        break;
                    case InstructionCodes.CHNRECEIVE:
                        InstructionCHNReceive chnReceiveIns = (InstructionCHNReceive) instruction;
                        if (!handleCHNReceive(ctx, chnReceiveIns.channelName, chnReceiveIns.receiverType,
                                chnReceiveIns.receiverReg, chnReceiveIns.keyType, chnReceiveIns.keyReg)) {
                            return;
                        }
                        break;
                    case InstructionCodes.CHNSEND:
                        InstructionCHNSend chnSendIns = (InstructionCHNSend) instruction;
                        handleCHNSend(ctx, chnSendIns.channelName, chnSendIns.dataType,
                                chnSendIns.dataReg, chnSendIns.keyType, chnSendIns.keyReg);
                        break;
                    case InstructionCodes.FORKJOIN:
                        InstructionFORKJOIN forkJoinIns = (InstructionFORKJOIN) instruction;
                        ctx = invokeForkJoin(ctx, forkJoinIns);
                        if (ctx == null) {
                            return;
                        }
                        break;
                    case InstructionCodes.PANIC:
                        i = operands[0];
                        if (i >= 0) {
                            BError error = (BError) sf.refRegs[i];
                            if (error == null) {
                                handleNullRefError(ctx);
                                break;
                            }
                            BLangVMErrors.attachStackFrame(error, ctx);
                            ctx.setError(error);
                        }
                        handleError(ctx);
                        break;
                    case InstructionCodes.ERROR:
                        createNewError(operands, ctx, sf);
                        break;
                    case InstructionCodes.REASON:
                    case InstructionCodes.DETAIL:
                        handleErrorBuiltinMethods(opcode, operands, sf);
                        break;
                    case InstructionCodes.IS_FROZEN:
                    case InstructionCodes.FREEZE:
                        handleFreezeBuiltinMethods(ctx, opcode, operands, sf);
                        break;
                    case InstructionCodes.STAMP:
                        handleStampBuildInMethod(ctx, operands, sf);
                        break;
                    case InstructionCodes.FPCALL:
                        i = operands[0];
                        if (sf.refRegs[i] == null) {
                            handleNullRefError(ctx);
                            break;
                        }
                        cpIndex = operands[1];
                        funcCallCPEntry = (FunctionCallCPEntry) ctx.constPool[cpIndex];
                        functionInfo = ((BFunctionPointer) sf.refRegs[i]).value();
                        ctx = invokeCallable(ctx, (BFunctionPointer) sf.refRegs[i], funcCallCPEntry, functionInfo, sf);
                        if (ctx == null) {
                            return;
                        }
                        break;
                    case InstructionCodes.FPLOAD:
                        i = operands[0];
                        j = operands[1];
                        k = operands[2];
                        funcRefCPEntry = (FunctionRefCPEntry) ctx.constPool[i];
                        typeEntry = (TypeRefCPEntry) ctx.constPool[k];
                        BFunctionPointer functionPointer = new BFunctionPointer(funcRefCPEntry.getFunctionInfo(),
                                typeEntry.getType());
                        sf.refRegs[j] = functionPointer;
                        findAndAddAdditionalVarRegIndexes(ctx, operands, functionPointer);
                        break;
                    case InstructionCodes.VFPLOAD:
                        i = operands[0];
                        j = operands[1];
                        k = operands[2];
                        int m = operands[5];
                        funcRefCPEntry = (FunctionRefCPEntry) ctx.constPool[i];
                        typeEntry = (TypeRefCPEntry) ctx.constPool[k];

                        BMap<String, BValue> structVal = (BMap<String, BValue>) ctx.workerLocal.refRegs[m];
                        if (structVal == null) {
                            handleNullRefError(ctx);
                            break;
                        }

                        StructureTypeInfo structInfo = (ObjectTypeInfo) ((BStructureType)
                                structVal.getType()).getTypeInfo();
                        FunctionInfo attachedFuncInfo = structInfo.funcInfoEntries
                                .get(funcRefCPEntry.getFunctionInfo().getName());

                        BFunctionPointer fPointer = new BFunctionPointer(attachedFuncInfo, typeEntry.getType());
                        sf.refRegs[j] = fPointer;
                        findAndAddAdditionalVarRegIndexes(ctx, operands, fPointer);
                        break;

                    case InstructionCodes.I2ANY:
                    case InstructionCodes.BI2ANY:
                    case InstructionCodes.F2ANY:
                    case InstructionCodes.S2ANY:
                    case InstructionCodes.B2ANY:
                    case InstructionCodes.ANY2I:
                    case InstructionCodes.ANY2BI:
                    case InstructionCodes.ANY2F:
                    case InstructionCodes.ANY2S:
                    case InstructionCodes.ANY2B:
                    case InstructionCodes.ANY2D:
                    case InstructionCodes.ARRAY2JSON:
                    case InstructionCodes.JSON2ARRAY:
                    case InstructionCodes.ANY2JSON:
                    case InstructionCodes.ANY2XML:
                    case InstructionCodes.ANY2MAP:
                    case InstructionCodes.ANY2TYPE:
                    case InstructionCodes.ANY2E:
                    case InstructionCodes.ANY2T:
                    case InstructionCodes.ANY2C:
                    case InstructionCodes.ANY2DT:
                    case InstructionCodes.CHECKCAST:
                    case InstructionCodes.IS_ASSIGNABLE:
                    case InstructionCodes.O2JSON:
                        execTypeCastOpcodes(ctx, sf, opcode, operands);
                        break;

                    case InstructionCodes.I2F:
                    case InstructionCodes.I2S:
                    case InstructionCodes.I2B:
                    case InstructionCodes.I2D:
                    case InstructionCodes.I2BI:
                    case InstructionCodes.BI2I:
                    case InstructionCodes.F2I:
                    case InstructionCodes.F2S:
                    case InstructionCodes.F2B:
                    case InstructionCodes.F2D:
                    case InstructionCodes.S2I:
                    case InstructionCodes.S2F:
                    case InstructionCodes.S2B:
                    case InstructionCodes.S2D:
                    case InstructionCodes.B2I:
                    case InstructionCodes.B2F:
                    case InstructionCodes.B2S:
                    case InstructionCodes.B2D:
                    case InstructionCodes.D2I:
                    case InstructionCodes.D2F:
                    case InstructionCodes.D2S:
                    case InstructionCodes.D2B:
                    case InstructionCodes.DT2XML:
                    case InstructionCodes.DT2JSON:
                    case InstructionCodes.T2MAP:
                    case InstructionCodes.T2JSON:
                    case InstructionCodes.MAP2JSON:
                    case InstructionCodes.JSON2MAP:
                    case InstructionCodes.MAP2T:
                    case InstructionCodes.JSON2T:
                    case InstructionCodes.XMLATTRS2MAP:
                    case InstructionCodes.XML2S:
                    case InstructionCodes.ANY2SCONV:
                        execTypeConversionOpcodes(ctx, sf, opcode, operands);
                        break;

                    case InstructionCodes.INEWARRAY:
                        i = operands[0];
                        j = operands[2];
                        sf.refRegs[i] = new BIntArray((int) sf.longRegs[j]);
                        break;
                    case InstructionCodes.BINEWARRAY:
                        i = operands[0];
                        j = operands[2];
                        sf.refRegs[i] = new BByteArray((int) sf.longRegs[j]);
                        break;
                    case InstructionCodes.FNEWARRAY:
                        i = operands[0];
                        j = operands[2];
                        sf.refRegs[i] = new BFloatArray((int) sf.longRegs[j]);
                        break;
                    case InstructionCodes.SNEWARRAY:
                        i = operands[0];
                        j = operands[2];
                        sf.refRegs[i] = new BStringArray((int) sf.longRegs[j]);
                        break;
                    case InstructionCodes.BNEWARRAY:
                        i = operands[0];
                        j = operands[2];
                        sf.refRegs[i] = new BBooleanArray((int) sf.longRegs[j]);
                        break;
                    case InstructionCodes.RNEWARRAY:
                        i = operands[0];
                        cpIndex = operands[1];
                        typeRefCPEntry = (TypeRefCPEntry) ctx.constPool[cpIndex];
                        sf.refRegs[i] = new BRefValueArray(typeRefCPEntry.getType());
                        break;
                    case InstructionCodes.NEWSTRUCT:
                        createNewStruct(ctx, operands, sf);
                        break;
                    case InstructionCodes.NEWMAP:
                        i = operands[0];
                        cpIndex = operands[1];
                        typeRefCPEntry = (TypeRefCPEntry) ctx.constPool[cpIndex];
                        sf.refRegs[i] = new BMap<String, BRefType>(typeRefCPEntry.getType());
                        break;
                    case InstructionCodes.NEWTABLE:
                        i = operands[0];
                        cpIndex = operands[1];
                        j = operands[2];
                        k = operands[3];
                        l = operands[4];
                        typeRefCPEntry = (TypeRefCPEntry) ctx.constPool[cpIndex];
                        BStringArray indexColumns = (BStringArray) sf.refRegs[j];
                        BStringArray keyColumns = (BStringArray) sf.refRegs[k];
                        BRefValueArray dataRows = (BRefValueArray) sf.refRegs[l];
                        sf.refRegs[i] = new BTable(typeRefCPEntry.getType(), indexColumns, keyColumns, dataRows);
                        break;
                    case InstructionCodes.NEWSTREAM:
                        i = operands[0];
                        cpIndex = operands[1];
                        typeRefCPEntry = (TypeRefCPEntry) ctx.constPool[cpIndex];
                        StringCPEntry name = (StringCPEntry) ctx.constPool[operands[2]];
                        BStream stream = new BStream(typeRefCPEntry.getType(), name.getValue());
                        sf.refRegs[i] = stream;
                        break;
                    case InstructionCodes.NEW_INT_RANGE:
                        createNewIntRange(operands, sf);
                        break;
                    case InstructionCodes.IRET:
                        i = operands[0];
                        j = operands[1];
                        currentSF = ctx.workerLocal;
                        callersSF = ctx.workerResult;
                        callersRetRegIndex = ctx.retRegIndexes[i];
                        callersSF.longRegs[callersRetRegIndex] = currentSF.longRegs[j];
                        break;
                    case InstructionCodes.FRET:
                        i = operands[0];
                        j = operands[1];
                        currentSF = ctx.workerLocal;
                        callersSF = ctx.workerResult;
                        callersRetRegIndex = ctx.retRegIndexes[i];
                        callersSF.doubleRegs[callersRetRegIndex] = currentSF.doubleRegs[j];
                        break;
                    case InstructionCodes.SRET:
                        i = operands[0];
                        j = operands[1];
                        currentSF = ctx.workerLocal;
                        callersSF = ctx.workerResult;
                        callersRetRegIndex = ctx.retRegIndexes[i];
                        callersSF.stringRegs[callersRetRegIndex] = currentSF.stringRegs[j];
                        break;
                    case InstructionCodes.BRET:
                        i = operands[0];
                        j = operands[1];
                        currentSF = ctx.workerLocal;
                        callersSF = ctx.workerResult;
                        callersRetRegIndex = ctx.retRegIndexes[i];
                        callersSF.intRegs[callersRetRegIndex] = currentSF.intRegs[j];
                        break;
                    case InstructionCodes.DRET:
                    case InstructionCodes.RRET:
                        i = operands[0];
                        j = operands[1];
                        currentSF = ctx.workerLocal;
                        callersSF = ctx.workerResult;
                        callersRetRegIndex = ctx.retRegIndexes[i];
                        callersSF.refRegs[callersRetRegIndex] = currentSF.refRegs[j];
                        break;
                    case InstructionCodes.RET:
                        ctx = handleReturn(ctx);
                        if (ctx == null) {
                            return;
                        }
                        break;
                    case InstructionCodes.XMLATTRSTORE:
                    case InstructionCodes.XMLATTRLOAD:
                    case InstructionCodes.XML2XMLATTRS:
                    case InstructionCodes.S2QNAME:
                    case InstructionCodes.NEWQNAME:
                    case InstructionCodes.NEWXMLELEMENT:
                    case InstructionCodes.NEWXMLCOMMENT:
                    case InstructionCodes.NEWXMLTEXT:
                    case InstructionCodes.NEWXMLPI:
                    case InstructionCodes.XMLSEQSTORE:
                    case InstructionCodes.XMLSEQLOAD:
                    case InstructionCodes.XMLLOAD:
                    case InstructionCodes.XMLLOADALL:
                    case InstructionCodes.NEWXMLSEQ:
                        execXMLOpcodes(ctx, sf, opcode, operands);
                        break;
                    case InstructionCodes.ITR_NEW:
                    case InstructionCodes.ITR_NEXT:
                    case InstructionCodes.ITR_HAS_NEXT:
                        execIteratorOperation(ctx, sf, instruction);
                        break;
                    case InstructionCodes.LOCK:
                        InstructionLock instructionLock = (InstructionLock) instruction;
                        if (!handleVariableLock(ctx, instructionLock.types,
                                instructionLock.pkgRefs, instructionLock.varRegs)) {
                            return;
                        }
                        break;
                    case InstructionCodes.UNLOCK:
                        InstructionLock instructionUnLock = (InstructionLock) instruction;
                        handleVariableUnlock(ctx, instructionUnLock.types,
                                instructionUnLock.pkgRefs, instructionUnLock.varRegs);
                        break;
                    case InstructionCodes.AWAIT:
                        ctx = execAwait(ctx, operands);
                        if (ctx == null) {
                            return;
                        }
                        break;
                    case InstructionCodes.SCOPE_END:
                        Instruction.InstructionScopeEnd scopeEnd = (Instruction.InstructionScopeEnd) instruction;
                        i = operands[0];
                        k = operands[2];
                        funcRefCPEntry = (FunctionRefCPEntry) ctx.constPool[i];
                        typeEntry = (TypeRefCPEntry) ctx.constPool[k];
                        BFunctionPointer fp = new BFunctionPointer(funcRefCPEntry.getFunctionInfo(),
                                typeEntry.getType());
                        findAndAddAdditionalVarRegIndexes(ctx, operands, fp);
                        addToCompensationTable(scopeEnd, ctx, fp);
                        break;
                    case InstructionCodes.COMPENSATE:
                        Instruction.InstructionCompensate compIn = (Instruction.InstructionCompensate) instruction;
                        CompensationTable table = (CompensationTable) ctx.globalProps.get(Constants.COMPENSATION_TABLE);
                        int index = --table.index;
                        if (index >= 0 && (table.compensations.get(index).scope.equals(compIn
                                .scopeName) || compIn.childScopes.contains(table.compensations.get(index).scope))) {
                            CompensationTable.CompensationEntry entry = table.compensations.get(index);

                            int[] retRegsIndexes = {compIn.retRegIndex};
                            ctx = invokeCompensate(ctx, entry.fPointer, entry.functionInfo, sf, retRegsIndexes);
                        }
                        if (ctx == null) {
                            return;
                        }
                        break;
                    case InstructionCodes.LOOP_COMPENSATE:
                        i = operands[0];
                        CompensationTable compTable = (CompensationTable) ctx.globalProps
                                .get(Constants.COMPENSATION_TABLE);
                        if (compTable.index == 0) {
                            compTable.index = compTable.compensations.size();
                        } else {
                            ctx.ip = i;
                        }
                        break;
                    default:
                        throw new UnsupportedOperationException();
                }
            } catch (HandleErrorException e) {
                throw e;
            } catch (Throwable e) {
                ctx.setError(BLangVMErrors.createError(ctx, e.getMessage()));
                handleError(ctx);
            }
        }
    }

    private static void createNewError(int[] operands, WorkerExecutionContext ctx, WorkerData sf) {
        int i = operands[0];
        int j = operands[1];
        int k = operands[2];
        int l = operands[3];
        TypeRefCPEntry typeRefCPEntry = (TypeRefCPEntry) ctx.constPool[i];
        sf.refRegs[l] = new BError(typeRefCPEntry.getType(), sf.stringRegs[j], sf.refRegs[k]);
    }

    private static void handleErrorBuiltinMethods(int opcode, int[] operands, WorkerData sf) {
        int i = operands[0];
        int j = operands[1];
        BError error = (BError) sf.refRegs[i];
        switch (opcode) {
            case InstructionCodes.REASON:
                sf.stringRegs[j] = error.getReason();
                break;
            case InstructionCodes.DETAIL:
                sf.refRegs[j] = error.getDetails();
                break;
        }
    }

    private static void handleFreezeBuiltinMethods(WorkerExecutionContext ctx, int opcode, int[] operands,
                                                   WorkerData sf) {
        int i = operands[0];
        int j = operands[1];
        BRefType value = sf.refRegs[i];
        switch (opcode) {
            case InstructionCodes.FREEZE:
                if (value == null) {
                    // assuming we reach here because the value is nil (()), the frozen value would also be nil.
                    sf.refRegs[j] = null;
                    break;
                }

                FreezeStatus freezeStatus = new FreezeStatus(FreezeStatus.State.MID_FREEZE);
                try {
                    value.attemptFreeze(freezeStatus);

                    // if freeze is successful, set the status as frozen and the value itself as the return value
                    freezeStatus.setFrozen();
                    sf.refRegs[j] = value;
                } catch (BLangFreezeException e) {
                    // if freeze is unsuccessful due to an invalid value, set the frozen status of the value and its
                    // constituents to false, and return an error
                    freezeStatus.setUnfrozen();
                    sf.refRegs[j] = BLangVMErrors.createError(ctx, e.getMessage());
                } catch (BallerinaException e) {
                    // if freeze is unsuccessful due to concurrent freeze attempts, set the frozen status of the value
                    // and its constituents to false, and panic
                    freezeStatus.setUnfrozen();
                    ctx.setError(BLangVMErrors.createError(ctx, e.getMessage()));
                    handleError(ctx);
                }
                break;
            case InstructionCodes.IS_FROZEN:
                sf.intRegs[j] = (value == null || value.isFrozen())  ? 1 : 0;
                break;
        }
    }

    private static void handleStampBuildInMethod(WorkerExecutionContext ctx, int[] operands, WorkerData sf) {

        int i = operands[0];
        int j = operands[1];
        int k = operands[2];

        BRefType<?> valueToBeStamped = sf.refRegs[i];
        BType stampType = ((TypeRefCPEntry) ctx.constPool[j]).getType();
        BType targetType;

        if (stampType.getTag() == TypeTags.UNION_TAG) {
            List<BType> memberTypes = new ArrayList<>(((BUnionType) stampType).getMemberTypes());
            targetType = new BUnionType(memberTypes);

            Predicate<BType> errorPredicate = e -> e.getTag() == TypeTags.ERROR_TAG;
            ((BUnionType) targetType).getMemberTypes().removeIf(errorPredicate);

            if (((BUnionType) targetType).getMemberTypes().size() == 1) {
                targetType = ((BUnionType) stampType).getMemberTypes().get(0);
            }
        } else {
            targetType = stampType;
        }

        if (!checkIsLikeType(valueToBeStamped, targetType)) {
            BError error = BLangVMErrors.createError(ctx,
                    BLangExceptionHelper.getErrorMessage(RuntimeErrors.INCOMPATIBLE_STAMP_OPERATION,
                            valueToBeStamped.getType(), targetType));
            sf.refRegs[k] = error;
            return;
        }

        try {
            valueToBeStamped.stamp(targetType);
            sf.refRegs[k] = valueToBeStamped;
        } catch (BallerinaException e) {
            BError error = BLangVMErrors.createError(ctx,
                    BLangExceptionHelper.getErrorMessage(RuntimeErrors.INCOMPATIBLE_STAMP_OPERATION,
                            valueToBeStamped.getType(), targetType));
            sf.refRegs[k] = error;
        }
    }

    /**
     * Handle sending a message to a channel. If there is a worker already waiting to accept this message, it is
     * resumed.
     * @param ctx Current worker context
     * @param channelName Name os the channel to get the message
     * @param dataType Type od the message
     * @param dataReg Registry location of the message
     * @param keyType Type of message key
     * @param keyReg message key registry index
     */
    private static void handleCHNSend(WorkerExecutionContext ctx, String channelName, BType dataType, int dataReg,
            BType keyType, int keyReg) {
        BRefType keyVal = null;
        if (keyType != null) {
            keyVal = extractValue(ctx.workerLocal, keyType, keyReg);
        }
        BRefType dataVal = extractValue(ctx.workerLocal, dataType, dataReg);
        ChannelRegistry.PendingContext pendingCtx = ChannelManager.channelSenderAction(channelName, keyVal, dataVal,
                keyType, dataType);
        if (pendingCtx != null) {
            //inject the value to the ctx
            copyArgValueForWorkerReceive(pendingCtx.context.workerLocal, pendingCtx.regIndex, dataType, dataVal);
            if (pendingCtx.context.interruptible) {
                String stateId = (String) pendingCtx.context.globalProps.get(STATE_ID);
                PersistenceStore.persistState(new State(pendingCtx.context, stateId, pendingCtx.context.ip + 1));
            }
            BLangScheduler.resume(pendingCtx.context);
        }
        if (ctx.interruptible) {
            String stateId = (String) ctx.globalProps.get(STATE_ID);
            PersistenceStore.persistState(new State(ctx, stateId, ctx.ip + 1));
        }
    }

    /**
     * Handles message receiving using a channel.
     * If the expected message is already available, it is assigned to the receiver reg and returns true.
     * @param ctx Current worker context
     * @param channelName Name os the channel to get the message
     * @param receiverType Type of the expected message
     * @param receiverReg Registry index of the receiving message
     * @param keyType Type of message key
     * @param keyIndex message key registry index
     * @return true if a matching value is available
     */
    private static boolean handleCHNReceive(WorkerExecutionContext ctx, String channelName, BType receiverType,
            int receiverReg, BType keyType, int keyIndex) {
        BValue keyVal = null;
        if (keyType != null) {
            keyVal = extractValue(ctx.workerLocal, keyType, keyIndex);
        }
        BValue value = ChannelManager.channelReceiverAction(channelName, keyVal, keyType, ctx, receiverReg,
                receiverType);
        if (value != null) {
            copyArgValueForWorkerReceive(ctx.workerLocal, receiverReg, receiverType, (BRefType) value);
            if (ctx.interruptible) {
                String stateId = (String) ctx.globalProps.get(STATE_ID);
                PersistenceStore.persistState(new State(ctx, stateId, ctx.ip + 1));
            }
            return true;
        }

        return false;
    }

    private static WorkerExecutionContext invokeCallable(WorkerExecutionContext ctx, BFunctionPointer fp,
                                                         FunctionCallCPEntry funcCallCPEntry,
                                                         FunctionInfo functionInfo, WorkerData sf) {
        List<BClosure> closureVars = fp.getClosureVars();
        int[] argRegs = funcCallCPEntry.getArgRegs();
        if (closureVars.isEmpty()) {
            return BLangFunctions.invokeCallable(functionInfo, ctx, argRegs, funcCallCPEntry.getRetRegs(), false);
        }

        int[] newArgRegs = new int[argRegs.length + closureVars.size()];
        System.arraycopy(argRegs, 0, newArgRegs, closureVars.size(), argRegs.length);
        int argRegIndex = 0;

        int longIndex = expandLongRegs(sf, fp);
        int doubleIndex = expandDoubleRegs(sf, fp);
        int intIndex = expandIntRegs(sf, fp);
        int stringIndex = expandStringRegs(sf, fp);
        int refIndex = expandRefRegs(sf, fp);

        for (BClosure closure : closureVars) {
            switch (closure.getType().getTag()) {
                case TypeTags.INT_TAG: {
                    sf.longRegs[longIndex] = ((BInteger) closure.value()).intValue();
                    newArgRegs[argRegIndex++] = longIndex++;
                    break;
                }
                case TypeTags.BYTE_TAG: {
                    sf.intRegs[intIndex] = ((BByte) closure.value()).byteValue();
                    newArgRegs[argRegIndex++] = intIndex++;
                    break;
                }
                case TypeTags.FLOAT_TAG: {
                    sf.doubleRegs[doubleIndex] = ((BFloat) closure.value()).floatValue();
                    newArgRegs[argRegIndex++] = doubleIndex++;
                    break;
                }
                case TypeTags.BOOLEAN_TAG: {
                    sf.intRegs[intIndex] = ((BBoolean) closure.value()).booleanValue() ? 1 : 0;
                    newArgRegs[argRegIndex++] = intIndex++;
                    break;
                }
                case TypeTags.STRING_TAG: {
                    sf.stringRegs[stringIndex] = (closure.value()).stringValue();
                    newArgRegs[argRegIndex++] = stringIndex++;
                    break;
                }
                default:
                    sf.refRegs[refIndex] = ((BRefType<?>) closure.value());
                    newArgRegs[argRegIndex++] = refIndex++;
            }
        }

        return BLangFunctions.invokeCallable(functionInfo, ctx, newArgRegs, funcCallCPEntry.getRetRegs(), false);
    }

    private static WorkerExecutionContext invokeCompensate(WorkerExecutionContext ctx, BFunctionPointer fp,
                                                           FunctionInfo functionInfo, WorkerData sf, int[] retRegs) {
        List<BClosure> closureVars = fp.getClosureVars();
        if (closureVars.isEmpty()) {
            //compensate functions has no args apart from closure vars
            return BLangFunctions.invokeCallable(functionInfo, ctx, new int[0], retRegs, false);
        }

        int[] newArgRegs = new int[closureVars.size()];
        int argRegIndex = 0;

        int longIndex = expandLongRegs(sf, fp);
        int doubleIndex = expandDoubleRegs(sf, fp);
        int intIndex = expandIntRegs(sf, fp);
        int stringIndex = expandStringRegs(sf, fp);
        int refIndex = expandRefRegs(sf, fp);

        for (BClosure closure : closureVars) {
            switch (closure.getType().getTag()) {
                case TypeTags.INT_TAG: {
                    sf.longRegs[longIndex] = ((BInteger) closure.value()).intValue();
                    newArgRegs[argRegIndex++] = longIndex++;
                    break;
                }
                case TypeTags.BYTE_TAG: {
                    sf.intRegs[intIndex] = ((BByte) closure.value()).byteValue();
                    newArgRegs[argRegIndex++] = intIndex++;
                    break;
                }
                case TypeTags.FLOAT_TAG: {
                    sf.doubleRegs[doubleIndex] = ((BFloat) closure.value()).floatValue();
                    newArgRegs[argRegIndex++] = doubleIndex++;
                    break;
                }
                case TypeTags.BOOLEAN_TAG: {
                    sf.intRegs[intIndex] = ((BBoolean) closure.value()).booleanValue() ? 1 : 0;
                    newArgRegs[argRegIndex++] = intIndex++;
                    break;
                }
                case TypeTags.STRING_TAG: {
                    sf.stringRegs[stringIndex] = (closure.value()).stringValue();
                    newArgRegs[argRegIndex++] = stringIndex++;
                    break;
                }
                default:
                    sf.refRegs[refIndex] = ((BRefType<?>) closure.value());
                    newArgRegs[argRegIndex++] = refIndex++;
            }
        }

        return BLangFunctions.invokeCallable(functionInfo, ctx, newArgRegs, retRegs, false);
    }

    private static int expandLongRegs(WorkerData sf, BFunctionPointer fp) {
        int longIndex = 0;
        if (fp.getAdditionalIndexCount(BTypes.typeInt.getTag()) > 0) {
            if (sf.longRegs == null) {
                sf.longRegs = new long[0];
            }
            long[] newLongRegs = new long[sf.longRegs.length + fp.getAdditionalIndexCount(BTypes.typeInt.getTag())];
            System.arraycopy(sf.longRegs, 0, newLongRegs, 0, sf.longRegs.length);
            longIndex = sf.longRegs.length;
            sf.longRegs = newLongRegs;
        }
        return longIndex;
    }

    private static int expandIntRegs(WorkerData sf, BFunctionPointer fp) {
        int intIndex = 0;
        if (fp.getAdditionalIndexCount(BTypes.typeBoolean.getTag()) > 0  ||
                fp.getAdditionalIndexCount(BTypes.typeByte.getTag()) > 0) {
            if (sf.intRegs == null) {
                sf.intRegs = new int[0];
            }
            int[] newIntRegs = new int[sf.intRegs.length + fp.getAdditionalIndexCount(BTypes.typeBoolean.getTag()) +
                    fp.getAdditionalIndexCount(BTypes.typeByte.getTag())];
            System.arraycopy(sf.intRegs, 0, newIntRegs, 0, sf.intRegs.length);
            intIndex = sf.intRegs.length;
            sf.intRegs = newIntRegs;
        }
        return intIndex;
    }

    private static int expandDoubleRegs(WorkerData sf, BFunctionPointer fp) {
        int doubleIndex = 0;
        if (fp.getAdditionalIndexCount(BTypes.typeFloat.getTag()) > 0) {
            if (sf.doubleRegs == null) {
                sf.doubleRegs = new double[0];
            }
            double[] newDoubleRegs = new double[sf.doubleRegs.length +
                    fp.getAdditionalIndexCount(BTypes.typeFloat.getTag())];
            System.arraycopy(sf.doubleRegs, 0, newDoubleRegs, 0, sf.doubleRegs.length);
            doubleIndex = sf.doubleRegs.length;
            sf.doubleRegs = newDoubleRegs;
        }
        return doubleIndex;
    }

    private static int expandStringRegs(WorkerData sf, BFunctionPointer fp) {
        int stringIndex = 0;
        if (fp.getAdditionalIndexCount(BTypes.typeString.getTag()) > 0) {
            if (sf.stringRegs == null) {
                sf.stringRegs = new String[0];
            }
            String[] newStringRegs = new String[sf.stringRegs.length +
                    fp.getAdditionalIndexCount(BTypes.typeString.getTag())];
            System.arraycopy(sf.stringRegs, 0, newStringRegs, 0, sf.stringRegs.length);
            stringIndex = sf.stringRegs.length;
            sf.stringRegs = newStringRegs;
        }
        return stringIndex;
    }

    private static int expandRefRegs(WorkerData sf, BFunctionPointer fp) {
        int refIndex = 0;
        if (fp.getAdditionalIndexCount(BTypes.typeAny.getTag()) > 0) {
            if (sf.refRegs == null) {
                sf.refRegs = new BRefType[0];
            }
            BRefType<?>[] newRefRegs = new BRefType[sf.refRegs.length +
                    fp.getAdditionalIndexCount(BTypes.typeAny.getTag())];
            System.arraycopy(sf.refRegs, 0, newRefRegs, 0, sf.refRegs.length);
            refIndex = sf.refRegs.length;
            sf.refRegs = newRefRegs;
        }
        return refIndex;
    }

    private static void findAndAddAdditionalVarRegIndexes(WorkerExecutionContext ctx, int[] operands,
                                                          BFunctionPointer fp) {

        int h = operands[3];

        //if '0', then there are no additional indexes needs to be processed
        if (h == 0) {
            return;
        }

        //or else, this is a closure related scenario
        for (int i = 0; i < h; i++) {
            int operandIndex = i + 4;
            int type = operands[operandIndex];
            int index = operands[++operandIndex];
            switch (type) {
                case TypeTags.INT_TAG: {
                    fp.addClosureVar(new BClosure(new BInteger(ctx.workerLocal.longRegs[index]), BTypes.typeInt),
                            TypeTags.INT_TAG);
                    break;
                }
                case TypeTags.BYTE_TAG: {
                    fp.addClosureVar(new BClosure(new BByte((byte) ctx.workerLocal.intRegs[index]), BTypes.typeByte),
                            TypeTags.BYTE_TAG);
                    break;
                }
                case TypeTags.FLOAT_TAG: {
                    fp.addClosureVar(new BClosure(new BFloat(ctx.workerLocal.doubleRegs[index]), BTypes.typeFloat),
                            TypeTags.FLOAT_TAG);
                    break;
                }
                case TypeTags.DECIMAL_TAG: {
                    fp.addClosureVar(new BClosure(ctx.workerLocal.refRegs[index], BTypes.typeDecimal),
                            TypeTags.DECIMAL_TAG);
                    break;
                }
                case TypeTags.BOOLEAN_TAG: {
                    fp.addClosureVar(new BClosure(new BBoolean(ctx.workerLocal.intRegs[index] == 1),
                                    BTypes.typeBoolean), TypeTags.BOOLEAN_TAG);
                    break;
                }
                case TypeTags.STRING_TAG: {
                    fp.addClosureVar(new BClosure(new BString(ctx.workerLocal.stringRegs[index]), BTypes.typeString),
                            TypeTags.STRING_TAG);
                    break;
                }
                default:
                    fp.addClosureVar(new BClosure(ctx.workerLocal.refRegs[index], BTypes.typeAny), TypeTags.ANY_TAG);
            }
            i++;
        }
    }

    private static void execCmpAndBranchOpcodes(WorkerExecutionContext ctx, WorkerData sf, int opcode,
                                                int[] operands) {
        int i;
        int j;
        int k;
        BigDecimal lhsValue;
        BigDecimal rhsValue;

        switch (opcode) {
            case InstructionCodes.IGT:
                i = operands[0];
                j = operands[1];
                k = operands[2];
                sf.intRegs[k] = sf.longRegs[i] > sf.longRegs[j] ? 1 : 0;
                break;
            case InstructionCodes.FGT:
                i = operands[0];
                j = operands[1];
                k = operands[2];
                sf.intRegs[k] = sf.doubleRegs[i] > sf.doubleRegs[j] ? 1 : 0;
                break;
            case InstructionCodes.DGT:
                i = operands[0];
                j = operands[1];
                k = operands[2];
                lhsValue = ((BDecimal) sf.refRegs[i]).decimalValue();
                rhsValue = ((BDecimal) sf.refRegs[j]).decimalValue();
                sf.intRegs[k] = lhsValue.compareTo(rhsValue) > 0 ? 1 : 0;
                break;

            case InstructionCodes.IGE:
                i = operands[0];
                j = operands[1];
                k = operands[2];
                sf.intRegs[k] = sf.longRegs[i] >= sf.longRegs[j] ? 1 : 0;
                break;
            case InstructionCodes.FGE:
                i = operands[0];
                j = operands[1];
                k = operands[2];
                sf.intRegs[k] = sf.doubleRegs[i] >= sf.doubleRegs[j] ? 1 : 0;
                break;
            case InstructionCodes.DGE:
                i = operands[0];
                j = operands[1];
                k = operands[2];
                lhsValue = ((BDecimal) sf.refRegs[i]).decimalValue();
                rhsValue = ((BDecimal) sf.refRegs[j]).decimalValue();
                sf.intRegs[k] = lhsValue.compareTo(rhsValue) >= 0 ? 1 : 0;
                break;

            case InstructionCodes.ILT:
                i = operands[0];
                j = operands[1];
                k = operands[2];
                sf.intRegs[k] = sf.longRegs[i] < sf.longRegs[j] ? 1 : 0;
                break;
            case InstructionCodes.FLT:
                i = operands[0];
                j = operands[1];
                k = operands[2];
                sf.intRegs[k] = sf.doubleRegs[i] < sf.doubleRegs[j] ? 1 : 0;
                break;
            case InstructionCodes.DLT:
                i = operands[0];
                j = operands[1];
                k = operands[2];
                lhsValue = ((BDecimal) sf.refRegs[i]).decimalValue();
                rhsValue = ((BDecimal) sf.refRegs[j]).decimalValue();
                sf.intRegs[k] = lhsValue.compareTo(rhsValue) < 0 ? 1 : 0;
                break;

            case InstructionCodes.ILE:
                i = operands[0];
                j = operands[1];
                k = operands[2];
                sf.intRegs[k] = sf.longRegs[i] <= sf.longRegs[j] ? 1 : 0;
                break;
            case InstructionCodes.FLE:
                i = operands[0];
                j = operands[1];
                k = operands[2];
                sf.intRegs[k] = sf.doubleRegs[i] <= sf.doubleRegs[j] ? 1 : 0;
                break;
            case InstructionCodes.DLE:
                i = operands[0];
                j = operands[1];
                k = operands[2];
                lhsValue = ((BDecimal) sf.refRegs[i]).decimalValue();
                rhsValue = ((BDecimal) sf.refRegs[j]).decimalValue();
                sf.intRegs[k] = lhsValue.compareTo(rhsValue) <= 0 ? 1 : 0;
                break;

            case InstructionCodes.REQ_NULL:
                i = operands[0];
                j = operands[1];
                if (sf.refRegs[i] == null) {
                    sf.intRegs[j] = 1;
                } else {
                    sf.intRegs[j] = 0;
                }
                break;
            case InstructionCodes.RNE_NULL:
                i = operands[0];
                j = operands[1];
                if (sf.refRegs[i] != null) {
                    sf.intRegs[j] = 1;
                } else {
                    sf.intRegs[j] = 0;
                }
                break;
            case InstructionCodes.BR_TRUE:
                i = operands[0];
                j = operands[1];
                if (sf.intRegs[i] == 1) {
                    ctx.ip = j;
                }
                break;
            case InstructionCodes.BR_FALSE:
                i = operands[0];
                j = operands[1];
                if (sf.intRegs[i] == 0) {
                    ctx.ip = j;
                }
                break;
            case InstructionCodes.GOTO:
                i = operands[0];
                ctx.ip = i;
                break;
            default:
                throw new UnsupportedOperationException();
        }
    }

    private static void execIntegerRangeOpcodes(WorkerData sf, int[] operands) {
        int i = operands[0];
        int j = operands[1];
        int k = operands[2];
        sf.refRegs[k] = new BIntArray(LongStream.rangeClosed(sf.longRegs[i], sf.longRegs[j]).toArray());
    }

    private static void execLoadOpcodes(WorkerExecutionContext ctx, WorkerData sf, int opcode, int[] operands) {
        int i;
        int j;
        int k;
        int pkgIndex;
        int lvIndex; // Index of the local variable

        BIntArray bIntArray;
        BByteArray bByteArray;
        BFloatArray bFloatArray;
        BStringArray bStringArray;
        BBooleanArray bBooleanArray;
        BMap<String, BRefType> bMap;

        switch (opcode) {
            case InstructionCodes.IMOVE:
                lvIndex = operands[0];
                i = operands[1];
                sf.longRegs[i] = sf.longRegs[lvIndex];
                break;
            case InstructionCodes.FMOVE:
                lvIndex = operands[0];
                i = operands[1];
                sf.doubleRegs[i] = sf.doubleRegs[lvIndex];
                break;
            case InstructionCodes.SMOVE:
                lvIndex = operands[0];
                i = operands[1];
                sf.stringRegs[i] = sf.stringRegs[lvIndex];
                break;
            case InstructionCodes.BMOVE:
                lvIndex = operands[0];
                i = operands[1];
                sf.intRegs[i] = sf.intRegs[lvIndex];
                break;
            case InstructionCodes.RMOVE:
                lvIndex = operands[0];
                i = operands[1];
                sf.refRegs[i] = sf.refRegs[lvIndex];
                break;
            case InstructionCodes.IALOAD:
                i = operands[0];
                j = operands[1];
                k = operands[2];
                bIntArray = Optional.of((BIntArray) sf.refRegs[i]).get();
                try {
                    sf.longRegs[k] = bIntArray.get(sf.longRegs[j]);
                } catch (Exception e) {
                    ctx.setError(BLangVMErrors.createError(ctx, e.getMessage()));
                    handleError(ctx);
                }
                break;
            case InstructionCodes.BIALOAD:
                i = operands[0];
                j = operands[1];
                k = operands[2];
                bByteArray = Optional.of((BByteArray) sf.refRegs[i]).get();
                try {
                    sf.intRegs[k] = bByteArray.get(sf.longRegs[j]);
                } catch (Exception e) {
                    ctx.setError(BLangVMErrors.createError(ctx, e.getMessage()));
                    handleError(ctx);
                }
                break;
            case InstructionCodes.FALOAD:
                i = operands[0];
                j = operands[1];
                k = operands[2];
                bFloatArray = Optional.of((BFloatArray) sf.refRegs[i]).get();
                try {
                    sf.doubleRegs[k] = bFloatArray.get(sf.longRegs[j]);
                } catch (Exception e) {
                    ctx.setError(BLangVMErrors.createError(ctx, e.getMessage()));
                    handleError(ctx);
                }
                break;
            case InstructionCodes.SALOAD:
                i = operands[0];
                j = operands[1];
                k = operands[2];
                bStringArray = Optional.of((BStringArray) sf.refRegs[i]).get();
                try {
                    sf.stringRegs[k] = bStringArray.get(sf.longRegs[j]);
                } catch (Exception e) {
                    ctx.setError(BLangVMErrors.createError(ctx, e.getMessage()));
                    handleError(ctx);
                }
                break;
            case InstructionCodes.BALOAD:
                i = operands[0];
                j = operands[1];
                k = operands[2];
                bBooleanArray = Optional.of((BBooleanArray) sf.refRegs[i]).get();
                try {
                    sf.intRegs[k] = bBooleanArray.get(sf.longRegs[j]);
                } catch (Exception e) {
                    ctx.setError(BLangVMErrors.createError(ctx, e.getMessage()));
                    handleError(ctx);
                }
                break;
            case InstructionCodes.RALOAD:
                i = operands[0];
                j = operands[1];
                k = operands[2];
                BNewArray bNewArray = Optional.of((BNewArray) sf.refRegs[i]).get();
                try {
                    sf.refRegs[k] = ListUtils.execListGetOperation(bNewArray, sf.longRegs[j]);
                } catch (Exception e) {
                    ctx.setError(BLangVMErrors.createError(ctx, e.getMessage()));
                    handleError(ctx);
                }
                break;
            case InstructionCodes.JSONALOAD:
                i = operands[0];
                j = operands[1];
                k = operands[2];

                try {
                    sf.refRegs[k] = JSONUtils.getArrayElement(sf.refRegs[i], sf.longRegs[j]);
                } catch (Exception e) {
                    ctx.setError(BLangVMErrors.createError(ctx, e.getMessage()));
                    handleError(ctx);
                }
                break;
            case InstructionCodes.IGLOAD:
                // package index
                pkgIndex = operands[0];
                // package level variable index
                i = operands[1];
                // Stack registry index
                j = operands[2];
                sf.longRegs[j] = ctx.programFile.globalMemArea.getIntField(pkgIndex, i);
                break;
            case InstructionCodes.FGLOAD:
                pkgIndex = operands[0];
                i = operands[1];
                j = operands[2];
                sf.doubleRegs[j] = ctx.programFile.globalMemArea.getFloatField(pkgIndex, i);
                break;
            case InstructionCodes.SGLOAD:
                pkgIndex = operands[0];
                i = operands[1];
                j = operands[2];
                sf.stringRegs[j] = ctx.programFile.globalMemArea.getStringField(pkgIndex, i);
                break;
            case InstructionCodes.BGLOAD:
                pkgIndex = operands[0];
                i = operands[1];
                j = operands[2];
                sf.intRegs[j] = ctx.programFile.globalMemArea.getBooleanField(pkgIndex, i);
                break;
            case InstructionCodes.RGLOAD:
                pkgIndex = operands[0];
                i = operands[1];
                j = operands[2];
                sf.refRegs[j] = ctx.programFile.globalMemArea.getRefField(pkgIndex, i);
                break;

            case InstructionCodes.MAPLOAD:
                i = operands[0];
                j = operands[1];
                k = operands[2];
                bMap = (BMap<String, BRefType>) sf.refRegs[i];
                if (bMap == null) {
                    handleNullRefError(ctx);
                    break;
                }

                IntegerCPEntry exceptCPEntry = (IntegerCPEntry) ctx.constPool[operands[3]];
                boolean except = exceptCPEntry.getValue() == 1;
                sf.refRegs[k] = bMap.get(sf.stringRegs[j], except);
                break;

            case InstructionCodes.JSONLOAD:
                i = operands[0];
                j = operands[1];
                k = operands[2];
                sf.refRegs[k] = JSONUtils.getElement(sf.refRegs[i], sf.stringRegs[j]);
                break;
            default:
                throw new UnsupportedOperationException();
        }
    }

    private static void execStoreOpcodes(WorkerExecutionContext ctx, WorkerData sf, int opcode, int[] operands) {
        int i;
        int j;
        int k;
        int pkgIndex;

        BIntArray bIntArray;
        BByteArray bByteArray;
        BFloatArray bFloatArray;
        BStringArray bStringArray;
        BBooleanArray bBooleanArray;
        BMap<String, BRefType> bMap;

        switch (opcode) {
            case InstructionCodes.IASTORE:
                i = operands[0];
                j = operands[1];
                k = operands[2];
                bIntArray = Optional.of((BIntArray) sf.refRegs[i]).get();
                try {
                    bIntArray.add(sf.longRegs[j], sf.longRegs[k]);
                } catch (Exception e) {
                    ctx.setError(BLangVMErrors.createError(ctx, e.getMessage()));
                    handleError(ctx);
                }
                break;
            case InstructionCodes.BIASTORE:
                i = operands[0];
                j = operands[1];
                k = operands[2];
                bByteArray = Optional.of((BByteArray) sf.refRegs[i]).get();
                try {
                    bByteArray.add(sf.longRegs[j], (byte) sf.intRegs[k]);
                } catch (Exception e) {
                    ctx.setError(BLangVMErrors.createError(ctx, e.getMessage()));
                    handleError(ctx);
                }
                break;
            case InstructionCodes.FASTORE:
                i = operands[0];
                j = operands[1];
                k = operands[2];
                bFloatArray = Optional.of((BFloatArray) sf.refRegs[i]).get();
                try {
                    bFloatArray.add(sf.longRegs[j], sf.doubleRegs[k]);
                } catch (Exception e) {
                    ctx.setError(BLangVMErrors.createError(ctx, e.getMessage()));
                    handleError(ctx);
                }
                break;
            case InstructionCodes.SASTORE:
                i = operands[0];
                j = operands[1];
                k = operands[2];
                bStringArray = Optional.of((BStringArray) sf.refRegs[i]).get();
                try {
                    bStringArray.add(sf.longRegs[j], sf.stringRegs[k]);
                } catch (Exception e) {
                    ctx.setError(BLangVMErrors.createError(ctx, e.getMessage()));
                    handleError(ctx);
                }
                break;
            case InstructionCodes.BASTORE:
                i = operands[0];
                j = operands[1];
                k = operands[2];
                bBooleanArray = Optional.of((BBooleanArray) sf.refRegs[i]).get();
                try {
                    bBooleanArray.add(sf.longRegs[j], sf.intRegs[k]);
                } catch (Exception e) {
                    ctx.setError(BLangVMErrors.createError(ctx, e.getMessage()));
                    handleError(ctx);
                }
                break;
            case InstructionCodes.RASTORE:
                i = operands[0];
                j = operands[1];
                k = operands[2];
                BNewArray list = Optional.of((BNewArray) sf.refRegs[i]).get();
                long index = sf.longRegs[j];
                BRefType refReg = sf.refRegs[k];
                BType elementType = (list.getType().getTag() == TypeTags.ARRAY_TAG)
                        ? ((BArrayType) list.getType()).getElementType()
                        : ((BTupleType) list.getType()).getTupleTypes().get((int) index);
                if (!checkCast(refReg, elementType)) {
                    ctx.setError(BLangVMErrors.createError(ctx,
                            BLangExceptionHelper.getErrorMessage(RuntimeErrors.INCOMPATIBLE_TYPE,
                                    elementType, (refReg != null) ? refReg.getType() : BTypes.typeNull)));
                    handleError(ctx);
                    break;
                }

                try {
                    ListUtils.execListAddOperation(list, index, refReg);
                } catch (BLangFreezeException e) {
                    ctx.setError(BLangVMErrors.createError(ctx, "Failed to add element: " + e.getMessage()));
                    handleError(ctx);
                }
                break;
            case InstructionCodes.JSONASTORE:
                i = operands[0];
                j = operands[1];
                k = operands[2];

                try {
                    JSONUtils.setArrayElement(sf.refRegs[i], sf.longRegs[j], sf.refRegs[k]);
                } catch (Exception e) {
                    ctx.setError(BLangVMErrors.createError(ctx, e.getMessage()));
                    handleError(ctx);
                }
                break;
            case InstructionCodes.IGSTORE:
                pkgIndex = operands[0];
                // Stack reg index
                i = operands[1];
                // Global var index
                j = operands[2];
                ctx.programFile.globalMemArea.setIntField(pkgIndex, j, sf.longRegs[i]);
                break;
            case InstructionCodes.FGSTORE:
                pkgIndex = operands[0];
                i = operands[1];
                j = operands[2];
                ctx.programFile.globalMemArea.setFloatField(pkgIndex, j, sf.doubleRegs[i]);
                break;
            case InstructionCodes.SGSTORE:
                pkgIndex = operands[0];
                i = operands[1];
                j = operands[2];
                ctx.programFile.globalMemArea.setStringField(pkgIndex, j, sf.stringRegs[i]);
                break;
            case InstructionCodes.BGSTORE:
                pkgIndex = operands[0];
                i = operands[1];
                j = operands[2];
                ctx.programFile.globalMemArea.setBooleanField(pkgIndex, j, sf.intRegs[i]);
                break;
            case InstructionCodes.RGSTORE:
                pkgIndex = operands[0];
                i = operands[1];
                j = operands[2];
                ctx.programFile.globalMemArea.setRefField(pkgIndex, j, sf.refRegs[i]);
                break;
            case InstructionCodes.MAPSTORE:
                i = operands[0];
                j = operands[1];
                k = operands[2];
                bMap = (BMap<String, BRefType>) sf.refRegs[i];
                if (bMap == null) {
                    handleNullRefError(ctx);
                    break;
                }

                BRefType<?> value = sf.refRegs[k];
                if (isValidMapInsertion(bMap.getType(), value)) {
                    try {
                        bMap.put(sf.stringRegs[j], value);
                    } catch (BLangFreezeException e) {
                        // we would only reach here for record or map, not for object
                        String errMessage = "";
                        switch (bMap.getType().getTag()) {
                            case TypeTags.RECORD_TYPE_TAG:
                                errMessage = "Invalid update of record field: ";
                                break;
                            case TypeTags.MAP_TAG:
                                errMessage = "Invalid map insertion: ";
                                break;
                        }
                        ctx.setError(BLangVMErrors.createError(ctx,  errMessage + e.getMessage()));
                        handleError(ctx);
                    }
                } else {
                    // We reach here only for map insertions. Hence bMap.getType() is always BMapType
                    BType expType = ((BMapType) bMap.getType()).getConstrainedType();
                    ctx.setError(BLangVMErrors.createError(ctx, BLangExceptionHelper
                            .getErrorMessage(RuntimeErrors.INVALID_MAP_INSERTION, expType, value.getType())));
                    handleError(ctx);
                    break;
                }
                break;
            case InstructionCodes.JSONSTORE:
                i = operands[0];
                j = operands[1];
                k = operands[2];
                try {
                    JSONUtils.setElement(sf.refRegs[i], sf.stringRegs[j], sf.refRegs[k]);
                } catch (BLangFreezeException e) {
                    ctx.setError(BLangVMErrors.createError(ctx, "Failed to set element to JSON: " + e.getMessage()));
                    handleError(ctx);
                }
                break;
            default:
                throw new UnsupportedOperationException();
        }
    }

    private static void execBinaryOpCodes(WorkerExecutionContext ctx, WorkerData sf, int opcode, int[] operands) {
        int i;
        int j;
        int k;
        BigDecimal lhsValue;
        BigDecimal rhsValue;

        switch (opcode) {
            case InstructionCodes.IADD:
                i = operands[0];
                j = operands[1];
                k = operands[2];
                sf.longRegs[k] = sf.longRegs[i] + sf.longRegs[j];
                break;
            case InstructionCodes.FADD:
                i = operands[0];
                j = operands[1];
                k = operands[2];
                sf.doubleRegs[k] = sf.doubleRegs[i] + sf.doubleRegs[j];
                break;
            case InstructionCodes.SADD:
                i = operands[0];
                j = operands[1];
                k = operands[2];
                sf.stringRegs[k] = sf.stringRegs[i] + sf.stringRegs[j];
                break;
            case InstructionCodes.DADD:
                i = operands[0];
                j = operands[1];
                k = operands[2];
                lhsValue = ((BDecimal) sf.refRegs[i]).decimalValue();
                rhsValue = ((BDecimal) sf.refRegs[j]).decimalValue();
                sf.refRegs[k] = new BDecimal(lhsValue.add(rhsValue, MathContext.DECIMAL128));
                break;
            case InstructionCodes.XMLADD:
                i = operands[0];
                j = operands[1];
                k = operands[2];
                BXML lhsXMLVal = (BXML) sf.refRegs[i];
                BXML rhsXMLVal = (BXML) sf.refRegs[j];

                // Here it is assumed that a refType addition can only be a xml-concat.
                sf.refRegs[k] = XMLUtils.concatenate(lhsXMLVal, rhsXMLVal);
                break;
            case InstructionCodes.ISUB:
                i = operands[0];
                j = operands[1];
                k = operands[2];
                sf.longRegs[k] = sf.longRegs[i] - sf.longRegs[j];
                break;
            case InstructionCodes.FSUB:
                i = operands[0];
                j = operands[1];
                k = operands[2];
                sf.doubleRegs[k] = sf.doubleRegs[i] - sf.doubleRegs[j];
                break;
            case InstructionCodes.DSUB:
                i = operands[0];
                j = operands[1];
                k = operands[2];
                lhsValue = ((BDecimal) sf.refRegs[i]).decimalValue();
                rhsValue = ((BDecimal) sf.refRegs[j]).decimalValue();
                sf.refRegs[k] = new BDecimal(lhsValue.subtract(rhsValue, MathContext.DECIMAL128));
                break;
            case InstructionCodes.IMUL:
                i = operands[0];
                j = operands[1];
                k = operands[2];
                sf.longRegs[k] = sf.longRegs[i] * sf.longRegs[j];
                break;
            case InstructionCodes.FMUL:
                i = operands[0];
                j = operands[1];
                k = operands[2];
                sf.doubleRegs[k] = sf.doubleRegs[i] * sf.doubleRegs[j];
                break;
            case InstructionCodes.DMUL:
                i = operands[0];
                j = operands[1];
                k = operands[2];
                lhsValue = ((BDecimal) sf.refRegs[i]).decimalValue();
                rhsValue = ((BDecimal) sf.refRegs[j]).decimalValue();
                sf.refRegs[k] = new BDecimal(lhsValue.multiply(rhsValue, MathContext.DECIMAL128));
                break;
            case InstructionCodes.IDIV:
                i = operands[0];
                j = operands[1];
                k = operands[2];
                if (sf.longRegs[j] == 0) {
                    ctx.setError(BLangVMErrors.createError(ctx, " / by zero"));
                    handleError(ctx);
                    break;
                }

                sf.longRegs[k] = sf.longRegs[i] / sf.longRegs[j];
                break;
            case InstructionCodes.FDIV:
                i = operands[0];
                j = operands[1];
                k = operands[2];
                sf.doubleRegs[k] = sf.doubleRegs[i] / sf.doubleRegs[j];
                break;
            case InstructionCodes.DDIV:
                i = operands[0];
                j = operands[1];
                k = operands[2];
                lhsValue = ((BDecimal) sf.refRegs[i]).decimalValue();
                rhsValue = ((BDecimal) sf.refRegs[j]).decimalValue();
                if (rhsValue.compareTo(BigDecimal.ZERO) == 0) {
                    ctx.setError(BLangVMErrors.createError(ctx, " / by zero"));
                    handleError(ctx);
                    break;
                }

                sf.refRegs[k] = new BDecimal(lhsValue.divide(rhsValue, MathContext.DECIMAL128));
                break;
            case InstructionCodes.IMOD:
                i = operands[0];
                j = operands[1];
                k = operands[2];
                if (sf.longRegs[j] == 0) {
                    ctx.setError(BLangVMErrors.createError(ctx, " / by zero"));
                    handleError(ctx);
                    break;
                }

                sf.longRegs[k] = sf.longRegs[i] % sf.longRegs[j];
                break;
            case InstructionCodes.FMOD:
                i = operands[0];
                j = operands[1];
                k = operands[2];
                if (sf.doubleRegs[j] == 0) {
                    ctx.setError(BLangVMErrors.createError(ctx, " / by zero"));
                    handleError(ctx);
                    break;
                }

                sf.doubleRegs[k] = sf.doubleRegs[i] % sf.doubleRegs[j];
                break;
            case InstructionCodes.DMOD:
                i = operands[0];
                j = operands[1];
                k = operands[2];
                lhsValue = ((BDecimal) sf.refRegs[i]).decimalValue();
                rhsValue = ((BDecimal) sf.refRegs[j]).decimalValue();
                if (rhsValue.compareTo(BigDecimal.ZERO) == 0) {
                    ctx.setError(BLangVMErrors.createError(ctx, " / by zero"));
                    handleError(ctx);
                    break;
                }

                sf.refRegs[k] = new BDecimal(lhsValue.remainder(rhsValue, MathContext.DECIMAL128));
                break;
            case InstructionCodes.INEG:
                i = operands[0];
                j = operands[1];
                sf.longRegs[j] = -sf.longRegs[i];
                break;
            case InstructionCodes.FNEG:
                i = operands[0];
                j = operands[1];
                sf.doubleRegs[j] = -sf.doubleRegs[i];
                break;
            case InstructionCodes.DNEG:
                i = operands[0];
                j = operands[1];
                BigDecimal value = ((BDecimal) sf.refRegs[i]).decimalValue();
                sf.refRegs[j] = new BDecimal(value.negate());
                break;
            case InstructionCodes.BNOT:
                i = operands[0];
                j = operands[1];
                sf.intRegs[j] = sf.intRegs[i] == 0 ? 1 : 0;
                break;
            case InstructionCodes.IEQ:
                i = operands[0];
                j = operands[1];
                k = operands[2];
                sf.intRegs[k] = sf.longRegs[i] == sf.longRegs[j] ? 1 : 0;
                break;
            case InstructionCodes.FEQ:
                i = operands[0];
                j = operands[1];
                k = operands[2];
                sf.intRegs[k] = sf.doubleRegs[i] == sf.doubleRegs[j] ? 1 : 0;
                break;
            case InstructionCodes.SEQ:
                i = operands[0];
                j = operands[1];
                k = operands[2];
                sf.intRegs[k] = StringUtils.isEqual(sf.stringRegs[i], sf.stringRegs[j]) ? 1 : 0;
                break;
            case InstructionCodes.BEQ:
                i = operands[0];
                j = operands[1];
                k = operands[2];
                sf.intRegs[k] = sf.intRegs[i] == sf.intRegs[j] ? 1 : 0;
                break;
            case InstructionCodes.DEQ:
                i = operands[0];
                j = operands[1];
                k = operands[2];
                lhsValue = ((BDecimal) sf.refRegs[i]).decimalValue();
                rhsValue = ((BDecimal) sf.refRegs[j]).decimalValue();
                sf.intRegs[k] = lhsValue.compareTo(rhsValue) == 0 ? 1 : 0;
                break;
            case InstructionCodes.REQ:
                i = operands[0];
                j = operands[1];
                k = operands[2];
                if (sf.refRegs[i] == null) {
                    sf.intRegs[k] = sf.refRegs[j] == null ? 1 : 0;
                } else {
                    sf.intRegs[k] = isEqual(sf.refRegs[i], sf.refRegs[j]) ? 1 : 0;
                }
                break;
            case InstructionCodes.REF_EQ:
                i = operands[0];
                j = operands[1];
                k = operands[2];
                sf.intRegs[k] = isReferenceEqual(sf.refRegs[i], sf.refRegs[j]) ? 1 : 0;
                break;
            case InstructionCodes.TEQ:
                i = operands[0];
                j = operands[1];
                k = operands[2];
                if (sf.refRegs[i] == null || sf.refRegs[j] == null) {
                    handleNullRefError(ctx);
                }
                sf.intRegs[k] = sf.refRegs[i].equals(sf.refRegs[j]) ? 1 : 0;
                break;

            case InstructionCodes.INE:
                i = operands[0];
                j = operands[1];
                k = operands[2];
                sf.intRegs[k] = sf.longRegs[i] != sf.longRegs[j] ? 1 : 0;
                break;
            case InstructionCodes.FNE:
                i = operands[0];
                j = operands[1];
                k = operands[2];
                sf.intRegs[k] = sf.doubleRegs[i] != sf.doubleRegs[j] ? 1 : 0;
                break;
            case InstructionCodes.SNE:
                i = operands[0];
                j = operands[1];
                k = operands[2];
                sf.intRegs[k] = !StringUtils.isEqual(sf.stringRegs[i], sf.stringRegs[j]) ? 1 : 0;
                break;
            case InstructionCodes.BNE:
                i = operands[0];
                j = operands[1];
                k = operands[2];
                sf.intRegs[k] = sf.intRegs[i] != sf.intRegs[j] ? 1 : 0;
                break;
            case InstructionCodes.DNE:
                i = operands[0];
                j = operands[1];
                k = operands[2];
                lhsValue = ((BDecimal) sf.refRegs[i]).decimalValue();
                rhsValue = ((BDecimal) sf.refRegs[j]).decimalValue();
                sf.intRegs[k] = lhsValue.compareTo(rhsValue) != 0 ? 1 : 0;
                break;
            case InstructionCodes.RNE:
                i = operands[0];
                j = operands[1];
                k = operands[2];
                if (sf.refRegs[i] == null) {
                    sf.intRegs[k] = (sf.refRegs[j] != null) ? 1 : 0;
                } else {
                    sf.intRegs[k] = (!isEqual(sf.refRegs[i], sf.refRegs[j])) ? 1 : 0;
                }
                break;
            case InstructionCodes.REF_NEQ:
                i = operands[0];
                j = operands[1];
                k = operands[2];
                sf.intRegs[k] = isReferenceInequal(sf.refRegs[i], sf.refRegs[j]) ? 1 : 0;
                break;
            case InstructionCodes.TNE:
                i = operands[0];
                j = operands[1];
                k = operands[2];
                if (sf.refRegs[i] == null || sf.refRegs[j] == null) {
                    handleNullRefError(ctx);
                }
                sf.intRegs[k] = (!sf.refRegs[i].equals(sf.refRegs[j])) ? 1 : 0;
                break;
            case InstructionCodes.BIAND:
                i = operands[0];
                j = operands[1];
                k = operands[2];
                sf.intRegs[k] = sf.intRegs[i] & sf.intRegs[j];
                break;
            case InstructionCodes.BIOR:
                i = operands[0];
                j = operands[1];
                k = operands[2];
                sf.intRegs[k] = sf.intRegs[i] | sf.intRegs[j];
                break;
            case InstructionCodes.BIXOR:
                i = operands[0];
                j = operands[1];
                k = operands[2];
                sf.intRegs[k] = sf.intRegs[i] ^ sf.intRegs[j];
                break;
            case InstructionCodes.IAND:
                i = operands[0];
                j = operands[1];
                k = operands[2];
                sf.longRegs[k] = sf.longRegs[i] & sf.longRegs[j];
                break;
            case InstructionCodes.IOR:
                i = operands[0];
                j = operands[1];
                k = operands[2];
                sf.longRegs[k] = sf.longRegs[i] | sf.longRegs[j];
                break;
            case InstructionCodes.IXOR:
                i = operands[0];
                j = operands[1];
                k = operands[2];
                sf.longRegs[k] = sf.longRegs[i] ^ sf.longRegs[j];
                break;
            case InstructionCodes.BILSHIFT:
                i = operands[0];
                j = operands[1];
                k = operands[2];
                sf.intRegs[k] = (byte) (sf.intRegs[i] << sf.longRegs[j]);
                break;
            case InstructionCodes.BIRSHIFT:
                i = operands[0];
                j = operands[1];
                k = operands[2];
                sf.intRegs[k] = (byte) (sf.intRegs[i] >>> sf.longRegs[j]);
                break;
            case InstructionCodes.IRSHIFT:
                i = operands[0];
                j = operands[1];
                k = operands[2];
                sf.longRegs[k] = sf.longRegs[i] >> sf.longRegs[j];
                break;
            case InstructionCodes.ILSHIFT:
                i = operands[0];
                j = operands[1];
                k = operands[2];
                sf.longRegs[k] = sf.longRegs[i] << sf.longRegs[j];
                break;
            case InstructionCodes.IURSHIFT:
                i = operands[0];
                j = operands[1];
                k = operands[2];
                sf.longRegs[k] = sf.longRegs[i] >>> sf.longRegs[j];
                break;
            case InstructionCodes.TYPE_TEST:
                i = operands[0];
                j = operands[1];
                k = operands[2];
                TypeRefCPEntry typeRefCPEntry = (TypeRefCPEntry) ctx.constPool[j];
                sf.intRegs[k] = checkIsType(sf.refRegs[i], typeRefCPEntry.getType()) ? 1 : 0;
                break;
            case InstructionCodes.IS_LIKE:
                i = operands[0];
                j = operands[1];
                k = operands[2];
                typeRefCPEntry = (TypeRefCPEntry) ctx.constPool[j];
                sf.intRegs[k] = checkIsLike(sf.refRegs[i], typeRefCPEntry.getType()) ? 1 : 0;
                break;
            default:
                throw new UnsupportedOperationException();
        }
    }

    private static void execXMLOpcodes(WorkerExecutionContext ctx, WorkerData sf, int opcode, int[] operands) {
        int i;
        int j;
        int k;
        int localNameIndex;
        int uriIndex;
        int prefixIndex;

        BXML<?> xmlVal;
        BXMLQName xmlQName;

        switch (opcode) {
            case InstructionCodes.XMLATTRSTORE:
                i = operands[0];
                j = operands[1];
                k = operands[2];

                xmlVal = Optional.of((BXML) sf.refRegs[i]).get();
                xmlQName = Optional.of((BXMLQName) sf.refRegs[j]).get();
                xmlVal.setAttribute(xmlQName.getLocalName(), xmlQName.getUri(), xmlQName.getPrefix(),
                        sf.stringRegs[k]);
                break;
            case InstructionCodes.XMLATTRLOAD:
                i = operands[0];
                j = operands[1];
                k = operands[2];

                xmlVal = Optional.of((BXML) sf.refRegs[i]).get();
                xmlQName = Optional.of((BXMLQName) sf.refRegs[j]).get();
                sf.stringRegs[k] = xmlVal.getAttribute(xmlQName.getLocalName(), xmlQName.getUri(),
                        xmlQName.getPrefix());
                break;
            case InstructionCodes.XML2XMLATTRS:
                i = operands[0];
                j = operands[1];
                xmlVal = (BXML) sf.refRegs[i];
                sf.refRegs[j] = new BXMLAttributes(xmlVal);
                break;
            case InstructionCodes.S2QNAME:
                i = operands[0];
                j = operands[1];
                k = operands[2];

                String qNameStr = sf.stringRegs[i];
                int parenEndIndex = qNameStr.indexOf('}');

                if (qNameStr.startsWith("{") && parenEndIndex > 0) {
                    sf.stringRegs[j] = qNameStr.substring(parenEndIndex + 1, qNameStr.length());
                    sf.stringRegs[k] = qNameStr.substring(1, parenEndIndex);
                } else {
                    sf.stringRegs[j] = qNameStr;
                    sf.stringRegs[k] = STRING_NULL_VALUE;
                }

                break;
            case InstructionCodes.NEWQNAME:
                localNameIndex = operands[0];
                uriIndex = operands[1];
                prefixIndex = operands[2];
                i = operands[3];

                String localname = sf.stringRegs[localNameIndex];
                localname = StringEscapeUtils.escapeXml11(localname);

                String prefix = sf.stringRegs[prefixIndex];
                prefix = StringEscapeUtils.escapeXml11(prefix);

                sf.refRegs[i] = new BXMLQName(localname, sf.stringRegs[uriIndex], prefix);
                break;
            case InstructionCodes.XMLSEQLOAD:
                i = operands[0];
                j = operands[1];
                k = operands[2];

                xmlVal = Optional.of((BXML) sf.refRegs[i]).get();
                long index = sf.longRegs[j];
                sf.refRegs[k] = xmlVal.getItem(index);
                break;
            case InstructionCodes.XMLLOAD:
                i = operands[0];
                j = operands[1];
                k = operands[2];

                xmlVal = Optional.of((BXML) sf.refRegs[i]).get();
                String qname = sf.stringRegs[j];
                sf.refRegs[k] = xmlVal.children(qname);
                break;
            case InstructionCodes.XMLLOADALL:
                i = operands[0];
                j = operands[1];

                xmlVal = Optional.of((BXML) sf.refRegs[i]).get();
                sf.refRegs[j] = xmlVal.children();
                break;
            case InstructionCodes.NEWXMLELEMENT:
            case InstructionCodes.NEWXMLCOMMENT:
            case InstructionCodes.NEWXMLTEXT:
            case InstructionCodes.NEWXMLPI:
            case InstructionCodes.XMLSEQSTORE:
            case InstructionCodes.NEWXMLSEQ:
                execXMLCreationOpcodes(ctx, sf, opcode, operands);
                break;
            default:
                throw new UnsupportedOperationException();
        }
    }

    private static void execTypeCastOpcodes(WorkerExecutionContext ctx, WorkerData sf, int opcode, int[] operands) {
        int i;
        int j;
        int cpIndex; // Index of the constant pool

        BRefType bRefTypeValue;
        TypeRefCPEntry typeRefCPEntry;

        switch (opcode) {
            case InstructionCodes.I2ANY:
                i = operands[0];
                j = operands[1];
                sf.refRegs[j] = new BInteger(sf.longRegs[i]);
                break;
            case InstructionCodes.BI2ANY:
                i = operands[0];
                j = operands[1];
                sf.refRegs[j] = new BByte((byte) sf.intRegs[i]);
                break;
            case InstructionCodes.F2ANY:
                i = operands[0];
                j = operands[1];
                sf.refRegs[j] = new BFloat(sf.doubleRegs[i]);
                break;
            case InstructionCodes.S2ANY:
                i = operands[0];
                j = operands[1];
                sf.refRegs[j] = new BString(sf.stringRegs[i]);
                break;
            case InstructionCodes.B2ANY:
                i = operands[0];
                j = operands[1];
                sf.refRegs[j] = new BBoolean(sf.intRegs[i] == 1);
                break;
            case InstructionCodes.ANY2I:
                i = operands[0];
                j = operands[1];
                sf.longRegs[j] = ((BValueType) sf.refRegs[i]).intValue();
                break;
            case InstructionCodes.ANY2BI:
                i = operands[0];
                j = operands[1];
                sf.intRegs[j] = ((BValueType) sf.refRegs[i]).byteValue();
                break;
            case InstructionCodes.ANY2F:
                i = operands[0];
                j = operands[1];
                sf.doubleRegs[j] = ((BValueType) sf.refRegs[i]).floatValue();
                break;
            case InstructionCodes.ANY2S:
                i = operands[0];
                j = operands[1];
                sf.stringRegs[j] = sf.refRegs[i].stringValue();
                break;
            case InstructionCodes.ANY2B:
                i = operands[0];
                j = operands[1];
                sf.intRegs[j] = ((BBoolean) sf.refRegs[i]).booleanValue() ? 1 : 0;
                break;
            case InstructionCodes.ANY2D:
                i = operands[0];
                j = operands[1];
                sf.refRegs[j] = new BDecimal(((BValueType) sf.refRegs[i]).decimalValue());
                break;
            case InstructionCodes.ANY2JSON:
                handleAnyToRefTypeCast(ctx, sf, operands, BTypes.typeJSON);
                break;
            case InstructionCodes.ANY2XML:
                handleAnyToRefTypeCast(ctx, sf, operands, BTypes.typeXML);
                break;
            case InstructionCodes.ANY2MAP:
                handleAnyToRefTypeCast(ctx, sf, operands, BTypes.typeMap);
                break;
            case InstructionCodes.ANY2TYPE:
                handleAnyToRefTypeCast(ctx, sf, operands, BTypes.typeDesc);
                break;
            case InstructionCodes.ANY2DT:
                handleAnyToRefTypeCast(ctx, sf, operands, BTypes.typeTable);
                break;
            case InstructionCodes.ANY2STM:
                handleAnyToRefTypeCast(ctx, sf, operands, BTypes.typeStream);
                break;
            case InstructionCodes.ANY2E:
            case InstructionCodes.ANY2T:
            case InstructionCodes.ANY2C:
            case InstructionCodes.CHECKCAST:
                i = operands[0];
                cpIndex = operands[1];
                j = operands[2];
                typeRefCPEntry = (TypeRefCPEntry) ctx.constPool[cpIndex];

                bRefTypeValue = sf.refRegs[i];

                if (checkCast(bRefTypeValue, typeRefCPEntry.getType())) {
                        sf.refRegs[j] = bRefTypeValue;
                } else {
                    handleTypeCastError(ctx, sf, j, bRefTypeValue != null ? bRefTypeValue.getType() : BTypes.typeNull,
                            typeRefCPEntry.getType());
                }
                break;
            case InstructionCodes.IS_ASSIGNABLE:
                i = operands[0];
                cpIndex = operands[1];
                j = operands[2];
                typeRefCPEntry = (TypeRefCPEntry) ctx.constPool[cpIndex];
                bRefTypeValue = sf.refRegs[i];
                if (checkCast(bRefTypeValue, typeRefCPEntry.getType())) {
                    sf.intRegs[j] = 1;
                } else {
                    sf.intRegs[j] = 0;
                }
                break;
            case InstructionCodes.ARRAY2JSON:
                convertArrayToJSON(ctx, operands, sf);
                break;
            case InstructionCodes.JSON2ARRAY:
                convertJSONToArray(ctx, operands, sf);
                break;
            case InstructionCodes.O2JSON:
                i = operands[0];
                cpIndex = operands[1];
                j = operands[2];
                BJSONType targetType = (BJSONType) ((TypeRefCPEntry) ctx.constPool[cpIndex]).getType();
                bRefTypeValue = sf.refRegs[i];
                sf.refRegs[j] = JSONUtils.convertUnionTypeToJSON(bRefTypeValue, targetType);
                break;
            default:
                throw new UnsupportedOperationException();
        }
    }

    private static void execTypeConversionOpcodes(WorkerExecutionContext ctx, WorkerData sf, int opcode,
                                                  int[] operands) {
        int i;
        int j;
        BRefType bRefType;
        String str;

        switch (opcode) {
            case InstructionCodes.I2F:
                i = operands[0];
                j = operands[1];
                sf.doubleRegs[j] = sf.longRegs[i];
                break;
            case InstructionCodes.I2S:
                i = operands[0];
                j = operands[1];
                sf.stringRegs[j] = Long.toString(sf.longRegs[i]);
                break;
            case InstructionCodes.I2B:
                i = operands[0];
                j = operands[1];
                sf.intRegs[j] = sf.longRegs[i] != 0 ? 1 : 0;
                break;
            case InstructionCodes.I2D:
                i = operands[0];
                j = operands[1];
                sf.refRegs[j] = new BDecimal(new BigDecimal(sf.longRegs[i], MathContext.DECIMAL128));
                break;
            case InstructionCodes.I2BI:
                i = operands[0];
                j = operands[1];
                if (isByteLiteral(sf.longRegs[i])) {
                    sf.refRegs[j] = new BByte((byte) sf.longRegs[i]);
                } else {
                    handleTypeConversionError(ctx, sf, j, TypeConstants.INT_TNAME, TypeConstants.BYTE_TNAME);
                }
                break;
            case InstructionCodes.BI2I:
                i = operands[0];
                j = operands[1];
                sf.longRegs[j] = Byte.toUnsignedInt((byte) sf.intRegs[i]);
                break;
            case InstructionCodes.F2I:
                i = operands[0];
                j = operands[1];
                sf.longRegs[j] = (long) sf.doubleRegs[i];
                break;
            case InstructionCodes.F2S:
                i = operands[0];
                j = operands[1];
                sf.stringRegs[j] = Double.toString(sf.doubleRegs[i]);
                break;
            case InstructionCodes.F2B:
                i = operands[0];
                j = operands[1];
                sf.intRegs[j] = sf.doubleRegs[i] != 0.0 ? 1 : 0;
                break;
            case InstructionCodes.F2D:
                i = operands[0];
                j = operands[1];
                sf.refRegs[j] = new BDecimal(new BigDecimal(sf.doubleRegs[i], MathContext.DECIMAL128));
                break;
            case InstructionCodes.S2I:
                i = operands[0];
                j = operands[1];

                str = sf.stringRegs[i];
                try {
                    sf.refRegs[j] = new BInteger(Long.parseLong(str));
                } catch (NumberFormatException e) {
                    handleTypeConversionError(ctx, sf, j, TypeConstants.STRING_TNAME, TypeConstants.INT_TNAME);
                }
                break;
            case InstructionCodes.S2F:
                i = operands[0];
                j = operands[1];

                str = sf.stringRegs[i];
                try {
                    sf.refRegs[j] = new BFloat(Double.parseDouble(str));
                } catch (NumberFormatException e) {
                    handleTypeConversionError(ctx, sf, j, TypeConstants.STRING_TNAME, TypeConstants.FLOAT_TNAME);
                }
                break;
            case InstructionCodes.S2B:
                i = operands[0];
                j = operands[1];
                sf.intRegs[j] = Boolean.parseBoolean(sf.stringRegs[i]) ? 1 : 0;
                break;
            case InstructionCodes.S2D:
                i = operands[0];
                j = operands[1];

                str = sf.stringRegs[i];
                try {
                    sf.refRegs[j] = new BDecimal(new BigDecimal(str, MathContext.DECIMAL128));
                } catch (NumberFormatException e) {
                    handleTypeConversionError(ctx, sf, j, TypeConstants.STRING_TNAME, TypeConstants.DECIMAL_TNAME);
                }
                break;
            case InstructionCodes.B2I:
                i = operands[0];
                j = operands[1];
                sf.longRegs[j] = sf.intRegs[i];
                break;
            case InstructionCodes.B2F:
                i = operands[0];
                j = operands[1];
                sf.doubleRegs[j] = sf.intRegs[i];
                break;
            case InstructionCodes.B2S:
                i = operands[0];
                j = operands[1];
                sf.stringRegs[j] = sf.intRegs[i] == 1 ? "true" : "false";
                break;
            case InstructionCodes.B2D:
                i = operands[0];
                j = operands[1];
                sf.refRegs[j] = sf.intRegs[i] == 1 ? new BDecimal(BigDecimal.ONE) : new BDecimal(BigDecimal.ZERO);
                break;
            case InstructionCodes.D2I:
                i = operands[0];
                j = operands[1];
                sf.longRegs[j] = ((BDecimal) sf.refRegs[i]).intValue();
                break;
            case InstructionCodes.D2F:
                i = operands[0];
                j = operands[1];
                sf.doubleRegs[j] = ((BDecimal) sf.refRegs[i]).floatValue();
                break;
            case InstructionCodes.D2S:
                i = operands[0];
                j = operands[1];
                sf.stringRegs[j] = sf.refRegs[i].stringValue();
                break;
            case InstructionCodes.D2B:
                i = operands[0];
                j = operands[1];
                sf.intRegs[j] = ((BDecimal) sf.refRegs[i]).decimalValue().compareTo(BigDecimal.ZERO) != 0 ? 1 : 0;
                break;
            case InstructionCodes.DT2XML:
                i = operands[0];
                j = operands[1];

                bRefType = sf.refRegs[i];
                if (bRefType == null) {
                    handleTypeConversionError(ctx, sf, j, BTypes.typeNull, BTypes.typeXML);
                    break;
                }

                try {
                    sf.refRegs[j] = XMLUtils.tableToXML((BTable) bRefType);
                } catch (Exception e) {
                    sf.refRegs[j] = null;
                    handleTypeConversionError(ctx, sf, j, TypeConstants.TABLE_TNAME, TypeConstants.XML_TNAME);
                }
                break;
            case InstructionCodes.DT2JSON:
                i = operands[0];
                j = operands[1];

                bRefType = sf.refRegs[i];
                if (bRefType == null) {
                    handleNullRefError(ctx);
                    break;
                }

                try {
                    sf.refRegs[j] = JSONUtils.toJSON((BTable) bRefType, ctx.isInTransaction());
                } catch (Exception e) {
                    handleTypeConversionError(ctx, sf, j, TypeConstants.TABLE_TNAME, TypeConstants.XML_TNAME);
                }
                break;
            case InstructionCodes.T2MAP:
                convertStructToMap(ctx, operands, sf);
                break;
            case InstructionCodes.T2JSON:
                convertStructToJSON(ctx, operands, sf);
                break;
            case InstructionCodes.MAP2JSON:
                convertMapToJSON(ctx, operands, sf);
                break;
            case InstructionCodes.JSON2MAP:
                convertJSONToMap(ctx, operands, sf);
                break;
            case InstructionCodes.MAP2T:
                convertMapToStruct(ctx, operands, sf);
                break;
            case InstructionCodes.JSON2T:
                convertJSONToStruct(ctx, operands, sf);
                break;
            case InstructionCodes.XMLATTRS2MAP:
                i = operands[0];
                j = operands[1];
                bRefType = sf.refRegs[i];
                sf.refRegs[j] = ((BXMLAttributes) sf.refRegs[i]).value();
                break;
            case InstructionCodes.XML2S:
                i = operands[0];
                j = operands[1];
                sf.stringRegs[j] = sf.refRegs[i].stringValue();
                break;
            case InstructionCodes.ANY2SCONV:
                i = operands[0];
                j = operands[1];

                bRefType = sf.refRegs[i];
                if (bRefType == null) {
                    sf.stringRegs[j] = STRING_NULL_VALUE;
                } else {
                    sf.stringRegs[j] = bRefType.stringValue();
                }
                break;
            default:
                throw new UnsupportedOperationException();
        }
    }

    public static boolean isByteLiteral(long longValue) {
        return (longValue >= BBYTE_MIN_VALUE && longValue <= BBYTE_MAX_VALUE);
    }

    private static void execIteratorOperation(WorkerExecutionContext ctx, WorkerData sf, Instruction instruction) {
        int i, j;
        BValue collection;
        BIterator iterator;
        InstructionIteratorNext nextInstruction;
        switch (instruction.getOpcode()) {
            case InstructionCodes.ITR_NEW:
                i = instruction.getOperands()[0];   // collection
                j = instruction.getOperands()[1];   // iterator variable (ref) index.

                collection = sf.refRegs[i];
                if (collection == null) {
                    handleNullRefError(ctx);
                    return;
                } else if (!(collection instanceof BCollection)) {
                    // Value is a value-type JSON.
                    sf.refRegs[j] = new BIterator() {
                        @Override
                        public boolean hasNext() {
                            return false;
                        }

                        @Override
                        public BValue[] getNext(int arity) {
                            return null;
                        }
                    };
                    break;
                }

                sf.refRegs[j] = ((BCollection) collection).newIterator();
                break;
            case InstructionCodes.ITR_HAS_NEXT:
                i = instruction.getOperands()[0];   // iterator
                j = instruction.getOperands()[1];   // boolean variable index to store has next result
                iterator = (BIterator) sf.refRegs[i];
                sf.intRegs[j] = Optional.of(iterator).get().hasNext() ? 1 : 0;
                break;
            case InstructionCodes.ITR_NEXT:
                nextInstruction = (InstructionIteratorNext) instruction;
                iterator = (BIterator) sf.refRegs[nextInstruction.iteratorIndex];
                BValue[] values = Optional.of(iterator).get().getNext(nextInstruction.arity);
                copyValuesToRegistries(nextInstruction.typeTags, nextInstruction.retRegs, values, sf);
                break;
        }
    }

    private static void copyValuesToRegistries(int[] typeTags, int[] targetReg, BValue[] values, WorkerData sf) {
        for (int i = 0; i < typeTags.length; i++) {
            BValue source = values[i];
            int target = targetReg[i];
            switch (typeTags[i]) {
                case TypeTags.INT_TAG:
                    sf.longRegs[target] = ((BInteger) source).intValue();
                    break;
                case TypeTags.BYTE_TAG:
                    sf.intRegs[target] = ((BByte) source).byteValue();
                    break;
                case TypeTags.FLOAT_TAG:
                    sf.doubleRegs[target] = ((BFloat) source).floatValue();
                    break;
                case TypeTags.STRING_TAG:
                    sf.stringRegs[target] = source.stringValue();
                    break;
                case TypeTags.BOOLEAN_TAG:
                    sf.intRegs[target] = ((BBoolean) source).booleanValue() ? 1 : 0;
                    break;
                default:
                    sf.refRegs[target] = (BRefType) source;
            }
        }
    }

    private static void execXMLCreationOpcodes(WorkerExecutionContext ctx, WorkerData sf, int opcode,
                                               int[] operands) {
        int i;
        int j;
        int k;
        int l;
        BXML<?> xmlVal;

        switch (opcode) {
            case InstructionCodes.NEWXMLELEMENT:
                i = operands[0];
                j = operands[1];
                k = operands[2];
                l = operands[3];

                BXMLQName startTagName = (BXMLQName) sf.refRegs[j];
                BXMLQName endTagName = (BXMLQName) sf.refRegs[k];

                try {
                    sf.refRegs[i] = XMLUtils.createXMLElement(startTagName, endTagName, sf.stringRegs[l]);
                } catch (Exception e) {
                    ctx.setError(BLangVMErrors.createError(ctx, e.getMessage()));
                    handleError(ctx);
                }
                break;
            case InstructionCodes.NEWXMLCOMMENT:
                i = operands[0];
                j = operands[1];

                sf.refRegs[i] = XMLUtils.createXMLComment(sf.stringRegs[j]);
                break;
            case InstructionCodes.NEWXMLTEXT:
                i = operands[0];
                j = operands[1];

                sf.refRegs[i] = XMLUtils.createXMLText(sf.stringRegs[j]);
                break;
            case InstructionCodes.NEWXMLPI:
                i = operands[0];
                j = operands[1];
                k = operands[2];

                sf.refRegs[i] = XMLUtils.createXMLProcessingInstruction(sf.stringRegs[j], sf.stringRegs[k]);
                break;
            case InstructionCodes.XMLSEQSTORE:
                i = operands[0];
                j = operands[1];

                xmlVal = (BXML<?>) sf.refRegs[i];
                BXML<?> child = (BXML<?>) sf.refRegs[j];
                xmlVal.addChildren(child);
                break;
            case InstructionCodes.NEWXMLSEQ:
                i = operands[0];
                sf.refRegs[i] = new BXMLSequence();
                break;
        }
    }

    private static boolean handleVariableLock(WorkerExecutionContext ctx, BType[] types,
                                              int[] pkgRegs, int[] varRegs) {
        boolean lockAcquired = true;
        for (int i = 0; i < varRegs.length && lockAcquired; i++) {
            BType paramType = types[i];
            int pkgIndex = pkgRegs[i];
            int regIndex = varRegs[i];
            switch (paramType.getTag()) {
                case TypeTags.INT_TAG:
                    lockAcquired = ctx.programFile.globalMemArea.lockIntField(ctx, pkgIndex, regIndex);
                    break;
                case TypeTags.BYTE_TAG:
                    lockAcquired = ctx.programFile.globalMemArea.lockBooleanField(ctx, pkgIndex, regIndex);
                    break;
                case TypeTags.FLOAT_TAG:
                    lockAcquired = ctx.programFile.globalMemArea.lockFloatField(ctx, pkgIndex, regIndex);
                    break;
                case TypeTags.STRING_TAG:
                    lockAcquired = ctx.programFile.globalMemArea.lockStringField(ctx, pkgIndex, regIndex);
                    break;
                case TypeTags.BOOLEAN_TAG:
                    lockAcquired = ctx.programFile.globalMemArea.lockBooleanField(ctx, pkgIndex, regIndex);
                    break;
                default:
                    lockAcquired = ctx.programFile.globalMemArea.lockRefField(ctx, pkgIndex, regIndex);
            }
        }
        return lockAcquired;
    }

    private static void handleVariableUnlock(WorkerExecutionContext ctx, BType[] types,
                                             int[] pkgRegs, int[] varRegs) {
        for (int i = varRegs.length - 1; i > -1; i--) {
            BType paramType = types[i];
            int pkgIndex = pkgRegs[i];
            int regIndex = varRegs[i];
            switch (paramType.getTag()) {
                case TypeTags.INT_TAG:
                    ctx.programFile.globalMemArea.unlockIntField(pkgIndex, regIndex);
                    break;
                case TypeTags.BYTE_TAG:
                    ctx.programFile.globalMemArea.unlockBooleanField(pkgIndex, regIndex);
                    break;
                case TypeTags.FLOAT_TAG:
                    ctx.programFile.globalMemArea.unlockFloatField(pkgIndex, regIndex);
                    break;
                case TypeTags.STRING_TAG:
                    ctx.programFile.globalMemArea.unlockStringField(pkgIndex, regIndex);
                    break;
                case TypeTags.BOOLEAN_TAG:
                    ctx.programFile.globalMemArea.unlockBooleanField(pkgIndex, regIndex);
                    break;
                default:
                    ctx.programFile.globalMemArea.unlockRefField(pkgIndex, regIndex);
            }
        }
    }

    /**
     * Method to calculate and detect debug points when the instruction point is given.
     */
    private static boolean debug(WorkerExecutionContext ctx) {
        Debugger debugger = ctx.programFile.getDebugger();
        if (!debugger.isClientSessionActive()) {
            return false;
        }
        DebugContext debugContext = ctx.getDebugContext();

        if (debugContext.isWorkerPaused()) {
            debugContext.setWorkerPaused(false);
            return false;
        }

        LineNumberInfo currentExecLine = debugger
                .getLineNumber(ctx.callableUnitInfo.getPackageInfo().getPkgPath(), ctx.ip);
        /*
         Below if check stops hitting the same debug line again and again in case that single line has
         multiple instructions.
         */
        if (currentExecLine.equals(debugContext.getLastLine())) {
            return false;
        }
        if (debugPointCheck(ctx, currentExecLine, debugger)) {
            return true;
        }

        switch (debugContext.getCurrentCommand()) {
            case RESUME:
                /*
                 In case of a for loop, need to clear the last hit line, so that, same line can get hit again.
                 */
                debugContext.clearLastDebugLine();
                break;
            case STEP_IN:
            case STEP_OVER:
                debugHit(ctx, currentExecLine, debugger);
                return true;
            case STEP_OUT:
                break;
            default:
                debugger.notifyExit();
                debugger.stopDebugging();
        }
        return false;
    }

    /**
     * Helper method to check whether given point is a debug point or not.
     * If it's a debug point, then notify the debugger.
     *
     * @param ctx             Current ctx.
     * @param currentExecLine Current execution line.
     * @param debugger        Debugger object.
     * @return Boolean true if it's a debug point, false otherwise.
     */
    private static boolean debugPointCheck(WorkerExecutionContext ctx, LineNumberInfo currentExecLine,
                                           Debugger debugger) {
        if (!currentExecLine.isDebugPoint()) {
            return false;
        }
        debugHit(ctx, currentExecLine, debugger);
        return true;
    }

    /**
     * Helper method to set required details when a debug point hits.
     * And also to notify the debugger.
     *
     * @param ctx             Current ctx.
     * @param currentExecLine Current execution line.
     * @param debugger        Debugger object.
     */
    private static void debugHit(WorkerExecutionContext ctx, LineNumberInfo currentExecLine, Debugger debugger) {
        ctx.getDebugContext().setLastLine(currentExecLine);
        debugger.pauseWorker(ctx);
        debugger.notifyDebugHit(ctx, currentExecLine, ctx.getDebugContext().getWorkerId());
    }

    private static void handleAnyToRefTypeCast(WorkerExecutionContext ctx, WorkerData sf, int[] operands,
                                               BType targetType) {
        int i = operands[0];
        int j = operands[1];

        BRefType bRefType = sf.refRegs[i];
        if (bRefType == null) {
            sf.refRegs[j] = null;
        } else if (bRefType.getType() == targetType) {
            sf.refRegs[j] = bRefType;
        } else {
            handleTypeCastError(ctx, sf, j, bRefType.getType(), targetType);
        }
    }

    private static void handleTypeCastError(WorkerExecutionContext ctx, WorkerData sf, int errorRegIndex,
                                            BType sourceType, BType targetType) {
        handleTypeCastError(ctx, sf, errorRegIndex, sourceType.toString(), targetType.toString());
    }

    private static void handleTypeCastError(WorkerExecutionContext ctx, WorkerData sf, int errorRegIndex,
                                            String sourceType, String targetType) {
        BError errorVal = BLangVMErrors.createTypeCastError(ctx, sourceType, targetType);
        sf.refRegs[errorRegIndex] = errorVal;
    }

    private static void handleTypeConversionError(WorkerExecutionContext ctx, WorkerData sf, int errorRegIndex,
                                                  BType sourceType, BType targetType) {
        handleTypeConversionError(ctx, sf, errorRegIndex, sourceType.toString(), targetType.toString());
    }

    private static void handleTypeConversionError(WorkerExecutionContext ctx, WorkerData sf, int errorRegIndex,
                                                  String sourceTypeName, String targetTypeName) {
        String errorMsg = "'" + sourceTypeName + "' cannot be converted to '" + targetTypeName + "'";
        handleTypeConversionError(ctx, sf, errorRegIndex, errorMsg);
    }

    private static void handleTypeConversionError(WorkerExecutionContext ctx, WorkerData sf,
                                                  int errorRegIndex, String errorMessage) {
        BError errorVal = BLangVMErrors.createTypeConversionError(ctx, errorMessage);
        sf.refRegs[errorRegIndex] = errorVal;
    }

    private static void createNewIntRange(int[] operands, WorkerData sf) {
        long startValue = sf.longRegs[operands[0]];
        long endValue = sf.longRegs[operands[1]];
        sf.refRegs[operands[2]] = new BIntRange(startValue, endValue);
    }

    private static void createNewStruct(WorkerExecutionContext ctx, int[] operands, WorkerData sf) {
        int cpIndex = operands[0];
        int i = operands[1];
        StructureRefCPEntry structureRefCPEntry = (StructureRefCPEntry) ctx.constPool[cpIndex];
        StructureTypeInfo structInfo = (StructureTypeInfo) ((TypeDefInfo) structureRefCPEntry
                .getStructureTypeInfo()).typeInfo;
        sf.refRegs[i] = new BMap<>(structInfo.getType());
    }

    private static void beginTransaction(WorkerExecutionContext ctx, int transactionBlockId, int retryCountRegIndex,
                                         int committedFuncIndex, int abortedFuncIndex) {
        //If global tx enabled, it is managed via transaction coordinator. Otherwise it is managed locally without
        //any interaction with the transaction coordinator.
        boolean isGlobalTransactionEnabled = ctx.getGlobalTransactionEnabled();

        //Transaction is attempted three times by default to improve resiliency
        int retryCount = TransactionConstants.DEFAULT_RETRY_COUNT;
        if (retryCountRegIndex != -1) {
            retryCount = (int) ctx.workerLocal.longRegs[retryCountRegIndex];
            if (retryCount < 0) {
                ctx.setError(BLangVMErrors
                        .createError(ctx, BLangExceptionHelper.getErrorMessage(RuntimeErrors.INVALID_RETRY_COUNT)));
                handleError(ctx);
                return;
            }
        }

        //Register committed function handler if exists.
        if (committedFuncIndex != -1) {
            FunctionRefCPEntry funcRefCPEntry = (FunctionRefCPEntry) ctx.constPool[committedFuncIndex];
            BFunctionPointer fpCommitted = new BFunctionPointer(funcRefCPEntry.getFunctionInfo());
            TransactionResourceManager.getInstance().registerCommittedFunction(transactionBlockId, fpCommitted);
        }

        //Register aborted function handler if exists.
        if (abortedFuncIndex != -1) {
            FunctionRefCPEntry funcRefCPEntry = (FunctionRefCPEntry) ctx.constPool[abortedFuncIndex];
            BFunctionPointer fpAborted = new BFunctionPointer(funcRefCPEntry.getFunctionInfo());
            TransactionResourceManager.getInstance().registerAbortedFunction(transactionBlockId, fpAborted);
        }

        LocalTransactionInfo localTransactionInfo = ctx.getLocalTransactionInfo();
        if (localTransactionInfo == null) {
            String globalTransactionId;
            String protocol = null;
            String url = null;
            if (isGlobalTransactionEnabled) {
                BValue[] returns = TransactionUtils.notifyTransactionBegin(ctx, null, null, transactionBlockId,
                        TransactionConstants.DEFAULT_COORDINATION_TYPE);
                BMap<String, BValue> txDataStruct = (BMap<String, BValue>) returns[0];
                globalTransactionId = txDataStruct.get(TransactionConstants.TRANSACTION_ID).stringValue();
                protocol = txDataStruct.get(TransactionConstants.CORDINATION_TYPE).stringValue();
                url = txDataStruct.get(TransactionConstants.REGISTER_AT_URL).stringValue();
            } else {
                globalTransactionId = UUID.randomUUID().toString().replaceAll("-", "");
            }
            localTransactionInfo = new LocalTransactionInfo(globalTransactionId, url, protocol);
            ctx.setLocalTransactionInfo(localTransactionInfo);
        } else {
            if (isGlobalTransactionEnabled) {
                TransactionUtils.notifyTransactionBegin(ctx, localTransactionInfo.getGlobalTransactionId(),
                        localTransactionInfo.getURL(), transactionBlockId, localTransactionInfo.getProtocol());
            }
        }
        localTransactionInfo.beginTransactionBlock(transactionBlockId, retryCount);
    }

    private static void retryTransaction(WorkerExecutionContext ctx, int transactionBlockId, int startOfAbortIP,
                                         int startOfNoThrowEndIP) {
        LocalTransactionInfo localTransactionInfo = ctx.getLocalTransactionInfo();
        if (!localTransactionInfo.isRetryPossible(ctx, transactionBlockId)) {
            if (ctx.getError() == null) {
                ctx.ip = startOfNoThrowEndIP;
            } else {
                String errorMsg = ctx.getError().reason;
                if (BLangVMErrors.TRANSACTION_ERROR.equals(errorMsg)) {
                    ctx.ip = startOfNoThrowEndIP;
                } else {
                    ctx.ip = startOfAbortIP;
                }
            }
        }
        localTransactionInfo.incrementCurrentRetryCount(transactionBlockId);
    }

    private static void endTransaction(WorkerExecutionContext ctx, int transactionBlockId, int status) {
        LocalTransactionInfo localTransactionInfo = ctx.getLocalTransactionInfo();
        boolean isGlobalTransactionEnabled = ctx.getGlobalTransactionEnabled();
        boolean notifyCoordinator;
        try {
            //In success case no need to do anything as with the transaction end phase it will be committed.
            if (status == TransactionStatus.FAILED.value()) {
                notifyCoordinator = localTransactionInfo.onTransactionFailed(ctx, transactionBlockId);
                if (notifyCoordinator) {
                    if (isGlobalTransactionEnabled) {
                        TransactionUtils.notifyTransactionAbort(ctx, localTransactionInfo.getGlobalTransactionId(),
                                transactionBlockId);
                    } else {
                        TransactionResourceManager.getInstance()
                                .notifyAbort(localTransactionInfo.getGlobalTransactionId(), transactionBlockId, false);
                    }
                }
            } else if (status == TransactionStatus.ABORTED.value()) {
                if (isGlobalTransactionEnabled) {
                    TransactionUtils.notifyTransactionAbort(ctx, localTransactionInfo.getGlobalTransactionId(),
                            transactionBlockId);
                } else {
                    TransactionResourceManager.getInstance()
                            .notifyAbort(localTransactionInfo.getGlobalTransactionId(), transactionBlockId, false);
                }
            } else if (status == TransactionStatus.SUCCESS.value()) {
                //We dont' need to notify the coordinator in this case. If it does not receive abort from the tx
                //it will commit at the end message
                if (!isGlobalTransactionEnabled) {
                    TransactionResourceManager.getInstance()
                            .prepare(localTransactionInfo.getGlobalTransactionId(), transactionBlockId);
                    TransactionResourceManager.getInstance()
                            .notifyCommit(localTransactionInfo.getGlobalTransactionId(), transactionBlockId);
                }
            } else if (status == TransactionStatus.END.value()) { //status = 1 Transaction end
                boolean isOuterTx = localTransactionInfo.onTransactionEnd(transactionBlockId);
                if (isGlobalTransactionEnabled) {
                    TransactionUtils.notifyTransactionEnd(ctx, localTransactionInfo.getGlobalTransactionId(),
                            transactionBlockId);
                }
                if (isOuterTx) {
                    BLangVMUtils.removeTransactionInfo(ctx);
                }
            }
        } catch (Throwable e) {
            ctx.setError(BLangVMErrors.createError(ctx, e.getMessage()));
            handleError(ctx);
        }
    }

    private static WorkerExecutionContext invokeVirtualFunction(WorkerExecutionContext ctx, int receiver,
                                                                FunctionInfo virtualFuncInfo, int[] argRegs,
                                                                int[] retRegs, int flags) {
        BMap<String, BValue> structVal = (BMap<String, BValue>) ctx.workerLocal.refRegs[receiver];

        // TODO use ObjectTypeInfo once record init function is removed
        StructureTypeInfo structInfo = (StructureTypeInfo) ((BStructureType) structVal.getType()).getTypeInfo();
        FunctionInfo attachedFuncInfo = structInfo.funcInfoEntries.get(virtualFuncInfo.getName());
        return BLangFunctions.invokeCallable(attachedFuncInfo, ctx, argRegs, retRegs, false, flags);
    }

    private static void handleWorkerSend(WorkerExecutionContext ctx, WorkerDataChannelInfo workerDataChannelInfo,
                                         BType type, int reg) {
        BRefType val = extractValue(ctx.workerLocal, type, reg);
        WorkerDataChannel dataChannel = getWorkerChannel(ctx, workerDataChannelInfo.getChannelName());
        dataChannel.putData(val);
    }

    private static WorkerDataChannel getWorkerChannel(WorkerExecutionContext ctx, String name) {
        return ctx.respCtx.getWorkerDataChannel(name);
    }

    private static BRefType extractValue(WorkerData data, BType type, int reg) {
        BRefType result;
        switch (type.getTag()) {
            case TypeTags.INT_TAG:
                result = new BInteger(data.longRegs[reg]);
                break;
            case TypeTags.BYTE_TAG:
                result = new BByte((byte) data.intRegs[reg]);
                break;
            case TypeTags.FLOAT_TAG:
                result = new BFloat(data.doubleRegs[reg]);
                break;
            case TypeTags.STRING_TAG:
                result = new BString(data.stringRegs[reg]);
                break;
            case TypeTags.BOOLEAN_TAG:
                result = new BBoolean(data.intRegs[reg] > 0);
                break;
            default:
                result = data.refRegs[reg];
        }
        return result;
    }

    private static WorkerExecutionContext invokeForkJoin(WorkerExecutionContext ctx, InstructionFORKJOIN forkJoinIns) {
        ForkjoinInfo forkjoinInfo = forkJoinIns.forkJoinCPEntry.getForkjoinInfo();
        return BLangFunctions.invokeForkJoin(ctx, forkjoinInfo, forkJoinIns.joinBlockAddr, forkJoinIns.joinVarRegIndex,
                forkJoinIns.timeoutRegIndex, forkJoinIns.timeoutBlockAddr, forkJoinIns.timeoutVarRegIndex);
    }

    private static boolean handleWorkerReceive(WorkerExecutionContext ctx, WorkerDataChannelInfo workerDataChannelInfo,
                                               BType type, int reg) {
        WorkerDataChannel.WorkerResult passedInValue = getWorkerChannel(
                ctx, workerDataChannelInfo.getChannelName()).tryTakeData(ctx);
        if (passedInValue != null) {
            WorkerData currentFrame = ctx.workerLocal;
            copyArgValueForWorkerReceive(currentFrame, reg, type, passedInValue.value);
            return true;
        } else {
            return false;
        }
    }

    public static void copyArgValueForWorkerReceive(WorkerData currentSF, int regIndex, BType paramType,
                                                     BRefType passedInValue) {
        switch (paramType.getTag()) {
            case TypeTags.INT_TAG:
                currentSF.longRegs[regIndex] = ((BInteger) passedInValue).intValue();
                break;
            case TypeTags.BYTE_TAG:
                currentSF.intRegs[regIndex] = ((BByte) passedInValue).byteValue();
                break;
            case TypeTags.FLOAT_TAG:
                currentSF.doubleRegs[regIndex] = ((BFloat) passedInValue).floatValue();
                break;
            case TypeTags.STRING_TAG:
                currentSF.stringRegs[regIndex] = (passedInValue).stringValue();
                break;
            case TypeTags.BOOLEAN_TAG:
                currentSF.intRegs[regIndex] = (((BBoolean) passedInValue).booleanValue()) ? 1 : 0;
                break;
            default:
                currentSF.refRegs[regIndex] = passedInValue;
        }
    }

    private static WorkerExecutionContext handleReturn(WorkerExecutionContext ctx) {
        BLangScheduler.workerDone(ctx);
        return ctx.respCtx.signal(new WorkerSignal(ctx, SignalType.RETURN, ctx.workerResult));
    }

    private static boolean checkFiniteTypeAssignable(BValue bRefTypeValue, BType lhsType) {
        BFiniteType fType = (BFiniteType) lhsType;
        if (bRefTypeValue == null) {
            // we should not reach here
            return false;
        } else {
            Iterator<BValue> valueSpaceItr = fType.valueSpace.iterator();
            while (valueSpaceItr.hasNext()) {
                BValue valueSpaceItem = valueSpaceItr.next();
                if (valueSpaceItem.getType().getTag() == bRefTypeValue.getType().getTag()) {
                    if (valueSpaceItem.equals(bRefTypeValue)) {
                        return true;
                    }
                }
            }
        }
        return false;
    }

    private static boolean checkUnionCast(BValue rhsValue, BType lhsType, List<TypePair> unresolvedTypes) {
        BUnionType unionType = (BUnionType) lhsType;
        for (BType memberType : unionType.getMemberTypes()) {
            if (checkCast(rhsValue, memberType, unresolvedTypes)) {
                return true;
            }
        }
        return false;
    }

    public static boolean checkCast(BValue rhsValue, BType lhsType) {
        return checkCast(rhsValue, lhsType, new ArrayList<>());
    }

    private static boolean checkCast(BValue rhsValue, BType lhsType, List<TypePair> unresolvedTypes) {
        BType rhsType = rhsValue == null ? BTypes.typeNull : rhsValue.getType();
        if (isSameOrAnyType(rhsType, lhsType)) {
            return true;
        }

        if (rhsType.getTag() == TypeTags.INT_TAG && lhsType.getTag() == TypeTags.BYTE_TAG) {
            return isByteLiteral(((BInteger) rhsValue).intValue());
        }

        if (lhsType.getTag() == TypeTags.UNION_TAG) {
            return checkUnionCast(rhsValue, lhsType, unresolvedTypes);
        }

        if (getElementType(rhsType).getTag() == TypeTags.JSON_TAG) {
            return checkJSONCast(rhsValue, rhsType, lhsType, unresolvedTypes);
        }

        if (lhsType.getTag() == TypeTags.ARRAY_TAG && rhsValue instanceof BNewArray) {
            BType sourceType = rhsValue.getType();
            if (sourceType.getTag() == TypeTags.ARRAY_TAG) {
                if (((BArrayType) sourceType).getState() == BArrayState.CLOSED_SEALED
                        && ((BArrayType) lhsType).getState() == BArrayState.CLOSED_SEALED
                        && ((BArrayType) sourceType).getSize() != ((BArrayType) lhsType).getSize()) {
                    return false;
                }
                sourceType = ((BArrayType) rhsValue.getType()).getElementType();
            }
            return checkArrayCast(sourceType, ((BArrayType) lhsType).getElementType(), unresolvedTypes);
        }

        if (rhsType.getTag() == TypeTags.TUPLE_TAG && lhsType.getTag() == TypeTags.TUPLE_TAG) {
            return checkTupleCast(rhsValue, lhsType, unresolvedTypes);
        }

        if (lhsType.getTag() == TypeTags.FINITE_TYPE_TAG) {
            return checkFiniteTypeAssignable(rhsValue, lhsType);
        }

        return checkCastByType(rhsType, lhsType, unresolvedTypes);
    }

    /**
     * This method is for use as the first check in checking for cast/assignability for two types.
     * Checks whether the source type is the same as the target type or if the target type is any type, and if true
     * the return value would be true.
     *
     * @param rhsType   the source type - the type (of the value) being cast/assigned
     * @param lhsType   the target type against which cast/assignability is checked
     * @return          true if the lhsType is any or is the same as rhsType
     */
    private static boolean isSameOrAnyType(BType rhsType, BType lhsType) {
        return lhsType.getTag() == TypeTags.ANY_TAG || rhsType.equals(lhsType);
    }

    private static boolean checkCastByType(BType rhsType, BType lhsType, List<TypePair> unresolvedTypes) {
        if (rhsType.getTag() == TypeTags.INT_TAG &&
                (lhsType.getTag() == TypeTags.FLOAT_TAG || lhsType.getTag() == TypeTags.DECIMAL_TAG)) {
            return true;
        } else if (rhsType.getTag() == TypeTags.FLOAT_TAG && lhsType.getTag() == TypeTags.DECIMAL_TAG) {
            return true;
        } else if (rhsType.getTag() == TypeTags.BYTE_TAG && lhsType.getTag() == TypeTags.INT_TAG) {
            return true;
        }

        if (lhsType.getTag() == TypeTags.JSON_TAG) {
            switch (rhsType.getTag()) {
                case TypeTags.INT_TAG:
                case TypeTags.FLOAT_TAG:
                case TypeTags.DECIMAL_TAG:
                case TypeTags.STRING_TAG:
                case TypeTags.BOOLEAN_TAG:
                case TypeTags.NULL_TAG:
                case TypeTags.JSON_TAG:
                    return true;
                case TypeTags.ARRAY_TAG:
                    if (((BJSONType) lhsType).getConstrainedType() != null) {
                        return false;
                    }
                    return checkCastByType(((BArrayType) rhsType).getElementType(), lhsType, unresolvedTypes);
                default:
                    return false;
            }
        }

        if (rhsType.getTag() == TypeTags.OBJECT_TYPE_TAG && lhsType.getTag() == TypeTags.OBJECT_TYPE_TAG) {
            return checkObjectEquivalency((BStructureType) rhsType, (BStructureType) lhsType, unresolvedTypes);
        }

        if (rhsType.getTag() == TypeTags.RECORD_TYPE_TAG && lhsType.getTag() == TypeTags.RECORD_TYPE_TAG) {
            return checkRecordEquivalency((BRecordType) lhsType, (BRecordType) rhsType, unresolvedTypes);
        }

        if (rhsType.getTag() == TypeTags.MAP_TAG && lhsType.getTag() == TypeTags.MAP_TAG) {
            return checkMapCast(rhsType, lhsType, unresolvedTypes);
        }

        if (rhsType.getTag() == TypeTags.TABLE_TAG && lhsType.getTag() == TypeTags.TABLE_TAG) {
            return true;
        }

        if (rhsType.getTag() == TypeTags.STREAM_TAG && lhsType.getTag() == TypeTags.STREAM_TAG) {
            return isAssignable(((BStreamType) rhsType).getConstrainedType(),
                    ((BStreamType) lhsType).getConstrainedType(), unresolvedTypes);
        }

        if (rhsType.getTag() == TypeTags.FUNCTION_POINTER_TAG && lhsType.getTag() == TypeTags.FUNCTION_POINTER_TAG) {
            return checkFunctionCast(rhsType, (BFunctionType) lhsType);
        }

        if (lhsType.getTag() == TypeTags.ANYDATA_TAG && isAnydata(rhsType)) {
            return true;
        }

        return false;
    }

    private static boolean checkMapCast(BType sourceType, BType targetType, List<TypePair> unresolvedTypes) {
        BMapType sourceMapType = (BMapType) sourceType;
        BMapType targetMapType = (BMapType) targetType;

        if (sourceMapType.equals(targetMapType)) {
            return true;
        }

        if (targetMapType.getConstrainedType().getTag() == TypeTags.ANY_TAG) {
            return true;
        }

        if (sourceMapType.getConstrainedType().getTag() == TypeTags.OBJECT_TYPE_TAG &&
                targetMapType.getConstrainedType().getTag() == TypeTags.OBJECT_TYPE_TAG) {
            return checkObjectEquivalency((BStructureType) sourceMapType.getConstrainedType(),
                    (BStructureType) targetMapType.getConstrainedType(), unresolvedTypes);
        }

        if (sourceMapType.getConstrainedType().getTag() == TypeTags.RECORD_TYPE_TAG &&
                targetMapType.getConstrainedType().getTag() == TypeTags.RECORD_TYPE_TAG) {
            return checkRecordEquivalency((BRecordType) targetMapType.getConstrainedType(),
                                          (BRecordType) sourceMapType.getConstrainedType(), unresolvedTypes);
        }

        return false;
    }

    private static boolean checkArrayCast(BType sourceType, BType targetType, List<TypePair> unresolvedTypes) {
        if (targetType.getTag() == TypeTags.ARRAY_TAG && sourceType.getTag() == TypeTags.ARRAY_TAG) {
            BArrayType sourceArrayType = (BArrayType) sourceType;
            BArrayType targetArrayType = (BArrayType) targetType;
            if (targetArrayType.getDimensions() > sourceArrayType.getDimensions()) {
                return false;
            }

            return checkArrayCast(sourceArrayType.getElementType(), targetArrayType.getElementType(), unresolvedTypes);
        } else if (targetType.getTag() == TypeTags.UNION_TAG) {
            return checkUnionAssignable(sourceType, targetType, unresolvedTypes);
        }

        if (targetType.getTag() == TypeTags.ANY_TAG) {
            return true;
        }

        return sourceType.equals(targetType);
    }

    private static boolean checkTupleCast(BValue sourceValue, BType targetType, List<TypePair> unresolvedTypes) {
        BRefValueArray source = (BRefValueArray) sourceValue;
        BTupleType target = (BTupleType) targetType;
        List<BType> targetTupleTypes = target.getTupleTypes();
        if (source.size() != targetTupleTypes.size()) {
            return false;
        }
        for (int i = 0; i < source.size(); i++) {
            if (!checkCast(source.getBValue(i), targetTupleTypes.get(i), unresolvedTypes)) {
                return false;
            }
        }
        return true;
    }

    private static boolean isAnydata(BType type) {
        if (type.getTag() <= TypeTags.ANYDATA_TAG) {
            return true;
        }

        switch (type.getTag()) {
            case TypeTags.MAP_TAG:
                return isAnydata(((BMapType) type).getConstrainedType());
            case TypeTags.RECORD_TYPE_TAG:
                BRecordType recordType = (BRecordType) type;
                List<BType> fieldTypes = Arrays.stream(recordType.getFields())
                                                .map(BField::getFieldType)
                                                .collect(Collectors.toList());
                return isAnydata(fieldTypes) && (recordType.sealed || isAnydata(recordType.restFieldType));
            case TypeTags.UNION_TAG:
                return isAnydata(((BUnionType) type).getMemberTypes());
            case TypeTags.TUPLE_TAG:
                return isAnydata(((BTupleType) type).getTupleTypes());
            case TypeTags.ARRAY_TAG:
                return isAnydata(((BArrayType) type).getElementType());
            case TypeTags.FINITE_TYPE_TAG:
                Set<BType> valSpaceTypes = ((BFiniteType) type).valueSpace.stream()
                                                                        .map(BValue::getType)
                                                                        .collect(Collectors.toSet());
                return isAnydata(valSpaceTypes);
            default:
                return false;
        }
    }

    private static boolean isAnydata(Collection<BType> types) {
        return types.stream().allMatch(CPU::isAnydata);
    }

    private static BType getElementType(BType type) {
        if (type.getTag() != TypeTags.ARRAY_TAG) {
            return type;
        }

        return getElementType(((BArrayType) type).getElementType());
    }

    public static boolean checkStructEquivalency(BStructureType rhsType, BStructureType lhsType) {
        return checkObjectEquivalency(rhsType, lhsType, new ArrayList<>());
    }

    private static boolean checkObjectEquivalency(BStructureType rhsType, BStructureType lhsType,
                                                 List<TypePair> unresolvedTypes) {
        // If we encounter two types that we are still resolving, then skip it.
        // This is done to avoid recursive checking of the same type.
        TypePair pair = new TypePair(rhsType, lhsType);
        if (unresolvedTypes.contains(pair)) {
            return true;
        }
        unresolvedTypes.add(pair);

        // Both structs should be public or private.
        // Get the XOR of both flags(masks)
        // If both are public, then public bit should be 0;
        // If both are private, then public bit should be 0;
        // The public bit is on means, one is public, and the other one is private.
        if (Flags.isFlagOn(lhsType.flags ^ rhsType.flags, Flags.PUBLIC)) {
            return false;
        }

        // If both structs are private, they should be in the same package.
        if (!Flags.isFlagOn(lhsType.flags, Flags.PUBLIC) &&
                !rhsType.getPackagePath().equals(lhsType.getPackagePath())) {
            return false;
        }

        // Adjust the number of the attached functions of the lhs struct based on
        //  the availability of the initializer function.
        int lhsAttachedFunctionCount = lhsType.initializer != null ?
                lhsType.getAttachedFunctions().length - 1 :
                lhsType.getAttachedFunctions().length;

        if (lhsType.getFields().length > rhsType.getFields().length ||
                lhsAttachedFunctionCount > rhsType.getAttachedFunctions().length) {
            return false;
        }

        return !Flags.isFlagOn(lhsType.flags, Flags.PUBLIC) &&
                rhsType.getPackagePath().equals(lhsType.getPackagePath()) ?
                checkPrivateObjectsEquivalency(lhsType, rhsType, unresolvedTypes) :
                checkPublicObjectsEquivalency(lhsType, rhsType, unresolvedTypes);
    }

    public static boolean checkRecordEquivalency(BRecordType lhsType, BRecordType rhsType,
                                                 List<TypePair> unresolvedTypes) {
        // Both records should be public or private.
        // Get the XOR of both flags(masks)
        // If both are public, then public bit should be 0;
        // If both are private, then public bit should be 0;
        // The public bit is on means, one is public, and the other one is private.
        if (Flags.isFlagOn(lhsType.flags ^ rhsType.flags, Flags.PUBLIC)) {
            return false;
        }

        // If both records are private, they should be in the same package.
        if (!Flags.isFlagOn(lhsType.flags, Flags.PUBLIC) &&
                !rhsType.getPackagePath().equals(lhsType.getPackagePath())) {
            return false;
        }

        if (lhsType.getFields().length > rhsType.getFields().length) {
            return false;
        }

        // If only one is a closed record, the records aren't equivalent
        if (lhsType.sealed && !rhsType.sealed) {
            return false;
        }

        // The rest field types should match if they are open records
        if ((!lhsType.sealed && !rhsType.sealed) &&
                !isAssignable(rhsType.restFieldType, lhsType.restFieldType, unresolvedTypes)) {
            return false;
        }

        return checkFieldEquivalency(lhsType, rhsType);
    }

    private static boolean checkPrivateObjectsEquivalency(BStructureType lhsType, BStructureType rhsType,
                                                           List<TypePair> unresolvedTypes) {
        Map<String, BField> rhsFields = Arrays.stream(rhsType.getFields()).collect(
                Collectors.toMap(BField::getFieldName, field -> field));
        for (BField lhsField : lhsType.getFields()) {
            BField rhsField = rhsFields.get(lhsField.fieldName);
            if (rhsField == null || !isSameType(rhsField.fieldType, lhsField.fieldType)) {
                return false;
            }
        }

        BAttachedFunction[] lhsFuncs = lhsType.getAttachedFunctions();
        BAttachedFunction[] rhsFuncs = rhsType.getAttachedFunctions();
        for (BAttachedFunction lhsFunc : lhsFuncs) {
            if (lhsFunc == lhsType.initializer || lhsFunc == lhsType.defaultsValuesInitFunc) {
                continue;
            }

            BAttachedFunction rhsFunc = getMatchingInvokableType(rhsFuncs, lhsFunc, unresolvedTypes);
            if (rhsFunc == null) {
                return false;
            }
        }
        return true;
    }

    private static boolean checkPublicObjectsEquivalency(BStructureType lhsType, BStructureType rhsType,
                                                           List<TypePair> unresolvedTypes) {
        // Check the whether there is any private fields in RHS type
        if (Arrays.stream(rhsType.getFields()).anyMatch(field -> !Flags.isFlagOn(field.flags, Flags.PUBLIC))) {
            return false;
        }

        Map<String, BField> rhsFields =
                Arrays.stream(rhsType.getFields()).collect(Collectors.toMap(BField::getFieldName, field -> field));
        for (BField lhsField : lhsType.getFields()) {
            BField rhsField = rhsFields.get(lhsField.fieldName);
            if (rhsField == null || !Flags.isFlagOn(lhsField.flags, Flags.PUBLIC) ||
                    !isSameType(rhsField.fieldType, lhsField.fieldType)) {
                return false;
            }
        }

        BAttachedFunction[] lhsFuncs = lhsType.getAttachedFunctions();
        BAttachedFunction[] rhsFuncs = rhsType.getAttachedFunctions();
        for (BAttachedFunction lhsFunc : lhsFuncs) {
            if (lhsFunc == lhsType.initializer || lhsFunc == lhsType.defaultsValuesInitFunc) {
                continue;
            }

            if (!Flags.isFlagOn(lhsFunc.flags, Flags.PUBLIC)) {
                return false;
            }

            BAttachedFunction rhsFunc = getMatchingInvokableType(rhsFuncs, lhsFunc, unresolvedTypes);
            if (rhsFunc == null || !Flags.isFlagOn(rhsFunc.flags, Flags.PUBLIC)) {
                return false;
            }
        }

        // Check for private attached function in RHS type
        for (BAttachedFunction rhsFunc : rhsFuncs) {
            if (!Flags.isFlagOn(rhsFunc.flags, Flags.PUBLIC)) {
                return false;
            }
        }

        return true;
    }

    private static boolean checkFieldEquivalency(BRecordType lhsType, BRecordType rhsType) {
        Map<String, BField> rhsFields = Arrays.stream(rhsType.getFields()).collect(
                Collectors.toMap(BField::getFieldName, field -> field));
        for (BField lhsField : lhsType.getFields()) {
            BField rhsField = rhsFields.get(lhsField.fieldName);

            if (rhsField == null || !isSameType(rhsField.fieldType, lhsField.fieldType)) {
                return false;
            }
        }
        return true;
    }

    private static boolean checkFunctionTypeEqualityForObjectType(BFunctionType source, BFunctionType target,
                                                                  List<TypePair> unresolvedTypes) {
        if (source.paramTypes.length != target.paramTypes.length ||
                source.retParamTypes.length != target.retParamTypes.length) {
            return false;
        }

        for (int i = 0; i < source.paramTypes.length; i++) {
            if (!isAssignable(source.paramTypes[i], target.paramTypes[i], unresolvedTypes)) {
                return false;
            }
        }

        if (source.retParamTypes == null && target.retParamTypes == null) {
            return true;
        } else if (source.retParamTypes == null || target.retParamTypes == null) {
            return false;
        }

        for (int i = 0; i < source.retParamTypes.length; i++) {
            if (!isAssignable(source.retParamTypes[i], target.retParamTypes[i], unresolvedTypes)) {
                return false;
            }
        }

        return true;
    }

    private static BAttachedFunction getMatchingInvokableType(BAttachedFunction[] rhsFuncs, BAttachedFunction lhsFunc,
                                                              List<TypePair> unresolvedTypes) {
        return Arrays.stream(rhsFuncs)
                .filter(rhsFunc -> lhsFunc.funcName.equals(rhsFunc.funcName))
                .filter(rhsFunc -> checkFunctionTypeEqualityForObjectType(rhsFunc.type, lhsFunc.type, unresolvedTypes))
                .findFirst()
                .orElse(null);
    }


    private static boolean isSameType(BType rhsType, BType lhsType) {
        // First check whether both references points to the same object.
        if (rhsType == lhsType || rhsType.equals(lhsType)) {
            return true;
        }

        if (rhsType.getTag() == lhsType.getTag() && rhsType.getTag() == TypeTags.ARRAY_TAG) {
            return checkArrayEquivalent(rhsType, lhsType);
        }

        // TODO Support function types, json/map constrained types etc.
        if (rhsType.getTag() == TypeTags.MAP_TAG && lhsType.getTag() == TypeTags.MAP_TAG) {
            return lhsType.equals(rhsType);
        }

        return false;
    }

    private static boolean checkArrayEquivalent(BType actualType, BType expType) {
        if (expType.getTag() == TypeTags.ARRAY_TAG && actualType.getTag() == TypeTags.ARRAY_TAG) {
            // Both types are array types
            BArrayType lhrArrayType = (BArrayType) expType;
            BArrayType rhsArrayType = (BArrayType) actualType;
            return checkArrayEquivalent(lhrArrayType.getElementType(), rhsArrayType.getElementType());
        }
        // Now one or both types are not array types and they have to be equal
        if (expType == actualType) {
            return true;
        }
        return false;
    }

    private static boolean checkJSONEquivalency(BValue json, BJSONType sourceType, BJSONType targetType,
                                                List<TypePair> unresolvedTypes) {
        BRecordType sourceConstrainedType = (BRecordType) sourceType.getConstrainedType();
        BRecordType targetConstrainedType = (BRecordType) targetType.getConstrainedType();

        // Casting to an unconstrained JSON
        if (targetConstrainedType == null) {
            return true;
        }

        // Casting from constrained JSON to constrained JSON
        if (sourceConstrainedType != null) {
            if (sourceConstrainedType.equals(targetConstrainedType)) {
                return true;
            }

            return checkRecordEquivalency(targetConstrainedType, sourceConstrainedType, unresolvedTypes);
        }

        // Casting from unconstrained JSON to constrained JSON
        if (json == null) {
            return true;
        }

        // Return false if the JSON is not a json-object
        if (json.getType().getTag() != TypeTags.JSON_TAG) {
            return false;
        }

        BMap<String, BValue> jsonObject = (BMap<String, BValue>) json;
        BField[] tFields = targetConstrainedType.getFields();
        for (int i = 0; i < tFields.length; i++) {
            String fieldName = tFields[i].getFieldName();
            if (!jsonObject.hasKey(fieldName)) {
                return false;
            }

            BValue fieldVal = jsonObject.get(fieldName);
            if (!checkJSONCast(fieldVal, fieldVal.getType(), tFields[i].getFieldType(), unresolvedTypes)) {
                return false;
            }
        }

        return true;
    }

    /**
     * Check the compatibility of casting a JSON to a target type.
     *
     * @param json       JSON to cast
     * @param sourceType Type of the source JSON
     * @param targetType Target type
     * @param unresolvedTypes Unresolved types
     * @return Runtime compatibility for casting
     */
    private static boolean checkJSONCast(BValue json, BType sourceType, BType targetType,
                                         List<TypePair> unresolvedTypes) {
        switch (targetType.getTag()) {
            case TypeTags.STRING_TAG:
            case TypeTags.INT_TAG:
            case TypeTags.FLOAT_TAG:
            case TypeTags.BOOLEAN_TAG:
                return json != null && json.getType().getTag() == targetType.getTag();
            case TypeTags.DECIMAL_TAG:
                return json != null && json.getType().getTag() == TypeTags.FLOAT_TAG;
            case TypeTags.ARRAY_TAG:
                if (json == null || json.getType().getTag() != TypeTags.ARRAY_TAG) {
                    return false;
                }
                BArrayType arrayType = (BArrayType) targetType;
                BRefValueArray array = (BRefValueArray) json;
                for (int i = 0; i < array.size(); i++) {
                    // get the element type of source and json, and recursively check for json casting.
                    BType sourceElementType = sourceType.getTag() == TypeTags.ARRAY_TAG
                            ? ((BArrayType) sourceType).getElementType() : sourceType;
                    if (!checkJSONCast(array.get(i), sourceElementType, arrayType.getElementType(), unresolvedTypes)) {
                        return false;
                    }
                }
                return true;
            case TypeTags.JSON_TAG:
                // If JSON is unconstrained, any JSON value is compatible
                if (((BJSONType) targetType).getConstrainedType() == null &&
                        getElementType(sourceType).getTag() == TypeTags.JSON_TAG) {
                    return true;
                } else if (sourceType.getTag() != TypeTags.JSON_TAG) {
                    // If JSON is constrained, only JSON objects are compatible
                    return false;
                }
                return checkJSONEquivalency(json, (BJSONType) sourceType, (BJSONType) targetType, unresolvedTypes);
            case TypeTags.ANY_TAG:
            case TypeTags.ANYDATA_TAG:
                return true;
            default:
                return false;
        }
    }

    private static void convertStructToMap(WorkerExecutionContext ctx, int[] operands, WorkerData sf) {
        int i = operands[0];
        int j = operands[1];

        // TODO: do validation for type?
        BMap newMap = new BMap(BTypes.typeMap);
        ((BMap) sf.refRegs[i]).getMap().forEach((key, value)
                -> newMap.put(key, value == null ? null : ((BValue) value).copy()));
        sf.refRegs[j] = newMap;
    }

    private static void convertStructToJSON(WorkerExecutionContext ctx, int[] operands, WorkerData sf) {
        int i = operands[0];
        int cpIndex = operands[1];
        int j = operands[2];
        BJSONType targetType = (BJSONType) ((TypeRefCPEntry) ctx.constPool[cpIndex]).getType();

        BMap<String, BValue> bStruct = (BMap<String, BValue>) sf.refRegs[i];
        try {
            sf.refRegs[j] = JSONUtils.convertMapToJSON(bStruct, targetType);
        } catch (Exception e) {
            String errorMsg = "cannot convert '" + bStruct.getType() + "' to type '" + targetType + "': " +
                    e.getMessage();
            handleTypeConversionError(ctx, sf, j, errorMsg);
        }
    }

    private static void convertArrayToJSON(WorkerExecutionContext ctx, int[] operands, WorkerData sf) {
        int i = operands[0];
        int j = operands[1];

        BNewArray bArray = (BNewArray) sf.refRegs[i];
        try {
            sf.refRegs[j] = JSONUtils.convertArrayToJSON(bArray);
        } catch (Exception e) {
            String errorMsg = "cannot convert '" + bArray.getType() + "' to type '" + BTypes.typeJSON + "': " +
                    e.getMessage();
            handleTypeConversionError(ctx, sf, j, errorMsg);
        }
    }

    private static void convertJSONToArray(WorkerExecutionContext ctx, int[] operands, WorkerData sf) {
        int i = operands[0];
        int cpIndex = operands[1];
        int j = operands[2];
        BArrayType targetType = (BArrayType) ((TypeRefCPEntry) ctx.constPool[cpIndex]).getType();

        BRefType<?> json = sf.refRegs[i];
        if (json == null) {
            handleTypeConversionError(ctx, sf, j, BTypes.typeNull, targetType);
            return;
        }

        try {
            sf.refRegs[j] = JSONUtils.convertJSON(json, targetType);
        } catch (Exception e) {
            String errorMsg = "cannot convert '" + json.getType() + "' to type '" + targetType + "': " +
                    e.getMessage();
            handleTypeConversionError(ctx, sf, j, errorMsg);
        }
    }

    private static void convertMapToJSON(WorkerExecutionContext ctx, int[] operands, WorkerData sf) {
        int i = operands[0];
        int cpIndex = operands[1];
        int j = operands[2];
        BJSONType targetType = (BJSONType) ((TypeRefCPEntry) ctx.constPool[cpIndex]).getType();

        BMap<String, ?> bMap = (BMap<String, ?>) sf.refRegs[i];
        try {
            sf.refRegs[j] = JSONUtils.convertMapToJSON((BMap<String, BValue>) bMap, targetType);
        } catch (Exception e) {
            String errorMsg = "cannot convert '" + bMap.getType() + "' to type '" + targetType + "': " +
                    e.getMessage();
            handleTypeConversionError(ctx, sf, j, errorMsg);
        }
    }

    private static void convertJSONToMap(WorkerExecutionContext ctx, int[] operands, WorkerData sf) {
        int i = operands[0];
        int cpIndex = operands[1];
        int j = operands[2];
        BMapType targetType = (BMapType) ((TypeRefCPEntry) ctx.constPool[cpIndex]).getType();

        BRefType<?> json = sf.refRegs[i];
        if (json == null) {
            handleTypeConversionError(ctx, sf, j, BTypes.typeNull, targetType);
            return;
        }

        try {
            sf.refRegs[j] = JSONUtils.jsonToBMap(json, targetType);
        } catch (Exception e) {
            String errorMsg = "cannot convert '" + json.getType() + "' to type '" + targetType + "': " +
                    e.getMessage();
            handleTypeConversionError(ctx, sf, j, errorMsg);
        }
    }

    private static void convertMapToStruct(WorkerExecutionContext ctx, int[] operands, WorkerData sf) {
        int i = operands[0];
        int cpIndex = operands[1];
        int j = operands[2];

        TypeRefCPEntry typeRefCPEntry = (TypeRefCPEntry) ctx.constPool[cpIndex];
        BStructureType structType = (BStructureType) typeRefCPEntry.getType();
        BMap<String, BValue> bMap = (BMap<String, BValue>) sf.refRegs[i];

        try {
            sf.refRegs[j] = convertMapToStruct(ctx, bMap, structType);
        } catch (BallerinaException e) {
            sf.refRegs[j] = null;
            String errorMsg = "cannot convert '" + bMap.getType() + "' to type '" + structType + ": " +
                    e.getMessage();
            handleTypeConversionError(ctx, sf, j, errorMsg);
        }
    }

    private static BMap<String, BValue> convertMapToStruct(WorkerExecutionContext ctx,
                                                           BMap<String, BValue> bMap, BStructureType structType) {
        BMap<String, BValue> bStruct = new BMap<>(structType);
        StructureTypeInfo structInfo = (StructureTypeInfo) structType.getTypeInfo();

        for (StructFieldInfo fieldInfo : structInfo.getFieldInfoEntries()) {
            String key = fieldInfo.getName();
            BType fieldType = fieldInfo.getFieldType();

            boolean containsField = bMap.hasKey(key);
            if (!containsField) {
                DefaultValueAttributeInfo defaultValAttrInfo = (DefaultValueAttributeInfo)
                        getAttributeInfo(fieldInfo, AttributeInfo.Kind.DEFAULT_VALUE_ATTRIBUTE);
                if (defaultValAttrInfo != null) {
                    switch (fieldType.getTag()) {
                        case TypeTags.INT_TAG:
                            bStruct.put(key, new BInteger(defaultValAttrInfo.getDefaultValue().getIntValue()));
                            continue;
                        case TypeTags.BYTE_TAG:
                            bStruct.put(key, new BByte(defaultValAttrInfo.getDefaultValue().getByteValue()));
                            continue;
                        case TypeTags.FLOAT_TAG:
                            bStruct.put(key, new BFloat(defaultValAttrInfo.getDefaultValue().getFloatValue()));
                            continue;
                        case TypeTags.DECIMAL_TAG:
                            bStruct.put(key, new BDecimal(defaultValAttrInfo.getDefaultValue().getDecimalValue()));
                            continue;
                        case TypeTags.STRING_TAG:
                            bStruct.put(key, new BString(defaultValAttrInfo.getDefaultValue().getStringValue()));
                            continue;
                        case TypeTags.BOOLEAN_TAG:
                            bStruct.put(key, new BBoolean(defaultValAttrInfo.getDefaultValue().getBooleanValue()));
                            continue;
                    }
                }
                bStruct.put(key, fieldType.getZeroValue());
                continue;
            }

            BValue mapVal = bMap.get(key);
            if (mapVal == null && BTypes.isValueType(fieldType)) {
                throw BLangExceptionHelper.getRuntimeException(
                        RuntimeErrors.INCOMPATIBLE_FIELD_TYPE_FOR_CASTING, key, fieldType, null);
            }

            if (mapVal != null && mapVal.getType().getTag() == TypeTags.MAP_TAG) {
                bStruct.put(key, convertMap(ctx, (BMap<String, BValue>) mapVal, fieldType, key));
                continue;
            }

            if (!checkCast(mapVal, fieldType, new ArrayList<TypePair>())) {
                throw BLangExceptionHelper.getRuntimeException(RuntimeErrors.INCOMPATIBLE_FIELD_TYPE_FOR_CASTING,
                                                               key, fieldType,
                                                               mapVal == null ? null : mapVal.getType());
            }
            bStruct.put(key, mapVal);
        }
        return bStruct;
    }

    private static BValue convertMap(WorkerExecutionContext ctx, BMap<String, BValue> mapValue, BType targetType,
                                     String key) {
        switch (targetType.getTag()) {
            case TypeTags.RECORD_TYPE_TAG:
                return convertMapToStruct(ctx, mapValue, (BStructureType) targetType);
            case TypeTags.JSON_TAG:
                return JSONUtils.convertMapToJSON(mapValue, (BJSONType) targetType);
            case TypeTags.UNION_TAG:
                for (BType memType : ((BUnionType) targetType).getMemberTypes()) {
                    try {
                        return convertMap(ctx, mapValue, memType, key);
                    } catch (BallerinaException e) {
                        // ignore conversion exception if thrown when the expected type is a union
                        // type, to allow attempting conversion for other types
                    }
                }
                break;
            default:
                if (checkCast(mapValue, targetType, new ArrayList<TypePair>())) {
                    return mapValue;
                }
        }
        throw BLangExceptionHelper.getRuntimeException(RuntimeErrors.INCOMPATIBLE_FIELD_TYPE_FOR_CASTING, key,
                                                       targetType, mapValue.getType());
    }

    private static void convertJSONToStruct(WorkerExecutionContext ctx, int[] operands, WorkerData sf) {
        int i = operands[0];
        int cpIndex = operands[1];
        int j = operands[2];

        TypeRefCPEntry typeRefCPEntry = (TypeRefCPEntry) ctx.constPool[cpIndex];
        BRefType<?> bjson = sf.refRegs[i];
        if (bjson == null) {
            handleTypeConversionError(ctx, sf, j, bjson != null ? bjson.getType() : BTypes.typeNull,
                    typeRefCPEntry.getType());
            return;
        }

        try {
            sf.refRegs[j] = JSONUtils.convertJSONToStruct(bjson, (BStructureType) typeRefCPEntry.getType());
        } catch (Exception e) {
            String errorMsg = "cannot convert '" + TypeConstants.JSON_TNAME + "' to type '" +
                    typeRefCPEntry.getType() + "': " + e.getMessage();
            handleTypeConversionError(ctx, sf, j, errorMsg);
        }
    }

    private static void handleNullRefError(WorkerExecutionContext ctx) {
        ctx.setError(BLangVMErrors.createNullRefException(ctx));
        handleError(ctx);
    }

    public static void handleError(WorkerExecutionContext ctx) {
        // TODO: Fix me
        int ip = ctx.ip;
        ip--;
        ErrorTableEntry match = ErrorTableEntry.getMatch(ctx.callableUnitInfo.getPackageInfo(), ip);
        if (match != null) {
            ctx.ip = match.ipTarget;
            ctx.workerLocal.refRegs[match.regIndex] = ctx.getError();
            ctx.setError(null);
        } else {
            BLangScheduler.workerExcepted(ctx);
            throw new HandleErrorException(
                    ctx.respCtx.signal(new WorkerSignal(ctx, SignalType.ERROR, ctx.workerResult)));
        }
    }

    private static AttributeInfo getAttributeInfo(AttributeInfoPool attrInfoPool, AttributeInfo.Kind attrInfoKind) {
        for (AttributeInfo attributeInfo : attrInfoPool.getAttributeInfoEntries()) {
            if (attributeInfo.getKind() == attrInfoKind) {
                return attributeInfo;
            }
        }
        return null;
    }

    private static void calculateLength(WorkerExecutionContext ctx, int[] operands, WorkerData sf) {
        int i = operands[0];
        int cpIndex = operands[1];
        int j = operands[2];

        TypeRefCPEntry typeRefCPEntry = (TypeRefCPEntry) ctx.constPool[cpIndex];
        int typeTag = typeRefCPEntry.getType().getTag();
        if (typeTag == TypeTags.STRING_TAG) {
            sf.longRegs[j] = sf.stringRegs[i].length();
            return;
        }

        BValue entity = sf.refRegs[i];
        if (entity == null) {
            handleNullRefError(ctx);
            return;
        }

        if (typeTag == TypeTags.XML_TAG) {
            sf.longRegs[j] = ((BXML) entity).length();
            return;
        } else if (typeTag == TypeTags.TABLE_TAG) {
            BTable bTable = (BTable) entity;
            int tableLength = bTable.length();
            sf.longRegs[j] = tableLength;
            return;
        } else if (entity instanceof BMap) {
            sf.longRegs[j] = ((BMap) entity).size();
            return;
        } else if (entity instanceof BNewArray) {
            sf.longRegs[j] = ((BNewArray) entity).size();
            return;
        }

        sf.longRegs[j] = -1;
        return;
    }

    private static WorkerExecutionContext execAwait(WorkerExecutionContext ctx, int[] operands) {
        int futureReg = operands[0];
        int retValReg = operands[1];
        BFuture future = (BFuture) ctx.workerLocal.refRegs[futureReg];
        WorkerResponseContext respCtx = future.value();
        if (retValReg != -1) {
            return respCtx.joinTargetContextInfo(ctx, new int[]{retValReg});
        } else {
            return respCtx.joinTargetContextInfo(ctx, new int[0]);
        }
    }

    /**
     * This is used to propagate the results of {@link CPU#handleError(WorkerExecutionContext)} to the
     * main CPU instruction loop.
     */
    public static class HandleErrorException extends BallerinaException {

        private static final long serialVersionUID = 1L;

        public WorkerExecutionContext ctx;

        public HandleErrorException(WorkerExecutionContext ctx) {
            this.ctx = ctx;
        }

    }

    private static boolean isValidMapInsertion(BType mapType, BValue value) {
        if (value == null) {
            return true;
        }

        if (mapType.getTag() == TypeTags.RECORD_TYPE_TAG || mapType.getTag() == TypeTags.OBJECT_TYPE_TAG) {
            return true;
        }

        BType constraintType = ((BMapType) mapType).getConstrainedType();
        if (constraintType == BTypes.typeAny || constraintType.equals(value.getType())) {
            return true;
        }

        return checkCast(value, constraintType, new ArrayList<>());
    }

    public static boolean isAssignable(BType sourceType, BType targetType, List<TypePair> unresolvedTypes) {
        if (isSameOrAnyType(sourceType, targetType)) {
            return true;
        }

        if (targetType.getTag() == TypeTags.UNION_TAG) {
            return checkUnionAssignable(sourceType, targetType, unresolvedTypes);
        }

        // TODO: 6/26/18 complete impl. for JSON assignable
        if (targetType.getTag() == TypeTags.JSON_TAG && sourceType.getTag() == TypeTags.JSON_TAG) {
            return true;
        }

        if (targetType.getTag() == TypeTags.ARRAY_TAG && sourceType.getTag() == TypeTags.ARRAY_TAG) {
            if (((BArrayType) sourceType).getState() == BArrayState.CLOSED_SEALED
                    && ((BArrayType) targetType).getState() == BArrayState.CLOSED_SEALED
                    && ((BArrayType) sourceType).getSize() != ((BArrayType) targetType).getSize()) {
                return false;
            }
            return checkArrayCast(((BArrayType) sourceType).getElementType(),
                                  ((BArrayType) targetType).getElementType(), unresolvedTypes);
        }

        if (sourceType.getTag() == TypeTags.TUPLE_TAG && targetType.getTag() == TypeTags.TUPLE_TAG) {
            return checkTupleAssignable(sourceType, targetType, unresolvedTypes);
        }

        return checkCastByType(sourceType, targetType, unresolvedTypes);
    }

    private static boolean checkUnionAssignable(BType sourceType, BType targetType, List<TypePair> unresolvedTypes) {
        if (sourceType.getTag() == TypeTags.UNION_TAG) {
            for (BType sourceMemberType : ((BUnionType) sourceType).getMemberTypes()) {
                if (!checkUnionAssignable(sourceMemberType, targetType, unresolvedTypes)) {
                    return false;
                }
            }
            return true;
        } else {
            BUnionType targetUnionType = (BUnionType) targetType;
            for (BType memberType : targetUnionType.getMemberTypes()) {
                if (isAssignable(sourceType, memberType, unresolvedTypes)) {
                    return true;
                }
            }
            return false;
        }
    }

    private static boolean checkTupleAssignable(BType sourceType, BType targetType, List<TypePair> unresolvedTypes) {
        List<BType> targetTupleTypes = ((BTupleType) targetType).getTupleTypes();
        List<BType> sourceTupleTypes = ((BTupleType) sourceType).getTupleTypes();

        if (sourceTupleTypes.size() != targetTupleTypes.size()) {
            return false;
        }
        for (int i = 0; i < sourceTupleTypes.size(); i++) {
            if (!isAssignable(sourceTupleTypes.get(i), targetTupleTypes.get(i), unresolvedTypes)) {
                return false;
            }
        }
        return true;
    }

    private static boolean checkFunctionCast(BType sourceType, BFunctionType targetType) {
        if (sourceType.getTag() != TypeTags.FUNCTION_POINTER_TAG) {
            return false;
        }

        BFunctionType source = (BFunctionType) sourceType;
        if (source.paramTypes.length != targetType.paramTypes.length ||
                source.retParamTypes.length != targetType.retParamTypes.length) {
            return false;
        }

        for (int i = 0; i < source.paramTypes.length; i++) {
            if (!isSameType(source.paramTypes[i], targetType.paramTypes[i])) {
                return false;
            }
        }

        for (int i = 0; i < source.retParamTypes.length; i++) {
            if (!isSameType(source.retParamTypes[i], targetType.retParamTypes[i])) {
                return false;
            }
        }

        return true;
    }

    /**
     * Add the corresponding compensation function pointer of the given scope, to the compensations table. A copy of
     * current worker data of the args also added to the table.
     * @param scopeEnd current scope instruction
     * @param ctx current WorkerExecutionContext
     */
    private static void addToCompensationTable(Instruction.InstructionScopeEnd scopeEnd, WorkerExecutionContext ctx,
            BFunctionPointer fp) {
        CompensationTable compensationTable = (CompensationTable) ctx.globalProps.get(Constants.COMPENSATION_TABLE);
        CompensationTable.CompensationEntry entry = compensationTable.getNewEntry();
        entry.functionInfo = scopeEnd.function;
        entry.scope = scopeEnd.scopeName;
        entry.fPointer = fp;
        compensationTable.compensations.add(entry);
        compensationTable.index++;
    }

    private static boolean checkIsType(BValue sourceVal, BType targetType) {
        if (targetType.getTag() == TypeTags.FINITE_TYPE_TAG) {
            return checkFiniteTypeAssignable(sourceVal, targetType);
        }

        BType sourceType = sourceVal == null ? BTypes.typeNull : sourceVal.getType();
        return checkIsType(sourceType, targetType, new ArrayList<>());
    }

<<<<<<< HEAD
    private static boolean checkIsLike(BValue sourceVal, BType targetType) {
        if (checkIsType(sourceVal, targetType)) {
            return true;
        }
        // todo add more is like tests
        if (targetType.getTag() == TypeTags.RECORD_TYPE_TAG) {
            return checkIsLikeRecordType(sourceVal, (BRecordType) targetType);
        }

        if (targetType.getTag() == TypeTags.TUPLE_TAG) {
            return checkIsLikeTupleType(sourceVal, (BTupleType) targetType);
        }
        return false;
=======
    private static boolean checkIsLikeType(BValue sourceValue, BType targetType) {
        if (checkIsType(sourceValue, targetType)) {
            return true;
        }

        switch (targetType.getTag()) {
            case TypeTags.RECORD_TYPE_TAG:
                return checkIsLikeRecordType(sourceValue, (BRecordType) targetType);
            case TypeTags.JSON_TAG:
                return checkIsLikeJSONType(sourceValue, (BJSONType) targetType);
            case TypeTags.MAP_TAG:
                return checkIsLikeMapType(sourceValue, (BMapType) targetType);
            case TypeTags.ARRAY_TAG:
                return checkIsLikeArrayType(sourceValue, (BArrayType) targetType);
            case TypeTags.TUPLE_TAG:
                return checkIsLikeTupleType(sourceValue, (BTupleType) targetType);
            case TypeTags.ANYDATA_TAG:
                return isAssignable(sourceValue.getType(), targetType, new ArrayList<>());
            default:
                return false;
        }
    }

    private static boolean checkIsLikeTupleType(BValue sourceValue, BTupleType targetType) {
        if (!(sourceValue instanceof BRefValueArray)) {
            return false;
        }

        BRefType<?>[] arrayValues = ((BRefValueArray) sourceValue).getValues();
        for (int i = 0; i < ((BRefValueArray) sourceValue).size(); i++) {
            if (!checkIsLikeType(arrayValues[i], targetType.getTupleTypes().get(i))) {
                return false;
            }
        }
        return true;
    }

    private static boolean checkIsLikeArrayType(BValue sourceValue, BArrayType targetType) {
        if (!(sourceValue instanceof BRefValueArray)) {
            return false;
        }

        BType arrayElementType = targetType.getElementType();
        BRefType<?>[] arrayValues = ((BRefValueArray) sourceValue).getValues();
        for (int i = 0; i < ((BRefValueArray) sourceValue).size(); i++) {
            if (!checkIsLikeType(arrayValues[i], arrayElementType)) {
                return false;
            }
        }
        return true;
    }

    private static boolean checkIsLikeMapType(BValue sourceValue, BMapType targetType) {
        if (!(sourceValue instanceof BMap)) {
            return false;
        }

        for (Object mapEntry : ((BMap) sourceValue).values()) {
            if (!checkIsLikeType((BValue) mapEntry, targetType.getConstrainedType())) {
                return false;
            }
        }
        return true;
    }

    private static boolean checkIsLikeJSONType(BValue sourceValue, BJSONType targetType) {
        if (targetType.getConstrainedType() != null) {
            return checkIsLikeType(sourceValue, targetType.getConstrainedType());
        } else if (sourceValue.getType().getTag() == TypeTags.ARRAY_TAG) {
            BRefType<?>[] arrayValues = ((BRefValueArray) sourceValue).getValues();
            for (int i = 0; i < ((BRefValueArray) sourceValue).size(); i++) {
                if (!checkIsLikeType(arrayValues[i], targetType)) {
                    return false;
                }
            }
        } else if (sourceValue.getType().getTag() == TypeTags.MAP_TAG) {
            for (BValue value : ((BMap) sourceValue).values()) {
                if (!checkIsLikeType(value, targetType)) {
                    return false;
                }
            }
        }
        return true;
    }

    private static boolean checkIsLikeRecordType(BValue sourceValue, BRecordType targetType) {
        if (!(sourceValue instanceof BMap)) {
            return false;
        }

        Map<String, BType> targetTypeField = new HashMap<>();
        BType restFieldType = targetType.restFieldType;

        for (BField field : targetType.getFields()) {
            targetTypeField.put(field.getFieldName(), field.fieldType);
        }

        for (Map.Entry targetTypeEntry : targetTypeField.entrySet()) {
            String fieldName = targetTypeEntry.getKey().toString();

            if (!(((BMap) sourceValue).getMap().containsKey(fieldName))) {
                return false;
            }
        }

        for (Object object : ((BMap) sourceValue).getMap().entrySet()) {
            Map.Entry valueEntry = (Map.Entry) object;
            String fieldName = valueEntry.getKey().toString();

            if (targetTypeField.containsKey(fieldName)) {
                if (!checkIsLikeType(((BValue) valueEntry.getValue()), targetTypeField.get(fieldName))) {
                    return false;
                }
            } else {
                if (!targetType.sealed) {
                    if (!checkIsLikeType(((BValue) valueEntry.getValue()), restFieldType)) {
                        return false;
                    }
                } else {
                    return false;
                }
            }
        }
        return true;
>>>>>>> 7d3d5395
    }

    private static boolean checkIsType(BType sourceType, BType targetType, List<TypePair> unresolvedTypes) {
        // First check whether both types are the same.
        if (sourceType == targetType || sourceType.equals(targetType)) {
            return true;
        }

        switch (targetType.getTag()) {
            case TypeTags.INT_TAG:
            case TypeTags.FLOAT_TAG:
            case TypeTags.DECIMAL_TAG:
            case TypeTags.STRING_TAG:
            case TypeTags.BOOLEAN_TAG:
            case TypeTags.BYTE_TAG:
            case TypeTags.NULL_TAG:
            case TypeTags.XML_TAG:
                return sourceType.getTag() == targetType.getTag();
            case TypeTags.MAP_TAG:
                return checkIsMapType(sourceType, (BMapType) targetType, unresolvedTypes);
            case TypeTags.JSON_TAG:
                return checkIsJSONType(sourceType, (BJSONType) targetType, unresolvedTypes);
            case TypeTags.RECORD_TYPE_TAG:
                return checkIsRecordType(sourceType, (BRecordType) targetType, unresolvedTypes);
            case TypeTags.FUNCTION_POINTER_TAG:
                return checkFunctionCast(sourceType, (BFunctionType) targetType);
            case TypeTags.ARRAY_TAG:
                return checkIsArrayType(sourceType, (BArrayType) targetType, unresolvedTypes);
            case TypeTags.TUPLE_TAG:
                return checkIsTupleType(sourceType, (BTupleType) targetType, unresolvedTypes);
            case TypeTags.UNION_TAG:
                return ((BUnionType) targetType).getMemberTypes().stream()
                        .anyMatch(type -> checkIsType(sourceType, type, unresolvedTypes));
            case TypeTags.TABLE_TAG:
                return checkIsTableType(sourceType, (BTableType) targetType, unresolvedTypes);
            case TypeTags.ANY_TAG:
                return true;
            case TypeTags.ANYDATA_TAG:
            case TypeTags.OBJECT_TYPE_TAG:
                return isAssignable(sourceType, targetType, unresolvedTypes);
            case TypeTags.FINITE_TYPE_TAG:
                return checkIsFiniteType(sourceType, (BFiniteType) targetType, unresolvedTypes);
            case TypeTags.FUTURE_TAG:
                return checkIsFutureType(sourceType, (BFutureType) targetType, unresolvedTypes);
            default:
                return false;
        }
    }

    private static boolean checkIsMapType(BType sourceType, BMapType targetType, List<TypePair> unresolvedTypes) {
        if (sourceType.getTag() != TypeTags.MAP_TAG) {
            return false;
        }
        return checkContraints(((BMapType) sourceType).getConstrainedType(), targetType.getConstrainedType(),
                unresolvedTypes);
    }

    private static boolean checkIsJSONType(BType sourceType, BJSONType targetType,
                                         List<TypePair> unresolvedTypes) {
        // If the target is an constrained JSON, then value also should be of
        // constrained JSON type. And the constraints should satisfy 'is type'
        // relationship.
        if (targetType.getConstrainedType() != null) {
            if (sourceType.getTag() != TypeTags.JSON_TAG) {
                return false;
            }

            BType constraintType = ((BJSONType) sourceType).getConstrainedType();
            if (constraintType == null) {
                return false;
            }

            return checkIsType(constraintType, targetType.getConstrainedType(), unresolvedTypes);
        }

        switch (sourceType.getTag()) {
            case TypeTags.STRING_TAG:
            case TypeTags.INT_TAG:
            case TypeTags.FLOAT_TAG:
            case TypeTags.DECIMAL_TAG:
            case TypeTags.BOOLEAN_TAG:
            case TypeTags.NULL_TAG:
                return true;
            case TypeTags.JSON_TAG:
                // JSON should be unconstrained
                return targetType.getConstrainedType() == null;
            case TypeTags.ARRAY_TAG:
                // Element type of the array should be 'is type' JSON
                return checkIsType(((BArrayType) sourceType).getElementType(), targetType, unresolvedTypes);
            default:
                return false;
        }
    }

    private static boolean checkIsRecordType(BType sourceType, BRecordType targetType, List<TypePair> unresolvedTypes) {
        if (sourceType.getTag() != TypeTags.RECORD_TYPE_TAG) {
            return false;
        }

        // If we encounter two types that we are still resolving, then skip it.
        // This is done to avoid recursive checking of the same type.
        TypePair pair = new TypePair(sourceType, targetType);
        if (unresolvedTypes.contains(pair)) {
            return true;
        }
        unresolvedTypes.add(pair);

        // Unsealed records are not equivalent to sealed records. But vice-versa is allowed.
        BRecordType sourceRecordType = (BRecordType) sourceType;
        if (targetType.sealed && !sourceRecordType.sealed) {
            return false;
        }

        if (targetType.getFields().length > sourceRecordType.getFields().length) {
            return false;
        }

        // If both are sealed (one is sealed means other is also sealed) check the rest field type
        if (!sourceRecordType.sealed &&
                !checkIsType(sourceRecordType.restFieldType, targetType.restFieldType, unresolvedTypes)) {
            return false;
        }

        Map<String, BField> sourceFields = Arrays.stream(sourceRecordType.getFields())
                .collect(Collectors.toMap(BField::getFieldName, field -> field));

        return Stream.of(targetType.getFields()).noneMatch(targetField -> {
            BField sourceField = sourceFields.get(targetField.fieldName);
            return sourceField == null || !checkIsType(sourceField.fieldType, targetField.fieldType, unresolvedTypes);
        });
    }

    private static boolean checkIsLikeRecordType(BValue sourceVal, BRecordType targetType) {
        if (sourceVal.getType().getTag() != TypeTags.RECORD_TYPE_TAG) {
            return false;
        }

        if (targetType.getFields().length > ((BMap) sourceVal).size()) {
            return false;
        }

        Map<String, BType> fieldMap = Arrays.stream(targetType.getFields())
                .collect(Collectors.toMap(
                        field -> field.fieldName,
                        field -> field.fieldType
                ));

        BMap mapValue = (BMap) sourceVal;
        for (Object keyObj : mapValue.getMap().keySet()) {
            String key = (String) keyObj;
            if (!fieldMap.containsKey(key)) {
                if (targetType.sealed) {
                    return false;
                } else if (!checkIsLike(mapValue.get(key), targetType.restFieldType)) {
                    return false;
                }
            } else if (!checkIsLike(mapValue.get(key), fieldMap.get(key))) {
                return false;
            }
        }

        return true;
    }

    private static boolean checkIsLikeTupleType(BValue sourceVal, BTupleType targetType) {
        if (sourceVal.getType().getTag() != TypeTags.TUPLE_TAG) {
            return false;
        }

        BRefValueArray source = (BRefValueArray) sourceVal;

        if (source.getValues().length != targetType.getTupleTypes().size()) {
            return false;
        }

        for (int i = 0; i < source.getValues().length; i++) {
            if (!checkIsLike(source.get(i), targetType.getTupleTypes().get(i))) {
                return false;
            }
        }

        return true;
    }

    private static boolean checkIsTableType(BType sourceType, BTableType targetType, List<TypePair> unresolvedTypes) {
        if (sourceType.getTag() != TypeTags.TABLE_TAG) {
            return false;
        }
        return checkContraints(((BTableType) sourceType).getConstrainedType(), targetType.getConstrainedType(),
                unresolvedTypes);
    }

    private static boolean checkIsArrayType(BType sourceType, BArrayType targetType, List<TypePair> unresolvedTypes) {
        if (sourceType.getTag() != TypeTags.ARRAY_TAG) {
            return false;
        }

        BArrayType sourceArrayType = (BArrayType) sourceType;
        if (sourceArrayType.getState() != targetType.getState() || sourceArrayType.getSize() != targetType.getSize()) {
            return false;
        }
        return checkIsType(sourceArrayType.getElementType(), targetType.getElementType(), unresolvedTypes);
    }

    private static boolean checkIsTupleType(BType sourceType, BTupleType targetType, List<TypePair> unresolvedTypes) {
        if (sourceType.getTag() != TypeTags.TUPLE_TAG) {
            return false;
        }

        List<BType> sourceTypes = ((BTupleType) sourceType).getTupleTypes();
        List<BType> targetTypes = targetType.getTupleTypes();
        if (sourceTypes.size() != targetTypes.size()) {
            return false;
        }

        for (int i = 0; i < sourceTypes.size(); i++) {
            if (!checkIsType(sourceTypes.get(i), targetTypes.get(i), unresolvedTypes)) {
                return false;
            }
        }
        return true;
    }

    private static boolean checkIsFiniteType(BType sourceType, BFiniteType targetType, List<TypePair> unresolvedTypes) {
        if (sourceType.getTag() != TypeTags.FINITE_TYPE_TAG) {
            return false;
        }

        BFiniteType sourceFiniteType = (BFiniteType) sourceType;
        if (sourceFiniteType.valueSpace.size() != targetType.valueSpace.size()) {
            return false;
        }

        return sourceFiniteType.valueSpace.stream().allMatch(value -> targetType.valueSpace.contains(value));
    }

    private static boolean checkIsFutureType(BType sourceType, BFutureType targetType, List<TypePair> unresolvedTypes) {
        if (sourceType.getTag() != TypeTags.FUTURE_TAG) {
            return false;
        }
        return checkContraints(((BFutureType) sourceType).getConstrainedType(), targetType.getConstrainedType(),
                unresolvedTypes);
    }

    private static boolean checkContraints(BType sourceConstraint, BType targetConstraint,
                                           List<TypePair> unresolvedTypes) {
        if (sourceConstraint == null) {
            sourceConstraint = BTypes.typeAny;
        }

        if (targetConstraint == null) {
            targetConstraint = BTypes.typeAny;
        }

        return checkIsType(sourceConstraint, targetConstraint, unresolvedTypes);
    }

    /**
     * Deep value equality check for anydata.
     *
     * @param lhsValue  The value on the left hand side
     * @param rhsValue  The value on the right hand side
     * @return True if values are equal, else false.
     */
    private static boolean isEqual(BValue lhsValue, BValue rhsValue) {
        if (lhsValue == rhsValue) {
            return true;
        }

        if (null == lhsValue || null == rhsValue) {
            return false;
        }

        int lhsValTypeTag = lhsValue.getType().getTag();
        int rhsValTypeTag = rhsValue.getType().getTag();

        switch (lhsValTypeTag) {
            case TypeTags.STRING_TAG:
            case TypeTags.FLOAT_TAG:
            case TypeTags.DECIMAL_TAG:
            case TypeTags.BOOLEAN_TAG:
                return lhsValue.equals(rhsValue);
            case TypeTags.INT_TAG:
                if (rhsValTypeTag == TypeTags.BYTE_TAG) {
                    return ((BInteger) lhsValue).intValue() == (((BByte) rhsValue).intValue());
                }
                return lhsValue.equals(rhsValue);
            case TypeTags.BYTE_TAG:
                if (rhsValTypeTag == TypeTags.INT_TAG) {
                    return ((BByte) lhsValue).intValue() == (((BInteger) rhsValue).intValue());
                }
                return lhsValue.equals(rhsValue);
            case TypeTags.XML_TAG:
                return XMLUtils.isEqual((BXML) lhsValue, (BXML) rhsValue);
            case TypeTags.TABLE_TAG:
                // TODO: 10/8/18
                break;
            case TypeTags.MAP_TAG:
            case TypeTags.JSON_TAG:
            case TypeTags.RECORD_TYPE_TAG:
                return isMappingType(rhsValTypeTag) && isEqual((BMap) lhsValue, (BMap) rhsValue);
            case TypeTags.TUPLE_TAG:
            case TypeTags.ARRAY_TAG:
                return isListType(rhsValTypeTag) && isEqual((BNewArray) lhsValue, (BNewArray) rhsValue);
        }
        return false;
    }

    private static boolean isListType(int typeTag) {
        return typeTag == TypeTags.ARRAY_TAG || typeTag == TypeTags.TUPLE_TAG;
    }

    private static boolean isMappingType(int typeTag) {
        return typeTag == TypeTags.MAP_TAG || typeTag == TypeTags.RECORD_TYPE_TAG || typeTag == TypeTags.JSON_TAG;
    }

    /**
     * Deep equality check for an array/tuple.
     *
     * @param lhsList   The array/tuple on the left hand side
     * @param rhsList   The array/tuple on the right hand side
     * @return True if the array/tuple values are equal, else false.
     */
    private static boolean isEqual(BNewArray lhsList, BNewArray rhsList) {
        if (lhsList.size() != rhsList.size()) {
            return false;
        }

        for (int i = 0; i < lhsList.size(); i++) {
            if (!isEqual(lhsList.getBValue(i), rhsList.getBValue(i))) {
                return false;
            }
        }
        return true;
    }

    /**
     * Deep equality check for a map.
     *
     * @param lhsMap    Map on the left hand side
     * @param rhsMap    Map on the right hand side
     * @return True if the map values are equal, else false.
     */
    private static boolean isEqual(BMap lhsMap, BMap rhsMap) {
        if (lhsMap.size() != rhsMap.size()) {
            return false;
        }

        if (!lhsMap.getMap().keySet().containsAll(rhsMap.getMap().keySet())) {
            return false;
        }

        Iterator<Map.Entry<String, BValue>> mapIterator = lhsMap.getMap().entrySet().iterator();
        while (mapIterator.hasNext()) {
            Map.Entry<String, BValue> lhsMapEntry = mapIterator.next();
            if (!isEqual(lhsMapEntry.getValue(), rhsMap.get(lhsMapEntry.getKey()))) {
                return false;
            }
        }
        return true;
    }


    /**
     * Maintains the frozen status of a freezable {@link BValue}.
     *
     * @since 0.985.0
     */
    public static class FreezeStatus {
        /**
         * Representation of the current state of a freeze attempt.
         */
        public enum State {
            FROZEN, MID_FREEZE, UNFROZEN;
        }

        private State currentState;

        public FreezeStatus(State state) {
            this.currentState = state;
        }

        private void setFrozen() {
            this.currentState = State.FROZEN;
        }

        private void setUnfrozen() {
            this.currentState = State.UNFROZEN;
        }

        public State getState() {
            return currentState;
        }

        public boolean isFrozen() {
            return currentState == State.FROZEN;
        }
    }

    /**
     * Reference equality check for values. If both the values are simple basic types, returns the same
     * result as {@link CPU#isEqual(BValue, BValue)}
     *
     * @param lhsValue  The value on the left hand side
     * @param rhsValue  The value on the right hand side
     * @return True if values are reference equal or in the case of simple basic types if the values are equal,
     * else false.
     */
    private static boolean isReferenceEqual(BValue lhsValue, BValue rhsValue) {
        if (lhsValue == rhsValue) {
            return true;
        }

        // if one is null, the other also needs to be null to be true
        if (lhsValue == null || rhsValue == null) {
            return false;
        }

        if (isSimpleBasicType(lhsValue.getType()) && isSimpleBasicType(rhsValue.getType())) {
            return isEqual(lhsValue, rhsValue);
        }

        return false;
    }

    /**
     * Reference inequality check for values. If both the values are simple basic types, returns the same
     * result as the negation of {@link CPU#isEqual(BValue, BValue)}
     *
     * @param lhsValue  The value on the left hand side
     * @param rhsValue  The value on the right hand side
     * @return True if values are not reference equal or in the case of simple basic types if the values are not equal,
     * else false.
     */
    private static boolean isReferenceInequal(BValue lhsValue, BValue rhsValue) {
        if (lhsValue == null || rhsValue == null) {
            return lhsValue != rhsValue;
        }

        if (isSimpleBasicType(lhsValue.getType()) && isSimpleBasicType(rhsValue.getType())) {
            return !isEqual(lhsValue, rhsValue);
        }

        return lhsValue != rhsValue;
    }

    private static boolean isSimpleBasicType(BType type) {
        return type.getTag() < TypeTags.JSON_TAG;
    }

    /**
     * Type vector of size two, to hold the source and the target types.
     *
     * @since 0.982.0
     */
    private static class TypePair {
        BType sourceType;
        BType targetType;

        public TypePair(BType sourceType, BType targetType) {
            this.sourceType = sourceType;
            this.targetType = targetType;
        }

        @Override
        public boolean equals(Object obj) {
            if (!(obj instanceof TypePair)) {
                return false;
            }

            TypePair other = (TypePair) obj;
            return this.sourceType.equals(other.sourceType) && this.targetType.equals(other.targetType);
        }
    }
}<|MERGE_RESOLUTION|>--- conflicted
+++ resolved
@@ -2127,7 +2127,7 @@
                 j = operands[1];
                 k = operands[2];
                 typeRefCPEntry = (TypeRefCPEntry) ctx.constPool[j];
-                sf.intRegs[k] = checkIsLike(sf.refRegs[i], typeRefCPEntry.getType()) ? 1 : 0;
+                sf.intRegs[k] = checkIsLikeType(sf.refRegs[i], typeRefCPEntry.getType()) ? 1 : 0;
                 break;
             default:
                 throw new UnsupportedOperationException();
@@ -4183,21 +4183,6 @@
         return checkIsType(sourceType, targetType, new ArrayList<>());
     }
 
-<<<<<<< HEAD
-    private static boolean checkIsLike(BValue sourceVal, BType targetType) {
-        if (checkIsType(sourceVal, targetType)) {
-            return true;
-        }
-        // todo add more is like tests
-        if (targetType.getTag() == TypeTags.RECORD_TYPE_TAG) {
-            return checkIsLikeRecordType(sourceVal, (BRecordType) targetType);
-        }
-
-        if (targetType.getTag() == TypeTags.TUPLE_TAG) {
-            return checkIsLikeTupleType(sourceVal, (BTupleType) targetType);
-        }
-        return false;
-=======
     private static boolean checkIsLikeType(BValue sourceValue, BType targetType) {
         if (checkIsType(sourceValue, targetType)) {
             return true;
@@ -4322,7 +4307,6 @@
             }
         }
         return true;
->>>>>>> 7d3d5395
     }
 
     private static boolean checkIsType(BType sourceType, BType targetType, List<TypePair> unresolvedTypes) {
@@ -4455,58 +4439,6 @@
         });
     }
 
-    private static boolean checkIsLikeRecordType(BValue sourceVal, BRecordType targetType) {
-        if (sourceVal.getType().getTag() != TypeTags.RECORD_TYPE_TAG) {
-            return false;
-        }
-
-        if (targetType.getFields().length > ((BMap) sourceVal).size()) {
-            return false;
-        }
-
-        Map<String, BType> fieldMap = Arrays.stream(targetType.getFields())
-                .collect(Collectors.toMap(
-                        field -> field.fieldName,
-                        field -> field.fieldType
-                ));
-
-        BMap mapValue = (BMap) sourceVal;
-        for (Object keyObj : mapValue.getMap().keySet()) {
-            String key = (String) keyObj;
-            if (!fieldMap.containsKey(key)) {
-                if (targetType.sealed) {
-                    return false;
-                } else if (!checkIsLike(mapValue.get(key), targetType.restFieldType)) {
-                    return false;
-                }
-            } else if (!checkIsLike(mapValue.get(key), fieldMap.get(key))) {
-                return false;
-            }
-        }
-
-        return true;
-    }
-
-    private static boolean checkIsLikeTupleType(BValue sourceVal, BTupleType targetType) {
-        if (sourceVal.getType().getTag() != TypeTags.TUPLE_TAG) {
-            return false;
-        }
-
-        BRefValueArray source = (BRefValueArray) sourceVal;
-
-        if (source.getValues().length != targetType.getTupleTypes().size()) {
-            return false;
-        }
-
-        for (int i = 0; i < source.getValues().length; i++) {
-            if (!checkIsLike(source.get(i), targetType.getTupleTypes().get(i))) {
-                return false;
-            }
-        }
-
-        return true;
-    }
-
     private static boolean checkIsTableType(BType sourceType, BTableType targetType, List<TypePair> unresolvedTypes) {
         if (sourceType.getTag() != TypeTags.TABLE_TAG) {
             return false;
