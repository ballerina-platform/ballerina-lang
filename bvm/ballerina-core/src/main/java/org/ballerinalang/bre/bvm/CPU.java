--- conflicted
+++ resolved
@@ -77,12 +77,7 @@
 import org.ballerinalang.model.values.BXMLSequence;
 import org.ballerinalang.persistence.states.State;
 import org.ballerinalang.persistence.store.PersistenceStore;
-<<<<<<< HEAD
-import org.ballerinalang.runtime.Constants;
 import org.ballerinalang.util.Transactions;
-=======
-import org.ballerinalang.util.TransactionStatus;
->>>>>>> 597867f2
 import org.ballerinalang.util.codegen.ErrorTableEntry;
 import org.ballerinalang.util.codegen.FunctionInfo;
 import org.ballerinalang.util.codegen.Instruction;
@@ -125,6 +120,7 @@
 import org.ballerinalang.util.transactions.LocalTransactionInfo;
 import org.ballerinalang.util.transactions.TransactionConstants;
 import org.ballerinalang.util.transactions.TransactionResourceManager;
+import org.ballerinalang.util.transactions.TransactionUtils;
 import org.wso2.ballerinalang.compiler.util.BArrayState;
 
 import java.io.PrintStream;
@@ -3011,29 +3007,15 @@
         LocalTransactionInfo localTransactionInfo = ctx.getLocalTransactionInfo();
         if (localTransactionInfo == null) {
             if (isGlobalTransactionEnabled) {
-<<<<<<< HEAD
                 localTransactionInfo = createAndNotifyGlobalTx(ctx, transactionBlockId);
-=======
-//                BValue[] returns = TransactionUtils.notifyTransactionBegin(ctx, null, null, transactionBlockId,
-//                        TransactionConstants.DEFAULT_COORDINATION_TYPE);
-//                BMap<String, BValue> txDataStruct = (BMap<String, BValue>) returns[0];
-//                globalTransactionId = txDataStruct.get(TransactionConstants.TRANSACTION_ID).stringValue();
-//                protocol = txDataStruct.get(TransactionConstants.CORDINATION_TYPE).stringValue();
-//                url = txDataStruct.get(TransactionConstants.REGISTER_AT_URL).stringValue();
->>>>>>> 597867f2
             } else {
                 localTransactionInfo = createLocalOnlyTransaction();
             }
-<<<<<<< HEAD
             ctx.setLocalTransactionInfo(localTransactionInfo);
-=======
-//            localTransactionInfo = new LocalTransactionInfo(globalTransactionId, url, protocol);
-//            ctx.setLocalTransactionInfo(localTransactionInfo);
->>>>>>> 597867f2
         } else {
             if (isGlobalTransactionEnabled) {
-//                TransactionUtils.notifyTransactionBegin(ctx, localTransactionInfo.getGlobalTransactionId(),
-//                        localTransactionInfo.getURL(), transactionBlockId, localTransactionInfo.getProtocol());
+                TransactionUtils.notifyTransactionBegin(ctx, localTransactionInfo.getGlobalTransactionId(),
+                        localTransactionInfo.getURL(), transactionBlockId, localTransactionInfo.getProtocol());
             }
         }
         localTransactionInfo.beginTransactionBlock(transactionBlockId, retryCount);
@@ -3042,7 +3024,6 @@
     private static void beginTransactionParticipant(WorkerExecutionContext ctx, int transactionBlockId,
                                                     int committedFuncIndex, int abortedFuncIndex) {
         LocalTransactionInfo localTransactionInfo = ctx.getLocalTransactionInfo();
-<<<<<<< HEAD
         if (localTransactionInfo == null) {
             // No transaction available to participate,
             // We have no business here. This is a no-op.
@@ -3086,21 +3067,6 @@
     private static LocalTransactionInfo createLocalOnlyTransaction() {
         String globalTransactionId = UUID.randomUUID().toString().replaceAll("-", "");
         return new LocalTransactionInfo(globalTransactionId, null, null);
-=======
-//        if (!localTransactionInfo.isRetryPossible(ctx, transactionBlockId)) {
-//            if (ctx.getError() == null) {
-//                ctx.ip = startOfNoThrowEndIP;
-//            } else {
-//                String errorMsg = ctx.getError().reason;
-//                if (BLangVMErrors.TRANSACTION_ERROR.equals(errorMsg)) {
-//                    ctx.ip = startOfNoThrowEndIP;
-//                } else {
-//                    ctx.ip = startOfAbortIP;
-//                }
-//            }
-//        }
-        localTransactionInfo.incrementCurrentRetryCount(transactionBlockId);
->>>>>>> 597867f2
     }
 
     private static void retryTransaction(WorkerExecutionContext ctx, int transactionBlockId, int trAbortEndIp,
@@ -3141,7 +3107,6 @@
         LocalTransactionInfo localTxInfo = ctx.getLocalTransactionInfo();
         try {
             //In success case no need to do anything as with the transaction end phase it will be committed.
-<<<<<<< HEAD
             switch (Transactions.TransactionStatus.getConst(status)) {
                 case BLOCK_END: // 0
                     // set statusReg
@@ -3158,49 +3123,10 @@
                     break;
                 default:
                     throw new IllegalArgumentException("Invalid transaction end status: " + status);
-=======
-            if (status == TransactionStatus.FAILED.value()) {
-//                notifyCoordinator = localTransactionInfo.onTransactionFailed(ctx, transactionBlockId);
-//                if (notifyCoordinator) {
-//                    if (isGlobalTransactionEnabled) {
-//                        TransactionUtils.notifyTransactionAbort(ctx, localTransactionInfo.getGlobalTransactionId(),
-//                                transactionBlockId);
-//                    } else {
-//                        TransactionResourceManager.getInstance()
-//                              .notifyAbort(localTransactionInfo.getGlobalTransactionId(), transactionBlockId, false);
-//                    }
-//                }
-            } else if (status == TransactionStatus.ABORTED.value()) {
-                if (isGlobalTransactionEnabled) {
-//                    TransactionUtils.notifyTransactionAbort(ctx, localTransactionInfo.getGlobalTransactionId(),
-//                            transactionBlockId);
-                } else {
-                    TransactionResourceManager.getInstance()
-                            .notifyAbort(localTransactionInfo.getGlobalTransactionId(), transactionBlockId, false);
-                }
-            } else if (status == TransactionStatus.SUCCESS.value()) {
-                //We dont' need to notify the coordinator in this case. If it does not receive abort from the tx
-                //it will commit at the end message
-                if (!isGlobalTransactionEnabled) {
-                    TransactionResourceManager.getInstance()
-                            .prepare(localTransactionInfo.getGlobalTransactionId(), transactionBlockId);
-                    TransactionResourceManager.getInstance()
-                            .notifyCommit(localTransactionInfo.getGlobalTransactionId(), transactionBlockId);
-                }
-            } else if (status == TransactionStatus.END.value()) { //status = 1 Transaction end
-                boolean isOuterTx = localTransactionInfo.onTransactionEnd(transactionBlockId);
-                if (isGlobalTransactionEnabled) {
-//                    TransactionUtils.notifyTransactionEnd(ctx, localTransactionInfo.getGlobalTransactionId(),
-//                            transactionBlockId);
-                }
-                if (isOuterTx) {
-//                    BLangVMUtils.removeTransactionInfo(ctx);
-                }
->>>>>>> 597867f2
             }
         } catch (Throwable e) {
-//            ctx.setError(BLangVMErrors.createError(ctx, e.getMessage()));
-//            handleError(ctx);
+            ctx.setError(BLangVMErrors.createError(ctx, e.getMessage()));
+            handleError(ctx);
         }
     }
 
