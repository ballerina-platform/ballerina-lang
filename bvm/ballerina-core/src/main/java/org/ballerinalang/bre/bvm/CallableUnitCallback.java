--- conflicted
+++ resolved
@@ -22,10 +22,10 @@
 import org.ballerinalang.util.tracer.Tracer;
 
 /**
+ * This interface represents a callback to report back a success or a
+ * failure state back to the originator.
+ *
  * @since 0.965.0
- * 
- * This interface represents a callback to report back a success or a 
- * failure state back to the originator.
  */
 public abstract class CallableUnitCallback {
 
@@ -48,24 +48,18 @@
         notifyFailure(error);
     }
 
-<<<<<<< HEAD
+    /**
+     * This should be called when you want to notify that your operation
+     * is done successfully.
+     */
     public abstract void notifySuccess();
 
-    public abstract void notifyFailure(BStruct error);
-=======
     /**
-     * This should be called when you want to notify that your operation 
-     * is done successfully. 
-     */
-    void notifySuccess();
-
-    /**
-     * This should be called to notify the listener that your operation 
+     * This should be called to notify the listener that your operation
      * failed with a specific error.
-     * 
+     *
      * @param error the error to be reported when the operation failed
      */
-    void notifyFailure(BStruct error);
->>>>>>> d194d031
+    public abstract void notifyFailure(BStruct error);
 
 }