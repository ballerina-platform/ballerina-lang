--- conflicted
+++ resolved
@@ -43,11 +43,8 @@
     /**
      * Deep copy {@link BValue}.
      *
-<<<<<<< HEAD
      * @param refs Represents the reference map which is passed from the top most 'copy' invocation. It contains all
      *             the copies which were created earlier, within the current {@link BValue} object.
-=======
->>>>>>> 2578651b
      * @return A copy of this {@link BValue}
      */
     BValue copy(Map<BValue, BValue> refs);
