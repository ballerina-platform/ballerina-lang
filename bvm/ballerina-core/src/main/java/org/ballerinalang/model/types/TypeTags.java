/*
*  Copyright (c) 2017, WSO2 Inc. (http://www.wso2.org) All Rights Reserved.
*
*  WSO2 Inc. licenses this file to you under the Apache License,
*  Version 2.0 (the "License"); you may not use this file except
*  in compliance with the License.
*  You may obtain a copy of the License at
*
*    http://www.apache.org/licenses/LICENSE-2.0
*
*  Unless required by applicable law or agreed to in writing,
*  software distributed under the License is distributed on an
*  "AS IS" BASIS, WITHOUT WARRANTIES OR CONDITIONS OF ANY
*  KIND, either express or implied.  See the License for the
*  specific language governing permissions and limitations
*  under the License.
*/
package org.ballerinalang.model.types;

/**
 * This class contains tag values of each type in Ballerina.
 *
 * @since 0.87
 */
public class TypeTags {
    public static final int INT_TAG = 1;
    public static final int BYTE_TAG = 2;
    public static final int FLOAT_TAG = 3;
    public static final int STRING_TAG = 4;
    public static final int BOOLEAN_TAG = 5;
    public static final int ANY_TAG = 7;
    public static final int MAP_TAG = 8;
    public static final int XML_TAG = 9;
    public static final int JSON_TAG = 10;
    public static final int MESSAGE_TAG = 11;
    public static final int TABLE_TAG = 12;
    public static final int VOID_TAG = 13;
    public static final int FUNCTION_POINTER_TAG = 14;
    public static final int ARRAY_TAG = 16;
    public static final int ANNOTATION_TAG = 17;
    public static final int NULL_TAG = 18;
    public static final int XML_ATTRIBUTES_TAG = 19;
    public static final int TYPE_TAG = 20;
    public static final int TYPEDESC_TAG = 21;
<<<<<<< HEAD
    public static final int ENUM_TAG = 22;
    public static final int ITERATOR_TAG = 23;
    public static final int SERVICE_TAG = 24;
    public static final int STREAM_TAG = 25;
    public static final int FUTURE_TAG = 26;
    public static final int UNION_TAG = 27;
    public static final int TUPLE_TAG = 28;
    public static final int FINITE_TYPE_TAG = 31;
    public static final int OBJECT_TYPE_TAG = 32;
    public static final int RECORD_TYPE_TAG = 33;
    public static final int CHANNEL_TAG = 34;
=======
    public static final int ITERATOR_TAG = 22;
    public static final int SERVICE_TAG = 23;
    public static final int STREAM_TAG = 24;
    public static final int FUTURE_TAG = 25;
    public static final int UNION_TAG = 26;
    public static final int TUPLE_TAG = 27;
    public static final int FINITE_TYPE_TAG = 30;
    public static final int OBJECT_TYPE_TAG = 31;
    public static final int RECORD_TYPE_TAG = 32;
>>>>>>> ec0ef48a
}<|MERGE_RESOLUTION|>--- conflicted
+++ resolved
@@ -42,19 +42,6 @@
     public static final int XML_ATTRIBUTES_TAG = 19;
     public static final int TYPE_TAG = 20;
     public static final int TYPEDESC_TAG = 21;
-<<<<<<< HEAD
-    public static final int ENUM_TAG = 22;
-    public static final int ITERATOR_TAG = 23;
-    public static final int SERVICE_TAG = 24;
-    public static final int STREAM_TAG = 25;
-    public static final int FUTURE_TAG = 26;
-    public static final int UNION_TAG = 27;
-    public static final int TUPLE_TAG = 28;
-    public static final int FINITE_TYPE_TAG = 31;
-    public static final int OBJECT_TYPE_TAG = 32;
-    public static final int RECORD_TYPE_TAG = 33;
-    public static final int CHANNEL_TAG = 34;
-=======
     public static final int ITERATOR_TAG = 22;
     public static final int SERVICE_TAG = 23;
     public static final int STREAM_TAG = 24;
@@ -64,5 +51,5 @@
     public static final int FINITE_TYPE_TAG = 30;
     public static final int OBJECT_TYPE_TAG = 31;
     public static final int RECORD_TYPE_TAG = 32;
->>>>>>> ec0ef48a
+    public static final int CHANNEL_TAG = 33;
 }