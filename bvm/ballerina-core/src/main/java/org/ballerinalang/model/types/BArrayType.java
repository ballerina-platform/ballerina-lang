--- conflicted
+++ resolved
@@ -109,11 +109,8 @@
                 return (V) new BBooleanArray();
             case TypeTags.STRING_TAG:
                 return (V) new BStringArray();
-<<<<<<< HEAD
-=======
             case TypeTags.BYTE_TAG:
                 return (V) new BByteArray();
->>>>>>> 4cc07ed7
             default:
                 return (V) new BRefValueArray();
         }
