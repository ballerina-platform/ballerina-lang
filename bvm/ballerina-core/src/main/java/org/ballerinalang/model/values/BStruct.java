--- conflicted
+++ resolved
@@ -62,20 +62,11 @@
         this.structType = structType;
 
         int[] fieldCount = this.structType.getFieldTypeCount();
-<<<<<<< HEAD
         intFields = new int[fieldCount[0]];
         longFields = new long[fieldCount[1]];
         doubleFields = new double[fieldCount[2]];
         stringFields = new String[fieldCount[3]];
-        Arrays.fill(stringFields, "");
         blobFields = new byte[fieldCount[4]][];
-=======
-        longFields = new long[fieldCount[0]];
-        doubleFields = new double[fieldCount[1]];
-        stringFields = new String[fieldCount[2]];
-        intFields = new int[fieldCount[3]];
-        byteFields = new byte[fieldCount[4]][];
->>>>>>> 17f8053b
         refFields = new BRefType[fieldCount[5]];
     }
 
