--- conflicted
+++ resolved
@@ -377,9 +377,6 @@
     public BValue copy(Map<BValue, BValue> refs) {
         readLock.lock();
         try {
-<<<<<<< HEAD
-            BMap<K, BValue> newMap = new BMap<>(type);
-=======
             if (isFrozen()) {
                 return this;
             }
@@ -390,7 +387,6 @@
 
             BMap<K, BValue> newMap = new BMap<>(type);
             refs.put(this, newMap);
->>>>>>> dd14dd3d
             for (Map.Entry<K, V> entry: map.entrySet()) {
                 BValue value = entry.getValue();
                 newMap.put(entry.getKey(), value == null ? null : value.copy(refs));
