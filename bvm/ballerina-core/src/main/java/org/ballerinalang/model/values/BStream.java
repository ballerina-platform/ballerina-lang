--- conflicted
+++ resolved
@@ -123,18 +123,10 @@
      */
     public void subscribe(BFunctionPointer functionPointer) {
         BType[] parameters = functionPointer.funcRefCPEntry.getFunctionInfo().getParamTypes();
-<<<<<<< HEAD
-        if (!CPU.isAssignable(constraintType, parameters[0])) {
+        int lastArrayIndex = parameters.length - 1;
+        if (!CPU.isAssignable(constraintType, parameters[lastArrayIndex])) {
             throw new BallerinaException("incompatible function: subscription function needs to be a function"
                                                  + " accepting:" + this.constraintType);
-=======
-        int lastArrayIndex = parameters.length - 1;
-        if (parameters[lastArrayIndex].getTag() != constraintType.getTag()
-                || (constraintType instanceof BStructureType && ((BStructureType) parameters[lastArrayIndex])
-                .getTypeInfo().getType() != constraintType)) {
-         throw new BallerinaException("incompatible function: subscription function needs to be a function accepting"
-                                                 + ":" + this.constraintType.getName());
->>>>>>> 4c4a74e7
         }
         String queueName = String.valueOf(System.currentTimeMillis()) + UUID.randomUUID().toString();
         BrokerUtils.addSubscription(topicName, new StreamSubscriber(queueName, functionPointer));
@@ -163,25 +155,18 @@
         }
 
         @Override
-<<<<<<< HEAD
         protected void send(Message message) {
             try {
                 BValue data =
                         ((BallerinaBrokerByteBuf) (message.getContentChunks().get(0).getByteBuf()).unwrap()).getValue();
-                BLangFunctions.invokeCallable(functionPointer.value().getFunctionInfo(), new BValue[] { data });
+                List<BValue> argsList = new ArrayList<>();
+                argsList.addAll(closureArgs);
+                argsList.add(data);
+                BLangFunctions.invokeCallable(functionPointer.value().getFunctionInfo(),
+                                              argsList.toArray(new BValue[argsList.size()]));
             } catch (Exception e) {
                 throw new BallerinaException("Error delivering event to subscriber: ", e);
             }
-=======
-        protected void send(Message message) throws BrokerException {
-            BValue data =
-                    ((BallerinaBrokerByteBuf) (message.getContentChunks().get(0).getByteBuf()).unwrap()).getValue();
-            List<BValue> argsList = new ArrayList<>();
-            argsList.addAll(closureArgs);
-            argsList.add(data);
-            BLangFunctions.invokeCallable(functionPointer.value().getFunctionInfo(),
-                    argsList.toArray(new BValue[argsList.size()]));
->>>>>>> 4c4a74e7
         }
 
         @Override
