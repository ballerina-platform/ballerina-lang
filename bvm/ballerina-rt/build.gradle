--- conflicted
+++ resolved
@@ -83,21 +83,11 @@
 
     // Third party jars
     // config
-<<<<<<< HEAD
-    dist "org.apache.commons:commons-lang3:${project.apacheCommonsLang3Version}"
-    dist "org.apache.commons:commons-text:${project.apacheCommonsTextVersion}"
-    dist "com.moandjiezana.toml:toml4j:${project.moandjiezanaToml4jVersion}"
-    dist "com.fasterxml.woodstox:woodstox-core:${project.fasterxmlWoodstoxCoreVersion}"
-    dist "org.codehaus.woodstox:stax2-api:${project.codehausWoodstoxStax2ApiVersion}"
-=======
-    dist libs.slf4j.jdk14
-    dist libs.slf4j.api
     dist libs.apache.commons.lang3
     dist libs.apache.commons.text
     dist libs.toml4j
     dist libs.fasterxml.woodstox.core
     dist libs.codehaus.woodstox.stax2.api
->>>>>>> b32a61cf
 
     // runtime
     dist libs.apache.commons.axiom.c14n
