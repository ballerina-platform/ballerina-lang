import ballerina/io;

public function main() {

    // Tuple variables can be de-structured with new values when used as a tuple variable
    // reference based binding pattern.
    (string, (int, boolean)) (a1, (a2, a3)) = ("Hello", (123, true));
    (a1, (a2, a3)) = ("Ballerina", (453, false));
    io:println("Tuple variable : ", a1, " ", a2, " ", a3);

    // The variable can also be updated individually, because once they are defined, they are treated as individual
    // variables at runtime.
    (string, (int, boolean)) (b1, (b2, b3)) = ("Hello", (123, true));
    b1 = "Ballerina";
    b2 = 453;
    b3 = false;
    io:println("Tuple variable : ", b1, " ", b2, " ", b3);

<<<<<<< HEAD
    //The binding patterns are recursive in nature. Following examples shows how we can write complex recursive
    //variable references for de-structuring.
=======
    // The binding patterns are recursive in nature. Following examples shows how we can write complex recursive
    // variable references for de-structuring.

>>>>>>> 109004cb
    (string, (int, (boolean, float))) (c1, (c2, (c3, c4))) =
                                        ("Test", (123, (true, 5.6)));
    ((c1, c2), c3) = (("Ballerina", 453), false);
    (c2, c3, c4) = (657, true, 76.8);
    io:println("Tuple variable : ", c1, " ", c2, " ", c3, " ", c4);

    // Tuple variables can also be referenced using tuple type expressions.
    ((string, (int, (boolean, int))), (float, int)) v1 =
                            (("Ballerina", (3, (true, 34))), (5.6, 45));
    ((string, (int, (boolean, int))),
                        (float, int)) ((d1, (d2, (d3, d4))), (d5, d6)) = v1;
    ((d1, (d2, (d3, d4))), (d5, d6)) = bar();
    io:println("Tuple variable : ",
                    d1, " ", d2, " ", d3, " ", d4, " ", d5, " ", d6);

    // Tuple type can also take "var" as the type label, which in that case, the type will be inferred from the RHS.
    var (e1, (e2, e3)) = ("Test", (123, true));
    (e1, (e2, e3)) = foo();
    io:println("Tuple variable : ", e1, " ", e2, " ", e3);

    var v2 = (("Test", (5, (false, 54))), (9.8, 234));
    ((string, (int, (boolean, int))),
                        (float, int)) ((f1, (f2, (f3, f4))), (f5, f6)) = v2;
    ((f1, (f2, (f3, f4))), (f5, f6)) = bar();
    io:println("Tuple variable : ",
                            f1, " ", f2, " ", f3, " ", f4, " ", f5, " ", f6);
}

function foo() returns (string, (int, boolean)) {
    return ("Ballerina", (453, false));
}

function bar() returns ((string, (int, (boolean, int))), (float, int)) {
    return (("Ballerina", (3, (true, 34))), (5.6, 45));
}<|MERGE_RESOLUTION|>--- conflicted
+++ resolved
@@ -16,14 +16,9 @@
     b3 = false;
     io:println("Tuple variable : ", b1, " ", b2, " ", b3);
 
-<<<<<<< HEAD
-    //The binding patterns are recursive in nature. Following examples shows how we can write complex recursive
-    //variable references for de-structuring.
-=======
     // The binding patterns are recursive in nature. Following examples shows how we can write complex recursive
     // variable references for de-structuring.
 
->>>>>>> 109004cb
     (string, (int, (boolean, float))) (c1, (c2, (c3, c4))) =
                                         ("Test", (123, (true, 5.6)));
     ((c1, c2), c3) = (("Ballerina", 453), false);
