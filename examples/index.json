[{
        "title": "Hello World",
        "column": 0,
        "category": "Language concepts",
        "samples": [{
                "name": "Hello World Service",
                "url": "hello-world-service"
            },
            {
                "name": "Hello World Main",
                "url": "hello-world"
            },
            {
                "name": "Hello World Parallel",
                "url": "hello-world-parallel"
            },
            {
                "name": "Hello World Client",
                "url": "hello-world-client"
            }
        ]
    },
 	{
        "title": "Ballerina Basics",
        "column": 0,
        "category": "Language concepts",
        "samples": [{
                "name": "Modules",
                "url": "modules"
            },
            {
                "name": "Variables",
                "url": "variables"
            },
            {
                "name": "Var",
                "url": "var"
            },
            {
                "name": "Functions",
                "url": "functions"
            },
            {
                "name": "Required Parameters",
                "url": "functions-with-required-parameters"
            },
            {
                "name": "Defaultable Parameters",
                "url": "functions-with-defaultable-parameters"
            },
            {
                "name": "Rest Parameters",
                "url": "functions-with-rest-parameter"
            },
            {
                "name": "Documentation",
                "url": "documentation"
            },
            {
                "name": "Quoted Identifiers",
                "url": "quoted-identifiers"
            }
        ]
    },
    {
        "title": "Functions",
        "column": 0,
        "category": "Language concepts",
        "samples": [{
                "name": "Function Pointers",
                "url": "function-pointers"
            },
            {
                "name": "Anonymous Functions",
                "url": "anonymous-functions"
            },
            {
                "name": "Closures",
                "url": "closures"
            },
            {
                "name": "Functional Iteration",
                "url": "functional-iteration"
            },
            {
                "name": "The Main Function",
                "url": "the-main-function"
            }
        ]
    },
    {
        "title": "Flow Control",
        "column": 0,
        "category": "Language concepts",
        "samples": [{
                "name": "If/Else",
                "url": "if-else"
            },
            {
                "name": "While",
                "url": "while"
            },
            {
                "name": "Foreach",
                "url": "foreach"
            },
            {
                "name": "Match",
                "url": "match"
            },
            {
                "name": "Tuple Match",
                "url": "tuple-match-statement"
            },
            {
                "name": "Record Match",
                "url": "record-match-statement"
            },
            {
                "name": "Error Match",
                "url": "error-match-statement"
            },
            {
                "name": "Type Test Expression",
                "url": "type-test-expression"
            },
            {
                "name": "Type Guard",
                "url": "type-guard"
            },
            {
                "name": "Elvis",
                "url": "elvis-operator"
            }
        ]
    },
    {
        "title": "Values and Types",
        "column": 1,
        "category": "Language concepts",
        "samples": [{
                "name": "Values",
                "url": "values"
            },
            {
                "name": "Arrays",
                "url": "arrays"
            },
            {
                "name": "Tuples",
                "url": "tuple-type"
            },
            {
                "name": "Maps",
                "url": "maps"
            },
            {
                "name": "Table",
                "url": "table"
            },
            {
                "name": "Union Types",
                "url": "union-type"
            },
            {
                "name": "Byte Type",
                "url": "byte-type"
            },
            {
                "name": "Optional Type",
                "url": "optional-type"
            },
            {
                "name": "Anydata Type",
                "url": "anydata-type"
            },
            {
                "name": "Any Type",
                "url": "any-type"
            },
            {
                "name": "Constants",
                "url": "constants"
            },
            {
                "name": "Range Expressions",
                "url": "range-expressions"
            },
            {
                "name": "String Template Literal",
                "url": "string-template"
            }
        ]
    },
    {
        "title": "Record",
        "column": 1,
        "category": "Language concepts",
        "samples": [{
                "name": "Record",
                "url": "records"
            },
            {
                "name": "Anonymous Records",
                "url": "anonymous-records"
            },
            {
                "name": "Optional Fields",
                "url": "record-optional-fields"
            },
            {
                "name": "Record Type Reference",
                "url": "record-type-reference"
            }
        ]
    },
    {
        "title": "Object",
        "column": 1,
        "category": "Language concepts",
        "samples": [{
                "name": "Object",
                "url": "objects"
            },
            {
                "name": "Object Initializer",
                "url": "object-initializer"
            },
            {
                "name": "Object Methods",
                "url": "object-methods"
            },
            {
                "name": "Object Assignability",
                "url": "object-assignability"
            },
            {
                "name": "Abstract Objects",
                "url": "abstract-objects"
            },
            {
                "name": "Anonymous Objects",
                "url": "anonymous-objects"
            },
            {
                "name": "Object Type Reference",
                "url": "object-type-reference"
            },
            {
                "name": "Iterable Objects",
                "url": "iterable-objects"
            }
        ]
    },
    {
        "title": "Value/Type Operations",
        "column": 1,
        "category": "Language concepts",
        "samples": [
            {
                "name": "Compound Assignment Operators",
                "url": "compound-assignment-operators"
            },
            {
                "name": "Equality",
                "url": "equality"
            },
            {
                "name": "Length",
                "url": "length"
            },
            {
                "name": "Type Cast",
                "url": "type-cast"
            },
            {
                "name": "Optional Field Access",
                "url": "optional-field-access"
            },
            {
                "name": "Cloning Values",
                "url": "clone"
            },
            {
                "name": "Immutable Values",
                "url": "immutable-values"
            },
            {
                "name": "Type Conversion",
                "url": "type-conversion"
            }
        ]
    },
    {
        "title": "JSON / XML",
        "column": 2,
        "category": "Language concepts",
        "samples": [{
                "name": "JSON",
                "url": "json"
            },
            {
                "name": "JSON Objects",
                "url": "json-objects"
            },
            {
                "name": "JSON Arrays",
                "url": "json-arrays"
            },
            {
                "name": "JSON Access",
                "url": "json-access"
            },
            {
                "name": "JSON/Record/Map Conversion",
                "url": "json-record-map-conversion"
            },
            {
                "name": "JSON to XML Conversion",
                "url": "json-to-xml-conversion"
            },
            {
                "name": "XML",
                "url": "xml"
            },
            {
                "name": "XML Literal",
                "url": "xml-literal"
            },
            {
                "name": "XML Attributes",
                "url": "xml-attributes"
            },
            {
                "name": "XML Namespaces",
                "url": "xml-namespaces"
            },
            {
                "name": "XML Access",
                "url": "xml-access"
            },
            {
                "name": "XML Functions",
                "url": "xml-functions"
            }
        ]
    },
    {
        "title": "Binding Patterns",
        "column": 2,
        "category": "Language concepts",
        "samples": [ {
                "name": "Tuple-Typed Binding Pattern",
                "url": "tuple-typed-binding-pattern"
            },
            {
                "name": "Record-Typed Binding Pattern",
                "url": "record-typed-binding-pattern"
            },
            {
                "name": "Error-Typed Binding Pattern",
                "url": "error-typed-binding-pattern"
            },
            {
                "name": "Tuple Destructure Binding Pattern",
                "url": "tuple-destructure-binding-pattern"
            },
            {
                "name": "Record Destructure Binding Pattern",
                "url": "record-destructure-binding-pattern"
            },
            {
                "name": "Error Destructure Binding Pattern",
                "url": "error-destructure-binding-pattern"
            }
        ]
    },
    {
        "title": "Errors",
        "column": 2,
        "category": "Language concepts",
        "samples": [{
                "name": "Error Handling",
                "url": "error-handling"
            },
            {
                "name": "Check",
                "url": "check"
            },
            {
                "name": "Panic",
                "url": "panic"
            },
            {
                "name": "Check Panic",
                "url": "checkpanic"
            },
            {
                "name": "Trap",
                "url": "trap"
            },
            {
                "name": "User-defined Error Types",
                "url": "user-defined-error"
            }
        ]
    },
    {
        "title": "Concurrency",
        "column": 2,
        "category": "Language concepts",
        "samples": [{
                "name": "Workers",
                "url": "workers"
            },
            {
                "name": "Worker Interactions",
                "url": "worker-interaction"
            },
            {
                "name": "Fork",
                "url": "fork"
            },
            {
                "name": "Fork Variable Access",
                "url": "fork-variable-access"
            },
            {
                "name": "Async",
                "url": "async"
            }
        ]
    },
    {
        "title": "I/O",
        "column": 3,
        "category": "Language concepts",
        "samples": [{
                "name": "Byte I/O",
                "url": "byte-io"
            },
            {
                "name": "Record I/O",
                "url": "record-io"
            },
            {
                "name": "CSV I/O",
                "url": "csv-io"
            },
            {
                "name": "JSON I/O",
                "url": "json-io"
            },
            {
                "name": "XML I/O",
                "url": "xml-io"
            },
            {
                "name": "Read/Write Files",
                "url": "character-io"
            },
            {
                "name": "JSON to CSV Transform",
                "url": "json-csv"
            }
        ]
    },
    {
        "title": "Java Interoperability",
        "column": 2,
        "category": "Language concepts",
        "samples": [
            {
                "name": "Create Java Objects",
                "url": "create-java-objects"
            },
            {
                "name": "Invoke Java Methods",
                "url": "invoke-java-methods"
            },
            {
                "name": "Access/Mutate Java Fields",
                "url": "access-mutate-java-fields"
            },
            {
                "name": "Java Arrays",
                "url": "java-arrays"
            },
            {
                "name": "Java Varargs",
                "url": "java-varargs"
            },
            {
                "name": "Overloaded Methods/Constructors",
                "url": "overloaded-methods-constructors"
            },
            {
                "name": "Java Exceptions",
                "url": "java-exceptions"
            }
        ]
    },
 	{
        "title": "Common Libraries",
        "column": 3,
        "category": "Language concepts",
        "samples": [{
                "name": "Time",
                "url": "time"
            },
            {
                "name": "Cache",
                "url": "cache"
            },
            {
                "name": "Config",
                "url": "config-api"
            },
            {
                "name": "Log",
                "url": "log-api"
            },
            {
                "name": "Math",
                "url": "math-functions"
            },
            {
                "name": "String",
                "url": "strings"
            },
            {
                "name": "File Path",
                "url": "filepath"
            },
            {
                "name": "File",
                "url": "file"
            },
            {
                "name": "Task Scheduler Appointment",
                "url": "task-scheduler-appointment"
            },
            {
                "name": "Task Scheduler Timer",
                "url": "task-scheduler-timer"
            },
            {
                "name": "Task Service Appointment",
                "url": "task-service-appointment"
            },
            {
                "name": "Task Service Timer",
                "url": "task-service-timer"
            }
        ]
    },
    {
        "title": "Security",
        "column": 3,
        "category": "Language concepts",
        "samples": [{
                "name": "Taint Checking",
                "url": "taint-checking"
            },
            {
                "name": "Cryptographic Operations",
                "url": "crypto"
            }
        ]
    },
 	{
        "title": "Testing",
        "column": 3,
        "category": "Language concepts",
        "samples": [{
                "name": "Assertions",
                "url": "testerina-assertions"
            },
            {
                "name": "Before and After Test",
                "url": "testerina-before-and-after-test"
            },
            {
                "name": "Before Each Test",
                "url": "testerina-before-each-test"
            },
            {
                "name": "Before and After Suite",
                "url": "testerina-before-and-after-suite"
            },
            {
                "name": "Data Driven Tests",
                "url": "testerina-data-driven-tests"
            },
            {
                "name": "Guarantee Test Execution Order",
                "url": "testerina-guarantee-test-execution-order"
            }
        ]
    },
    {
        "title": "Deployment",
        "column": 3,
        "category": "Language concepts",
        "samples": [{
                "name": "Docker Deployment",
                "url": "docker-deployment"
            },
            {
                "name": "Kubernetes Deployment",
                "url": "kubernetes-deployment"
            },
            {
                "name": "OpenShift Deployment",
                "url": "openshift-deployment"
            },
            {
                "name": "AWS Lambda Deployment",
                "url": "awslambda-deployment"
            }
        ]
    },
    {
        "title": "HTTP/HTTPS",
        "column": 0,
        "category": "Working over the network",
        "samples": [{
                "name": "Client Endpoint",
                "url": "http-client-endpoint"
            },
            {
                "name": "Redirects",
                "url": "http-redirects"
            },
            {
                "name": "Base Path and Path",
                "url": "base-path-and-path"
            },
            {
                "name": "Query Path Matrix Param",
                "url": "query-path-matrix-param"
            },
            {
                "name": "Restrict By Media Type",
                "url": "restrict-by-media-type"
            },
            {
                "name": "HTTP Caching",
                "url": "http-caching-client"
            },
            {
                "name": "Disable Chunking",
                "url": "http-disable-chunking"
            },
            {
                "name": "Trace Logs",
                "url": "http-trace-logs"
            },
            {
                "name": "HTTPS Listener",
                "url": "https-listener"
            },
            {
                "name": "Basic HTTPS Listener Client",
                "url": "basic-https-listener-client"
            },
            {
                "name": "Mutual SSL",
                "url": "mutual-ssl"
            },
            {
                "name": "Request With Multiparts",
                "url": "request-with-multiparts"
            },
            {
                "name": "Response With Multiparts",
                "url": "response-with-multiparts"
            },
            {
                "name": "CORS",
                "url": "http-cors"
            },
            {
                "name": "Access Logs",
                "url": "http-access-logs"
            },
            {
                "name": "Data Binding",
                "url": "http-data-binding"
            },
            {
                "name": "100 Continue",
                "url": "http-100-continue"
            },
            {
                "name": "Handling Different Payload Types",
                "url": "different-payload-types"
            },
            {
                "name": "HTTP Streaming",
                "url": "http-streaming"
            },
            {
                "name": "HTTP Compression",
                "url": "http-compression"
            },
            {
                "name": "HTTP Interceptors/Filters",
                "url": "http-filters"
            }
        ]
    },
    {
        "title": "HTTP2",
        "column": 0,
        "category": "Working over the network",
        "samples": [{
                "name": "HTTP 1.1 to 2.0 Protocol Switch",
                "url": "http-1.1-to-2.0-protocol-switch"
            },
            {
                "name": "HTTP 2.0 Server Push",
                "url": "http-2.0-server-push"
            }
        ]
    },
 	{
        "title": "WebSockets ",
        "column": 1,
        "category": "Working over the network",
        "samples": [{
                "name": "Client Endpoint",
                "url": "websocket-client"
            },
            {
                "name": "Basic Server Functionalities",
                "url": "websocket-basic-sample"
            },
            {
                "name": "HTTP To WebSocket Upgrade",
                "url": "http-to-websocket-upgrade"
            },
            {
                "name": "Proxy Server",
                "url": "websocket-proxy-server"
            },
            {
                "name": "Chat Application",
                "url": "websocket-chat-application"
            },
            {
<<<<<<< HEAD
                "name": "Failover",
                "url": "websocket-failover"
=======
                "name": "Retry",
                "url": "websocket-retry"
>>>>>>> c3c906fc
            }
        ]
    },
    {
        "title": "Routing",
        "column": 1,
        "category": "Working over the network",
        "samples": [{
                "name": "Header-Based Routing",
                "url": "header-based-routing"
            },
            {
                "name": "Passthrough",
                "url": "passthrough"
            },
            {
                "name": "Content-Based Routing",
                "url": "content-based-routing"
            }
        ]
    },
    {
        "title": "Resiliency",
        "column": 1,
        "category": "Working over the network",
        "samples": [{
                "name": "Circuit Breaker",
                "url": "http-circuit-breaker"
            },
            {
                "name": "Load Balancing",
                "url": "http-load-balancer"
            },
            {
                "name": "Failover",
                "url": "http-failover"
            },
            {
                "name": "Retry",
                "url": "http-retry"
            },
            {
                "name": "Timeout",
                "url": "http-timeout"
            }
        ]
    },
    {
        "title": "WebSub",
        "column": 1,
        "category": "Working over the network",
        "samples": [{
            "name": "Internal Hub Sample",
            "url": "websub-internal-hub-sample"
        },
            {
                "name": "Remote Hub Sample",
                "url": "websub-remote-hub-sample"
            },
            {
                "name": "Hub Client Sample",
                "url": "websub-hub-client-sample"
            },
            {
                "name": "Service Integration Sample",
                "url": "websub-service-integration-sample"
            }
        ]
    },
    {
        "title": "Listeners",
        "column": 1,
        "category": "Working over the network",
        "samples": [{
            "name": "Directory Listener",
            "url": "directory-listener"
        }]
    },
    {
        "title": "Database",
        "column": 2,
        "category": "Working over the network",
        "samples": [
            {
                "name": "JDBC Client CRUD Operations",
                "url": "jdbc-client-crud-operations"
            },
            {
                "name": "JDBC Client Batch Update",
                "url": "jdbc-client-batch-update"
            },
            {
                "name": "JDBC Client Call Procedures",
                "url": "jdbc-client-call-procedures"
            },
            {
                "name": "Streaming a Big Dataset",
                "url": "jdbc-streaming-big-dataset"
            }
        ]
    },
    {
        "title": "gRPC",
        "column": 2,
        "category": "Working over the network",
        "samples": [{
                "name": "Unary Blocking",
                "url": "grpc-unary-blocking"
            },
            {
                "name": "Unary Non-Blocking",
                "url": "grpc-unary-non-blocking"
            },
            {
                "name": "Server Streaming",
                "url": "grpc-server-streaming"
            },
            {
                "name": "Client Streaming",
                "url": "grpc-client-streaming"
            },
            {
                "name": "Bidirectional Streaming",
                "url": "grpc-bidirectional-streaming"
            },
            {
                "name": "Secured Unary",
                "url": "grpc-secured-unary"
            },
            {
                "name": "Proto To Ballerina",
                "url": "proto-to-ballerina"
            }
        ]
    },
 	{
        "title": "Observability",
        "column": 2,
        "category": "Working over the network",
        "samples": [{
                "name": "Distributed Tracing",
                "url": "tracing"
            },
            {
                "name": "Counter-Based Metrics",
                "url": "counter-metrics"
            },
            {
                "name": "Gauge-Based Metrics",
                "url": "gauge-metrics"
            }
        ]
    },
 	{
        "title": "OpenAPI",
        "column": 2,
        "category": "Working over the network",
        "samples": [{
                "name": "Client Generation",
                "url": "client-generation"
            },
            {
                "name": "Ballerina To OpenAPI",
                "url": "ballerina-to-openapi"
            },
            {
                "name": "OpenAPI To Ballerina",
                "url": "openapi-to-ballerina"
            }
        ]
    },
    {
        "title": "NATS",
        "column": 3,
        "category": "Working over the network",
        "samples": [
            {
                "name": "Basic Publisher and Subscriber",
                "url": "nats-basic-client"
            },
            {
                "name": "Basic Streaming Publisher and Subscriber",
                "url": "nats-streaming-client"
            },
            {
                "name": "Streaming Publisher and Subscriber With Data Binding",
                "url": "nats-streaming-consumer-with-data-binding"
            },
            {
                "name": "Durable Subscriptions",
                "url": "nats-streaming-durable-subscriptions"
            },
            {
                "name": "Queue Groups",
                "url": "nats-streaming-queue-group"
            },
            {
                "name": "Historical Message Replay",
                "url": "nats-streaming-start-position"
            }
        ]
    },
    {
        "title": "Kafka",
        "column": 3,
        "category": "Working over the network",
        "samples": [
            {
                "name": "Producer",
                "url": "kafka_message_producer"
            },
            {
                "name": "Consumer Service",
                "url": "kafka_message_consumer_service"
            },
            {
                "name": "Consumer Client",
                "url": "kafka_message_consumer_simple"
            },
            {
                "name": "Transactional Producer",
                "url": "kafka_message_producer_transactional"
            },
            {
                "name": "Consumer Groups",
                "url": "kafka_message_consumer_group_service"
            }
        ]
    },
    {
        "title": "RabbitMQ",
        "column": 3,
        "category": "Working over the network",
        "samples": [
            {
                "name": "Producer",
                "url": "rabbitmq-producer"
            },
            {
                "name": "Consumer",
                "url": "rabbitmq-consumer"
            },
            {
                "name": "Client Acknowledgements",
                "url": "rabbitmq-consumer-with-client-acknowledgement"
            },
            {
                "name": "Data Binding",
                "url": "rabbitmq-consumer-with-data-binding"
            },
            {
                "name": "QoS Settings",
                "url": "rabbitmq-consumer-with-qos-settings"
            }
        ]
    },
    {
        "title": "Socket",
        "column": 3,
        "category": "Working over the network",
        "samples": [{
                "name": "Basic TCP Socket",
                "url": "tcp-socket-listener-client"
            },
            {
                "name": "Basic UDP Client Socket",
                "url": "udp-socket-client"
            }
        ]
    },
    {
        "title": "Access Control",
        "column": 3,
        "category": "Working over the network",
        "samples": [{
                "name": "Secured Service with JWT",
                "url": "secured-service-with-jwt"
            },
            {
                "name": "Secured Service with Basic Auth",
                "url": "secured-service-with-basic-auth"
            },
            {
                "name": "Secured Service with OAuth2",
                "url": "secured-service-with-oauth2"
            },
            {
                "name": "Secured Client with Basic Auth",
                "url": "secured-client-with-basic-auth"
            },
            {
                "name": "Secured Client with JWT Auth",
                "url": "secured-client-with-jwt-auth"
            },
            {
                "name": "Secured Client with OAuth2",
                "url": "secured-client-with-oauth2"
            }
        ]
    },
    {
        "title": "Lock",
        "column": 0,
        "category": "Experimental features",
        "samples": [{
            "name": "Lock",
            "url": "locks"
        }
        ]
    },
    {
        "title": "Transactions",
        "column": 2,
        "category": "Experimental features",
        "samples": [{
                "name": "Local Transactions",
                "url": "local-transactions"
            },
            {
                "name": "Local Transactions with participants",
                "url": "local-transactions-with-participants"
            },
            {
                "name": "XA Transactions",
                "url": "xa-transactions"
            },
            {
                "name": "Distributed Transactions",
                "url": "transactions-distributed"
            }
        ]
    }
]<|MERGE_RESOLUTION|>--- conflicted
+++ resolved
@@ -749,13 +749,12 @@
                 "url": "websocket-chat-application"
             },
             {
-<<<<<<< HEAD
                 "name": "Failover",
                 "url": "websocket-failover"
-=======
+            },
+            {
                 "name": "Retry",
                 "url": "websocket-retry"
->>>>>>> c3c906fc
             }
         ]
     },
