--- conflicted
+++ resolved
@@ -2,16 +2,8 @@
 import ballerina/kafka;
 
 kafka:ProducerConfiguration producerConfigs = {
-<<<<<<< HEAD
-    // Here, we create a producer config with optional parameters.
-    // client.id - used for broker-side logging.
-    // `acks` - number of acknowledgments to complete the request.
-    // `noRetries` - number of retries if record sending fails.
-    // `bootstrapServers` is the list of remote server endpoints of the Kafka brokers
-=======
     // The `bootstrapServers` is the list of remote server endpoints of the
     // Kafka brokers.
->>>>>>> 596a4651
     bootstrapServers: "localhost:9092",
     clientId: "basic-producer",
     acks: "all",
