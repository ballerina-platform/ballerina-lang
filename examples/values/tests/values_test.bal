import ballerina/test;
import ballerina/io;

any[] outputs = [];
int counter = 0;

// This is the mock function which will replace the real function
@test:Mock {
    moduleName: "ballerina/io",
    functionName: "println"
}
public function mockPrint(any... s) {
    outputs[counter] = s[0];
    counter += 1;
}

@test:Config
function testFunc() {
    // Invoking the main function
    main();
    test:assertEquals(outputs[0], 10);
    test:assertEquals(outputs[1], 20.0);
<<<<<<< HEAD
    test:assertEquals(outputs[2], true);
    test:assertEquals(outputs[3], true);
    test:assertEquals(outputs[4], true);
    test:assertEquals(outputs[5], 23);
    test:assertEquals(outputs[6], "Ballerina");
    test:assertEquals(outputs[7], true);
=======
    // TODO: Change it to decimal comparison once issue #12393 is fixed
    test:assertEquals(string.convert(outputs[2]), "27.5");
    test:assertEquals(outputs[3], 23);
    test:assertEquals(outputs[4], "Ballerina");
    test:assertEquals(outputs[5], true);
>>>>>>> 4cc65b66
}<|MERGE_RESOLUTION|>--- conflicted
+++ resolved
@@ -20,18 +20,12 @@
     main();
     test:assertEquals(outputs[0], 10);
     test:assertEquals(outputs[1], 20.0);
-<<<<<<< HEAD
     test:assertEquals(outputs[2], true);
     test:assertEquals(outputs[3], true);
     test:assertEquals(outputs[4], true);
-    test:assertEquals(outputs[5], 23);
-    test:assertEquals(outputs[6], "Ballerina");
-    test:assertEquals(outputs[7], true);
-=======
     // TODO: Change it to decimal comparison once issue #12393 is fixed
-    test:assertEquals(string.convert(outputs[2]), "27.5");
-    test:assertEquals(outputs[3], 23);
-    test:assertEquals(outputs[4], "Ballerina");
-    test:assertEquals(outputs[5], true);
->>>>>>> 4cc65b66
+    test:assertEquals(string.convert(outputs[5]), "27.5");
+    test:assertEquals(outputs[6], 23);
+    test:assertEquals(outputs[7], "Ballerina");
+    test:assertEquals(outputs[8], true);
 }