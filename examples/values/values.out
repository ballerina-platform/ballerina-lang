--- conflicted
+++ resolved
@@ -1,13 +1,10 @@
 $ ballerina run values.bal
 10
 20.0
-<<<<<<< HEAD
 true
 true
 true
-=======
 27.5
->>>>>>> 4cc65b66
 23
 Ballerina
 true