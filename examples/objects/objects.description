<<<<<<< HEAD
// Objects are a behaviourial type. An object is a combination of public, private and module-level visible fields along with a
// set of associated functions (called methods) that can be used to manipulate the fields. that allow you
=======
// Objects are a behaviourial type. An object is a combination of public and private fields along with a
// set of associated functions (called methods) that can be used to manipulate the fields that allow you
>>>>>>> 50213302
// to create new, user-defined data types with behavior.<|MERGE_RESOLUTION|>--- conflicted
+++ resolved
@@ -1,8 +1,3 @@
-<<<<<<< HEAD
 // Objects are a behaviourial type. An object is a combination of public, private and module-level visible fields along with a
-// set of associated functions (called methods) that can be used to manipulate the fields. that allow you
-=======
-// Objects are a behaviourial type. An object is a combination of public and private fields along with a
-// set of associated functions (called methods) that can be used to manipulate the fields that allow you
->>>>>>> 50213302
-// to create new, user-defined data types with behavior.+// set of associated functions (called methods) that can be used to manipulate the fields. This allows you
+// to define custom behavioural data types.