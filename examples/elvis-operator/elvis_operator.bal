--- conflicted
+++ resolved
@@ -6,15 +6,7 @@
     // If you need to get the string value of x, and if the value of x is `nil`, you may want
     // to assign a known value. This is how you can do it via Match
     // Expression.
-<<<<<<< HEAD
-    string matchExprOutput = x but {
-        string s => s,
-        () => "value is nil"
-    };
-=======
-    string matchExprOutput = x is string ? s : "value is null";
-
->>>>>>> b64fde17
+    string matchExprOutput = x is string ? s : "value is nil";
     io:println("The output from match expression: ", matchExprOutput);
 
     // This shows how to achieve the same via the Elvis operator.
