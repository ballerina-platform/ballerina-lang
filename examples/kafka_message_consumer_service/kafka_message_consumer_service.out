--- conflicted
+++ resolved
@@ -1,14 +1,10 @@
 # For this example to work properly, an active Kafka broker should be present.
 # To run this sample, navigate to the directory that contains the
 # `.bal` file, and execute the `ballerina run` command.
-<<<<<<< HEAD
-$ ballerina run kafka_message_consumer_service.bal
-=======
 $ ballerina run kafka_message_consumer_service.bal
 
 # If the listener started successfully, the following lines will be printed in
 # the Console.
 [ballerina/kafka] kafka servers: localhost:9092
 [ballerina/kafka] subscribed topics: test-kafka-topic
-[ballerina/kafka] started kafka listener
->>>>>>> 596a4651
+[ballerina/kafka] started kafka listener