import ballerina/io;

// A record representing a `Person`.
public type Person record {
    string name;
    int age;
    boolean married;
    float salary;
    Address address;
};

// A record representing an `Address`.
public type Address record {
    string country;
    string state;
    string city;
    string street;
};

public function main() {
    // Define an `Address` record.
    Address address = {
        country : "USA",
        state: "NC",
        city: "Raleigh",
        street: "Daniels St"
    };

    // Define a `Person` record.
    Person person = {
        name: "Alex",
        age: 24,
        married: false,
        salary: 8000.0,
        address: address
    };

    // Assign the `person` value to an `any` typed variable called `anyValue`.
    // The type of the value held by `anyValue` is determined at runtime.
    any anyValue = person;

<<<<<<< HEAD
    // Invoke the clone builtin method. The return type is either `Person` or `error`. Note that the `error` is returned
    // if the value being cloned is not of `anydata` type. If the type of the value being cloned can be determined in
    // compile time, return value is exactly of the type of the value being cloned.
    // e.g. Person result = person.clone();
    // In above example, `person` is cloned instead of `anyValue`. In compile time itself, we know the return type
    // should be `Person`
=======
    // Invoke the `.clone()` built-in method. The return type is either `Person` or `error`. Note that `error` could be 
    // returned if the variable on which `.clone()` is called is not of type `anydata`.
    // If the type of the value that is cloned can be determined at compile time and is `anydata`, the type of the
    // return value is exactly the type of the value being cloned.
    // e.g. `Person result = person.clone();`
    // If `person` is cloned instead of `anyValue`, at compile time the compiler will determine that the return type is
    // `Person`.
>>>>>>> 109004cb
    var result = anyValue.clone();

    // The type of the value held by an `any` typed variable is only determined at runtime.
    // Therefore, the type of the returned value on a clone attempt could be `error`, in case a non-`anydata` value is
    // found.
    // Check if the `.clone()` attempt is successful, and returns a `Person` value.
    if (result is Person) {
        io:println("Source value: ", person);
        io:println("Cloned value: ", result);
        // Check reference inequality for the original value and the cloned value.
        io:println("Source and Clone are at two different memory locations: ", result !== person);
    // If the result is an error, print out the detailed error message.
    } else if (result is error) {
        io:println("Cannot clone: ", result.detail().message);
        return ();
    }
}<|MERGE_RESOLUTION|>--- conflicted
+++ resolved
@@ -39,22 +39,13 @@
     // The type of the value held by `anyValue` is determined at runtime.
     any anyValue = person;
 
-<<<<<<< HEAD
-    // Invoke the clone builtin method. The return type is either `Person` or `error`. Note that the `error` is returned
-    // if the value being cloned is not of `anydata` type. If the type of the value being cloned can be determined in
-    // compile time, return value is exactly of the type of the value being cloned.
-    // e.g. Person result = person.clone();
-    // In above example, `person` is cloned instead of `anyValue`. In compile time itself, we know the return type
-    // should be `Person`
-=======
-    // Invoke the `.clone()` built-in method. The return type is either `Person` or `error`. Note that `error` could be 
+    // Invoke the `.clone()` built-in method. The return type is either `Person` or `error`. Note that `error` could be
     // returned if the variable on which `.clone()` is called is not of type `anydata`.
     // If the type of the value that is cloned can be determined at compile time and is `anydata`, the type of the
     // return value is exactly the type of the value being cloned.
     // e.g. `Person result = person.clone();`
     // If `person` is cloned instead of `anyValue`, at compile time the compiler will determine that the return type is
     // `Person`.
->>>>>>> 109004cb
     var result = anyValue.clone();
 
     // The type of the value held by an `any` typed variable is only determined at runtime.
