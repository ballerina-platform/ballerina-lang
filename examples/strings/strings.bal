import ballerina/internal;
import ballerina/io;

public function main() {

    string statement = "Lion in Town. Catch the Lion";

    string s1 = statement.toUpper();
    io:println("ToUpper: " + s1);

    string s2 = statement.toLower();
    io:println("ToLower: " + s2);

<<<<<<< HEAD
    //This compares two strings ignoring the case. It returns `true` if the strings are equal, or `false` if they are not equal.
=======
    // Compare two strings ignoring the case.
    // Returns `true` if the strings are equal, or `false` if they are not equal.
>>>>>>> 109004cb
    boolean isEqual =
            statement.equalsIgnoreCase("lion in town. catch the lion");
    io:println("EqualsIgnoreCase: " + isEqual);

<<<<<<< HEAD
    //This returns a new `string` that is a substring of the specified `string`. You must provide the original `string`,
=======
    // Create a new string that is a substring of the specified string. You must provide the original string,
>>>>>>> 109004cb
    //and the starting and ending indexes of the substring.
    string s3 = statement.substring(0, 4);
    io:println("SubString: " + s3);

    // Check if the `statement` string contains the string "Lion".
    boolean contains = statement.contains("Lion");
    io:println("Contains: " + contains);

<<<<<<< HEAD
    //This returns the first index of the first occurrence of the substring within the specified `string`.
    int index = statement.indexOf("on");
    io:println("IndexOf: " + index);

    //This returns the first index of the last occurrence of the substring within the specified `string`.
    int lastIndex = statement.lastIndexOf("on");
    io:println("LastIndexOf: " + lastIndex);

    //This converts a value of the `float` type to a `string`.
    float value = 5.8;
    string s4 = <string>value;
    io:println("ValueOf: " + s4);

    //This replaces the first instance of the `replacePattern` string with the `replaceWith` string.
    string s5 = statement.replaceFirst("Lion", "Tiger");
    io:println("ReplaceFirst: " + s5);

    //This replaces the `replacePattern` string with the replacement string.
    string s6 = statement.replace("Lion", "Tiger");
    io:println("Replace: " + s6);

    //This replaces each substring of the `replacePattern` string that matches the given regular expression with the replacement `string`.
    string s7 = statement.replaceAll("[o]+", "0");
    io:println("ReplaceAll: " + s7);

    //This returns the length of the `string`.
=======
    // Retrieve the starting index of the first occurrence of the substring "on" within the `statement` string.
    int index = statement.indexOf("on");
    io:println("IndexOf: " + index);

    // Retrieve the starting index of the last occurrence of the substring "on" within the `statement` string.
    int lastIndex = statement.lastIndexOf("on");
    io:println("LastIndexOf: " + lastIndex);

    // Replace the first instance of the string "Lion" in the `statement` string, with the string "Tiger".
    string s5 = statement.replaceFirst("Lion", "Tiger");
    io:println("ReplaceFirst: " + s5);

    // Replace the string "Lion" in the `statement` string, with the string "Tiger".
    string s6 = statement.replace("Lion", "Tiger");
    io:println("Replace: " + s6);

    // Replace each substring of the `statement` string that matches the given
    // regular expression with the replacement string "0".
    string s7 = statement.replaceAll("[o]+", "0");
    io:println("ReplaceAll: " + s7);

    // Retrieve the length of the string.
>>>>>>> 109004cb
    int length = statement.length();
    io:println("Length: " + length);

    // Remove any leading and trailing white spaces.
    string s8 = statement.trim();
    io:println("Trim: " + s8);

<<<<<<< HEAD
    //This checks whether the given `string` ends with the specified suffix.
    boolean hasSuffix = statement.hasSuffix("Lion");
    io:println("HasSuffix: " + hasSuffix);

    //This checks whether the given `string` starts with the specified prefix.
    boolean hasPrefix = statement.hasPrefix("Lion");
    io:println("HasPrefix: " + hasPrefix);

    //This returns an unescaped string by omitting the escape characters of the original `string`.
    string s9 = statement.unescape();
    io:println("Unescape: " + s9);

    //This splits the `string` with the given regular expression to produce a `string` array.
=======
    // Check whether the given string ends with the suffix "Lion".
    boolean hasSuffix = statement.hasSuffix("Lion");
    io:println("HasSuffix: " + hasSuffix);

    // Check whether the given string starts with the prefix "Lion".
    boolean hasPrefix = statement.hasPrefix("Lion");
    io:println("HasPrefix: " + hasPrefix);

    // Retrieve an unescaped string by omitting the escape characters of the original string.
    string s9 = statement.unescape();
    io:println("Unescape: " + s9);

    // Split the string based on the given regular expression to produce a string array.
>>>>>>> 109004cb
    string[] array = statement.split(" ");
    io:println("Split: " + array[0]);
    io:println("Split: " + array[1]);
    io:println("Split: " + array[2]);

<<<<<<< HEAD
    //This converts a `string` to a `byte` array.
    byte[] bytes = statement.toByteArray("UTF-8");

    //This converts a value of the `byte` array to a `string`.
    string s10 = internal:byteArrayToString(bytes, "UTF-8");
    io:println("Bytes: " + s10);

    //This formats a `string` according to the given format arguments.
=======
    // Convert the string to a byte array.
    byte[] bytes = statement.toByteArray("UTF-8");

    // Convert a byte array to a string.
    string s10 = internal:byteArrayToString(bytes, "UTF-8");
    io:println("Bytes: " + s10);

    // Format a string according to the given format arguments.
    float value = 5.8;
>>>>>>> 109004cb
    string s11 = io:sprintf("%s %f", array[0], value);
    io:println("Sprintf: " + s11);
}<|MERGE_RESOLUTION|>--- conflicted
+++ resolved
@@ -11,21 +11,13 @@
     string s2 = statement.toLower();
     io:println("ToLower: " + s2);
 
-<<<<<<< HEAD
-    //This compares two strings ignoring the case. It returns `true` if the strings are equal, or `false` if they are not equal.
-=======
     // Compare two strings ignoring the case.
     // Returns `true` if the strings are equal, or `false` if they are not equal.
->>>>>>> 109004cb
     boolean isEqual =
             statement.equalsIgnoreCase("lion in town. catch the lion");
     io:println("EqualsIgnoreCase: " + isEqual);
 
-<<<<<<< HEAD
-    //This returns a new `string` that is a substring of the specified `string`. You must provide the original `string`,
-=======
-    // Create a new string that is a substring of the specified string. You must provide the original string,
->>>>>>> 109004cb
+    // Create a new `string` that is a substring of the specified string. You must provide the original `string`,
     //and the starting and ending indexes of the substring.
     string s3 = statement.substring(0, 4);
     io:println("SubString: " + s3);
@@ -34,34 +26,6 @@
     boolean contains = statement.contains("Lion");
     io:println("Contains: " + contains);
 
-<<<<<<< HEAD
-    //This returns the first index of the first occurrence of the substring within the specified `string`.
-    int index = statement.indexOf("on");
-    io:println("IndexOf: " + index);
-
-    //This returns the first index of the last occurrence of the substring within the specified `string`.
-    int lastIndex = statement.lastIndexOf("on");
-    io:println("LastIndexOf: " + lastIndex);
-
-    //This converts a value of the `float` type to a `string`.
-    float value = 5.8;
-    string s4 = <string>value;
-    io:println("ValueOf: " + s4);
-
-    //This replaces the first instance of the `replacePattern` string with the `replaceWith` string.
-    string s5 = statement.replaceFirst("Lion", "Tiger");
-    io:println("ReplaceFirst: " + s5);
-
-    //This replaces the `replacePattern` string with the replacement string.
-    string s6 = statement.replace("Lion", "Tiger");
-    io:println("Replace: " + s6);
-
-    //This replaces each substring of the `replacePattern` string that matches the given regular expression with the replacement `string`.
-    string s7 = statement.replaceAll("[o]+", "0");
-    io:println("ReplaceAll: " + s7);
-
-    //This returns the length of the `string`.
-=======
     // Retrieve the starting index of the first occurrence of the substring "on" within the `statement` string.
     int index = statement.indexOf("on");
     io:println("IndexOf: " + index);
@@ -83,8 +47,7 @@
     string s7 = statement.replaceAll("[o]+", "0");
     io:println("ReplaceAll: " + s7);
 
-    // Retrieve the length of the string.
->>>>>>> 109004cb
+    // Retrieve the length of the `string`.
     int length = statement.length();
     io:println("Length: " + length);
 
@@ -92,26 +55,11 @@
     string s8 = statement.trim();
     io:println("Trim: " + s8);
 
-<<<<<<< HEAD
-    //This checks whether the given `string` ends with the specified suffix.
+    // Check whether the given `string` ends with the suffix "Lion".
     boolean hasSuffix = statement.hasSuffix("Lion");
     io:println("HasSuffix: " + hasSuffix);
 
-    //This checks whether the given `string` starts with the specified prefix.
-    boolean hasPrefix = statement.hasPrefix("Lion");
-    io:println("HasPrefix: " + hasPrefix);
-
-    //This returns an unescaped string by omitting the escape characters of the original `string`.
-    string s9 = statement.unescape();
-    io:println("Unescape: " + s9);
-
-    //This splits the `string` with the given regular expression to produce a `string` array.
-=======
-    // Check whether the given string ends with the suffix "Lion".
-    boolean hasSuffix = statement.hasSuffix("Lion");
-    io:println("HasSuffix: " + hasSuffix);
-
-    // Check whether the given string starts with the prefix "Lion".
+    // Check whether the given `string` starts with the prefix "Lion".
     boolean hasPrefix = statement.hasPrefix("Lion");
     io:println("HasPrefix: " + hasPrefix);
 
@@ -119,33 +67,21 @@
     string s9 = statement.unescape();
     io:println("Unescape: " + s9);
 
-    // Split the string based on the given regular expression to produce a string array.
->>>>>>> 109004cb
+    // Split the `string` based on the given regular expression to produce a string array.
     string[] array = statement.split(" ");
     io:println("Split: " + array[0]);
     io:println("Split: " + array[1]);
     io:println("Split: " + array[2]);
 
-<<<<<<< HEAD
-    //This converts a `string` to a `byte` array.
+    // Convert the `string` to a `byte` array.
     byte[] bytes = statement.toByteArray("UTF-8");
 
-    //This converts a value of the `byte` array to a `string`.
+    // Convert a `byte` array to a string.
     string s10 = internal:byteArrayToString(bytes, "UTF-8");
     io:println("Bytes: " + s10);
 
-    //This formats a `string` according to the given format arguments.
-=======
-    // Convert the string to a byte array.
-    byte[] bytes = statement.toByteArray("UTF-8");
-
-    // Convert a byte array to a string.
-    string s10 = internal:byteArrayToString(bytes, "UTF-8");
-    io:println("Bytes: " + s10);
-
-    // Format a string according to the given format arguments.
+    // Format a `string` according to the given format arguments.
     float value = 5.8;
->>>>>>> 109004cb
     string s11 = io:sprintf("%s %f", array[0], value);
     io:println("Sprintf: " + s11);
 }