--- conflicted
+++ resolved
@@ -50,14 +50,8 @@
     sayHello(endpoint caller, http:Request req) {
         http:Response res = new;
         res.setPayload("Hello World!");
-<<<<<<< HEAD
-        caller->respond(res) but {
-            error e => log:printError("Failed to respond to the caller", err = e)
-        };
-=======
         caller->respond(res)
                 but { error e =>
                     log:printError("Failed to respond to the caller", err = e) };
->>>>>>> 08e074e2
     }
 }