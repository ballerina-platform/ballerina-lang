// Copyright (c) 2019 WSO2 Inc. (http://www.wso2.org) All Rights Reserved.
//
// WSO2 Inc. licenses this file to you under the Apache License,
// Version 2.0 (the "License"); you may not use this file except
// in compliance with the License.
// You may obtain a copy of the License at
//
// http://www.apache.org/licenses/LICENSE-2.0
//
// Unless required by applicable law or agreed to in writing,
// software distributed under the License is distributed on an
// "AS IS" BASIS, WITHOUT WARRANTIES OR CONDITIONS OF ANY
// KIND, either express or implied.  See the License for the
// specific language governing permissions and limitations
// under the License.

import ballerina/io;

type InstructionGenerator object {
    jvm:MethodVisitor mv;
    BalToJVMIndexMap indexMap;
    string currentPackageName;

    public function __init(jvm:MethodVisitor mv, BalToJVMIndexMap indexMap, string currentPackageName) {
        self.mv = mv;
        self.indexMap = indexMap;
        self.currentPackageName = currentPackageName;
    }

    function generateConstantLoadIns(bir:ConstantLoad loadIns) {
        bir:BType bType = loadIns.typeValue;

        if (bType is bir:BTypeInt || bType is bir:BTypeByte) {
            any val = loadIns.value;
            self.mv.visitLdcInsn(val);
        } else if (bType is bir:BTypeFloat) {
            any val = loadIns.value;
            self.mv.visitLdcInsn(val);
        } else if (bType is bir:BTypeString) {
            any val = loadIns.value;
            self.mv.visitLdcInsn(val);
        } else if (bType is bir:BTypeDecimal) {
            any val = loadIns.value;
            self.mv.visitTypeInsn(NEW, DECIMAL_VALUE);
            self.mv.visitInsn(DUP);
            self.mv.visitLdcInsn(val);
            self.mv.visitMethodInsn(INVOKESPECIAL, DECIMAL_VALUE, "<init>", io:sprintf("(L%s;)V", STRING_VALUE), false);
        } else if (bType is bir:BTypeBoolean) {
            any val = loadIns.value;
            self.mv.visitLdcInsn(val);
        } else if (bType is bir:BTypeNil) {
            self.mv.visitInsn(ACONST_NULL);
        } else {
            error err = error( "JVM generation is not supported for type : " + io:sprintf("%s", bType));
            panic err;
        }

        self.storeToVar(loadIns.lhsOp.variableDcl);
    }

    function generateMoveIns(bir:Move moveIns) {
        self.loadVar(moveIns.rhsOp.variableDcl);
        self.storeToVar(moveIns.lhsOp.variableDcl);
    }


    function generateBinaryOpIns(bir:BinaryOp binaryIns) {
        if (binaryIns.kind == bir:BINARY_LESS_THAN) {
            self.generateLessThanIns(binaryIns);
        } else if (binaryIns.kind == bir:BINARY_ADD) {
            self.generateAddIns(binaryIns);
        } else if (binaryIns.kind == bir:BINARY_EQUAL) {
            self.generateEqualIns(binaryIns);
        } else if (binaryIns.kind == bir:BINARY_SUB) {
            self.generateSubIns(binaryIns);
        } else if (binaryIns.kind == bir:BINARY_DIV) {
            self.generateDivIns(binaryIns);
        } else if (binaryIns.kind == bir:BINARY_MUL) {
            self.generateMulIns(binaryIns);
        } else if (binaryIns.kind == bir:BINARY_MOD) {
            self.generateRemIns(binaryIns);
        } else if (binaryIns.kind == bir:BINARY_AND) {
            self.generateAndIns(binaryIns);
        } else if (binaryIns.kind == bir:BINARY_OR) {
            self.generateOrIns(binaryIns);
        } else if (binaryIns.kind == bir:BINARY_LESS_EQUAL) {
            self.generateLessEqualIns(binaryIns);
        } else if (binaryIns.kind == bir:BINARY_NOT_EQUAL) {
            self.generateNotEqualIns(binaryIns);
        }  else if (binaryIns.kind == bir:BINARY_GREATER_THAN) {
            self.generateGreaterThanIns(binaryIns);
        }  else if (binaryIns.kind == bir:BINARY_GREATER_EQUAL) {
            self.generateGreaterEqualIns(binaryIns);
        } else if (binaryIns.kind == bir:BINARY_REF_EQUAL) {
            self.generateRefEqualIns(binaryIns);
        } else if (binaryIns.kind == bir:BINARY_REF_NOT_EQUAL) {
            self.generateRefNotEqualIns(binaryIns);
        } else if (binaryIns.kind == bir:BINARY_CLOSED_RANGE) {
            self.generateClosedRangeIns(binaryIns);
        } else if (binaryIns.kind == bir:BINARY_HALF_OPEN_RANGE) {
            self.generateClosedRangeIns(binaryIns);
<<<<<<< HEAD
        } else if (binaryIns.kind == bir:BINARY_ANNOT_ACCESS) {
            self.generateAnnotAccessIns(binaryIns);
=======
        } else if (binaryIns.kind == bir:BINARY_BITWISE_AND) {
            self.generateBitwiseAndIns(binaryIns);
        } else if (binaryIns.kind == bir:BINARY_BITWISE_OR) {
            self.generateBitwiseOrIns(binaryIns);
        } else if (binaryIns.kind == bir:BINARY_BITWISE_XOR) {
            self.generateBitwiseXorIns(binaryIns);
        } else if (binaryIns.kind == bir:BINARY_BITWISE_LEFT_SHIFT) {
            self.generateBitwiseLeftShiftIns(binaryIns);
        } else if (binaryIns.kind == bir:BINARY_BITWISE_RIGHT_SHIFT) {
            self.generateBitwiseRightShiftIns(binaryIns);
        } else if (binaryIns.kind == bir:BINARY_BITWISE_UNSIGNED_RIGHT_SHIFT) {
            self.generateBitwiseUnsignedRightShiftIns(binaryIns);
>>>>>>> bf519cdc
        } else {
            error err = error("JVM generation is not supported for type : " + io:sprintf("%s", binaryIns.kind));
            panic err;
        }
    }

    function generateBinaryRhsAndLhsLoad(bir:BinaryOp binaryIns) {
        self.loadVar(binaryIns.rhsOp1.variableDcl);
        self.loadVar(binaryIns.rhsOp2.variableDcl);
    }

    private function generateLessThanIns(bir:BinaryOp binaryIns) {
        self.generateBinaryCompareIns(binaryIns, IFLT);
    }

    private function generateGreaterThanIns(bir:BinaryOp binaryIns) {
        self.generateBinaryCompareIns(binaryIns, IFGT);
    }

    private function generateLessEqualIns(bir:BinaryOp binaryIns) {
        self.generateBinaryCompareIns(binaryIns, IFLE);

    }

    private function generateGreaterEqualIns(bir:BinaryOp binaryIns) {
        self.generateBinaryCompareIns(binaryIns, IFGE);
    }

    private function generateBinaryCompareIns(bir:BinaryOp binaryIns, int opcode) {
        if (opcode != IFLT && opcode != IFGT && opcode != IFLE && opcode != IFGE) {
            error err = error(io:sprintf("Unsupported opcode '%s' for binary operator.", opcode));
            panic err;
        }

        self.generateBinaryRhsAndLhsLoad(binaryIns);
        jvm:Label label1 = new;
        jvm:Label label2 = new;

        bir:BType lhsOpType = binaryIns.rhsOp1.variableDcl.typeValue;
        bir:BType rhsOpType = binaryIns.rhsOp2.variableDcl.typeValue;

        if (lhsOpType is bir:BTypeInt|bir:BTypeByte && rhsOpType is bir:BTypeInt|bir:BTypeByte) {
            self.mv.visitInsn(LCMP);
        } else if (lhsOpType is bir:BTypeFloat && rhsOpType is bir:BTypeFloat) {
            self.mv.visitInsn(DCMPL);
        } else if (lhsOpType is bir:BTypeDecimal && rhsOpType is bir:BTypeDecimal) {
            string compareFuncName = self.getDecimalCompareFuncName(opcode);
            self.mv.visitMethodInsn(INVOKESTATIC, TYPE_CHECKER, compareFuncName,
                io:sprintf("(L%s;L%s;)Z", DECIMAL_VALUE, DECIMAL_VALUE), false);
            self.storeToVar(binaryIns.lhsOp.variableDcl);
            return;
        }

        self.mv.visitJumpInsn(opcode, label1);

        self.mv.visitInsn(ICONST_0);
        self.mv.visitJumpInsn(GOTO, label2);

        self.mv.visitLabel(label1);
        self.mv.visitInsn(ICONST_1);

        self.mv.visitLabel(label2);
        self.storeToVar(binaryIns.lhsOp.variableDcl);
    }

    private function getDecimalCompareFuncName(int opcode) returns string {
        if (opcode == IFGT) {
            return "checkDecimalGreaterThan";
        } else if (opcode == IFGE) {
            return "checkDecimalGreaterThanOrEqual";
        } else if (opcode == IFLT) {
            return "checkDecimalLessThan";
        } else if (opcode == IFLE) {
            return "checkDecimalLessThanOrEqual";
        } else {
            error err = error(io:sprintf("Opcode: '%s' is not a comparison opcode.", opcode));
            panic err;
        }
    }

    function generateEqualIns(bir:BinaryOp binaryIns) {
        self.generateBinaryRhsAndLhsLoad(binaryIns);

        jvm:Label label1 = new;
        jvm:Label label2 = new;

        bir:BType lhsOpType = binaryIns.rhsOp1.variableDcl.typeValue;
        bir:BType rhsOpType = binaryIns.rhsOp2.variableDcl.typeValue;
        if (lhsOpType is bir:BTypeInt|bir:BTypeByte && rhsOpType is bir:BTypeInt|bir:BTypeByte) {
            self.mv.visitInsn(LCMP);
            self.mv.visitJumpInsn(IFNE, label1);
        } else if (lhsOpType is bir:BTypeFloat && rhsOpType is bir:BTypeFloat) {
            self.mv.visitInsn(DCMPL);
            self.mv.visitJumpInsn(IFNE, label1);
        } else if (lhsOpType is bir:BTypeBoolean && rhsOpType is bir:BTypeBoolean) {
            self.mv.visitJumpInsn(IF_ICMPNE, label1);
        } else if (lhsOpType is bir:BTypeDecimal && rhsOpType is bir:BTypeDecimal) {
            self.mv.visitMethodInsn(INVOKESTATIC, TYPE_CHECKER, "checkDecimalEqual",
                io:sprintf("(L%s;L%s;)Z", DECIMAL_VALUE, DECIMAL_VALUE), false);
            self.storeToVar(binaryIns.lhsOp.variableDcl);
            return;
        } else {
            self.mv.visitMethodInsn(INVOKESTATIC, TYPE_CHECKER, "isEqual",
                    io:sprintf("(L%s;L%s;)Z", OBJECT, OBJECT), false);
            self.storeToVar(binaryIns.lhsOp.variableDcl);
            return;
        }

        self.mv.visitInsn(ICONST_1);
        self.mv.visitJumpInsn(GOTO, label2);

        self.mv.visitLabel(label1);
        self.mv.visitInsn(ICONST_0);

        self.mv.visitLabel(label2);
        self.storeToVar(binaryIns.lhsOp.variableDcl);
    }

    function generateNotEqualIns(bir:BinaryOp binaryIns) {
        self.generateBinaryRhsAndLhsLoad(binaryIns);

        jvm:Label label1 = new;
        jvm:Label label2 = new;

        // It is assumed that both operands are of same type
        bir:BType lhsOpType = binaryIns.rhsOp1.variableDcl.typeValue;
        bir:BType rhsOpType = binaryIns.rhsOp2.variableDcl.typeValue;
        if (lhsOpType is bir:BTypeInt|bir:BTypeByte && rhsOpType is bir:BTypeInt|bir:BTypeByte) {
            self.mv.visitInsn(LCMP);
            self.mv.visitJumpInsn(IFEQ, label1);
        } else if (lhsOpType is bir:BTypeFloat && rhsOpType is bir:BTypeFloat) {
            self.mv.visitInsn(DCMPL);
            self.mv.visitJumpInsn(IFEQ, label1);
        } else if (lhsOpType is bir:BTypeBoolean && rhsOpType is bir:BTypeBoolean) {
            self.mv.visitJumpInsn(IF_ICMPEQ, label1);
        } else if (lhsOpType is bir:BTypeDecimal && rhsOpType is bir:BTypeDecimal) {
            self.mv.visitMethodInsn(INVOKESTATIC, TYPE_CHECKER, "checkDecimalEqual",
                io:sprintf("(L%s;L%s;)Z", DECIMAL_VALUE, DECIMAL_VALUE), false);
            self.mv.visitJumpInsn(IFNE, label1);
        } else {
            self.mv.visitMethodInsn(INVOKESTATIC, TYPE_CHECKER, "isEqual",
                    io:sprintf("(L%s;L%s;)Z", OBJECT, OBJECT), false);
            self.mv.visitJumpInsn(IFNE, label1);
        }

        self.mv.visitInsn(ICONST_1);
        self.mv.visitJumpInsn(GOTO, label2);

        self.mv.visitLabel(label1);
        self.mv.visitInsn(ICONST_0);

        self.mv.visitLabel(label2);
        self.storeToVar(binaryIns.lhsOp.variableDcl);
    }

    function generateRefEqualIns(bir:BinaryOp binaryIns) {
        self.generateBinaryRhsAndLhsLoad(binaryIns);

        jvm:Label label1 = new;
        jvm:Label label2 = new;

        bir:BType lhsOpType = binaryIns.rhsOp1.variableDcl.typeValue;
        bir:BType rhsOpType = binaryIns.rhsOp2.variableDcl.typeValue;
        if (lhsOpType is bir:BTypeInt|bir:BTypeByte && rhsOpType is bir:BTypeInt|bir:BTypeByte) {
            self.mv.visitInsn(LCMP);
            self.mv.visitJumpInsn(IFNE, label1);
        } else if (lhsOpType is bir:BTypeFloat && rhsOpType is bir:BTypeFloat) {
            self.mv.visitInsn(DCMPL);
            self.mv.visitJumpInsn(IFNE, label1);
        } else if (lhsOpType is bir:BTypeBoolean && rhsOpType is bir:BTypeBoolean) {
            self.mv.visitJumpInsn(IF_ICMPNE, label1);
        } else {
            self.mv.visitMethodInsn(INVOKESTATIC, TYPE_CHECKER, "isReferenceEqual",
                    io:sprintf("(L%s;L%s;)Z", OBJECT, OBJECT), false);
            self.storeToVar(binaryIns.lhsOp.variableDcl);
            return;
        }

        self.mv.visitInsn(ICONST_1);
        self.mv.visitJumpInsn(GOTO, label2);

        self.mv.visitLabel(label1);
        self.mv.visitInsn(ICONST_0);

        self.mv.visitLabel(label2);
        self.storeToVar(binaryIns.lhsOp.variableDcl);
    }

    function generateRefNotEqualIns(bir:BinaryOp binaryIns) {
        self.generateBinaryRhsAndLhsLoad(binaryIns);

        jvm:Label label1 = new;
        jvm:Label label2 = new;

        // It is assumed that both operands are of same type
        bir:BType lhsOpType = binaryIns.rhsOp1.variableDcl.typeValue;
        bir:BType rhsOpType = binaryIns.rhsOp2.variableDcl.typeValue;
        if (lhsOpType is bir:BTypeInt|bir:BTypeByte && rhsOpType is bir:BTypeInt|bir:BTypeByte) {
            self.mv.visitInsn(LCMP);
            self.mv.visitJumpInsn(IFEQ, label1);
        } else if (lhsOpType is bir:BTypeFloat && rhsOpType is bir:BTypeFloat) {
            self.mv.visitInsn(DCMPL);
            self.mv.visitJumpInsn(IFEQ, label1);
        } else if (lhsOpType is bir:BTypeBoolean && rhsOpType is bir:BTypeBoolean) {
            self.mv.visitJumpInsn(IF_ICMPEQ, label1);
        } else {
            self.mv.visitMethodInsn(INVOKESTATIC, TYPE_CHECKER, "isReferenceEqual",
                    io:sprintf("(L%s;L%s;)Z", OBJECT, OBJECT), false);
            self.mv.visitJumpInsn(IFNE, label1);
        }

        self.mv.visitInsn(ICONST_1);
        self.mv.visitJumpInsn(GOTO, label2);

        self.mv.visitLabel(label1);
        self.mv.visitInsn(ICONST_0);

        self.mv.visitLabel(label2);
        self.storeToVar(binaryIns.lhsOp.variableDcl);
    }

    function generateClosedRangeIns(bir:BinaryOp binaryIns) {
        self.mv.visitTypeInsn(NEW, ARRAY_VALUE);
        self.mv.visitInsn(DUP);
        self.generateBinaryRhsAndLhsLoad(binaryIns);
        self.mv.visitMethodInsn(INVOKESTATIC, LONG_STREAM, "rangeClosed", io:sprintf("(JJ)L%s;", LONG_STREAM), true);
        self.mv.visitMethodInsn(INVOKEINTERFACE, LONG_STREAM, "toArray", "()[J", true);
        self.mv.visitMethodInsn(INVOKESPECIAL, ARRAY_VALUE, "<init>", "([J)V", false);
        self.storeToVar(binaryIns.lhsOp.variableDcl);
    }

    function generateAnnotAccessIns(bir:BinaryOp binaryIns) {
        self.loadVar(binaryIns.rhsOp1.variableDcl);
        addBoxInsn(self.mv, binaryIns.rhsOp1.variableDcl.typeValue);
        self.loadVar(binaryIns.rhsOp2.variableDcl);
        self.mv.visitMethodInsn(INVOKESTATIC, TYPE_CHECKER, "getAnnotValue",
            io:sprintf("(L%s;L%s;)L%s;", TYPEDESC_VALUE, STRING_VALUE, OBJECT), false);

        bir:BType targetType = binaryIns.lhsOp.variableDcl.typeValue;
        addUnboxInsn(self.mv, targetType);
        self.storeToVar(binaryIns.lhsOp.variableDcl);
    }

    function generateAddIns(bir:BinaryOp binaryIns) {
        bir:BType bType = binaryIns.lhsOp.typeValue;
        if (bType is bir:BTypeInt || bType is bir:BTypeByte) {
            self.generateBinaryRhsAndLhsLoad(binaryIns);
            self.mv.visitInsn(LADD);
        } else if (bType is bir:BTypeString) {
            self.generateBinaryRhsAndLhsLoad(binaryIns);
            self.mv.visitMethodInsn(INVOKEVIRTUAL, "java/lang/String", "concat",
                                    io:sprintf("(L%s;)L%s;", STRING_VALUE, STRING_VALUE) , false);
        } else if (bType is bir:BTypeDecimal) {
            self.generateBinaryRhsAndLhsLoad(binaryIns);
            self.mv.visitMethodInsn(INVOKEVIRTUAL, DECIMAL_VALUE, "add",
                io:sprintf("(L%s;)L%s;", DECIMAL_VALUE, DECIMAL_VALUE) , false);
        } else if (bType is bir:BTypeFloat) {
            self.generateBinaryRhsAndLhsLoad(binaryIns);
            self.mv.visitInsn(DADD);
        } else if (bType is bir:BXMLType) {
            self.generateBinaryRhsAndLhsLoad(binaryIns);
            self.mv.visitMethodInsn(INVOKESTATIC, XML_FACTORY, "concatenate", 
                                    io:sprintf("(L%s;L%s;)L%s;", XML_VALUE, XML_VALUE, XML_VALUE), false);
        } else {
            error err = error("JVM generation is not supported for type " +
                              io:sprintf("%s", binaryIns.lhsOp.typeValue));
            panic err;
        }

        self.storeToVar(binaryIns.lhsOp.variableDcl);
    }

    function generateSubIns(bir:BinaryOp binaryIns) {
        bir:BType bType = binaryIns.lhsOp.typeValue;
        self.generateBinaryRhsAndLhsLoad(binaryIns);
        if (bType is bir:BTypeInt) {
            self.mv.visitInsn(LSUB);
        } else if (bType is bir:BTypeFloat) {
            self.mv.visitInsn(DSUB);
        } else if (bType is bir:BTypeDecimal) {
            self.mv.visitMethodInsn(INVOKEVIRTUAL, DECIMAL_VALUE, "subtract",
                io:sprintf("(L%s;)L%s;", DECIMAL_VALUE, DECIMAL_VALUE) , false);
        } else {
            error err = error( "JVM generation is not supported for type " +
                            io:sprintf("%s", binaryIns.lhsOp.typeValue));
            panic err;
        }
        self.storeToVar(binaryIns.lhsOp.variableDcl);
    }

    function generateDivIns(bir:BinaryOp binaryIns) {
        bir:BType bType = binaryIns.lhsOp.typeValue;
        self.generateBinaryRhsAndLhsLoad(binaryIns);
        if (bType is bir:BTypeInt) {
            self.mv.visitInsn(LDIV);
        } else if (bType is bir:BTypeFloat) {
            self.mv.visitInsn(DDIV);
        } else if (bType is bir:BTypeDecimal) {
            self.mv.visitMethodInsn(INVOKEVIRTUAL, DECIMAL_VALUE, "divide",
                io:sprintf("(L%s;)L%s;", DECIMAL_VALUE, DECIMAL_VALUE) , false);
        } else {
            error err = error( "JVM generation is not supported for type " +
                            io:sprintf("%s", binaryIns.lhsOp.typeValue));
            panic err;
        }
        self.storeToVar(binaryIns.lhsOp.variableDcl);
    }

    function generateMulIns(bir:BinaryOp binaryIns) {
        bir:BType bType = binaryIns.lhsOp.typeValue;
        self.generateBinaryRhsAndLhsLoad(binaryIns);
        if (bType is bir:BTypeInt) {
            self.mv.visitInsn(LMUL);
        } else if (bType is bir:BTypeFloat) {
            self.mv.visitInsn(DMUL);
        } else if (bType is bir:BTypeDecimal) {
            self.mv.visitMethodInsn(INVOKEVIRTUAL, DECIMAL_VALUE, "multiply",
                io:sprintf("(L%s;)L%s;", DECIMAL_VALUE, DECIMAL_VALUE) , false);
        } else {
            error err = error( "JVM generation is not supported for type " +
                            io:sprintf("%s", binaryIns.lhsOp.typeValue));
            panic err;
        }
        self.storeToVar(binaryIns.lhsOp.variableDcl);
    }

    function generateRemIns(bir:BinaryOp binaryIns) {
            bir:BType bType = binaryIns.lhsOp.typeValue;
            self.generateBinaryRhsAndLhsLoad(binaryIns);
            if (bType is bir:BTypeInt) {
                self.mv.visitInsn(LREM);
            } else if (bType is bir:BTypeFloat) {
                self.mv.visitInsn(DREM);
            } else if (bType is bir:BTypeDecimal) {
                self.mv.visitMethodInsn(INVOKEVIRTUAL, DECIMAL_VALUE, "remainder",
                    io:sprintf("(L%s;)L%s;", DECIMAL_VALUE, DECIMAL_VALUE) , false);
            } else {
                error err = error( "JVM generation is not supported for type " +
                                io:sprintf("%s", binaryIns.lhsOp.typeValue));
                panic err;
            }
            self.storeToVar(binaryIns.lhsOp.variableDcl);
    }

    function generateBitwiseAndIns(bir:BinaryOp binaryIns) {
        self.loadVar(binaryIns.rhsOp1.variableDcl);
        self.loadVar(binaryIns.rhsOp2.variableDcl);
        self.mv.visitInsn(LAND);
        self.storeToVar(binaryIns.lhsOp.variableDcl);
    }

    function generateBitwiseOrIns(bir:BinaryOp binaryIns) {
        self.loadVar(binaryIns.rhsOp1.variableDcl);
        self.loadVar(binaryIns.rhsOp2.variableDcl);
        self.mv.visitInsn(LOR);
        self.storeToVar(binaryIns.lhsOp.variableDcl);
    }

    function generateBitwiseXorIns(bir:BinaryOp binaryIns) {
        self.loadVar(binaryIns.rhsOp1.variableDcl);
        self.loadVar(binaryIns.rhsOp2.variableDcl);
        self.mv.visitInsn(LXOR);
        self.storeToVar(binaryIns.lhsOp.variableDcl);
    }

    function generateBitwiseLeftShiftIns(bir:BinaryOp binaryIns) {
        self.loadVar(binaryIns.rhsOp1.variableDcl);
        self.loadVar(binaryIns.rhsOp2.variableDcl);
        self.mv.visitInsn(L2I);
        self.mv.visitInsn(LSHL);
        self.storeToVar(binaryIns.lhsOp.variableDcl);
    }

    function generateBitwiseRightShiftIns(bir:BinaryOp binaryIns) {
        self.loadVar(binaryIns.rhsOp1.variableDcl);
        self.loadVar(binaryIns.rhsOp2.variableDcl);
        self.mv.visitInsn(L2I);
        self.mv.visitInsn(LSHR);
        self.storeToVar(binaryIns.lhsOp.variableDcl);
    }

    function generateBitwiseUnsignedRightShiftIns(bir:BinaryOp binaryIns) {
        self.loadVar(binaryIns.rhsOp1.variableDcl);
        self.loadVar(binaryIns.rhsOp2.variableDcl);
        self.mv.visitInsn(L2I);
        self.mv.visitInsn(LUSHR);
        self.storeToVar(binaryIns.lhsOp.variableDcl);
    }

    function generateAndIns(bir:BinaryOp binaryIns) {
        // ILOAD
        // ICONST_1
        // IF_ICMPNE L0
        // ILOAD
        // ICONST_1
        // IF_ICMPNE L0
        // ICONST_1
        // ISTORE

        //io:println("AND ins : " + io:sprintf("%s", binaryIns));

        jvm:Label label1 = new;
        jvm:Label label2 = new;

        self.loadVar(binaryIns.rhsOp1.variableDcl);

        self.mv.visitInsn(ICONST_1);
        self.mv.visitJumpInsn(IF_ICMPNE, label1);

        self.loadVar(binaryIns.rhsOp2.variableDcl);

        self.mv.visitInsn(ICONST_1);
        self.mv.visitJumpInsn(IF_ICMPNE, label1);

        self.mv.visitInsn(ICONST_1);
        self.mv.visitJumpInsn(GOTO, label2);

        self.mv.visitLabel(label1);
        self.mv.visitInsn(ICONST_0);

        self.mv.visitLabel(label2);

        self.storeToVar(binaryIns.lhsOp.variableDcl);
    }

    function generateOrIns(bir:BinaryOp binaryIns) {
        // ILOAD
        // ICONST_1
        // IF_ICMPNE L0
        // ILOAD
        // ICONST_1
        // IF_ICMPNE L0
        // ICONST_1
        // ISTORE

        //io:println("OR ins : " + io:sprintf("%s", binaryIns));

        jvm:Label label1 = new;
        jvm:Label label2 = new;

        self.loadVar(binaryIns.rhsOp1.variableDcl);

        self.mv.visitInsn(ICONST_1);
        self.mv.visitJumpInsn(IF_ICMPEQ, label1);

        self.loadVar(binaryIns.rhsOp2.variableDcl);

        self.mv.visitInsn(ICONST_1);
        self.mv.visitJumpInsn(IF_ICMPEQ, label1);

        self.mv.visitInsn(ICONST_0);
        self.mv.visitJumpInsn(GOTO, label2);

        self.mv.visitLabel(label1);
        self.mv.visitInsn(ICONST_1);

        self.mv.visitLabel(label2);

        self.storeToVar(binaryIns.lhsOp.variableDcl);
    }

    function getJVMIndexOfVarRef(bir:VariableDcl varDcl) returns int {
        return self.indexMap.getIndex(varDcl);
    }

    function generateMapNewIns(bir:NewMap mapNewIns) {
        bir:BType typeOfMapNewIns = mapNewIns.typeValue;

        string className = MAP_VALUE_IMPL;

        if (typeOfMapNewIns is bir:BRecordType) {
            className = self.currentPackageName + cleanupTypeName(typeOfMapNewIns.name.value);
        }

        self.mv.visitTypeInsn(NEW, className);
        self.mv.visitInsn(DUP);
        loadType(self.mv, mapNewIns.typeValue);
        self.mv.visitMethodInsn(INVOKESPECIAL, className, "<init>", io:sprintf("(L%s;)V", BTYPE), false);
        self.storeToVar(mapNewIns.lhsOp.variableDcl);
    }

    function generateTableNewIns(bir:NewTable tableNewIns) {
        self.mv.visitTypeInsn(NEW, TABLE_VALUE);
        self.mv.visitInsn(DUP);
        loadType(self.mv, tableNewIns.typeValue);
        self.loadVar(tableNewIns.indexColOp.variableDcl);
        self.loadVar(tableNewIns.keyColOp.variableDcl);
        self.loadVar(tableNewIns.dataOp.variableDcl);
        self.mv.visitMethodInsn(INVOKESPECIAL, TABLE_VALUE, "<init>", io:sprintf("(L%s;L%s;L%s;L%s;)V", BTYPE,
                ARRAY_VALUE, ARRAY_VALUE, ARRAY_VALUE), false);
        self.storeToVar(tableNewIns.lhsOp.variableDcl);
    }

    function generateStreamNewIns(bir:NewStream streamNewIns) {
        self.mv.visitTypeInsn(NEW, STREAM_VALUE);
        self.mv.visitInsn(DUP);
        loadType(self.mv, streamNewIns.typeValue);
        self.loadVar(streamNewIns.nameOp.variableDcl);
        self.mv.visitMethodInsn(INVOKESPECIAL, STREAM_VALUE, "<init>", io:sprintf("(L%s;L%s;)V", BTYPE,
                STRING_VALUE), false);
        self.storeToVar(streamNewIns.lhsOp.variableDcl);
    }

    function generateMapStoreIns(bir:FieldAccess mapStoreIns) {
        // visit map_ref
        self.loadVar(mapStoreIns.lhsOp.variableDcl);
        bir:BType varRefType = mapStoreIns.lhsOp.variableDcl.typeValue;

        // visit key_expr
        self.loadVar(mapStoreIns.keyOp.variableDcl);

        // visit value_expr
        bir:BType valueType = mapStoreIns.rhsOp.variableDcl.typeValue;
        self.loadVar(mapStoreIns.rhsOp.variableDcl);
        addBoxInsn(self.mv, valueType);

        if (varRefType is bir:BJSONType) {
            self.mv.visitMethodInsn(INVOKESTATIC, JSON_UTILS, "setElement",
                    io:sprintf("(L%s;L%s;L%s;)V", OBJECT, STRING_VALUE, OBJECT), false);
        } else {
            self.mv.visitMethodInsn(INVOKESTATIC, MAP_UTILS, "handleMapStore",
                                        io:sprintf("(L%s;L%s;L%s;)V", MAP_VALUE, STRING_VALUE, OBJECT),
                                        false);
        }
    }

    function generateMapLoadIns(bir:FieldAccess mapLoadIns) {
        // visit map_ref
        self.loadVar(mapLoadIns.rhsOp.variableDcl);
        bir:BType varRefType = mapLoadIns.rhsOp.variableDcl.typeValue;
        addUnboxInsn(self.mv, varRefType);

        // visit key_expr
        self.loadVar(mapLoadIns.keyOp.variableDcl);

        if (varRefType is bir:BJSONType) {
            self.mv.visitTypeInsn(CHECKCAST, STRING_VALUE);
            self.mv.visitMethodInsn(INVOKESTATIC, JSON_UTILS, "getElement",
                    io:sprintf("(L%s;L%s;)L%s;", OBJECT, STRING_VALUE, OBJECT), false);
        } else {
            self.mv.visitMethodInsn(INVOKEINTERFACE, MAP_VALUE, "getOrThrow",
                    io:sprintf("(L%s;)L%s;", OBJECT, OBJECT), true);
        }

        // store in the target reg
        bir:BType targetType = mapLoadIns.lhsOp.variableDcl.typeValue;
        addUnboxInsn(self.mv, targetType);
        self.storeToVar(mapLoadIns.lhsOp.variableDcl);
    }

    function generateObjectLoadIns(bir:FieldAccess objectLoadIns) {
        // visit object_ref
        self.loadVar(objectLoadIns.rhsOp.variableDcl);
        bir:BType varRefType = objectLoadIns.rhsOp.variableDcl.typeValue;

        // visit key_expr
        self.loadVar(objectLoadIns.keyOp.variableDcl);

        // invoke get() method, and unbox if needed
        self.mv.visitMethodInsn(INVOKEINTERFACE, OBJECT_VALUE, "get",
                io:sprintf("(L%s;)L%s;", STRING_VALUE, OBJECT), true);
        bir:BType targetType = objectLoadIns.lhsOp.variableDcl.typeValue;
        addUnboxInsn(self.mv, targetType);

        // store in the target reg
        self.storeToVar(objectLoadIns.lhsOp.variableDcl);
    }

    function generateObjectStoreIns(bir:FieldAccess objectStoreIns) {
        // visit object_ref
        self.loadVar(objectStoreIns.lhsOp.variableDcl);
        bir:BType varRefType = objectStoreIns.lhsOp.variableDcl.typeValue;

        // visit key_expr
        self.loadVar(objectStoreIns.keyOp.variableDcl);

        // visit value_expr
        bir:BType valueType = objectStoreIns.rhsOp.variableDcl.typeValue;
        self.loadVar(objectStoreIns.rhsOp.variableDcl);
        addBoxInsn(self.mv, valueType);

        // invoke set() method
        self.mv.visitMethodInsn(INVOKEINTERFACE, OBJECT_VALUE, "set",
                io:sprintf("(L%s;L%s;)V", STRING_VALUE, OBJECT), true);
    }

    # Generate a new instance of an array value
    # 
    # + inst - the new array instruction
    function generateArrayNewIns(bir:NewArray inst) {
        self.mv.visitTypeInsn(NEW, ARRAY_VALUE);
        self.mv.visitInsn(DUP);
        loadType(self.mv, inst.typeValue);
        self.loadVar(inst.sizeOp.variableDcl);
        self.mv.visitMethodInsn(INVOKESPECIAL, ARRAY_VALUE, "<init>", io:sprintf("(L%s;J)V", BTYPE), false);
        self.storeToVar(inst.lhsOp.variableDcl);
    }

    # Generate adding a new value to an array
    # 
    # + inst - array store instruction
    function generateArrayStoreIns(bir:FieldAccess inst) {
        self.loadVar(inst.lhsOp.variableDcl);
        self.loadVar(inst.keyOp.variableDcl);
        self.loadVar(inst.rhsOp.variableDcl);

        bir:BType varRefType = inst.lhsOp.variableDcl.typeValue;
        if (varRefType is bir:BJSONType ||
                (varRefType is bir:BArrayType && varRefType.eType  is bir:BJSONType)) {
            self.mv.visitMethodInsn(INVOKESTATIC, JSON_UTILS, "setArrayElement",
                    io:sprintf("(L%s;JL%s;)V", OBJECT, OBJECT), false);
            return;
        }

        string valueDesc;
        if (varRefType is bir:BArrayType) {
            if (varRefType.eType is bir:BTypeByte) {
                self.mv.visitInsn(L2I);
                self.mv.visitInsn(I2B);
                valueDesc = "B";
            } else if (varRefType.eType is bir:BTypeInt) {
                valueDesc = "J";
            } else if (varRefType.eType is bir:BTypeString) {
                valueDesc = io:sprintf("L%s;", STRING_VALUE);
            } else if (varRefType.eType is bir:BTypeBoolean) {
                valueDesc = "Z";
            } else if (varRefType.eType is bir:BTypeFloat) {
                valueDesc = "D";
            } else {
                valueDesc = io:sprintf("L%s;", OBJECT);
            }
        } else {
            valueDesc = io:sprintf("L%s;", OBJECT);
        }

        self.mv.visitMethodInsn(INVOKEVIRTUAL, ARRAY_VALUE, "add", io:sprintf("(J%s)V", valueDesc), false);
    }

    # Generating loading a new value from an array to the top of the stack
    # 
    # + inst - field access instruction
    function generateArrayValueLoad(bir:FieldAccess inst) {
        self.loadVar(inst.rhsOp.variableDcl);
        self.loadVar(inst.keyOp.variableDcl);
        bir:BType bType = inst.lhsOp.variableDcl.typeValue;

        bir:BType varRefType = inst.rhsOp.variableDcl.typeValue;
        if (varRefType is bir:BJSONType ||
                (varRefType is bir:BArrayType && varRefType.eType  is bir:BJSONType)) {
            self.mv.visitMethodInsn(INVOKESTATIC, JSON_UTILS, "getArrayElement",
                        io:sprintf("(L%s;J)L%s;", OBJECT, OBJECT), false);
        } else if (bType is bir:BTypeInt) {
            self.mv.visitMethodInsn(INVOKEVIRTUAL, ARRAY_VALUE, "getInt", "(J)J", false);
        } else if (bType is bir:BTypeString) {
            self.mv.visitMethodInsn(INVOKEVIRTUAL, ARRAY_VALUE, "getString", io:sprintf("(J)L%s;", STRING_VALUE),
                                        false);
        } else if (bType is bir:BTypeBoolean) {
            self.mv.visitMethodInsn(INVOKEVIRTUAL, ARRAY_VALUE, "getBoolean", "(J)Z", false);
        } else if (bType is bir:BTypeByte) {
            self.mv.visitMethodInsn(INVOKEVIRTUAL, ARRAY_VALUE, "getByte", "(J)B", false);
        } else if (bType is bir:BTypeFloat) {
            self.mv.visitMethodInsn(INVOKEVIRTUAL, ARRAY_VALUE, "getFloat", "(J)D", false);
        } else {
            self.mv.visitMethodInsn(INVOKEVIRTUAL, ARRAY_VALUE, "getRefValue", io:sprintf("(J)L%s;", OBJECT), false);
            string? targetTypeClass = getTargetClass(varRefType, bType);
            if (targetTypeClass is string) {
                self.mv.visitTypeInsn(CHECKCAST, targetTypeClass);
            }
        }
        self.storeToVar(inst.lhsOp.variableDcl);
    }

    function generateNewErrorIns(bir:NewError newErrorIns) {
        self.mv.visitTypeInsn(NEW, ERROR_VALUE);
        self.mv.visitInsn(DUP);
        self.loadVar(newErrorIns.reasonOp.variableDcl);
        self.loadVar(newErrorIns.detailsOp.variableDcl);
        self.mv.visitMethodInsn(INVOKESPECIAL, ERROR_VALUE, "<init>",
                           io:sprintf("(L%s;L%s;)V", STRING_VALUE, OBJECT), false);
        self.storeToVar(newErrorIns.lhsOp.variableDcl);
    }

    function generateCastIns(bir:TypeCast typeCastIns) {
        // load source value
        self.loadVar(typeCastIns.rhsOp.variableDcl);
        generateCheckCast(self.mv, typeCastIns.rhsOp.typeValue, typeCastIns.lhsOp.typeValue);
        self.storeToVar(typeCastIns.lhsOp.variableDcl);
    }

    function generateTypeTestIns(bir:TypeTest typeTestIns) {
        // load source value
        self.loadVar(typeTestIns.rhsOp.variableDcl);

        // load targetType
        loadType(self.mv, typeTestIns.typeValue);

        self.mv.visitMethodInsn(INVOKESTATIC, TYPE_CHECKER, "checkIsType",
                io:sprintf("(L%s;L%s;)Z", OBJECT, BTYPE), false);
        self.storeToVar(typeTestIns.lhsOp.variableDcl);
    }

    function generateObjectNewIns(bir:NewInstance objectNewIns) {
        string className = self.currentPackageName + cleanupTypeName(objectNewIns.typeDef.name.value);
        self.mv.visitTypeInsn(NEW, className);
        self.mv.visitInsn(DUP);
        loadType(self.mv, objectNewIns.typeDef.typeValue);
        self.mv.visitTypeInsn(CHECKCAST, OBJECT_TYPE);
        self.mv.visitMethodInsn(INVOKESPECIAL, className, "<init>", io:sprintf("(L%s;)V", OBJECT_TYPE), false);
        self.storeToVar(objectNewIns.lhsOp.variableDcl);
    }

    function generateFPLoadIns(bir:FPLoad inst) {
        self.mv.visitTypeInsn(NEW, FUNCTION_POINTER);
        self.mv.visitInsn(DUP);

        string lambdaName = inst.name.value + "$lambda$";
        string methodClass = lookupFullQualifiedClassName(self.currentPackageName + inst.name.value);

        bir:BType returnType = inst.lhsOp.typeValue;
        boolean isVoid = false;
        if (returnType is bir:BInvokableType) {
            isVoid = returnType.retType is bir:BTypeNil;
        } else {
            error err = error( "Expected BInvokableType, found " + io:sprintf("%s", returnType));
            panic err;
        }
        foreach var v in inst.closureMaps {
            if (v is bir:VarRef) {
                self.loadVar(v.variableDcl);
            }
        }

        self.mv.visitInvokeDynamicInsn(currentClass, lambdaName, isVoid, inst.closureMaps.length());
        loadType(self.mv, returnType);
        if (isVoid) {
            self.mv.visitMethodInsn(INVOKESPECIAL, FUNCTION_POINTER, "<init>",
                                    io:sprintf("(L%s;L%s;)V", CONSUMER, BTYPE), false);
        } else {
            self.mv.visitMethodInsn(INVOKESPECIAL, FUNCTION_POINTER, "<init>",
                                    io:sprintf("(L%s;L%s;)V", FUNCTION, BTYPE), false);
        }

        self.storeToVar(inst.lhsOp.variableDcl);
        lambdas[lambdaName] = (inst, methodClass);
    }

    function generateNewXMLElementIns(bir:NewXMLElement newXMLElement) {
        self.loadVar(newXMLElement.startTagOp.variableDcl);
        self.mv.visitTypeInsn(CHECKCAST, XML_QNAME);
        self.loadVar(newXMLElement.endTagOp.variableDcl);
        self.mv.visitTypeInsn(CHECKCAST, XML_QNAME);
        self.loadVar(newXMLElement.defaultNsURIOp.variableDcl);
        self.mv.visitMethodInsn(INVOKESTATIC, XML_FACTORY, "createXMLElement",
                io:sprintf("(L%s;L%s;L%s;)L%s;", XML_QNAME, XML_QNAME, STRING_VALUE, XML_VALUE), false);
        self.storeToVar(newXMLElement.lhsOp.variableDcl);
    }

    function generateNewXMLQNameIns(bir:NewXMLQName newXMLQName) {
        self.mv.visitTypeInsn(NEW, XML_QNAME);
        self.mv.visitInsn(DUP);
        self.loadVar(newXMLQName.localnameOp.variableDcl);
        self.loadVar(newXMLQName.nsURIOp.variableDcl);
        self.loadVar(newXMLQName.prefixOp.variableDcl);
        self.mv.visitMethodInsn(INVOKESPECIAL, XML_QNAME, "<init>",
                io:sprintf("(L%s;L%s;L%s;)V", STRING_VALUE, STRING_VALUE, STRING_VALUE), false);
        self.storeToVar(newXMLQName.lhsOp.variableDcl);
    }

    function generateNewStringXMLQNameIns(bir:NewStringXMLQName newStringXMLQName) {
        self.mv.visitTypeInsn(NEW, XML_QNAME);
        self.mv.visitInsn(DUP);
        self.loadVar(newStringXMLQName.stringQNameOp.variableDcl);
        self.mv.visitMethodInsn(INVOKESPECIAL, XML_QNAME, "<init>",
                io:sprintf("(L%s;)V", STRING_VALUE), false);
        self.storeToVar(newStringXMLQName.lhsOp.variableDcl);
    }

    function generateNewXMLTextIns(bir:NewXMLText newXMLText) {
        self.loadVar(newXMLText.textOp.variableDcl);
        self.mv.visitMethodInsn(INVOKESTATIC, XML_FACTORY, "createXMLText",
                io:sprintf("(L%s;)L%s;", STRING_VALUE, XML_VALUE), false);
        self.storeToVar(newXMLText.lhsOp.variableDcl);
    }

    function generateNewXMLCommentIns(bir:NewXMLComment newXMLComment) {
        self.loadVar(newXMLComment.textOp.variableDcl);
        self.mv.visitMethodInsn(INVOKESTATIC, XML_FACTORY, "createXMLComment",
                io:sprintf("(L%s;)L%s;", STRING_VALUE, XML_VALUE), false);
        self.storeToVar(newXMLComment.lhsOp.variableDcl);
    }

    function generateNewXMLProcIns(bir:NewXMLPI newXMLPI) {
        self.loadVar(newXMLPI.targetOp.variableDcl);
        self.loadVar(newXMLPI.dataOp.variableDcl);
        self.mv.visitMethodInsn(INVOKESTATIC, XML_FACTORY, "createXMLProcessingInstruction",
                io:sprintf("(L%s;L%s;)L%s;", STRING_VALUE, STRING_VALUE, XML_VALUE), false);
        self.storeToVar(newXMLPI.lhsOp.variableDcl);
    }

    function generateXMLStoreIns(bir:XMLAccess xmlStoreIns) {
        self.loadVar(xmlStoreIns.lhsOp.variableDcl);
        self.loadVar(xmlStoreIns.rhsOp.variableDcl);
        self.mv.visitMethodInsn(INVOKEVIRTUAL, XML_VALUE, "addChildren", io:sprintf("(L%s;)V", XML_VALUE),
                                        false);
    }

    function generateXMLLoadAllIns(bir:XMLAccess xmlLoadAllIns) {
        self.loadVar(xmlLoadAllIns.rhsOp.variableDcl);
        self.mv.visitMethodInsn(INVOKEVIRTUAL, XML_VALUE, "children", io:sprintf("()L%s;", XML_VALUE),
                                        false);
        self.storeToVar(xmlLoadAllIns.lhsOp.variableDcl);
    }

    function generateXMLAttrLoadIns(bir:FieldAccess xmlAttrStoreIns) {
        // visit xml_ref
        self.loadVar(xmlAttrStoreIns.rhsOp.variableDcl);

        // visit attribute name expr
        self.loadVar(xmlAttrStoreIns.keyOp.variableDcl);
        self.mv.visitTypeInsn(CHECKCAST, XML_QNAME);

        // invoke getAttribute() method
        self.mv.visitMethodInsn(INVOKEVIRTUAL, XML_VALUE, "getAttribute",
                io:sprintf("(L%s;)L%s;", XML_QNAME, STRING_VALUE), false);

        // store in the target reg
        bir:BType targetType = xmlAttrStoreIns.lhsOp.variableDcl.typeValue;
        self.storeToVar(xmlAttrStoreIns.lhsOp.variableDcl);
    }

    function generateXMLAttrStoreIns(bir:FieldAccess xmlAttrStoreIns) {
        // visit xml_ref
        self.loadVar(xmlAttrStoreIns.lhsOp.variableDcl);

        // visit attribute name expr
        self.loadVar(xmlAttrStoreIns.keyOp.variableDcl);
        self.mv.visitTypeInsn(CHECKCAST, XML_QNAME);

        // visit attribute value expr
        self.loadVar(xmlAttrStoreIns.rhsOp.variableDcl);

        // invoke setAttribute() method
        self.mv.visitMethodInsn(INVOKEVIRTUAL, XML_VALUE, "setAttribute",
                io:sprintf("(L%s;L%s;)V", XML_QNAME, STRING_VALUE), false);
    }

    function generateXMLLoadIns(bir:FieldAccess xmlLoadIns) {
        // visit xml_ref
        self.loadVar(xmlLoadIns.rhsOp.variableDcl);

        // visit element name/index expr
        self.loadVar(xmlLoadIns.keyOp.variableDcl);

        if (xmlLoadIns.keyOp.variableDcl.typeValue is bir:BTypeString) {
            // invoke `children(name)` method
            self.mv.visitMethodInsn(INVOKEVIRTUAL, XML_VALUE, "children",
                io:sprintf("(L%s;)L%s;", STRING_VALUE, XML_VALUE), false);
        } else {
            // invoke `getItem(index)` method
            self.mv.visitInsn(L2I);
            self.mv.visitMethodInsn(INVOKEVIRTUAL, XML_VALUE, "getItem",
                io:sprintf("(I)L%s;", XML_VALUE), false);
        }

        // store in the target reg
        bir:BType targetType = xmlLoadIns.lhsOp.variableDcl.typeValue;
        self.storeToVar(xmlLoadIns.lhsOp.variableDcl);
    }

    function generateTypeofIns(bir:UnaryOp unaryOp) {
        self.loadVar(unaryOp.rhsOp.variableDcl);
        addBoxInsn(self.mv, unaryOp.rhsOp.variableDcl.typeValue);
        self.mv.visitMethodInsn(INVOKESTATIC, TYPE_CHECKER, "getTypedesc",
                io:sprintf("(L%s;)L%s;", OBJECT, TYPEDESC_VALUE), false);
        self.storeToVar(unaryOp.lhsOp.variableDcl);
    }

    function generateNotIns(bir:UnaryOp unaryOp) {
        self.loadVar(unaryOp.rhsOp.variableDcl);

        jvm:Label label1 = new;
        jvm:Label label2 = new;

        self.mv.visitJumpInsn(IFNE, label1);
        self.mv.visitInsn(ICONST_1);
        self.mv.visitJumpInsn(GOTO, label2);
        self.mv.visitLabel(label1);
        self.mv.visitInsn(ICONST_0);
        self.mv.visitLabel(label2);

        self.storeToVar(unaryOp.lhsOp.variableDcl);
    }

    function generateNegateIns(bir:UnaryOp unaryOp) {
        self.loadVar(unaryOp.rhsOp.variableDcl);

        bir:BType btype = unaryOp.rhsOp.variableDcl.typeValue;
        if (btype is bir:BTypeInt || btype is bir:BTypeByte) {
            self.mv.visitInsn(LNEG);
        } else if (btype is bir:BTypeFloat) {
            self.mv.visitInsn(DNEG);
        } else if (btype is bir:BTypeDecimal) {
            self.mv.visitMethodInsn(INVOKEVIRTUAL, DECIMAL_VALUE, "negate",
                io:sprintf("()L%s;", DECIMAL_VALUE), false);
        } else {
            error err = error(io:sprintf("Negation is not supported for type: %s", btype));
            panic err;
        }

        self.storeToVar(unaryOp.lhsOp.variableDcl);
    }

    function generateNewTypedescIns(bir:NewTypeDesc newTypeDesc) {
        self.mv.visitTypeInsn(NEW, TYPEDESC_VALUE);
        self.mv.visitInsn(DUP);
        loadType(self.mv, newTypeDesc.typeValue);
        self.mv.visitMethodInsn(INVOKESPECIAL, TYPEDESC_VALUE, "<init>",
                io:sprintf("(L%s;)V", BTYPE), false);
        self.storeToVar(newTypeDesc.lhsOp.variableDcl);
    }

    function generateTernaryIns(bir:Ternary ternary) {
        jvm:Label label1 = new;
        jvm:Label label2 = new;

        self.loadVar(ternary.conditionOp.variableDcl);
        self.mv.visitJumpInsn(IFNE, label1);

        // if true
        self.loadVar(ternary.thenOp.variableDcl);
        self.mv.visitJumpInsn(GOTO, label2);

        // else
        self.mv.visitLabel(label1);
        self.loadVar(ternary.elseOp.variableDcl);

        self.mv.visitLabel(label2);
        self.storeToVar(ternary.lhsOp.variableDcl);
    }

    private function loadVar(bir:VariableDcl varDcl) {
        generateVarLoad(self.mv, varDcl, self.currentPackageName, self.getJVMIndexOfVarRef(varDcl));
    }

    private function storeToVar(bir:VariableDcl varDcl) {
        generateVarStore(self.mv, varDcl, self.currentPackageName, self.getJVMIndexOfVarRef(varDcl));
    }
};

function addBoxInsn(jvm:MethodVisitor mv, bir:BType? bType) {
    if (bType is bir:BType) {
        generateCast(mv, bType, "any");
    }
}

function addUnboxInsn(jvm:MethodVisitor mv, bir:BType? bType) {
    if (bType is bir:BType) {
        generateCast(mv, "any", bType);
    }
}

function generateVarLoad(jvm:MethodVisitor mv, bir:VariableDcl varDcl, string currentPackageName, int valueIndex) {
    bir:BType bType = varDcl.typeValue;

    if (varDcl.kind == bir:VAR_KIND_GLOBAL) {
        string varName = varDcl.name.value;
        string className = lookupGlobalVarClassName(currentPackageName + varName);
        string typeSig = getTypeDesc(bType);
        mv.visitFieldInsn(GETSTATIC, className, varName, typeSig);
        return;
    } else if (varDcl.kind == bir:VAR_KIND_SELF) {
        mv.visitVarInsn(ALOAD, 0);
        return;
    }

    if (bType is bir:BTypeInt || bType is bir:BTypeByte) {
        mv.visitVarInsn(LLOAD, valueIndex);
    } else if (bType is bir:BTypeFloat) {
        mv.visitVarInsn(DLOAD, valueIndex);
    } else if (bType is bir:BTypeBoolean) {
        mv.visitVarInsn(ILOAD, valueIndex);
    } else if (bType is bir:BArrayType ||
                bType is bir:BTypeString ||
                bType is bir:BMapType ||
                bType is bir:BTableType ||
                bType is bir:BStreamType ||
                bType is bir:BTypeAny ||
                bType is bir:BTypeAnyData ||
                bType is bir:BTypeNil ||
                bType is bir:BUnionType ||
                bType is bir:BTupleType ||
                bType is bir:BRecordType ||
                bType is bir:BErrorType ||
                bType is bir:BJSONType ||
                bType is bir:BFutureType ||
                bType is bir:BObjectType ||
                bType is bir:BTypeDecimal ||
                bType is bir:BXMLType ||
                bType is bir:BInvokableType ||
                bType is bir:BFiniteType ||
                bType is bir:BTypeDesc) {
        mv.visitVarInsn(ALOAD, valueIndex);
    } else {
        error err = error( "JVM generation is not supported for type " +io:sprintf("%s", bType));
        panic err;
    }
}

function generateVarStore(jvm:MethodVisitor mv, bir:VariableDcl varDcl, string currentPackageName, int valueIndex) {
    bir:BType bType = varDcl.typeValue;

    if (varDcl.kind == "GLOBAL") {
        string varName = varDcl.name.value;
        string className = lookupGlobalVarClassName(currentPackageName + varName);
        string typeSig = getTypeDesc(bType);
        mv.visitFieldInsn(PUTSTATIC, className, varName, typeSig);
        return;
    }

    if (bType is bir:BTypeInt || bType is bir:BTypeByte) {
        mv.visitVarInsn(LSTORE, valueIndex);
    } else if (bType is bir:BTypeFloat) {
        mv.visitVarInsn(DSTORE, valueIndex);
    } else if (bType is bir:BTypeBoolean) {
        mv.visitVarInsn(ISTORE, valueIndex);
    } else if (bType is bir:BArrayType ||
                    bType is bir:BTypeString ||
                    bType is bir:BMapType ||
                    bType is bir:BTableType ||
                    bType is bir:BStreamType ||
                    bType is bir:BTypeAny ||
                    bType is bir:BTypeAnyData ||
                    bType is bir:BTypeNil ||
                    bType is bir:BUnionType ||
                    bType is bir:BTupleType ||
                    bType is bir:BTypeDecimal ||
                    bType is bir:BRecordType ||
                    bType is bir:BErrorType ||
                    bType is bir:BJSONType ||
                    bType is bir:BFutureType ||
                    bType is bir:BObjectType ||
                    bType is bir:BXMLType ||
                    bType is bir:BInvokableType ||
                    bType is bir:BFiniteType ||
                    bType is bir:BTypeDesc) {
        mv.visitVarInsn(ASTORE, valueIndex);
    } else {
        error err = error("JVM generation is not supported for type " +io:sprintf("%s", bType));
        panic err;
    }
}<|MERGE_RESOLUTION|>--- conflicted
+++ resolved
@@ -99,10 +99,8 @@
             self.generateClosedRangeIns(binaryIns);
         } else if (binaryIns.kind == bir:BINARY_HALF_OPEN_RANGE) {
             self.generateClosedRangeIns(binaryIns);
-<<<<<<< HEAD
         } else if (binaryIns.kind == bir:BINARY_ANNOT_ACCESS) {
             self.generateAnnotAccessIns(binaryIns);
-=======
         } else if (binaryIns.kind == bir:BINARY_BITWISE_AND) {
             self.generateBitwiseAndIns(binaryIns);
         } else if (binaryIns.kind == bir:BINARY_BITWISE_OR) {
@@ -115,7 +113,6 @@
             self.generateBitwiseRightShiftIns(binaryIns);
         } else if (binaryIns.kind == bir:BINARY_BITWISE_UNSIGNED_RIGHT_SHIFT) {
             self.generateBitwiseUnsignedRightShiftIns(binaryIns);
->>>>>>> bf519cdc
         } else {
             error err = error("JVM generation is not supported for type : " + io:sprintf("%s", binaryIns.kind));
             panic err;
