--- conflicted
+++ resolved
@@ -837,13 +837,6 @@
         self.mv.visitInsn(DUP);
 
         string lambdaName = inst.name.value + "$lambda$";
-<<<<<<< HEAD
-      
-=======
-        string lookupKey = getPackageName(inst.pkgID.org, inst.pkgID.name) + inst.name.value;
-        string methodClass = lookupFullQualifiedClassName(lookupKey);
-
->>>>>>> fed58b3d
         bir:BType returnType = inst.lhsOp.typeValue;
         boolean isVoid = false;
         if (returnType is bir:BInvokableType) {
@@ -869,11 +862,7 @@
         }
 
         self.storeToVar(inst.lhsOp.variableDcl);
-<<<<<<< HEAD
         lambdas[lambdaName] = inst;
-=======
-        lambdas[lambdaName] = (inst, methodClass);
->>>>>>> fed58b3d
     }
 
     function generateNewXMLElementIns(bir:NewXMLElement newXMLElement) {
