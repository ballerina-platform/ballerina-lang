// Copyright (c) 2019 WSO2 Inc. (http://www.wso2.org) All Rights Reserved.
//
// WSO2 Inc. licenses this file to you under the Apache License,
// Version 2.0 (the "License"); you may not use this file except
// in compliance with the License.
// You may obtain a copy of the License at
//
// http://www.apache.org/licenses/LICENSE-2.0
//
// Unless required by applicable law or agreed to in writing,
// software distributed under the License is distributed on an
// "AS IS" BASIS, WITHOUT WARRANTIES OR CONDITIONS OF ANY
// KIND, either express or implied.  See the License for the
// specific language governing permissions and limitations
// under the License.

type TerminatorGenerator object {
    jvm:MethodVisitor mv;
    BalToJVMIndexMap indexMap;
    LabelGenerator labelGen;
    ErrorHandlerGenerator errorGen;
    int lambdaIndex = 0;
    bir:Package module;


    public function __init(jvm:MethodVisitor mv, BalToJVMIndexMap indexMap, LabelGenerator labelGen, 
                            ErrorHandlerGenerator errorGen, bir:Package module) {
        self.mv = mv;
        self.indexMap = indexMap;
        self.labelGen = labelGen;
        self.errorGen = errorGen;
        self.module = module;
    }

    function genGoToTerm(bir:GOTO gotoIns, string funcName) {
        jvm:Label gotoLabel = self.labelGen.getLabel(funcName + gotoIns.targetBB.id.value);
        self.mv.visitJumpInsn(GOTO, gotoLabel);
    }

    function genReturnTerm(bir:Return returnIns, int returnVarRefIndex, bir:Function func) {
        bir:BType bType = func.typeValue.retType;
        if (bType is bir:BTypeNil) {
            self.mv.visitInsn(RETURN);
        } else if (bType is bir:BTypeInt || bType is bir:BTypeByte) {
            self.mv.visitVarInsn(LLOAD, returnVarRefIndex);
            self.mv.visitInsn(LRETURN);
        } else if (bType is bir:BTypeFloat) {
            self.mv.visitVarInsn(DLOAD, returnVarRefIndex);
            self.mv.visitInsn(DRETURN);
        } else if (bType is bir:BTypeString) {
            self.mv.visitVarInsn(ALOAD, returnVarRefIndex);
            self.mv.visitInsn(ARETURN);
        } else if (bType is bir:BTypeBoolean) {
            self.mv.visitVarInsn(ILOAD, returnVarRefIndex);
            self.mv.visitInsn(IRETURN);
        } else if (bType is bir:BMapType ||
                bType is bir:BArrayType ||
                bType is bir:BTypeAny ||
                bType is bir:BTypeAnyData ||
                bType is bir:BErrorType ||
                bType is bir:BObjectType ||
                bType is bir:BUnionType ||
                bType is bir:BRecordType ||
                bType is bir:BTupleType ||
                bType is bir:BJSONType ||
                bType is bir:BFutureType ||
<<<<<<< HEAD
                bType is bir:BInvokableType) {
=======
                bType is bir:BXMLType) {
>>>>>>> 29b44ce1
            self.mv.visitVarInsn(ALOAD, returnVarRefIndex);
            self.mv.visitInsn(ARETURN);
        } else {
            error err = error( "JVM generation is not supported for type " +
                            io:sprintf("%s", func.typeValue.retType));
            panic err;
        }
    }

    function genBranchTerm(bir:Branch branchIns, string funcName) {
        string trueBBId = branchIns.trueBB.id.value;
        string falseBBId = branchIns.falseBB.id.value;

        int opIndex = self.getJVMIndexOfVarRef(branchIns.op.variableDcl);
        self.mv.visitVarInsn(ILOAD, opIndex);

        jvm:Label trueBBLabel = self.labelGen.getLabel(funcName + trueBBId);
        self.mv.visitJumpInsn(IFGT, trueBBLabel);

        jvm:Label falseBBLabel = self.labelGen.getLabel(funcName + falseBBId);
        self.mv.visitJumpInsn(GOTO, falseBBLabel);
    }

    function genCallTerm(bir:Call callIns, string funcName, boolean isInTryBlock, bir:ErrorEntry? currentEE, 
                         jvm:Label endLabel, jvm:Label handlerLabel, jvm:Label jumpLabel, int localVarOffset) {
        //io:println("Call Ins : " + io:sprintf("%s", callIns));
        string orgName = callIns.pkgID.org;
        string moduleName = callIns.pkgID.name;
        if (callIns.isVirtual) {
            self.genVirtualCall(callIns, orgName, moduleName, localVarOffset);
        } else {
            self.genStaticCall(callIns, orgName, moduleName, localVarOffset);
        }

        // store return
        bir:VariableDcl? lhsOpVarDcl = callIns.lhsOp.variableDcl;

        if (lhsOpVarDcl is bir:VariableDcl) {
            int lhsLndex = self.getJVMIndexOfVarRef(lhsOpVarDcl);
            bir:BType? bType = callIns.lhsOp.typeValue;

            if (bType is bir:BTypeInt || bType is bir:BTypeByte) {
                self.mv.visitVarInsn(LSTORE, lhsLndex);
            } else if (bType is bir:BTypeFloat) {
                self.mv.visitVarInsn(DSTORE, lhsLndex);
            } else if (bType is bir:BTypeString) {
                self.mv.visitVarInsn(ASTORE, lhsLndex);
            } else if (bType is bir:BTypeBoolean) {
                self.mv.visitVarInsn(ISTORE, lhsLndex);
            } else if (bType is bir:BArrayType ||
                        bType is bir:BMapType ||
                        bType is bir:BErrorType ||
                        bType is bir:BTypeAny ||
                        bType is bir:BTypeAnyData ||
                        bType is bir:BTypeNil ||
                        bType is bir:BObjectType ||
                        bType is bir:BUnionType ||
                        bType is bir:BRecordType || 
                        bType is bir:BTupleType ||
                        bType is bir:BFutureType ||
                        bType is bir:BJSONType ||
<<<<<<< HEAD
                        bType is bir:BInvokableType) {
=======
                        bType is bir:BXMLType) {
>>>>>>> 29b44ce1
                self.mv.visitVarInsn(ASTORE, lhsLndex);
            } else {
                error err = error( "JVM generation is not supported for type " +
                                            io:sprintf("%s", callIns.lhsOp.typeValue));
                panic err;
            }

        }
        
        // handle trapped function calls.
        if (isInTryBlock &&  currentEE is bir:ErrorEntry) {
            self.errorGen.generateCatchInsForTrap(currentEE, endLabel, handlerLabel, jumpLabel);
        }
        
        self.mv.visitVarInsn(ALOAD, localVarOffset);
        self.mv.visitFieldInsn(GETFIELD, "org/ballerinalang/jvm/Strand", "yield", "Z");
        jvm:Label yieldLabel = self.labelGen.getLabel(funcName + "yield");
        self.mv.visitJumpInsn(IFNE, yieldLabel);

        // goto thenBB
        jvm:Label gotoLabel = self.labelGen.getLabel(funcName + callIns.thenBB.id.value);
        self.mv.visitJumpInsn(GOTO, gotoLabel);
    }

    function genStaticCall(bir:Call callIns, string orgName, string moduleName, int localVarOffset) {
        string methodName = callIns.name.value;
        string methodDesc = "(Lorg/ballerinalang/jvm/Strand;";
        
        // load strand
        self.mv.visitVarInsn(ALOAD, localVarOffset);

        int argsCount = callIns.args.length();
        int i = 0;
        while (i < argsCount) {
            bir:VarRef? arg = callIns.args[i];
            methodDesc += self.visitArg(arg);
            i += 1;
        }

        bir:BType? returnType = callIns.lhsOp.typeValue;
        string returnTypeDesc = generateReturnType(returnType);
        methodDesc = methodDesc + returnTypeDesc;
        string jvmClass = lookupFullQualifiedClassName(getPackageName(orgName, moduleName) + methodName);
        self.mv.visitMethodInsn(INVOKESTATIC, jvmClass, methodName, methodDesc, false);
    }

    function genVirtualCall(bir:Call callIns, string orgName, string moduleName, int localVarOffset) {
        bir:VariableDcl selfArg = getVariableDcl(callIns.args[0].variableDcl);
        int argIndex = self.getJVMIndexOfVarRef(selfArg);

        // load self
        self.mv.visitVarInsn(ALOAD, argIndex);
        self.mv.visitTypeInsn(CHECKCAST, OBJECT_VALUE);

        // load the strand
        self.mv.visitVarInsn(ALOAD, localVarOffset);

        // load the function name as the second argument
        self.mv.visitLdcInsn(callIns.name.value);

        // create an Object[] for the rest params
        int argsCount = callIns.args.length() - 1;
        self.mv.visitLdcInsn(argsCount);
        self.mv.visitInsn(L2I);
        self.mv.visitTypeInsn(ANEWARRAY, OBJECT);

        int i = 0;
        while (i < argsCount) {
            self.mv.visitInsn(DUP);
            self.mv.visitLdcInsn(i);
            self.mv.visitInsn(L2I);

            // i + 1 is used since we skip the first argument (self)
            bir:VarRef? arg = callIns.args[i + 1];
            _ = self.visitArg(arg);

            // Add the to the rest params array
            addBoxInsn(self.mv, arg.typeValue);
            self.mv.visitInsn(AASTORE);
            i += 1;
        }

        // call method
        string methodDesc = io:sprintf("(L%s;L%s;[L%s;)L%s;", STRAND, STRING_VALUE, OBJECT, OBJECT);
        self.mv.visitMethodInsn(INVOKEINTERFACE, OBJECT_VALUE, "call", methodDesc, true);

        bir:BType? returnType = callIns.lhsOp.typeValue;
        if (returnType is ()) {
            self.mv.visitInsn(POP);
        } else {
            addUnboxInsn(self.mv, returnType);
        }
    }

    function visitArg(bir:VarRef? arg) returns string {
        bir:BType bType = arg.typeValue;
        int argIndex = self.getJVMIndexOfVarRef(getVariableDcl(arg.variableDcl));
        if (bType is bir:BTypeInt || bType is bir:BTypeByte) {
            self.mv.visitVarInsn(LLOAD, argIndex);
            return "J";
        } else if (bType is bir:BTypeFloat) {
            self.mv.visitVarInsn(DLOAD, argIndex);
            return "D";
        } else if (bType is bir:BTypeString) {
            self.mv.visitVarInsn(ALOAD, argIndex);
            return "Ljava/lang/String;";
        } else if (bType is bir:BTypeBoolean) {
            self.mv.visitVarInsn(ILOAD, argIndex);
            return "Z";
        } else if (bType is bir:BArrayType ||
                    bType is bir:BTupleType) {
            self.mv.visitVarInsn(ALOAD, argIndex);
            return io:sprintf("L%s;", ARRAY_VALUE);
        } else if (bType is bir:BRecordType) {
            self.mv.visitVarInsn(ALOAD, argIndex);
            return io:sprintf("L%s;", MAP_VALUE);
        } else if (bType is bir:BMapType) {
            self.mv.visitVarInsn(ALOAD, argIndex);
            return io:sprintf("L%s;", MAP_VALUE);
        } else if (bType is bir:BObjectType) {
            self.mv.visitVarInsn(ALOAD, argIndex);
            return io:sprintf("L%s;", OBJECT_VALUE);
        } else if (bType is bir:BFutureType) {
            self.mv.visitVarInsn(ALOAD, argIndex);
            return io:sprintf("L%s;", FUTURE_VALUE);
        } else if (bType is bir:BErrorType) {
            self.mv.visitVarInsn(ALOAD, argIndex);
            return io:sprintf("L%s;", ERROR_VALUE);
        } else if (bType is bir:BInvokableType) {
            self.mv.visitVarInsn(ALOAD, argIndex);
            if (bType.retType is bir:BTypeNil) {
                return io:sprintf("L%s;", CONSUMER);
            } else {
                return io:sprintf("L%s;", FUNCTION);
            }   
        } else if (bType is bir:BTypeAny ||
                    bType is bir:BTypeAnyData ||
                    bType is bir:BTypeNil ||
                    bType is bir:BUnionType ||
                    bType is bir:BJSONType ||
                    bType is bir:BXMLType) {
            self.mv.visitVarInsn(ALOAD, argIndex);
            return io:sprintf("L%s;", OBJECT);
        } else {
            error err = error( "JVM generation is not supported for type " +
                                                io:sprintf("%s", arg.typeValue));
            panic err;
        }
    }

    function genAsyncCallTerm(bir:AsyncCall callIns, string funcName) {

        // Load the scheduler from strand
        self.mv.visitVarInsn(ALOAD, 0);
        self.mv.visitFieldInsn(GETFIELD, STRAND, "scheduler", io:sprintf("L%s;", SCHEDULER));

        //create an object array of args
        self.mv.visitIntInsn(BIPUSH, callIns.args.length() + 1);
        self.mv.visitTypeInsn(ANEWARRAY, OBJECT);
        
        int paramIndex = 1;
        foreach var arg in callIns.args {
            self.mv.visitInsn(DUP);
            self.mv.visitIntInsn(BIPUSH, paramIndex);
            
            int argIndex = self.getJVMIndexOfVarRef(getVariableDcl(arg.variableDcl));
            bir:BType bType = arg.typeValue;

            if (bType is bir:BTypeInt) {
                self.mv.visitVarInsn(LLOAD, argIndex);
            } else if (bType is bir:BTypeFloat) {
                self.mv.visitVarInsn(DLOAD, argIndex);
            } else if (bType is bir:BTypeString) {
                self.mv.visitVarInsn(ALOAD, argIndex);
            } else if (bType is bir:BTypeBoolean) {
                self.mv.visitVarInsn(ILOAD, argIndex);
            } else if (bType is bir:BTypeByte) {
                self.mv.visitVarInsn(ILOAD, argIndex);
            } else if (bType is bir:BArrayType ||
                        bType is bir:BTupleType) {
                self.mv.visitVarInsn(ALOAD, argIndex);
            } else if (bType is bir:BRecordType) {
                self.mv.visitVarInsn(ALOAD, argIndex);
            } else if (bType is bir:BMapType) {
                self.mv.visitVarInsn(ALOAD, argIndex);
            } else if (bType is bir:BObjectType) {
                self.mv.visitVarInsn(ALOAD, argIndex);
            } else if (bType is bir:BErrorType) {
                self.mv.visitVarInsn(ALOAD, argIndex);
            } else if (bType is bir:BTypeAny ||
                        bType is bir:BTypeAnyData ||
                        bType is bir:BTypeNil ||
                        bType is bir:BUnionType ||
                        bType is bir:BInvokableType) {
                self.mv.visitVarInsn(ALOAD, argIndex);
            } else {
                error err = error( "JVM generation is not supported for type " +
                                                    io:sprintf("%s", arg.typeValue));
                panic err;
            }
            generateObjectCast(bType, self.mv);
            self.mv.visitInsn(AASTORE);
            paramIndex += 1;
        }

        string lambdaName = "$" + funcName + "$lambda$" + self.lambdaIndex + "$";
        string currentPackageName = getPackageName(self.module.org.value, self.module.name.value);
        string methodClass = lookupFullQualifiedClassName(currentPackageName + funcName);
        bir:BType futureType = callIns.lhsOp.typeValue;
        bir:BType returnType = ();
        if (futureType is bir:BFutureType) {
            returnType = futureType.returnType;
        }
        boolean isVoid = returnType is bir:BTypeNil;
        self.mv.visitInvokeDynamicInsn(methodClass, lambdaName, isVoid);
        lambdas[lambdaName] = (callIns, methodClass);
        self.lambdaIndex += 1;
        
        if (isVoid) {
            self.mv.visitMethodInsn(INVOKEVIRTUAL, SCHEDULER, "schedule", 
                io:sprintf("([L%s;L%s;)L%s;", OBJECT, CONSUMER, FUTURE_VALUE), false);
        } else {
            self.mv.visitMethodInsn(INVOKEVIRTUAL, SCHEDULER, "schedule", 
                io:sprintf("([L%s;L%s;)L%s;", OBJECT, FUNCTION, FUTURE_VALUE), false);
        }

        // store return
        bir:VariableDcl? lhsOpVarDcl = callIns.lhsOp.variableDcl;
        // store the returned strand as the future
        self.mv.visitVarInsn(ASTORE, self.getJVMIndexOfVarRef(getVariableDcl(lhsOpVarDcl)));

        self.mv.visitVarInsn(ALOAD, 0);
        self.mv.visitFieldInsn(GETFIELD, "org/ballerinalang/jvm/Strand", "yield", "Z");
        jvm:Label yieldLabel = self.labelGen.getLabel(funcName + "yield");
        self.mv.visitJumpInsn(IFNE, yieldLabel);

        // goto thenBB
        jvm:Label gotoLabel = self.labelGen.getLabel(funcName + callIns.thenBB.id.value);
        self.mv.visitJumpInsn(GOTO, gotoLabel);
    }

    function generateWaitIns(bir:Wait waitInst, string funcName) {
        // TODO : need to fix to support multiple waits
        bir:VarRef? futureVal = waitInst.exprList[0];
        string currentPackageName = getPackageName(self.module.org.value, self.module.name.value);
        if (futureVal is bir:VarRef) {
            generateVarLoad(self.mv, futureVal.variableDcl, currentPackageName, 
                self.getJVMIndexOfVarRef(futureVal.variableDcl));
        }

        self.mv.visitFieldInsn(GETFIELD, FUTURE_VALUE, "isDone", "Z");
        jvm:Label label = new;
        self.mv.visitJumpInsn(IFNE, label);
        jvm:Label label2 = new;
        self.mv.visitLabel(label2);
        // strand.blocked = true
        self.mv.visitVarInsn(ALOAD, 0);
        self.mv.visitInsn(ICONST_1);
        self.mv.visitFieldInsn(PUTFIELD, STRAND, "blocked", "Z");

        // strand.blockedOn = future.strand
        self.mv.visitVarInsn(ALOAD, 0);
        if (futureVal is bir:VarRef) {
            bir:VariableDcl? varDecl = futureVal.variableDcl;
            if (varDecl is bir:VariableDcl) {
                generateVarLoad(self.mv, varDecl, currentPackageName, 
                    self.getJVMIndexOfVarRef(varDecl));
            }  
        }
        self.mv.visitFieldInsn(GETFIELD, FUTURE_VALUE, "strand", io:sprintf("L%s;", STRAND));
        self.mv.visitFieldInsn(PUTFIELD, STRAND, "blockedOn", io:sprintf("L%s;", STRAND));

        // strand.yield = true
        self.mv.visitVarInsn(ALOAD, 0);
        self.mv.visitInsn(ICONST_1);
        self.mv.visitFieldInsn(PUTFIELD, STRAND, "yield", "Z");
        jvm:Label yieldLabel = self.labelGen.getLabel(funcName + "yield");
        self.mv.visitJumpInsn(GOTO, yieldLabel);
        self.mv.visitLabel(label);

        // future.result = lhs
        if (futureVal is bir:VarRef) {
            bir:VariableDcl? varDecl = futureVal.variableDcl;
            if (varDecl is bir:VariableDcl) {
                generateVarLoad(self.mv, varDecl, currentPackageName, 
                    self.getJVMIndexOfVarRef(varDecl));
            }  
        }
        self.mv.visitFieldInsn(GETFIELD, FUTURE_VALUE, "result", io:sprintf("L%s;", OBJECT));
        checkCastFromObject(waitInst.lhsOp.typeValue, self.mv);
        generateVarStore(self.mv, waitInst.lhsOp.variableDcl, currentPackageName, 
                    self.getJVMIndexOfVarRef(waitInst.lhsOp.variableDcl));
    }

    function genFPCallIns(bir:FPCall fpCall) {
        // load function ref
        int fpIndex = self.getJVMIndexOfVarRef(getVariableDcl(fpCall.fp.variableDcl));
        self.mv.visitVarInsn(ALOAD, fpIndex);
        
        // create an object array of args
        self.mv.visitIntInsn(BIPUSH, fpCall.args.length() + 1);
        self.mv.visitTypeInsn(ANEWARRAY, OBJECT);
        
        // load strand
        self.mv.visitInsn(DUP);
        self.mv.visitIntInsn(BIPUSH, 0);
        self.mv.visitVarInsn(ALOAD, 0);
        self.mv.visitInsn(AASTORE);

        // load args
        int paramIndex = 1;
        foreach var arg in fpCall.args {
            self.mv.visitInsn(DUP);
            self.mv.visitIntInsn(BIPUSH, paramIndex);
            
            int argIndex = self.getJVMIndexOfVarRef(getVariableDcl(arg.variableDcl));
            bir:BType bType = arg.typeValue;

            if (bType is bir:BTypeInt) {
                self.mv.visitVarInsn(LLOAD, argIndex);
            } else if (bType is bir:BTypeFloat) {
                self.mv.visitVarInsn(DLOAD, argIndex);
            } else if (bType is bir:BTypeString) {
                self.mv.visitVarInsn(ALOAD, argIndex);
            } else if (bType is bir:BTypeBoolean) {
                self.mv.visitVarInsn(ILOAD, argIndex);
            } else if (bType is bir:BTypeByte) {
                self.mv.visitVarInsn(ILOAD, argIndex);
            } else if (bType is bir:BArrayType ||
                        bType is bir:BTupleType) {
                self.mv.visitVarInsn(ALOAD, argIndex);
            } else if (bType is bir:BRecordType) {
                self.mv.visitVarInsn(ALOAD, argIndex);
            } else if (bType is bir:BMapType) {
                self.mv.visitVarInsn(ALOAD, argIndex);
            } else if (bType is bir:BObjectType) {
                self.mv.visitVarInsn(ALOAD, argIndex);
            } else if (bType is bir:BErrorType) {
                self.mv.visitVarInsn(ALOAD, argIndex);
            } else if (bType is bir:BTypeAny ||
                        bType is bir:BTypeAnyData ||
                        bType is bir:BTypeNil ||
                        bType is bir:BUnionType) {
                self.mv.visitVarInsn(ALOAD, argIndex);
            } else {
                error err = error( "JVM generation is not supported for type " +
                                                    io:sprintf("%s", arg.typeValue));
                panic err;
            }
            generateObjectCast(bType, self.mv);
            self.mv.visitInsn(AASTORE);
            paramIndex += 1;
        }

        // call function.apply with array
        if (fpCall.lhsOp is ()) {
            self.mv.visitMethodInsn(INVOKEINTERFACE, CONSUMER, "accept", io:sprintf("(L%s;)V", OBJECT), true);
        } else {
            self.mv.visitMethodInsn(INVOKEINTERFACE, FUNCTION, "apply", io:sprintf("(L%s;)L%s;", OBJECT, OBJECT), true);
            // store reult
            int lhsIndex = self.getJVMIndexOfVarRef(getVariableDcl(fpCall.lhsOp.variableDcl));
            checkCastFromObject(fpCall.lhsOp.typeValue, self.mv);
            string currentPackageName = getPackageName(self.module.org.value, self.module.name.value);
            bir:VariableDcl? lhsVar = fpCall.lhsOp.variableDcl;
            if (lhsVar is bir:VariableDcl) {
                generateVarStore(self.mv, lhsVar, currentPackageName, lhsIndex);
            }
        }    
    }

    function getJVMIndexOfVarRef(bir:VariableDcl varDcl) returns int {
        return self.indexMap.getIndex(varDcl);
    }
};<|MERGE_RESOLUTION|>--- conflicted
+++ resolved
@@ -64,11 +64,8 @@
                 bType is bir:BTupleType ||
                 bType is bir:BJSONType ||
                 bType is bir:BFutureType ||
-<<<<<<< HEAD
-                bType is bir:BInvokableType) {
-=======
+                bType is bir:BInvokableType ||
                 bType is bir:BXMLType) {
->>>>>>> 29b44ce1
             self.mv.visitVarInsn(ALOAD, returnVarRefIndex);
             self.mv.visitInsn(ARETURN);
         } else {
@@ -130,11 +127,8 @@
                         bType is bir:BTupleType ||
                         bType is bir:BFutureType ||
                         bType is bir:BJSONType ||
-<<<<<<< HEAD
-                        bType is bir:BInvokableType) {
-=======
+                        bType is bir:BInvokableType ||
                         bType is bir:BXMLType) {
->>>>>>> 29b44ce1
                 self.mv.visitVarInsn(ASTORE, lhsLndex);
             } else {
                 error err = error( "JVM generation is not supported for type " +
