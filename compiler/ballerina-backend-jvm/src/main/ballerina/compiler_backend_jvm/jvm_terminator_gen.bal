// Copyright (c) 2019 WSO2 Inc. (http://www.wso2.org) All Rights Reserved.
//
// WSO2 Inc. licenses this file to you under the Apache License,
// Version 2.0 (the "License"); you may not use this file except
// in compliance with the License.
// You may obtain a copy of the License at
//
// http://www.apache.org/licenses/LICENSE-2.0
//
// Unless required by applicable law or agreed to in writing,
// software distributed under the License is distributed on an
// "AS IS" BASIS, WITHOUT WARRANTIES OR CONDITIONS OF ANY
// KIND, either express or implied.  See the License for the
// specific language governing permissions and limitations
// under the License.

type TerminatorGenerator object {
    jvm:MethodVisitor mv;
    BalToJVMIndexMap indexMap;
    LabelGenerator labelGen;
    ErrorHandlerGenerator errorGen;
    int lambdaIndex = 0;
    bir:Package module;


    public function __init(jvm:MethodVisitor mv, BalToJVMIndexMap indexMap, LabelGenerator labelGen, 
                            ErrorHandlerGenerator errorGen, bir:Package module) {
        self.mv = mv;
        self.indexMap = indexMap;
        self.labelGen = labelGen;
        self.errorGen = errorGen;
        self.module = module;
    }

    function genTerminator(bir:Terminator terminator, bir:Function func, string funcName,
                           int localVarOffset, int returnVarRefIndex) {
        if (terminator is bir:Lock) {
            self.genLockTerm(terminator, funcName);
        } else if (terminator is bir:Unlock) {
            self.genUnlockTerm(terminator, funcName);
        } else if (terminator is bir:GOTO) {
            self.genGoToTerm(terminator, funcName);
        } else if (terminator is bir:Call) {
            self.genCallTerm(terminator, funcName, localVarOffset);
        } else if (terminator is bir:AsyncCall) {
            self.genAsyncCallTerm(terminator, funcName, localVarOffset);
        } else if (terminator is bir:Branch) {
            self.genBranchTerm(terminator, funcName);
        } else if (terminator is bir:Return) {
            self.genReturnTerm(terminator, returnVarRefIndex, func);
        } else if (terminator is bir:Panic) {
            self.errorGen.genPanic(terminator);
        } else if (terminator is bir:Wait) {
            self.generateWaitIns(terminator, funcName, localVarOffset);
        } else if (terminator is bir:WaitAll) {
            self.genWaitAllIns(terminator, funcName, localVarOffset);
        } else if (terminator is bir:FPCall) {
            self.genFPCallIns(terminator, funcName, localVarOffset);
        } else if (terminator is bir:WorkerSend) {
            self.genWorkerSendIns(terminator, funcName, localVarOffset);
        } else if (terminator is bir:WorkerReceive) {
            self.genWorkerReceiveIns(terminator, funcName, localVarOffset);
        } else if (terminator is bir:Flush) {
            self.genFlushIns(terminator, funcName, localVarOffset);
        } else {
            error err = error( "JVM generation is not supported for terminator instruction " +
                io:sprintf("%s", terminator));
            panic err;
        }
    }

    function genGoToTerm(bir:GOTO gotoIns, string funcName) {
        jvm:Label gotoLabel = self.labelGen.getLabel(funcName + gotoIns.targetBB.id.value);
        self.mv.visitJumpInsn(GOTO, gotoLabel);
    }

    function genLockTerm(bir:Lock lockIns, string funcName) {
        jvm:Label gotoLabel = self.labelGen.getLabel(funcName + lockIns.lockBB.id.value);
        string currentPackageName = getPackageName(self.module.org.value, self.module.name.value);
        foreach var globleVar in lockIns.globleVars {
            var varClassName = lookupGlobalVarClassName(currentPackageName + globleVar);
            var lockName = computeLockNameFromString(globleVar);
            self.mv.visitFieldInsn(GETSTATIC, varClassName, lockName, "Ljava/lang/Object;");
            self.mv.visitInsn(MONITORENTER);
        }

        self.mv.visitJumpInsn(GOTO, gotoLabel);
    }

    function genUnlockTerm(bir:Unlock unlockIns, string funcName) {
        jvm:Label gotoLabel = self.labelGen.getLabel(funcName + unlockIns.unlockBB.id.value);

        string currentPackageName = getPackageName(self.module.org.value, self.module.name.value);

        // unlocked in the same order https://yarchive.net/comp/linux/lock_ordering.html
        foreach var globleVar in unlockIns.globleVars {
            var varClassName = lookupGlobalVarClassName(currentPackageName + globleVar);
            var lockName = computeLockNameFromString(globleVar);
            self.mv.visitFieldInsn(GETSTATIC, varClassName, lockName, "Ljava/lang/Object;");
            self.mv.visitInsn(MONITOREXIT);
        }

        self.mv.visitJumpInsn(GOTO, gotoLabel);
    }

    function genReturnTerm(bir:Return returnIns, int returnVarRefIndex, bir:Function func) {
        bir:BType bType = func.typeValue.retType;
        if (bType is bir:BTypeNil) {
            self.mv.visitInsn(RETURN);
        } else if (bType is bir:BTypeInt) {
            self.mv.visitVarInsn(LLOAD, returnVarRefIndex);
            self.mv.visitInsn(LRETURN);
        } else if (bType is bir:BTypeByte) {
            self.mv.visitVarInsn(ILOAD, returnVarRefIndex);
            self.mv.visitInsn(IRETURN);
        } else if (bType is bir:BTypeFloat) {
            self.mv.visitVarInsn(DLOAD, returnVarRefIndex);
            self.mv.visitInsn(DRETURN);
        } else if (bType is bir:BTypeString) {
            self.mv.visitVarInsn(ALOAD, returnVarRefIndex);
            self.mv.visitInsn(ARETURN);
        } else if (bType is bir:BTypeBoolean) {
            self.mv.visitVarInsn(ILOAD, returnVarRefIndex);
            self.mv.visitInsn(IRETURN);
        } else if (bType is bir:BMapType ||
                bType is bir:BArrayType ||
                bType is bir:BTypeAny ||
                bType is bir:BTableType ||
                bType is bir:BStreamType ||
                bType is bir:BTypeAnyData ||
                bType is bir:BObjectType ||
                bType is bir:BServiceType ||
                bType is bir:BTypeDecimal ||
                bType is bir:BRecordType ||
                bType is bir:BTupleType ||
                bType is bir:BJSONType ||
                bType is bir:BFutureType ||
                bType is bir:BXMLType ||
                bType is bir:BInvokableType ||
                bType is bir:BTypeHandle ||
                bType is bir:BFiniteType ||
                bType is bir:BTypeDesc) {
            self.mv.visitVarInsn(ALOAD, returnVarRefIndex);
            self.mv.visitInsn(ARETURN);
        } else if (bType is bir:BUnionType) {
            self.handleErrorRetInUnion(returnVarRefIndex, func.workerChannels, bType);
            self.mv.visitVarInsn(ALOAD, returnVarRefIndex);
            self.mv.visitInsn(ARETURN);
        } else if (bType is bir:BErrorType) {
            self.notifyChannels(func.workerChannels, returnVarRefIndex);
            self.mv.visitVarInsn(ALOAD, returnVarRefIndex);
            self.mv.visitInsn(ARETURN);
        } else {
            error err = error( "JVM generation is not supported for type " +
                            io:sprintf("%s", func.typeValue.retType));
            panic err;
        }
    }

    function handleErrorRetInUnion(int returnVarRefIndex, bir:ChannelDetail[] channels, bir:BUnionType bType) {
        if (channels.length() == 0) {
            return;
        }

        boolean errorIncluded = false;
        foreach var member in bType.members {
            if (member is bir:BErrorType) {
                errorIncluded = true;
                break;
            }
        }

        if (errorIncluded) {
            self.mv.visitVarInsn(ALOAD, returnVarRefIndex);
            self.mv.visitVarInsn(ALOAD, 0);
            loadChannelDetails(self.mv, channels);
            self.mv.visitMethodInsn(INVOKESTATIC, WORKER_UTILS, "handleWorkerError", 
                io:sprintf("(L%s;L%s;[L%s;)V", REF_VALUE, STRAND, CHANNEL_DETAILS), false);
        }
    }

    function notifyChannels(bir:ChannelDetail[] channels, int retIndex) {
        if (channels.length() == 0) {
            return;
        }

        self.mv.visitVarInsn(ALOAD, 0);
        loadChannelDetails(self.mv, channels);
        self.mv.visitVarInsn(ALOAD, retIndex);
        self.mv.visitMethodInsn(INVOKEVIRTUAL, STRAND, "handleChannelError", io:sprintf("([L%s;L%s;)V", 
            CHANNEL_DETAILS, ERROR_VALUE), false);
    }

    function genBranchTerm(bir:Branch branchIns, string funcName) {
        string trueBBId = branchIns.trueBB.id.value;
        string falseBBId = branchIns.falseBB.id.value;

        int opIndex = self.getJVMIndexOfVarRef(branchIns.op.variableDcl);
        self.mv.visitVarInsn(ILOAD, opIndex);

        jvm:Label trueBBLabel = self.labelGen.getLabel(funcName + trueBBId);
        self.mv.visitJumpInsn(IFGT, trueBBLabel);

        jvm:Label falseBBLabel = self.labelGen.getLabel(funcName + falseBBId);
        self.mv.visitJumpInsn(GOTO, falseBBLabel);
    }

    function genCallTerm(bir:Call callIns, string funcName, int localVarOffset) {
        string orgName = callIns.pkgID.org;
        string moduleName = callIns.pkgID.name;

        // check for native blocking call
        if (isExternStaticFunctionCall(callIns)) {
            jvm:Label blockedOnExternLabel = new;
            jvm:Label notBlockedOnExternLabel = new;

            self.mv.visitVarInsn(ALOAD, localVarOffset);
            self.mv.visitFieldInsn(GETFIELD, "org/ballerinalang/jvm/Strand", "blockedOnExtern", "Z");
            self.mv.visitJumpInsn(IFEQ, blockedOnExternLabel);

            self.mv.visitVarInsn(ALOAD, localVarOffset);
            self.mv.visitInsn(ICONST_0);
            self.mv.visitFieldInsn(PUTFIELD, "org/ballerinalang/jvm/Strand", "blockedOnExtern", "Z");

            if (callIns.lhsOp.variableDcl is bir:VariableDcl) {
                self.mv.visitVarInsn(ALOAD, localVarOffset);
                self.mv.visitFieldInsn(GETFIELD, "org/ballerinalang/jvm/Strand", "returnValue", "Ljava/lang/Object;");
                addUnboxInsn(self.mv, callIns.lhsOp.typeValue);
                // store return
                self.storeReturnFromCallIns(callIns);
            }

            self.mv.visitJumpInsn(GOTO, notBlockedOnExternLabel);

            self.mv.visitLabel(blockedOnExternLabel);
            // invoke the function
            self.genCall(callIns, orgName, moduleName, localVarOffset);

            // store return
            self.storeReturnFromCallIns(callIns);

            self.mv.visitLabel(notBlockedOnExternLabel);
        } else {
            // invoke the function
            self.genCall(callIns, orgName, moduleName, localVarOffset);

            // store return
            self.storeReturnFromCallIns(callIns);
        }
    }

    private function storeReturnFromCallIns(bir:Call callIns) {
        bir:VariableDcl? lhsOpVarDcl = callIns.lhsOp.variableDcl;

        if (lhsOpVarDcl is bir:VariableDcl) {
            int lhsLndex = self.getJVMIndexOfVarRef(lhsOpVarDcl);
            bir:BType? bType = callIns.lhsOp.typeValue;
<<<<<<< HEAD
            genStoreInsn(self.mv, <bir:BType>bType, lhsLndex);
=======

            if (bType is bir:BTypeInt) {
                self.mv.visitVarInsn(LSTORE, lhsLndex);
            } else if (bType is bir:BTypeByte) {
                self.mv.visitVarInsn(ISTORE, lhsLndex);
            } else if (bType is bir:BTypeFloat) {
                self.mv.visitVarInsn(DSTORE, lhsLndex);
            } else if (bType is bir:BTypeString) {
                self.mv.visitVarInsn(ASTORE, lhsLndex);
            } else if (bType is bir:BTypeBoolean) {
                self.mv.visitVarInsn(ISTORE, lhsLndex);
            } else if (bType is bir:BArrayType ||
                        bType is bir:BMapType ||
                        bType is bir:BTableType ||
                        bType is bir:BStreamType ||
                        bType is bir:BErrorType ||
                        bType is bir:BTypeAny ||
                        bType is bir:BTypeAnyData ||
                        bType is bir:BTypeNil ||
                        bType is bir:BObjectType ||
                        bType is bir:BServiceType ||
                        bType is bir:BTypeDecimal ||
                        bType is bir:BUnionType ||
                        bType is bir:BRecordType ||
                        bType is bir:BTupleType ||
                        bType is bir:BFutureType ||
                        bType is bir:BJSONType ||
                        bType is bir:BXMLType ||
                        bType is bir:BInvokableType ||
                        bType is bir:BFiniteType ||
                        bType is bir:BTypeHandle ||
                        bType is bir:BTypeDesc) {
                self.mv.visitVarInsn(ASTORE, lhsLndex);
            } else {
                error err = error( "JVM generation is not supported for type " +
                                            io:sprintf("%s", callIns.lhsOp.typeValue));
                panic err;
            }
>>>>>>> 8e86835d
        }
    }

    private function genCall(bir:Call callIns, string orgName, string moduleName, int localVarOffset) {
        if (!callIns.isVirtual) {
            self.genFuncCall(callIns, orgName, moduleName, localVarOffset);
            return;
        }

        bir:VariableDcl selfArg = getVariableDcl(callIns.args[0].variableDcl);
        if (selfArg.typeValue is bir:BObjectType || selfArg.typeValue is bir:BServiceType) {
            self.genVirtualCall(callIns, orgName, moduleName, localVarOffset);
        } else {
            // then this is a function attached to a built-in type
            self.genBuiltinTypeAttachedFuncCall(callIns, orgName, moduleName, localVarOffset);
        }
    }

    private function genFuncCall(bir:Call callIns, string orgName, string moduleName, int localVarOffset) {
        string methodName = callIns.name.value;
        self.genStaticCall(callIns, orgName, moduleName, localVarOffset, methodName, methodName);
    }

    private function genBuiltinTypeAttachedFuncCall(bir:Call callIns, string orgName, string moduleName, 
                                                    int localVarOffset) {
        string methodLookupName = callIns.name.value;
        int index = methodLookupName.indexOf(".") + 1;
        string methodName = methodLookupName.substring(index, methodLookupName.length());
        self.genStaticCall(callIns, orgName, moduleName, localVarOffset, methodName, methodLookupName);
    }

    private function genStaticCall(bir:Call callIns, string orgName, string moduleName, int localVarOffset, 
                                   string methodName, string methodLookupName) {
        // load strand
        self.mv.visitVarInsn(ALOAD, localVarOffset);
        string lookupKey = getPackageName(orgName, moduleName) + methodLookupName;
        boolean isExternFunction = isBIRFunctionExtern(lookupKey);
        int argsCount = callIns.args.length();
        int i = 0;
        while (i < argsCount) {
            bir:VarRef? arg = callIns.args[i];
            boolean userProvidedArg = self.visitArg(arg);
            self.loadBooleanArgToIndicateUserProvidedArg(orgName, moduleName, userProvidedArg);
            i += 1;
        }

        string methodDesc = lookupJavaMethodDescription(lookupKey);
        string jvmClass = lookupFullQualifiedClassName(lookupKey);
        self.mv.visitMethodInsn(INVOKESTATIC, jvmClass, cleanupFunctionName(methodName), methodDesc, false);
    }

    private function genVirtualCall(bir:Call callIns, string orgName, string moduleName, int localVarOffset) {
        bir:VariableDcl selfArg = getVariableDcl(callIns.args[0].variableDcl);
        int argIndex = self.getJVMIndexOfVarRef(selfArg);

        // load self
        self.mv.visitVarInsn(ALOAD, argIndex);
        self.mv.visitTypeInsn(CHECKCAST, OBJECT_VALUE);

        // load the strand
        self.mv.visitVarInsn(ALOAD, localVarOffset);

        // load the function name as the second argument
        self.mv.visitLdcInsn(cleanupObjectTypeName(callIns.name.value));

        // create an Object[] for the rest params
        int argsCount = callIns.args.length() - 1;
        // arg count doubled and 'isExist' boolean variables added for each arg.
        self.mv.visitLdcInsn(argsCount * 2);
        self.mv.visitInsn(L2I);
        self.mv.visitTypeInsn(ANEWARRAY, OBJECT);

        int i = 0;
        int j = 0;
        while (i < argsCount) {
            self.mv.visitInsn(DUP);
            self.mv.visitLdcInsn(j);
            self.mv.visitInsn(L2I);
            j += 1;
            // i + 1 is used since we skip the first argument (self)
            bir:VarRef? arg = callIns.args[i + 1];
            boolean userProvidedArg = self.visitArg(arg);

            // Add the to the rest params array
            addBoxInsn(self.mv, arg.typeValue);
            self.mv.visitInsn(AASTORE);

            self.mv.visitInsn(DUP);
            self.mv.visitLdcInsn(j);
            self.mv.visitInsn(L2I);
            j += 1;

            self.loadBooleanArgToIndicateUserProvidedArg(orgName, moduleName, userProvidedArg);
            addBoxInsn(self.mv, "boolean");
            self.mv.visitInsn(AASTORE);

            i += 1;
        }

        // call method
        string methodDesc = io:sprintf("(L%s;L%s;[L%s;)L%s;", STRAND, STRING_VALUE, OBJECT, OBJECT);
        self.mv.visitMethodInsn(INVOKEINTERFACE, OBJECT_VALUE, "call", methodDesc, true);

        bir:BType? returnType = callIns.lhsOp.typeValue;
        if (returnType is ()) {
            self.mv.visitInsn(POP);
        } else {
            addUnboxInsn(self.mv, returnType);
        }
    }

    function loadBooleanArgToIndicateUserProvidedArg(string orgName, string moduleName, boolean userProvided) {
        if isBallerinaBuiltinModule(orgName, moduleName) {
            return;
        }
         // Extra boolean is not gen for extern functions for now until the wrapper function is implemented.
        // We need to refactor this method. I am not sure whether userProvided flag make sense
        if (userProvided) {
            self.mv.visitInsn(ICONST_1);
        } else {
            self.mv.visitInsn(ICONST_0);
        }
    }

    function visitArg(bir:VarRef? arg) returns boolean {
        bir:VarRef argRef = getVarRef(arg);
        if (argRef.variableDcl.name.value.hasPrefix("_")) {
            loadDefaultValue(self.mv, getVarRef(arg).typeValue);
            return false;
        }

        bir:BType bType = argRef.typeValue;
        int argIndex = self.getJVMIndexOfVarRef(getVariableDcl(argRef.variableDcl));
<<<<<<< HEAD
        genLoadInsn(self.mv, bType, argIndex);
=======
        if (bType is bir:BTypeInt) {
            self.mv.visitVarInsn(LLOAD, argIndex);
        } else if (bType is bir:BTypeByte) {
            self.mv.visitVarInsn(ILOAD, argIndex);
        } else if (bType is bir:BTypeFloat) {
            self.mv.visitVarInsn(DLOAD, argIndex);
        } else if (bType is bir:BTypeDecimal) {
            self.mv.visitVarInsn(ALOAD, argIndex);
        } else if (bType is bir:BTypeBoolean) {
            self.mv.visitVarInsn(ILOAD, argIndex);
        } else if (bType is bir:BTypeDesc) {
            self.mv.visitVarInsn(ALOAD, argIndex);
            self.mv.visitTypeInsn(CHECKCAST, TYPEDESC_VALUE);
        } else if (bType is bir:BTypeString ||
                    bType is bir:BTypeAny ||
                    bType is bir:BTypeAnyData ||
                    bType is bir:BTypeNil ||
                    bType is bir:BUnionType ||
                    bType is bir:BErrorType ||
                    bType is bir:BObjectType ||
                    bType is bir:BServiceType ||
                    bType is bir:BStreamType ||
                    bType is bir:BTableType ||
                    bType is bir:BMapType ||
                    bType is bir:BRecordType ||
                    bType is bir:BArrayType ||
                    bType is bir:BTupleType ||
                    bType is bir:BFutureType ||
                    bType is bir:BJSONType ||
                    bType is bir:BXMLType ||
                    bType is bir:BFiniteType ||
                    bType is bir:BTypeHandle ||
                    bType is bir:BInvokableType) {
            self.mv.visitVarInsn(ALOAD, argIndex);
        } else {
            error err = error( "JVM generation is not supported for type " + io:sprintf("%s", argRef.typeValue));
            panic err;
        }
>>>>>>> 8e86835d
        return true;
    }

    function genAsyncCallTerm(bir:AsyncCall callIns, string funcName, int localVarOffset) {

        // Load the scheduler from strand
        self.mv.visitVarInsn(ALOAD, localVarOffset);
        self.mv.visitFieldInsn(GETFIELD, STRAND, "scheduler", io:sprintf("L%s;", SCHEDULER));

        //create an object array of args
        self.mv.visitIntInsn(BIPUSH, callIns.args.length() * 2 + 1);
        self.mv.visitTypeInsn(ANEWARRAY, OBJECT);
        
        int paramIndex = 1;
        foreach var arg in callIns.args {
            bir:VarRef argRef = getVarRef(arg);
            self.mv.visitInsn(DUP);
            self.mv.visitIntInsn(BIPUSH, paramIndex);

            int argIndex = self.getJVMIndexOfVarRef(getVariableDcl(argRef.variableDcl));
            bir:BType bType = argRef.typeValue;

            if (bType is bir:BTypeInt) {
                self.mv.visitVarInsn(LLOAD, argIndex);
            } else if (bType is bir:BTypeFloat) {
                self.mv.visitVarInsn(DLOAD, argIndex);
            } else if (bType is bir:BTypeDecimal) {
                self.mv.visitVarInsn(ALOAD, argIndex);
            } else if (bType is bir:BTypeBoolean) {
                self.mv.visitVarInsn(ILOAD, argIndex);
            } else if (bType is bir:BTypeByte) {
                self.mv.visitVarInsn(ILOAD, argIndex);
            } else if (bType is bir:BTypeString ||
                        bType is bir:BTypeAny ||
                        bType is bir:BTypeAnyData ||
                        bType is bir:BTypeNil ||
                        bType is bir:BUnionType ||
                        bType is bir:BErrorType ||
                        bType is bir:BObjectType ||
                        bType is bir:BServiceType ||
                        bType is bir:BStreamType ||
                        bType is bir:BTableType ||
                        bType is bir:BMapType ||
                        bType is bir:BRecordType ||
                        bType is bir:BArrayType ||
                        bType is bir:BTupleType ||
                        bType is bir:BFutureType ||
                        bType is bir:BJSONType ||
                        bType is bir:BXMLType ||
                        bType is bir:BFiniteType ||
                        bType is bir:BTypeDesc ||
                        bType is bir:BInvokableType) {
                self.mv.visitVarInsn(ALOAD, argIndex);
            } else {
                error err = error( "JVM generation is not supported for type " +
                                                    io:sprintf("%s", argRef.typeValue));
                panic err;
            }
            addBoxInsn(self.mv, bType);
            self.mv.visitInsn(AASTORE);
            paramIndex += 1;

            self.loadTrueValueAsArg(paramIndex);
            paramIndex += 1;
        }

        string lambdaName = "$" + funcName + "$lambda$" + self.lambdaIndex + "$";
        string currentPackageName = getPackageName(self.module.org.value, self.module.name.value);
        string methodClass = lookupFullQualifiedClassName(currentPackageName + funcName);
        bir:BType? futureType = callIns.lhsOp.typeValue;
        bir:BType returnType = bir:TYPE_NIL;
        if (futureType is bir:BFutureType) {
            returnType = futureType.returnType;
        }
        boolean isVoid = returnType is bir:BTypeNil;
        createFunctionPointer(self.mv, methodClass, lambdaName, isVoid, 0);
        lambdas[lambdaName] = (callIns, methodClass);
        self.lambdaIndex += 1;
        
        self.submitToScheduler(callIns.lhsOp, localVarOffset);
    }

    function generateWaitIns(bir:Wait waitInst, string funcName, int localVarOffset) {
        string currentPackageName = getPackageName(self.module.org.value, self.module.name.value);
        self.mv.visitVarInsn(ALOAD, localVarOffset);
        self.mv.visitTypeInsn(NEW, ARRAY_LIST);
        self.mv.visitInsn(DUP);
        self.mv.visitMethodInsn(INVOKESPECIAL, ARRAY_LIST, "<init>", "()V", false);

        int i = 0;
        while (i < waitInst.exprList.length()) {
            self.mv.visitInsn(DUP);
            bir:VarRef? futureVal = waitInst.exprList[i];
            if (futureVal is bir:VarRef) {
                generateVarLoad(self.mv, futureVal.variableDcl, currentPackageName, 
                    self.getJVMIndexOfVarRef(futureVal.variableDcl));
            }
            self.mv.visitMethodInsn(INVOKEINTERFACE, LIST, "add", io:sprintf("(L%s;)Z", OBJECT), true);
            self.mv.visitInsn(POP);
            i += 1;
        }

        self.mv.visitMethodInsn(INVOKEVIRTUAL, STRAND, "handleWaitAny", io:sprintf("(L%s;)L%s$WaitResult;", LIST, STRAND), false);
        bir:VariableDcl tempVar = { typeValue: "any",
                                 name: { value: "waitResult" },
                                 kind: "ARG" };
        int resultIndex = self.getJVMIndexOfVarRef(tempVar);
        self.mv.visitVarInsn(ASTORE, resultIndex);
        
        // assign result if result available
        jvm:Label afterIf = new;
        self.mv.visitVarInsn(ALOAD, resultIndex);
        self.mv.visitFieldInsn(GETFIELD, io:sprintf("%s$WaitResult", STRAND), "done", "Z");
        self.mv.visitJumpInsn(IFEQ, afterIf);
        jvm:Label withinIf = new;
        self.mv.visitLabel(withinIf);
        self.mv.visitVarInsn(ALOAD, resultIndex);
        self.mv.visitFieldInsn(GETFIELD, io:sprintf("%s$WaitResult", STRAND), "result", io:sprintf("L%s;", OBJECT));
        addUnboxInsn(self.mv, waitInst.lhsOp.typeValue);
        generateVarStore(self.mv, waitInst.lhsOp.variableDcl, currentPackageName, 
                    self.getJVMIndexOfVarRef(waitInst.lhsOp.variableDcl));

        self.mv.visitLabel(afterIf);
    }

    function genWaitAllIns(bir:WaitAll waitAll, string funcName, int localVarOffset) {
        self.mv.visitVarInsn(ALOAD, localVarOffset);
        self.mv.visitTypeInsn(NEW, "java/util/HashMap");
        self.mv.visitInsn(DUP);
        self.mv.visitMethodInsn(INVOKESPECIAL, "java/util/HashMap", "<init>", "()V", false);
        string currentPackageName = getPackageName(self.module.org.value, self.module.name.value);
        int i = 0;
        while (i < waitAll.keys.length()) {
            self.mv.visitInsn(DUP);
            self.mv.visitLdcInsn(waitAll.keys[i]);
            bir:VarRef? futureRef = waitAll.futures[i];
            if (futureRef is bir:VarRef) {
                generateVarLoad(self.mv, futureRef.variableDcl, currentPackageName, 
                    self.getJVMIndexOfVarRef(futureRef.variableDcl));
            }
            self.mv.visitMethodInsn(INVOKEINTERFACE, "java/util/Map", "put", io:sprintf("(L%s;L%s;)L%s;", OBJECT, OBJECT, OBJECT), true);
            self.mv.visitInsn(POP);
            i += 1;
        }

        generateVarLoad(self.mv, waitAll.lhsOp.variableDcl, currentPackageName, 
                    self.getJVMIndexOfVarRef(waitAll.lhsOp.variableDcl));
        self.mv.visitMethodInsn(INVOKEVIRTUAL, STRAND, "handleWaitMultiple", io:sprintf("(L%s;L%s;)V", MAP, MAP_VALUE), false);
    }

    function genFPCallIns(bir:FPCall fpCall, string funcName, int localVarOffset) {
        string currentPackageName = getPackageName(self.module.org.value, self.module.name.value);
        if (fpCall.isAsync) {
            // Load the scheduler from strand
            self.mv.visitVarInsn(ALOAD, localVarOffset);
            self.mv.visitFieldInsn(GETFIELD, STRAND, "scheduler", io:sprintf("L%s;", SCHEDULER));    
        } else {
            // load function ref, going to directly call the fp
            generateVarLoad(self.mv, fpCall.fp.variableDcl, currentPackageName, 
                self.getJVMIndexOfVarRef(fpCall.fp.variableDcl));
        }
        
        // create an object array of args
        self.mv.visitIntInsn(BIPUSH, fpCall.args.length() * 2 + 1);
        self.mv.visitTypeInsn(ANEWARRAY, OBJECT);
        
        // load strand
        self.mv.visitInsn(DUP);

        // 0th index
        self.mv.visitIntInsn(BIPUSH, 0);

        self.mv.visitVarInsn(ALOAD, localVarOffset);
        self.mv.visitInsn(AASTORE);

        // load args
        int paramIndex = 1;
        foreach var arg in fpCall.args {
            self.mv.visitInsn(DUP);
            self.mv.visitIntInsn(BIPUSH, paramIndex);
            
            int argIndex = self.getJVMIndexOfVarRef(getVariableDcl(arg.variableDcl));
            bir:BType? bType = arg.typeValue;

            if (bType is bir:BTypeInt) {
                self.mv.visitVarInsn(LLOAD, argIndex);
            } else if (bType is bir:BTypeFloat) {
                self.mv.visitVarInsn(DLOAD, argIndex);
            } else if (bType is bir:BTypeDecimal) {
                self.mv.visitVarInsn(ALOAD, argIndex);
            } else if (bType is bir:BTypeBoolean) {
                self.mv.visitVarInsn(ILOAD, argIndex);
            } else if (bType is bir:BTypeByte) {
                self.mv.visitVarInsn(ILOAD, argIndex);
            } else if (bType is bir:BTypeString ||
                        bType is bir:BTypeAny ||
                        bType is bir:BTypeAnyData ||
                        bType is bir:BTypeNil ||
                        bType is bir:BUnionType ||
                        bType is bir:BErrorType ||
                        bType is bir:BObjectType ||
                        bType is bir:BServiceType ||
                        bType is bir:BStreamType ||
                        bType is bir:BTableType ||
                        bType is bir:BMapType ||
                        bType is bir:BRecordType ||
                        bType is bir:BArrayType ||
                        bType is bir:BTupleType ||
                        bType is bir:BFutureType ||
                        bType is bir:BJSONType ||
                        bType is bir:BXMLType ||
                        bType is bir:BFiniteType ||
                        bType is bir:BTypeDesc ||
                        bType is bir:BInvokableType) {
                self.mv.visitVarInsn(ALOAD, argIndex);
            } else {
                error err = error( "JVM generation is not supported for type " +
                                                    io:sprintf("%s", arg.typeValue));
                panic err;
            }
            addBoxInsn(self.mv, bType);
            self.mv.visitInsn(AASTORE);
            paramIndex += 1;

            self.loadTrueValueAsArg(paramIndex);
            paramIndex += 1;
        }

        // if async, we submit this to sceduler (worker scenario)
        if (fpCall.isAsync) {
            // load function ref now
            generateVarLoad(self.mv, fpCall.fp.variableDcl, currentPackageName, 
                self.getJVMIndexOfVarRef(fpCall.fp.variableDcl));
            self.submitToScheduler(fpCall.lhsOp, localVarOffset);           
        } else if (fpCall.lhsOp is ()) {
            self.mv.visitMethodInsn(INVOKEVIRTUAL, FUNCTION_POINTER, "accept", io:sprintf("(L%s;)V", OBJECT), false);
        } else {
            self.mv.visitMethodInsn(INVOKEVIRTUAL, FUNCTION_POINTER, "apply", io:sprintf("(L%s;)L%s;", OBJECT, OBJECT), false);
            // store reult
            int lhsIndex = self.getJVMIndexOfVarRef(getVariableDcl(fpCall.lhsOp.variableDcl));
            bir:BType? lhsType = fpCall.lhsOp.typeValue;
            if (lhsType is bir:BType) {
                addUnboxInsn(self.mv, lhsType);
            }

            bir:VariableDcl? lhsVar = fpCall.lhsOp.variableDcl;
            if (lhsVar is bir:VariableDcl) {
                generateVarStore(self.mv, lhsVar, currentPackageName, lhsIndex);
            }
        }
    }

    function loadTrueValueAsArg(int paramIndex) {
        self.mv.visitInsn(DUP);
        self.mv.visitIntInsn(BIPUSH, paramIndex);
        self.mv.visitInsn(ICONST_1);
        addBoxInsn(self.mv, "boolean");
        self.mv.visitInsn(AASTORE);
    }

    function genWorkerSendIns(bir:WorkerSend ins, string funcName, int localVarOffset) {
        self.mv.visitVarInsn(ALOAD, localVarOffset);
        if (!ins.isSameStrand) {
            self.mv.visitFieldInsn(GETFIELD, STRAND, "parent", io:sprintf("L%s;", STRAND));
        }
        self.mv.visitFieldInsn(GETFIELD, STRAND, "wdChannels", io:sprintf("L%s;", WD_CHANNELS));
        self.mv.visitLdcInsn(ins.channelName.value);
        self.mv.visitMethodInsn(INVOKEVIRTUAL, WD_CHANNELS, "getWorkerDataChannel", io:sprintf("(L%s;)L%s;", 
            STRING_VALUE, WORKER_DATA_CHANNEL), false);
        string currentPackageName = getPackageName(self.module.org.value, self.module.name.value);
        generateVarLoad(self.mv, ins.dataOp.variableDcl, currentPackageName, 
            self.getJVMIndexOfVarRef(ins.dataOp.variableDcl));
        addBoxInsn(self.mv, ins.dataOp.typeValue);
        self.mv.visitVarInsn(ALOAD, localVarOffset);
        if (!ins.isSync) {
            self.mv.visitMethodInsn(INVOKEVIRTUAL, WORKER_DATA_CHANNEL, "sendData", io:sprintf("(L%s;L%s;)V", OBJECT, 
                STRAND), false);
        } else {
            self.mv.visitMethodInsn(INVOKEVIRTUAL, WORKER_DATA_CHANNEL, "syncSendData", io:sprintf("(L%s;L%s;)L%s;", 
                OBJECT, STRAND, OBJECT), false);
            bir:VarRef? lhsOp = ins.lhsOp;
            if (lhsOp is bir:VarRef) {
                generateVarStore(self.mv, lhsOp.variableDcl, currentPackageName, 
                    self.getJVMIndexOfVarRef(lhsOp.variableDcl));
            }      
        } 
    }

    function genWorkerReceiveIns(bir:WorkerReceive ins, string funcName, int localVarOffset) {
        self.mv.visitVarInsn(ALOAD, localVarOffset);
        if (!ins.isSameStrand) {
            self.mv.visitFieldInsn(GETFIELD, STRAND, "parent", io:sprintf("L%s;", STRAND));
        }     
        self.mv.visitFieldInsn(GETFIELD, STRAND, "wdChannels", io:sprintf("L%s;", WD_CHANNELS));
        self.mv.visitLdcInsn(ins.channelName.value);
        self.mv.visitMethodInsn(INVOKEVIRTUAL, WD_CHANNELS, "getWorkerDataChannel", io:sprintf("(L%s;)L%s;", 
            STRING_VALUE, WORKER_DATA_CHANNEL), false);
 
        self.mv.visitVarInsn(ALOAD, localVarOffset);
        self.mv.visitMethodInsn(INVOKEVIRTUAL, WORKER_DATA_CHANNEL, "tryTakeData", io:sprintf("(L%s;)L%s;", STRAND, OBJECT), false);
        
        bir:VariableDcl tempVar = { typeValue: "any",
                                 name: { value: "wrkMsg" },
                                 kind: "ARG" };
        int wrkResultIndex = self.getJVMIndexOfVarRef(tempVar);
        self.mv.visitVarInsn(ASTORE, wrkResultIndex);

        jvm:Label jumpAfterReceive = new;
        self.mv.visitVarInsn(ALOAD, wrkResultIndex);
        self.mv.visitJumpInsn(IFNULL, jumpAfterReceive);

        jvm:Label withinReceiveSuccess = new;
        self.mv.visitLabel(withinReceiveSuccess);
        self.mv.visitVarInsn(ALOAD, wrkResultIndex);
        addUnboxInsn(self.mv, ins.lhsOp.typeValue);
        string currentPackageName = getPackageName(self.module.org.value, self.module.name.value);
        generateVarStore(self.mv, ins.lhsOp.variableDcl, currentPackageName, self.getJVMIndexOfVarRef(ins.lhsOp.variableDcl));

        self.mv.visitLabel(jumpAfterReceive);
    }

    function genFlushIns(bir:Flush ins, string funcName, int localVarOffset) {
        self.mv.visitVarInsn(ALOAD, localVarOffset);
        loadChannelDetails(self.mv, ins.workerChannels);
        self.mv.visitMethodInsn(INVOKEVIRTUAL, STRAND, "handleFlush", 
                io:sprintf("([L%s;)L%s;", CHANNEL_DETAILS, ERROR_VALUE), false);
        
        string currentPackageName = getPackageName(self.module.org.value, self.module.name.value);
        generateVarStore(self.mv, ins.lhsOp.variableDcl, currentPackageName, 
                self.getJVMIndexOfVarRef(ins.lhsOp.variableDcl));
    }
        
    function submitToScheduler(bir:VarRef? lhsOp, int localVarOffset) {
        bir:BType? futureType = lhsOp.typeValue;
        boolean isVoid = false;
        if (futureType is bir:BFutureType) {
            isVoid = futureType.returnType is bir:BTypeNil;
        }
        // load strand
        self.mv.visitVarInsn(ALOAD, localVarOffset);
        if (isVoid) {
            self.mv.visitMethodInsn(INVOKEVIRTUAL, SCHEDULER, "scheduleConsumer",
                io:sprintf("([L%s;L%s;L%s;)L%s;", OBJECT, FUNCTION_POINTER, STRAND, FUTURE_VALUE), false);
        } else {
            self.mv.visitMethodInsn(INVOKEVIRTUAL, SCHEDULER, "scheduleFunction",
                io:sprintf("([L%s;L%s;L%s;)L%s;", OBJECT, FUNCTION_POINTER, STRAND, FUTURE_VALUE), false);
        }

        // store return
        if (lhsOp is bir:VarRef) {
            bir:VariableDcl? lhsOpVarDcl = lhsOp.variableDcl;
            // store the returned strand as the future
            self.mv.visitVarInsn(ASTORE, self.getJVMIndexOfVarRef(getVariableDcl(lhsOpVarDcl)));
        }
    }

    function getJVMIndexOfVarRef(bir:VariableDcl varDcl) returns int {
        return self.indexMap.getIndex(varDcl);
    }
};

function loadChannelDetails(jvm:MethodVisitor mv, bir:ChannelDetail[] channels) {
    mv.visitIntInsn(BIPUSH, channels.length());
    mv.visitTypeInsn(ANEWARRAY, CHANNEL_DETAILS);
    int index = 0;
    foreach bir:ChannelDetail ch in channels {
        // generating array[i] = new ChannelDetails(name, onSameStrand, isSend);
        mv.visitInsn(DUP);
        mv.visitIntInsn(BIPUSH, index);
        index += 1;

        mv.visitTypeInsn(NEW, CHANNEL_DETAILS);
        mv.visitInsn(DUP);
        mv.visitLdcInsn(ch.name.value);

        if (ch.onSameStrand) {
            mv.visitInsn(ICONST_1);
        } else {
            mv.visitInsn(ICONST_0);
        }

        if (ch.isSend) {
            mv.visitInsn(ICONST_1);
        } else {
            mv.visitInsn(ICONST_0);
        }

        mv.visitMethodInsn(INVOKESPECIAL, CHANNEL_DETAILS, "<init>", io:sprintf("(L%s;ZZ)V", STRING_VALUE),
            false);
        mv.visitInsn(AASTORE);
    }
}


function cleanupObjectTypeName(string typeName) returns string {
    int index = typeName.lastIndexOf(".");
    if (index > 0) {
        return typeName.substring(index + 1, typeName.length());
    } else {
        return typeName;
    }
}

function isExternStaticFunctionCall(bir:Call|bir:AsyncCall|bir:FPLoad callIns) returns boolean {
    string methodName;
    string orgName;
    string moduleName;

    if (callIns is bir:Call) {
        if (callIns.isVirtual) {
            return false; 
        }
        methodName = callIns.name.value;
        orgName = callIns.pkgID.org;
        moduleName = callIns.pkgID.name;
    } else if (callIns is bir:AsyncCall) {
        methodName = callIns.name.value;
        orgName = callIns.pkgID.org;
        moduleName = callIns.pkgID.name;
    } else {
        methodName = callIns.name.value;
        orgName = callIns.pkgID.org;
        moduleName = callIns.pkgID.name;
    }

    string key = getPackageName(orgName, moduleName) + methodName;

    if (birFunctionMap.hasKey(key)) {
        BIRFunctionWrapper functionWrapper = getBIRFunctionWrapper(birFunctionMap[key]);
        return isExternFunc(functionWrapper.func);
    }

    return false;
}

function genStoreInsn(jvm:MethodVisitor mv, bir:BType bType, int localVarIndex) {
    if (bType is bir:BTypeInt) {
        mv.visitVarInsn(LSTORE, localVarIndex);
    } else if (bType is bir:BTypeByte) {
        mv.visitVarInsn(ISTORE, localVarIndex);
    } else if (bType is bir:BTypeFloat) {
        mv.visitVarInsn(DSTORE, localVarIndex);
    } else if (bType is bir:BTypeString) {
        mv.visitVarInsn(ASTORE, localVarIndex);
    } else if (bType is bir:BTypeBoolean) {
        mv.visitVarInsn(ISTORE, localVarIndex);
    } else if (bType is bir:BArrayType ||
                bType is bir:BMapType ||
                bType is bir:BTableType ||
                bType is bir:BStreamType ||
                bType is bir:BErrorType ||
                bType is bir:BTypeAny ||
                bType is bir:BTypeAnyData ||
                bType is bir:BTypeNil ||
                bType is bir:BObjectType ||
                bType is bir:BServiceType ||
                bType is bir:BTypeDecimal ||
                bType is bir:BUnionType ||
                bType is bir:BRecordType ||
                bType is bir:BTupleType ||
                bType is bir:BFutureType ||
                bType is bir:BJSONType ||
                bType is bir:BXMLType ||
                bType is bir:BInvokableType ||
                bType is bir:BFiniteType ||
                bType is bir:BTypeDesc) {
        mv.visitVarInsn(ASTORE, localVarIndex);
    } else {
        panic error( "JVM generation is not supported for type " +
                                    io:sprintf("%s", bType));
    }
}

function genLoadInsn(jvm:MethodVisitor mv, bir:BType bType, int localVarIndex) {
    if (bType is bir:BTypeInt) {
        mv.visitVarInsn(LLOAD, localVarIndex);
    } else if (bType is bir:BTypeByte) {
        mv.visitVarInsn(ILOAD, localVarIndex);
    } else if (bType is bir:BTypeFloat) {
        mv.visitVarInsn(DLOAD, localVarIndex);
    } else if (bType is bir:BTypeDecimal) {
        mv.visitVarInsn(ALOAD, localVarIndex);
    } else if (bType is bir:BTypeBoolean) {
        mv.visitVarInsn(ILOAD, localVarIndex);
    } else if (bType is bir:BTypeDesc) {
        mv.visitVarInsn(ALOAD, localVarIndex);
        mv.visitTypeInsn(CHECKCAST, TYPEDESC_VALUE);
    } else if (bType is bir:BTypeString ||
                bType is bir:BTypeAny ||
                bType is bir:BTypeAnyData ||
                bType is bir:BTypeNil ||
                bType is bir:BUnionType ||
                bType is bir:BErrorType ||
                bType is bir:BObjectType ||
                bType is bir:BServiceType ||
                bType is bir:BStreamType ||
                bType is bir:BTableType ||
                bType is bir:BMapType ||
                bType is bir:BRecordType ||
                bType is bir:BArrayType ||
                bType is bir:BTupleType ||
                bType is bir:BFutureType ||
                bType is bir:BJSONType ||
                bType is bir:BXMLType ||
                bType is bir:BFiniteType ||
                bType is bir:BInvokableType) {
        mv.visitVarInsn(ALOAD, localVarIndex);
    } else {
        panic error( "JVM generation is not supported for type " + io:sprintf("%s", bType));
    }
}<|MERGE_RESOLUTION|>--- conflicted
+++ resolved
@@ -255,48 +255,7 @@
         if (lhsOpVarDcl is bir:VariableDcl) {
             int lhsLndex = self.getJVMIndexOfVarRef(lhsOpVarDcl);
             bir:BType? bType = callIns.lhsOp.typeValue;
-<<<<<<< HEAD
             genStoreInsn(self.mv, <bir:BType>bType, lhsLndex);
-=======
-
-            if (bType is bir:BTypeInt) {
-                self.mv.visitVarInsn(LSTORE, lhsLndex);
-            } else if (bType is bir:BTypeByte) {
-                self.mv.visitVarInsn(ISTORE, lhsLndex);
-            } else if (bType is bir:BTypeFloat) {
-                self.mv.visitVarInsn(DSTORE, lhsLndex);
-            } else if (bType is bir:BTypeString) {
-                self.mv.visitVarInsn(ASTORE, lhsLndex);
-            } else if (bType is bir:BTypeBoolean) {
-                self.mv.visitVarInsn(ISTORE, lhsLndex);
-            } else if (bType is bir:BArrayType ||
-                        bType is bir:BMapType ||
-                        bType is bir:BTableType ||
-                        bType is bir:BStreamType ||
-                        bType is bir:BErrorType ||
-                        bType is bir:BTypeAny ||
-                        bType is bir:BTypeAnyData ||
-                        bType is bir:BTypeNil ||
-                        bType is bir:BObjectType ||
-                        bType is bir:BServiceType ||
-                        bType is bir:BTypeDecimal ||
-                        bType is bir:BUnionType ||
-                        bType is bir:BRecordType ||
-                        bType is bir:BTupleType ||
-                        bType is bir:BFutureType ||
-                        bType is bir:BJSONType ||
-                        bType is bir:BXMLType ||
-                        bType is bir:BInvokableType ||
-                        bType is bir:BFiniteType ||
-                        bType is bir:BTypeHandle ||
-                        bType is bir:BTypeDesc) {
-                self.mv.visitVarInsn(ASTORE, lhsLndex);
-            } else {
-                error err = error( "JVM generation is not supported for type " +
-                                            io:sprintf("%s", callIns.lhsOp.typeValue));
-                panic err;
-            }
->>>>>>> 8e86835d
         }
     }
 
@@ -430,48 +389,7 @@
 
         bir:BType bType = argRef.typeValue;
         int argIndex = self.getJVMIndexOfVarRef(getVariableDcl(argRef.variableDcl));
-<<<<<<< HEAD
         genLoadInsn(self.mv, bType, argIndex);
-=======
-        if (bType is bir:BTypeInt) {
-            self.mv.visitVarInsn(LLOAD, argIndex);
-        } else if (bType is bir:BTypeByte) {
-            self.mv.visitVarInsn(ILOAD, argIndex);
-        } else if (bType is bir:BTypeFloat) {
-            self.mv.visitVarInsn(DLOAD, argIndex);
-        } else if (bType is bir:BTypeDecimal) {
-            self.mv.visitVarInsn(ALOAD, argIndex);
-        } else if (bType is bir:BTypeBoolean) {
-            self.mv.visitVarInsn(ILOAD, argIndex);
-        } else if (bType is bir:BTypeDesc) {
-            self.mv.visitVarInsn(ALOAD, argIndex);
-            self.mv.visitTypeInsn(CHECKCAST, TYPEDESC_VALUE);
-        } else if (bType is bir:BTypeString ||
-                    bType is bir:BTypeAny ||
-                    bType is bir:BTypeAnyData ||
-                    bType is bir:BTypeNil ||
-                    bType is bir:BUnionType ||
-                    bType is bir:BErrorType ||
-                    bType is bir:BObjectType ||
-                    bType is bir:BServiceType ||
-                    bType is bir:BStreamType ||
-                    bType is bir:BTableType ||
-                    bType is bir:BMapType ||
-                    bType is bir:BRecordType ||
-                    bType is bir:BArrayType ||
-                    bType is bir:BTupleType ||
-                    bType is bir:BFutureType ||
-                    bType is bir:BJSONType ||
-                    bType is bir:BXMLType ||
-                    bType is bir:BFiniteType ||
-                    bType is bir:BTypeHandle ||
-                    bType is bir:BInvokableType) {
-            self.mv.visitVarInsn(ALOAD, argIndex);
-        } else {
-            error err = error( "JVM generation is not supported for type " + io:sprintf("%s", argRef.typeValue));
-            panic err;
-        }
->>>>>>> 8e86835d
         return true;
     }
 
@@ -937,6 +855,7 @@
                 bType is bir:BXMLType ||
                 bType is bir:BInvokableType ||
                 bType is bir:BFiniteType ||
+                bType is bir:BTypeHandle ||
                 bType is bir:BTypeDesc) {
         mv.visitVarInsn(ASTORE, localVarIndex);
     } else {
@@ -977,6 +896,7 @@
                 bType is bir:BJSONType ||
                 bType is bir:BXMLType ||
                 bType is bir:BFiniteType ||
+                bType is bir:BTypeHandle ||
                 bType is bir:BInvokableType) {
         mv.visitVarInsn(ALOAD, localVarIndex);
     } else {
