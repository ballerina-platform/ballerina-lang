--- conflicted
+++ resolved
@@ -68,7 +68,7 @@
 function generateMethodDesc(bir:Function func) {
     currentFuncName = untaint func.name.value;
     string desc = getMethodDesc(func);
-    jvm:visitMethod(ACC_PUBLIC + ACC_STATIC, currentFuncName, desc);
+    jvm:visitMethodInit(ACC_PUBLIC + ACC_STATIC, currentFuncName, desc);
 }
 
 function getMethodDesc(bir:Function func) returns string {
@@ -80,14 +80,7 @@
     }
 
     string returnType = generateReturnType(func.typeValue.retType);
-
-<<<<<<< HEAD
     return desc + returnType;
-=======
-    desc = desc + returnType;
-
-    jvm:visitMethodInit(ACC_PUBLIC + ACC_STATIC, currentFuncName, desc);
->>>>>>> 11852ca7
 }
 
 function getFunctionArgDesc(bir:BType bType) returns string {
@@ -639,7 +632,7 @@
 
 
 function generateMainMethod(bir:Function userMainFunc) {
-    jvm:visitMethod(ACC_PUBLIC, "__main", "([Lorg/ballerinalang/model/values/BValue;)V");
+    jvm:visitMethodInit(ACC_PUBLIC, "__main", "([Lorg/ballerinalang/model/values/BValue;)V");
     string desc = getMethodDesc(userMainFunc);
     bir:BType[] paramTypes = userMainFunc.typeValue.paramTypes;
 
@@ -681,7 +674,7 @@
 }
 
 function generateGetParamsMethod(bir:Function mainFunc) {
-    jvm:visitMethod(ACC_PUBLIC, "__getMainFuncParams", "()[Lorg/ballerinalang/model/types/BType;");
+    jvm:visitMethodInit(ACC_PUBLIC, "__getMainFuncParams", "()[Lorg/ballerinalang/model/types/BType;");
 
     bir:BType[] paramTypes = mainFunc.typeValue.paramTypes;
     jvm:visitLoadConstantInstruction(paramTypes.length());
