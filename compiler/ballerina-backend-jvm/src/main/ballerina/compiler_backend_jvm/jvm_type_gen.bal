// Copyright (c) 2019 WSO2 Inc. (http://www.wso2.org) All Rights Reserved.
//
// WSO2 Inc. licenses this file to you under the Apache License,
// Version 2.0 (the "License"); you may not use this file except
// in compliance with the License.
// You may obtain a copy of the License at
//
// http://www.apache.org/licenses/LICENSE-2.0
//
// Unless required by applicable law or agreed to in writing,
// software distributed under the License is distributed on an
// "AS IS" BASIS, WITHOUT WARRANTIES OR CONDITIONS OF ANY
// KIND, either express or implied.  See the License for the
// specific language governing permissions and limitations
// under the License.

# Name of the class to which the types will be added as static fields.
string typeOwnerClass = "";

# # Create static fields to hold the user defined types.
#
# + cw - class writer
# + typeDefs - array of type definitions
public function generateUserDefinedTypeFields(jvm:ClassWriter cw, bir:TypeDef?[] typeDefs) {
    string fieldName;
    // create the type
    foreach var optionalTypeDef in typeDefs {
        bir:TypeDef typeDef = getTypeDef(optionalTypeDef);
        fieldName = getTypeFieldName(typeDef.name.value);
        bir:BType bType = typeDef.typeValue;
        if (bType is bir:BRecordType || bType is bir:BObjectType || bType is bir:BErrorType ||
                bType is bir:BServiceType) {
            jvm:FieldVisitor fv = cw.visitField(ACC_STATIC + ACC_PUBLIC, fieldName, io:sprintf("L%s;", BTYPE));
            fv.visitEnd();
        } else {
            // do not generate anything for other types (e.g.: finite type, unions, etc.)
        }
    }
}

# Create instances of runtime types. This will create one instance from each 
# runtime type and populate the static fields.
#
# + mv - method visitor
# + typeDefs - array of type definitions
public function generateUserDefinedTypes(jvm:MethodVisitor mv, bir:TypeDef?[] typeDefs, BalToJVMIndexMap indexMap,
                                            string pkgName) {
    string fieldName;
    string typePkgName = ".";
    if (pkgName != "") {
        typePkgName = typePkgName;
    }

    // Create the type
    foreach var optionalTypeDef in typeDefs {
        bir:TypeDef typeDef = getTypeDef(optionalTypeDef);
        fieldName = getTypeFieldName(typeDef.name.value);
        bir:BType bType = typeDef.typeValue;
        if (bType is bir:BRecordType) {
            createRecordType(mv, bType, typeDef, typePkgName);
        } else if (bType is bir:BObjectType) {
            createObjectType(mv, bType, typeDef, typePkgName);
        } else if (bType is bir:BServiceType) {
            createServiceType(mv, bType.oType, typeDef, typePkgName);
        } else if (bType is bir:BErrorType) {
            createErrorType(mv, bType, typeDef.name.value, typePkgName);
        } else {
            // do not generate anything for other types (e.g.: finite type, unions, etc.)
            continue;
        }

        mv.visitFieldInsn(PUTSTATIC, typeOwnerClass, fieldName, io:sprintf("L%s;", BTYPE));
    }

    // Populate the field types
    foreach var optionalTypeDef in typeDefs {
        bir:TypeDef typeDef = getTypeDef(optionalTypeDef);
        bir:BType bType = typeDef.typeValue;
        if !(bType is bir:BRecordType || bType is bir:BObjectType ||
                bType is bir:BServiceType || bType is bir:BErrorType) {
            continue;
        }

        fieldName = getTypeFieldName(typeDef.name.value);
        mv.visitFieldInsn(GETSTATIC, typeOwnerClass, fieldName, io:sprintf("L%s;", BTYPE));

        if (bType is bir:BRecordType) {
            mv.visitTypeInsn(CHECKCAST, RECORD_TYPE);
            mv.visitInsn(DUP);
            addRecordFields(mv, bType.fields);
            addRecordRestField(mv, bType.restFieldType);
        } else if (bType is bir:BObjectType) {
            mv.visitTypeInsn(CHECKCAST, OBJECT_TYPE);
            mv.visitInsn(DUP);
            addObjectFields(mv, bType.fields);
            addObjectAtatchedFunctions(mv, bType.attachedFunctions, bType, indexMap);
        } else if (bType is bir:BServiceType) {
            mv.visitTypeInsn(CHECKCAST, OBJECT_TYPE);
            mv.visitInsn(DUP);
            addObjectFields(mv, bType.oType.fields);
            addObjectAtatchedFunctions(mv, bType.oType.attachedFunctions, bType.oType, indexMap);
        } else if (bType is bir:BErrorType) {
            // populate detail field
            mv.visitTypeInsn(CHECKCAST, ERROR_TYPE);
            mv.visitInsn(DUP);
            mv.visitInsn(DUP);
            loadType(mv, bType.detailType);
            mv.visitMethodInsn(INVOKEVIRTUAL, ERROR_TYPE, SET_DETAIL_TYPE_METHOD, io:sprintf("(L%s;)V", BTYPE), false);
        }
    }
}

// -------------------------------------------------------
//              Runtime value creation methods
// -------------------------------------------------------

public function generateValueCreatorMethods(jvm:ClassWriter cw, bir:TypeDef?[] typeDefs, string pkgName) {
    bir:TypeDef?[] recordTypeDefs = [];
    bir:TypeDef?[] objectTypeDefs = [];

    int i = 0;
    foreach var optionalTypeDef in typeDefs {
        bir:TypeDef typeDef = getTypeDef(optionalTypeDef);
        bir:BType bType = typeDef.typeValue;
        if (bType is bir:BRecordType) {
            recordTypeDefs[i] = typeDef;
            i += 1;
        }
    }

    i = 0;
    foreach var optionalTypeDef in typeDefs {
        bir:TypeDef typeDef = getTypeDef(optionalTypeDef);
        bir:BType bType = typeDef.typeValue;
        if (bType is bir:BObjectType) {
            objectTypeDefs[i] = typeDef;
            i += 1;
        }
    }

    generateRecordValueCreateMethod(cw, recordTypeDefs, pkgName);
    generateObjectValueCreateMethod(cw, objectTypeDefs, pkgName);
}

function generateRecordValueCreateMethod(jvm:ClassWriter cw, bir:TypeDef?[] recordTypeDefs, string pkgName) {
    jvm:MethodVisitor mv = cw.visitMethod(ACC_PUBLIC, "createRecordValue",
        io:sprintf("(L%s;)L%s;", STRING_VALUE, MAP_VALUE),
        io:sprintf("(L%s;)L%s<L%s;L%s;>;", STRING_VALUE, MAP_VALUE, STRING_VALUE, OBJECT), ());

    mv.visitCode();

    int fieldNameRegIndex = 1;
    jvm:Label defaultCaseLabel = new jvm:Label();

    // sort the fields before generating switch case
    NodeSorter sorter = new();
    sorter.sortByHash(recordTypeDefs);

    jvm:Label[] labels = createLabelsforSwitch(mv, fieldNameRegIndex, recordTypeDefs, defaultCaseLabel);
    jvm:Label[] targetLabels = createLabelsForEqualCheck(mv, fieldNameRegIndex, recordTypeDefs, labels,
            defaultCaseLabel);

    int i = 0;

    foreach var optionalTypeDef in recordTypeDefs {
        bir:TypeDef typeDef = getTypeDef(optionalTypeDef);
        string fieldName = getTypeFieldName(typeDef.name.value);
        jvm:Label targetLabel = targetLabels[i];
        mv.visitLabel(targetLabel);
        mv.visitVarInsn(ALOAD, 0);
        string className = pkgName + cleanupTypeName(typeDef.name.value);
        mv.visitTypeInsn(NEW, className);
        mv.visitInsn(DUP);
        mv.visitFieldInsn(GETSTATIC, typeOwnerClass, fieldName, io:sprintf("L%s;", BTYPE));
        mv.visitMethodInsn(INVOKESPECIAL, className, "<init>", io:sprintf("(L%s;)V", BTYPE), false);
        mv.visitInsn(ARETURN);
        i += 1;
    }

    createDefaultCase(mv, defaultCaseLabel, fieldNameRegIndex);
    mv.visitMaxs(recordTypeDefs.length() + 10, recordTypeDefs.length() + 10);
    mv.visitEnd();
}

function generateObjectValueCreateMethod(jvm:ClassWriter cw, bir:TypeDef?[] objectTypeDefs, string pkgName) {
    jvm:MethodVisitor mv = cw.visitMethod(ACC_PUBLIC, "createObjectValue",
        io:sprintf("(L%s;)L%s;", STRING_VALUE, OBJECT_VALUE), (), ());

    mv.visitCode();

    int fieldNameRegIndex = 1;
    jvm:Label defaultCaseLabel = new jvm:Label();

    // sort the fields before generating switch case
    NodeSorter sorter = new();
    sorter.sortByHash(objectTypeDefs);

    jvm:Label[] labels = createLabelsforSwitch(mv, fieldNameRegIndex, objectTypeDefs, defaultCaseLabel);
    jvm:Label[] targetLabels = createLabelsForEqualCheck(mv, fieldNameRegIndex, objectTypeDefs, labels,
            defaultCaseLabel);

    int i = 0;

    foreach var optionalTypeDef in objectTypeDefs {
        bir:TypeDef typeDef = getTypeDef(optionalTypeDef);
        string fieldName = getTypeFieldName(typeDef.name.value);
        jvm:Label targetLabel = targetLabels[i];
        mv.visitLabel(targetLabel);
        mv.visitVarInsn(ALOAD, 0);
        string className = pkgName + cleanupTypeName(typeDef.name.value);
        mv.visitTypeInsn(NEW, className);
        mv.visitInsn(DUP);
        mv.visitFieldInsn(GETSTATIC, typeOwnerClass, fieldName, io:sprintf("L%s;", BTYPE));
        mv.visitTypeInsn(CHECKCAST, OBJECT_TYPE);
        mv.visitMethodInsn(INVOKESPECIAL, className, "<init>", io:sprintf("(L%s;)V", OBJECT_TYPE), false);
        mv.visitInsn(ARETURN);
        i += 1;
    }

    createDefaultCase(mv, defaultCaseLabel, fieldNameRegIndex);
    mv.visitMaxs(objectTypeDefs.length() + 10, objectTypeDefs.length() + 10);
    mv.visitEnd();
}


// -------------------------------------------------------
//              Record type generation methods
// -------------------------------------------------------

# Create a runtime type instance for the record.
#
# + mv - method visitor
# + recordType - record type
# + name - name of the record
function createRecordType(jvm:MethodVisitor mv, bir:BRecordType recordType, bir:TypeDef typeDef, string pkgName) {
    // Create the record type
    mv.visitTypeInsn(NEW, RECORD_TYPE);
    mv.visitInsn(DUP);

    // Load type name
    string name = typeDef.name.value;
    mv.visitLdcInsn(name);

    // Load package path
    // TODO: get it from the type
    mv.visitTypeInsn(NEW, PACKAGE_TYPE);
    mv.visitInsn(DUP);
    mv.visitLdcInsn(recordType.moduleId.org);
    mv.visitLdcInsn(recordType.moduleId.name);
    mv.visitLdcInsn(recordType.moduleId.modVersion);
    mv.visitMethodInsn(INVOKESPECIAL, PACKAGE_TYPE, "<init>",
                            "(Ljava/lang/String;Ljava/lang/String;Ljava/lang/String;)V", false);

    // Load flags
    mv.visitLdcInsn(typeDef.flags);
    mv.visitInsn(L2I);

    // Load 'sealed' flag
    mv.visitLdcInsn(recordType.sealed);

    // initialize the record type
    mv.visitMethodInsn(INVOKESPECIAL, RECORD_TYPE, "<init>", 
            io:sprintf("(L%s;L%s;IZ)V", STRING_VALUE, PACKAGE_TYPE),
            false);

    return;
}

# Add the field type information of a record type. The record type is assumed 
# to be at the top of the stack.
#
# + mv - method visitor
# + fields - record fields to be added
function addRecordFields(jvm:MethodVisitor mv, bir:BRecordField?[] fields) {
    // Create the fields map
    mv.visitTypeInsn(NEW, LINKED_HASH_MAP);
    mv.visitInsn(DUP);
    mv.visitMethodInsn(INVOKESPECIAL, LINKED_HASH_MAP, "<init>", "()V", false);

    foreach var optionalField in fields {
        bir:BRecordField field = getRecordField(optionalField);
        mv.visitInsn(DUP);

        // Load field name
        mv.visitLdcInsn(field.name.value);

        // create and load field type
        createRecordField(mv, field);

        // Add the field to the map
        mv.visitMethodInsn(INVOKEINTERFACE, MAP, "put", 
            io:sprintf("(L%s;L%s;)L%s;", OBJECT, OBJECT, OBJECT), 
            true);

        // emit a pop, since we are not using the return value from the map.put()
        mv.visitInsn(POP);
    }

    // Set the fields of the record
    mv.visitMethodInsn(INVOKEVIRTUAL, RECORD_TYPE, "setFields", io:sprintf("(L%s;)V", MAP), false);
}

# Create a field information for records.
#
# + mv - method visitor
# + field - field Parameter Description
function createRecordField(jvm:MethodVisitor mv, bir:BRecordField field) {
    mv.visitTypeInsn(NEW, BFIELD);
    mv.visitInsn(DUP);

    // Load the field type
    loadType(mv, field.typeValue);

    // Load field name
    mv.visitLdcInsn(field.name.value);

    // Load flags
    mv.visitLdcInsn(field.flags);
    mv.visitInsn(L2I);

    mv.visitMethodInsn(INVOKESPECIAL, BFIELD, "<init>",
            io:sprintf("(L%s;L%s;I)V", BTYPE, STRING_VALUE),
            false);
}

# Add the rest field to a record type. The record type is assumed
# to be at the top of the stack.
#
# + mv - method visitor
# + restFieldType - type of the rest field
function addRecordRestField(jvm:MethodVisitor mv, bir:BType restFieldType) {
    // Load the rest field type
    loadType(mv, restFieldType);
    mv.visitFieldInsn(PUTFIELD, RECORD_TYPE, "restFieldType", io:sprintf("L%s;", BTYPE));
}

// -------------------------------------------------------
//              Object type generation methods
// -------------------------------------------------------

# Create a runtime type instance for the object.
#
# + mv - method visitor
# + objectType - object type
# + name - name of the object
function createObjectType(jvm:MethodVisitor mv, bir:BObjectType objectType, bir:TypeDef typeDef, string pkgName) {
    // Create the object type
    mv.visitTypeInsn(NEW, OBJECT_TYPE);
    mv.visitInsn(DUP);

    // Load type name
    string name = typeDef.name.value;
    mv.visitLdcInsn(name);

    // Load package path
    mv.visitTypeInsn(NEW, PACKAGE_TYPE);
    mv.visitInsn(DUP);
    mv.visitLdcInsn(objectType.moduleId.org);
    mv.visitLdcInsn(objectType.moduleId.name);
    mv.visitLdcInsn(objectType.moduleId.modVersion);
    mv.visitMethodInsn(INVOKESPECIAL, PACKAGE_TYPE, "<init>",
                            "(Ljava/lang/String;Ljava/lang/String;Ljava/lang/String;)V", false);

    // Load flags
    mv.visitLdcInsn(typeDef.flags);
    mv.visitInsn(L2I);

    // initialize the object
    mv.visitMethodInsn(INVOKESPECIAL, OBJECT_TYPE, "<init>",
            io:sprintf("(L%s;L%s;I)V", STRING_VALUE, PACKAGE_TYPE),
            false);
    return;
}

# Create a runtime type instance for the service.
#
# + mv - method visitor
# + objectType - object type
# + typeDef - type definition of the service
# + pkgName - name of the module the service belongs to
function createServiceType(jvm:MethodVisitor mv, bir:BObjectType objectType, bir:TypeDef typeDef, string pkgName) {
    mv.visitTypeInsn(NEW, SERVICE_TYPE);
    mv.visitInsn(DUP);

    // Load type name
    string name = typeDef.name.value;
    mv.visitLdcInsn(name);

    // Load package path
    mv.visitTypeInsn(NEW, PACKAGE_TYPE);
    mv.visitInsn(DUP);
    mv.visitLdcInsn(objectType.moduleId.org);
    mv.visitLdcInsn(objectType.moduleId.name);
    mv.visitLdcInsn(objectType.moduleId.modVersion);
    mv.visitMethodInsn(INVOKESPECIAL, PACKAGE_TYPE, "<init>",
        "(Ljava/lang/String;Ljava/lang/String;Ljava/lang/String;)V", false);

    // Load flags
    mv.visitLdcInsn(typeDef.flags);
    mv.visitInsn(L2I);

    // Initialize the object
    mv.visitMethodInsn(INVOKESPECIAL, SERVICE_TYPE, "<init>",
        io:sprintf("(L%s;L%s;I)V", STRING_VALUE, PACKAGE_TYPE),
        false);
}

# Add the field type information to an object type. The object type is assumed
# to be at the top of the stack.
#
# + mv - method visitor
# + fields - object fields to be added
function addObjectFields(jvm:MethodVisitor mv, bir:BObjectField?[] fields) {
    // Create the fields map
    mv.visitTypeInsn(NEW, LINKED_HASH_MAP);
    mv.visitInsn(DUP);
    mv.visitMethodInsn(INVOKESPECIAL, LINKED_HASH_MAP, "<init>", "()V", false);

    foreach var optionalField in fields {
        bir:BObjectField field = getObjectField(optionalField);
        mv.visitInsn(DUP);

        // Load field name
        mv.visitLdcInsn(field.name.value);

        // create and load field type
        createObjectField(mv, field);

        // Add the field to the map
        mv.visitMethodInsn(INVOKEINTERFACE, MAP, "put",
            io:sprintf("(L%s;L%s;)L%s;", OBJECT, OBJECT, OBJECT),
            true);

        // emit a pop, since we are not using the return value from the map.put()
        mv.visitInsn(POP);
    }

    // Set the fields of the object
    mv.visitMethodInsn(INVOKEVIRTUAL, OBJECT_TYPE, "setFields", io:sprintf("(L%s;)V", MAP), false);
}

# Create a field information for objects.
#
# + mv - method visitor
# + field - object field
function createObjectField(jvm:MethodVisitor mv, bir:BObjectField field) {
    mv.visitTypeInsn(NEW, BFIELD);
    mv.visitInsn(DUP);

    // Load the field type
    loadType(mv, field.typeValue);

    // Load field name
    mv.visitLdcInsn(field.name.value);

    // Load flags
    mv.visitLdcInsn(field.flags);
    mv.visitInsn(L2I);

    mv.visitMethodInsn(INVOKESPECIAL, BFIELD, "<init>",
            io:sprintf("(L%s;L%s;I)V", BTYPE, STRING_VALUE),
            false);
}

# Add the attached function information to an object type. The object type is assumed
# to be at the top of the stack.
#
# + mv - method visitor
# + attachedFunctions - attached functions to be added
function addObjectAtatchedFunctions(jvm:MethodVisitor mv, bir:BAttachedFunction?[] attachedFunctions,
                                        bir:BObjectType objType, BalToJVMIndexMap indexMap) {
    // Create the attached function array
    mv.visitLdcInsn(attachedFunctions.length());
    mv.visitInsn(L2I);
    mv.visitTypeInsn(ANEWARRAY, ATTACHED_FUNCTION);
    int i = 0;
    foreach var attachedFunc in attachedFunctions {
        if (attachedFunc is bir:BAttachedFunction) {
            // create and load attached function
            createObjectAttachedFunction(mv, attachedFunc, objType);
            bir:VariableDcl attachedFuncVar = { typeValue: "any",
                                                name: { value: objType.name.value + attachedFunc.name.value},
                                                kind: "LOCAL" };
            int attachedFunctionVarIndex = indexMap.getIndex(attachedFuncVar);
            mv.visitVarInsn(ASTORE, attachedFunctionVarIndex);

            // if this initializer function, set it to the object type
            if (attachedFunc.name.value.contains("__init")) {
                mv.visitInsn(DUP2);
                mv.visitInsn(POP);
                mv.visitVarInsn(ALOAD, attachedFunctionVarIndex);
                mv.visitMethodInsn(INVOKEVIRTUAL, OBJECT_TYPE, "setInitializer",
                                    io:sprintf("(L%s;)V", ATTACHED_FUNCTION), false);
            }

            mv.visitInsn(DUP);
            mv.visitLdcInsn(i);
            mv.visitInsn(L2I);

            // Add the member to the array
            mv.visitVarInsn(ALOAD, attachedFunctionVarIndex);
            mv.visitInsn(AASTORE);
            i += 1;
        }
    }

    // Set the fields of the object
    mv.visitMethodInsn(INVOKEVIRTUAL, OBJECT_TYPE, "setAttachedFunctions", 
            io:sprintf("([L%s;)V", ATTACHED_FUNCTION), false);
}

# Create a attached function information for objects.
#
# + mv - method visitor
# + attachedFunc - object attached function
function createObjectAttachedFunction(jvm:MethodVisitor mv, bir:BAttachedFunction attachedFunc,
                                        bir:BObjectType objType) {
    mv.visitTypeInsn(NEW, ATTACHED_FUNCTION);
    mv.visitInsn(DUP);

    // Load function name
    mv.visitLdcInsn(attachedFunc.name.value);

    // Load the parent object type
    loadType(mv, objType);
    mv.visitTypeInsn(CHECKCAST, OBJECT_TYPE);

    // Load the field type
    loadType(mv, attachedFunc.funcType);

    // Load flags
    mv.visitLdcInsn(attachedFunc.flags);
    mv.visitInsn(L2I);

    mv.visitMethodInsn(INVOKESPECIAL, ATTACHED_FUNCTION, "<init>",
                        io:sprintf("(L%s;L%s;L%s;I)V", STRING_VALUE, OBJECT_TYPE, FUNCTION_TYPE), false);
}

// -------------------------------------------------------
//              Error type generation methods
// -------------------------------------------------------

# Create a runtime type instance for the error.
#
# + mv - method visitor
# + errorType - error type
# + name - name of the error
function createErrorType(jvm:MethodVisitor mv, bir:BErrorType errorType, string name, string pkgName) {
    // Create the error type
    mv.visitTypeInsn(NEW, ERROR_TYPE);
    mv.visitInsn(DUP);

    // Load error type name
    mv.visitLdcInsn(name);

    // Load package
    mv.visitTypeInsn(NEW, PACKAGE_TYPE);
    mv.visitInsn(DUP);
    mv.visitLdcInsn(errorType.moduleId.org);
    mv.visitLdcInsn(errorType.moduleId.name);
    mv.visitLdcInsn(errorType.moduleId.modVersion);
    mv.visitMethodInsn(INVOKESPECIAL, PACKAGE_TYPE, "<init>", 
                        io:sprintf("(L%s;L%s;L%s;)V", STRING_VALUE, STRING_VALUE, STRING_VALUE), false);

    // Load reason and details type
    loadType(mv, errorType.reasonType);

    // initialize the error type
    mv.visitMethodInsn(INVOKESPECIAL, ERROR_TYPE, "<init>", 
                            io:sprintf("(L%s;L%s;L%s;)V", STRING_VALUE, PACKAGE_TYPE, BTYPE), false);
}

function typeRefToClassName(bir:TypeRef typeRef, string className) returns string {
    return getModuleLevelClassName(typeRef.externalPkg.org, typeRef.externalPkg.name, className);
}


// -------------------------------------------------------
//              Type loading methods
// -------------------------------------------------------

function loadExternalOrLocalType(jvm:MethodVisitor mv,  bir:TypeDef|bir:TypeRef typeRef) {
    if (typeRef is bir:TypeRef) {
        string fieldName = getTypeFieldName(typeRef.name.value);
        string externlTypeOwner =  typeRefToClassName(typeRef, MODULE_INIT_CLASS_NAME);
        mv.visitFieldInsn(GETSTATIC, externlTypeOwner, fieldName, io:sprintf("L%s;", BTYPE));
    } else {
        bir:BType bType = typeRef.typeValue;
        if (bType is bir:BServiceType) {
            loadType(mv, bType.oType);
        } else {
            loadType(mv, bType);
        }
    }
}

# Generate code to load an instance of the given type
# to the top of the stack.
#
# + bType - type to load
function loadType(jvm:MethodVisitor mv, bir:BType? bType) {
    string typeFieldName = "";
    if (bType is bir:BTypeInt) {
        typeFieldName = "typeInt";
    } else if (bType is bir:BTypeFloat) {
        typeFieldName = "typeFloat";
    } else if (bType is bir:BTypeString) {
        typeFieldName = "typeString";
    } else if (bType is bir:BTypeDecimal) {
        typeFieldName = "typeDecimal";
    } else if (bType is bir:BTypeBoolean) {
        typeFieldName = "typeBoolean";
    } else if (bType is bir:BTypeByte) {
        typeFieldName = "typeByte";
    } else if (bType is bir:BTypeNil || bType is ()) {
        typeFieldName = "typeNull";
    } else if (bType is bir:BTypeAny) {
        typeFieldName = "typeAny";
    } else if (bType is bir:BTypeAnyData) {
        typeFieldName = "typeAnydata";
    } else if (bType is bir:BJSONType) {
        typeFieldName = "typeJSON";
    } else if (bType is bir:BXMLType) {
        typeFieldName = "typeXML";
    } else if (bType is bir:BTypeDesc) {
        typeFieldName = "typeTypedesc";
<<<<<<< HEAD
    } else if (bType is bir:BServiceType) {
=======
    }  else if (bType is bir:BServiceType) {
        if (getTypeFieldName(bType.oType.name.value) != "$type$service") {
            loadUserDefinedType(mv, bType);
            return;
        }
>>>>>>> 93946e36
        typeFieldName = "typeAnyService";
    } else if (bType is bir:BTypeHandle) {
        typeFieldName = "typeHandle";
    } else if (bType is bir:BArrayType) {
        loadArrayType(mv, bType);
        return;
    } else if (bType is bir:BMapType) {
        loadMapType(mv, bType);
        return;
    } else if (bType is bir:BTableType) {
        loadTableType(mv, bType);
        return;
    } else if (bType is bir:BStreamType) {
        loadStreamType(mv, bType);
        return;
    } else if (bType is bir:BErrorType) {
        loadErrorType(mv, bType);
        return;
    } else if (bType is bir:BUnionType) {
        loadUnionType(mv, bType);
        return;
    } else if (bType is bir:BRecordType) {
        loadUserDefinedType(mv, bType);
        return;
    } else if (bType is bir:BObjectType) {
        loadUserDefinedType(mv, bType);
        return;
    } else if (bType is bir:BInvokableType) {
        loadInvokableType(mv, bType);
        return;
    } else if (bType is bir:BTypeNone) {
        mv.visitInsn(ACONST_NULL);
        return;
    } else if (bType is bir:BTupleType) {
        loadTupleType(mv, bType);
        return;
    } else if (bType is bir:Self) {
        loadType(mv, bType.bType);
        return;
    } else if (bType is bir:BFiniteType) {
        loadFiniteType(mv, bType);
        return;
    } else {
        loadFutureType(mv, bType);
        return;
    }

    mv.visitFieldInsn(GETSTATIC, BTYPES, typeFieldName, io:sprintf("L%s;", BTYPE));
}

# Generate code to load an instance of the given array type
# to the top of the stack.
#
# + bType - array type to load
function loadArrayType(jvm:MethodVisitor mv, bir:BArrayType bType) {
    // Create an new array type
    mv.visitTypeInsn(NEW, ARRAY_TYPE);
    mv.visitInsn(DUP);

    // Load the element type
    loadType(mv, bType.eType);

    int arraySize = bType.size;
    mv.visitLdcInsn(arraySize);
    mv.visitInsn(L2I);

    // invoke the constructor
    mv.visitMethodInsn(INVOKESPECIAL, ARRAY_TYPE, "<init>", io:sprintf("(L%s;I)V", BTYPE), false);
}

# Generate code to load an instance of the given map type
# to the top of the stack.
#
# + bType - map type to load
function loadMapType(jvm:MethodVisitor mv, bir:BMapType bType) {
    // Create an new map type
    mv.visitTypeInsn(NEW, MAP_TYPE);
    mv.visitInsn(DUP);

    // Load the constraint type
    loadType(mv, bType.constraint);

    // invoke the constructor
    mv.visitMethodInsn(INVOKESPECIAL, MAP_TYPE, "<init>", io:sprintf("(L%s;)V", BTYPE), false);
}

# Generate code to load an instance of the given table type
# to the top of the stack.
#
# + bType - table type to load
function loadTableType(jvm:MethodVisitor mv, bir:BTableType bType) {
    // Create an new table type
    mv.visitTypeInsn(NEW, TABLE_TYPE);
    mv.visitInsn(DUP);

    // Load the constraint type
    loadType(mv, bType.tConstraint);

    // invoke the constructor
    mv.visitMethodInsn(INVOKESPECIAL, TABLE_TYPE, "<init>", io:sprintf("(L%s;)V", BTYPE), false);
}

# Generate code to load an instance of the given stream type
# to the top of the stack.
#
# + bType - stream type to load
function loadStreamType(jvm:MethodVisitor mv, bir:BStreamType bType) {
    // Create an new stream type
    mv.visitTypeInsn(NEW, STREAM_TYPE);
    mv.visitInsn(DUP);

    // Load the constraint type
    loadType(mv, bType.sConstraint);

    // invoke the constructor
    mv.visitMethodInsn(INVOKESPECIAL, STREAM_TYPE, "<init>", io:sprintf("(L%s;)V", BTYPE), false);
}

# Generate code to load an instance of the given error type
# to the top of the stack.
#
# + errorType - error type to load
function loadErrorType(jvm:MethodVisitor mv, bir:BErrorType errorType) {
    // TODO: Builtin error type will be loaded from BTypes java class. Need to handle this properly.
    if (errorType.moduleId.org == BALLERINA && errorType.moduleId.name ==  BUILT_IN_PACKAGE_NAME) {
        mv.visitFieldInsn(GETSTATIC, BTYPES, TYPES_ERROR, io:sprintf("L%s;", ERROR_TYPE));
        return;
    }
    string typeOwner = getPackageName(errorType.moduleId.org, errorType.moduleId.name) + MODULE_INIT_CLASS_NAME;
    string fieldName = getTypeFieldName(errorType.name.value);
    mv.visitFieldInsn(GETSTATIC, typeOwner, fieldName, io:sprintf("L%s;", BTYPE));
}

# Generate code to load an instance of the given union type
# to the top of the stack.
#
# + bType - union type to load
function loadUnionType(jvm:MethodVisitor mv, bir:BUnionType bType) {
    // Create the union type
    mv.visitTypeInsn(NEW, UNION_TYPE);
    mv.visitInsn(DUP);

    // Create the members array
    bir:BType?[] memberTypes = bType.members;
    mv.visitLdcInsn(memberTypes.length());
    mv.visitInsn(L2I);
    mv.visitTypeInsn(ANEWARRAY, BTYPE);
    int i = 0;
    foreach var memberType in memberTypes {
        bir:BType mType = getType(memberType);
        mv.visitInsn(DUP);
        mv.visitLdcInsn(i);
        mv.visitInsn(L2I);

        // Load the member type
        loadType(mv, mType);

        // Add the member to the array
        mv.visitInsn(AASTORE);
        i += 1;
    }

    // initialize the union type using the members array
    mv.visitMethodInsn(INVOKESPECIAL, UNION_TYPE, "<init>", io:sprintf("([L%s;)V", BTYPE), false);
    return;
}

# Load a Tuple type instance to the top of the stack.
# 
# + mv - method visitor
# + bType - tuple type to be loaded
function loadTupleType(jvm:MethodVisitor mv, bir:BTupleType bType) {
    mv.visitTypeInsn(NEW, TUPLE_TYPE);
    mv.visitInsn(DUP);
    //new arraylist
    mv.visitTypeInsn(NEW, ARRAY_LIST);
    mv.visitInsn(DUP);
    mv.visitMethodInsn(INVOKESPECIAL, ARRAY_LIST, "<init>", "()V", false);
   
    bir:BType?[] tupleTypes = bType.tupleTypes;
    foreach var tupleType in tupleTypes {
        bir:BType tType = getType(tupleType);
        mv.visitInsn(DUP);
        loadType(mv, tType);
        mv.visitMethodInsn(INVOKEINTERFACE, LIST, "add", io:sprintf("(L%s;)Z", OBJECT), true);
        mv.visitInsn(POP);
    }
    mv.visitMethodInsn(INVOKESPECIAL, TUPLE_TYPE, "<init>", io:sprintf("(L%s;)V",LIST), false);
    return;
}

# Load a user defined type instance to the top of the stack.
#
# + mv - method visitor
# + typeName - type to be loaded
function loadUserDefinedType(jvm:MethodVisitor mv, bir:BObjectType|bir:BRecordType|bir:BServiceType bType) {
    string fieldName = "";
    string typeOwner = "";

    if (bType is bir:BObjectType) {
        typeOwner = getPackageName(bType.moduleId.org, bType.moduleId.name) + MODULE_INIT_CLASS_NAME;
        fieldName = getTypeFieldName(bType.name.value);
    } else if (bType is bir:BServiceType) {
        typeOwner = getPackageName(bType.oType.moduleId.org, bType.oType.moduleId.name) + MODULE_INIT_CLASS_NAME;
        fieldName = getTypeFieldName(bType.oType.name.value);
    } else {
        typeOwner = getPackageName(bType.moduleId.org, bType.moduleId.name) + MODULE_INIT_CLASS_NAME;
        fieldName = getTypeFieldName(bType.name.value);
    }

    mv.visitFieldInsn(GETSTATIC, typeOwner, fieldName, io:sprintf("L%s;", BTYPE));
}

# Return the name of the field that holds the instance of a given type.
#
# + typeName - type name
# + return - name of the field that holds the type instance
function getTypeFieldName(string typeName) returns string {
    return io:sprintf("$type$%s", typeName);
}

function loadFutureType(jvm:MethodVisitor mv, bir:BFutureType bType) {
    mv.visitTypeInsn(NEW, FUTURE_TYPE);
    mv.visitInsn(DUP);

    loadType(mv, bType.returnType);
    mv.visitMethodInsn(INVOKESPECIAL, FUTURE_TYPE, "<init>", io:sprintf("(L%s;)V", BTYPE), false);
}

# Create and load an invokable type.
#
# + mv - method visitor
# + bType - invokable type to be created
function loadInvokableType(jvm:MethodVisitor mv, bir:BInvokableType bType) {
    mv.visitTypeInsn(NEW, FUNCTION_TYPE);
    mv.visitInsn(DUP);

    // Create param types array
    mv.visitLdcInsn(bType.paramTypes.length());
    mv.visitInsn(L2I);
    mv.visitTypeInsn(ANEWARRAY, BTYPE);
    int i = 0;
    foreach var paramType in bType.paramTypes {
        mv.visitInsn(DUP);
        mv.visitLdcInsn(i);
        mv.visitInsn(L2I);

        // load param type
        loadType(mv, paramType);

        // Add the member to the array
        mv.visitInsn(AASTORE);
        i += 1;
    }

    // load return type type
    loadType(mv, bType.retType);

    // initialize the function type using the param types array and the return type
    mv.visitMethodInsn(INVOKESPECIAL, FUNCTION_TYPE, "<init>", io:sprintf("([L%s;L%s;)V", BTYPE, BTYPE), false);
}

function getTypeDesc(bir:BType bType) returns string {
    if (bType is bir:BTypeInt) {
        return "J";
    } else if (bType is bir:BTypeByte) {
        return "I";
    } else if (bType is bir:BTypeFloat) {
        return "D";
    } else if (bType is bir:BTypeString) {
        return io:sprintf("L%s;", STRING_VALUE);
    } else if (bType is bir:BTypeBoolean) {
        return "Z";
    } else if (bType is bir:BTypeNil) {
        return io:sprintf("L%s;", OBJECT);
    } else if (bType is bir:BArrayType || bType is bir:BTupleType) {
        return io:sprintf("L%s;", ARRAY_VALUE );
    } else if (bType is bir:BErrorType) {
        return io:sprintf("L%s;", ERROR_VALUE);
    } else if (bType is bir:BMapType || bType is bir:BRecordType) {
        return io:sprintf("L%s;", MAP_VALUE);
    } else if (bType is bir:BTypeDesc) {
        return io:sprintf("L%s;", TYPEDESC_TYPE);
    } else if (bType is bir:BTableType) {
        return io:sprintf("L%s;", TABLE_VALUE);
    } else if (bType is bir:BStreamType) {
        return io:sprintf("L%s;", STREAM_VALUE);
    } else if (bType is bir:BTypeDecimal) {
        return io:sprintf("L%s;", DECIMAL_VALUE);
    } else if (bType is bir:BObjectType || bType is bir:BServiceType) {
        return io:sprintf("L%s;", OBJECT_VALUE);
    }  else if (bType is bir:BXMLType) {
        return io:sprintf("L%s;", XML_VALUE);
    } else if (bType is bir:BTypeAny ||
               bType is bir:BTypeAnyData ||
               bType is bir:BUnionType ||
               bType is bir:BJSONType ||
               bType is bir:BFiniteType) {
        return io:sprintf("L%s;", OBJECT);
    } else if (bType is bir:BInvokableType) {
        return io:sprintf("L%s;", FUNCTION_POINTER);
    } else {
        error err = error( "JVM generation is not supported for type " + io:sprintf("%s", bType));
        panic err;
    }
}

function loadFiniteType(jvm:MethodVisitor mv, bir:BFiniteType finiteType) {
    mv.visitTypeInsn(NEW, FINITE_TYPE);
    mv.visitInsn(DUP);

    // Load type name
    string name = finiteType.name.value;
    mv.visitLdcInsn(name);

    mv.visitTypeInsn(NEW, LINKED_HASH_SET);
    mv.visitInsn(DUP);
    mv.visitMethodInsn(INVOKESPECIAL, LINKED_HASH_SET, "<init>", "()V", false);

    foreach var value in finiteType.values {
        mv.visitInsn(DUP);

        if (value is ()) {
            mv.visitInsn(ACONST_NULL);
        } else {
            mv.visitLdcInsn(value);
        }

        if (value is int) {
            mv.visitMethodInsn(INVOKESTATIC, LONG_VALUE, "valueOf", io:sprintf("(J)L%s;", LONG_VALUE), false);
        } else if (value is boolean) {
            mv.visitMethodInsn(INVOKESTATIC, BOOLEAN_VALUE, "valueOf", io:sprintf("(Z)L%s;", BOOLEAN_VALUE), false);
        } else if (value is float) {
            mv.visitMethodInsn(INVOKESTATIC, DOUBLE_VALUE, "valueOf", io:sprintf("(D)L%s;", DOUBLE_VALUE), false);
        } else if (value is byte) {
            mv.visitMethodInsn(INVOKESTATIC, BYTE_VALUE, "valueOf", io:sprintf("(B)L%s;", BYTE_VALUE), false);
        } else {
            // if value is string or (), then do nothing
        }

        // Add the value to the set
        mv.visitMethodInsn(INVOKEINTERFACE, SET, "add", io:sprintf("(L%s;)Z", OBJECT), true);
        mv.visitInsn(POP);
    }

    // initialize the finite type using the value space
    mv.visitMethodInsn(INVOKESPECIAL, FINITE_TYPE, "<init>", io:sprintf("(L%s;L%s;)V", STRING_VALUE, SET), false);
}

function isServiceDefAvailable(bir:TypeDef?[] typeDefs) returns boolean {
    foreach var optionalTypeDef in typeDefs {
        bir:TypeDef typeDef = getTypeDef(optionalTypeDef);
        bir:BType bType = typeDef.typeValue;
        if (bType is bir:BServiceType) {
            return true;
        }
    }
    return false;
}<|MERGE_RESOLUTION|>--- conflicted
+++ resolved
@@ -624,15 +624,11 @@
         typeFieldName = "typeXML";
     } else if (bType is bir:BTypeDesc) {
         typeFieldName = "typeTypedesc";
-<<<<<<< HEAD
-    } else if (bType is bir:BServiceType) {
-=======
     }  else if (bType is bir:BServiceType) {
         if (getTypeFieldName(bType.oType.name.value) != "$type$service") {
             loadUserDefinedType(mv, bType);
             return;
         }
->>>>>>> 93946e36
         typeFieldName = "typeAnyService";
     } else if (bType is bir:BTypeHandle) {
         typeFieldName = "typeHandle";
