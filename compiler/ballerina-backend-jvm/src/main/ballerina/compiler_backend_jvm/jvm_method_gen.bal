// Copyright (c) 2019 WSO2 Inc. (http://www.wso2.org) All Rights Reserved.
//
// WSO2 Inc. licenses this file to you under the Apache License,
// Version 2.0 (the "License"); you may not use this file except
// in compliance with the License.
// You may obtain a copy of the License at
//
// http://www.apache.org/licenses/LICENSE-2.0
//
// Unless required by applicable law or agreed to in writing,
// software distributed under the License is distributed on an
// "AS IS" BASIS, WITHOUT WARRANTIES OR CONDITIONS OF ANY
// KIND, either express or implied.  See the License for the
// specific language governing permissions and limitations
// under the License.

string[] generatedInitFuncs = [];

function generateMethod(bir:Function func, jvm:ClassWriter cw, bir:Package module, bir:BType? attachedType = ()) {

    // skip code generation, if this is an extern function
    if (isExternFunc(func)) {
        return;
    }

    string currentPackageName = getPackageName(module.org.value, module.name.value);

    BalToJVMIndexMap indexMap = new;
    string funcName = cleanupFunctionName(untaint func.name.value);

    int returnVarRefIndex = -1;

    // generate method desc
    string desc = getMethodDesc(func.typeValue.paramTypes, func.typeValue.retType);
    int access = ACC_PUBLIC;
    int localVarOffset;
    if !(attachedType is ()) {
        localVarOffset = 1;

        // add the self as the first local var
        // TODO: find a better way
        bir:VariableDcl selfVar = { typeValue: "any",
                                    name: { value: "self" },
                                    kind: "ARG" };
        _ = indexMap.getIndex(selfVar);
    } else {
        localVarOffset = 0;
        access += ACC_STATIC;
    }

    jvm:MethodVisitor mv = cw.visitMethod(access, funcName, desc, (), ());
    InstructionGenerator instGen = new(mv, indexMap, currentPackageName);
    ErrorHandlerGenerator errorGen = new(mv, indexMap);

    mv.visitCode();

    if (isModuleInitFunction(module, func)) {
        // invoke all init functions
        generateInitFunctionInvocation(module, mv);
        generateUserDefinedTypes(mv, module.typeDefs, currentPackageName);

        if (!"".equalsIgnoreCase(currentPackageName)) {
            mv.visitTypeInsn(NEW, typeOwnerClass);
            mv.visitInsn(DUP);
            mv.visitMethodInsn(INVOKESPECIAL, typeOwnerClass, "<init>", "()V", false);
            mv.visitVarInsn(ASTORE, 1);
            mv.visitLdcInsn(currentPackageName);
            mv.visitVarInsn(ALOAD, 1);
            mv.visitMethodInsn(INVOKESTATIC, io:sprintf("%s", VALUE_CREATOR), "addValueCreator",
                                    io:sprintf("(L%s;L%s;)V", STRING_VALUE, VALUE_CREATOR), false);
        }
    }

    // generate method body
    int k = 1;
    boolean isVoidFunc = false;
    if (func.typeValue.retType is bir:BTypeNil) {
        isVoidFunc = true;
        k = 0;
    }

    bir:VariableDcl stranVar = { typeValue: "string", // should be record
                                 name: { value: "srand" },
                                 kind: "ARG" };
    _ = indexMap.getIndex(stranVar);

    bir:VariableDcl?[] localVars = func.localVars;
    while (k < localVars.length()) {
        bir:VariableDcl localVar = getVariableDcl(localVars[k]);
        var index = indexMap.getIndex(localVar);
        if(localVar.kind != "ARG"){
            bir:BType bType = localVar.typeValue;
            genDefaultValue(mv, bType, index);
        }
        k += 1;
    }
    bir:VariableDcl stateVar = { typeValue: "string", //should  be javaInt
                                 name: { value: "state" },
                                 kind: "TEMP" };
    var stateVarIndex = indexMap.getIndex(stateVar);
    mv.visitInsn(ICONST_0);
    mv.visitVarInsn(ISTORE, stateVarIndex);

    LabelGenerator labelGen = new();

    mv.visitVarInsn(ALOAD, localVarOffset);
    mv.visitFieldInsn(GETFIELD, "org/ballerinalang/jvm/Strand", "resumeIndex", "I");
    jvm:Label resumeLable = labelGen.getLabel(funcName + "resume");
    mv.visitJumpInsn(IFGT, resumeLable);

    jvm:Label varinitLable = labelGen.getLabel(funcName + "varinit");
    mv.visitLabel(varinitLable);

    if (!isVoidFunc) {
        bir:VariableDcl varDcl = getVariableDcl(localVars[0]);
        returnVarRefIndex = indexMap.getIndex(varDcl);
        bir:BType returnType = func.typeValue.retType;
        genDefaultValue(mv, returnType, returnVarRefIndex);
    }

    // uncomment to test yield
    // mv.visitFieldInsn(GETSTATIC, className, "i", "I");
    // mv.visitInsn(ICONST_1);
    // mv.visitInsn(IADD);
    // mv.visitFieldInsn(PUTSTATIC, className, "i", "I");

    // process basic blocks
    int j = 0;
    bir:BasicBlock?[] basicBlocks = func.basicBlocks;

    jvm:Label[] lables = [];
    int[] states = [];

    int i = 0;
    while (i < basicBlocks.length()) {
        bir:BasicBlock bb = getBasicBlock(basicBlocks[i]);
        if(i == 0){
            lables[i] = labelGen.getLabel(funcName + bb.id.value);
        } else {
            lables[i] = labelGen.getLabel(funcName + bb.id.value + "beforeTerm");
        }
        states[i] = i;
        i = i + 1;
    }

    TerminatorGenerator termGen = new(mv, indexMap, labelGen, errorGen, module);

    // uncomment to test yield
    // mv.visitFieldInsn(GETSTATIC, className, "i", "I");
    // mv.visitIntInsn(BIPUSH, 100);
    // jvm:Label l0 = labelGen.getLabel(funcName + "l0");
    // mv.visitJumpInsn(IF_ICMPNE, l0);
    // mv.visitVarInsn(ALOAD, 0);
    // mv.visitInsn(ICONST_1);
    // mv.visitFieldInsn(PUTFIELD, "org/ballerinalang/jvm/Strand", "yield", "Z");
    // termGen.genReturnTerm({kind:"RETURN"}, returnVarRefIndex, func);
    // mv.visitLabel(l0);

    mv.visitVarInsn(ILOAD, stateVarIndex);
    jvm:Label yieldLable = labelGen.getLabel(funcName + "yield");
    mv.visitLookupSwitchInsn(yieldLable, states, lables);
    
    // process error entries
    bir:ErrorEntry?[] errorEntries = func.errorEntries;
    bir:ErrorEntry? currentEE = ();
    jvm:Label endLabel = new;
    jvm:Label handlerLabel = new;
    jvm:Label jumpLabel = new;
    int errorEntryCnt = 0;
    if (errorEntries.length() > errorEntryCnt) {
        currentEE = errorEntries[errorEntryCnt];
    }
    while (j < basicBlocks.length()) {
        bir:BasicBlock bb = getBasicBlock(basicBlocks[j]);
        string currentBBName = io:sprintf("%s", bb.id.value);

        // create jvm label
        jvm:Label bbLabel = labelGen.getLabel(funcName + bb.id.value);
        mv.visitLabel(bbLabel);

        // generate instructions
        int m = 0;
        int insCount = bb.instructions.length();
        boolean isTrapped = currentEE is bir:ErrorEntry  && currentEE.trapBB.id.value == currentBBName;
        // start a try block if current block is trapped
        if (isTrapped) {
            endLabel = new;
            handlerLabel = new;
            jumpLabel = new;
            errorGen.generateTryInsForTrap(<bir:ErrorEntry>currentEE, endLabel, handlerLabel, jumpLabel);
        }
        while (m < insCount) {
            bir:Instruction? inst = bb.instructions[m];
            var pos = inst.pos;
            if (pos is bir:DiagnosticPos) {
                generateDiagnosticPos(pos, mv);
            }
            if (inst is bir:ConstantLoad) {
                instGen.generateConstantLoadIns(inst);
            } else if (inst is bir:Move) {
                if (inst.kind == bir:INS_KIND_TYPE_CAST) {
                    instGen.generateCastIns(inst);
                } else if (inst.kind == bir:INS_KIND_MOVE) {
                    instGen.generateMoveIns(inst);
                } else if (inst.kind == bir:INS_KIND_XML_SEQ_STORE) {
                    instGen.generateXMLStoreIns(inst);
                } else if (inst.kind == bir:INS_KIND_XML_LOAD_ALL) {
                    instGen.generateXMLLoadAllIns(inst);
                } else if (inst.kind == bir:INS_KIND_TYPEOF) {
                    instGen.generateTypeofIns(inst);
                } else if (inst.kind == bir:INS_KIND_NOT) {
                    instGen.generateNotIns(inst);
                } else if (inst.kind == bir:INS_KIND_NEGATE) {
                    instGen.generateNegateIns(inst);
                } else {
                    error err = error("JVM generation is not supported for operation " + io:sprintf("%s", inst));
                    panic err;
                }
            } else if (inst is bir:BinaryOp) {
                instGen.generateBinaryOpIns(inst);
            } else if (inst is bir:NewArray) {
                instGen.generateArrayNewIns(inst);
            } else if (inst is bir:NewMap) {
                if (inst.kind == bir:INS_KIND_NEW_MAP) {
                    instGen.generateMapNewIns(inst);
                } else if (inst.kind == bir:INS_KIND_NEW_TYPEDESC) {
                    instGen.generateNewTypedescIns(inst);
                } else {
                    error err = error("JVM generation is not supported for operation " + io:sprintf("%s", inst));
                    panic err;
                }
            } else if (inst is bir:NewTable) {
                instGen.generateTableNewIns(inst);
            } else if (inst is bir:NewStream) {
                instGen.generateStreamNewIns(inst);
            } else if (inst is bir:NewError) {
                instGen.generateNewErrorIns(inst);
            } else if (inst is bir:NewInstance) {
                instGen.generateObjectNewIns(inst);
            } else if (inst is bir:FieldAccess) {
                if (inst.kind == bir:INS_KIND_MAP_STORE) {
                    instGen.generateMapStoreIns(inst);
                } else if (inst.kind == bir:INS_KIND_MAP_LOAD) {
                    instGen.generateMapLoadIns(inst);
                } else if (inst.kind == bir:INS_KIND_ARRAY_STORE) {
                    instGen.generateArrayStoreIns(inst);
                } else if (inst.kind == bir:INS_KIND_ARRAY_LOAD) {
                    instGen.generateArrayValueLoad(inst);
                } else if (inst.kind == bir:INS_KIND_OBJECT_STORE) {
                    instGen.generateObjectStoreIns(inst);
                } else if (inst.kind == bir:INS_KIND_OBJECT_LOAD) {
                    instGen.generateObjectLoadIns(inst);
                } else if (inst.kind == bir:INS_KIND_XML_ATTRIBUTE_STORE) {
                    instGen.generateXMLAttrStoreIns(inst);
                } else if (inst.kind == bir:INS_KIND_XML_ATTRIBUTE_LOAD) {
                    instGen.generateXMLAttrLoadIns(inst);
                } else if (inst.kind == bir:INS_KIND_XML_LOAD || inst.kind == bir:INS_KIND_XML_SEQ_LOAD) {
                    instGen.generateXMLLoadIns(inst);
                } else {
                    error err = error("JVM generation is not supported for operation " + io:sprintf("%s", inst));
                    panic err;
                }
            } else if (inst is bir:FPLoad) {
                instGen.generateFPLoadIns(inst);
            } else if (inst is bir:TypeTest) {
                instGen.generateTypeTestIns(inst);
            } else if (inst is bir:NewXMLQName) {
                instGen.generateNewXMLQNameIns(inst);
            } else if (inst is bir:NewStringXMLQName) {
                instGen.generateNewStringXMLQNameIns(inst);
            } else if (inst is bir:NewXMLElement) {
                instGen.generateNewXMLElementIns(inst);
            } else if (inst is bir:NewXMLText) {
                if (inst.kind == bir:INS_KIND_NEW_XML_TEXT) {
                    instGen.generateNewXMLTextIns(inst);
                } else if (inst.kind == bir:INS_KIND_NEW_XML_COMMENT) {
                    instGen.generateNewXMLCommentIns(inst);
                } else {
                    error err = error("JVM generation is not supported for operation " + io:sprintf("%s", inst));
                    panic err;
                }
            } else if (inst is bir:NewXMLPI) {
                instGen.generateNewXMLProcIns(inst);
            }  else if (inst is bir:Ternary) {
                instGen.generateTernaryIns(inst);
            } else {
                error err = error("JVM generation is not supported for operation " + io:sprintf("%s", inst));
                panic err;
            }
            m += 1;
        }

        bir:Terminator terminator = bb.terminator;
        // close the started try block with a catch statement if current block is trapped.
        // if we have a call terminator, we need to generate the catch during call code.gen hence skipping that.
        if (isTrapped && !(terminator is bir:Call)) {
            errorGen.generateCatchInsForTrap(<bir:ErrorEntry>currentEE, endLabel, handlerLabel, jumpLabel);
        }
        jvm:Label bbEndLable = labelGen.getLabel(funcName + bb.id.value + "beforeTerm");
        mv.visitLabel(bbEndLable);

        mv.visitIntInsn(BIPUSH, j);
        mv.visitVarInsn(ISTORE, stateVarIndex);

        // process terminator
        generateDiagnosticPos(terminator.pos, mv);
        if (terminator is bir:GOTO) {
            termGen.genGoToTerm(terminator, funcName);
        } else if (terminator is bir:Call) {
            termGen.genCallTerm(terminator, funcName, isTrapped, currentEE, endLabel, handlerLabel, jumpLabel,
                    localVarOffset);
        } else if (terminator is bir:AsyncCall) {
            termGen.genAsyncCallTerm(terminator, funcName);
        } else if (terminator is bir:Branch) {
            termGen.genBranchTerm(terminator, funcName);
        } else if (terminator is bir:Return) {
            termGen.genReturnTerm(terminator, returnVarRefIndex, func);
        } else if (terminator is bir:Panic) {
            errorGen.genPanic(terminator);
        } else if (terminator is bir:Wait) {
            termGen.generateWaitIns(terminator, funcName);
        } else if (terminator is bir:FPCall) {
            termGen.genFPCallIns(terminator, funcName);
        } else if (terminator is bir:WorkerSend) {
            termGen.genWorkerSendIns(terminator, funcName);
        } else if (terminator is bir:WorkerReceive) {
            termGen.genWorkerReceiveIns(terminator, funcName);
        } else {
            error err = error( "JVM generation is not supported for terminator instruction " +
                                        io:sprintf("%s", terminator));
            panic err;
        }
        // set next error entry after visiting current error entry.
        if (isTrapped) {
            errorEntryCnt = errorEntryCnt + 1;
            if (errorEntries.length() > errorEntryCnt) {
                currentEE = errorEntries[errorEntryCnt];
            }
        }
        j += 1;
    }

    string frameName = getFrameClassName(currentPackageName, funcName, attachedType);
    mv.visitLabel(resumeLable);
    mv.visitVarInsn(ALOAD, localVarOffset);
    mv.visitFieldInsn(GETFIELD, "org/ballerinalang/jvm/Strand", "frames", "[Ljava/lang/Object;");
    mv.visitVarInsn(ALOAD, localVarOffset);
    mv.visitInsn(DUP);
    mv.visitFieldInsn(GETFIELD, "org/ballerinalang/jvm/Strand", "resumeIndex", "I");
    mv.visitInsn(ICONST_1);
    mv.visitInsn(ISUB);
    mv.visitInsn(DUP_X1);
    mv.visitFieldInsn(PUTFIELD, "org/ballerinalang/jvm/Strand", "resumeIndex", "I");
    mv.visitInsn(AALOAD);
    mv.visitTypeInsn(CHECKCAST, frameName);

    k = localVarOffset;
    while (k < localVars.length()) {
        bir:VariableDcl localVar = getVariableDcl(localVars[k]);
        var index = indexMap.getIndex(localVar);
        bir:BType bType = localVar.typeValue;
        mv.visitInsn(DUP);

        if (bType is bir:BTypeInt || bType is bir:BTypeByte) {
            mv.visitFieldInsn(GETFIELD, frameName, localVar.name.value.replace("%","_"), "J");
            mv.visitVarInsn(LSTORE, index);
        } else if (bType is bir:BTypeFloat) {
            mv.visitFieldInsn(GETFIELD, frameName, localVar.name.value.replace("%","_"), "D");
            mv.visitVarInsn(DSTORE, index);
        } else if (bType is bir:BTypeString) {
            mv.visitFieldInsn(GETFIELD, frameName, localVar.name.value.replace("%","_"), 
                    io:sprintf("L%s;", STRING_VALUE));
            mv.visitVarInsn(ASTORE, index);
        } else if (bType is bir:BTypeBoolean) {
            mv.visitFieldInsn(GETFIELD, frameName, localVar.name.value.replace("%","_"), "Z");
            mv.visitVarInsn(ISTORE, index);
        } else if (bType is bir:BMapType || bType is bir:BRecordType) {
            mv.visitFieldInsn(GETFIELD, frameName, localVar.name.value.replace("%","_"),
                    io:sprintf("L%s;", MAP_VALUE));
            mv.visitVarInsn(ASTORE, index);
        } else if (bType is bir:BTableType) {
            mv.visitFieldInsn(GETFIELD, frameName, localVar.name.value.replace("%","_"),
                    io:sprintf("L%s;", TABLE_VALUE));
            mv.visitVarInsn(ASTORE, index);
        } else if (bType is bir:BStreamType) {
            mv.visitFieldInsn(GETFIELD, frameName, localVar.name.value.replace("%","_"),
                    io:sprintf("L%s;", STREAM_VALUE));
            mv.visitVarInsn(ASTORE, index);
        } else if (bType is bir:BArrayType ||
                    bType is bir:BTupleType) {
            mv.visitFieldInsn(GETFIELD, frameName, localVar.name.value.replace("%","_"), 
                    io:sprintf("L%s;", ARRAY_VALUE));
            mv.visitVarInsn(ASTORE, index);
        } else if (bType is bir:BObjectType) {
            mv.visitFieldInsn(GETFIELD, frameName, localVar.name.value.replace("%","_"), 
                    io:sprintf("L%s;", OBJECT_VALUE));
            mv.visitVarInsn(ASTORE, index);
        } else if (bType is bir:BErrorType) {
            mv.visitFieldInsn(GETFIELD, frameName, localVar.name.value.replace("%","_"), 
                    io:sprintf("L%s;", ERROR_VALUE));
            mv.visitVarInsn(ASTORE, index);
        } else if (bType is bir:BFutureType) {
            mv.visitFieldInsn(GETFIELD, frameName, localVar.name.value.replace("%","_"), 
                    io:sprintf("L%s;", FUTURE_VALUE));
            mv.visitVarInsn(ASTORE, index);
        } else if (bType is bir:BInvokableType) {
            if (bType.retType is bir:BTypeNil) {
                mv.visitFieldInsn(GETFIELD, frameName, localVar.name.value.replace("%","_"), 
                    io:sprintf("L%s;", CONSUMER));
            } else {
                mv.visitFieldInsn(GETFIELD, frameName, localVar.name.value.replace("%","_"), 
                    io:sprintf("L%s;", FUNCTION));
            }
            mv.visitVarInsn(ASTORE, index);
        } else if (bType is bir:BTypeDesc) {
            mv.visitFieldInsn(GETFIELD, frameName, localVar.name.value.replace("%","_"),
                    io:sprintf("L%s;", TYPEDESC_VALUE));
            mv.visitVarInsn(ASTORE, index);
        }   else if (bType is bir:BTypeNil ||
                    bType is bir:BTypeAny ||
                    bType is bir:BTypeAnyData ||
                    bType is bir:BUnionType ||
                    bType is bir:BJSONType ||
                    bType is bir:BFiniteType) {
            mv.visitFieldInsn(GETFIELD, frameName, localVar.name.value.replace("%","_"), 
                    io:sprintf("L%s;", OBJECT));
            mv.visitVarInsn(ASTORE, index);
        } else if (bType is bir:BXMLType) {
            mv.visitFieldInsn(GETFIELD, frameName, localVar.name.value.replace("%","_"),
                    io:sprintf("L%s;", XML_VALUE));
            mv.visitVarInsn(ASTORE, index);
        } else {
            error err = error( "JVM generation is not supported for type " +
                                        io:sprintf("%s", bType));
            panic err;
        }
        k = k + 1;
    }
    mv.visitFieldInsn(GETFIELD, frameName, "state", "I");
    mv.visitVarInsn(ISTORE, stateVarIndex);
    mv.visitJumpInsn(GOTO, varinitLable);


    mv.visitLabel(yieldLable);
    mv.visitTypeInsn(NEW, frameName);
    mv.visitInsn(DUP);
    mv.visitMethodInsn(INVOKESPECIAL, frameName, "<init>", "()V", false);


    k = localVarOffset;
    while (k < localVars.length()) {
        bir:VariableDcl localVar = getVariableDcl(localVars[k]);
        var index = indexMap.getIndex(localVar);
        mv.visitInsn(DUP);

        bir:BType bType = localVar.typeValue;
        if (bType is bir:BTypeInt || bType is bir:BTypeByte) {
            mv.visitVarInsn(LLOAD, index);
            mv.visitFieldInsn(PUTFIELD, frameName, localVar.name.value.replace("%","_"), "J");
        } else if (bType is bir:BTypeFloat) {
            mv.visitVarInsn(DLOAD, index);
            mv.visitFieldInsn(PUTFIELD, frameName, localVar.name.value.replace("%","_"), "D");
        } else if (bType is bir:BTypeString) {
            mv.visitVarInsn(ALOAD, index);
            mv.visitFieldInsn(PUTFIELD, frameName, localVar.name.value.replace("%","_"),
                    io:sprintf("L%s;", STRING_VALUE));
        } else if (bType is bir:BTypeBoolean) {
            mv.visitVarInsn(ILOAD, index);
            mv.visitFieldInsn(PUTFIELD, frameName, localVar.name.value.replace("%","_"), "Z");
        } else if (bType is bir:BMapType ||
                    bType is bir:BRecordType) {
            mv.visitVarInsn(ALOAD, index);
            mv.visitFieldInsn(PUTFIELD, frameName, localVar.name.value.replace("%","_"),
                    io:sprintf("L%s;", MAP_VALUE));
        } else if (bType is bir:BTableType) {
            mv.visitVarInsn(ALOAD, index);
            mv.visitFieldInsn(PUTFIELD, frameName, localVar.name.value.replace("%","_"),
                    io:sprintf("L%s;", TABLE_VALUE));
        } else if (bType is bir:BStreamType) {
            mv.visitVarInsn(ALOAD, index);
            mv.visitFieldInsn(PUTFIELD, frameName, localVar.name.value.replace("%","_"),
                    io:sprintf("L%s;", STREAM_VALUE));
        } else if (bType is bir:BArrayType ||
                    bType is bir:BTupleType) {
            mv.visitVarInsn(ALOAD, index);
            mv.visitFieldInsn(PUTFIELD, frameName, localVar.name.value.replace("%","_"),
                    io:sprintf("L%s;", ARRAY_VALUE));
        } else if (bType is bir:BErrorType) {
            mv.visitVarInsn(ALOAD, index);
            mv.visitFieldInsn(PUTFIELD, frameName, localVar.name.value.replace("%","_"),
                    io:sprintf("L%s;", ERROR_VALUE));
        } else if (bType is bir:BFutureType) {
            mv.visitVarInsn(ALOAD, index);
            mv.visitFieldInsn(PUTFIELD, frameName, localVar.name.value.replace("%","_"),
                    io:sprintf("L%s;", FUTURE_VALUE));
        } else if (bType is bir:BTypeDesc) {
            mv.visitVarInsn(ALOAD, index);
            mv.visitTypeInsn(CHECKCAST, TYPEDESC_VALUE);
            mv.visitFieldInsn(PUTFIELD, frameName, localVar.name.value.replace("%","_"),
                    io:sprintf("L%s;", TYPEDESC_VALUE));
        } else if (bType is bir:BObjectType) {
            mv.visitVarInsn(ALOAD, index);
            mv.visitFieldInsn(PUTFIELD, frameName, localVar.name.value.replace("%","_"),
                    io:sprintf("L%s;", OBJECT_VALUE));
        } else if (bType is bir:BInvokableType) {
            mv.visitVarInsn(ALOAD, index);
            if (bType.retType is bir:BTypeNil) {
                mv.visitFieldInsn(PUTFIELD, frameName, localVar.name.value.replace("%","_"), 
                    io:sprintf("L%s;", CONSUMER));
            } else {
                mv.visitFieldInsn(PUTFIELD, frameName, localVar.name.value.replace("%","_"), 
                    io:sprintf("L%s;", FUNCTION));
            }
        } else if (bType is bir:BTypeNil ||
                    bType is bir:BTypeAny ||
                    bType is bir:BTypeAnyData ||
                    bType is bir:BUnionType ||
                    bType is bir:BJSONType ||
                    bType is bir:BFiniteType) {
            mv.visitVarInsn(ALOAD, index);
            mv.visitFieldInsn(PUTFIELD, frameName, localVar.name.value.replace("%","_"),
                    io:sprintf("L%s;", OBJECT));
        } else if (bType is bir:BXMLType) {
            mv.visitVarInsn(ALOAD, index);
            mv.visitFieldInsn(PUTFIELD, frameName, localVar.name.value.replace("%","_"),
                    io:sprintf("L%s;", XML_VALUE));
        } else {
            error err = error( "JVM generation is not supported for type " +
                                        io:sprintf("%s", bType));
            panic err;
        }

        k = k + 1;
    }

    mv.visitInsn(DUP);
    mv.visitVarInsn(ILOAD, stateVarIndex);
    mv.visitFieldInsn(PUTFIELD, frameName, "state", "I");


    bir:VariableDcl frameVar = { typeValue: "string", // should be record or something
                                 name: { value: "frame" },
                                 kind: "TEMP" };
    var frameVarIndex = indexMap.getIndex(frameVar);
    mv.visitVarInsn(ASTORE, frameVarIndex);

    mv.visitVarInsn(ALOAD, localVarOffset);
    mv.visitFieldInsn(GETFIELD, "org/ballerinalang/jvm/Strand", "frames", "[Ljava/lang/Object;");
    mv.visitVarInsn(ALOAD, localVarOffset);
    mv.visitInsn(DUP);
    mv.visitFieldInsn(GETFIELD, "org/ballerinalang/jvm/Strand", "resumeIndex", "I");
    mv.visitInsn(DUP_X1);
    mv.visitInsn(ICONST_1);
    mv.visitInsn(IADD);
    mv.visitFieldInsn(PUTFIELD, "org/ballerinalang/jvm/Strand", "resumeIndex", "I");
    mv.visitVarInsn(ALOAD, frameVarIndex);
    mv.visitInsn(AASTORE);

    termGen.genReturnTerm({pos:{}, kind:"RETURN"}, returnVarRefIndex, func);
    mv.visitMaxs(200, 400);
    mv.visitEnd();
}

function generateLambdaMethod(bir:AsyncCall|bir:FPLoad ins, jvm:ClassWriter cw, string className,
    string lambdaName) {
    bir:BType? lhsType;
    if (ins is bir:AsyncCall) {
        lhsType = ins.lhsOp.typeValue;
    } else {
        lhsType = ins.lhsOp.typeValue;
    }

    bir:BType returnType = bir:TYPE_NIL;
    if (lhsType is bir:BFutureType) {
        returnType = lhsType.returnType;
    } else if (lhsType is bir:BInvokableType) { 
        returnType = lhsType.retType;
    } else {
        error err = error( "JVM generation is not supported for async return type " +
                                        io:sprintf("%s", lhsType));
        panic err;
    }


    int closureMapsCount = 0;
    if (ins is bir:FPLoad) {
        closureMapsCount = ins.closureMaps.length();
    }
    string closureMapsDesc = getMapValueDesc(closureMapsCount);

    boolean isVoid = returnType is bir:BTypeNil;
    jvm:MethodVisitor mv;
    if (isVoid) {
        mv = cw.visitMethod(ACC_PUBLIC + ACC_STATIC, lambdaName,
                                io:sprintf("(%s[L%s;)V", closureMapsDesc, OBJECT), (), ());
    } else {
        mv = cw.visitMethod(ACC_PUBLIC + ACC_STATIC, lambdaName,
                                io:sprintf("(%s[L%s;)L%s;", closureMapsDesc, OBJECT, OBJECT), (), ());
    }

    mv.visitCode();

    // load strand as first arg
    // strand and other args are in a object[] param. This param comes after closure maps.
    // hence the closureMapsCount is equal to the array's param index.
    mv.visitVarInsn(ALOAD, closureMapsCount);
    mv.visitInsn(ICONST_0);
    mv.visitInsn(AALOAD);
    mv.visitTypeInsn(CHECKCAST, STRAND);

    bir:BType?[] paramBTypes = [];
    string funcName; 
    if (ins is bir:AsyncCall) {
        bir:VarRef?[] paramTypes = ins.args;
        // load and cast param values
        int paramIndex = 1;
        foreach var paramType in paramTypes {
            bir:VarRef ref = getVarRef(paramType);
            mv.visitVarInsn(ALOAD, 0);
            mv.visitIntInsn(BIPUSH, paramIndex);
            mv.visitInsn(AALOAD);
            addUnboxInsn(mv, ref.typeValue);
            paramBTypes[paramIndex -1] = paramType.typeValue;
            paramIndex += 1;
        }
        funcName = ins.name.value;
    } else {
        //load closureMaps
        int i = 0;
        while (i < closureMapsCount) {
            mv.visitVarInsn(ALOAD, i);
            i += 1;
        }

        bir:VariableDcl?[] paramTypes = ins.params;
        // load and cast param values
        int paramIndex = 1;
        foreach var paramType in paramTypes {
            bir:VariableDcl dcl = getVariableDcl(paramType);
            mv.visitVarInsn(ALOAD, closureMapsCount);
            mv.visitIntInsn(BIPUSH, paramIndex);
            mv.visitInsn(AALOAD);
            addUnboxInsn(mv, dcl.typeValue);
            paramBTypes[paramIndex -1] = dcl.typeValue;
            paramIndex += 1;
        }
        funcName = ins.name.value;
    }

    mv.visitMethodInsn(INVOKESTATIC, className, funcName, getLambdaMethodDesc(paramBTypes, returnType, closureMapsCount), false);
    
    if (isVoid) {
        mv.visitInsn(RETURN);
    } else {
        addBoxInsn(mv, returnType);
        mv.visitInsn(ARETURN);
    }
    mv.visitMaxs(0,0);
    mv.visitEnd();
}

function genDefaultValue(jvm:MethodVisitor mv, bir:BType bType, int index) {
    if (bType is bir:BTypeInt || bType is bir:BTypeByte) {
        mv.visitInsn(LCONST_0);
        mv.visitVarInsn(LSTORE, index);
    } else if (bType is bir:BTypeFloat) {
        mv.visitInsn(DCONST_0);
        mv.visitVarInsn(DSTORE, index);
    } else if (bType is bir:BTypeString) {
        mv.visitInsn(ACONST_NULL);
        mv.visitVarInsn(ASTORE, index);
    } else if (bType is bir:BTypeBoolean) {
        mv.visitInsn(ICONST_0);
        mv.visitVarInsn(ISTORE, index);
    } else if (bType is bir:BMapType ||
                bType is bir:BArrayType ||
                bType is bir:BTableType ||
                bType is bir:BStreamType ||
                bType is bir:BErrorType ||
                bType is bir:BTypeNil ||
                bType is bir:BTypeAny ||
                bType is bir:BTypeAnyData ||
                bType is bir:BObjectType ||
                bType is bir:BUnionType ||
                bType is bir:BRecordType ||
                bType is bir:BTupleType ||
                bType is bir:BFutureType ||
                bType is bir:BJSONType ||
                bType is bir:BXMLType ||
                bType is bir:BInvokableType ||
                bType is bir:BFiniteType ||
                bType is bir:BTypeDesc) {
        mv.visitInsn(ACONST_NULL);
        mv.visitVarInsn(ASTORE, index);
    } else {
        error err = error( "JVM generation is not supported for type " +
                                        io:sprintf("%s", bType));
        panic err;
    }
}

function getMethodDesc(bir:BType?[] paramTypes, bir:BType? retType, bir:BType? attachedType = ()) returns string {
    string desc = "(Lorg/ballerinalang/jvm/Strand;";

    if (attachedType is bir:BType) {
        desc = desc + getArgTypeSignature(attachedType);
    }

    int i = 0;
    while (i < paramTypes.length()) {
        bir:BType paramType = getType(paramTypes[i]);
        desc = desc + getArgTypeSignature(paramType);
        i += 1;
    }
    string returnType = generateReturnType(retType);
    desc =  desc + returnType;

    return desc;
}

function getLambdaMethodDesc(bir:BType?[] paramTypes, bir:BType? retType, int closureMapsCount) returns string {
    string desc = "(Lorg/ballerinalang/jvm/Strand;";
    int j = 0;
    while (j < closureMapsCount) {
        j += 1;
        desc = desc + "L" + MAP_VALUE + ";";
    }

    int i = 0;
    while (i < paramTypes.length()) {
        bir:BType paramType = getType(paramTypes[i]);
        desc = desc + getArgTypeSignature(paramType);
        i += 1;
    }
    string returnType = generateReturnType(retType);
    desc =  desc + returnType;

    return desc;
}

function getArgTypeSignature(bir:BType bType) returns string {
    if (bType is bir:BTypeInt || bType is bir:BTypeByte) {
        return "J";
    } else if (bType is bir:BTypeFloat) {
        return "D";
    } else if (bType is bir:BTypeString) {
        return io:sprintf("L%s;", STRING_VALUE);
    } else if (bType is bir:BTypeBoolean) {
        return "Z";
    } else if (bType is bir:BTypeNil) {
        return io:sprintf("L%s;", OBJECT);
    } else if (bType is bir:BArrayType || bType is bir:BTupleType) {
        return io:sprintf("L%s;", ARRAY_VALUE );
    } else if (bType is bir:BErrorType) {
        return io:sprintf("L%s;", ERROR_VALUE);
    } else if (bType is bir:BTypeAnyData ||
                bType is bir:BUnionType ||
                bType is bir:BJSONType ||
                bType is bir:BFiniteType ||
                bType is bir:BTypeAny) {
        return io:sprintf("L%s;", OBJECT);
    } else if (bType is bir:BMapType || bType is bir:BRecordType) {
        return io:sprintf("L%s;", MAP_VALUE);
    } else if (bType is bir:BFutureType) {
        return io:sprintf("L%s;", FUTURE_VALUE);
    } else if (bType is bir:BTableType) {
        return io:sprintf("L%s;", TABLE_VALUE);
    } else if (bType is bir:BStreamType) {
        return io:sprintf("L%s;", STREAM_VALUE);
    } else if (bType is bir:BInvokableType) {
        if (bType.retType is bir:BTypeNil) {
            return io:sprintf("L%s;", CONSUMER);
        } else {
            return io:sprintf("L%s;", FUNCTION);
        }
    } else if (bType is bir:BTypeDesc) {
        return io:sprintf("L%s;", TYPEDESC_VALUE);
    } else if (bType is bir:BObjectType) {
        return io:sprintf("L%s;", OBJECT_VALUE);
    } else if (bType is bir:BXMLType) {
        return io:sprintf("L%s;", XML_VALUE);
    } else {
        error err = error( "JVM generation is not supported for type " + io:sprintf("%s", bType));
        panic err;
    }
}

function generateReturnType(bir:BType? bType) returns string {
    if (bType is ()) {
        return ")V";
    } else if (bType is bir:BTypeInt || bType is bir:BTypeByte) {
        return ")J";
    } else if (bType is bir:BTypeFloat) {
        return ")D";
    } else if (bType is bir:BTypeString) {
        return io:sprintf(")L%s;", STRING_VALUE);
    } else if (bType is bir:BTypeBoolean) {
        return ")Z";
    } else if (bType is bir:BTypeNil) {
        return ")V";
    } else if (bType is bir:BArrayType ||
                bType is bir:BTupleType) {
        return io:sprintf(")L%s;", ARRAY_VALUE);
    } else if (bType is bir:BMapType || 
                bType is bir:BRecordType) {
        return io:sprintf(")L%s;", MAP_VALUE);
    } else if (bType is bir:BErrorType) {
        return io:sprintf(")L%s;", ERROR_VALUE);
    } else if (bType is bir:BTableType) {
        return io:sprintf(")L%s;", TABLE_VALUE);
    } else if (bType is bir:BStreamType) {
        return io:sprintf(")L%s;", STREAM_VALUE);
    } else if (bType is bir:BFutureType) {
        return io:sprintf(")L%s;", FUTURE_VALUE);
    } else if (bType is bir:BTypeDesc) {
        return io:sprintf(")L%s;", TYPEDESC_VALUE);
    } else if (bType is bir:BTypeAny ||
                bType is bir:BTypeAnyData ||
                bType is bir:BUnionType ||
                bType is bir:BJSONType ||
                bType is bir:BFiniteType) {
        return io:sprintf(")L%s;", OBJECT);
    } else if (bType is bir:BObjectType) {
        return io:sprintf(")L%s;", OBJECT_VALUE);
    } else if (bType is bir:BInvokableType) {
        if (bType.retType is bir:BTypeNil) {
            return io:sprintf(")L%s;", CONSUMER);
        } else {
            return io:sprintf(")L%s;", FUNCTION);
        }
    } else if (bType is bir:BXMLType) {
        return io:sprintf(")L%s;", XML_VALUE);
    } else {
        error err = error( "JVM generation is not supported for type " + io:sprintf("%s", bType));
        panic err;
    }
}

function getMainFunc(bir:Function?[] funcs) returns bir:Function? {
    bir:Function? userMainFunc = ();
    foreach var func in funcs {
        if (func is bir:Function && func.name.value == "main") {
            userMainFunc = untaint func;
            break;
        }
    }

    return userMainFunc;
}

function generateMainMethod(bir:Function userMainFunc, jvm:ClassWriter cw, bir:Package pkg,  string mainClass,
                            string initClass) {

    jvm:MethodVisitor mv = cw.visitMethod(ACC_PUBLIC + ACC_STATIC, "main", "([Ljava/lang/String;)V", (), ());

    BalToJVMIndexMap indexMap = new;
    ErrorHandlerGenerator errorGen = new(mv, indexMap);
    jvm:Label endLabel = new;
    jvm:Label handlerLabel = new;
    errorGen.generateTryIns(endLabel, handlerLabel);

    string pkgName = getPackageName(pkg.org.value, pkg.name.value);

    boolean isVoidFunction = userMainFunc.typeValue.retType is bir:BTypeNil;

    if (!isVoidFunction) {
        mv.visitFieldInsn(GETSTATIC, "java/lang/System", "out", "Ljava/io/PrintStream;");
    }

    mv.visitTypeInsn(NEW, SCHEDULER);
    mv.visitInsn(DUP);
    mv.visitInsn(ICONST_4);
    mv.visitMethodInsn(INVOKESPECIAL, SCHEDULER, "<init>", "(I)V", false);

    if (hasInitFunction(pkg)) {
        string initFuncName = cleanupFunctionName(getModuleInitFuncName(pkg));
        mv.visitInsn(DUP);
        mv.visitIntInsn(BIPUSH, 1);
        mv.visitTypeInsn(ANEWARRAY, OBJECT);

        // schedule the init method
        string lambdaName = io:sprintf("$lambda$%s$", initFuncName);
        mv.visitInvokeDynamicInsn(initClass, lambdaName, true, 0);

        // no parent strand
        mv.visitInsn(ACONST_NULL);
        mv.visitMethodInsn(INVOKEVIRTUAL, SCHEDULER, "schedule",
            io:sprintf("([L%s;L%s;L%s;)L%s;", OBJECT, CONSUMER, STRAND, FUTURE_VALUE), false);
        mv.visitInsn(POP);
    }
    
    string desc = getMethodDesc(userMainFunc.typeValue.paramTypes, userMainFunc.typeValue.retType);
    bir:BType?[] paramTypes = userMainFunc.typeValue.paramTypes;

    mv.visitIntInsn(BIPUSH, paramTypes.length() + 1);
    mv.visitTypeInsn(ANEWARRAY, OBJECT);

    // first element of the args array will be set by the scheduler
    // load and cast param values
    int paramIndex = 0;
    foreach var paramType in paramTypes {
        bir:BType pType = getType(paramType);
        mv.visitInsn(DUP);
        mv.visitIntInsn(BIPUSH, paramIndex + 1);
        generateParamCast(paramIndex, pType, mv);
        mv.visitInsn(AASTORE);
        paramIndex += 1;
    }

    // invoke the user's main method
    string lambdaName = "$lambda$main$";
    mv.visitInvokeDynamicInsn(initClass, lambdaName, isVoidFunction, 0);

    // no parent strand
    mv.visitInsn(ACONST_NULL);
    //submit to the scheduler
    if (isVoidFunction) {
        mv.visitMethodInsn(INVOKEVIRTUAL, SCHEDULER, "schedule",
            io:sprintf("([L%s;L%s;L%s;)L%s;", OBJECT, CONSUMER, STRAND, FUTURE_VALUE), false);
    } else {
        mv.visitMethodInsn(INVOKEVIRTUAL, SCHEDULER, "schedule",
            io:sprintf("([L%s;L%s;L%s;)L%s;", OBJECT, FUNCTION, STRAND, FUTURE_VALUE), false);
        mv.visitInsn(DUP);
    }

    mv.visitFieldInsn(GETFIELD, FUTURE_VALUE, "strand", io:sprintf("L%s;", STRAND));
    mv.visitInsn(DUP);
    mv.visitIntInsn(BIPUSH, 100);
    mv.visitTypeInsn(ANEWARRAY, OBJECT);
    mv.visitFieldInsn(PUTFIELD, STRAND, "frames", io:sprintf("[L%s;", OBJECT));

    // start the scheduler
    mv.visitFieldInsn(GETFIELD, STRAND, "scheduler", io:sprintf("L%s;", SCHEDULER));
    mv.visitMethodInsn(INVOKEVIRTUAL, SCHEDULER, "start", "()V", false);

    // At this point we are done executing all the functions including asyncs
    if (!isVoidFunction) {
        mv.visitFieldInsn(GETFIELD, FUTURE_VALUE, "result", io:sprintf("L%s;", OBJECT));
        bir:BType returnType = userMainFunc.typeValue.retType;
        addUnboxInsn(mv, returnType);
        if (returnType is bir:BTypeInt || returnType is bir:BTypeByte) {
            mv.visitMethodInsn(INVOKEVIRTUAL, "java/io/PrintStream", "println", "(J)V", false);
        } else if (returnType is bir:BTypeFloat) {
            mv.visitMethodInsn(INVOKEVIRTUAL, "java/io/PrintStream", "println", "(D)V", false);
        } else if (returnType is bir:BTypeBoolean) {
            mv.visitMethodInsn(INVOKEVIRTUAL, "java/io/PrintStream", "println", "(Z)V", false);
        } else {
            mv.visitMethodInsn(INVOKEVIRTUAL, "java/io/PrintStream", "println", "(Ljava/lang/Object;)V", false);
        }
    }

    errorGen.generateCatchInsForMain(endLabel, handlerLabel);

    mv.visitInsn(RETURN);
    mv.visitMaxs(paramTypes.length() + 5, 10);
    mv.visitEnd();
}

# Generate a lambda function to invoke ballerina main.
#
# + userMainFunc - ballerina main function
# + cw - class visitor
# + pkg - package
function generateLambdaForMain(bir:Function userMainFunc, jvm:ClassWriter cw, bir:Package pkg,
                               string mainClass, string initClass) {
    string pkgName = getPackageName(pkg.org.value, pkg.name.value);
    bir:BType returnType = userMainFunc.typeValue.retType;
    boolean isVoidFunc = returnType is bir:BTypeNil;
    
    jvm:MethodVisitor mv;
    if (isVoidFunc) {
        mv = cw.visitMethod(ACC_PUBLIC + ACC_STATIC, "$lambda$main$",
                            io:sprintf("([L%s;)V", OBJECT), (), ());
    } else {
        mv = cw.visitMethod(ACC_PUBLIC + ACC_STATIC, "$lambda$main$",
                            io:sprintf("([L%s;)L%s;", OBJECT, OBJECT), (), ());
    }
    mv.visitCode();

    //load strand as first arg
    mv.visitVarInsn(ALOAD, 0);
    mv.visitInsn(ICONST_0);
    mv.visitInsn(AALOAD);
    mv.visitTypeInsn(CHECKCAST, STRAND);

    // load and cast param values
    bir:BType?[] paramTypes = userMainFunc.typeValue.paramTypes;

    int paramIndex = 1;
    foreach var paramType in paramTypes {
        bir:BType pType = getType(paramType);
        mv.visitVarInsn(ALOAD, 0);
        mv.visitIntInsn(BIPUSH, paramIndex);
        mv.visitInsn(AALOAD);
        castFromString(pType, mv);
        paramIndex += 1;
    }

    mv.visitMethodInsn(INVOKESTATIC, mainClass, userMainFunc.name.value, getMethodDesc(paramTypes, returnType), false);
    if (isVoidFunc) {
        mv.visitInsn(RETURN);
    } else {
        addBoxInsn(mv, returnType);
        mv.visitInsn(ARETURN);
    }
    mv.visitMaxs(0,0);
    mv.visitEnd();

    //need to generate lambda for package Init as well, if exist
    if(hasInitFunction(pkg)) {
        string initFuncName = cleanupFunctionName(getModuleInitFuncName(pkg));
        mv = cw.visitMethod(ACC_PUBLIC + ACC_STATIC, 
            io:sprintf("$lambda$%s$", initFuncName),
            io:sprintf("([L%s;)V", OBJECT), (), ());
        mv.visitCode();
         //load strand as first arg
        mv.visitVarInsn(ALOAD, 0);
        mv.visitInsn(ICONST_0);
        mv.visitInsn(AALOAD);
        mv.visitTypeInsn(CHECKCAST, STRAND);

        mv.visitMethodInsn(INVOKESTATIC, initClass, initFuncName, io:sprintf("(L%s;)V", STRAND), false);
        mv.visitInsn(RETURN);
        mv.visitMaxs(0,0);
        mv.visitEnd();
    }
}

# Generate cast instruction from String to target type
# 
# + targetType - target type to be casted
# + mv - method visitor
function castFromString(bir:BType targetType, jvm:MethodVisitor mv) {
    mv.visitTypeInsn(CHECKCAST, STRING_VALUE);
    if (targetType is bir:BTypeInt || targetType is bir:BTypeByte) {
        mv.visitMethodInsn(INVOKESTATIC, "java/lang/Long", "parseLong", "(Ljava/lang/String;)J", false);
    } else if (targetType is bir:BTypeFloat) {
        mv.visitMethodInsn(INVOKESTATIC, DOUBLE_VALUE, "parseDouble", "(Ljava/lang/String;)D", false);
    } else if (targetType is bir:BTypeBoolean) {
        mv.visitMethodInsn(INVOKESTATIC, BOOLEAN_VALUE, "parseBoolean", "(Ljava/lang/String;)Z", false);
    } else if (targetType is bir:BArrayType) {
        mv.visitTypeInsn(CHECKCAST, ARRAY_VALUE);
    } else if (targetType is bir:BMapType) {
        mv.visitTypeInsn(CHECKCAST, MAP_VALUE);
    } else if (targetType is bir:BTableType) {
        mv.visitTypeInsn(CHECKCAST, TABLE_VALUE);
    } else if (targetType is bir:BStreamType) {
        mv.visitTypeInsn(CHECKCAST, STREAM_VALUE);
    } else if (targetType is bir:BTypeAny ||
                targetType is bir:BTypeAnyData ||
                targetType is bir:BTypeNil ||
                targetType is bir:BUnionType ||
                targetType is bir:BTypeString) {
        // do nothing
        return;
    } else {
        error err = error("JVM generation is not supported for type " + io:sprintf("%s", targetType));
        panic err;
    }
}

function hasInitFunction(bir:Package pkg) returns boolean {
    foreach var func in pkg.functions {
        if (func is bir:Function && isModuleInitFunction(pkg, func)) {
            return true;
        }
    }
    return false;
}

function isModuleInitFunction(bir:Package module, bir:Function func) returns boolean {
    string moduleInit = getModuleInitFuncName(module);
    return func.name.value == moduleInit;
}

function getModuleInitFuncName(bir:Package module) returns string {
    string orgName = module.org.value;
    string moduleName = module.name.value;

    string funcName;
    if (moduleName.equalsIgnoreCase(".")) {
        funcName = "..<init>";
    } else if ("".equalsIgnoreCase(module.versionValue.value)) {
        funcName = moduleName + ".<init>";
    } else {
        funcName = moduleName + ":" + module.versionValue.value + ".<init>";
    }

    if (!orgName.equalsIgnoreCase("$anon")) {
        funcName = orgName  + "/" + funcName;
    }

    return funcName;
}

function generateInitFunctionInvocation(bir:Package pkg, jvm:MethodVisitor mv) {
<<<<<<< HEAD
   foreach var mod in pkg.importModules {
       bir:Package importedPkg = lookupModule(mod, currentBIRContext);
       if (hasInitFunction(importedPkg)) {
           string initFuncName = cleanupFunctionName(getModuleInitFuncName(importedPkg));
           string moduleClassName = getModuleLevelClassName(importedPkg.org.value, importedPkg.name.value,
                                                            MODULE_INIT_CLASS_NAME);
           mv.visitVarInsn(ALOAD, 0);
           mv.visitMethodInsn(INVOKESTATIC, moduleClassName, initFuncName,
                   "(Lorg/ballerinalang/jvm/Strand;)V", false);
       }
       generateInitFunctionInvocation(importedPkg, mv);
   }
=======
    foreach var mod in pkg.importModules {
        bir:Package importedPkg = lookupModule(mod, currentBIRContext);
        if (hasInitFunction(importedPkg)) {
            string initFuncName = cleanupFunctionName(getModuleInitFuncName(importedPkg));

            // skip the init function invocation is its already generated 
            // by someother package
            if(isInitInvoked(initFuncName)) {
                continue;
            }

            string moduleClassName = getModuleLevelClassName(importedPkg.org.value, importedPkg.name.value,
                                                                MODULE_INIT_CLASS_NAME);
            mv.visitVarInsn(ALOAD, 0);
            mv.visitMethodInsn(INVOKESTATIC, moduleClassName, initFuncName,
                    "(Lorg/ballerinalang/jvm/Strand;)V", false);

            generatedInitFuncs[generatedInitFuncs.length()] = initFuncName;
        }
        generateInitFunctionInvocation(importedPkg, mv);
    }
>>>>>>> cc3713e9
}


function generateParamCast(int paramIndex, bir:BType targetType, jvm:MethodVisitor mv) {
    // load BValue array
    mv.visitVarInsn(ALOAD, 0);

    // load value[i]
    mv.visitLdcInsn(paramIndex);
    mv.visitInsn(L2I);
    mv.visitInsn(AALOAD);
}

type BalToJVMIndexMap object {
    private int localVarIndex = 0;
    private map<int> jvmLocalVarIndexMap = {};

    function add(bir:VariableDcl varDcl) {
        string varRefName = self.getVarRefName(varDcl);
        self.jvmLocalVarIndexMap[varRefName] = self.localVarIndex;

        bir:BType bType = varDcl.typeValue;

        if (bType is bir:BTypeInt ||
            bType is bir:BTypeFloat ||
            bType is bir:BTypeByte) {
            self.localVarIndex = self.localVarIndex + 2;
        } else {
            self.localVarIndex = self.localVarIndex + 1;
        }
    }

    function getIndex(bir:VariableDcl varDcl) returns int {
        string varRefName = self.getVarRefName(varDcl);
        if (!(self.jvmLocalVarIndexMap.hasKey(varRefName))) {
            self.add(varDcl);
        }

        return self.jvmLocalVarIndexMap[varRefName] ?: -1;
    }

    function getVarRefName(bir:VariableDcl varDcl) returns string {
        return varDcl.name.value;
    }
};

function generateFrameClasses(bir:Package pkg, map<byte[]> pkgEntries) {
    string pkgName = getPackageName(pkg.org.value, pkg.name.value);

    foreach var func in pkg.functions {
        generateFrameClassForFunction(pkgName, func, pkgEntries);
    }

    foreach var typeDef in pkg.typeDefs {
        bir:Function?[]? attachedFuncs = typeDef.attachedFuncs;
        if (attachedFuncs is bir:Function?[]) {
            foreach var func in attachedFuncs {
                generateFrameClassForFunction(pkgName, func, pkgEntries, attachedType=typeDef.typeValue);
            }
        }
    }
}

function generateFrameClassForFunction (string pkgName, bir:Function? func, map<byte[]> pkgEntries,
                                        bir:BType? attachedType = ()) {
    bir:Function currentFunc = getFunction(untaint func);
    if (isExternFunc(currentFunc)) {
        return;
    }
    string frameClassName = getFrameClassName(pkgName, currentFunc.name.value, attachedType);
    jvm:ClassWriter cw = new(COMPUTE_FRAMES);
    cw.visitSource(currentFunc.pos.sourceFileName);
    cw.visit(V1_8, ACC_PUBLIC + ACC_SUPER, frameClassName, (), OBJECT, ());
    generateDefaultConstructor(cw, OBJECT);

    int k = 0;
    bir:VariableDcl?[] localVars = currentFunc.localVars;
    while (k < localVars.length()) {
        bir:VariableDcl localVar = getVariableDcl(localVars[k]);
        bir:BType bType = localVar.typeValue;
        var fieldName = localVar.name.value.replace("%","_");
        generateField(cw, bType, fieldName, false);
        k = k + 1;
    }

    jvm:FieldVisitor fv = cw.visitField(ACC_PUBLIC, "state", "I");
    fv.visitEnd();

    cw.visitEnd();
    pkgEntries[frameClassName + ".class"] = cw.toByteArray();
}

function getFrameClassName(string pkgName, string funcName, bir:BType? attachedType) returns string {
    string frameClassName = pkgName;
    if (attachedType is bir:BObjectType) {
        frameClassName += cleanupTypeName(attachedType.name.value) + "_";
    } else if (attachedType is bir:BRecordType) {
        frameClassName += cleanupTypeName(attachedType.name.value) + "_";
    }

    return frameClassName + cleanupFunctionName(funcName) + "Frame";
}

# Cleanup type name by replacing '$' with '_'.
function cleanupTypeName(string name) returns string {
    return name.replace("$","_");
}

function cleanupBalExt(string name) returns string {
    return name.replace(BAL_EXTENSION, "");
}

function generateField(jvm:ClassWriter cw, bir:BType bType, string fieldName, boolean isPackage) {
    string typeSig;
    if (bType is bir:BTypeInt || bType is bir:BTypeByte) {
        typeSig = "J";
    } else if (bType is bir:BTypeFloat) {
        typeSig = "D";
    } else if (bType is bir:BTypeString) {
        typeSig = io:sprintf("L%s;", STRING_VALUE);
    } else if (bType is bir:BTypeBoolean) {
        typeSig = "Z";
    } else if (bType is bir:BTypeNil) {
        typeSig = io:sprintf("L%s;", OBJECT);
    } else if (bType is bir:BMapType) {
        typeSig = io:sprintf("L%s;", MAP_VALUE);
    } else if (bType is bir:BTableType) {
        typeSig = io:sprintf("L%s;", TABLE_VALUE);
    } else if (bType is bir:BStreamType) {
        typeSig = io:sprintf("L%s;", STREAM_VALUE);
    } else if (bType is bir:BRecordType) {
        typeSig = io:sprintf("L%s;", MAP_VALUE);
    } else if (bType is bir:BArrayType ||
                bType is bir:BTupleType) {
        typeSig = io:sprintf("L%s;", ARRAY_VALUE);
    } else if (bType is bir:BErrorType) {
        typeSig = io:sprintf("L%s;", ERROR_VALUE);
    } else if (bType is bir:BFutureType) {
        typeSig = io:sprintf("L%s;", FUTURE_VALUE);
    } else if (bType is bir:BObjectType || bType is bir:BServiceType) {
        typeSig = io:sprintf("L%s;", OBJECT_VALUE);
    } else if (bType is bir:BXMLType) {
        typeSig = io:sprintf("L%s;", XML_VALUE);
    } else if (bType is bir:BTypeDesc) {
        typeSig = io:sprintf("L%s;", TYPEDESC_VALUE);
    } else if (bType is bir:BTypeAny ||
                bType is bir:BTypeAnyData ||
                bType is bir:BUnionType ||
                bType is bir:BJSONType ||
                bType is bir:BFiniteType) {
        typeSig = io:sprintf("L%s;", OBJECT);
    } else if (bType is bir:BInvokableType) {
        if (bType.retType is bir:BTypeNil) {
            typeSig = io:sprintf("L%s;", CONSUMER);
        } else {
            typeSig = io:sprintf("L%s;", FUNCTION);
        }
    } else {
        error err = error( "JVM generation is not supported for type " +
                                    io:sprintf("%s", bType));
        panic err;
    }

    jvm:FieldVisitor fv;
    if (isPackage) {
        fv = cw.visitField(ACC_STATIC, fieldName, typeSig);
    } else {
        fv = cw.visitField(ACC_PROTECTED, fieldName, typeSig);
    }
    fv.visitEnd();
}

function generateDefaultConstructor(jvm:ClassWriter cw, string ownerClass) {
    jvm:MethodVisitor mv = cw.visitMethod(ACC_PUBLIC, "<init>", "()V", (), ());
    mv.visitCode();
    mv.visitVarInsn(ALOAD, 0);
    mv.visitMethodInsn(INVOKESPECIAL, ownerClass, "<init>", "()V", false);
    mv.visitInsn(RETURN);
    mv.visitMaxs(1, 1);
    mv.visitEnd();
}

function generateDiagnosticPos(bir:DiagnosticPos pos, jvm:MethodVisitor mv) {
    if (pos.sLine != -1) {
        jvm:Label label = new;
        mv.visitLabel(label);
        mv.visitLineNumber(pos.sLine, label);
    }
}

function cleanupFunctionName(string functionName) returns string {
    return functionName.replaceAll("[\\.:/<>]", "_");
}

function getVariableDcl(bir:VariableDcl? localVar) returns bir:VariableDcl {
    if (localVar is bir:VariableDcl) {
        return localVar;
    } else {
        error err = error("Invalid variable declarion");
        panic err;
    }
}

function getBasicBlock(bir:BasicBlock? bb) returns bir:BasicBlock {
    if (bb is bir:BasicBlock) {
        return bb;
    } else {
        error err = error("Invalid basic block");
        panic err;
    }
}

function getFunction(bir:Function? bfunction) returns bir:Function {
    if (bfunction is bir:Function) {
        return bfunction;
    } else {
        error err = error("Invalid function");
        panic err;
    }
}

function getTypeDef(bir:TypeDef? typeDef) returns bir:TypeDef {
    if (typeDef is bir:TypeDef) {
        return typeDef;
    } else {
        error err = error("Invalid type definition");
        panic err;
    }
}

function getObjectField(bir:BObjectField? objectField) returns bir:BObjectField {
    if (objectField is bir:BObjectField) {
        return objectField;
    } else {
        error err = error("Invalid object field");
        panic err;
    }
}

function getRecordField(bir:BRecordField? recordField) returns bir:BRecordField {
    if (recordField is bir:BRecordField) {
        return recordField;
    } else {
        error err = error("Invalid record field");
        panic err;
    }
}

function isExternFunc(bir:Function func) returns boolean {
    return func.isDeclaration;
}

function getVarRef(bir:VarRef? varRef) returns bir:VarRef {
    if (varRef is bir:VarRef) {
        return varRef;
    } else {
        error err = error("Invalid variable reference");
        panic err;
    }
}

function getType(bir:BType? bType) returns bir:BType {
    if (bType is bir:BType) {
        return bType;
    } else {
        error err = error("Invalid type");
        panic err;
    }
}

function getMapValueDesc(int count) returns string{
    int i = count;
    string desc = "";
    while(i > 0) {
        desc = desc + "L" + MAP_VALUE + ";";
        i -= 1;
    }

    return desc;
}

function isInitInvoked(string item) returns boolean {
    foreach var listItem in generatedInitFuncs {
        if (listItem.equalsIgnoreCase(item)) {
            return true;
        }
    }

    return false;
}<|MERGE_RESOLUTION|>--- conflicted
+++ resolved
@@ -1094,20 +1094,6 @@
 }
 
 function generateInitFunctionInvocation(bir:Package pkg, jvm:MethodVisitor mv) {
-<<<<<<< HEAD
-   foreach var mod in pkg.importModules {
-       bir:Package importedPkg = lookupModule(mod, currentBIRContext);
-       if (hasInitFunction(importedPkg)) {
-           string initFuncName = cleanupFunctionName(getModuleInitFuncName(importedPkg));
-           string moduleClassName = getModuleLevelClassName(importedPkg.org.value, importedPkg.name.value,
-                                                            MODULE_INIT_CLASS_NAME);
-           mv.visitVarInsn(ALOAD, 0);
-           mv.visitMethodInsn(INVOKESTATIC, moduleClassName, initFuncName,
-                   "(Lorg/ballerinalang/jvm/Strand;)V", false);
-       }
-       generateInitFunctionInvocation(importedPkg, mv);
-   }
-=======
     foreach var mod in pkg.importModules {
         bir:Package importedPkg = lookupModule(mod, currentBIRContext);
         if (hasInitFunction(importedPkg)) {
@@ -1129,7 +1115,6 @@
         }
         generateInitFunctionInvocation(importedPkg, mv);
     }
->>>>>>> cc3713e9
 }
 
 
