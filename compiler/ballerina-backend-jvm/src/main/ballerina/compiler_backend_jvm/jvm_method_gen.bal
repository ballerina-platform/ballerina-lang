<<<<<<< HEAD
type TryCatchBlock record {
    int bbIndex;
    int fromIp;
    int toIp;
    bir:VarRef? errorOp;
    boolean handleError;
};
=======
// Copyright (c) 2019 WSO2 Inc. (http://www.wso2.org) All Rights Reserved.
//
// WSO2 Inc. licenses this file to you under the Apache License,
// Version 2.0 (the "License"); you may not use this file except
// in compliance with the License.
// You may obtain a copy of the License at
//
// http://www.apache.org/licenses/LICENSE-2.0
//
// Unless required by applicable law or agreed to in writing,
// software distributed under the License is distributed on an
// "AS IS" BASIS, WITHOUT WARRANTIES OR CONDITIONS OF ANY
// KIND, either express or implied.  See the License for the
// specific language governing permissions and limitations
// under the License.
>>>>>>> df20ea27

function generateMethod(bir:Function func, jvm:ClassWriter cw, bir:Package module) {

    string currentPackageName = getPackageName(module.org.value, module.name.value);

    BalToJVMIndexMap indexMap = new;
    string funcName = cleanupFunctionName(untaint func.name.value);

    int returnVarRefIndex = -1;

    // generate method desc
    string desc = getMethodDesc(func);
    jvm:MethodVisitor mv = cw.visitMethod(ACC_PUBLIC + ACC_STATIC, funcName, desc, (), ());
    mv.visitCode();

    if (isModuleInitFunction(module, func)) {
        // invoke all init functions
        generateInitFunctionInvocation(module, mv);
        generateUserDefinedTypes(mv, module.typeDefs);
    }

    // generate method body
    int k = 1;
    boolean isVoidFunc = false;
    if (func.typeValue.retType is bir:BTypeNil) {
        isVoidFunc = true;
        k = 0;
    }
    bir:VariableDcl stranVar = { typeValue: "string", // should be record
                                 name: { value: "srand" },
                                 kind: "ARG" };
    _ = indexMap.getIndex(stranVar);

    bir:VariableDcl?[] localVars = func.localVars;
    while (k < localVars.length()) {
        bir:VariableDcl localVar = getVariableDcl(localVars[k]);
        var index = indexMap.getIndex(localVar);
        if(localVar.kind != "ARG"){
            bir:BType bType = localVar.typeValue;
            genDefaultValue(mv, bType, index);
        }
        k += 1;
    }
    bir:VariableDcl stateVar = { typeValue: "string", //should  be javaInt
                                 name: { value: "state" },
                                 kind: "TEMP" };
    var stateVarIndex = indexMap.getIndex(stateVar);
    mv.visitInsn(ICONST_0);
    mv.visitVarInsn(ISTORE, stateVarIndex);

    LabelGenerator labelGen = new();

    mv.visitVarInsn(ALOAD, 0);
    mv.visitFieldInsn(GETFIELD, "org/ballerinalang/jvm/Strand", "resumeIndex", "I");
    jvm:Label resumeLable = labelGen.getLabel(funcName + "resume");
    mv.visitJumpInsn(IFGT, resumeLable);

    jvm:Label varinitLable = labelGen.getLabel(funcName + "varinit");
    mv.visitLabel(varinitLable);

    if (!isVoidFunc) {
        bir:VariableDcl varDcl = getVariableDcl(localVars[0]);
        returnVarRefIndex = indexMap.getIndex(varDcl);
        bir:BType returnType = func.typeValue.retType;
        genDefaultValue(mv, returnType, returnVarRefIndex);
    }

    // uncomment to test yield
    // mv.visitFieldInsn(GETSTATIC, className, "i", "I");
    // mv.visitInsn(ICONST_1);
    // mv.visitInsn(IADD);
    // mv.visitFieldInsn(PUTSTATIC, className, "i", "I");

    // process basic blocks
    int j = 0;
    bir:BasicBlock?[] basicBlocks = func.basicBlocks;

    jvm:Label[] lables = [];
    int[] states = [];

    int i = 0;
    map<int> bbIdMap = {};
    while (i < basicBlocks.length()) {
        bir:BasicBlock bb = getBasicBlock(basicBlocks[i]);
        if(i == 0){
            lables[i] = labelGen.getLabel(funcName + bb.id.value);
        } else {
            lables[i] = labelGen.getLabel(funcName + bb.id.value + "beforeTerm");
        }
        states[i] = i;
        bbIdMap[bb.id.value] = i;
        i = i + 1;
    }

    TerminatorGenerator termGen = new(mv, indexMap, labelGen);

    // uncomment to test yield
    // mv.visitFieldInsn(GETSTATIC, className, "i", "I");
    // mv.visitIntInsn(BIPUSH, 100);
    // jvm:Label l0 = labelGen.getLabel(funcName + "l0");
    // mv.visitJumpInsn(IF_ICMPNE, l0);
    // mv.visitVarInsn(ALOAD, 0);
    // mv.visitInsn(ICONST_1);
    // mv.visitFieldInsn(PUTFIELD, "org/ballerinalang/jvm/Strand", "yield", "Z");
    // termGen.genReturnTerm({kind:"RETURN"}, returnVarRefIndex, func);
    // mv.visitLabel(l0);

    mv.visitVarInsn(ILOAD, stateVarIndex);
    jvm:Label yieldLable = labelGen.getLabel(funcName + "yield");
    mv.visitLookupSwitchInsn(yieldLable, states, lables);
    
    bir:ErrorEntry?[] errorEntries = func.errorEntries;
    TryCatchBlock[] tryCatchBlocks = sortTryCatchBlocks(getTryCatchBlocks(errorEntries, basicBlocks, bbIdMap));
    
    
    // rearrange
    TryCatchBlock? currentTryCatch = ();
    boolean isInTryBlock = false;
    jvm:Label endLabel = new;
    jvm:Label handlerLabel = new;
    jvm:Label jumpLabel = new;
    int genTrapCount = 0;
    if (tryCatchBlocks.length() > genTrapCount) {
        currentTryCatch = tryCatchBlocks[genTrapCount];
    }
    while (j < basicBlocks.length()) {
        bir:BasicBlock bb = getBasicBlock(basicBlocks[j]);
        //io:println("Basic Block Is : ", bb.id.value);
        string currentBBName = io:sprintf("%s", bb.id.value);

        // create jvm label
        jvm:Label bbLabel = labelGen.getLabel(funcName + bb.id.value);
        mv.visitLabel(bbLabel);

        // generate instructions
        int m = 0;
        int insCount = bb.instructions.length();
        InstructionGenerator instGen = new(mv, indexMap, currentPackageName);
        while (m < insCount) {
            bir:Instruction? inst = bb.instructions[m];
            if (!isInTryBlock && currentTryCatch is TryCatchBlock  &&
                        currentTryCatch.bbIndex == j && currentTryCatch.fromIp == m) {
                endLabel = new;
                handlerLabel = new;
                jumpLabel = new;
                instGen.generateTryIns(currentTryCatch, endLabel, handlerLabel, jumpLabel);
                isInTryBlock = true;
            }
            if (inst is bir:ConstantLoad) {
                instGen.generateConstantLoadIns(inst);
            } else if (inst is bir:Move) {
                if (inst.kind == "TYPE_CAST") {
                    instGen.generateCastIns(inst);
                } else {
                    instGen.generateMoveIns(inst);
                }
                if (isInTryBlock && currentTryCatch is TryCatchBlock &&
                                currentTryCatch.bbIndex == j && currentTryCatch.toIp == m) {
                    genTrapCount = genTrapCount + 1;
                    isInTryBlock = false;
                    instGen.generateCatchIns(currentTryCatch, endLabel, handlerLabel, jumpLabel);
                    if (tryCatchBlocks.length() > genTrapCount) {
                        currentTryCatch = tryCatchBlocks[genTrapCount];
                    }
                  
                }
            } else if (inst is bir:BinaryOp) {
                instGen.generateBinaryOpIns(inst);
            } else if (inst is bir:NewArray) {
                instGen.generateArrayNewIns(inst);
            } else if (inst is bir:NewMap) {
                instGen.generateMapNewIns(inst);
            } else if (inst is bir:NewError) {
                instGen.generateNewErrorIns(inst);
            } else if (inst is bir:Panic) {
                instGen.generatePanicIns(inst);
            } else if (inst is bir:FieldAccess) {
                if (inst.kind == "MAP_STORE") {
                    instGen.generateMapStoreIns(inst);
                } else if (inst.kind == "MAP_LOAD") {
                    instGen.generateMapLoadIns(inst);
                } else if (inst.kind == "ARRAY_STORE") {
                    instGen.generateArrayStoreIns(inst);
                } else if (inst.kind == "ARRAY_LOAD") {
                    instGen.generateArrayValueLoad(inst);
                }
            } else if (inst is bir:TypeTest) {
                instGen.generateTypeTestIns(inst);
            } else {
                error err = error("JVM generation is not supported for operation " + io:sprintf("%s", inst));
                panic err;
            }
            m += 1;
        }

        jvm:Label bbEndLable = labelGen.getLabel(funcName + bb.id.value + "beforeTerm");
        mv.visitLabel(bbEndLable);

        mv.visitIntInsn(BIPUSH, j);
        mv.visitVarInsn(ISTORE, stateVarIndex);

        // process terminator
        bir:Terminator terminator = bb.terminator;
        if (terminator is bir:GOTO) {
            termGen.genGoToTerm(terminator, funcName);
        } else if (terminator is bir:Call) {
            if (currentTryCatch is TryCatchBlock && currentTryCatch.bbIndex == j && 
                    currentTryCatch.fromIp == insCount) {
                endLabel = new;
                handlerLabel = new;
                jumpLabel = new;
                instGen.generateTryIns(currentTryCatch, endLabel, handlerLabel, jumpLabel);
                isInTryBlock = true;
            }
            termGen.genCallTerm(terminator, funcName, isInTryBlock, instGen, currentTryCatch, 
                                endLabel, handlerLabel, jumpLabel);
            if (isInTryBlock) {
                genTrapCount = genTrapCount + 1;
                isInTryBlock = false;
                if (tryCatchBlocks.length() > genTrapCount) {
                    currentTryCatch = tryCatchBlocks[genTrapCount];
                }
            }
        } else if (terminator is bir:Branch) {
            termGen.genBranchTerm(terminator, funcName);
        } else if (terminator is bir:Return) {
            termGen.genReturnTerm(terminator, returnVarRefIndex, func);
        }
        j += 1;
    }

    var frameName = currentPackageName + funcName + "Frame";
    mv.visitLabel(resumeLable);
    mv.visitVarInsn(ALOAD, 0);
    mv.visitFieldInsn(GETFIELD, "org/ballerinalang/jvm/Strand", "frames", "[Ljava/lang/Object;");
    mv.visitVarInsn(ALOAD, 0);
    mv.visitInsn(DUP);
    mv.visitFieldInsn(GETFIELD, "org/ballerinalang/jvm/Strand", "resumeIndex", "I");
    mv.visitInsn(ICONST_1);
    mv.visitInsn(ISUB);
    mv.visitInsn(DUP_X1);
    mv.visitFieldInsn(PUTFIELD, "org/ballerinalang/jvm/Strand", "resumeIndex", "I");
    mv.visitInsn(AALOAD);
    mv.visitTypeInsn(CHECKCAST, frameName);

    k = 0;
    while (k < localVars.length()) {
        bir:VariableDcl localVar = getVariableDcl(localVars[k]);
        var index = indexMap.getIndex(localVar);
        bir:BType bType = localVar.typeValue;
        mv.visitInsn(DUP);

        if (bType is bir:BTypeInt) {
            mv.visitFieldInsn(GETFIELD, frameName, localVar.name.value.replace("%","_"), "J");
            mv.visitVarInsn(LSTORE, index);
        } else if (bType is bir:BTypeFloat) {
            mv.visitFieldInsn(GETFIELD, frameName, localVar.name.value.replace("%","_"), "D");
            mv.visitVarInsn(DSTORE, index);
        } else if (bType is bir:BTypeString) {
            mv.visitFieldInsn(GETFIELD, frameName, localVar.name.value.replace("%","_"), 
                    io:sprintf("L%s;", STRING_VALUE));
            mv.visitVarInsn(ASTORE, index);
        } else if (bType is bir:BTypeBoolean) {
            mv.visitFieldInsn(GETFIELD, frameName, localVar.name.value.replace("%","_"), "Z");
            mv.visitVarInsn(ISTORE, index);
        } else if (bType is bir:BTypeByte) {
            mv.visitFieldInsn(GETFIELD, frameName, localVar.name.value.replace("%","_"), "B");
            mv.visitVarInsn(ISTORE, index);
        } else if (bType is bir:BMapType || bType is bir:BRecordType) {
            mv.visitFieldInsn(GETFIELD, frameName, localVar.name.value.replace("%","_"), 
                    io:sprintf("L%s;", MAP_VALUE));
            mv.visitVarInsn(ASTORE, index);
        } else if (bType is bir:BArrayType ||
                    bType is bir:BTupleType) {
            mv.visitFieldInsn(GETFIELD, frameName, localVar.name.value.replace("%","_"), 
                    io:sprintf("L%s;", ARRAY_VALUE));
            mv.visitVarInsn(ASTORE, index);
        } else if (bType is bir:BObjectType) {
            mv.visitFieldInsn(GETFIELD, frameName, localVar.name.value.replace("%","_"), 
                    io:sprintf("L%s;", OBJECT_VALUE));
            mv.visitVarInsn(ASTORE, index);
        } else if (bType is bir:BErrorType) {
            mv.visitFieldInsn(GETFIELD, frameName, localVar.name.value.replace("%","_"), 
                    io:sprintf("L%s;", ERROR_VALUE));
            mv.visitVarInsn(ASTORE, index);
        } else if (bType is bir:BTypeNil ||
                    bType is bir:BTypeAny ||
                    bType is bir:BTypeAnyData ||
                    bType is bir:BUnionType) {
            mv.visitFieldInsn(GETFIELD, frameName, localVar.name.value.replace("%","_"), 
                    io:sprintf("L%s;", OBJECT));
            mv.visitVarInsn(ASTORE, index);
        } else {
            error err = error( "JVM generation is not supported for type " +
                                        io:sprintf("%s", bType));
            panic err;
        }
        k = k + 1;
    }
    mv.visitFieldInsn(GETFIELD, frameName, "state", "I");
    mv.visitVarInsn(ISTORE, stateVarIndex);
    mv.visitJumpInsn(GOTO, varinitLable);


    mv.visitLabel(yieldLable);
    mv.visitTypeInsn(NEW, frameName);
    mv.visitInsn(DUP);
    mv.visitMethodInsn(INVOKESPECIAL, frameName, "<init>", "()V", false);


    k = 0;
    while (k < localVars.length()) {
        bir:VariableDcl localVar = getVariableDcl(localVars[k]);
        var index = indexMap.getIndex(localVar);
        mv.visitInsn(DUP);

        bir:BType bType = localVar.typeValue;
        if (bType is bir:BTypeInt) {
            mv.visitVarInsn(LLOAD, index);
            mv.visitFieldInsn(PUTFIELD, frameName, localVar.name.value.replace("%","_"), "J");
        } else if (bType is bir:BTypeFloat) {
            mv.visitVarInsn(DLOAD, index);
            mv.visitFieldInsn(PUTFIELD, frameName, localVar.name.value.replace("%","_"), "D");
        } else if (bType is bir:BTypeString) {
            mv.visitVarInsn(ALOAD, index);
            mv.visitFieldInsn(PUTFIELD, frameName, localVar.name.value.replace("%","_"),
                    io:sprintf("L%s;", STRING_VALUE));
        } else if (bType is bir:BTypeBoolean) {
            mv.visitVarInsn(ILOAD, index);
            mv.visitFieldInsn(PUTFIELD, frameName, localVar.name.value.replace("%","_"), "Z");
        } else if (bType is bir:BTypeByte) {
            mv.visitVarInsn(ILOAD, index);
            mv.visitFieldInsn(PUTFIELD, frameName, localVar.name.value.replace("%","_"), "B");
        } else if (bType is bir:BMapType ||
                    bType is bir:BRecordType) {
            mv.visitVarInsn(ALOAD, index);
            mv.visitFieldInsn(PUTFIELD, frameName, localVar.name.value.replace("%","_"),
                    io:sprintf("L%s;", MAP_VALUE));
        } else if (bType is bir:BArrayType || 
                    bType is bir:BTupleType) {
            mv.visitVarInsn(ALOAD, index);
            mv.visitFieldInsn(PUTFIELD, frameName, localVar.name.value.replace("%","_"),
                    io:sprintf("L%s;", ARRAY_VALUE));
        } else if (bType is bir:BErrorType) {
            mv.visitVarInsn(ALOAD, index);
            mv.visitFieldInsn(PUTFIELD, frameName, localVar.name.value.replace("%","_"),
                    io:sprintf("L%s;", ERROR_VALUE));
        } else if (bType is bir:BObjectType) {
            mv.visitVarInsn(ALOAD, index);
            mv.visitFieldInsn(PUTFIELD, frameName, localVar.name.value.replace("%","_"),
                    io:sprintf("L%s;", OBJECT_VALUE));
        } else if (bType is bir:BTypeNil ||
                    bType is bir:BTypeAny ||
                    bType is bir:BTypeAnyData ||
                    bType is bir:BUnionType) {
            mv.visitVarInsn(ALOAD, index);
            mv.visitFieldInsn(PUTFIELD, frameName, localVar.name.value.replace("%","_"),
                    io:sprintf("L%s;", OBJECT));
        } else {
            error err = error( "JVM generation is not supported for type " +
                                        io:sprintf("%s", bType));
            panic err;
        }

        k = k + 1;
    }

    mv.visitInsn(DUP);
    mv.visitVarInsn(ILOAD, stateVarIndex);
    mv.visitFieldInsn(PUTFIELD, frameName, "state", "I");


    bir:VariableDcl frameVar = { typeValue: "string", // should be record or something
                                 name: { value: "frame" },
                                 kind: "TEMP" };
    var frameVarIndex = indexMap.getIndex(frameVar);
    mv.visitVarInsn(ASTORE, frameVarIndex);

    mv.visitVarInsn(ALOAD, 0);
    mv.visitFieldInsn(GETFIELD, "org/ballerinalang/jvm/Strand", "frames", "[Ljava/lang/Object;");
    mv.visitVarInsn(ALOAD, 0);
    mv.visitInsn(DUP);
    mv.visitFieldInsn(GETFIELD, "org/ballerinalang/jvm/Strand", "resumeIndex", "I");
    mv.visitInsn(DUP_X1);
    mv.visitInsn(ICONST_1);
    mv.visitInsn(IADD);
    mv.visitFieldInsn(PUTFIELD, "org/ballerinalang/jvm/Strand", "resumeIndex", "I");
    mv.visitVarInsn(ALOAD, frameVarIndex);
    mv.visitInsn(AASTORE);


    termGen.genReturnTerm({kind:"RETURN"}, returnVarRefIndex, func);
    mv.visitMaxs(0, 0);
    mv.visitEnd();
}

function genDefaultValue(jvm:MethodVisitor mv, bir:BType bType, int index) {
    if (bType is bir:BTypeInt) {
        mv.visitInsn(LCONST_0);
        mv.visitVarInsn(LSTORE, index);
    } else if (bType is bir:BTypeFloat) {
        mv.visitInsn(DCONST_0);
        mv.visitVarInsn(DSTORE, index);
    } else if (bType is bir:BTypeString) {
        mv.visitInsn(ACONST_NULL);
        mv.visitVarInsn(ASTORE, index);
    } else if (bType is bir:BTypeBoolean) {
        mv.visitInsn(ICONST_0);
        mv.visitVarInsn(ISTORE, index);
    } else if (bType is bir:BTypeByte) {
        mv.visitInsn(ICONST_0);
        mv.visitVarInsn(ISTORE, index);
    } else if (bType is bir:BMapType ||
                bType is bir:BArrayType ||
                bType is bir:BErrorType ||
                bType is bir:BTypeNil ||
                bType is bir:BTypeAny ||
                bType is bir:BTypeAnyData ||
                bType is bir:BObjectType ||
                bType is bir:BUnionType ||
                bType is bir:BRecordType ||
                bType is bir:BTupleType) {
        mv.visitInsn(ACONST_NULL);
        mv.visitVarInsn(ASTORE, index);
    } else {
        error err = error( "JVM generation is not supported for type " +
                                        io:sprintf("%s", bType));
        panic err;
    }
}

function getMethodDesc(bir:Function func) returns string {
    string desc = "(Lorg/ballerinalang/jvm/Strand;";
    int i = 0;
    while (i < func.argsCount) {
        desc = desc + getArgTypeSignature(func.typeValue.paramTypes[i]);
        i += 1;
    }
    string returnType = generateReturnType(func.typeValue.retType);
    desc =  desc + returnType;

    return desc;
}

function getArgTypeSignature(bir:BType bType) returns string {
    if (bType is bir:BTypeInt) {
        return "J";
    } else if (bType is bir:BTypeFloat) {
        return "D";
    } else if (bType is bir:BTypeString) {
        return io:sprintf("L%s;", STRING_VALUE);
    } else if (bType is bir:BTypeBoolean) {
        return "Z";
    } else if (bType is bir:BTypeByte) {
        return "B";
    } else if (bType is bir:BTypeNil) {
        return io:sprintf("L%s;", OBJECT);
    } else if (bType is bir:BArrayType || bType is bir:BTupleType) {
        return io:sprintf("L%s;", ARRAY_VALUE );
    } else if (bType is bir:BErrorType) {
        return io:sprintf("L%s;", ERROR_VALUE);
    } else if (bType is bir:BTypeAnyData || bType is bir:BUnionType) {
        return io:sprintf("L%s;", OBJECT);
    } else if (bType is bir:BMapType || bType is bir:BRecordType || bType is bir:BTypeAny) {
        return io:sprintf("L%s;", MAP_VALUE);
    } else {
        error err = error( "JVM generation is not supported for type " + io:sprintf("%s", bType));
        panic err;
    }
}

function generateReturnType(bir:BType? bType) returns string {
    if (bType is ()) {
        return ")V";
    } else if (bType is bir:BTypeInt) {
        return ")J";
    } else if (bType is bir:BTypeFloat) {
        return ")D";
    } else if (bType is bir:BTypeString) {
        return io:sprintf(")L%s;", STRING_VALUE);
    } else if (bType is bir:BTypeBoolean) {
        return ")Z";
    } else if (bType is bir:BTypeByte) {
        return ")B";
    } else if (bType is bir:BTypeNil) {
        return ")V";
    } else if (bType is bir:BArrayType ||
                bType is bir:BTupleType) {
        return io:sprintf(")L%s;", ARRAY_VALUE);
    } else if (bType is bir:BMapType || 
                bType is bir:BRecordType) {
        return io:sprintf(")L%s;", MAP_VALUE);
    } else if (bType is bir:BErrorType) {
        return io:sprintf(")L%s;", ERROR_VALUE);
    } else if (bType is bir:BTypeAny ||
                bType is bir:BTypeAnyData ||
                bType is bir:BUnionType) {
        return io:sprintf(")L%s;", OBJECT);
    } else {
        error err = error( "JVM generation is not supported for type " + io:sprintf("%s", bType));
        panic err;
    }
}

function getMainFunc(bir:Function?[] funcs) returns bir:Function? {
    bir:Function? userMainFunc = ();
    foreach var func in funcs {
        if (func is bir:Function && func.name.value == "main") {
            userMainFunc = untaint func;
            break;
        }
    }

    return userMainFunc;
}

function generateMainMethod(bir:Function userMainFunc, jvm:ClassWriter cw, bir:Package pkg) {
    jvm:MethodVisitor mv = cw.visitMethod(ACC_PUBLIC + ACC_STATIC, "main", "([Ljava/lang/String;)V", (), ());

    string pkgName = getPackageName(pkg.org.value, pkg.name.value);
    string mainClass = lookupFullQualifiedClassName(pkgName + userMainFunc.name.value);

    if (hasInitFunction(pkg)) {
        string initFuncName = cleanupFunctionName(getModuleInitFuncName(pkg));
        mv.visitTypeInsn(NEW, "org/ballerinalang/jvm/Strand");
        mv.visitInsn(DUP);
        mv.visitMethodInsn(INVOKESPECIAL, "org/ballerinalang/jvm/Strand", "<init>", "()V", false);
        mv.visitMethodInsn(INVOKESTATIC, mainClass, initFuncName, 
                "(Lorg/ballerinalang/jvm/Strand;)V", false);
    }

    boolean isVoidFunction = userMainFunc.typeValue.retType is bir:BTypeNil;

    if (!isVoidFunction) {
        mv.visitFieldInsn(GETSTATIC, "java/lang/System", "out", "Ljava/io/PrintStream;");
    }

    string desc = getMethodDesc(userMainFunc);
    bir:BType[] paramTypes = userMainFunc.typeValue.paramTypes;

    mv.visitTypeInsn(NEW, "org/ballerinalang/jvm/Strand");
    mv.visitInsn(DUP);
    mv.visitInsn(DUP);
    mv.visitMethodInsn(INVOKESPECIAL, "org/ballerinalang/jvm/Strand", "<init>", "()V", false);
    mv.visitIntInsn(BIPUSH, 100);
    mv.visitTypeInsn(ANEWARRAY, "java/lang/Object");
    mv.visitFieldInsn(PUTFIELD, "org/ballerinalang/jvm/Strand", "frames", "[Ljava/lang/Object;");

    // load and cast param values
    int paramIndex = 0;
    foreach var paramType in paramTypes {
        generateParamCast(paramIndex, paramType, mv);
        paramIndex += 1;
    }

    // invoke the user's main method
    mv.visitMethodInsn(INVOKESTATIC, mainClass, "main", desc, false);

    if (!isVoidFunction) {
        bir:BType returnType = userMainFunc.typeValue.retType;
        if (returnType is bir:BTypeInt) {
            mv.visitMethodInsn(INVOKEVIRTUAL, "java/io/PrintStream", "println", "(J)V", false);
        } else if (returnType is bir:BTypeFloat) {
            mv.visitMethodInsn(INVOKEVIRTUAL, "java/io/PrintStream", "println", "(D)V", false);
        } else if (returnType is bir:BTypeBoolean) {
            mv.visitMethodInsn(INVOKEVIRTUAL, "java/io/PrintStream", "println", "(Z)V", false);
        } else if (returnType is bir:BTypeByte) {
            mv.visitMethodInsn(INVOKEVIRTUAL, "java/io/PrintStream", "println", "(I)V", false);
        } else {
            mv.visitMethodInsn(INVOKEVIRTUAL, "java/io/PrintStream", "println", "(Ljava/lang/Object;)V", false);
        }
    }

    mv.visitInsn(RETURN);
    mv.visitMaxs(paramTypes.length() + 5, 10);
    mv.visitEnd();
}

function hasInitFunction(bir:Package pkg) returns boolean {
    foreach var func in pkg.functions {
        if (func is bir:Function && isModuleInitFunction(pkg, func)) {
            return true;
        }
    }
    return false;
}

function isModuleInitFunction(bir:Package module, bir:Function func) returns boolean {
    string moduleInit = getModuleInitFuncName(module);
    return func.name.value == moduleInit;
}

function getModuleInitFuncName(bir:Package module) returns string {
    string orgName = module.org.value;
    string moduleName = module.name.value;
    if (!moduleName.equalsIgnoreCase(".") && !orgName.equalsIgnoreCase("$anon")) {
        return orgName  + "/" + moduleName + ":" + module.versionValue.value + ".<init>";
    } else {
        return "..<init>";
    }
}

function generateInitFunctionInvocation(bir:Package pkg, jvm:MethodVisitor mv) {
    foreach var mod in pkg.importModules {
        bir:Package importedPkg = lookupModule(mod, currentBIRContext);
        if (hasInitFunction(importedPkg)) {
            string initFuncName = cleanupFunctionName(getModuleInitFuncName(importedPkg));
            string moduleClassName = getModuleLevelClassName(importedPkg.org.value, importedPkg.name.value,
                                                                importedPkg.name.value);
            mv.visitTypeInsn(NEW, "org/ballerinalang/jvm/Strand");
            mv.visitInsn(DUP);
            mv.visitMethodInsn(INVOKESPECIAL, "org/ballerinalang/jvm/Strand", "<init>", "()V", false);
            mv.visitMethodInsn(INVOKESTATIC, moduleClassName, initFuncName,
                    "(Lorg/ballerinalang/jvm/Strand;)Ljava/lang/Object;", false);
            mv.visitInsn(POP);
        }
        generateInitFunctionInvocation(importedPkg, mv);
    }
}

function generateParamCast(int paramIndex, bir:BType targetType, jvm:MethodVisitor mv) {
    // load BValue array
    mv.visitVarInsn(ALOAD, 0);

    // load value[i]
    mv.visitLdcInsn(paramIndex);
    mv.visitInsn(L2I);
    mv.visitInsn(AALOAD);

    if (targetType is bir:BTypeInt) {
        mv.visitMethodInsn(INVOKESTATIC, LONG_VALUE, "parseLong", "(Ljava/lang/String;)J", false);
    } else if (targetType is bir:BTypeFloat) {
        mv.visitMethodInsn(INVOKESTATIC, DOUBLE_VALUE, "parseDouble", "(Ljava/lang/String;)D", false);
    } else if (targetType is bir:BTypeString) {
        mv.visitTypeInsn(CHECKCAST, STRING_VALUE);
    } else if (targetType is bir:BTypeBoolean) {
        mv.visitMethodInsn(INVOKESTATIC, BOOLEAN_VALUE, "parseBoolean", "(Ljava/lang/String;)Z", false);
    } else if (targetType is bir:BTypeByte) {
        mv.visitMethodInsn(INVOKESTATIC, BYTE_VALUE, "parseByte", "(Ljava/lang/String;)B", false);
    } else if (targetType is bir:BArrayType) {
        mv.visitTypeInsn(CHECKCAST, ARRAY_VALUE);
    } else if (targetType is bir:BMapType) {
        mv.visitTypeInsn(CHECKCAST, MAP_VALUE);
    } else if (targetType is bir:BErrorType) {
        mv.visitTypeInsn(CHECKCAST, ERROR_VALUE);
    } else if (targetType is bir:BTypeAny ||
                targetType is bir:BTypeAnyData ||
                targetType is bir:BTypeNil ||
                targetType is bir:BUnionType) {
        // do nothing
        return;
    } else {
        error err = error("JVM generation is not supported for type " + io:sprintf("%s", targetType));
        panic err;
    }
}

type BalToJVMIndexMap object {
    private int localVarIndex = 0;
    private map<int> jvmLocalVarIndexMap = {};

    function add(bir:VariableDcl varDcl) {
        string varRefName = self.getVarRefName(varDcl);
        self.jvmLocalVarIndexMap[varRefName] = self.localVarIndex;

        bir:BType bType = varDcl.typeValue;

        if (bType is bir:BTypeInt || bType is bir:BTypeFloat) {
            self.localVarIndex = self.localVarIndex + 2;
        } else {
            self.localVarIndex = self.localVarIndex + 1;
        }
    }

    function getIndex(bir:VariableDcl varDcl) returns int {
        string varRefName = self.getVarRefName(varDcl);
        if (!(self.jvmLocalVarIndexMap.hasKey(varRefName))) {
            self.add(varDcl);
        }

        return self.jvmLocalVarIndexMap[varRefName] ?: -1;
    }

    function getVarRefName(bir:VariableDcl varDcl) returns string {
        return io:sprintf("%s", varDcl);
    }
};

function generateFrameClasses(bir:Package pkg, map<byte[]> pkgEntries) {
    string pkgName = getPackageName(pkg.org.value, pkg.name.value);

    foreach var func in pkg.functions {
        var currentFunc = getFunction(untaint func);
        var frameClassName = pkgName + cleanupFunctionName(currentFunc.name.value) + "Frame";
        jvm:ClassWriter cw = new(COMPUTE_FRAMES);
        cw.visit(V1_8, ACC_PUBLIC + ACC_SUPER, frameClassName, (), OBJECT_VALUE, ());
        generateDefaultConstructor(cw);

        int k = 0;
        bir:VariableDcl?[] localVars = currentFunc.localVars;
        while (k < localVars.length()) {
            bir:VariableDcl localVar = getVariableDcl(localVars[k]);
            bir:BType bType = localVar.typeValue;
            var fieldName = localVar.name.value.replace("%","_");
            if (bType is bir:BTypeInt) {
                jvm:FieldVisitor fv = cw.visitField(ACC_PUBLIC, fieldName, "J");
                fv.visitEnd();
            } else if (bType is bir:BTypeFloat) {
                jvm:FieldVisitor fv = cw.visitField(ACC_PUBLIC, fieldName, "D");
                fv.visitEnd();
            } else if (bType is bir:BTypeString) {
                jvm:FieldVisitor fv = cw.visitField(ACC_PUBLIC, fieldName, io:sprintf("L%s;", STRING_VALUE));
                fv.visitEnd();
            } else if (bType is bir:BTypeBoolean) {
                jvm:FieldVisitor fv = cw.visitField(ACC_PUBLIC, fieldName, "Z");
                fv.visitEnd();
            } else if (bType is bir:BTypeByte) {
                jvm:FieldVisitor fv = cw.visitField(ACC_PUBLIC, fieldName, "B");
                fv.visitEnd();
            } else if (bType is bir:BTypeNil) {
                jvm:FieldVisitor fv = cw.visitField(ACC_PUBLIC, fieldName, io:sprintf("L%s;", OBJECT));
                fv.visitEnd();
            } else if (bType is bir:BMapType) {
                jvm:FieldVisitor fv = cw.visitField(ACC_PUBLIC, fieldName, io:sprintf("L%s;", MAP_VALUE));
                fv.visitEnd();
            } else if (bType is bir:BRecordType) {
                jvm:FieldVisitor fv = cw.visitField(ACC_PUBLIC, fieldName, io:sprintf("L%s;", MAP_VALUE));
                fv.visitEnd();
            } else if (bType is bir:BArrayType ||
                        bType is bir:BTupleType) {
                jvm:FieldVisitor fv = cw.visitField(ACC_PUBLIC, fieldName, io:sprintf("L%s;", ARRAY_VALUE));
                fv.visitEnd();
            } else if (bType is bir:BErrorType) {
                jvm:FieldVisitor fv = cw.visitField(ACC_PUBLIC, fieldName, io:sprintf("L%s;", ERROR_VALUE));
                fv.visitEnd();
            } else if (bType is bir:BObjectType) {
                jvm:FieldVisitor fv = cw.visitField(ACC_PUBLIC, fieldName, io:sprintf("L%s;", OBJECT_VALUE));
                fv.visitEnd();
            } else if (bType is bir:BTypeAny ||
                        bType is bir:BTypeAnyData ||
                        bType is bir:BUnionType) {
                jvm:FieldVisitor fv = cw.visitField(ACC_PUBLIC, fieldName, io:sprintf("L%s;", OBJECT));
                fv.visitEnd();
            } else {
                error err = error( "JVM generation is not supported for type " +
                                            io:sprintf("%s", bType));
                panic err;
            }

            k = k + 1;
        }

        jvm:FieldVisitor fv = cw.visitField(ACC_PUBLIC, "state", "I");
        fv.visitEnd();

        cw.visitEnd();
        pkgEntries[frameClassName + ".class"] = cw.toByteArray();
    }
}

function generateDefaultConstructor(jvm:ClassWriter cw) {
    jvm:MethodVisitor mv = cw.visitMethod(ACC_PUBLIC, "<init>", "()V", (), ());
    mv.visitCode();
    mv.visitVarInsn(ALOAD, 0);
    mv.visitMethodInsn(INVOKESPECIAL, OBJECT, "<init>", "()V", false);
    mv.visitInsn(RETURN);
    mv.visitMaxs(1, 1);
    mv.visitEnd();
}

function cleanupFunctionName(string functionName) returns string {
    return functionName.replaceAll("[\\.:/<>]", "_");
}

function getVariableDcl(bir:VariableDcl? localVar) returns bir:VariableDcl {
    if (localVar is bir:VariableDcl) {
        return localVar;
    } else {
        error err = error("Invalid variable declarion");
        panic err;
    }
}

function getBasicBlock(bir:BasicBlock? bb) returns bir:BasicBlock {
    if (bb is bir:BasicBlock) {
        return bb;
    } else {
        error err = error("Invalid basic block");
        panic err;
    }
}

function getFunction(bir:Function? bfunction) returns bir:Function {
    if (bfunction is bir:Function) {
        return bfunction;
    } else {
        error err = error("Invalid function");
        panic err;
    }
}

function getTypeDef(bir:TypeDef? typeDef) returns bir:TypeDef {
    if (typeDef is bir:TypeDef) {
        return typeDef;
    } else {
        error err = error("Invalid type definition");
        panic err;
    }
}

function getObjectField(bir:BObjectField? objectField) returns bir:BObjectField {
    if (objectField is bir:BObjectField) {
        return objectField;
    } else {
        error err = error("Invalid object field");
        panic err;
    }
}

function getRecordField(bir:BRecordField? recordField) returns bir:BRecordField {
    if (recordField is bir:BRecordField) {
        return recordField;
    } else {
        error err = error("Invalid record field");
        panic err;
    }
}

function getTryCatchBlocks(bir:ErrorEntry?[] errorEntries, bir:BasicBlock?[] basicBlocks,
                           map<int> bbIdMap) returns TryCatchBlock[] {
    TryCatchBlock[] tryCatchBlocks = [];
    foreach bir:ErrorEntry? e in errorEntries {
        int fromIndex = <int>bbIdMap[<string>e.fromBlockId.value];
        int toIndex = <int>bbIdMap[<string>e.toBlockId.value];
        bir:BasicBlock? fromBB = basicBlocks[fromIndex];
        TryCatchBlock tryCatchBlock = {
                                        bbIndex : fromIndex,
                                        fromIp : <int>e.fromIp,
                                        toIp :<int>e.toIp,
                                        errorOp: e.errorOp,
                                        handleError : false
        };
        tryCatchBlocks[tryCatchBlocks.length()] = tryCatchBlock;
        if (fromIndex != toIndex) {
            tryCatchBlock.toIp = <int>fromBB.instructions.length();
            getIntermediateTryCatchBlocks(basicBlocks, tryCatchBlocks, fromBB, bbIdMap,
                                            toIndex, <int>e.toIp, e.errorOp);
        }
    }
    return tryCatchBlocks;
}

function getIntermediateTryCatchBlocks(bir:BasicBlock?[] basicBlocks, TryCatchBlock[] tryCatchBlocks,
                                       bir:BasicBlock? fromBB, map<int> bbIdMap,  int toIndex, int toIp,
                                       bir:VarRef? errorOp) {
    bir:Call call = <bir:Call>fromBB.terminator;
    bir:BasicBlock? thenBB = call.thenBB;
    int bbIndex = <int>bbIdMap[<string>thenBB.id.value];
    bir:BasicBlock? newFromBB = basicBlocks[bbIndex];
    TryCatchBlock tryCatchBlock = {
                                    bbIndex : bbIndex,
                                    fromIp : 0,
                                    toIp : toIp,
                                    errorOp: errorOp,
                                    handleError : true
    };
    tryCatchBlocks[tryCatchBlocks.length()] = tryCatchBlock;
    if (bbIndex != toIndex) {
        tryCatchBlock.toIp = <int>newFromBB.instructions.length();
        getIntermediateTryCatchBlocks(basicBlocks, tryCatchBlocks, newFromBB, bbIdMap, toIndex, toIp, errorOp);

    }
}

function sortTryCatchBlocks(TryCatchBlock[] tryCatchBlocks) returns TryCatchBlock[]  {
    int i = tryCatchBlocks.length() - 1;
    while (i >= 0) {
        int j = 1;
        while (j <= i) {
            if (tryCatchBlocks[j-1].bbIndex > tryCatchBlocks[j].bbIndex) {
                TryCatchBlock temp = tryCatchBlocks[j-1];
                tryCatchBlocks[j-1] = tryCatchBlocks[j];
                tryCatchBlocks[j] = temp;
            }
            j = j + 1;
        }
        i = i - 1;
    }
    return tryCatchBlocks;
}<|MERGE_RESOLUTION|>--- conflicted
+++ resolved
@@ -1,12 +1,3 @@
-<<<<<<< HEAD
-type TryCatchBlock record {
-    int bbIndex;
-    int fromIp;
-    int toIp;
-    bir:VarRef? errorOp;
-    boolean handleError;
-};
-=======
 // Copyright (c) 2019 WSO2 Inc. (http://www.wso2.org) All Rights Reserved.
 //
 // WSO2 Inc. licenses this file to you under the Apache License,
@@ -22,7 +13,14 @@
 // KIND, either express or implied.  See the License for the
 // specific language governing permissions and limitations
 // under the License.
->>>>>>> df20ea27
+
+type TryCatchBlock record {
+    int bbIndex;
+    int fromIp;
+    int toIp;
+    bir:VarRef? errorOp;
+    boolean handleError;
+};
 
 function generateMethod(bir:Function func, jvm:ClassWriter cw, bir:Package module) {
 
