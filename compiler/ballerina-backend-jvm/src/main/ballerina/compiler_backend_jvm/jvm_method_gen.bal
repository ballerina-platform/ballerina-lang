// Copyright (c) 2019 WSO2 Inc. (http://www.wso2.org) All Rights Reserved.
//
// WSO2 Inc. licenses this file to you under the Apache License,
// Version 2.0 (the "License"); you may not use this file except
// in compliance with the License.
// You may obtain a copy of the License at
//
// http://www.apache.org/licenses/LICENSE-2.0
//
// Unless required by applicable law or agreed to in writing,
// software distributed under the License is distributed on an
// "AS IS" BASIS, WITHOUT WARRANTIES OR CONDITIONS OF ANY
// KIND, either express or implied.  See the License for the
// specific language governing permissions and limitations
// under the License.

function generateMethod(bir:Function func, jvm:ClassWriter cw, bir:Package module, bir:BType? attachedType = ()) {

    // skip code generation, if this is an extern function
    if (isExternFunc(func)) {
        return;
    }

    string currentPackageName = getPackageName(module.org.value, module.name.value);

    BalToJVMIndexMap indexMap = new;
    string funcName = cleanupFunctionName(untaint func.name.value);

    int returnVarRefIndex = -1;

    // generate method desc
    string desc = getMethodDesc(func.typeValue.paramTypes, func.typeValue.retType);
    int access = ACC_PUBLIC;
    int localVarOffset;
    if !(attachedType is ()) {
        localVarOffset = 1;

        // add the self as the first local var
        // TODO: find a better way
        bir:VariableDcl selfVar = { typeValue: "any",
                                    name: { value: "self" },
                                    kind: "ARG" };
        _ = indexMap.getIndex(selfVar);
    } else {
        localVarOffset = 0;
        access += ACC_STATIC;
    }

    jvm:MethodVisitor mv = cw.visitMethod(access, funcName, desc, (), ());
    InstructionGenerator instGen = new(mv, indexMap, currentPackageName);
    ErrorHandlerGenerator errorGen = new(mv, indexMap);
    
    mv.visitCode();

    if (isModuleInitFunction(module, func)) {
        // invoke all init functions
        generateInitFunctionInvocation(module, mv);
        generateUserDefinedTypes(mv, module.typeDefs);

        if (!"".equalsIgnoreCase(currentPackageName)) {
            mv.visitTypeInsn(NEW, typeOwnerClass);
            mv.visitInsn(DUP);
            mv.visitMethodInsn(INVOKESPECIAL, typeOwnerClass, "<init>", "()V", false);
            mv.visitVarInsn(ASTORE, 1);
            mv.visitLdcInsn(currentPackageName);
            mv.visitVarInsn(ALOAD, 1);
            mv.visitMethodInsn(INVOKESTATIC, io:sprintf("%s", VALUE_CREATOR), "addValueCreator",
                                    io:sprintf("(L%s;L%s;)V", STRING_VALUE, VALUE_CREATOR), false);
        }

    }

    // generate method body
    int k = 1;
    boolean isVoidFunc = false;
    if (func.typeValue.retType is bir:BTypeNil) {
        isVoidFunc = true;
        k = 0;
    }

    bir:VariableDcl stranVar = { typeValue: "string", // should be record
                                 name: { value: "srand" },
                                 kind: "ARG" };
    _ = indexMap.getIndex(stranVar);

    bir:VariableDcl?[] localVars = func.localVars;
    while (k < localVars.length()) {
        bir:VariableDcl localVar = getVariableDcl(localVars[k]);
        var index = indexMap.getIndex(localVar);
        if(localVar.kind != "ARG"){
            bir:BType bType = localVar.typeValue;
            genDefaultValue(mv, bType, index);
        }
        k += 1;
    }
    bir:VariableDcl stateVar = { typeValue: "string", //should  be javaInt
                                 name: { value: "state" },
                                 kind: "TEMP" };
    var stateVarIndex = indexMap.getIndex(stateVar);
    mv.visitInsn(ICONST_0);
    mv.visitVarInsn(ISTORE, stateVarIndex);

    LabelGenerator labelGen = new();

    mv.visitVarInsn(ALOAD, localVarOffset);
    mv.visitFieldInsn(GETFIELD, "org/ballerinalang/jvm/Strand", "resumeIndex", "I");
    jvm:Label resumeLable = labelGen.getLabel(funcName + "resume");
    mv.visitJumpInsn(IFGT, resumeLable);

    jvm:Label varinitLable = labelGen.getLabel(funcName + "varinit");
    mv.visitLabel(varinitLable);

    if (!isVoidFunc) {
        bir:VariableDcl varDcl = getVariableDcl(localVars[0]);
        returnVarRefIndex = indexMap.getIndex(varDcl);
        bir:BType returnType = func.typeValue.retType;
        genDefaultValue(mv, returnType, returnVarRefIndex);
    }

    // uncomment to test yield
    // mv.visitFieldInsn(GETSTATIC, className, "i", "I");
    // mv.visitInsn(ICONST_1);
    // mv.visitInsn(IADD);
    // mv.visitFieldInsn(PUTSTATIC, className, "i", "I");

    // process basic blocks
    int j = 0;
    bir:BasicBlock?[] basicBlocks = func.basicBlocks;

    jvm:Label[] lables = [];
    int[] states = [];

    int i = 0;
    while (i < basicBlocks.length()) {
        bir:BasicBlock bb = getBasicBlock(basicBlocks[i]);
        if(i == 0){
            lables[i] = labelGen.getLabel(funcName + bb.id.value);
        } else {
            lables[i] = labelGen.getLabel(funcName + bb.id.value + "beforeTerm");
        }
        states[i] = i;
        i = i + 1;
    }

    TerminatorGenerator termGen = new(mv, indexMap, labelGen, errorGen, module);

    // uncomment to test yield
    // mv.visitFieldInsn(GETSTATIC, className, "i", "I");
    // mv.visitIntInsn(BIPUSH, 100);
    // jvm:Label l0 = labelGen.getLabel(funcName + "l0");
    // mv.visitJumpInsn(IF_ICMPNE, l0);
    // mv.visitVarInsn(ALOAD, 0);
    // mv.visitInsn(ICONST_1);
    // mv.visitFieldInsn(PUTFIELD, "org/ballerinalang/jvm/Strand", "yield", "Z");
    // termGen.genReturnTerm({kind:"RETURN"}, returnVarRefIndex, func);
    // mv.visitLabel(l0);

    mv.visitVarInsn(ILOAD, stateVarIndex);
    jvm:Label yieldLable = labelGen.getLabel(funcName + "yield");
    mv.visitLookupSwitchInsn(yieldLable, states, lables);
    
    // process error entries
    bir:ErrorEntry?[] errorEntries = func.errorEntries;
    bir:ErrorEntry? currentEE = ();
    jvm:Label endLabel = new;
    jvm:Label handlerLabel = new;
    jvm:Label jumpLabel = new;
    int errorEntryCnt = 0;
    if (errorEntries.length() > errorEntryCnt) {
        currentEE = errorEntries[errorEntryCnt];
    }
    while (j < basicBlocks.length()) {
        bir:BasicBlock bb = getBasicBlock(basicBlocks[j]);
        string currentBBName = io:sprintf("%s", bb.id.value);

        // create jvm label
        jvm:Label bbLabel = labelGen.getLabel(funcName + bb.id.value);
        mv.visitLabel(bbLabel);

        // generate instructions
        int m = 0;
        int insCount = bb.instructions.length();
        boolean isTrapped = currentEE is bir:ErrorEntry  && currentEE.trapBB.id.value == currentBBName;
        // start a try block if current block is trapped
        if (isTrapped) {
            endLabel = new;
            handlerLabel = new;
            jumpLabel = new;
            errorGen.generateTryInsForTrap(<bir:ErrorEntry>currentEE, endLabel, handlerLabel, jumpLabel);
        }
        while (m < insCount) {
            bir:Instruction? inst = bb.instructions[m];
            var pos = inst.pos;
            if (pos is bir:DiagnosticPos) {
                generateDiagnosticPos(pos, mv);
            }
            if (inst is bir:ConstantLoad) {
                instGen.generateConstantLoadIns(inst);
            } else if (inst is bir:Move) {
                if (inst.kind == bir:INS_KIND_TYPE_CAST) {
                    instGen.generateCastIns(inst);
                } else if (inst.kind == bir:INS_KIND_MOVE) {
                    instGen.generateMoveIns(inst);
                } else if (inst.kind == bir:INS_KIND_XML_SEQ_STORE) {
                    instGen.generateXMLStoreIns(inst);
                } else if (inst.kind == bir:INS_KIND_XML_LOAD_ALL) {
                    instGen.generateXMLLoadAllIns(inst);
                } else if (inst.kind == bir:INS_KIND_TYPEOF) {
                    instGen.generateTypeofIns(inst);
                } else if (inst.kind == bir:INS_KIND_NOT) {
                    instGen.generateNotIns(inst);
                } else {
                    error err = error("JVM generation is not supported for operation " + io:sprintf("%s", inst));
                    panic err;
                }
            } else if (inst is bir:BinaryOp) {
                instGen.generateBinaryOpIns(inst);
            } else if (inst is bir:NewArray) {
                instGen.generateArrayNewIns(inst);
            } else if (inst is bir:NewMap) {
<<<<<<< HEAD
                if (inst.kind == bir:INS_KIND_NEW_MAP) {
                    instGen.generateMapNewIns(inst);
                } else if (inst.kind == bir:INS_KIND_NEW_TYPEDESC) {
                    instGen.generateNewTypedescIns(inst);
                } else {
                    error err = error("JVM generation is not supported for operation " + io:sprintf("%s", inst));
                    panic err;
                }
=======
                instGen.generateMapNewIns(inst);
            } else if (inst is bir:NewTable) {
                instGen.generateTableNewIns(inst);
>>>>>>> bfbd3a2f
            } else if (inst is bir:NewError) {
                instGen.generateNewErrorIns(inst);
            } else if (inst is bir:NewInstance) {
                instGen.generateObjectNewIns(inst);
            } else if (inst is bir:FieldAccess) {
                if (inst.kind == bir:INS_KIND_MAP_STORE) {
                    instGen.generateMapStoreIns(inst);
                } else if (inst.kind == bir:INS_KIND_MAP_LOAD) {
                    instGen.generateMapLoadIns(inst);
                } else if (inst.kind == bir:INS_KIND_ARRAY_STORE) {
                    instGen.generateArrayStoreIns(inst);
                } else if (inst.kind == bir:INS_KIND_ARRAY_LOAD) {
                    instGen.generateArrayValueLoad(inst);
                } else if (inst.kind == bir:INS_KIND_OBJECT_STORE) {
                    instGen.generateObjectStoreIns(inst);
                } else if (inst.kind == bir:INS_KIND_OBJECT_LOAD) {
                    instGen.generateObjectLoadIns(inst);
                } else if (inst.kind == bir:INS_KIND_XML_ATTRIBUTE_STORE) {
                    instGen.generateXMLAttrStoreIns(inst);
                } else if (inst.kind == bir:INS_KIND_XML_ATTRIBUTE_LOAD) {
                    instGen.generateXMLAttrLoadIns(inst);
                } else if (inst.kind == bir:INS_KIND_XML_LOAD || inst.kind == bir:INS_KIND_XML_SEQ_LOAD) {
                    instGen.generateXMLLoadIns(inst);
                } else {
                    error err = error("JVM generation is not supported for operation " + io:sprintf("%s", inst));
                    panic err;
                }
            } else if (inst is bir:FPLoad) {
                instGen.generateFPLoadIns(inst);
            } else if (inst is bir:TypeTest) {
                instGen.generateTypeTestIns(inst);
            } else if (inst is bir:NewXMLQName) {
                instGen.generateNewXMLQNameIns(inst);
            } else if (inst is bir:NewStringXMLQName) {
                instGen.generateNewStringXMLQNameIns(inst);
            } else if (inst is bir:NewXMLElement) {
                instGen.generateNewXMLElementIns(inst);
            } else if (inst is bir:NewXMLText) {
                if (inst.kind == bir:INS_KIND_NEW_XML_TEXT) {
                    instGen.generateNewXMLTextIns(inst);
                } else if (inst.kind == bir:INS_KIND_NEW_XML_COMMENT) {
                    instGen.generateNewXMLCommentIns(inst);
                } else {
                    error err = error("JVM generation is not supported for operation " + io:sprintf("%s", inst));
                    panic err;
                }
            } else if (inst is bir:NewXMLPI) {
                instGen.generateNewXMLProcIns(inst);
            } else {
                error err = error("JVM generation is not supported for operation " + io:sprintf("%s", inst));
                panic err;
            }
            m += 1;
        }

        bir:Terminator terminator = bb.terminator;
        // close the started try block with a catch statement if current block is trapped.
        // if we have a call terminator, we need to generate the catch during call code.gen hence skipping that.
        if (isTrapped && !(terminator is bir:Call)) {
            errorGen.generateCatchInsForTrap(<bir:ErrorEntry>currentEE, endLabel, handlerLabel, jumpLabel);
        }
        jvm:Label bbEndLable = labelGen.getLabel(funcName + bb.id.value + "beforeTerm");
        mv.visitLabel(bbEndLable);

        mv.visitIntInsn(BIPUSH, j);
        mv.visitVarInsn(ISTORE, stateVarIndex);

        // process terminator
        generateDiagnosticPos(terminator.pos, mv);
        if (terminator is bir:GOTO) {
            termGen.genGoToTerm(terminator, funcName);
        } else if (terminator is bir:Call) {
            termGen.genCallTerm(terminator, funcName, isTrapped, currentEE, endLabel, handlerLabel, jumpLabel,
                    localVarOffset);
        } else if (terminator is bir:AsyncCall) {
            termGen.genAsyncCallTerm(terminator, funcName);
        } else if (terminator is bir:Branch) {
            termGen.genBranchTerm(terminator, funcName);
        } else if (terminator is bir:Return) {
            termGen.genReturnTerm(terminator, returnVarRefIndex, func);
        } else if (terminator is bir:Panic) {
            errorGen.genPanic(terminator);
        } else if (terminator is bir:Wait) {
            termGen.generateWaitIns(terminator, funcName);
        } else if (terminator is bir:FPCall) {
            termGen.genFPCallIns(terminator, funcName);
        } else {
            error err = error( "JVM generation is not supported for terminator instruction " +
                                        io:sprintf("%s", terminator));
            panic err;
        }
        // set next error entry after visiting current error entry.
        if (isTrapped) {
            errorEntryCnt = errorEntryCnt + 1;
            if (errorEntries.length() > errorEntryCnt) {
                currentEE = errorEntries[errorEntryCnt];
            }
        }
        j += 1;
    }

    string frameName = getFrameClassName(currentPackageName, funcName, attachedType);
    mv.visitLabel(resumeLable);
    mv.visitVarInsn(ALOAD, localVarOffset);
    mv.visitFieldInsn(GETFIELD, "org/ballerinalang/jvm/Strand", "frames", "[Ljava/lang/Object;");
    mv.visitVarInsn(ALOAD, localVarOffset);
    mv.visitInsn(DUP);
    mv.visitFieldInsn(GETFIELD, "org/ballerinalang/jvm/Strand", "resumeIndex", "I");
    mv.visitInsn(ICONST_1);
    mv.visitInsn(ISUB);
    mv.visitInsn(DUP_X1);
    mv.visitFieldInsn(PUTFIELD, "org/ballerinalang/jvm/Strand", "resumeIndex", "I");
    mv.visitInsn(AALOAD);
    mv.visitTypeInsn(CHECKCAST, frameName);

    k = localVarOffset;
    while (k < localVars.length()) {
        bir:VariableDcl localVar = getVariableDcl(localVars[k]);
        var index = indexMap.getIndex(localVar);
        bir:BType bType = localVar.typeValue;
        mv.visitInsn(DUP);

        if (bType is bir:BTypeInt || bType is bir:BTypeByte) {
            mv.visitFieldInsn(GETFIELD, frameName, localVar.name.value.replace("%","_"), "J");
            mv.visitVarInsn(LSTORE, index);
        } else if (bType is bir:BTypeFloat) {
            mv.visitFieldInsn(GETFIELD, frameName, localVar.name.value.replace("%","_"), "D");
            mv.visitVarInsn(DSTORE, index);
        } else if (bType is bir:BTypeString) {
            mv.visitFieldInsn(GETFIELD, frameName, localVar.name.value.replace("%","_"), 
                    io:sprintf("L%s;", STRING_VALUE));
            mv.visitVarInsn(ASTORE, index);
        } else if (bType is bir:BTypeBoolean) {
            mv.visitFieldInsn(GETFIELD, frameName, localVar.name.value.replace("%","_"), "Z");
            mv.visitVarInsn(ISTORE, index);
        } else if (bType is bir:BMapType || bType is bir:BRecordType) {
            mv.visitFieldInsn(GETFIELD, frameName, localVar.name.value.replace("%","_"),
                    io:sprintf("L%s;", MAP_VALUE));
            mv.visitVarInsn(ASTORE, index);
        } else if (bType is bir:BTableType) {
            mv.visitFieldInsn(GETFIELD, frameName, localVar.name.value.replace("%","_"),
                    io:sprintf("L%s;", TABLE_VALUE));
            mv.visitVarInsn(ASTORE, index);
        } else if (bType is bir:BArrayType ||
                    bType is bir:BTupleType) {
            mv.visitFieldInsn(GETFIELD, frameName, localVar.name.value.replace("%","_"), 
                    io:sprintf("L%s;", ARRAY_VALUE));
            mv.visitVarInsn(ASTORE, index);
        } else if (bType is bir:BObjectType) {
            mv.visitFieldInsn(GETFIELD, frameName, localVar.name.value.replace("%","_"), 
                    io:sprintf("L%s;", OBJECT_VALUE));
            mv.visitVarInsn(ASTORE, index);
        } else if (bType is bir:BErrorType) {
            mv.visitFieldInsn(GETFIELD, frameName, localVar.name.value.replace("%","_"), 
                    io:sprintf("L%s;", ERROR_VALUE));
            mv.visitVarInsn(ASTORE, index);
        } else if (bType is bir:BFutureType) {
            mv.visitFieldInsn(GETFIELD, frameName, localVar.name.value.replace("%","_"), 
                    io:sprintf("L%s;", FUTURE_VALUE));
            mv.visitVarInsn(ASTORE, index);
        } else if (bType is bir:BInvokableType) {
            if (bType.retType is bir:BTypeNil) {
                mv.visitFieldInsn(GETFIELD, frameName, localVar.name.value.replace("%","_"), 
                    io:sprintf("L%s;", CONSUMER));
            } else {
                mv.visitFieldInsn(GETFIELD, frameName, localVar.name.value.replace("%","_"), 
                    io:sprintf("L%s;", FUNCTION));
            }
            mv.visitVarInsn(ASTORE, index);
        } else if (bType is bir:BTypeDesc) {
            mv.visitFieldInsn(GETFIELD, frameName, localVar.name.value.replace("%","_"),
                    io:sprintf("L%s;", TYPEDESC_VALUE));
            mv.visitVarInsn(ASTORE, index);
        }   else if (bType is bir:BTypeNil ||
                    bType is bir:BTypeAny ||
                    bType is bir:BTypeAnyData ||
                    bType is bir:BUnionType ||
                    bType is bir:BJSONType ||
                    bType is bir:BFiniteType) {
            mv.visitFieldInsn(GETFIELD, frameName, localVar.name.value.replace("%","_"), 
                    io:sprintf("L%s;", OBJECT));
            mv.visitVarInsn(ASTORE, index);
        } else if (bType is bir:BXMLType) {
            mv.visitFieldInsn(GETFIELD, frameName, localVar.name.value.replace("%","_"),
                    io:sprintf("L%s;", XML_VALUE));
            mv.visitVarInsn(ASTORE, index);
        } else {
            error err = error( "JVM generation is not supported for type " +
                                        io:sprintf("%s", bType));
            panic err;
        }
        k = k + 1;
    }
    mv.visitFieldInsn(GETFIELD, frameName, "state", "I");
    mv.visitVarInsn(ISTORE, stateVarIndex);
    mv.visitJumpInsn(GOTO, varinitLable);


    mv.visitLabel(yieldLable);
    mv.visitTypeInsn(NEW, frameName);
    mv.visitInsn(DUP);
    mv.visitMethodInsn(INVOKESPECIAL, frameName, "<init>", "()V", false);


    k = localVarOffset;
    while (k < localVars.length()) {
        bir:VariableDcl localVar = getVariableDcl(localVars[k]);
        var index = indexMap.getIndex(localVar);
        mv.visitInsn(DUP);

        bir:BType bType = localVar.typeValue;
        if (bType is bir:BTypeInt || bType is bir:BTypeByte) {
            mv.visitVarInsn(LLOAD, index);
            mv.visitFieldInsn(PUTFIELD, frameName, localVar.name.value.replace("%","_"), "J");
        } else if (bType is bir:BTypeFloat) {
            mv.visitVarInsn(DLOAD, index);
            mv.visitFieldInsn(PUTFIELD, frameName, localVar.name.value.replace("%","_"), "D");
        } else if (bType is bir:BTypeString) {
            mv.visitVarInsn(ALOAD, index);
            mv.visitFieldInsn(PUTFIELD, frameName, localVar.name.value.replace("%","_"),
                    io:sprintf("L%s;", STRING_VALUE));
        } else if (bType is bir:BTypeBoolean) {
            mv.visitVarInsn(ILOAD, index);
            mv.visitFieldInsn(PUTFIELD, frameName, localVar.name.value.replace("%","_"), "Z");
        } else if (bType is bir:BMapType ||
                    bType is bir:BRecordType) {
            mv.visitVarInsn(ALOAD, index);
            mv.visitFieldInsn(PUTFIELD, frameName, localVar.name.value.replace("%","_"),
                    io:sprintf("L%s;", MAP_VALUE));
        } else if (bType is bir:BTableType) {
            mv.visitVarInsn(ALOAD, index);
            mv.visitFieldInsn(PUTFIELD, frameName, localVar.name.value.replace("%","_"),
                    io:sprintf("L%s;", TABLE_VALUE));
        } else if (bType is bir:BArrayType ||
                    bType is bir:BTupleType) {
            mv.visitVarInsn(ALOAD, index);
            mv.visitFieldInsn(PUTFIELD, frameName, localVar.name.value.replace("%","_"),
                    io:sprintf("L%s;", ARRAY_VALUE));
        } else if (bType is bir:BErrorType) {
            mv.visitVarInsn(ALOAD, index);
            mv.visitFieldInsn(PUTFIELD, frameName, localVar.name.value.replace("%","_"),
                    io:sprintf("L%s;", ERROR_VALUE));
        } else if (bType is bir:BFutureType) {
            mv.visitVarInsn(ALOAD, index);
            mv.visitFieldInsn(PUTFIELD, frameName, localVar.name.value.replace("%","_"),
                    io:sprintf("L%s;", FUTURE_VALUE));
        } else if (bType is bir:BTypeDesc) {
            mv.visitVarInsn(ALOAD, index);
            mv.visitTypeInsn(CHECKCAST, TYPEDESC_VALUE);
            mv.visitFieldInsn(PUTFIELD, frameName, localVar.name.value.replace("%","_"),
                    io:sprintf("L%s;", TYPEDESC_VALUE));
        } else if (bType is bir:BObjectType) {
            mv.visitVarInsn(ALOAD, index);
            mv.visitFieldInsn(PUTFIELD, frameName, localVar.name.value.replace("%","_"),
                    io:sprintf("L%s;", OBJECT_VALUE));
        } else if (bType is bir:BInvokableType) {
            mv.visitVarInsn(ALOAD, index);
            if (bType.retType is bir:BTypeNil) {
                mv.visitFieldInsn(PUTFIELD, frameName, localVar.name.value.replace("%","_"), 
                    io:sprintf("L%s;", CONSUMER));
            } else {
                mv.visitFieldInsn(PUTFIELD, frameName, localVar.name.value.replace("%","_"), 
                    io:sprintf("L%s;", FUNCTION));
            }
        } else if (bType is bir:BTypeNil ||
                    bType is bir:BTypeAny ||
                    bType is bir:BTypeAnyData ||
                    bType is bir:BUnionType ||
                    bType is bir:BJSONType ||
                    bType is bir:BFiniteType) {
            mv.visitVarInsn(ALOAD, index);
            mv.visitFieldInsn(PUTFIELD, frameName, localVar.name.value.replace("%","_"),
                    io:sprintf("L%s;", OBJECT));
        } else if (bType is bir:BXMLType) {
            mv.visitVarInsn(ALOAD, index);
            mv.visitFieldInsn(PUTFIELD, frameName, localVar.name.value.replace("%","_"),
                    io:sprintf("L%s;", XML_VALUE));
        } else {
            error err = error( "JVM generation is not supported for type " +
                                        io:sprintf("%s", bType));
            panic err;
        }

        k = k + 1;
    }

    mv.visitInsn(DUP);
    mv.visitVarInsn(ILOAD, stateVarIndex);
    mv.visitFieldInsn(PUTFIELD, frameName, "state", "I");


    bir:VariableDcl frameVar = { typeValue: "string", // should be record or something
                                 name: { value: "frame" },
                                 kind: "TEMP" };
    var frameVarIndex = indexMap.getIndex(frameVar);
    mv.visitVarInsn(ASTORE, frameVarIndex);

    mv.visitVarInsn(ALOAD, localVarOffset);
    mv.visitFieldInsn(GETFIELD, "org/ballerinalang/jvm/Strand", "frames", "[Ljava/lang/Object;");
    mv.visitVarInsn(ALOAD, localVarOffset);
    mv.visitInsn(DUP);
    mv.visitFieldInsn(GETFIELD, "org/ballerinalang/jvm/Strand", "resumeIndex", "I");
    mv.visitInsn(DUP_X1);
    mv.visitInsn(ICONST_1);
    mv.visitInsn(IADD);
    mv.visitFieldInsn(PUTFIELD, "org/ballerinalang/jvm/Strand", "resumeIndex", "I");
    mv.visitVarInsn(ALOAD, frameVarIndex);
    mv.visitInsn(AASTORE);

    termGen.genReturnTerm({pos:{}, kind:"RETURN"}, returnVarRefIndex, func);
    mv.visitMaxs(0, 0);
    mv.visitEnd();
}

function generateLambdaMethod(bir:AsyncCall|bir:FPLoad ins, jvm:ClassWriter cw, string className,
    string lambdaName) {
    bir:BType? lhsType;
    if (ins is bir:AsyncCall) {
        lhsType = ins.lhsOp.typeValue;
    } else {
        lhsType = ins.lhsOp.typeValue;
    }

    bir:BType returnType = bir:TYPE_NIL;
    if (lhsType is bir:BFutureType) {
        returnType = lhsType.returnType;
    } else if (lhsType is bir:BInvokableType) { 
        returnType = lhsType.retType;
    } else {
        error err = error( "JVM generation is not supported for async return type " +
                                        io:sprintf("%s", lhsType));
        panic err;
    }


    int closureMapsCount = 0;
    if (ins is bir:FPLoad) {
        closureMapsCount = ins.closureMaps.length();
    }
    string closureMapsDesc = getMapValueDesc(closureMapsCount);

    boolean isVoid = returnType is bir:BTypeNil;
    jvm:MethodVisitor mv;
    if (isVoid) {
        mv = cw.visitMethod(ACC_PUBLIC + ACC_STATIC, lambdaName,
                                io:sprintf("(%s[L%s;)V", closureMapsDesc, OBJECT), (), ());
    } else {
        mv = cw.visitMethod(ACC_PUBLIC + ACC_STATIC, lambdaName,
                                io:sprintf("(%s[L%s;)L%s;", closureMapsDesc, OBJECT, OBJECT), (), ());
    }

    mv.visitCode();

    // load strand as first arg
    // strand and other args are in a object[] param. This param comes after closure maps.
    // hence the closureMapsCount is equal to the array's param index.
    mv.visitVarInsn(ALOAD, closureMapsCount);
    mv.visitInsn(ICONST_0);
    mv.visitInsn(AALOAD);
    mv.visitTypeInsn(CHECKCAST, STRAND);

    bir:BType?[] paramBTypes = [];
    string funcName; 
    if (ins is bir:AsyncCall) {
        bir:VarRef?[] paramTypes = ins.args;
        // load and cast param values
        int paramIndex = 1;
        foreach var paramType in paramTypes {
            bir:VarRef ref = getVarRef(paramType);
            mv.visitVarInsn(ALOAD, 0);
            mv.visitIntInsn(BIPUSH, paramIndex);
            mv.visitInsn(AALOAD);
            addUnboxInsn(mv, ref.typeValue);
            paramBTypes[paramIndex -1] = paramType.typeValue;
            paramIndex += 1;
        }
        funcName = ins.name.value;
    } else {
        //load closureMaps
        int i = 0;
        while (i < closureMapsCount) {
            mv.visitVarInsn(ALOAD, i);
            i += 1;
        }

        bir:VariableDcl?[] paramTypes = ins.params;
        // load and cast param values
        int paramIndex = 1;
        foreach var paramType in paramTypes {
            bir:VariableDcl dcl = getVariableDcl(paramType);
            mv.visitVarInsn(ALOAD, closureMapsCount);
            mv.visitIntInsn(BIPUSH, paramIndex);
            mv.visitInsn(AALOAD);
            addUnboxInsn(mv, dcl.typeValue);
            paramBTypes[paramIndex -1] = dcl.typeValue;
            paramIndex += 1;
        }
        funcName = ins.name.value;
    }

    mv.visitMethodInsn(INVOKESTATIC, className, funcName, getLambdaMethodDesc(paramBTypes, returnType, closureMapsCount), false);
    
    if (isVoid) {
        mv.visitInsn(RETURN);
    } else {
        addBoxInsn(mv, returnType);
        mv.visitInsn(ARETURN);
    }
    mv.visitMaxs(0,0);
    mv.visitEnd();
}

function genDefaultValue(jvm:MethodVisitor mv, bir:BType bType, int index) {
    if (bType is bir:BTypeInt || bType is bir:BTypeByte) {
        mv.visitInsn(LCONST_0);
        mv.visitVarInsn(LSTORE, index);
    } else if (bType is bir:BTypeFloat) {
        mv.visitInsn(DCONST_0);
        mv.visitVarInsn(DSTORE, index);
    } else if (bType is bir:BTypeString) {
        mv.visitInsn(ACONST_NULL);
        mv.visitVarInsn(ASTORE, index);
    } else if (bType is bir:BTypeBoolean) {
        mv.visitInsn(ICONST_0);
        mv.visitVarInsn(ISTORE, index);
    } else if (bType is bir:BMapType ||
                bType is bir:BArrayType ||
                bType is bir:BTableType ||
                bType is bir:BErrorType ||
                bType is bir:BTypeNil ||
                bType is bir:BTypeAny ||
                bType is bir:BTypeAnyData ||
                bType is bir:BObjectType ||
                bType is bir:BUnionType ||
                bType is bir:BRecordType ||
                bType is bir:BTupleType ||
                bType is bir:BFutureType ||
                bType is bir:BJSONType ||
                bType is bir:BXMLType ||
                bType is bir:BInvokableType ||
                bType is bir:BFiniteType ||
                bType is bir:BTypeDesc) {
        mv.visitInsn(ACONST_NULL);
        mv.visitVarInsn(ASTORE, index);
    } else {
        error err = error( "JVM generation is not supported for type " +
                                        io:sprintf("%s", bType));
        panic err;
    }
}

function getMethodDesc(bir:BType?[] paramTypes, bir:BType? retType) returns string {
    string desc = "(Lorg/ballerinalang/jvm/Strand;";
    int i = 0;
    while (i < paramTypes.length()) {
        bir:BType paramType = getType(paramTypes[i]);
        desc = desc + getArgTypeSignature(paramType);
        i += 1;
    }
    string returnType = generateReturnType(retType);
    desc =  desc + returnType;

    return desc;
}

function getLambdaMethodDesc(bir:BType?[] paramTypes, bir:BType? retType, int closureMapsCount) returns string {
    string desc = "(Lorg/ballerinalang/jvm/Strand;";
    int j = 0;
    while (j < closureMapsCount) {
        j += 1;
        desc = desc + "L" + MAP_VALUE + ";";
    }

    int i = 0;
    while (i < paramTypes.length()) {
        bir:BType paramType = getType(paramTypes[i]);
        desc = desc + getArgTypeSignature(paramType);
        i += 1;
    }
    string returnType = generateReturnType(retType);
    desc =  desc + returnType;

    return desc;
}

function getArgTypeSignature(bir:BType bType) returns string {
    if (bType is bir:BTypeInt || bType is bir:BTypeByte) {
        return "J";
    } else if (bType is bir:BTypeFloat) {
        return "D";
    } else if (bType is bir:BTypeString) {
        return io:sprintf("L%s;", STRING_VALUE);
    } else if (bType is bir:BTypeBoolean) {
        return "Z";
    } else if (bType is bir:BTypeNil) {
        return io:sprintf("L%s;", OBJECT);
    } else if (bType is bir:BArrayType || bType is bir:BTupleType) {
        return io:sprintf("L%s;", ARRAY_VALUE );
    } else if (bType is bir:BErrorType) {
        return io:sprintf("L%s;", ERROR_VALUE);
    } else if (bType is bir:BTypeAnyData ||
                bType is bir:BUnionType ||
                bType is bir:BJSONType ||
                bType is bir:BFiniteType) {
        return io:sprintf("L%s;", OBJECT);
    } else if (bType is bir:BMapType ||
                bType is bir:BRecordType ||
                bType is bir:BTypeAny) {
        return io:sprintf("L%s;", MAP_VALUE);
    } else if (bType is bir:BFutureType) {
        return io:sprintf("L%s;", FUTURE_VALUE);
    } else if (bType is bir:BTableType) {
        return io:sprintf("L%s;", TABLE_VALUE);
    } else if (bType is bir:BInvokableType) {
        if (bType.retType is bir:BTypeNil) {
            return io:sprintf("L%s;", CONSUMER);
        } else {
            return io:sprintf("L%s;", FUNCTION);
        }
    } else if (bType is bir:BTypeDesc) {
        return io:sprintf("L%s;", TYPEDESC_VALUE);
    } else if (bType is bir:BObjectType) {
        return io:sprintf("L%s;", OBJECT_VALUE);
    } else if (bType is bir:BXMLType) {
        return io:sprintf("L%s;", XML_VALUE);
    } else {
        error err = error( "JVM generation is not supported for type " + io:sprintf("%s", bType));
        panic err;
    }
}

function generateReturnType(bir:BType? bType) returns string {
    if (bType is ()) {
        return ")V";
    } else if (bType is bir:BTypeInt || bType is bir:BTypeByte) {
        return ")J";
    } else if (bType is bir:BTypeFloat) {
        return ")D";
    } else if (bType is bir:BTypeString) {
        return io:sprintf(")L%s;", STRING_VALUE);
    } else if (bType is bir:BTypeBoolean) {
        return ")Z";
    } else if (bType is bir:BTypeNil) {
        return ")V";
    } else if (bType is bir:BArrayType ||
                bType is bir:BTupleType) {
        return io:sprintf(")L%s;", ARRAY_VALUE);
    } else if (bType is bir:BMapType || 
                bType is bir:BRecordType) {
        return io:sprintf(")L%s;", MAP_VALUE);
    } else if (bType is bir:BErrorType) {
        return io:sprintf(")L%s;", ERROR_VALUE);
    } else if (bType is bir:BTableType) {
        return io:sprintf(")L%s;", TABLE_VALUE);
    } else if (bType is bir:BFutureType) {
        return io:sprintf(")L%s;", FUTURE_VALUE);
    } else if (bType is bir:BTypeDesc) {
        return io:sprintf(")L%s;", TYPEDESC_VALUE);
    } else if (bType is bir:BTypeAny ||
                bType is bir:BTypeAnyData ||
                bType is bir:BUnionType ||
                bType is bir:BJSONType ||
                bType is bir:BFiniteType) {
        return io:sprintf(")L%s;", OBJECT);
    } else if (bType is bir:BObjectType) {
        return io:sprintf(")L%s;", OBJECT_VALUE);
    } else if (bType is bir:BInvokableType) {
        if (bType.retType is bir:BTypeNil) {
            return io:sprintf(")L%s;", CONSUMER);
        } else {
            return io:sprintf(")L%s;", FUNCTION);
        }
    } else if (bType is bir:BXMLType) {
        return io:sprintf(")L%s;", XML_VALUE);
    } else {
        error err = error( "JVM generation is not supported for type " + io:sprintf("%s", bType));
        panic err;
    }
}

function getMainFunc(bir:Function?[] funcs) returns bir:Function? {
    bir:Function? userMainFunc = ();
    foreach var func in funcs {
        if (func is bir:Function && func.name.value == "main") {
            userMainFunc = untaint func;
            break;
        }
    }

    return userMainFunc;
}

function generateMainMethod(bir:Function userMainFunc, jvm:ClassWriter cw, bir:Package pkg,  string mainClass,
                            string initClass) {

    jvm:MethodVisitor mv = cw.visitMethod(ACC_PUBLIC + ACC_STATIC, "main", "([Ljava/lang/String;)V", (), ());

    BalToJVMIndexMap indexMap = new;
    ErrorHandlerGenerator errorGen = new(mv, indexMap);
    jvm:Label endLabel = new;
    jvm:Label handlerLabel = new;
    errorGen.generateTryIns(endLabel, handlerLabel);

    string pkgName = getPackageName(pkg.org.value, pkg.name.value);

    boolean isVoidFunction = userMainFunc.typeValue.retType is bir:BTypeNil;

    if (!isVoidFunction) {
        mv.visitFieldInsn(GETSTATIC, "java/lang/System", "out", "Ljava/io/PrintStream;");
    }

    mv.visitTypeInsn(NEW, SCHEDULER);
    mv.visitInsn(DUP);
    mv.visitMethodInsn(INVOKESPECIAL, SCHEDULER, "<init>", "()V", false);

    if (hasInitFunction(pkg)) {
        string initFuncName = cleanupFunctionName(getModuleInitFuncName(pkg));
        mv.visitInsn(DUP);
        mv.visitIntInsn(BIPUSH, 1);
        mv.visitTypeInsn(ANEWARRAY, OBJECT);

        // schedule the init method
        string lambdaName = io:sprintf("$lambda$%s$", initFuncName);
        mv.visitInvokeDynamicInsn(initClass, lambdaName, true, 0);

        mv.visitMethodInsn(INVOKEVIRTUAL, SCHEDULER, "schedule",
            io:sprintf("([L%s;L%s;)L%s;", OBJECT, CONSUMER, FUTURE_VALUE), false);
        mv.visitInsn(POP);
    }
    
    string desc = getMethodDesc(userMainFunc.typeValue.paramTypes, userMainFunc.typeValue.retType);
    bir:BType?[] paramTypes = userMainFunc.typeValue.paramTypes;

    mv.visitIntInsn(BIPUSH, paramTypes.length() + 1);
    mv.visitTypeInsn(ANEWARRAY, OBJECT);

    // first element of the args array will be set by the scheduler
    // load and cast param values
    int paramIndex = 0;
    foreach var paramType in paramTypes {
        bir:BType pType = getType(paramType);
        mv.visitInsn(DUP);
        mv.visitIntInsn(BIPUSH, paramIndex + 1);
        generateParamCast(paramIndex, pType, mv);
        mv.visitInsn(AASTORE);
        paramIndex += 1;
    }

    // invoke the user's main method
    string lambdaName = "$lambda$main$";
    mv.visitInvokeDynamicInsn(initClass, lambdaName, isVoidFunction, 0);

    //submit to the scheduler
    if (isVoidFunction) {
        mv.visitMethodInsn(INVOKEVIRTUAL, SCHEDULER, "schedule",
            io:sprintf("([L%s;L%s;)L%s;", OBJECT, CONSUMER, FUTURE_VALUE), false);
    } else {
        mv.visitMethodInsn(INVOKEVIRTUAL, SCHEDULER, "schedule",
            io:sprintf("([L%s;L%s;)L%s;", OBJECT, FUNCTION, FUTURE_VALUE), false);
        mv.visitInsn(DUP);
    }

    mv.visitFieldInsn(GETFIELD, FUTURE_VALUE, "strand", io:sprintf("L%s;", STRAND));
    mv.visitInsn(DUP);
    mv.visitIntInsn(BIPUSH, 100);
    mv.visitTypeInsn(ANEWARRAY, OBJECT);
    mv.visitFieldInsn(PUTFIELD, STRAND, "frames", io:sprintf("[L%s;", OBJECT));

    // start the scheduler
    mv.visitFieldInsn(GETFIELD, STRAND, "scheduler", io:sprintf("L%s;", SCHEDULER));
    mv.visitMethodInsn(INVOKEVIRTUAL, SCHEDULER, "execute", "()V", false);

    // At this point we are done executing all the functions including asyncs
    if (!isVoidFunction) {
        mv.visitFieldInsn(GETFIELD, FUTURE_VALUE, "result", io:sprintf("L%s;", OBJECT));
        bir:BType returnType = userMainFunc.typeValue.retType;
        addUnboxInsn(mv, returnType);
        if (returnType is bir:BTypeInt || returnType is bir:BTypeByte) {
            mv.visitMethodInsn(INVOKEVIRTUAL, "java/io/PrintStream", "println", "(J)V", false);
        } else if (returnType is bir:BTypeFloat) {
            mv.visitMethodInsn(INVOKEVIRTUAL, "java/io/PrintStream", "println", "(D)V", false);
        } else if (returnType is bir:BTypeBoolean) {
            mv.visitMethodInsn(INVOKEVIRTUAL, "java/io/PrintStream", "println", "(Z)V", false);
        } else {
            mv.visitMethodInsn(INVOKEVIRTUAL, "java/io/PrintStream", "println", "(Ljava/lang/Object;)V", false);
        }
    }

    errorGen.generateCatchInsForMain(endLabel, handlerLabel);

    mv.visitInsn(RETURN);
    mv.visitMaxs(paramTypes.length() + 5, 10);
    mv.visitEnd();
}

# Generate a lambda function to invoke ballerina main.
#
# + userMainFunc - ballerina main function
# + cw - class visitor
# + pkg - package
function generateLambdaForMain(bir:Function userMainFunc, jvm:ClassWriter cw, bir:Package pkg,
                               string mainClass, string initClass) {
    string pkgName = getPackageName(pkg.org.value, pkg.name.value);
    bir:BType returnType = userMainFunc.typeValue.retType;
    boolean isVoidFunc = returnType is bir:BTypeNil;
    
    jvm:MethodVisitor mv;
    if (isVoidFunc) {
        mv = cw.visitMethod(ACC_PUBLIC + ACC_STATIC, "$lambda$main$",
                            io:sprintf("([L%s;)V", OBJECT), (), ());
    } else {
        mv = cw.visitMethod(ACC_PUBLIC + ACC_STATIC, "$lambda$main$",
                            io:sprintf("([L%s;)L%s;", OBJECT, OBJECT), (), ());
    }
    mv.visitCode();

    //load strand as first arg
    mv.visitVarInsn(ALOAD, 0);
    mv.visitInsn(ICONST_0);
    mv.visitInsn(AALOAD);
    mv.visitTypeInsn(CHECKCAST, STRAND);

    // load and cast param values
    bir:BType?[] paramTypes = userMainFunc.typeValue.paramTypes;

    int paramIndex = 1;
    foreach var paramType in paramTypes {
        bir:BType pType = getType(paramType);
        mv.visitVarInsn(ALOAD, 0);
        mv.visitIntInsn(BIPUSH, paramIndex);
        mv.visitInsn(AALOAD);
        castFromString(pType, mv);
        paramIndex += 1;
    }

    mv.visitMethodInsn(INVOKESTATIC, mainClass, userMainFunc.name.value, getMethodDesc(paramTypes, returnType), false);
    if (isVoidFunc) {
        mv.visitInsn(RETURN);
    } else {
        addBoxInsn(mv, returnType);
        mv.visitInsn(ARETURN);
    }
    mv.visitMaxs(0,0);
    mv.visitEnd();

    //need to generate lambda for package Init as well, if exist
    if(hasInitFunction(pkg)) {
        string initFuncName = cleanupFunctionName(getModuleInitFuncName(pkg));
        mv = cw.visitMethod(ACC_PUBLIC + ACC_STATIC, 
            io:sprintf("$lambda$%s$", initFuncName),
            io:sprintf("([L%s;)V", OBJECT), (), ());
        mv.visitCode();
         //load strand as first arg
        mv.visitVarInsn(ALOAD, 0);
        mv.visitInsn(ICONST_0);
        mv.visitInsn(AALOAD);
        mv.visitTypeInsn(CHECKCAST, STRAND);

        mv.visitMethodInsn(INVOKESTATIC, initClass, initFuncName, io:sprintf("(L%s;)V", STRAND), false);
        mv.visitInsn(RETURN);
        mv.visitMaxs(0,0);
        mv.visitEnd();
    }
}

# Generate cast instruction from String to target type
# 
# + targetType - target type to be casted
# + mv - method visitor
function castFromString(bir:BType targetType, jvm:MethodVisitor mv) {
    mv.visitTypeInsn(CHECKCAST, STRING_VALUE);
    if (targetType is bir:BTypeInt || targetType is bir:BTypeByte) {
        mv.visitMethodInsn(INVOKESTATIC, "java/lang/Long", "parseLong", "(Ljava/lang/String;)J", false);
    } else if (targetType is bir:BTypeFloat) {
        mv.visitMethodInsn(INVOKESTATIC, DOUBLE_VALUE, "parseDouble", "(Ljava/lang/String;)D", false);
    } else if (targetType is bir:BTypeBoolean) {
        mv.visitMethodInsn(INVOKESTATIC, BOOLEAN_VALUE, "parseBoolean", "(Ljava/lang/String;)Z", false);
    } else if (targetType is bir:BArrayType) {
        mv.visitTypeInsn(CHECKCAST, ARRAY_VALUE);
    } else if (targetType is bir:BMapType) {
        mv.visitTypeInsn(CHECKCAST, MAP_VALUE);
    } else if (targetType is bir:BTableType) {
        mv.visitTypeInsn(CHECKCAST, TABLE_VALUE);
    } else if (targetType is bir:BTypeAny ||
                targetType is bir:BTypeAnyData ||
                targetType is bir:BTypeNil ||
                targetType is bir:BUnionType ||
                targetType is bir:BTypeString) {
        // do nothing
        return;
    } else {
        error err = error("JVM generation is not supported for type " + io:sprintf("%s", targetType));
        panic err;
    }
}

function hasInitFunction(bir:Package pkg) returns boolean {
    foreach var func in pkg.functions {
        if (func is bir:Function && isModuleInitFunction(pkg, func)) {
            return true;
        }
    }
    return false;
}

function isModuleInitFunction(bir:Package module, bir:Function func) returns boolean {
    string moduleInit = getModuleInitFuncName(module);
    return func.name.value == moduleInit;
}

function getModuleInitFuncName(bir:Package module) returns string {
    string orgName = module.org.value;
    string moduleName = module.name.value;
    if (!moduleName.equalsIgnoreCase(".") && !orgName.equalsIgnoreCase("$anon")) {
        return orgName  + "/" + moduleName + ":" + module.versionValue.value + ".<init>";
    } else {
        return "..<init>";
    }
}

function generateInitFunctionInvocation(bir:Package pkg, jvm:MethodVisitor mv) {
    foreach var mod in pkg.importModules {
        bir:Package importedPkg = lookupModule(mod, currentBIRContext);
        if (hasInitFunction(importedPkg)) {
            string initFuncName = cleanupFunctionName(getModuleInitFuncName(importedPkg));
            string moduleClassName = getModuleLevelClassName(importedPkg.org.value, importedPkg.name.value,
                                                                importedPkg.name.value);
            mv.visitTypeInsn(NEW, "org/ballerinalang/jvm/Strand");
            mv.visitInsn(DUP);
            mv.visitMethodInsn(INVOKESPECIAL, "org/ballerinalang/jvm/Strand", "<init>", "()V", false);
            mv.visitMethodInsn(INVOKESTATIC, moduleClassName, initFuncName,
                    "(Lorg/ballerinalang/jvm/Strand;)Ljava/lang/Object;", false);
            mv.visitInsn(POP);
        }
        generateInitFunctionInvocation(importedPkg, mv);
    }
}

function generateParamCast(int paramIndex, bir:BType targetType, jvm:MethodVisitor mv) {
    // load BValue array
    mv.visitVarInsn(ALOAD, 0);

    // load value[i]
    mv.visitLdcInsn(paramIndex);
    mv.visitInsn(L2I);
    mv.visitInsn(AALOAD);
}

type BalToJVMIndexMap object {
    private int localVarIndex = 0;
    private map<int> jvmLocalVarIndexMap = {};

    function add(bir:VariableDcl varDcl) {
        string varRefName = self.getVarRefName(varDcl);
        self.jvmLocalVarIndexMap[varRefName] = self.localVarIndex;

        bir:BType bType = varDcl.typeValue;

        if (bType is bir:BTypeInt ||
            bType is bir:BTypeFloat ||
            bType is bir:BTypeByte) {
            self.localVarIndex = self.localVarIndex + 2;
        } else {
            self.localVarIndex = self.localVarIndex + 1;
        }
    }

    function getIndex(bir:VariableDcl varDcl) returns int {
        string varRefName = self.getVarRefName(varDcl);
        if (!(self.jvmLocalVarIndexMap.hasKey(varRefName))) {
            self.add(varDcl);
        }

        return self.jvmLocalVarIndexMap[varRefName] ?: -1;
    }

    function getVarRefName(bir:VariableDcl varDcl) returns string {
        return varDcl.name.value;
    }
};

function generateFrameClasses(bir:Package pkg, map<byte[]> pkgEntries) {
    string pkgName = getPackageName(pkg.org.value, pkg.name.value);

    foreach var func in pkg.functions {
        generateFrameClassForFunction(pkgName, func, pkgEntries);
    }

    foreach var typeDef in pkg.typeDefs {
        bir:Function?[]? attachedFuncs = typeDef.attachedFuncs;
        if (attachedFuncs is bir:Function?[]) {
            foreach var func in attachedFuncs {
                generateFrameClassForFunction(pkgName, func, pkgEntries, attachedType=typeDef.typeValue);
            }
        }
    }
}

function generateFrameClassForFunction (string pkgName, bir:Function? func, map<byte[]> pkgEntries,
                                        bir:BType? attachedType = ()) {
    bir:Function currentFunc = getFunction(untaint func);
    if (isExternFunc(currentFunc)) {
        return;
    }
    string frameClassName = getFrameClassName(pkgName, currentFunc.name.value, attachedType);
    jvm:ClassWriter cw = new(COMPUTE_FRAMES);
    cw.visitSource(currentFunc.pos.sourceFileName);
    cw.visit(V1_8, ACC_PUBLIC + ACC_SUPER, frameClassName, (), OBJECT, ());
    generateDefaultConstructor(cw, OBJECT);

    int k = 0;
    bir:VariableDcl?[] localVars = currentFunc.localVars;
    while (k < localVars.length()) {
        bir:VariableDcl localVar = getVariableDcl(localVars[k]);
        bir:BType bType = localVar.typeValue;
        var fieldName = localVar.name.value.replace("%","_");
        generateField(cw, bType, fieldName, false);
        k = k + 1;
    }

    jvm:FieldVisitor fv = cw.visitField(ACC_PUBLIC, "state", "I");
    fv.visitEnd();

    cw.visitEnd();
    pkgEntries[frameClassName + ".class"] = cw.toByteArray();
}

function getFrameClassName(string pkgName, string funcName, bir:BType? attachedType) returns string {
    string frameClassName = pkgName;
    if (attachedType is bir:BObjectType) {
        frameClassName += cleanupTypeName(attachedType.name.value) + "_";
    }

    return frameClassName + cleanupFunctionName(funcName) + "Frame";
}

# Cleanup type name by replacing '$' with '_'.
function cleanupTypeName(string name) returns string {
    return name.replace("$","_");
}

function cleanupFileName(string name) returns string {
    return name.replace(BAL_EXTENSION, "");
}

function generateField(jvm:ClassWriter cw, bir:BType bType, string fieldName, boolean isPackage) {
    string typeSig;
    if (bType is bir:BTypeInt || bType is bir:BTypeByte) {
        typeSig = "J";
    } else if (bType is bir:BTypeFloat) {
        typeSig = "D";
    } else if (bType is bir:BTypeString) {
        typeSig = io:sprintf("L%s;", STRING_VALUE);
    } else if (bType is bir:BTypeBoolean) {
        typeSig = "Z";
    } else if (bType is bir:BTypeNil) {
        typeSig = io:sprintf("L%s;", OBJECT);
    } else if (bType is bir:BMapType) {
        typeSig = io:sprintf("L%s;", MAP_VALUE);
    } else if (bType is bir:BTableType) {
        typeSig = io:sprintf("L%s;", TABLE_VALUE);
    } else if (bType is bir:BRecordType) {
        typeSig = io:sprintf("L%s;", MAP_VALUE);
    } else if (bType is bir:BArrayType ||
                bType is bir:BTupleType) {
        typeSig = io:sprintf("L%s;", ARRAY_VALUE);
    } else if (bType is bir:BErrorType) {
        typeSig = io:sprintf("L%s;", ERROR_VALUE);
    } else if (bType is bir:BFutureType) {
        typeSig = io:sprintf("L%s;", FUTURE_VALUE);
    } else if (bType is bir:BObjectType || bType is bir:BServiceType) {
        typeSig = io:sprintf("L%s;", OBJECT_VALUE);
    } else if (bType is bir:BXMLType) {
        typeSig = io:sprintf("L%s;", XML_VALUE);
    } else if (bType is bir:BTypeDesc) {
        typeSig = io:sprintf("L%s;", TYPEDESC_VALUE);
    } else if (bType is bir:BTypeAny ||
                bType is bir:BTypeAnyData ||
                bType is bir:BUnionType ||
                bType is bir:BJSONType ||
                bType is bir:BFiniteType) {
        typeSig = io:sprintf("L%s;", OBJECT);
    } else if (bType is bir:BInvokableType) {
        if (bType.retType is bir:BTypeNil) {
            typeSig = io:sprintf("L%s;", CONSUMER);
        } else {
            typeSig = io:sprintf("L%s;", FUNCTION);
        }
    } else {
        error err = error( "JVM generation is not supported for type " +
                                    io:sprintf("%s", bType));
        panic err;
    }

    jvm:FieldVisitor fv;
    if (isPackage) {
        fv = cw.visitField(ACC_STATIC, fieldName, typeSig);
    } else {
        fv = cw.visitField(ACC_PROTECTED, fieldName, typeSig);
    }
    fv.visitEnd();
}

function generateDefaultConstructor(jvm:ClassWriter cw, string ownerClass) {
    jvm:MethodVisitor mv = cw.visitMethod(ACC_PUBLIC, "<init>", "()V", (), ());
    mv.visitCode();
    mv.visitVarInsn(ALOAD, 0);
    mv.visitMethodInsn(INVOKESPECIAL, ownerClass, "<init>", "()V", false);
    mv.visitInsn(RETURN);
    mv.visitMaxs(1, 1);
    mv.visitEnd();
}

function generateDiagnosticPos(bir:DiagnosticPos pos, jvm:MethodVisitor mv) {
    if (pos.sLine != -1) {
        jvm:Label label = new;
        mv.visitLabel(label);
        mv.visitLineNumber(pos.sLine, label);
    }
}

function cleanupFunctionName(string functionName) returns string {
    return functionName.replaceAll("[\\.:/<>]", "_");
}

function getVariableDcl(bir:VariableDcl? localVar) returns bir:VariableDcl {
    if (localVar is bir:VariableDcl) {
        return localVar;
    } else {
        error err = error("Invalid variable declarion");
        panic err;
    }
}

function getBasicBlock(bir:BasicBlock? bb) returns bir:BasicBlock {
    if (bb is bir:BasicBlock) {
        return bb;
    } else {
        error err = error("Invalid basic block");
        panic err;
    }
}

function getFunction(bir:Function? bfunction) returns bir:Function {
    if (bfunction is bir:Function) {
        return bfunction;
    } else {
        error err = error("Invalid function");
        panic err;
    }
}

function getTypeDef(bir:TypeDef? typeDef) returns bir:TypeDef {
    if (typeDef is bir:TypeDef) {
        return typeDef;
    } else {
        error err = error("Invalid type definition");
        panic err;
    }
}

function getObjectField(bir:BObjectField? objectField) returns bir:BObjectField {
    if (objectField is bir:BObjectField) {
        return objectField;
    } else {
        error err = error("Invalid object field");
        panic err;
    }
}

function getRecordField(bir:BRecordField? recordField) returns bir:BRecordField {
    if (recordField is bir:BRecordField) {
        return recordField;
    } else {
        error err = error("Invalid record field");
        panic err;
    }
}

function isExternFunc(bir:Function func) returns boolean {
    return func.isDeclaration;
}

function getVarRef(bir:VarRef? varRef) returns bir:VarRef {
    if (varRef is bir:VarRef) {
        return varRef;
    } else {
        error err = error("Invalid variable reference");
        panic err;
    }
}

function getType(bir:BType? bType) returns bir:BType {
    if (bType is bir:BType) {
        return bType;
    } else {
        error err = error("Invalid type");
        panic err;
    }
}

function getMapValueDesc(int count) returns string{
    int i = count;
    string desc = "";
    while(i > 0) {
        desc = desc + "L" + MAP_VALUE + ";";
        i -= 1;
    }

    return desc;
}<|MERGE_RESOLUTION|>--- conflicted
+++ resolved
@@ -218,7 +218,6 @@
             } else if (inst is bir:NewArray) {
                 instGen.generateArrayNewIns(inst);
             } else if (inst is bir:NewMap) {
-<<<<<<< HEAD
                 if (inst.kind == bir:INS_KIND_NEW_MAP) {
                     instGen.generateMapNewIns(inst);
                 } else if (inst.kind == bir:INS_KIND_NEW_TYPEDESC) {
@@ -227,11 +226,8 @@
                     error err = error("JVM generation is not supported for operation " + io:sprintf("%s", inst));
                     panic err;
                 }
-=======
-                instGen.generateMapNewIns(inst);
             } else if (inst is bir:NewTable) {
                 instGen.generateTableNewIns(inst);
->>>>>>> bfbd3a2f
             } else if (inst is bir:NewError) {
                 instGen.generateNewErrorIns(inst);
             } else if (inst is bir:NewInstance) {
