--- conflicted
+++ resolved
@@ -24,13 +24,8 @@
     int returnVarRefIndex = -1;
 
     // generate method desc
-<<<<<<< HEAD
     string desc = getMethodDesc(func.typeValue.paramTypes, func.typeValue.retType);
-    jvm:MethodVisitor mv = cw.visitMethod(ACC_PUBLIC + ACC_STATIC, funcName, desc, null, null);
-=======
-    string desc = getMethodDesc(func);
     jvm:MethodVisitor mv = cw.visitMethod(ACC_PUBLIC + ACC_STATIC, funcName, desc, (), ());
->>>>>>> e3b76989
     mv.visitCode();
 
     if (isModuleInitFunction(module, func)) {
@@ -364,7 +359,7 @@
 
 function generateLambdaMethod(bir:Call callIns, jvm:ClassWriter cw, string className, string lambdaName) {
     jvm:MethodVisitor mv = cw.visitMethod(ACC_PRIVATE + ACC_SYNTHETIC, lambdaName, 
-                                "([Ljava/lang/Object;)Ljava/lang/Object;", null, null);
+                                "([Ljava/lang/Object;)Ljava/lang/Object;", (), ());
     mv.visitCode();
     mv.visitVarInsn(ALOAD, 0);
 
@@ -381,7 +376,7 @@
         mv.visitVarInsn(ALOAD, 1);
         mv.visitIntInsn(BIPUSH, paramIndex);
         mv.visitInsn(AALOAD);
-        checkCast(paramType, mv);
+        checkCastFromObject(paramType, mv);
         paramIndex += 1;
     }
 
@@ -577,7 +572,7 @@
 # 
 # + targetType - target type to be casted
 # + mv - method visitor
-function checkCast(bir:BType targetType, jvm:MethodVisitor mv) {  
+function checkCastFromObject(bir:BType targetType, jvm:MethodVisitor mv) {
     if (targetType is bir:BTypeInt) {
         mv.visitTypeInsn(CHECKCAST, "java/lang/Long");
         mv.visitMethodInsn(INVOKEVIRTUAL, "java/lang/Long", "longValue", "()J", false);
