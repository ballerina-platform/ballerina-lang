// Copyright (c) 2019 WSO2 Inc. (http://www.wso2.org) All Rights Reserved.
//
// WSO2 Inc. licenses this file to you under the Apache License,
// Version 2.0 (the "License"); you may not use this file except
// in compliance with the License.
// You may obtain a copy of the License at
//
// http://www.apache.org/licenses/LICENSE-2.0
//
// Unless required by applicable law or agreed to in writing,
// software distributed under the License is distributed on an
// "AS IS" BASIS, WITHOUT WARRANTIES OR CONDITIONS OF ANY
// KIND, either express or implied.  See the License for the
// specific language governing permissions and limitations
// under the License.

type BIRFunctionWrapper record {|
    string orgName;
    string moduleName;
    string versionValue;
    bir:Function func;
    string fullQualifiedClassName;
    string jvmMethodDescription;
|};

map<BIRFunctionWrapper> birFunctionMap = {};

map<string> globalVarClassNames = {};

map<(bir:AsyncCall|bir:FPLoad,string)> lambdas = {};

string currentClass = "";

function lookupFullQualifiedClassName(string key) returns string {
    if (birFunctionMap.hasKey(key)) {
        BIRFunctionWrapper functionWrapper = getBIRFunctionWrapper(birFunctionMap[key]);
        return functionWrapper.fullQualifiedClassName;
    } else {
        error err = error("cannot find full qualified class for : " + key);
        panic err;
    }
}

function lookupJavaMethodDescription(string key) returns string {
    if (birFunctionMap.hasKey(key)) {
        BIRFunctionWrapper functionWrapper = getBIRFunctionWrapper(birFunctionMap[key]);
        return functionWrapper.jvmMethodDescription;
    } else {
        error err = error("cannot find jvm method description for : " + key);
        panic err;
    }
}

function isBIRFunctionExtern(string key) returns boolean {
    if (birFunctionMap.hasKey(key)) {
        BIRFunctionWrapper functionWrapper = getBIRFunctionWrapper(birFunctionMap[key]);
        return isExternFunc(functionWrapper.func);
    } else {
        error err = error("cannot find function definition for : " + key);
        panic err;
    }
}

function getBIRFunctionWrapper(BIRFunctionWrapper? wrapper) returns BIRFunctionWrapper {
    if (wrapper is BIRFunctionWrapper) {
        return wrapper;
    } else {
        error err = error("invalid bir function linking");
        panic err;
    }
}

function lookupGlobalVarClassName(string key) returns string {
    var result = globalVarClassNames[key];
    if (result is string) {
        return result;
    } else {
       error err = error("cannot find full qualified class for global variable : " + key);
       panic err;
    }
}

public function generateImportedPackage(bir:Package module, map<byte[]> pkgEntries) {

    // generate imported modules recursively
    foreach var mod in module.importModules {
        bir:Package importedPkg = lookupModule(mod, currentBIRContext);
        generateImportedPackage(importedPkg, pkgEntries);
    }

<<<<<<< HEAD
    string orgName = <@untainted string> module.org.value;
    string moduleName = <@untainted string> module.name.value;

    // TODO: need to get bal source file name for class name mapping
    string moduleClass = getModuleLevelClassName(orgName, moduleName, moduleName);

    // TODO: remove once the package init class is introduced
    typeOwnerClass = moduleClass;
=======
    string orgName = module.org.value;
    string moduleName = module.name.value;
    string pkgName = getPackageName(orgName, moduleName);
    string sourceFileName = module.name.value;
    foreach var func in module.functions {
        addDefaultableBooleanVarsToSignature(func);
    }
    typeOwnerClass = getModuleLevelClassName(untaint orgName, untaint moduleName, MODULE_INIT_CLASS_NAME);
    map<JavaClass> jvmClassMap = generateClassNameMappings(module, pkgName, typeOwnerClass, untaint lambdas);
>>>>>>> 053a8e42

    // generate object value classes
    ObjectGenerator objGen = new(module);
    objGen.generateValueClasses(module.typeDefs, pkgEntries);
    generateFrameClasses(module, pkgEntries);
    foreach var (moduleClass, v) in jvmClassMap {
        jvm:ClassWriter cw = new(COMPUTE_FRAMES);
        currentClass = moduleClass;
        if (moduleClass == typeOwnerClass) {
            cw.visit(V1_8, ACC_PUBLIC + ACC_SUPER, moduleClass, (), VALUE_CREATOR, ());
            generateDefaultConstructor(cw, VALUE_CREATOR);
            generateUserDefinedTypeFields(cw, module.typeDefs);
            generateValueCreatorMethods(cw, module.typeDefs, pkgName);
            // populate global variable to class name mapping and generate them
            foreach var globalVar in module.globalVars {
                if (globalVar is bir:GlobalVariableDcl) {
                    generatePackageVariable(globalVar, cw);
                    generateLockForVariable(globalVar, cw);
                }
            }
            generateStaticInitializer(module.globalVars, cw, moduleClass);
        } else {
            cw.visit(V1_8, ACC_PUBLIC + ACC_SUPER, moduleClass, (), OBJECT, ());
            generateDefaultConstructor(cw, OBJECT);
        }
        cw.visitSource(v.sourceFileName);
        // generate methods
        foreach var func in v.functions {
            generateMethod(getFunction(func), cw, module);
        }
        // generate lambdas created during generating methods
        foreach var (name, call) in lambdas {
            generateLambdaMethod(call[0], cw, call[1], name);
        }
        // clear the lambdas
        lambdas = {};
        cw.visitEnd();
        byte[] classContent = cw.toByteArray();
        pkgEntries[moduleClass + ".class"] = classContent;
    }
}

public function generateEntryPackage(bir:Package module, string sourceFileName, map<byte[]> pkgEntries,
        map<string> manifestEntries) {

<<<<<<< HEAD
    string orgName = <@untainted string> module.org.value;
    string moduleName = <@untainted string> module.name.value;

    string moduleClass = getModuleLevelClassName(orgName, moduleName, sourceFileName);

    // TODO: remove once the package init class is introduced
    typeOwnerClass = moduleClass;
=======
    string orgName = module.org.value;
    string moduleName = module.name.value;
    string pkgName = getPackageName(orgName, moduleName);

    foreach var func in module.functions {
        addDefaultableBooleanVarsToSignature(func);
    }
    typeOwnerClass = getModuleLevelClassName(untaint orgName, untaint moduleName, MODULE_INIT_CLASS_NAME);
    map<JavaClass> jvmClassMap = generateClassNameMappings(module, pkgName, typeOwnerClass, untaint lambdas);
>>>>>>> 053a8e42

    // generate object value classes
    ObjectGenerator objGen = new(module);
    objGen.generateValueClasses(module.typeDefs, pkgEntries);
    generateFrameClasses(module, pkgEntries);
    bir:Function? mainFunc = getMainFunc(module.functions);
    string mainClass = "";
    if (mainFunc is bir:Function) {
        mainClass = getModuleLevelClassName(untaint orgName, untaint moduleName,
                                            cleanupBalExt(mainFunc.pos.sourceFileName));
    }
    foreach var (moduleClass, v) in jvmClassMap {
        jvm:ClassWriter cw = new(COMPUTE_FRAMES);
        currentClass = moduleClass;
        if (moduleClass == typeOwnerClass) {
            cw.visit(V1_8, ACC_PUBLIC + ACC_SUPER, moduleClass, (), VALUE_CREATOR, ());
            generateDefaultConstructor(cw, VALUE_CREATOR);
            generateUserDefinedTypeFields(cw, module.typeDefs);
            generateValueCreatorMethods(cw, module.typeDefs, pkgName);
            // populate global variable to class name mapping and generate them
            foreach var globalVar in module.globalVars {
                if (globalVar is bir:GlobalVariableDcl) {
                    generatePackageVariable(globalVar, cw);
                    generateLockForVariable(globalVar, cw);
                }
            }
            generateStaticInitializer(module.globalVars, cw, moduleClass);
            if (mainFunc is bir:Function) {
                generateMainMethod(mainFunc, cw, module, mainClass, moduleClass);
                generateLambdaForMain(mainFunc, cw, module, mainClass, moduleClass);
                manifestEntries["Main-Class"] = moduleClass;
            }
        } else {
            cw.visit(V1_8, ACC_PUBLIC + ACC_SUPER, moduleClass, (), OBJECT, ());
            generateDefaultConstructor(cw, OBJECT);
        }
        cw.visitSource(v.sourceFileName);
        // generate methods
        foreach var func in v.functions {
            generateMethod(getFunction(func), cw, module);
        }
        
        // generate lambdas
        foreach var (name, call) in lambdas {
            generateLambdaMethod(call[0], cw, call[1], name);
        }
        // clear the lambdas
        lambdas = {};
        cw.visitEnd();
        byte[] classContent = cw.toByteArray();
        pkgEntries[moduleClass + ".class"] = classContent;
    }
}

function generatePackageVariable(bir:GlobalVariableDcl globalVar, jvm:ClassWriter cw) {
    string varName = globalVar.name.value;
    bir:BType bType = globalVar.typeValue;
    generateField(cw, bType, varName, true);
}

function generateLockForVariable(bir:GlobalVariableDcl globalVar, jvm:ClassWriter cw) {
    string lockClass = "Ljava/lang/Object;";
    jvm:FieldVisitor fv;
    fv = cw.visitField(ACC_PUBLIC + ACC_FINAL + ACC_STATIC, computeLockName(globalVar), lockClass);
    fv.visitEnd();
}

function generateStaticInitializer(bir:GlobalVariableDcl?[] globalVars, jvm:ClassWriter cw, string className) {
    jvm:MethodVisitor mv = cw.visitMethod(ACC_STATIC, "<clinit>", "()V", (), ());

    foreach var globalVar in globalVars {
        if (globalVar is bir:GlobalVariableDcl) {
            mv.visitTypeInsn(NEW, "java/lang/Object");
            mv.visitInsn(DUP);
            mv.visitMethodInsn(INVOKESPECIAL, "java/lang/Object", "<init>", "()V", false);
            mv.visitFieldInsn(PUTSTATIC, className, computeLockName(globalVar), "Ljava/lang/Object;");
        }
    }

    mv.visitInsn(RETURN);
    mv.visitMaxs(0, 0);
    mv.visitEnd();
}

function computeLockName(bir:GlobalVariableDcl globalVar) returns string {
    string varName = globalVar.name.value;
    return computeLockNameFromString(varName);
}

function computeLockNameFromString(string varName) returns string {
    return "$lock" + varName;
}

function lookupModule(bir:ImportModule importModule, bir:BIRContext birContext) returns bir:Package {
    bir:ModuleID moduleId = {org: importModule.modOrg.value, name: importModule.modName.value,
                                modVersion: importModule.modVersion.value};
    return birContext.lookupBIRModule(moduleId);
}

function getModuleLevelClassName(string orgName, string moduleName, string sourceFileName) returns string {
    string className = cleanupName(sourceFileName);
    if (!moduleName.equalsIgnoreCase(".")) {
        className = cleanupName(moduleName) + "/" + className;
    }

    if (!orgName.equalsIgnoreCase("$anon")) {
        className = cleanupName(orgName) + "/" + className;
    }

    return className;
}

function getPackageName(string orgName, string moduleName) returns string {
    string packageName = "";
    if (!moduleName.equalsIgnoreCase(".")) {
        packageName = cleanupName(moduleName) + "/";
    }

    if (!orgName.equalsIgnoreCase("$anon")) {
        packageName = cleanupName(orgName) + "/" + packageName;
    }

    return packageName;
}

function splitPkgName(string key) returns (string, string) {
    int index = key.lastIndexOf("/");
    string pkgName = key.substring(0, index);
    string functionName = key.substring(index + 1, key.length());
    return (pkgName, functionName);
}

function cleanupName(string name) returns string {
    return name.replace(".","_");
}

function cleanupPackageName(string pkgName) returns string {
    int index = pkgName.lastIndexOf("/");
    if (index > 0) {
        return pkgName.substring(0, index);
    } else {
        return pkgName;
    }
}

# Java Class will be generate for each source file. This method add class mappings to globalVar and filters the 
# functions based on their source file name and then returns map of associated java class contents.
#
# + module - The module
# + pkgName - The module package Name
# + initClass - The module init class
# + lambdaCalls - The lambdas
# + return - The map of javaClass records on given source file name
function generateClassNameMappings(bir:Package module, string pkgName, string initClass, 
                                   map<(bir:AsyncCall|bir:FPLoad,string)> lambdaCalls) returns map<JavaClass> {
    
    string orgName = module.org.value;
    string moduleName = module.name.value;
    string versionValue = module.versionValue.value;
    map<JavaClass> jvmClassMap = {};

    foreach var globalVar in module.globalVars {
        if (globalVar is bir:GlobalVariableDcl) {
            globalVarClassNames[pkgName + globalVar.name.value] = initClass;
        }
    }
    // filter out functions.
    bir:Function?[] functions = module.functions;
    if (functions.length() > 0) {
        int funcSize = functions.length();
        int count  = 0;
        // Generate init class. Init function should be the first function of the package, hence check first 
        // function.
        bir:Function initFunc = <bir:Function>functions[0];
        string functionName = initFunc.name.value;
        if (functionName == getModuleInitFuncName(module)) {
            JavaClass class = { sourceFileName:initFunc.pos.sourceFileName, moduleClass:initClass };
            class.functions[0] = initFunc;
            jvmClassMap[initClass] = class;
            birFunctionMap[pkgName + functionName] = getFunctionWrapper(getFunction(initFunc), orgName, moduleName,
                                                                        versionValue, initClass);
            count = 1;
        }
        // Generate classes for other functions.
        while (count < funcSize) {
            bir:Function func = <bir:Function>functions[count];
            count = count + 1;
            string  moduleClass = "";
            // link the bir function for lookup
            bir:Function currentFunc = getFunction(func);
            functionName = getFunction(func).name.value;
            if (isExternFunc(getFunction(func))) { // if this function is an extern
                var result = jvm:lookupExternClassName(cleanupPackageName(pkgName), functionName);
                if (result is string) {
                    moduleClass = result;
                } else {
                    error err = error("cannot find full qualified class name for extern function : " + pkgName +
                        functionName);
                    panic err;
                }
            } else {
                string? balFileName = func.pos.sourceFileName;
                if (balFileName is string) {
                    moduleClass = getModuleLevelClassName(untaint orgName, untaint moduleName,
                                                          untaint cleanupBalExt(balFileName));
                    var javaClass = jvmClassMap[moduleClass];
                    if (javaClass is JavaClass) {
                        javaClass.functions[javaClass.functions.length()] = func;
                    } else {
                        JavaClass class = { sourceFileName:balFileName, moduleClass:moduleClass };
                        class.functions[0] = func;
                        jvmClassMap[moduleClass] = class;
                    }
                }
            }
            birFunctionMap[pkgName + functionName] = getFunctionWrapper(currentFunc, orgName, moduleName,
                                                                        versionValue, moduleClass);
        }
    }
    // link typedef - object attached native functions
    bir:TypeDef?[] typeDefs = module.typeDefs;

    foreach var optionalTypeDef in typeDefs {
        bir:TypeDef typeDef = getTypeDef(optionalTypeDef);
        bir:BType bType = typeDef.typeValue;

        if (bType is bir:BObjectType && !bType.isAbstract) {
            bir:Function?[] attachedFuncs = getFunctions(typeDef.attachedFuncs);
            foreach var func in attachedFuncs {

                // link the bir function for lookup
                bir:Function currentFunc = getFunction(func);
                string functionName = currentFunc.name.value;
                string lookupKey = bType.name.value + "." + functionName;

                if (!isExternFunc(currentFunc)) {
                    continue;
                }

                var result = jvm:lookupExternClassName(cleanupPackageName(pkgName), lookupKey);
                if (result is string) {
                    bir:BInvokableType functionTypeDesc = currentFunc.typeValue;
                    bir:BType? attachedType = bType;
                    string jvmMethodDescription = getMethodDesc(functionTypeDesc.paramTypes, functionTypeDesc.retType,
                                                                attachedType = attachedType);
                    birFunctionMap[pkgName + lookupKey] = getFunctionWrapper(currentFunc, orgName, moduleName,
                                                                        versionValue, result);
                } else {
                    error err = error("cannot find full qualified class name for extern function : " + pkgName +
                                        lookupKey);
                    panic err;
                }
            }
        }
    }
    return jvmClassMap;
}

function getFunctionWrapper(bir:Function currentFunc, string orgName ,string moduleName, 
                            string versionValue,  string  moduleClass) returns BIRFunctionWrapper {

    bir:BInvokableType functionTypeDesc = currentFunc.typeValue;
    bir:BType? attachedType = currentFunc.receiverType;
    string jvmMethodDescription = getMethodDesc(functionTypeDesc.paramTypes, functionTypeDesc.retType,
                                                attachedType = attachedType);
    return {
        orgName : orgName,
        moduleName : moduleName,
        versionValue : versionValue,
        func : currentFunc,
        fullQualifiedClassName : moduleClass,
        jvmMethodDescription : jvmMethodDescription
    };
}

function generateBuiltInPackages(bir:BIRContext birContext, map<byte[]> jarEntries) {
    bir:ImportModule utilsBIRMod = {modOrg: {value: "ballerina"}, modName: {value: "utils"},
                                        modVersion: {value: ""}};

    bir:ImportModule builtInBIRMod = {modOrg: {value: "ballerina"}, modName: {value: "builtin"},
                                        modVersion: {value: ""}};

    bir:Package utilsModule = lookupModule(utilsBIRMod, birContext);
    bir:Package builtInModule = lookupModule(builtInBIRMod, birContext);

    generateImportedPackage(utilsModule, jarEntries);
    generateImportedPackage(builtInModule, jarEntries);
}<|MERGE_RESOLUTION|>--- conflicted
+++ resolved
@@ -88,26 +88,15 @@
         generateImportedPackage(importedPkg, pkgEntries);
     }
 
-<<<<<<< HEAD
-    string orgName = <@untainted string> module.org.value;
-    string moduleName = <@untainted string> module.name.value;
-
-    // TODO: need to get bal source file name for class name mapping
-    string moduleClass = getModuleLevelClassName(orgName, moduleName, moduleName);
-
-    // TODO: remove once the package init class is introduced
-    typeOwnerClass = moduleClass;
-=======
-    string orgName = module.org.value;
-    string moduleName = module.name.value;
+    string orgName =  <@untainted string>module.org.value;
+    string moduleName =  <@untainted string>module.name.value;
     string pkgName = getPackageName(orgName, moduleName);
     string sourceFileName = module.name.value;
     foreach var func in module.functions {
         addDefaultableBooleanVarsToSignature(func);
     }
-    typeOwnerClass = getModuleLevelClassName(untaint orgName, untaint moduleName, MODULE_INIT_CLASS_NAME);
-    map<JavaClass> jvmClassMap = generateClassNameMappings(module, pkgName, typeOwnerClass, untaint lambdas);
->>>>>>> 053a8e42
+    typeOwnerClass = getModuleLevelClassName(orgName, moduleName, MODULE_INIT_CLASS_NAME);
+    map<JavaClass> jvmClassMap = generateClassNameMappings(module, pkgName, typeOwnerClass, map<(bir:AsyncCall|bir:FPLoad,string)> lambdas);
 
     // generate object value classes
     ObjectGenerator objGen = new(module);
@@ -153,25 +142,15 @@
 public function generateEntryPackage(bir:Package module, string sourceFileName, map<byte[]> pkgEntries,
         map<string> manifestEntries) {
 
-<<<<<<< HEAD
     string orgName = <@untainted string> module.org.value;
     string moduleName = <@untainted string> module.name.value;
-
-    string moduleClass = getModuleLevelClassName(orgName, moduleName, sourceFileName);
-
-    // TODO: remove once the package init class is introduced
-    typeOwnerClass = moduleClass;
-=======
-    string orgName = module.org.value;
-    string moduleName = module.name.value;
     string pkgName = getPackageName(orgName, moduleName);
 
     foreach var func in module.functions {
         addDefaultableBooleanVarsToSignature(func);
     }
     typeOwnerClass = getModuleLevelClassName(untaint orgName, untaint moduleName, MODULE_INIT_CLASS_NAME);
-    map<JavaClass> jvmClassMap = generateClassNameMappings(module, pkgName, typeOwnerClass, untaint lambdas);
->>>>>>> 053a8e42
+    map<JavaClass> jvmClassMap = generateClassNameMappings(module, pkgName, typeOwnerClass,  <@untainted map<(bir:AsyncCall|bir:FPLoad,string)>> lambdas);
 
     // generate object value classes
     ObjectGenerator objGen = new(module);
@@ -213,7 +192,7 @@
         foreach var func in v.functions {
             generateMethod(getFunction(func), cw, module);
         }
-        
+
         // generate lambdas
         foreach var (name, call) in lambdas {
             generateLambdaMethod(call[0], cw, call[1], name);
@@ -317,7 +296,7 @@
     }
 }
 
-# Java Class will be generate for each source file. This method add class mappings to globalVar and filters the 
+# Java Class will be generate for each source file. This method add class mappings to globalVar and filters the
 # functions based on their source file name and then returns map of associated java class contents.
 #
 # + module - The module
@@ -325,9 +304,9 @@
 # + initClass - The module init class
 # + lambdaCalls - The lambdas
 # + return - The map of javaClass records on given source file name
-function generateClassNameMappings(bir:Package module, string pkgName, string initClass, 
+function generateClassNameMappings(bir:Package module, string pkgName, string initClass,
                                    map<(bir:AsyncCall|bir:FPLoad,string)> lambdaCalls) returns map<JavaClass> {
-    
+
     string orgName = module.org.value;
     string moduleName = module.name.value;
     string versionValue = module.versionValue.value;
@@ -343,7 +322,7 @@
     if (functions.length() > 0) {
         int funcSize = functions.length();
         int count  = 0;
-        // Generate init class. Init function should be the first function of the package, hence check first 
+        // Generate init class. Init function should be the first function of the package, hence check first
         // function.
         bir:Function initFunc = <bir:Function>functions[0];
         string functionName = initFunc.name.value;
@@ -430,7 +409,7 @@
     return jvmClassMap;
 }
 
-function getFunctionWrapper(bir:Function currentFunc, string orgName ,string moduleName, 
+function getFunctionWrapper(bir:Function currentFunc, string orgName ,string moduleName,
                             string versionValue,  string  moduleClass) returns BIRFunctionWrapper {
 
     bir:BInvokableType functionTypeDesc = currentFunc.typeValue;
