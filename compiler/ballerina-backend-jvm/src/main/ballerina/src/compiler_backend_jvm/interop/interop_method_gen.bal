// Copyright (c) 2019 WSO2 Inc. (http://www.wso2.org) All Rights Reserved.
//
// WSO2 Inc. licenses this file to you under the Apache License,
// Version 2.0 (the "License"); you may not use this file except
// in compliance with the License.
// You may obtain a copy of the License at
//
// http://www.apache.org/licenses/LICENSE-2.0
//
// Unless required by applicable law or agreed to in writing,
// software distributed under the License is distributed on an
// "AS IS" BASIS, WITHOUT WARRANTIES OR CONDITIONS OF ANY
// KIND, either express or implied.  See the License for the
// specific language governing permissions and limitations
// under the License.

import ballerina/bir;
import ballerina/jvm;
import ballerina/io;

type JMethodFunctionWrapper record {|
    * BIRFunctionWrapper;
    jvm:Method jMethod;
|};

type JFieldFunctionWrapper record {|
    * BIRFunctionWrapper;
    jvm:Field jField;
|};

// Java specific terminator kinds
public const JTERM_CALL = 1;

public const JTERM_NEW = 2;

public type JTermKind JTERM_CALL | JTERM_NEW;

// Java specific terminator definitions
public type JTerminator record {|
    bir:DiagnosticPos pos;
    bir:TerminatorKind kind = bir:TERMINATOR_PLATFORM;
    JTermKind jKind;
    anydata...;
|};

public type JIMethodCall record  {|
    bir:DiagnosticPos pos;
    bir:VarRef?[] args;
    boolean varArgExist;
    jvm:JType? varArgType;
    bir:TerminatorKind kind = bir:TERMINATOR_PLATFORM;
    bir:VarRef? lhsOp;
    JTermKind jKind = JTERM_CALL;
    string jClassName;
    string jMethodVMSig;
    string name;
    int invocationType;
    bir:BasicBlock thenBB;
|};

public type JIConstructorCall record  {|
    bir:DiagnosticPos pos;
    bir:VarRef?[] args;
    boolean varArgExist;
    jvm:JType? varArgType;
    bir:TerminatorKind kind = bir:TERMINATOR_PLATFORM;
    bir:VarRef? lhsOp;
    JTermKind jKind = JTERM_NEW;
    string jClassName;
    string jMethodVMSig;
    string name;
    bir:BasicBlock thenBB;
|};

// Java specific instruction kinds
public const JCAST = 1;

public const JNEW = 2;

public type JInsKind JCAST | JNEW;

// Java specific instruction definitions
public type JInstruction record  {|
    bir:DiagnosticPos pos;
    bir:InstructionKind kind = bir:INS_KIND_PLATFORM;
    JInsKind jKind;
    anydata...;
|};

public type JCast record {|
    bir:DiagnosticPos pos;
    bir:InstructionKind kind = bir:INS_KIND_PLATFORM;
    JInsKind jKind = JCAST;
    bir:VarRef lhsOp;
    bir:VarRef rhsOp;
    bir:BType targetType;
|};

public type JErrorEntry record {|
    bir:BasicBlock trapBB;
    bir:VarRef errorOp;
    bir:BasicBlock targetBB;
    CatchIns[] catchIns;
|};

public type CatchIns record {|
    string errorClass;
    bir:Return term;
|};

type JInteropFunctionWrapper JMethodFunctionWrapper | JFieldFunctionWrapper;

function createJInteropFunctionWrapper(jvm:InteropValidator interopValidator,
                                       jvm:InteropValidationRequest jInteropValidationReq,
                                       bir:Function birFunc,
                                       string orgName,
                                       string moduleName,
                                       string versionValue,
                                       string  birModuleClassName) returns JInteropFunctionWrapper | error  {

    addDefaultableBooleanVarsToSignature(birFunc);
    // Update the function wrapper only for Java interop functions
    BIRFunctionWrapper birFuncWrapper = getFunctionWrapper(birFunc, orgName, moduleName,
                                                versionValue, birModuleClassName);
    if (jInteropValidationReq is jvm:MethodValidationRequest) {
        jInteropValidationReq.restParamExist = birFunc.restParamExist;
        return createJMethodWrapper(interopValidator, jInteropValidationReq, birFuncWrapper);
    } else {
        return createJFieldWrapper(interopValidator, jInteropValidationReq, birFuncWrapper);
    }
}

function createJMethodWrapper(jvm:InteropValidator interopValidator, jvm:MethodValidationRequest jMethodValidationReq,
                              BIRFunctionWrapper birFuncWrapper) returns JMethodFunctionWrapper | error {
    var jMethod = check interopValidator.validateAndGetJMethod(jMethodValidationReq);

    return  {
        orgName : birFuncWrapper.orgName,
        moduleName : birFuncWrapper.moduleName,
        versionValue : birFuncWrapper.versionValue,
        func : birFuncWrapper.func,
        fullQualifiedClassName : birFuncWrapper.fullQualifiedClassName,
        jvmMethodDescription : birFuncWrapper.jvmMethodDescription,
        jMethod: <jvm:Method>jMethod
    };
}

function createJFieldWrapper(jvm:InteropValidator interopValidator, jvm:FieldValidationRequest jFieldValidationReq,
                             BIRFunctionWrapper birFuncWrapper) returns JFieldFunctionWrapper | error  {
    var jField = check interopValidator.validateAndGetJField(jFieldValidationReq);

    return  {
        orgName : birFuncWrapper.orgName,
        moduleName : birFuncWrapper.moduleName,
        versionValue : birFuncWrapper.versionValue,
        func : birFuncWrapper.func,
        fullQualifiedClassName : birFuncWrapper.fullQualifiedClassName,
        jvmMethodDescription : birFuncWrapper.jvmMethodDescription,
        jField: <jvm:Field>jField
    };
}

function genJFieldForInteropField(JFieldFunctionWrapper jFieldFuncWrapper,
                                  jvm:ClassWriter cw,
                                  bir:Package birModule){
    var currentPackageName = getPackageName(birModule.org.value, birModule.name.value);

    // Create a local variable for the strand
    BalToJVMIndexMap indexMap = new;
    bir:VariableDcl strandVarDcl = { typeValue: "string", name: { value: "$_strand_$" }, kind: "ARG" };
    int strandParamIndex = indexMap.getIndex(strandVarDcl);

    // Generate method desc
    bir:Function birFunc = jFieldFuncWrapper.func;
    string desc = getMethodDesc(birFunc.typeValue.paramTypes, birFunc.typeValue["retType"]);
    int access = ACC_PUBLIC + ACC_STATIC;

    jvm:MethodVisitor mv = cw.visitMethod(access, birFunc.name.value, desc, (), ());
    InstructionGenerator instGen = new(mv, indexMap, birModule);
    ErrorHandlerGenerator errorGen = new(mv, indexMap, currentPackageName);
    LabelGenerator labelGen = new();
    TerminatorGenerator termGen = new(mv, indexMap, labelGen, errorGen, birModule);
    mv.visitCode();

    jvm:Label paramLoadLabel = labelGen.getLabel("param_load");
    mv.visitLabel(paramLoadLabel);
    mv.visitLineNumber(birFunc.pos.sLine, paramLoadLabel);

    // birFunc.localVars contains all the function parameters as well as added boolean parameters to indicate the
    //  availability of default values.
    // The following line cast localvars to function params. This is guaranteed not to fail.
    // Get a JVM method local variable index for the parameter
    bir:FunctionParam?[] birFuncParams = [];
    foreach var birLocalVarOptional in birFunc.localVars {
        if (birLocalVarOptional is bir:FunctionParam) {
            birFuncParams[birFuncParams.length()] =  birLocalVarOptional;
            _ = indexMap.getIndex(<bir:FunctionParam>birLocalVarOptional);
        }
    }

    // Generate if blocks to check and set default values to parameters
    int birFuncParamIndex = 0;
    int paramDefaultsBBIndex = 0;
    foreach var birFuncParamOptional in birFuncParams {
        var birFuncParam = <bir:FunctionParam>birFuncParamOptional;
        // Skip boolean function parameters to indicate the existence of default values
        if (birFuncParamIndex % 2 !== 0 || !birFuncParam.hasDefaultExpr) {
            // Skip the loop if:
            //  1) This birFuncParamIndex had an odd value: indicates a generated boolean parameter
            //  2) This function param doesn't have a default value
            birFuncParamIndex += 1;
            continue;
        }

        // The following boolean parameter indicates the existence of a default value
        var isDefaultValueExist = <bir:FunctionParam>birFuncParams[birFuncParamIndex + 1];
        mv.visitVarInsn(ILOAD, indexMap.getIndex(isDefaultValueExist));

        // Gen the if not equal logic
        jvm:Label paramNextLabel = labelGen.getLabel(birFuncParam.name.value + "next");
        mv.visitJumpInsn(IFNE, paramNextLabel);

        bir:BasicBlock?[] basicBlocks = birFunc.paramDefaultBBs[paramDefaultsBBIndex];
        generateBasicBlocks(mv, basicBlocks, labelGen, errorGen, instGen, termGen, birFunc, -1,
                            -1, strandParamIndex, true, birModule, currentPackageName, (), false);
        mv.visitLabel(paramNextLabel);

        birFuncParamIndex += 1;
        paramDefaultsBBIndex += 1;
    }

    jvm:Field jField = jFieldFuncWrapper.jField;
    jvm:JType jFieldType = jField.fType;

    // Load receiver which is the 0th parameter in the birFunc
    if !jField.isStatic {
        var receiverLocalVarIndex = indexMap.getIndex(<bir:FunctionParam>birFuncParams[0]);
        mv.visitVarInsn(ALOAD, receiverLocalVarIndex);
        mv.visitMethodInsn(INVOKEVIRTUAL, HANDLE_VALUE, "getValue", "()Ljava/lang/Object;", false);
        mv.visitTypeInsn(CHECKCAST, jField.class);

        jvm:Label ifNonNullLabel = labelGen.getLabel("receiver_null_check");
        mv.visitLabel(ifNonNullLabel);
        mv.visitInsn(DUP);

        jvm:Label elseBlockLabel = labelGen.getLabel("receiver_null_check_else");
        mv.visitJumpInsn(IFNONNULL, elseBlockLabel);
        jvm:Label thenBlockLabel = labelGen.getLabel("receiver_null_check_then");
        mv.visitLabel(thenBlockLabel);
        mv.visitFieldInsn(GETSTATIC, BAL_ERROR_REASONS, "JAVA_NULL_REFERENCE_ERROR", "L" + STRING_VALUE + ";");
        mv.visitFieldInsn(GETSTATIC, RUNTIME_ERRORS, "JAVA_NULL_REFERENCE", "L" + RUNTIME_ERRORS + ";");
        mv.visitInsn(ICONST_0);
        mv.visitTypeInsn(ANEWARRAY, OBJECT);
        mv.visitMethodInsn(INVOKESTATIC, BLANG_EXCEPTION_HELPER, "getRuntimeException",
            "(L" + STRING_VALUE + ";L" + RUNTIME_ERRORS + ";[L" + OBJECT + ";)L" + ERROR_VALUE + ";", false);
        mv.visitInsn(ATHROW);
        mv.visitLabel(elseBlockLabel);
    }

    // Load java method parameters
    birFuncParamIndex = jField.isStatic ? 0: 2;
    int jMethodParamIndex = 0;
    if (birFuncParamIndex < birFuncParams.length()) {
        var birFuncParam = <bir:FunctionParam>birFuncParams[birFuncParamIndex];
        int paramLocalVarIndex = indexMap.getIndex(birFuncParam);
        loadMethodParamToStackInInteropFunction(mv, birFuncParam, jFieldType, currentPackageName, paramLocalVarIndex,
                                                indexMap, false);
    }

    if jField.isStatic {
        if jField.method is jvm:ACCESS {
            mv.visitFieldInsn(GETSTATIC, jField.class, jField.name, jField.sig);
        } else {
            mv.visitFieldInsn(PUTSTATIC, jField.class, jField.name, jField.sig);
        }
    } else {
        if jField.method is jvm:ACCESS {
            mv.visitFieldInsn(GETFIELD, jField.class, jField.name, jField.sig);
        } else {
            mv.visitFieldInsn(PUTFIELD, jField.class, jField.name, jField.sig);
        }
    }

    // Handle return type
    bir:BType retType = <bir:BType>birFunc.typeValue["retType"];
    bir:VariableDcl retVarDcl = { typeValue: <bir:BType>retType, name: { value: "$_ret_var_$" }, kind: "LOCAL" };
    int returnVarRefIndex = indexMap.getIndex(retVarDcl);

    if retType is bir:BTypeNil {
        mv.visitInsn(ACONST_NULL);
    } else if retType is bir:BTypeHandle {
        // Here the corresponding Java method parameter type is 'jvm:RefType'. This has been verified before
        bir:VariableDcl retJObjectVarDcl = { typeValue: "any", name: { value: "$_ret_jobject_var_$" }, kind: "LOCAL" };
        int returnJObjectVarRefIndex = indexMap.getIndex(retJObjectVarDcl);
        mv.visitVarInsn(ASTORE, returnJObjectVarRefIndex);
        mv.visitTypeInsn(NEW, HANDLE_VALUE);
        mv.visitInsn(DUP);
        mv.visitVarInsn(ALOAD, returnJObjectVarRefIndex);
        mv.visitMethodInsn(INVOKESPECIAL, HANDLE_VALUE, "<init>", "(Ljava/lang/Object;)V", false);
    } else {
<<<<<<< HEAD
        bir:VariableDcl retVarDcl = { typeValue: <bir:BType>retType, name: { value: "$_ret_var_$" }, kind: "LOCAL" };
        returnVarRefIndex = indexMap.getIndex(retVarDcl);
        if retType is bir:BTypeHandle {
            // Here the corresponding Java method parameter type is 'jvm:JRefType'. This has been verified before
            bir:VariableDcl retJObjectVarDcl = { typeValue: "any", name: { value: "$_ret_jobject_var_$" }, kind: "LOCAL" };
            int returnJObjectVarRefIndex = indexMap.getIndex(retJObjectVarDcl);
            mv.visitVarInsn(ASTORE, returnJObjectVarRefIndex);
            mv.visitTypeInsn(NEW, HANDLE_VALUE);
            mv.visitInsn(DUP);
            mv.visitVarInsn(ALOAD, returnJObjectVarRefIndex);
            mv.visitMethodInsn(INVOKESPECIAL, HANDLE_VALUE, "<init>", "(Ljava/lang/Object;)V", false);
        } else {
            // bType is a value-type
            if(jFieldType is jvm:JPrimitiveType) {
                performWideningPrimitiveConversion(mv, <BValueType>retType, jFieldType);
            } else {
                addUnboxInsn(mv, retType);
            }
=======
        // bType is a value-type
        if(jFieldType is jvm:PrimitiveType) {
            performWideningPrimitiveConversion(mv, <BValueType>retType, jFieldType);
        } else {
            addUnboxInsn(mv, retType);
>>>>>>> b167099f
        }
    }

    generateVarStore(mv, retVarDcl, currentPackageName, returnVarRefIndex);

    jvm:Label retLabel = labelGen.getLabel("return_lable");
    mv.visitLabel(retLabel);
    mv.visitLineNumber(birFunc.pos.sLine, retLabel);
    termGen.genReturnTerm({pos:{}, kind:"RETURN"}, returnVarRefIndex, birFunc);
    mv.visitMaxs(200, 400);
    mv.visitEnd();
}

function desugarInteropFuncs(bir:Package module, JMethodFunctionWrapper extFuncWrapper,
                                    bir:Function birFunc) {
    // resetting the variable generation index
    bir:BType retType = <bir:BType>birFunc.typeValue["retType"];
    jvm:Method jMethod = extFuncWrapper.jMethod;
    jvm:MethodType jMethodType = jMethod.mType;
    jvm:JType[] jMethodParamTypes = jMethodType.paramTypes;
    jvm:JType jMethodRetType = jMethodType.retType;


    nextId = -1;
    nextVarId = -1;
    string bbPrefix = "wrapperGen";

    bir:BasicBlock beginBB = insertAndGetNextBasicBlock(birFunc.basicBlocks, prefix = bbPrefix);
    bir:BasicBlock retBB = {id: getNextDesugarBBId(bbPrefix), instructions: []};

    bir:VarRef?[] args = [];

    bir:VariableDcl? receiver = birFunc.receiver;

    bir:FunctionParam?[] birFuncParams = birFunc.params;
    int birFuncParamIndex = 0;
    // Load receiver which is the 0th parameter in the birFunc
    if jMethod.kind is jvm:METHOD && !jMethod.isStatic {
        bir:FunctionParam birFuncParam = <bir:FunctionParam>birFuncParams[birFuncParamIndex];
	    bir:BType bPType = birFuncParam.typeValue;
        bir:VarRef argRef = {variableDcl:birFuncParam, typeValue:bPType};
        args[args.length()] = argRef;
        birFuncParamIndex = 1;
    }

    jvm:JType? varArgType = ();
    int jMethodParamIndex = 0;
    int paramCount = birFuncParams.length();
    while (birFuncParamIndex < paramCount) {
        bir:FunctionParam birFuncParam = <bir:FunctionParam>birFuncParams[birFuncParamIndex];
        boolean isVarArg = (birFuncParamIndex == (paramCount - 1)) && birFunc.restParamExist;
	    bir:BType bPType = birFuncParam.typeValue;
	    jvm:JType jPType = jMethodParamTypes[jMethodParamIndex];
        bir:VarRef argRef = {variableDcl:birFuncParam, typeValue:bPType};
	    // we generate cast operations for unmatching B to J types
	    if (!isVarArg && !isMatchingBAndJType(bPType, jPType)) {
	        string varName = "$_param_jobject_var" + birFuncParamIndex.toString() + "_$";
            bir:VariableDcl paramVarDcl = { typeValue:jPType, name: { value: varName }, kind: "LOCAL" };
	        birFunc.localVars[birFunc.localVars.length()] = paramVarDcl;
	        bir:VarRef paramVarRef = {typeValue:jPType, variableDcl:paramVarDcl};
	        JCast jToBCast = {pos:birFunc.pos, lhsOp:paramVarRef, rhsOp:argRef, targetType:jPType};
	        argRef = paramVarRef;
	        beginBB.instructions[beginBB.instructions.length()] = jToBCast;
	    }
	    // for var args, we have two options
	    // 1 - desugar java array creation here,
	    // 2 - keep the var arg type in the intstruction and do the array creation in instruction gen
	    // we are going with the option two for the time being, hence keeping var arg type in the instructions
	    // (drawback with option 2 is, function frame may not have proper variables)
	    if (isVarArg) {
	        varArgType = jPType;
	    }
        args[args.length()] = argRef;
        birFuncParamIndex += 1;
        jMethodParamIndex += 1;
    }

    int invocationType = INVOKESTATIC;
    if jMethod.kind is jvm:METHOD && !jMethod.isStatic {
        if jMethod.isInterface {
	        invocationType = INVOKEINTERFACE;
        } else {
	        invocationType = INVOKEVIRTUAL;
        }
    } else if jMethod.kind is jvm:METHOD && jMethod.isStatic {
    	// nothing to do - remove later
    } else {
	    invocationType = INVOKESPECIAL;
    }

<<<<<<< HEAD
    bir:VarRef? jRetVarRef = ();

    bir:BasicBlock thenBB = insertAndGetNextBasicBlock(birFunc.basicBlocks, prefix = bbPrefix);
    bir:GOTO gotoRet = {pos:{}, kind:bir:TERMINATOR_GOTO, targetBB:retBB};
    thenBB.terminator = gotoRet;

    if (!(retType is bir:BTypeNil)) {
        bir:VarRef retRef = {variableDcl:getVariableDcl(birFunc.localVars[0]), typeValue:retType};

	    if (!(jMethodRetType is jvm:JVoid)) {
                bir:VariableDcl retJObjectVarDcl = { typeValue:jMethodRetType, name: { value: "$_ret_jobject_var_$" }, kind: "LOCAL" };
	        birFunc.localVars[birFunc.localVars.length()] = retJObjectVarDcl;
	        bir:VarRef castVarRef = {typeValue:jMethodRetType, variableDcl:retJObjectVarDcl};
	        jRetVarRef = castVarRef;
	        JCast jToBCast = {pos:birFunc.pos, lhsOp:retRef, rhsOp:castVarRef, targetType:retType};
	        thenBB.instructions[thenBB.instructions.length()] = jToBCast;
	    }

        bir:BasicBlock catchBB = {id: getNextDesugarBBId(bbPrefix), instructions: []};
       	JErrorEntry ee = { trapBB:beginBB, errorOp:retRef, targetBB:catchBB, catchIns:[] };
        foreach var exception in extFuncWrapper.jMethod.throws {
            bir:Return exceptionRet = {pos:{}, kind:bir:TERMINATOR_RETURN};
            CatchIns catchIns = { errorClass:exception, term:exceptionRet };
            ee.catchIns[ee.catchIns.length()] = catchIns;
        }

        birFunc.errorEntries[birFunc.errorEntries.length()] = ee;
    }

    string jMethodName = birFunc.name.value;
    // We may be able to use the same instruction rather than two, check later
    if jMethod.kind is jvm:CONSTRUCTOR {
        JIConstructorCall jCall = {pos:birFunc.pos, args:args, varArgExist:birFunc.restParamExist, varArgType:varArgType,
	                        kind:bir:TERMINATOR_PLATFORM, lhsOp:jRetVarRef, jClassName:jMethod.class, name:jMethod.name,
				jMethodVMSig:jMethod.sig, thenBB:thenBB};
        beginBB.terminator = jCall;
    } else {
        JIMethodCall jCall = {pos:birFunc.pos, args:args, varArgExist:birFunc.restParamExist, varArgType:varArgType,
				kind:bir:TERMINATOR_PLATFORM, lhsOp:jRetVarRef, jClassName:jMethod.class, name:jMethod.name,
				jMethodVMSig:jMethod.sig, invocationType:invocationType, thenBB:thenBB};
        beginBB.terminator = jCall;
=======
    // Handle return type
    bir:BType retType = <bir:BType>birFunc.typeValue["retType"];
    bir:VariableDcl retVarDcl = { typeValue: <bir:BType>retType, name: { value: "$_ret_var_$" }, kind: "LOCAL" };
    int returnVarRefIndex = indexMap.getIndex(retVarDcl);

    if retType is bir:BTypeNil {
        mv.visitInsn(ACONST_NULL);
    } else if retType is bir:BTypeHandle {
        // Here the corresponding Java method parameter type is 'jvm:RefType'. This has been verified before
        bir:VariableDcl retJObjectVarDcl = { typeValue: "any", name: { value: "$_ret_jobject_var_$" }, kind: "LOCAL" };
        int returnJObjectVarRefIndex = indexMap.getIndex(retJObjectVarDcl);
        mv.visitVarInsn(ASTORE, returnJObjectVarRefIndex);
        mv.visitTypeInsn(NEW, HANDLE_VALUE);
        mv.visitInsn(DUP);
        mv.visitVarInsn(ALOAD, returnJObjectVarRefIndex);
        mv.visitMethodInsn(INVOKESPECIAL, HANDLE_VALUE, "<init>", "(Ljava/lang/Object;)V", false);
    } else if (retType is BValueType) {
        // retType is a value-type
        if(jMethodRetType is jvm:PrimitiveType) {
            performWideningPrimitiveConversion(mv, retType, jMethodRetType);
        } else {
            addUnboxInsn(mv, retType);
        }
    } else if (retType is bir:BUnionType) {
        if (jMethodRetType is jvm:PrimitiveType) {
            bir:BType bType = getBTypeFromJType(jMethodRetType);
            performWideningPrimitiveConversion(mv, <BValueType> bType, jMethodRetType);
            addBoxInsn(mv, bType);
        } else if (jMethodRetType is jvm:RefType) {
            jvm:Label afterHandle = labelGen.getLabel("after_handle");
            if (jMethodRetType.typeName == "java/lang/Object") {
                mv.visitInsn(DUP);
                mv.visitTypeInsn(INSTANCEOF, ERROR_VALUE);
                mv.visitJumpInsn(IFNE, afterHandle);

                mv.visitInsn(DUP);
                mv.visitTypeInsn(INSTANCEOF, "java/lang/Number");
                mv.visitJumpInsn(IFNE, afterHandle);

                mv.visitInsn(DUP);
                mv.visitTypeInsn(INSTANCEOF, "java/lang/Boolean");
                mv.visitJumpInsn(IFNE, afterHandle);

                mv.visitInsn(DUP);
                mv.visitTypeInsn(INSTANCEOF, "java/lang/Byte");
                mv.visitJumpInsn(IFNE, afterHandle);
            }

            // if the returned value is a Ballerina Value, do nothing
            mv.visitInsn(DUP);
            mv.visitTypeInsn(INSTANCEOF, REF_VALUE);
            mv.visitJumpInsn(IFNE, afterHandle);

            bir:VariableDcl retJObjectVarDcl = { typeValue: "any", name: { value: "$_ret_jobject_var_$" }, kind: "LOCAL" };
            int returnJObjectVarRefIndex = indexMap.getIndex(retJObjectVarDcl);
            mv.visitVarInsn(ASTORE, returnJObjectVarRefIndex);
            mv.visitTypeInsn(NEW, HANDLE_VALUE);
            mv.visitInsn(DUP);
            mv.visitVarInsn(ALOAD, returnJObjectVarRefIndex);
            mv.visitMethodInsn(INVOKESPECIAL, HANDLE_VALUE, "<init>", "(Ljava/lang/Object;)V", false);
            mv.visitLabel(afterHandle);
        }

        if (getActualType(retType) is bir:BTypeNil) {
            mv.visitInsn(ACONST_NULL);
        }
    }
    generateVarStore(mv, retVarDcl, currentPackageName, returnVarRefIndex);
    
    jvm:Label retLabel = labelGen.getLabel("return_lable");
    mv.visitLabel(retLabel);
    mv.visitLineNumber(birFunc.pos.sLine, retLabel);
    
    termGen.genReturnTerm({pos:{}, kind:"RETURN"}, returnVarRefIndex, birFunc);

    // iterate the exception classes and generate catch blocks
    foreach var exception in extFuncWrapper.jMethod.throws {
        jvm:Label catchLabel = labelGen.getLabel(exception + "$label$");
        mv.visitLabel(catchLabel);
        //mv.visitLdcInsn(exception);
        mv.visitMethodInsn(INVOKESTATIC, BAL_ERRORS, "createInteropError", io:sprintf("(L%s;)L%s;", THROWABLE, ERROR_VALUE), false);
        mv.visitInsn(ARETURN);
>>>>>>> b167099f
    }

    // Adding the returnBB to the end of BB list
    birFunc.basicBlocks[birFunc.basicBlocks.length()] = retBB;

    bir:Return ret = {pos:birFunc.pos, kind:bir:TERMINATOR_RETURN};
    retBB.terminator = ret;

    // json|error j = json.constructFrom(birFunc);
    // if (j is json) {
    // 	io:println(j.toJsonString());
    // } else {
    // 	io:println(j);
    // }
}

function isMatchingBAndJType(bir:BType sourceTypes, jvm:JType targetType) returns boolean {
    if ((sourceTypes is bir:BTypeInt && targetType is jvm:JLong) ||
              (sourceTypes is bir:BTypeFloat && targetType is jvm:JDouble) ||
              (sourceTypes is bir:BTypeBoolean && targetType is jvm:JBoolean)) {
        return true;
    }
    return false;
}

type BValueType bir:BTypeInt | bir:BTypeFloat | bir:BTypeBoolean | bir:BTypeByte | bir:BTypeNil;

// These conversions are already validate beforehand, therefore I am just emitting type conversion instructions here.
// We can improve following logic with a type lattice.
function performWideningPrimitiveConversion(jvm:MethodVisitor mv, BValueType bType, jvm:JPrimitiveType jType){
    if bType is bir:BTypeInt && jType is jvm:JLong {
        return; // NOP
    } else if bType is bir:BTypeFloat && jType is jvm:JDouble {
        return; // NOP
    } else if bType is bir:BTypeInt {
        mv.visitInsn(I2L);
    } else if bType is bir:BTypeFloat {
        if jType is jvm:JLong {
            mv.visitInsn(L2D);
        } else if jType is jvm:JFloat {
            mv.visitInsn(F2D);
        } else {
            mv.visitInsn(I2D);
        }
    }
}

function loadMethodParamToStackInInteropFunction(jvm:MethodVisitor mv,
                                                 bir:FunctionParam birFuncParam,
                                                 jvm:JType jMethodParamType,
                                                 string currentPackageName,
                                                 int localVarIndex,
                                                 BalToJVMIndexMap indexMap,
                                                 boolean isVarArg) {
    bir:BType bFuncParamType = birFuncParam.typeValue;
    if (isVarArg) {
        genVarArg(mv, indexMap, bFuncParamType, jMethodParamType, localVarIndex);
    } else {
        // Load the parameter value to the stack
        generateVarLoad(mv, birFuncParam, currentPackageName, localVarIndex);
        generateBToJCheckCast(mv, bFuncParamType, <jvm:JType>jMethodParamType);
    }
}

function getJTypeSignature(jvm:JType jType) returns string {
    if (jType is jvm:JRefType) {
        return "L" + jType.typeValue + ";";
    } else if (jType is jvm:JArrayType) {
        jvm:JType eType = jType.elementType;
	    return "[" + getJTypeSignature(eType);
    } else {
        if (jType is jvm:JByte) {
            return "B";
        } else if (jType is jvm:JChar) {
            return "C";
        } else if (jType is jvm:JShort) {
            return "S";
        } else if (jType is jvm:JInt) {
            return "I";
        } else if (jType is jvm:JLong) {
            return "J";
        } else if (jType is jvm:JFloat) {
            return "F";
        } else if (jType is jvm:JDouble) {
            return "D";
        } else if (jType is jvm:JBoolean ) {
            return "Z";
        } else {
            error e = error(io:sprintf("invalid element type: %s", jType));
            panic e;
        }
    }
}

function getSignatureForJType(jvm:JRefType|jvm:JArrayType jType) returns string {
    if (jType is jvm:JRefType) {
        return jType.typeValue;
    } else {
        jvm:JType eType = jType.elementType;
        string sig = "[";
        while (eType is jvm:JArrayType) {
            eType = eType.elementType;
            sig += "[";
        }

        if (eType is jvm:JRefType) {
            return sig + "L" + getSignatureForJType(eType) + ";";
        } else if (eType is jvm:JByte) {
            return sig + "B";
        } else if (eType is jvm:JChar) {
            return sig + "C";
        } else if (eType is jvm:JShort) {
            return sig + "S";
        } else if (eType is jvm:JInt) {
            return sig + "I";
        } else if (eType is jvm:JLong) {
            return sig + "J";
        } else if (eType is jvm:JFloat) {
            return sig + "F";
        } else if (eType is jvm:JDouble) {
            return sig + "D";
        } else if (eType is jvm:JBoolean ) {
            return sig + "Z";
        } else {
            error e = error(io:sprintf("invalid element type: %s", eType));
            panic e;
        }
    }
}

function genVarArg(jvm:MethodVisitor mv, BalToJVMIndexMap indexMap, bir:BType bType, jvm:JType jvmType,
                   int varArgIndex) {
    jvm:JType jElementType;
    bir:BType bElementType;
    if (jvmType is jvm:JArrayType && bType is bir:BArrayType) {
        jElementType = jvmType.elementType;
        bElementType = bType.eType;
    } else {
        error e = error(io:sprintf("invalid type for var-arg: %s", jvmType));
        panic e;
    }

    bir:VariableDcl varArgsLen = { typeValue: bir:TYPE_INT,
                                   name: { value: "$varArgsLen" },
                                   kind: bir:VAR_KIND_TEMP };
    bir:VariableDcl index = { typeValue: bir:TYPE_INT,
                              name: { value: "$index" },
                              kind: bir:VAR_KIND_TEMP };
    bir:VariableDcl valueArray = { typeValue: bir:TYPE_ANY,
                                   name: { value: "$valueArray" },
                                   kind: bir:VAR_KIND_TEMP };

    int varArgsLenVarIndex = indexMap.getIndex(varArgsLen);
    int indexVarIndex = indexMap.getIndex(index);
    int valueArrayIndex = indexMap.getIndex(valueArray);

    // get the number of var args provided
    mv.visitVarInsn(ALOAD, varArgIndex);
    mv.visitMethodInsn(INVOKEVIRTUAL, ARRAY_VALUE, "size", "()I", false);
    mv.visitInsn(DUP);  // duplicate array size - needed for array new
    mv.visitVarInsn(ISTORE, varArgsLenVarIndex);

    // create an array to hold the results. i.e: jvm values
    genArrayNew(mv, jElementType);
    mv.visitVarInsn(ASTORE, valueArrayIndex);

    mv.visitInsn(ICONST_0);
    mv.visitVarInsn(ISTORE, indexVarIndex);
    jvm:Label l1 = new jvm:Label();
    jvm:Label l2 = new jvm:Label();
    mv.visitLabel(l1);

    // if index >= varArgsLen, then jump to end
    mv.visitVarInsn(ILOAD, indexVarIndex);
    mv.visitVarInsn(ILOAD, varArgsLenVarIndex);
    mv.visitJumpInsn(IF_ICMPGE, l2);

    // `valueArray` and `index` to stack, for lhs of assignment
    mv.visitVarInsn(ALOAD, valueArrayIndex);
    mv.visitVarInsn(ILOAD, indexVarIndex);

    // load `varArg[index]`
    mv.visitVarInsn(ALOAD, varArgIndex);
    mv.visitVarInsn(ILOAD, indexVarIndex);
    mv.visitInsn(I2L);

    if (bElementType is bir:BTypeInt) {
        mv.visitMethodInsn(INVOKEVIRTUAL, ARRAY_VALUE, "getInt", "(J)J", false);
    } else if (bElementType is bir:BTypeString) {
        mv.visitMethodInsn(INVOKEVIRTUAL, ARRAY_VALUE, "getString", io:sprintf("(J)L%s;", STRING_VALUE), false);
    } else if (bElementType is bir:BTypeBoolean) {
        mv.visitMethodInsn(INVOKEVIRTUAL, ARRAY_VALUE, "getJBoolean", "(J)Z", false);
    } else if (bElementType is bir:BTypeByte) {
        mv.visitMethodInsn(INVOKEVIRTUAL, ARRAY_VALUE, "getJByte", "(J)B", false);
    } else if (bElementType is bir:BTypeFloat) {
        mv.visitMethodInsn(INVOKEVIRTUAL, ARRAY_VALUE, "getJFloat", "(J)D", false);
    } else {
        mv.visitMethodInsn(INVOKEVIRTUAL, ARRAY_VALUE, "getRefValue", io:sprintf("(J)L%s;", OBJECT), false);
        mv.visitTypeInsn(CHECKCAST, HANDLE_VALUE);
    }

    // unwrap from handleValue
    generateBToJCheckCast(mv, bElementType, <jvm:JType>jElementType);

    // valueArray[index] = varArg[index]
    genArrayStore(mv, jElementType);

    // // increment index, and go to the condition again
    mv.visitIincInsn(indexVarIndex, 1);
    mv.visitJumpInsn(GOTO, l1);

    mv.visitLabel(l2);
    mv.visitVarInsn(ALOAD, valueArrayIndex);
}

function genArrayStore(jvm:MethodVisitor mv, jvm:JType jType) {
    int code;
    if jType is jvm:JInt {
        code = IASTORE;
    } else if jType is jvm:JLong {
        code = LASTORE;
    } else if jType is jvm:JDouble {
        code = DASTORE;
    } else if jType is jvm:JByte || jType is jvm:JBoolean {
        code = BASTORE;
    } else if jType is jvm:JShort {
        code = SASTORE;
    } else if jType is jvm:JChar {
        code = CASTORE;
    } else if jType is jvm:JFloat {
        code = FASTORE;
    } else {
        code = AASTORE;
    }

    mv.visitInsn(code);
}

function genArrayNew(jvm:MethodVisitor mv, jvm:JType elementType) {
    if elementType is jvm:JInt {
        mv.visitIntInsn(NEWARRAY, T_INT);
    } else if elementType is jvm:JLong {
        mv.visitIntInsn(NEWARRAY, T_LONG);
    } else if elementType is jvm:JDouble {
        mv.visitIntInsn(NEWARRAY, T_DOUBLE);
    } else if elementType is jvm:JByte || elementType is jvm:JBoolean {
        mv.visitIntInsn(NEWARRAY, T_BOOLEAN);
    } else if elementType is jvm:JShort {
        mv.visitIntInsn(NEWARRAY, T_SHORT);
    } else if elementType is jvm:JChar {
        mv.visitIntInsn(NEWARRAY, T_CHAR);
    } else if elementType is jvm:JFloat {
        mv.visitIntInsn(NEWARRAY, T_FLOAT);
    } else if elementType is jvm:JRefType | jvm:JArrayType {
        mv.visitTypeInsn(ANEWARRAY, getSignatureForJType(elementType));
    } else {
        error e = error(io:sprintf("invalid type for var-arg: %s", elementType));
        panic e;
    }
}<|MERGE_RESOLUTION|>--- conflicted
+++ resolved
@@ -288,17 +288,7 @@
 
     if retType is bir:BTypeNil {
         mv.visitInsn(ACONST_NULL);
-    } else if retType is bir:BTypeHandle {
-        // Here the corresponding Java method parameter type is 'jvm:RefType'. This has been verified before
-        bir:VariableDcl retJObjectVarDcl = { typeValue: "any", name: { value: "$_ret_jobject_var_$" }, kind: "LOCAL" };
-        int returnJObjectVarRefIndex = indexMap.getIndex(retJObjectVarDcl);
-        mv.visitVarInsn(ASTORE, returnJObjectVarRefIndex);
-        mv.visitTypeInsn(NEW, HANDLE_VALUE);
-        mv.visitInsn(DUP);
-        mv.visitVarInsn(ALOAD, returnJObjectVarRefIndex);
-        mv.visitMethodInsn(INVOKESPECIAL, HANDLE_VALUE, "<init>", "(Ljava/lang/Object;)V", false);
-    } else {
-<<<<<<< HEAD
+    } else {
         bir:VariableDcl retVarDcl = { typeValue: <bir:BType>retType, name: { value: "$_ret_var_$" }, kind: "LOCAL" };
         returnVarRefIndex = indexMap.getIndex(retVarDcl);
         if retType is bir:BTypeHandle {
@@ -317,17 +307,9 @@
             } else {
                 addUnboxInsn(mv, retType);
             }
-=======
-        // bType is a value-type
-        if(jFieldType is jvm:PrimitiveType) {
-            performWideningPrimitiveConversion(mv, <BValueType>retType, jFieldType);
-        } else {
-            addUnboxInsn(mv, retType);
->>>>>>> b167099f
-        }
-    }
-
-    generateVarStore(mv, retVarDcl, currentPackageName, returnVarRefIndex);
+        }
+        generateVarStore(mv, retVarDcl, currentPackageName, returnVarRefIndex);
+    }
 
     jvm:Label retLabel = labelGen.getLabel("return_lable");
     mv.visitLabel(retLabel);
@@ -414,7 +396,6 @@
 	    invocationType = INVOKESPECIAL;
     }
 
-<<<<<<< HEAD
     bir:VarRef? jRetVarRef = ();
 
     bir:BasicBlock thenBB = insertAndGetNextBasicBlock(birFunc.basicBlocks, prefix = bbPrefix);
@@ -456,90 +437,6 @@
 				kind:bir:TERMINATOR_PLATFORM, lhsOp:jRetVarRef, jClassName:jMethod.class, name:jMethod.name,
 				jMethodVMSig:jMethod.sig, invocationType:invocationType, thenBB:thenBB};
         beginBB.terminator = jCall;
-=======
-    // Handle return type
-    bir:BType retType = <bir:BType>birFunc.typeValue["retType"];
-    bir:VariableDcl retVarDcl = { typeValue: <bir:BType>retType, name: { value: "$_ret_var_$" }, kind: "LOCAL" };
-    int returnVarRefIndex = indexMap.getIndex(retVarDcl);
-
-    if retType is bir:BTypeNil {
-        mv.visitInsn(ACONST_NULL);
-    } else if retType is bir:BTypeHandle {
-        // Here the corresponding Java method parameter type is 'jvm:RefType'. This has been verified before
-        bir:VariableDcl retJObjectVarDcl = { typeValue: "any", name: { value: "$_ret_jobject_var_$" }, kind: "LOCAL" };
-        int returnJObjectVarRefIndex = indexMap.getIndex(retJObjectVarDcl);
-        mv.visitVarInsn(ASTORE, returnJObjectVarRefIndex);
-        mv.visitTypeInsn(NEW, HANDLE_VALUE);
-        mv.visitInsn(DUP);
-        mv.visitVarInsn(ALOAD, returnJObjectVarRefIndex);
-        mv.visitMethodInsn(INVOKESPECIAL, HANDLE_VALUE, "<init>", "(Ljava/lang/Object;)V", false);
-    } else if (retType is BValueType) {
-        // retType is a value-type
-        if(jMethodRetType is jvm:PrimitiveType) {
-            performWideningPrimitiveConversion(mv, retType, jMethodRetType);
-        } else {
-            addUnboxInsn(mv, retType);
-        }
-    } else if (retType is bir:BUnionType) {
-        if (jMethodRetType is jvm:PrimitiveType) {
-            bir:BType bType = getBTypeFromJType(jMethodRetType);
-            performWideningPrimitiveConversion(mv, <BValueType> bType, jMethodRetType);
-            addBoxInsn(mv, bType);
-        } else if (jMethodRetType is jvm:RefType) {
-            jvm:Label afterHandle = labelGen.getLabel("after_handle");
-            if (jMethodRetType.typeName == "java/lang/Object") {
-                mv.visitInsn(DUP);
-                mv.visitTypeInsn(INSTANCEOF, ERROR_VALUE);
-                mv.visitJumpInsn(IFNE, afterHandle);
-
-                mv.visitInsn(DUP);
-                mv.visitTypeInsn(INSTANCEOF, "java/lang/Number");
-                mv.visitJumpInsn(IFNE, afterHandle);
-
-                mv.visitInsn(DUP);
-                mv.visitTypeInsn(INSTANCEOF, "java/lang/Boolean");
-                mv.visitJumpInsn(IFNE, afterHandle);
-
-                mv.visitInsn(DUP);
-                mv.visitTypeInsn(INSTANCEOF, "java/lang/Byte");
-                mv.visitJumpInsn(IFNE, afterHandle);
-            }
-
-            // if the returned value is a Ballerina Value, do nothing
-            mv.visitInsn(DUP);
-            mv.visitTypeInsn(INSTANCEOF, REF_VALUE);
-            mv.visitJumpInsn(IFNE, afterHandle);
-
-            bir:VariableDcl retJObjectVarDcl = { typeValue: "any", name: { value: "$_ret_jobject_var_$" }, kind: "LOCAL" };
-            int returnJObjectVarRefIndex = indexMap.getIndex(retJObjectVarDcl);
-            mv.visitVarInsn(ASTORE, returnJObjectVarRefIndex);
-            mv.visitTypeInsn(NEW, HANDLE_VALUE);
-            mv.visitInsn(DUP);
-            mv.visitVarInsn(ALOAD, returnJObjectVarRefIndex);
-            mv.visitMethodInsn(INVOKESPECIAL, HANDLE_VALUE, "<init>", "(Ljava/lang/Object;)V", false);
-            mv.visitLabel(afterHandle);
-        }
-
-        if (getActualType(retType) is bir:BTypeNil) {
-            mv.visitInsn(ACONST_NULL);
-        }
-    }
-    generateVarStore(mv, retVarDcl, currentPackageName, returnVarRefIndex);
-    
-    jvm:Label retLabel = labelGen.getLabel("return_lable");
-    mv.visitLabel(retLabel);
-    mv.visitLineNumber(birFunc.pos.sLine, retLabel);
-    
-    termGen.genReturnTerm({pos:{}, kind:"RETURN"}, returnVarRefIndex, birFunc);
-
-    // iterate the exception classes and generate catch blocks
-    foreach var exception in extFuncWrapper.jMethod.throws {
-        jvm:Label catchLabel = labelGen.getLabel(exception + "$label$");
-        mv.visitLabel(catchLabel);
-        //mv.visitLdcInsn(exception);
-        mv.visitMethodInsn(INVOKESTATIC, BAL_ERRORS, "createInteropError", io:sprintf("(L%s;)L%s;", THROWABLE, ERROR_VALUE), false);
-        mv.visitInsn(ARETURN);
->>>>>>> b167099f
     }
 
     // Adding the returnBB to the end of BB list
