--- conflicted
+++ resolved
@@ -1541,23 +1541,12 @@
                                string mainClass, string initClass) {
     //need to generate lambda for package Init as well, if exist
     if (hasInitFunction(pkg)) {
-<<<<<<< HEAD
         string initFuncName = MODULE_INIT;
         generateLambdaForFunction(cw, initFuncName, initClass);
 
         // generate another lambda for start function as well
         string startFuncName = MODULE_START;
         generateLambdaForFunction(cw, startFuncName, initClass);
-=======
-        boolean voidReturn = pkg.org.value == BALLERINA && pkg.name.value == BUILT_IN_PACKAGE_NAME;
-
-        string initFuncName = cleanupFunctionName(getModuleInitFuncName(pkg));
-        generateLambdaForModuleFunction(cw, initFuncName, initClass, voidReturn);
-
-        // generate another lambda for start function as well
-        string startFuncName = cleanupFunctionName(getModuleStartFuncName(pkg));
-        generateLambdaForModuleFunction(cw, startFuncName, initClass, voidReturn);
->>>>>>> 2bb46e77
 
         string stopFuncName = cleanupFunctionName(getModuleStopFuncName(pkg));
         generateLambdaForModuleFunction(cw, stopFuncName, initClass);
@@ -1689,7 +1678,6 @@
 
     bir:ModuleID modID = packageToModuleId(pkg);
 
-<<<<<<< HEAD
     bir:BasicBlock typeOwnerCreateBB = {id: getNextBBId(bbId), instructions: []};
     bbId += 1;
     basicBlocks[basicBlocks.length()] = typeOwnerCreateBB;
@@ -1722,26 +1710,6 @@
     javaClass.functions[javaClass.functions.length()] = generateDepModInit(imprtMods, pkg, MODULE_STOP, "<stop>");
 
 }
-=======
-        string moduleClassName = getModuleLevelClassName(id.org, id.name, MODULE_INIT_CLASS_NAME);
-        mv.visitVarInsn(ALOAD, 0);
-        if (mod.modOrg.value == BALLERINA && mod.modName.value == BUILT_IN_PACKAGE_NAME) {
-            mv.visitMethodInsn(INVOKESTATIC, moduleClassName, initFuncName,
-                            "(Lorg/ballerinalang/jvm/scheduling/Strand;)V", false);
-        } else {
-            mv.visitMethodInsn(INVOKESTATIC, moduleClassName, initFuncName,
-                            io:sprintf("(L%s;)L%s;", STRAND, OBJECT), false);
-        }
-
-        mv.visitVarInsn(ALOAD, 0);
-        if (mod.modOrg.value == BALLERINA && mod.modName.value == BUILT_IN_PACKAGE_NAME) {
-            mv.visitMethodInsn(INVOKESTATIC, moduleClassName, startFuncName,
-                            "(Lorg/ballerinalang/jvm/scheduling/Strand;)V", false);
-        } else {
-            mv.visitMethodInsn(INVOKESTATIC, moduleClassName, startFuncName,
-                            io:sprintf("(L%s;)L%s;", STRAND, OBJECT), false);
-        }
->>>>>>> 2bb46e77
 
 function generateDepModInit(map<bir:ModuleID> imprtMods, bir:Package pkg, string funcName,
                                 string initName) returns bir:Function {
