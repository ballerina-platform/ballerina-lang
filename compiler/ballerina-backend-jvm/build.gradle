--- conflicted
+++ resolved
@@ -49,11 +49,8 @@
     interopImports project(':ballerina-io')
     interopImports project(':ballerina-time')
     interopImports project(':ballerina-reflect')
-<<<<<<< HEAD
+    interopImports project(':ballerina-file')
     interopImports project(':ballerina-runtime-api')
-=======
-    interopImports project(':ballerina-file')
->>>>>>> e0b58bf0
 
     baloCreat project(':lib-creator')
 }
