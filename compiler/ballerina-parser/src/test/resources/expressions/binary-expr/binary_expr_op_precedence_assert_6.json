--- conflicted
+++ resolved
@@ -188,25 +188,13 @@
                                       ]
                                     },
                                     {
-<<<<<<< HEAD
                                       "kind": "DOUBLE_GT_TOKEN",
-                                      "children": [
-                                        {
-                                          "kind": "GT_TOKEN"
-                                        },
-                                        {
-                                          "kind": "GT_TOKEN",
-                                          "trailingMinutiae": [
-                                            {
-                                              "kind": "WHITESPACE_MINUTIAE",
-                                              "value": " "
-                                            }
-                                          ]
+                                      "trailingMinutiae": [
+                                        {
+                                          "kind": "WHITESPACE_MINUTIAE",
+                                          "value": " "
                                         }
                                       ]
-=======
-                                      "kind": "DOUBLE_GT_TOKEN"
->>>>>>> e21450e1
                                     },
                                     {
                                       "kind": "BINARY_EXPRESSION",
