{
  "kind": "BINARY_EXPRESSION",
  "children": [
    {
<<<<<<< HEAD
      "kind": "IDENTIFIER_TOKEN",
      "value": "x",
      "trailingMinutiae": [
        {
          "kind": "WHITESPACE_MINUTIAE",
          "value": " "
        }
      ]
    },
    {
      "kind": "PLUS_TOKEN",
      "trailingMinutiae": [
        {
          "kind": "WHITESPACE_MINUTIAE",
          "value": " "
        }
      ]
    },
    {
=======
>>>>>>> a37f1484
      "kind": "BINARY_EXPRESSION",
      "children": [
        {
          "kind": "IDENTIFIER_TOKEN",
          "value": "x"
        },
        {
          "kind": "PLUS_TOKEN"
        },
        {
          "kind": "FIELD_ACCESS",
          "children": [
            {
              "kind": "FIELD_ACCESS",
              "children": [
                {
                  "kind": "FIELD_ACCESS",
                  "children": [
                    {
                      "kind": "IDENTIFIER_TOKEN",
                      "value": "a"
                    },
                    {
                      "kind": "DOT_TOKEN"
                    },
                    {
                      "kind": "IDENTIFIER_TOKEN",
                      "value": "b"
                    }
                  ]
                },
                {
                  "kind": "DOT_TOKEN"
                },
                {
                  "kind": "IDENTIFIER_TOKEN",
                  "value": "c"
                }
              ]
            },
            {
              "kind": "DOT_TOKEN"
            },
            {
              "kind": "IDENTIFIER_TOKEN",
              "value": "d",
              "trailingMinutiae": [
                {
                  "kind": "WHITESPACE_MINUTIAE",
                  "value": " "
                }
              ]
            }
          ]
<<<<<<< HEAD
        },
        {
          "kind": "PLUS_TOKEN",
          "trailingMinutiae": [
            {
              "kind": "WHITESPACE_MINUTIAE",
              "value": " "
            }
          ]
        },
        {
          "kind": "IDENTIFIER_TOKEN",
          "value": "y"
=======
>>>>>>> a37f1484
        }
      ]
    },
    {
      "kind": "PLUS_TOKEN"
    },
    {
      "kind": "IDENTIFIER_TOKEN",
      "value": "y"
    }
  ]
}<|MERGE_RESOLUTION|>--- conflicted
+++ resolved
@@ -2,36 +2,26 @@
   "kind": "BINARY_EXPRESSION",
   "children": [
     {
-<<<<<<< HEAD
-      "kind": "IDENTIFIER_TOKEN",
-      "value": "x",
-      "trailingMinutiae": [
-        {
-          "kind": "WHITESPACE_MINUTIAE",
-          "value": " "
-        }
-      ]
-    },
-    {
-      "kind": "PLUS_TOKEN",
-      "trailingMinutiae": [
-        {
-          "kind": "WHITESPACE_MINUTIAE",
-          "value": " "
-        }
-      ]
-    },
-    {
-=======
->>>>>>> a37f1484
       "kind": "BINARY_EXPRESSION",
       "children": [
         {
           "kind": "IDENTIFIER_TOKEN",
-          "value": "x"
+          "value": "x",
+          "trailingMinutiae": [
+            {
+              "kind": "WHITESPACE_MINUTIAE",
+              "value": " "
+            }
+          ]
         },
         {
-          "kind": "PLUS_TOKEN"
+          "kind": "PLUS_TOKEN",
+          "trailingMinutiae": [
+            {
+              "kind": "WHITESPACE_MINUTIAE",
+              "value": " "
+            }
+          ]
         },
         {
           "kind": "FIELD_ACCESS",
@@ -78,27 +68,17 @@
               ]
             }
           ]
-<<<<<<< HEAD
-        },
-        {
-          "kind": "PLUS_TOKEN",
-          "trailingMinutiae": [
-            {
-              "kind": "WHITESPACE_MINUTIAE",
-              "value": " "
-            }
-          ]
-        },
-        {
-          "kind": "IDENTIFIER_TOKEN",
-          "value": "y"
-=======
->>>>>>> a37f1484
         }
       ]
     },
     {
-      "kind": "PLUS_TOKEN"
+      "kind": "PLUS_TOKEN",
+      "trailingMinutiae": [
+        {
+          "kind": "WHITESPACE_MINUTIAE",
+          "value": " "
+        }
+      ]
     },
     {
       "kind": "IDENTIFIER_TOKEN",
