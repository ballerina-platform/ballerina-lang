--- conflicted
+++ resolved
@@ -588,186 +588,6 @@
                               ],
                               "leadingMinutiae": [
                                 {
-<<<<<<< HEAD
-                                  "kind": "XML_ATTRIBUTE",
-                                  "hasDiagnostics": true,
-                                  "children": [
-                                    {
-                                      "kind": "XML_SIMPLE_NAME",
-                                      "children": [
-                                        {
-                                          "kind": "IDENTIFIER_TOKEN",
-                                          "value": "bar1"
-                                        }
-                                      ]
-                                    },
-                                    {
-                                      "kind": "EQUAL_TOKEN"
-                                    },
-                                    {
-                                      "kind": "XML_ATTRIBUTE_VALUE",
-                                      "hasDiagnostics": true,
-                                      "children": [
-                                        {
-                                          "kind": "SINGLE_QUOTE_TOKEN"
-                                        },
-                                        {
-                                          "kind": "LIST",
-                                          "hasDiagnostics": true,
-                                          "children": [
-                                            {
-                                              "kind": "XML_TEXT_CONTENT",
-                                              "value": "aaa{"
-                                            },
-                                            {
-                                              "kind": "INTERPOLATION",
-                                              "children": [
-                                                {
-                                                  "kind": "INTERPOLATION_START_TOKEN"
-                                                },
-                                                {
-                                                  "kind": "SIMPLE_NAME_REFERENCE",
-                                                  "children": [
-                                                    {
-                                                      "kind": "IDENTIFIER_TOKEN",
-                                                      "value": "v1"
-                                                    }
-                                                  ]
-                                                },
-                                                {
-                                                  "kind": "CLOSE_BRACE_TOKEN"
-                                                }
-                                              ]
-                                            },
-                                            {
-                                              "kind": "XML_TEXT_CONTENT",
-                                              "value": "}b\\"
-                                            },
-                                            {
-                                              "kind": "INTERPOLATION",
-                                              "hasDiagnostics": true,
-                                              "children": [
-                                                {
-                                                  "kind": "INTERPOLATION_START_TOKEN"
-                                                },
-                                                {
-                                                  "kind": "BINARY_EXPRESSION",
-                                                  "hasDiagnostics": true,
-                                                  "children": [
-                                                    {
-                                                      "kind": "SIMPLE_NAME_REFERENCE",
-                                                      "children": [
-                                                        {
-                                                          "kind": "IDENTIFIER_TOKEN",
-                                                          "value": "b"
-                                                        }
-                                                      ]
-                                                    },
-                                                    {
-                                                      "kind": "PLUS_TOKEN",
-                                                      "isMissing": true,
-                                                      "hasDiagnostics": true,
-                                                      "diagnostics": [
-                                                        "ERROR_MISSING_PLUS_TOKEN"
-                                                      ]
-                                                    },
-                                                    {
-                                                      "kind": "STRING_LITERAL",
-                                                      "hasDiagnostics": true,
-                                                      "children": [
-                                                        {
-                                                          "kind": "STRING_LITERAL_TOKEN",
-                                                          "hasDiagnostics": true,
-                                                          "diagnostics": [
-                                                            "ERROR_INVALID_ESCAPE_SEQUENCE",
-                                                            "ERROR_INVALID_ESCAPE_SEQUENCE"
-                                                          ],
-                                                          "value": "b${v2}c\\}cc{d{}e}{f{\u0027 bar2\u003d\u0027aaa{${v1}}b\\${b"
-                                                        }
-                                                      ]
-                                                    }
-                                                  ]
-                                                },
-                                                {
-                                                  "kind": "CLOSE_BRACE_TOKEN",
-                                                  "isMissing": true,
-                                                  "hasDiagnostics": true,
-                                                  "diagnostics": [
-                                                    "ERROR_MISSING_CLOSE_BRACE_TOKEN"
-                                                  ]
-                                                }
-                                              ]
-                                            },
-                                            {
-                                              "kind": "IDENTIFIER_TOKEN",
-                                              "value": "b"
-                                            },
-                                            {
-                                              "kind": "OPEN_BRACE_TOKEN",
-                                              "hasDiagnostics": true,
-                                              "diagnostics": [
-                                                "ERROR_INVALID_TOKEN"
-                                              ],
-                                              "leadingMinutiae": [
-                                                {
-                                                  "kind": "INVALID_NODE_MINUTIAE",
-                                                  "invalidNode": {
-                                                    "kind": "INVALID_TOKEN_MINUTIAE_NODE",
-                                                    "children": [
-                                                      {
-                                                        "kind": "INVALID_TOKEN",
-                                                        "value": "$"
-                                                      }
-                                                    ]
-                                                  }
-                                                }
-                                              ]
-                                            },
-                                            {
-                                              "kind": "IDENTIFIER_TOKEN",
-                                              "value": "v2"
-                                            },
-                                            {
-                                              "kind": "CLOSE_BRACE_TOKEN"
-                                            },
-                                            {
-                                              "kind": "IDENTIFIER_TOKEN",
-                                              "value": "c"
-                                            },
-                                            {
-                                              "kind": "CLOSE_BRACE_TOKEN",
-                                              "hasDiagnostics": true,
-                                              "diagnostics": [
-                                                "ERROR_INVALID_TOKEN"
-                                              ],
-                                              "leadingMinutiae": [
-                                                {
-                                                  "kind": "INVALID_NODE_MINUTIAE",
-                                                  "invalidNode": {
-                                                    "kind": "INVALID_TOKEN_MINUTIAE_NODE",
-                                                    "children": [
-                                                      {
-                                                        "kind": "INVALID_TOKEN",
-                                                        "value": "\\"
-                                                      }
-                                                    ]
-                                                  }
-                                                }
-                                              ]
-                                            },
-                                            {
-                                              "kind": "XML_TEXT_CONTENT",
-                                              "value": "cc{d{}e}{f{"
-                                            }
-                                          ]
-                                        },
-                                        {
-                                          "kind": "SINGLE_QUOTE_TOKEN"
-                                        }
-                                      ]
-                                    }
-                                  ]
-=======
                                   "kind": "INVALID_NODE_MINUTIAE",
                                   "invalidNode": {
                                     "kind": "INVALID_TOKEN_MINUTIAE_NODE",
@@ -778,7 +598,6 @@
                                       }
                                     ]
                                   }
->>>>>>> 17e78123
                                 }
                               ]
                             },
