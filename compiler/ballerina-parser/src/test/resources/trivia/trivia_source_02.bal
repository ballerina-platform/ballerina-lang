--- conflicted
+++ resolved
@@ -1,7 +1,3 @@
 function foo() {
-<<<<<<< HEAD
-    invalidToken int a;
-=======
-     int a;
->>>>>>> e40c5e46
+    int a;
 }