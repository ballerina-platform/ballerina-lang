public function foo() {
    int|string a;
    int[]|string[] a;
    map<string>|T[] a;
    float?|int a;
    float|()|int a;
    T|A a;
    ([Foo, Person]|()|error) res = wait f;
<<<<<<< HEAD
=======
    myType|[myType[]] t;
>>>>>>> 09ee09ed
}<|MERGE_RESOLUTION|>--- conflicted
+++ resolved
@@ -6,8 +6,5 @@
     float|()|int a;
     T|A a;
     ([Foo, Person]|()|error) res = wait f;
-<<<<<<< HEAD
-=======
     myType|[myType[]] t;
->>>>>>> 09ee09ed
 }