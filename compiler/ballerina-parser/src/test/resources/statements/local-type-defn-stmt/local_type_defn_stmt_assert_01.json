--- conflicted
+++ resolved
@@ -189,9 +189,6 @@
                             },
                             {
                               "kind": "IDENTIFIER_TOKEN",
-<<<<<<< HEAD
-                              "value": "age"
-=======
                               "value": "age",
                               "trailingMinutiae": [
                                 {
@@ -246,7 +243,6 @@
                                   ]
                                 }
                               ]
->>>>>>> b35c5b5b
                             },
                             {
                               "kind": "SEMICOLON_TOKEN",
@@ -331,9 +327,6 @@
                             },
                             {
                               "kind": "IDENTIFIER_TOKEN",
-<<<<<<< HEAD
-                              "value": "status"
-=======
                               "value": "status",
                               "trailingMinutiae": [
                                 {
@@ -359,7 +352,6 @@
                                   "value": "0"
                                 }
                               ]
->>>>>>> b35c5b5b
                             },
                             {
                               "kind": "SEMICOLON_TOKEN",
@@ -376,7 +368,7 @@
                           "kind": "OBJECT_FIELD",
                           "children": [
                             {
-                              "kind": "PUBLIC_KEYWORD",
+                              "kind": "PRIVATE_KEYWORD",
                               "leadingMinutiae": [
                                 {
                                   "kind": "WHITESPACE_MINUTIAE",
@@ -420,7 +412,7 @@
                           ]
                         },
                         {
-                          "kind": "METHOD_DECLARATION",
+                          "kind": "OBJECT_METHOD_DEFINITION",
                           "children": [
                             {
                               "kind": "LIST",
@@ -428,6 +420,10 @@
                                 {
                                   "kind": "PUBLIC_KEYWORD",
                                   "leadingMinutiae": [
+                                    {
+                                      "kind": "WHITESPACE_MINUTIAE",
+                                      "value": "        "
+                                    },
                                     {
                                       "kind": "END_OF_LINE_MINUTIAE",
                                       "value": "\n"
@@ -470,16 +466,46 @@
                                   "children": []
                                 },
                                 {
-                                  "kind": "CLOSE_PAREN_TOKEN"
-                                }
-                              ]
-                            },
-                            {
-                              "kind": "SEMICOLON_TOKEN",
-                              "trailingMinutiae": [
-                                {
-                                  "kind": "END_OF_LINE_MINUTIAE",
-                                  "value": "\n"
+                                  "kind": "CLOSE_PAREN_TOKEN",
+                                  "trailingMinutiae": [
+                                    {
+                                      "kind": "WHITESPACE_MINUTIAE",
+                                      "value": " "
+                                    }
+                                  ]
+                                }
+                              ]
+                            },
+                            {
+                              "kind": "FUNCTION_BODY_BLOCK",
+                              "children": [
+                                {
+                                  "kind": "OPEN_BRACE_TOKEN",
+                                  "trailingMinutiae": [
+                                    {
+                                      "kind": "END_OF_LINE_MINUTIAE",
+                                      "value": "\n"
+                                    }
+                                  ]
+                                },
+                                {
+                                  "kind": "LIST",
+                                  "children": []
+                                },
+                                {
+                                  "kind": "CLOSE_BRACE_TOKEN",
+                                  "leadingMinutiae": [
+                                    {
+                                      "kind": "WHITESPACE_MINUTIAE",
+                                      "value": "        "
+                                    }
+                                  ],
+                                  "trailingMinutiae": [
+                                    {
+                                      "kind": "END_OF_LINE_MINUTIAE",
+                                      "value": "\n"
+                                    }
+                                  ]
                                 }
                               ]
                             }
@@ -522,7 +548,7 @@
                           ]
                         },
                         {
-                          "kind": "METHOD_DECLARATION",
+                          "kind": "OBJECT_METHOD_DEFINITION",
                           "children": [
                             {
                               "kind": "LIST",
@@ -562,29 +588,59 @@
                                   "children": []
                                 },
                                 {
-                                  "kind": "CLOSE_PAREN_TOKEN"
-                                }
-                              ]
-                            },
-                            {
-                              "kind": "SEMICOLON_TOKEN",
-                              "trailingMinutiae": [
-                                {
-                                  "kind": "END_OF_LINE_MINUTIAE",
-                                  "value": "\n"
+                                  "kind": "CLOSE_PAREN_TOKEN",
+                                  "trailingMinutiae": [
+                                    {
+                                      "kind": "WHITESPACE_MINUTIAE",
+                                      "value": " "
+                                    }
+                                  ]
+                                }
+                              ]
+                            },
+                            {
+                              "kind": "FUNCTION_BODY_BLOCK",
+                              "children": [
+                                {
+                                  "kind": "OPEN_BRACE_TOKEN",
+                                  "trailingMinutiae": [
+                                    {
+                                      "kind": "END_OF_LINE_MINUTIAE",
+                                      "value": "\n"
+                                    }
+                                  ]
+                                },
+                                {
+                                  "kind": "LIST",
+                                  "children": []
+                                },
+                                {
+                                  "kind": "CLOSE_BRACE_TOKEN",
+                                  "leadingMinutiae": [
+                                    {
+                                      "kind": "WHITESPACE_MINUTIAE",
+                                      "value": "        "
+                                    }
+                                  ],
+                                  "trailingMinutiae": [
+                                    {
+                                      "kind": "END_OF_LINE_MINUTIAE",
+                                      "value": "\n"
+                                    }
+                                  ]
                                 }
                               ]
                             }
                           ]
                         },
                         {
-                          "kind": "METHOD_DECLARATION",
+                          "kind": "OBJECT_METHOD_DEFINITION",
                           "children": [
                             {
                               "kind": "LIST",
                               "children": [
                                 {
-                                  "kind": "PUBLIC_KEYWORD",
+                                  "kind": "PRIVATE_KEYWORD",
                                   "leadingMinutiae": [
                                     {
                                       "kind": "END_OF_LINE_MINUTIAE",
@@ -637,16 +693,54 @@
                                   "children": []
                                 },
                                 {
-                                  "kind": "CLOSE_PAREN_TOKEN"
-                                }
-                              ]
-                            },
-                            {
-                              "kind": "SEMICOLON_TOKEN",
-                              "trailingMinutiae": [
-                                {
-                                  "kind": "END_OF_LINE_MINUTIAE",
-                                  "value": "\n"
+                                  "kind": "CLOSE_PAREN_TOKEN",
+                                  "trailingMinutiae": [
+                                    {
+                                      "kind": "WHITESPACE_MINUTIAE",
+                                      "value": " "
+                                    }
+                                  ]
+                                }
+                              ]
+                            },
+                            {
+                              "kind": "FUNCTION_BODY_BLOCK",
+                              "children": [
+                                {
+                                  "kind": "OPEN_BRACE_TOKEN",
+                                  "trailingMinutiae": [
+                                    {
+                                      "kind": "END_OF_LINE_MINUTIAE",
+                                      "value": "\n"
+                                    }
+                                  ]
+                                },
+                                {
+                                  "kind": "LIST",
+                                  "children": []
+                                },
+                                {
+                                  "kind": "CLOSE_BRACE_TOKEN",
+                                  "leadingMinutiae": [
+                                    {
+                                      "kind": "WHITESPACE_MINUTIAE",
+                                      "value": "        "
+                                    },
+                                    {
+                                      "kind": "END_OF_LINE_MINUTIAE",
+                                      "value": "\n"
+                                    },
+                                    {
+                                      "kind": "WHITESPACE_MINUTIAE",
+                                      "value": "        "
+                                    }
+                                  ],
+                                  "trailingMinutiae": [
+                                    {
+                                      "kind": "END_OF_LINE_MINUTIAE",
+                                      "value": "\n"
+                                    }
+                                  ]
                                 }
                               ]
                             }
@@ -750,9 +844,6 @@
                                         },
                                         {
                                           "kind": "IDENTIFIER_TOKEN",
-<<<<<<< HEAD
-                                          "value": "age"
-=======
                                           "value": "age",
                                           "trailingMinutiae": [
                                             {
@@ -807,7 +898,6 @@
                                               ]
                                             }
                                           ]
->>>>>>> b35c5b5b
                                         },
                                         {
                                           "kind": "SEMICOLON_TOKEN",
@@ -892,9 +982,6 @@
                                         },
                                         {
                                           "kind": "IDENTIFIER_TOKEN",
-<<<<<<< HEAD
-                                          "value": "status"
-=======
                                           "value": "status",
                                           "trailingMinutiae": [
                                             {
@@ -920,7 +1007,6 @@
                                               "value": "0"
                                             }
                                           ]
->>>>>>> b35c5b5b
                                         },
                                         {
                                           "kind": "SEMICOLON_TOKEN",
@@ -937,7 +1023,7 @@
                                       "kind": "OBJECT_FIELD",
                                       "children": [
                                         {
-                                          "kind": "PUBLIC_KEYWORD",
+                                          "kind": "PRIVATE_KEYWORD",
                                           "leadingMinutiae": [
                                             {
                                               "kind": "WHITESPACE_MINUTIAE",
@@ -981,7 +1067,7 @@
                                       ]
                                     },
                                     {
-                                      "kind": "METHOD_DECLARATION",
+                                      "kind": "OBJECT_METHOD_DEFINITION",
                                       "children": [
                                         {
                                           "kind": "LIST",
@@ -1031,16 +1117,46 @@
                                               "children": []
                                             },
                                             {
-                                              "kind": "CLOSE_PAREN_TOKEN"
-                                            }
-                                          ]
-                                        },
-                                        {
-                                          "kind": "SEMICOLON_TOKEN",
-                                          "trailingMinutiae": [
-                                            {
-                                              "kind": "END_OF_LINE_MINUTIAE",
-                                              "value": "\n"
+                                              "kind": "CLOSE_PAREN_TOKEN",
+                                              "trailingMinutiae": [
+                                                {
+                                                  "kind": "WHITESPACE_MINUTIAE",
+                                                  "value": " "
+                                                }
+                                              ]
+                                            }
+                                          ]
+                                        },
+                                        {
+                                          "kind": "FUNCTION_BODY_BLOCK",
+                                          "children": [
+                                            {
+                                              "kind": "OPEN_BRACE_TOKEN",
+                                              "trailingMinutiae": [
+                                                {
+                                                  "kind": "END_OF_LINE_MINUTIAE",
+                                                  "value": "\n"
+                                                }
+                                              ]
+                                            },
+                                            {
+                                              "kind": "LIST",
+                                              "children": []
+                                            },
+                                            {
+                                              "kind": "CLOSE_BRACE_TOKEN",
+                                              "leadingMinutiae": [
+                                                {
+                                                  "kind": "WHITESPACE_MINUTIAE",
+                                                  "value": "            "
+                                                }
+                                              ],
+                                              "trailingMinutiae": [
+                                                {
+                                                  "kind": "END_OF_LINE_MINUTIAE",
+                                                  "value": "\n"
+                                                }
+                                              ]
                                             }
                                           ]
                                         }
@@ -1083,7 +1199,7 @@
                                       ]
                                     },
                                     {
-                                      "kind": "METHOD_DECLARATION",
+                                      "kind": "OBJECT_METHOD_DEFINITION",
                                       "children": [
                                         {
                                           "kind": "LIST",
@@ -1123,16 +1239,46 @@
                                               "children": []
                                             },
                                             {
-                                              "kind": "CLOSE_PAREN_TOKEN"
-                                            }
-                                          ]
-                                        },
-                                        {
-                                          "kind": "SEMICOLON_TOKEN",
-                                          "trailingMinutiae": [
-                                            {
-                                              "kind": "END_OF_LINE_MINUTIAE",
-                                              "value": "\n"
+                                              "kind": "CLOSE_PAREN_TOKEN",
+                                              "trailingMinutiae": [
+                                                {
+                                                  "kind": "WHITESPACE_MINUTIAE",
+                                                  "value": " "
+                                                }
+                                              ]
+                                            }
+                                          ]
+                                        },
+                                        {
+                                          "kind": "FUNCTION_BODY_BLOCK",
+                                          "children": [
+                                            {
+                                              "kind": "OPEN_BRACE_TOKEN",
+                                              "trailingMinutiae": [
+                                                {
+                                                  "kind": "END_OF_LINE_MINUTIAE",
+                                                  "value": "\n"
+                                                }
+                                              ]
+                                            },
+                                            {
+                                              "kind": "LIST",
+                                              "children": []
+                                            },
+                                            {
+                                              "kind": "CLOSE_BRACE_TOKEN",
+                                              "leadingMinutiae": [
+                                                {
+                                                  "kind": "WHITESPACE_MINUTIAE",
+                                                  "value": "            "
+                                                }
+                                              ],
+                                              "trailingMinutiae": [
+                                                {
+                                                  "kind": "END_OF_LINE_MINUTIAE",
+                                                  "value": "\n"
+                                                }
+                                              ]
                                             }
                                           ]
                                         }
