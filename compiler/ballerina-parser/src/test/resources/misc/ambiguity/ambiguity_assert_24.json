{
  "kind": "MODULE_PART",
  "hasDiagnostics": true,
  "children": [
    {
      "kind": "LIST",
      "children": []
    },
    {
      "kind": "LIST",
      "hasDiagnostics": true,
      "children": [
        {
          "kind": "FUNCTION_DEFINITION",
          "hasDiagnostics": true,
          "children": [
            {
<<<<<<< HEAD
              "kind": "METADATA",
              "children": [
                {
                  "kind": "LIST",
                  "children": []
                }
              ]
            },
            {
              "kind": "LIST",
              "children": []
            },
            {
=======
>>>>>>> 8688dd87
              "kind": "FUNCTION_KEYWORD",
              "trailingMinutiae": [
                {
                  "kind": "WHITESPACE_MINUTIAE",
                  "value": " "
                }
              ]
            },
            {
              "kind": "IDENTIFIER_TOKEN",
              "value": "foo"
            },
            {
              "kind": "FUNCTION_SIGNATURE",
              "children": [
                {
                  "kind": "OPEN_PAREN_TOKEN"
                },
                {
                  "kind": "LIST",
                  "children": []
                },
                {
                  "kind": "CLOSE_PAREN_TOKEN",
                  "trailingMinutiae": [
                    {
                      "kind": "WHITESPACE_MINUTIAE",
                      "value": " "
                    }
                  ]
                }
              ]
            },
            {
              "kind": "FUNCTION_BODY_BLOCK",
              "hasDiagnostics": true,
              "children": [
                {
                  "kind": "OPEN_BRACE_TOKEN",
                  "trailingMinutiae": [
                    {
                      "kind": "END_OF_LINE_MINUTIAE",
                      "value": "\n"
                    }
                  ]
                },
                {
                  "kind": "LIST",
                  "hasDiagnostics": true,
                  "children": [
                    {
                      "kind": "ASSIGNMENT_STATEMENT",
                      "hasDiagnostics": true,
                      "children": [
                        {
                          "kind": "SIMPLE_NAME_REFERENCE",
                          "children": [
                            {
                              "kind": "IDENTIFIER_TOKEN",
                              "value": "x",
                              "leadingMinutiae": [
                                {
                                  "kind": "WHITESPACE_MINUTIAE",
                                  "value": "    "
                                }
                              ],
                              "trailingMinutiae": [
                                {
                                  "kind": "WHITESPACE_MINUTIAE",
                                  "value": " "
                                }
                              ]
                            }
                          ]
                        },
                        {
                          "kind": "EQUAL_TOKEN",
                          "trailingMinutiae": [
                            {
                              "kind": "WHITESPACE_MINUTIAE",
                              "value": " "
                            }
                          ]
                        },
                        {
                          "kind": "BINARY_EXPRESSION",
                          "hasDiagnostics": true,
                          "children": [
                            {
                              "kind": "XML_STEP_EXPRESSION",
                              "children": [
                                {
                                  "kind": "SIMPLE_NAME_REFERENCE",
                                  "children": [
                                    {
                                      "kind": "IDENTIFIER_TOKEN",
                                      "value": "a"
                                    }
                                  ]
                                },
                                {
                                  "kind": "XML_NAME_PATTERN_CHAIN",
                                  "children": [
                                    {
                                      "kind": "SLASH_LT_TOKEN"
                                    },
                                    {
                                      "kind": "LIST",
                                      "children": [
                                        {
                                          "kind": "SIMPLE_NAME_REFERENCE",
                                          "children": [
                                            {
                                              "kind": "IDENTIFIER_TOKEN",
                                              "value": "b"
                                            }
                                          ]
                                        }
                                      ]
                                    },
                                    {
                                      "kind": "GT_TOKEN"
                                    }
                                  ]
                                }
                              ]
                            },
                            {
                              "kind": "PLUS_TOKEN",
                              "isMissing": true,
                              "hasDiagnostics": true,
                              "diagnostics": [
                                "ERROR_MISSING_PLUS_TOKEN"
                              ]
                            },
                            {
                              "kind": "SIMPLE_NAME_REFERENCE",
                              "children": [
                                {
                                  "kind": "IDENTIFIER_TOKEN",
                                  "value": "c"
                                }
                              ]
                            }
                          ]
                        },
                        {
                          "kind": "SEMICOLON_TOKEN",
                          "trailingMinutiae": [
                            {
                              "kind": "END_OF_LINE_MINUTIAE",
                              "value": "\n"
                            }
                          ]
                        }
                      ]
                    },
                    {
                      "kind": "ASSIGNMENT_STATEMENT",
                      "children": [
                        {
                          "kind": "SIMPLE_NAME_REFERENCE",
                          "children": [
                            {
                              "kind": "IDENTIFIER_TOKEN",
                              "value": "x",
                              "leadingMinutiae": [
                                {
                                  "kind": "WHITESPACE_MINUTIAE",
                                  "value": "    "
                                }
                              ],
                              "trailingMinutiae": [
                                {
                                  "kind": "WHITESPACE_MINUTIAE",
                                  "value": " "
                                }
                              ]
                            }
                          ]
                        },
                        {
                          "kind": "EQUAL_TOKEN",
                          "trailingMinutiae": [
                            {
                              "kind": "WHITESPACE_MINUTIAE",
                              "value": " "
                            }
                          ]
                        },
                        {
                          "kind": "XML_STEP_EXPRESSION",
                          "children": [
                            {
                              "kind": "SIMPLE_NAME_REFERENCE",
                              "children": [
                                {
                                  "kind": "IDENTIFIER_TOKEN",
                                  "value": "a"
                                }
                              ]
                            },
                            {
                              "kind": "XML_NAME_PATTERN_CHAIN",
                              "children": [
                                {
                                  "kind": "SLASH_LT_TOKEN"
                                },
                                {
                                  "kind": "LIST",
                                  "children": [
                                    {
                                      "kind": "SIMPLE_NAME_REFERENCE",
                                      "children": [
                                        {
                                          "kind": "IDENTIFIER_TOKEN",
                                          "value": "b"
                                        }
                                      ]
                                    }
                                  ]
                                },
                                {
                                  "kind": "GT_TOKEN"
                                }
                              ]
                            }
                          ]
                        },
                        {
                          "kind": "SEMICOLON_TOKEN",
                          "trailingMinutiae": [
                            {
                              "kind": "END_OF_LINE_MINUTIAE",
                              "value": "\n"
                            }
                          ]
                        }
                      ]
                    },
                    {
                      "kind": "ASSIGNMENT_STATEMENT",
                      "hasDiagnostics": true,
                      "children": [
                        {
                          "kind": "SIMPLE_NAME_REFERENCE",
                          "children": [
                            {
                              "kind": "IDENTIFIER_TOKEN",
                              "value": "x",
                              "leadingMinutiae": [
                                {
                                  "kind": "WHITESPACE_MINUTIAE",
                                  "value": "    "
                                }
                              ],
                              "trailingMinutiae": [
                                {
                                  "kind": "WHITESPACE_MINUTIAE",
                                  "value": " "
                                }
                              ]
                            }
                          ]
                        },
                        {
                          "kind": "EQUAL_TOKEN",
                          "trailingMinutiae": [
                            {
                              "kind": "WHITESPACE_MINUTIAE",
                              "value": " "
                            }
                          ]
                        },
                        {
                          "kind": "BINARY_EXPRESSION",
                          "hasDiagnostics": true,
                          "children": [
                            {
                              "kind": "XML_STEP_EXPRESSION",
                              "children": [
                                {
                                  "kind": "SIMPLE_NAME_REFERENCE",
                                  "children": [
                                    {
                                      "kind": "IDENTIFIER_TOKEN",
                                      "value": "a"
                                    }
                                  ]
                                },
                                {
                                  "kind": "XML_NAME_PATTERN_CHAIN",
                                  "children": [
                                    {
                                      "kind": "SLASH_LT_TOKEN"
                                    },
                                    {
                                      "kind": "LIST",
                                      "children": [
                                        {
                                          "kind": "SIMPLE_NAME_REFERENCE",
                                          "children": [
                                            {
                                              "kind": "IDENTIFIER_TOKEN",
                                              "value": "b"
                                            }
                                          ]
                                        },
                                        {
                                          "kind": "PIPE_TOKEN"
                                        },
                                        {
                                          "kind": "SIMPLE_NAME_REFERENCE",
                                          "children": [
                                            {
                                              "kind": "IDENTIFIER_TOKEN",
                                              "value": "d"
                                            }
                                          ]
                                        }
                                      ]
                                    },
                                    {
                                      "kind": "GT_TOKEN"
                                    }
                                  ]
                                }
                              ]
                            },
                            {
                              "kind": "PLUS_TOKEN",
                              "isMissing": true,
                              "hasDiagnostics": true,
                              "diagnostics": [
                                "ERROR_MISSING_PLUS_TOKEN"
                              ]
                            },
                            {
                              "kind": "SIMPLE_NAME_REFERENCE",
                              "children": [
                                {
                                  "kind": "IDENTIFIER_TOKEN",
                                  "value": "c"
                                }
                              ]
                            }
                          ]
                        },
                        {
                          "kind": "SEMICOLON_TOKEN",
                          "trailingMinutiae": [
                            {
                              "kind": "END_OF_LINE_MINUTIAE",
                              "value": "\n"
                            }
                          ]
                        }
                      ]
                    },
                    {
                      "kind": "ASSIGNMENT_STATEMENT",
                      "children": [
                        {
                          "kind": "SIMPLE_NAME_REFERENCE",
                          "children": [
                            {
                              "kind": "IDENTIFIER_TOKEN",
                              "value": "x",
                              "leadingMinutiae": [
                                {
                                  "kind": "WHITESPACE_MINUTIAE",
                                  "value": "    "
                                }
                              ],
                              "trailingMinutiae": [
                                {
                                  "kind": "WHITESPACE_MINUTIAE",
                                  "value": " "
                                }
                              ]
                            }
                          ]
                        },
                        {
                          "kind": "EQUAL_TOKEN",
                          "trailingMinutiae": [
                            {
                              "kind": "WHITESPACE_MINUTIAE",
                              "value": " "
                            }
                          ]
                        },
                        {
                          "kind": "XML_STEP_EXPRESSION",
                          "children": [
                            {
                              "kind": "SIMPLE_NAME_REFERENCE",
                              "children": [
                                {
                                  "kind": "IDENTIFIER_TOKEN",
                                  "value": "a"
                                }
                              ]
                            },
                            {
                              "kind": "XML_NAME_PATTERN_CHAIN",
                              "children": [
                                {
                                  "kind": "SLASH_LT_TOKEN"
                                },
                                {
                                  "kind": "LIST",
                                  "children": [
                                    {
                                      "kind": "SIMPLE_NAME_REFERENCE",
                                      "children": [
                                        {
                                          "kind": "IDENTIFIER_TOKEN",
                                          "value": "b"
                                        }
                                      ]
                                    },
                                    {
                                      "kind": "PIPE_TOKEN"
                                    },
                                    {
                                      "kind": "SIMPLE_NAME_REFERENCE",
                                      "children": [
                                        {
                                          "kind": "IDENTIFIER_TOKEN",
                                          "value": "d"
                                        }
                                      ]
                                    }
                                  ]
                                },
                                {
                                  "kind": "GT_TOKEN"
                                }
                              ]
                            }
                          ]
                        },
                        {
                          "kind": "SEMICOLON_TOKEN",
                          "trailingMinutiae": [
                            {
                              "kind": "END_OF_LINE_MINUTIAE",
                              "value": "\n"
                            }
                          ]
                        }
                      ]
                    },
                    {
                      "kind": "ASSIGNMENT_STATEMENT",
                      "hasDiagnostics": true,
                      "children": [
                        {
                          "kind": "SIMPLE_NAME_REFERENCE",
                          "children": [
                            {
                              "kind": "IDENTIFIER_TOKEN",
                              "value": "x",
                              "leadingMinutiae": [
                                {
                                  "kind": "END_OF_LINE_MINUTIAE",
                                  "value": "\n"
                                },
                                {
                                  "kind": "WHITESPACE_MINUTIAE",
                                  "value": "    "
                                }
                              ],
                              "trailingMinutiae": [
                                {
                                  "kind": "WHITESPACE_MINUTIAE",
                                  "value": " "
                                }
                              ]
                            }
                          ]
                        },
                        {
                          "kind": "EQUAL_TOKEN",
                          "trailingMinutiae": [
                            {
                              "kind": "WHITESPACE_MINUTIAE",
                              "value": " "
                            }
                          ]
                        },
                        {
                          "kind": "BINARY_EXPRESSION",
                          "hasDiagnostics": true,
                          "children": [
                            {
                              "kind": "XML_STEP_EXPRESSION",
                              "hasDiagnostics": true,
                              "children": [
                                {
                                  "kind": "SIMPLE_NAME_REFERENCE",
                                  "children": [
                                    {
                                      "kind": "IDENTIFIER_TOKEN",
                                      "value": "a"
                                    }
                                  ]
                                },
                                {
                                  "kind": "XML_NAME_PATTERN_CHAIN",
                                  "hasDiagnostics": true,
                                  "children": [
                                    {
                                      "kind": "SLASH_LT_TOKEN",
                                      "isMissing": true,
                                      "hasDiagnostics": true,
                                      "diagnostics": [
                                        "ERROR_INVALID_WHITESPACE_IN_SLASH_LT_TOKEN"
                                      ],
                                      "leadingMinutiae": [
                                        {
                                          "kind": "INVALID_NODE_MINUTIAE",
                                          "invalidNode": {
                                            "kind": "INVALID_TOKEN_MINUTIAE_NODE",
                                            "children": [
                                              {
                                                "kind": "LT_TOKEN"
                                              }
                                            ]
                                          }
                                        },
                                        {
                                          "kind": "INVALID_NODE_MINUTIAE",
                                          "invalidNode": {
                                            "kind": "INVALID_TOKEN_MINUTIAE_NODE",
                                            "children": [
                                              {
                                                "kind": "SLASH_TOKEN"
                                              }
                                            ]
                                          }
                                        },
                                        {
                                          "kind": "WHITESPACE_MINUTIAE",
                                          "value": " "
                                        }
                                      ]
                                    },
                                    {
                                      "kind": "LIST",
                                      "children": [
                                        {
                                          "kind": "SIMPLE_NAME_REFERENCE",
                                          "children": [
                                            {
                                              "kind": "IDENTIFIER_TOKEN",
                                              "value": "b"
                                            }
                                          ]
                                        }
                                      ]
                                    },
                                    {
                                      "kind": "GT_TOKEN"
                                    }
                                  ]
                                }
                              ]
                            },
                            {
                              "kind": "PLUS_TOKEN",
                              "isMissing": true,
                              "hasDiagnostics": true,
                              "diagnostics": [
                                "ERROR_MISSING_PLUS_TOKEN"
                              ]
                            },
                            {
                              "kind": "SIMPLE_NAME_REFERENCE",
                              "children": [
                                {
                                  "kind": "IDENTIFIER_TOKEN",
                                  "value": "c"
                                }
                              ]
                            }
                          ]
                        },
                        {
                          "kind": "SEMICOLON_TOKEN",
                          "trailingMinutiae": [
                            {
                              "kind": "END_OF_LINE_MINUTIAE",
                              "value": "\n"
                            }
                          ]
                        }
                      ]
                    },
                    {
                      "kind": "ASSIGNMENT_STATEMENT",
                      "hasDiagnostics": true,
                      "children": [
                        {
                          "kind": "SIMPLE_NAME_REFERENCE",
                          "children": [
                            {
                              "kind": "IDENTIFIER_TOKEN",
                              "value": "x",
                              "leadingMinutiae": [
                                {
                                  "kind": "WHITESPACE_MINUTIAE",
                                  "value": "    "
                                }
                              ],
                              "trailingMinutiae": [
                                {
                                  "kind": "WHITESPACE_MINUTIAE",
                                  "value": " "
                                }
                              ]
                            }
                          ]
                        },
                        {
                          "kind": "EQUAL_TOKEN",
                          "trailingMinutiae": [
                            {
                              "kind": "WHITESPACE_MINUTIAE",
                              "value": " "
                            }
                          ]
                        },
                        {
                          "kind": "XML_STEP_EXPRESSION",
                          "hasDiagnostics": true,
                          "children": [
                            {
                              "kind": "SIMPLE_NAME_REFERENCE",
                              "children": [
                                {
                                  "kind": "IDENTIFIER_TOKEN",
                                  "value": "a"
                                }
                              ]
                            },
                            {
                              "kind": "XML_NAME_PATTERN_CHAIN",
                              "hasDiagnostics": true,
                              "children": [
                                {
                                  "kind": "SLASH_LT_TOKEN",
                                  "isMissing": true,
                                  "hasDiagnostics": true,
                                  "diagnostics": [
                                    "ERROR_INVALID_WHITESPACE_IN_SLASH_LT_TOKEN"
                                  ],
                                  "leadingMinutiae": [
                                    {
                                      "kind": "INVALID_NODE_MINUTIAE",
                                      "invalidNode": {
                                        "kind": "INVALID_TOKEN_MINUTIAE_NODE",
                                        "children": [
                                          {
                                            "kind": "LT_TOKEN"
                                          }
                                        ]
                                      }
                                    },
                                    {
                                      "kind": "INVALID_NODE_MINUTIAE",
                                      "invalidNode": {
                                        "kind": "INVALID_TOKEN_MINUTIAE_NODE",
                                        "children": [
                                          {
                                            "kind": "SLASH_TOKEN"
                                          }
                                        ]
                                      }
                                    },
                                    {
                                      "kind": "WHITESPACE_MINUTIAE",
                                      "value": " "
                                    }
                                  ]
                                },
                                {
                                  "kind": "LIST",
                                  "children": [
                                    {
                                      "kind": "SIMPLE_NAME_REFERENCE",
                                      "children": [
                                        {
                                          "kind": "IDENTIFIER_TOKEN",
                                          "value": "b"
                                        }
                                      ]
                                    }
                                  ]
                                },
                                {
                                  "kind": "GT_TOKEN"
                                }
                              ]
                            }
                          ]
                        },
                        {
                          "kind": "SEMICOLON_TOKEN",
                          "trailingMinutiae": [
                            {
                              "kind": "END_OF_LINE_MINUTIAE",
                              "value": "\n"
                            }
                          ]
                        }
                      ]
                    },
                    {
                      "kind": "ASSIGNMENT_STATEMENT",
                      "hasDiagnostics": true,
                      "children": [
                        {
                          "kind": "SIMPLE_NAME_REFERENCE",
                          "children": [
                            {
                              "kind": "IDENTIFIER_TOKEN",
                              "value": "x",
                              "leadingMinutiae": [
                                {
                                  "kind": "WHITESPACE_MINUTIAE",
                                  "value": "    "
                                }
                              ],
                              "trailingMinutiae": [
                                {
                                  "kind": "WHITESPACE_MINUTIAE",
                                  "value": " "
                                }
                              ]
                            }
                          ]
                        },
                        {
                          "kind": "EQUAL_TOKEN",
                          "trailingMinutiae": [
                            {
                              "kind": "WHITESPACE_MINUTIAE",
                              "value": " "
                            }
                          ]
                        },
                        {
                          "kind": "BINARY_EXPRESSION",
                          "hasDiagnostics": true,
                          "children": [
                            {
                              "kind": "XML_STEP_EXPRESSION",
                              "hasDiagnostics": true,
                              "children": [
                                {
                                  "kind": "SIMPLE_NAME_REFERENCE",
                                  "children": [
                                    {
                                      "kind": "IDENTIFIER_TOKEN",
                                      "value": "a"
                                    }
                                  ]
                                },
                                {
                                  "kind": "XML_NAME_PATTERN_CHAIN",
                                  "hasDiagnostics": true,
                                  "children": [
                                    {
                                      "kind": "SLASH_LT_TOKEN",
                                      "isMissing": true,
                                      "hasDiagnostics": true,
                                      "diagnostics": [
                                        "ERROR_INVALID_WHITESPACE_IN_SLASH_LT_TOKEN"
                                      ],
                                      "leadingMinutiae": [
                                        {
                                          "kind": "INVALID_NODE_MINUTIAE",
                                          "invalidNode": {
                                            "kind": "INVALID_TOKEN_MINUTIAE_NODE",
                                            "children": [
                                              {
                                                "kind": "LT_TOKEN"
                                              }
                                            ]
                                          }
                                        },
                                        {
                                          "kind": "INVALID_NODE_MINUTIAE",
                                          "invalidNode": {
                                            "kind": "INVALID_TOKEN_MINUTIAE_NODE",
                                            "children": [
                                              {
                                                "kind": "SLASH_TOKEN"
                                              }
                                            ]
                                          }
                                        },
                                        {
                                          "kind": "WHITESPACE_MINUTIAE",
                                          "value": " "
                                        }
                                      ]
                                    },
                                    {
                                      "kind": "LIST",
                                      "children": [
                                        {
                                          "kind": "SIMPLE_NAME_REFERENCE",
                                          "children": [
                                            {
                                              "kind": "IDENTIFIER_TOKEN",
                                              "value": "b"
                                            }
                                          ]
                                        },
                                        {
                                          "kind": "PIPE_TOKEN"
                                        },
                                        {
                                          "kind": "SIMPLE_NAME_REFERENCE",
                                          "children": [
                                            {
                                              "kind": "IDENTIFIER_TOKEN",
                                              "value": "d"
                                            }
                                          ]
                                        }
                                      ]
                                    },
                                    {
                                      "kind": "GT_TOKEN"
                                    }
                                  ]
                                }
                              ]
                            },
                            {
                              "kind": "PLUS_TOKEN",
                              "isMissing": true,
                              "hasDiagnostics": true,
                              "diagnostics": [
                                "ERROR_MISSING_PLUS_TOKEN"
                              ]
                            },
                            {
                              "kind": "SIMPLE_NAME_REFERENCE",
                              "children": [
                                {
                                  "kind": "IDENTIFIER_TOKEN",
                                  "value": "c"
                                }
                              ]
                            }
                          ]
                        },
                        {
                          "kind": "SEMICOLON_TOKEN",
                          "trailingMinutiae": [
                            {
                              "kind": "END_OF_LINE_MINUTIAE",
                              "value": "\n"
                            }
                          ]
                        }
                      ]
                    },
                    {
                      "kind": "ASSIGNMENT_STATEMENT",
                      "hasDiagnostics": true,
                      "children": [
                        {
                          "kind": "SIMPLE_NAME_REFERENCE",
                          "children": [
                            {
                              "kind": "IDENTIFIER_TOKEN",
                              "value": "x",
                              "leadingMinutiae": [
                                {
                                  "kind": "WHITESPACE_MINUTIAE",
                                  "value": "    "
                                }
                              ],
                              "trailingMinutiae": [
                                {
                                  "kind": "WHITESPACE_MINUTIAE",
                                  "value": " "
                                }
                              ]
                            }
                          ]
                        },
                        {
                          "kind": "EQUAL_TOKEN",
                          "trailingMinutiae": [
                            {
                              "kind": "WHITESPACE_MINUTIAE",
                              "value": " "
                            }
                          ]
                        },
                        {
                          "kind": "XML_STEP_EXPRESSION",
                          "hasDiagnostics": true,
                          "children": [
                            {
                              "kind": "SIMPLE_NAME_REFERENCE",
                              "children": [
                                {
                                  "kind": "IDENTIFIER_TOKEN",
                                  "value": "a"
                                }
                              ]
                            },
                            {
                              "kind": "XML_NAME_PATTERN_CHAIN",
                              "hasDiagnostics": true,
                              "children": [
                                {
                                  "kind": "SLASH_LT_TOKEN",
                                  "isMissing": true,
                                  "hasDiagnostics": true,
                                  "diagnostics": [
                                    "ERROR_INVALID_WHITESPACE_IN_SLASH_LT_TOKEN"
                                  ],
                                  "leadingMinutiae": [
                                    {
                                      "kind": "INVALID_NODE_MINUTIAE",
                                      "invalidNode": {
                                        "kind": "INVALID_TOKEN_MINUTIAE_NODE",
                                        "children": [
                                          {
                                            "kind": "LT_TOKEN"
                                          }
                                        ]
                                      }
                                    },
                                    {
                                      "kind": "INVALID_NODE_MINUTIAE",
                                      "invalidNode": {
                                        "kind": "INVALID_TOKEN_MINUTIAE_NODE",
                                        "children": [
                                          {
                                            "kind": "SLASH_TOKEN"
                                          }
                                        ]
                                      }
                                    },
                                    {
                                      "kind": "WHITESPACE_MINUTIAE",
                                      "value": " "
                                    }
                                  ]
                                },
                                {
                                  "kind": "LIST",
                                  "children": [
                                    {
                                      "kind": "SIMPLE_NAME_REFERENCE",
                                      "children": [
                                        {
                                          "kind": "IDENTIFIER_TOKEN",
                                          "value": "b"
                                        }
                                      ]
                                    },
                                    {
                                      "kind": "PIPE_TOKEN"
                                    },
                                    {
                                      "kind": "SIMPLE_NAME_REFERENCE",
                                      "children": [
                                        {
                                          "kind": "IDENTIFIER_TOKEN",
                                          "value": "d"
                                        }
                                      ]
                                    }
                                  ]
                                },
                                {
                                  "kind": "GT_TOKEN"
                                }
                              ]
                            }
                          ]
                        },
                        {
                          "kind": "SEMICOLON_TOKEN",
                          "trailingMinutiae": [
                            {
                              "kind": "END_OF_LINE_MINUTIAE",
                              "value": "\n"
                            }
                          ]
                        }
                      ]
                    },
                    {
                      "kind": "ASSIGNMENT_STATEMENT",
                      "children": [
                        {
                          "kind": "SIMPLE_NAME_REFERENCE",
                          "children": [
                            {
                              "kind": "IDENTIFIER_TOKEN",
                              "value": "x",
                              "leadingMinutiae": [
                                {
                                  "kind": "END_OF_LINE_MINUTIAE",
                                  "value": "\n"
                                },
                                {
                                  "kind": "WHITESPACE_MINUTIAE",
                                  "value": "    "
                                }
                              ],
                              "trailingMinutiae": [
                                {
                                  "kind": "WHITESPACE_MINUTIAE",
                                  "value": " "
                                }
                              ]
                            }
                          ]
                        },
                        {
                          "kind": "EQUAL_TOKEN",
                          "trailingMinutiae": [
                            {
                              "kind": "WHITESPACE_MINUTIAE",
                              "value": " "
                            }
                          ]
                        },
                        {
                          "kind": "INDEXED_EXPRESSION",
                          "children": [
                            {
                              "kind": "XML_STEP_EXPRESSION",
                              "children": [
                                {
                                  "kind": "SIMPLE_NAME_REFERENCE",
                                  "children": [
                                    {
                                      "kind": "IDENTIFIER_TOKEN",
                                      "value": "a"
                                    }
                                  ]
                                },
                                {
                                  "kind": "XML_NAME_PATTERN_CHAIN",
                                  "children": [
                                    {
                                      "kind": "SLASH_LT_TOKEN"
                                    },
                                    {
                                      "kind": "LIST",
                                      "children": [
                                        {
                                          "kind": "SIMPLE_NAME_REFERENCE",
                                          "children": [
                                            {
                                              "kind": "IDENTIFIER_TOKEN",
                                              "value": "b"
                                            }
                                          ]
                                        }
                                      ]
                                    },
                                    {
                                      "kind": "GT_TOKEN"
                                    }
                                  ]
                                }
                              ]
                            },
                            {
                              "kind": "OPEN_BRACKET_TOKEN"
                            },
                            {
                              "kind": "LIST",
                              "children": [
                                {
                                  "kind": "SIMPLE_NAME_REFERENCE",
                                  "children": [
                                    {
                                      "kind": "IDENTIFIER_TOKEN",
                                      "value": "c"
                                    }
                                  ]
                                }
                              ]
                            },
                            {
                              "kind": "CLOSE_BRACKET_TOKEN"
                            }
                          ]
                        },
                        {
                          "kind": "SEMICOLON_TOKEN",
                          "trailingMinutiae": [
                            {
                              "kind": "END_OF_LINE_MINUTIAE",
                              "value": "\n"
                            }
                          ]
                        }
                      ]
                    },
                    {
                      "kind": "ASSIGNMENT_STATEMENT",
                      "children": [
                        {
                          "kind": "SIMPLE_NAME_REFERENCE",
                          "children": [
                            {
                              "kind": "IDENTIFIER_TOKEN",
                              "value": "x",
                              "leadingMinutiae": [
                                {
                                  "kind": "WHITESPACE_MINUTIAE",
                                  "value": "    "
                                }
                              ],
                              "trailingMinutiae": [
                                {
                                  "kind": "WHITESPACE_MINUTIAE",
                                  "value": " "
                                }
                              ]
                            }
                          ]
                        },
                        {
                          "kind": "EQUAL_TOKEN",
                          "trailingMinutiae": [
                            {
                              "kind": "WHITESPACE_MINUTIAE",
                              "value": " "
                            }
                          ]
                        },
                        {
                          "kind": "BINARY_EXPRESSION",
                          "children": [
                            {
                              "kind": "XML_STEP_EXPRESSION",
                              "children": [
                                {
                                  "kind": "SIMPLE_NAME_REFERENCE",
                                  "children": [
                                    {
                                      "kind": "IDENTIFIER_TOKEN",
                                      "value": "a"
                                    }
                                  ]
                                },
                                {
                                  "kind": "XML_NAME_PATTERN_CHAIN",
                                  "children": [
                                    {
                                      "kind": "SLASH_LT_TOKEN"
                                    },
                                    {
                                      "kind": "LIST",
                                      "children": [
                                        {
                                          "kind": "SIMPLE_NAME_REFERENCE",
                                          "children": [
                                            {
                                              "kind": "IDENTIFIER_TOKEN",
                                              "value": "b"
                                            }
                                          ]
                                        }
                                      ]
                                    },
                                    {
                                      "kind": "GT_TOKEN"
                                    }
                                  ]
                                }
                              ]
                            },
                            {
                              "kind": "PLUS_TOKEN"
                            },
                            {
                              "kind": "DECIMAL_INTEGER_LITERAL",
                              "children": [
                                {
                                  "kind": "DECIMAL_INTEGER_LITERAL",
                                  "value": "5"
                                }
                              ]
                            }
                          ]
                        },
                        {
                          "kind": "SEMICOLON_TOKEN",
                          "trailingMinutiae": [
                            {
                              "kind": "END_OF_LINE_MINUTIAE",
                              "value": "\n"
                            }
                          ]
                        }
                      ]
                    }
                  ]
                },
                {
                  "kind": "CLOSE_BRACE_TOKEN",
                  "trailingMinutiae": [
                    {
                      "kind": "END_OF_LINE_MINUTIAE",
                      "value": "\n"
                    }
                  ]
                }
              ]
            }
          ]
        }
      ]
    },
    {
      "kind": "EOF_TOKEN"
    }
  ]
}<|MERGE_RESOLUTION|>--- conflicted
+++ resolved
@@ -15,22 +15,10 @@
           "hasDiagnostics": true,
           "children": [
             {
-<<<<<<< HEAD
-              "kind": "METADATA",
-              "children": [
-                {
-                  "kind": "LIST",
-                  "children": []
-                }
-              ]
-            },
-            {
               "kind": "LIST",
               "children": []
             },
             {
-=======
->>>>>>> 8688dd87
               "kind": "FUNCTION_KEYWORD",
               "trailingMinutiae": [
                 {
