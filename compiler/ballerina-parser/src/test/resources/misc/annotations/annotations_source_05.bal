--- conflicted
+++ resolved
@@ -23,33 +23,19 @@
 @annot8 {
 service foo on bar {
 
-<<<<<<< HEAD
-    @annot9{
+    @annot9 {
     remote function getName() {
-=======
-    @annot9 {
-    resource function getName() {
->>>>>>> b0ae0fc9
     }
 
     @annot10 {
     function getName() {
     }
 
-    @annot11{
+    @annot11 {
     resource function get Name() {
     }
 }
 
-<<<<<<< HEAD
-@annot12{
-const a = "hello";
-
-@annot13{
-int b = 4;
-
-@annot14{
-=======
 @annot11 {
 const a = "hello";
 
@@ -57,5 +43,4 @@
 int b = 4;
 
 @annot13 {
->>>>>>> b0ae0fc9
 listener string c = "http://ballerinalang.io";