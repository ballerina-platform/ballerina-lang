--- conflicted
+++ resolved
@@ -633,17 +633,12 @@
                                   "kind": "COLON_TOKEN"
                                 },
                                 {
-<<<<<<< HEAD
-                                  "kind": "IDENTIFIER_TOKEN",
-                                  "value": "function"
-=======
                                   "kind": "SIMPLE_NAME_REFERENCE",
                                   "children": [
                                     {
                                       "kind": "FUNCTION_KEYWORD"
                                     }
                                   ]
->>>>>>> b349f9b5
                                 }
                               ]
                             },
