--- conflicted
+++ resolved
@@ -1960,8 +1960,6 @@
               ]
             }
           ]
-<<<<<<< HEAD
-=======
         },
         {
           "kind": "RESOURCE_ACCESSOR_DEFINITION",
@@ -2136,7 +2134,6 @@
               ]
             }
           ]
->>>>>>> 1c4fea5a
         }
       ]
     },
