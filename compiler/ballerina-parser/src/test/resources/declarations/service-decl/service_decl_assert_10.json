--- conflicted
+++ resolved
@@ -77,22 +77,10 @@
               "hasDiagnostics": true,
               "children": [
                 {
-<<<<<<< HEAD
-                  "kind": "METADATA",
-                  "children": [
-                    {
-                      "kind": "LIST",
-                      "children": []
-                    }
-                  ]
-                },
-                {
                   "kind": "LIST",
                   "children": []
                 },
                 {
-=======
->>>>>>> 8688dd87
                   "kind": "FUNCTION_KEYWORD",
                   "leadingMinutiae": [
                     {
@@ -166,44 +154,8 @@
               "hasDiagnostics": true,
               "children": [
                 {
-<<<<<<< HEAD
-                  "kind": "METADATA",
-                  "children": [
-                    {
-                      "kind": "LIST",
-                      "children": []
-                    }
-                  ]
-                },
-                {
                   "kind": "LIST",
                   "children": [
-=======
-                  "kind": "RESOURCE_KEYWORD",
-                  "leadingMinutiae": [
-                    {
-                      "kind": "WHITESPACE_MINUTIAE",
-                      "value": "    "
-                    },
-                    {
-                      "kind": "END_OF_LINE_MINUTIAE",
-                      "value": "\n"
-                    },
-                    {
-                      "kind": "WHITESPACE_MINUTIAE",
-                      "value": "    "
-                    },
-                    {
-                      "kind": "END_OF_LINE_MINUTIAE",
-                      "value": "\n"
-                    },
-                    {
-                      "kind": "WHITESPACE_MINUTIAE",
-                      "value": "    "
-                    }
-                  ],
-                  "trailingMinutiae": [
->>>>>>> 8688dd87
                     {
                       "kind": "RESOURCE_KEYWORD",
                       "leadingMinutiae": [
