{
  "kind": "IMPORT_DECLARATION",
  "hasDiagnostics": true,
  "children": [
    {
      "kind": "IMPORT_KEYWORD",
      "trailingMinutiae": [
        {
          "kind": "WHITESPACE_MINUTIAE",
          "value": " "
        }
      ]
    },
    {
      "kind": "IMPORT_ORG_NAME",
      "children": [
        {
          "kind": "IDENTIFIER_TOKEN",
          "value": "ballerina"
        },
        {
          "kind": "SLASH_TOKEN"
        }
      ]
    },
    {
      "kind": "LIST",
      "children": [
        {
          "kind": "IDENTIFIER_TOKEN",
          "value": "foo"
        },
        {
          "kind": "DOT_TOKEN"
        },
        {
          "kind": "IDENTIFIER_TOKEN",
          "value": "bar"
        },
        {
          "kind": "DOT_TOKEN"
        },
        {
          "kind": "IDENTIFIER_TOKEN",
          "value": "baz",
          "trailingMinutiae": [
            {
              "kind": "WHITESPACE_MINUTIAE",
              "value": " "
            }
          ]
        }
      ]
    },
    {
      "kind": "SEMICOLON_TOKEN",
      "hasDiagnostics": true,
      "diagnostics": [
        "ERROR_VERSION_IN_IMPORT_DECLARATION_NO_LONGER_SUPPORTED"
      ],
      "leadingMinutiae": [
        {
          "kind": "INVALID_NODE_MINUTIAE",
          "invalidNode": {
            "kind": "INVALID_TOKEN_MINUTIAE_NODE",
            "children": [
              {
                "kind": "VERSION_KEYWORD"
              }
            ]
          }
        },
        {
          "kind": "WHITESPACE_MINUTIAE",
          "value": " "
        },
        {
          "kind": "INVALID_NODE_MINUTIAE",
          "invalidNode": {
            "kind": "INVALID_TOKEN_MINUTIAE_NODE",
            "children": [
              {
                "kind": "DECIMAL_INTEGER_LITERAL_TOKEN",
                "value": "2"
              }
            ]
          }
        }
      ],
      "trailingMinutiae": [
        {
          "kind": "END_OF_LINE_MINUTIAE",
          "value": "\n"
        }
      ]
<<<<<<< HEAD
    },
    {
      "kind": "SEMICOLON_TOKEN",
      "trailingMinutiae": [
        {
          "kind": "END_OF_LINE_MINUTIAE",
          "value": "\n"
        }
      ]
=======
>>>>>>> dfa1fba9
    }
  ]
}<|MERGE_RESOLUTION|>--- conflicted
+++ resolved
@@ -93,18 +93,6 @@
           "value": "\n"
         }
       ]
-<<<<<<< HEAD
-    },
-    {
-      "kind": "SEMICOLON_TOKEN",
-      "trailingMinutiae": [
-        {
-          "kind": "END_OF_LINE_MINUTIAE",
-          "value": "\n"
-        }
-      ]
-=======
->>>>>>> dfa1fba9
     }
   ]
 }