{
  "kind": "IMPORT_DECLARATION",
  "hasDiagnostics": true,
  "children": [
    {
      "kind": "IMPORT_KEYWORD",
      "trailingMinutiae": [
        {
          "kind": "WHITESPACE_MINUTIAE",
          "value": " "
        }
      ]
    },
    {
      "kind": "IMPORT_ORG_NAME",
      "children": [
        {
          "kind": "IDENTIFIER_TOKEN",
          "value": "ballerina"
        },
        {
          "kind": "SLASH_TOKEN"
        }
      ]
    },
    {
      "kind": "LIST",
      "children": [
        {
          "kind": "IDENTIFIER_TOKEN",
          "value": "foo"
        },
        {
          "kind": "DOT_TOKEN"
        },
        {
          "kind": "IDENTIFIER_TOKEN",
          "value": "bar"
        },
        {
          "kind": "DOT_TOKEN"
        },
        {
          "kind": "IDENTIFIER_TOKEN",
          "value": "baz",
          "trailingMinutiae": [
            {
              "kind": "WHITESPACE_MINUTIAE",
              "value": " "
            }
          ]
        }
      ]
    },
    {
      "kind": "SEMICOLON_TOKEN",
      "hasDiagnostics": true,
      "diagnostics": [
        "ERROR_VERSION_IN_IMPORT_DECLARATION_NO_LONGER_SUPPORTED"
      ],
      "leadingMinutiae": [
        {
          "kind": "INVALID_NODE_MINUTIAE",
          "invalidNode": {
            "kind": "INVALID_TOKEN_MINUTIAE_NODE",
            "children": [
              {
                "kind": "VERSION_KEYWORD"
              }
            ]
          }
        },
        {
          "kind": "WHITESPACE_MINUTIAE",
          "value": " "
        },
        {
          "kind": "INVALID_NODE_MINUTIAE",
          "invalidNode": {
            "kind": "INVALID_TOKEN_MINUTIAE_NODE",
            "children": [
              {
                "kind": "DECIMAL_INTEGER_LITERAL_TOKEN",
                "value": "2"
              }
            ]
          }
        },
        {
          "kind": "INVALID_NODE_MINUTIAE",
          "invalidNode": {
            "kind": "INVALID_TOKEN_MINUTIAE_NODE",
            "children": [
              {
                "kind": "DOT_TOKEN"
              }
            ]
          }
        },
        {
          "kind": "INVALID_NODE_MINUTIAE",
          "invalidNode": {
            "kind": "INVALID_TOKEN_MINUTIAE_NODE",
            "children": [
              {
                "kind": "DECIMAL_INTEGER_LITERAL_TOKEN",
                "value": "4"
              }
            ]
          }
        },
        {
          "kind": "INVALID_NODE_MINUTIAE",
          "invalidNode": {
            "kind": "INVALID_TOKEN_MINUTIAE_NODE",
            "children": [
              {
                "kind": "DOT_TOKEN"
              }
            ]
          }
        },
        {
          "kind": "INVALID_NODE_MINUTIAE",
          "invalidNode": {
            "kind": "INVALID_TOKEN_MINUTIAE_NODE",
            "children": [
              {
                "kind": "DECIMAL_INTEGER_LITERAL_TOKEN",
                "value": "0"
              }
            ]
          }
        }
      ],
      "trailingMinutiae": [
        {
          "kind": "END_OF_LINE_MINUTIAE",
          "value": "\n"
        }
      ]
<<<<<<< HEAD
    },
    {
      "kind": "SEMICOLON_TOKEN",
      "trailingMinutiae": [
        {
          "kind": "END_OF_LINE_MINUTIAE",
          "value": "\n"
        }
      ]
=======
>>>>>>> dfa1fba9
    }
  ]
}<|MERGE_RESOLUTION|>--- conflicted
+++ resolved
@@ -139,18 +139,6 @@
           "value": "\n"
         }
       ]
-<<<<<<< HEAD
-    },
-    {
-      "kind": "SEMICOLON_TOKEN",
-      "trailingMinutiae": [
-        {
-          "kind": "END_OF_LINE_MINUTIAE",
-          "value": "\n"
-        }
-      ]
-=======
->>>>>>> dfa1fba9
     }
   ]
 }