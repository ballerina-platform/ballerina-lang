/*
 * Copyright (c) 2020, WSO2 Inc. (http://www.wso2.org) All Rights Reserved.
 *
 * WSO2 Inc. licenses this file to you under the Apache License,
 * Version 2.0 (the "License"); you may not use this file except
 * in compliance with the License.
 * You may obtain a copy of the License at
 *
 *   http://www.apache.org/licenses/LICENSE-2.0
 *
 * Unless required by applicable law or agreed to in writing,
 * software distributed under the License is distributed on an
 * "AS IS" BASIS, WITHOUT WARRANTIES OR CONDITIONS OF ANY
 * KIND, either express or implied.  See the License for the
 * specific language governing permissions and limitations
 * under the License.
 */
package io.ballerinalang.compiler.parser.test.syntax.expressions;

import org.testng.annotations.Test;

/**
 * Test parsing conditional expression.
 */
public class ConditionalExpressionTest extends AbstractExpressionsTest {

    // Valid syntax

    @Test
    public void testSimpleElvisConditionalExpr() {
        test("a ?: b", "conditional-expr/conditional_expr_assert_01.json");
    }

    @Test
    public void testSimpleConditionalExpr() {
        test("a?b:c", "conditional-expr/conditional_expr_assert_02.json");
    }

    @Test
    public void testConditionalExpr() {
        test("a+b ?: c+d ? (e) : f+g ?: h + k", "conditional-expr/conditional_expr_assert_03.json");
        test("a ? (b) : c ? (d) : e", "conditional-expr/conditional_expr_assert_04.json");
        test("a ? b:c : d", "conditional-expr/conditional_expr_assert_05.json");
        test("a ? b:c ?: d:e : f", "conditional-expr/conditional_expr_assert_06.json");
        test("a ? b.c :\"d\"", "conditional-expr/conditional_expr_assert_17.json");
        test("a ? b?.c :\"d\"", "conditional-expr/conditional_expr_assert_18.json");
        test("a ? b.@c :\"d\"", "conditional-expr/conditional_expr_assert_19.json");
        test("a ? trap b :\"c\"", "conditional-expr/conditional_expr_assert_20.json");
        test("a ? typeof b :\"c\"", "conditional-expr/conditional_expr_assert_21.json");
        test("a ? ~b :\"c\"", "conditional-expr/conditional_expr_assert_22.json");
        test("a ? check b :\"c\"", "conditional-expr/conditional_expr_assert_23.json");
        test("a ? <string> b :\"c\"", "conditional-expr/conditional_expr_assert_24.json");
        test("a ? b is c :\"d\"", "conditional-expr/conditional_expr_assert_25.json");
        test("a ? b ? c : d : e", "conditional-expr/conditional_expr_assert_30.json");
<<<<<<< HEAD
=======
    }

    @Test
    public void testLetExprInConditionalExpr() {
        test("true ? let int z = 0 in z : let int y = 1 in y", "conditional-expr/conditional_expr_assert_31.json");
        test("true ? let int z = 0 in z:let int y = 1 in y", "conditional-expr/conditional_expr_assert_32.json");
        test("true ? let int z = 0 in z:r : let int y = 1 in y", "conditional-expr/conditional_expr_assert_33.json");
        test("true ? let int z = 0 in z:r:let int y = 1 in y", "conditional-expr/conditional_expr_assert_34.json");
>>>>>>> 09ee09ed
    }

    @Test
    public void testConditionalExprAmbiguity() {
        testFile("conditional-expr/conditional_expr_source_26.bal", "conditional-expr/conditional_expr_assert_26.json");
        test("a ? b:c.d;", "conditional-expr/conditional_expr_assert_29.json");
    }

    @Test
    public void testNestedConditionalExprAmbiguity() {
        testFile("conditional-expr/conditional_expr_source_28.bal", "conditional-expr/conditional_expr_assert_28.json");
    }

    // Recovery tests

    @Test
    public void testElvisConditionalWithMissingExpr() {
        test("a ?:", "conditional-expr/conditional_expr_assert_07.json");
        test("?: b", "conditional-expr/conditional_expr_assert_08.json");
    }

    @Test
    public void testConditionalWithMissingEndExpr() {
        test("a ? b :", "conditional-expr/conditional_expr_assert_09.json");
    }

    @Test
    public void testConditionalWithMissingColon() {
        testFile("conditional-expr/conditional_expr_source_10.bal", "conditional-expr/conditional_expr_assert_10.json");
    }

    @Test
    public void testConditionalWithMissingMiddleExpr() {
        test("a ?  : c", "conditional-expr/conditional_expr_assert_11.json");
    }

    @Test
    public void testConditionalWithMissingQuestionMark() {
        test("a  b:d : d", "conditional-expr/conditional_expr_assert_12.json");
        test("a  (b) : c", "conditional-expr/conditional_expr_assert_13.json");
    }

    @Test
    public void testConditionalWithMissingInitialExpr() {
        test("?(b):c", "conditional-expr/conditional_expr_assert_14.json");
        test("{foo : ?(b):c}", "conditional-expr/conditional_expr_assert_15.json");
        test("[foo, ?(b):c]", "conditional-expr/conditional_expr_assert_16.json");
    }

    @Test
    public void testConditionalExprAmbiguityRecovery() {
        testFile("conditional-expr/conditional_expr_source_27.bal", "conditional-expr/conditional_expr_assert_27.json");
    }
}<|MERGE_RESOLUTION|>--- conflicted
+++ resolved
@@ -52,8 +52,6 @@
         test("a ? <string> b :\"c\"", "conditional-expr/conditional_expr_assert_24.json");
         test("a ? b is c :\"d\"", "conditional-expr/conditional_expr_assert_25.json");
         test("a ? b ? c : d : e", "conditional-expr/conditional_expr_assert_30.json");
-<<<<<<< HEAD
-=======
     }
 
     @Test
@@ -62,7 +60,6 @@
         test("true ? let int z = 0 in z:let int y = 1 in y", "conditional-expr/conditional_expr_assert_32.json");
         test("true ? let int z = 0 in z:r : let int y = 1 in y", "conditional-expr/conditional_expr_assert_33.json");
         test("true ? let int z = 0 in z:r:let int y = 1 in y", "conditional-expr/conditional_expr_assert_34.json");
->>>>>>> 09ee09ed
     }
 
     @Test
