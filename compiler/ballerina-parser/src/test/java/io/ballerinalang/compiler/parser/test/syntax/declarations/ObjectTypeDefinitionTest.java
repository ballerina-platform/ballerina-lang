--- conflicted
+++ resolved
@@ -217,11 +217,12 @@
     }
 
     @Test
-<<<<<<< HEAD
+    public void testInvalidTokenInObjectmembers() {
+        test("object-type-def/object_type_def_source_40.bal", "object-type-def/object_type_def_assert_40.json");
+    }
+
+    @Test
     public void testInvalidObjectMethodWithTransactional() {
-=======
-    public void testInvalidTokenInObjectmembers() {
->>>>>>> d9d0cad1
-        test("object-type-def/object_type_def_source_40.bal", "object-type-def/object_type_def_assert_40.json");
+        test("object-type-def/object_type_def_source_42.bal", "object-type-def/object_type_def_assert_42.json");
     }
 }