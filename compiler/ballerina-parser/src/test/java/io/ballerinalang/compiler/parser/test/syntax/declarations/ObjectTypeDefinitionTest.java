/*
 * Copyright (c) 2020, WSO2 Inc. (http://www.wso2.org) All Rights Reserved.
 *
 * WSO2 Inc. licenses this file to you under the Apache License,
 * Version 2.0 (the "License"); you may not use this file except
 * in compliance with the License.
 * You may obtain a copy of the License at
 *
 *   http://www.apache.org/licenses/LICENSE-2.0
 *
 * Unless required by applicable law or agreed to in writing,
 * software distributed under the License is distributed on an
 * "AS IS" BASIS, WITHOUT WARRANTIES OR CONDITIONS OF ANY
 * KIND, either express or implied.  See the License for the
 * specific language governing permissions and limitations
 * under the License.
 */
package io.ballerinalang.compiler.parser.test.syntax.declarations;

import org.testng.annotations.Test;

/**
 * Test parsing object type definitions.
 */
public class ObjectTypeDefinitionTest extends AbstractDeclarationTest {

    // Valid syntax tests

    @Test
    public void testComplexObjectTypeDef() {
        test("object-type-def/object_type_def_source_01.bal", "object-type-def/object_type_def_assert_01.json");
    }

    @Test
    public void testEmptyObjectTypeDef() {
        test("object-type-def/object_type_def_source_02.bal", "object-type-def/object_type_def_assert_02.json");
    }

    @Test
    public void testObjectTypeDefWithFieldsOnly() {
        test("object-type-def/object_type_def_source_03.bal", "object-type-def/object_type_def_assert_03.json");
    }

    @Test
    public void testObjectTypeDefWithMethodsOnly() {
        test("object-type-def/object_type_def_source_04.bal", "object-type-def/object_type_def_assert_04.json");
    }

    @Test
    public void testAnonymousObjectTypeInVarDef() {
        test("object-type-def/object_type_def_source_11.bal", "object-type-def/object_type_def_assert_11.json");
    }

    @Test
    public void testAnonymousObjectTypeInFuncParam() {
        test("object-type-def/object_type_def_source_12.bal", "object-type-def/object_type_def_assert_12.json");
    }

    @Test
    public void testObjectFieldsWithReadonlyTypeDesc() {
        test("object-type-def/object_type_def_source_36.bal", "object-type-def/object_type_def_assert_36.json");
    }

    @Test
    public void testObjectFieldsWithComplexTypeDescHavingReadonlyTypeDescWithin() {
        test("object-type-def/object_type_def_source_38.bal", "object-type-def/object_type_def_assert_38.json");
<<<<<<< HEAD
    }

    @Test
    public void testObjectTypeQualifiers() {
        testFile("object-type-def/object_type_def_source_14.bal", "object-type-def/object_type_def_assert_14.json");
        testFile("object-type-def/object_type_def_source_16.bal", "object-type-def/object_type_def_assert_16.json");
=======
    }

    @Test
    public void testObjectTypeQualifiers() {
        testFile("object-type-def/object_type_def_source_14.bal", "object-type-def/object_type_def_assert_14.json");
        testFile("object-type-def/object_type_def_source_16.bal", "object-type-def/object_type_def_assert_16.json");
    }

    @Test
    public void testIsolatedObjectTypeDesc() {
        testFile("object-type-def/object_type_def_source_24.bal", "object-type-def/object_type_def_assert_24.json");
>>>>>>> 83ba2ff8
    }

    @Test
    public void testObjectMethod() {
        test("object-type-def/object_type_def_source_41.bal", "object-type-def/object_type_def_assert_41.json");
    }

    // Recovery tests

    @Test
    public void testMissingCloseBrace() {
        test("object-type-def/object_type_def_source_05.bal", "object-type-def/object_type_def_assert_05.json");
    }

    @Test
    public void testMissingOpenBrace() {
        test("object-type-def/object_type_def_source_06.bal", "object-type-def/object_type_def_assert_06.json");
    }

    @Test
    public void testMissingObjectKeyword() {
        test("object-type-def/object_type_def_source_07.bal", "object-type-def/object_type_def_assert_07.json");
    }

    @Test
    public void testObjectMembersWithExtraTokens() {
        test("object-type-def/object_type_def_source_08.bal", "object-type-def/object_type_def_assert_08.json");
    }

    @Test
    public void testObjectFieldWithInitializer() {
        test("object-type-def/object_type_def_source_09.bal", "object-type-def/object_type_def_assert_09.json");
    }

    @Test
    public void testNestedObjectRecovery() {
        test("object-type-def/object_type_def_source_10.bal", "object-type-def/object_type_def_assert_10.json");
    }

    @Test
    public void testMissingTypeReference() {
        test("object-type-def/object_type_def_source_13.bal", "object-type-def/object_type_def_assert_13.json");
    }

    @Test
    public void testDuplicateClientQualifier() {
        test("object-type-def/object_type_def_source_18.bal", "object-type-def/object_type_def_assert_18.json");
    }

    @Test
    public void testDuplicateAbstractQualifier() {
        test("object-type-def/object_type_def_source_19.bal", "object-type-def/object_type_def_assert_19.json");
    }

    @Test
    public void testAdditionalQualifier() {
        test("object-type-def/object_type_def_source_20.bal", "object-type-def/object_type_def_assert_20.json");
    }

    @Test
    public void testAdditionalTokenBetweenQualifiers() {
        test("object-type-def/object_type_def_source_21.bal", "object-type-def/object_type_def_assert_21.json");
    }

    @Test
    public void testDuplicateClientQualifiers() {
        test("object-type-def/object_type_def_source_35.bal", "object-type-def/object_type_def_assert_35.json");
    }

    @Test
    public void testInvalidTokenInObjectMembers() {
        test("object-type-def/object_type_def_source_40.bal", "object-type-def/object_type_def_assert_40.json");
    }

    @Test
    public void testInvalidObjectMethodWithTransactional() {
        test("object-type-def/object_type_def_source_42.bal", "object-type-def/object_type_def_assert_42.json");
    }

    @Test
    public void testObjectDescWithObjectMemberDescriptorsNegative() {
        testFile("object-type-def/object_type_def_source_43.bal", "object-type-def/object_type_def_assert_43.json");
    }

    @Test
    public void testObjectTypeWithAbstractQualifier() {
        test("object-type-def/object_type_def_source_15.bal", "object-type-def/object_type_def_assert_15.json");
    }

    @Test
    public void testObjectTypeWithClientReadonlyAndAbstractQualifiers() {
        test("object-type-def/object_type_def_source_33.bal", "object-type-def/object_type_def_assert_33.json");
    }

    @Test
    public void testObjectFieldsWithInvalidQualifier() {
        test("object-type-def/object_type_def_source_17.bal", "object-type-def/object_type_def_assert_17.json");
        test("object-type-def/object_type_def_source_37.bal", "object-type-def/object_type_def_assert_37.json");
        test("object-type-def/object_type_def_source_39.bal", "object-type-def/object_type_def_assert_39.json");
    }
}<|MERGE_RESOLUTION|>--- conflicted
+++ resolved
@@ -64,14 +64,6 @@
     @Test
     public void testObjectFieldsWithComplexTypeDescHavingReadonlyTypeDescWithin() {
         test("object-type-def/object_type_def_source_38.bal", "object-type-def/object_type_def_assert_38.json");
-<<<<<<< HEAD
-    }
-
-    @Test
-    public void testObjectTypeQualifiers() {
-        testFile("object-type-def/object_type_def_source_14.bal", "object-type-def/object_type_def_assert_14.json");
-        testFile("object-type-def/object_type_def_source_16.bal", "object-type-def/object_type_def_assert_16.json");
-=======
     }
 
     @Test
@@ -83,7 +75,6 @@
     @Test
     public void testIsolatedObjectTypeDesc() {
         testFile("object-type-def/object_type_def_source_24.bal", "object-type-def/object_type_def_assert_24.json");
->>>>>>> 83ba2ff8
     }
 
     @Test
