--- conflicted
+++ resolved
@@ -322,7 +322,7 @@
             try {
                 String jsonString = SyntaxTreeJSONGenerator.generateJSON(sourceFilePath, context);
                 try (BufferedWriter writer =
-                        new BufferedWriter(new FileWriter(RESOURCE_DIRECTORY.resolve(assertFilePath).toFile()));) {
+                             new BufferedWriter(new FileWriter(RESOURCE_DIRECTORY.resolve(assertFilePath).toFile()));) {
                     writer.write(jsonString);
                 }
             } catch (Exception e) {
@@ -337,7 +337,7 @@
             try {
                 String jsonString = SyntaxTreeJSONGenerator.generateJSON(source, context);
                 try (BufferedWriter writer =
-                        new BufferedWriter(new FileWriter(RESOURCE_DIRECTORY.resolve(assertFilePath).toFile()));) {
+                             new BufferedWriter(new FileWriter(RESOURCE_DIRECTORY.resolve(assertFilePath).toFile()));) {
                     writer.write(jsonString);
                 }
             } catch (Exception e) {
@@ -526,12 +526,6 @@
                 return SyntaxKind.WAIT_KEYWORD;
             case "DO_KEYWORD":
                 return SyntaxKind.DO_KEYWORD;
-<<<<<<< HEAD
-            case "BASE16_KEYWORD":
-                return SyntaxKind.BASE16_KEYWORD;
-            case "BASE64_KEYWORD":
-                return SyntaxKind.BASE64_KEYWORD;
-=======
             case "TRANSACTION_KEYWORD":
                 return SyntaxKind.TRANSACTION_KEYWORD;
             case "COMMIT_KEYWORD":
@@ -544,7 +538,10 @@
                 return SyntaxKind.TRANSACTIONAL_KEYWORD;
             case "ENUM_KEYWORD":
                 return SyntaxKind.ENUM_KEYWORD;
->>>>>>> 0d7a306a
+            case "BASE16_KEYWORD":
+                return SyntaxKind.BASE16_KEYWORD;
+            case "BASE64_KEYWORD":
+                return SyntaxKind.BASE64_KEYWORD;
 
             // Operators
             case "PLUS_TOKEN":
@@ -731,15 +728,12 @@
                 return SyntaxKind.OPTIONAL_FIELD_ACCESS;
             case "CONDITIONAL_EXPRESSION":
                 return SyntaxKind.CONDITIONAL_EXPRESSION;
-<<<<<<< HEAD
-            case "BYTE_ARRAY_LITERAL":
-                return SyntaxKind.BYTE_ARRAY_LITERAL;
-=======
             case "TRANSACTIONAL_EXPRESSION":
                 return SyntaxKind.TRANSACTIONAL_EXPRESSION;
             case "SERVICE_CONSTRUCTOR_EXPRESSION":
                 return SyntaxKind.SERVICE_CONSTRUCTOR_EXPRESSION;
->>>>>>> 0d7a306a
+            case "BYTE_ARRAY_LITERAL":
+                return SyntaxKind.BYTE_ARRAY_LITERAL;
 
             // Actions
             case "REMOTE_METHOD_CALL_ACTION":
