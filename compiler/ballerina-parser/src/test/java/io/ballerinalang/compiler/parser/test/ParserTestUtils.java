/*
 * Copyright (c) 2020, WSO2 Inc. (http://www.wso2.org) All Rights Reserved.
 *
 * WSO2 Inc. licenses this file to you under the Apache License,
 * Version 2.0 (the "License"); you may not use this file except
 * in compliance with the License.
 * You may obtain a copy of the License at
 *
 *   http://www.apache.org/licenses/LICENSE-2.0
 *
 * Unless required by applicable law or agreed to in writing,
 * software distributed under the License is distributed on an
 * "AS IS" BASIS, WITHOUT WARRANTIES OR CONDITIONS OF ANY
 * KIND, either express or implied.  See the License for the
 * specific language governing permissions and limitations
 * under the License.
 */
package io.ballerinalang.compiler.parser.test;

import com.google.gson.Gson;
import com.google.gson.JsonArray;
import com.google.gson.JsonElement;
import com.google.gson.JsonObject;
import io.ballerinalang.compiler.internal.parser.BallerinaParser;
import io.ballerinalang.compiler.internal.parser.ParserFactory;
import io.ballerinalang.compiler.internal.parser.ParserRuleContext;
import io.ballerinalang.compiler.internal.parser.tree.STIdentifier;
import io.ballerinalang.compiler.internal.parser.tree.STLiteralValueToken;
import io.ballerinalang.compiler.internal.parser.tree.STMissingToken;
import io.ballerinalang.compiler.internal.parser.tree.STNode;
import io.ballerinalang.compiler.internal.parser.tree.STToken;
import io.ballerinalang.compiler.internal.parser.tree.STTypeToken;
import io.ballerinalang.compiler.internal.parser.tree.SyntaxKind;
import io.ballerinalang.compiler.internal.parser.tree.SyntaxTrivia;
import io.ballerinalang.compiler.syntax.BLModules;
import io.ballerinalang.compiler.syntax.tree.SyntaxTree;
import io.ballerinalang.compiler.text.TextDocument;
import io.ballerinalang.compiler.text.TextDocuments;
import org.testng.Assert;

import java.io.FileReader;
import java.io.IOException;
import java.nio.charset.StandardCharsets;
import java.nio.file.Files;
import java.nio.file.Path;
import java.nio.file.Paths;

import static io.ballerinalang.compiler.parser.test.ParserTestConstants.CHILDREN_FIELD;
import static io.ballerinalang.compiler.parser.test.ParserTestConstants.IS_MISSING_FIELD;
import static io.ballerinalang.compiler.parser.test.ParserTestConstants.KIND_FIELD;
import static io.ballerinalang.compiler.parser.test.ParserTestConstants.LEADING_TRIVIA;
import static io.ballerinalang.compiler.parser.test.ParserTestConstants.TRAILING_TRIVIA;
import static io.ballerinalang.compiler.parser.test.ParserTestConstants.VALUE_FIELD;

/**
 * Convenient methods for testing the parser.
 * 
 * @since 1.2.0
 */
public class ParserTestUtils {

    private static final Path RESOURCE_DIRECTORY = Paths.get("src/test/resources/");

    /**
     * Test parsing a valid source.
     * 
     * @param sourceFilePath Path to the ballerina file
     * @param context Context to start parsing the given source
     * @param assertFilePath File to assert the resulting tree after parsing
     */
    public static void test(Path sourceFilePath, ParserRuleContext context, Path assertFilePath) {
        String content = getSourceText(sourceFilePath);
        test(content, context, assertFilePath);
    }

    /**
     * Test parsing a valid source.
     * 
     * @param source Input source that represent a ballerina code
     * @param context Context to start parsing the given source
     * @param assertFilePath File to assert the resulting tree after parsing
     */
    public static void test(String source, ParserRuleContext context, Path assertFilePath) {
        // Parse the source
        BallerinaParser parser = ParserFactory.getParser(source);
        STNode syntaxTree = parser.parse(context);

        // Read the assertion file
        JsonObject assertJson = readAssertFile(RESOURCE_DIRECTORY.resolve(assertFilePath));

        // Validate the tree against the assertion file
        assertNode(syntaxTree, assertJson);
    }

    /**
     * Returns Ballerina source code in the given file as a {@code String}.
     *
     * @param sourceFilePath Path to the ballerina file
     * @return source code as a {@code String}
     */
    public static String getSourceText(Path sourceFilePath) {
        try {
            return new String(Files.readAllBytes(RESOURCE_DIRECTORY.resolve(sourceFilePath)), StandardCharsets.UTF_8);
        } catch (IOException e) {
            throw new RuntimeException(e);
        }
    }

    /**
     * Returns a {@code SyntaxTree} after parsing the give source code path.
     *
     * @param sourceFilePath Path to the ballerina file
     */
    public static SyntaxTree parseFile(Path sourceFilePath) {
        String text = getSourceText(sourceFilePath);
        TextDocument textDocument = TextDocuments.from(text);
        return BLModules.parse(textDocument);
    }

    private static JsonObject readAssertFile(Path filePath) {
        Gson gson = new Gson();
        try {
            return gson.fromJson(new FileReader(filePath.toFile()), JsonObject.class);
        } catch (Exception e) {
            throw new RuntimeException(e);
        }
    }

    private static void assertNode(STNode node, JsonObject json) {
        aseertNodeKind(json, node);

        if (isMissingToken(json)) {
            Assert.assertTrue(node instanceof STMissingToken,
                    "'" + node.toString().trim() + "' expected to be a STMissingToken, but found '" + node.kind + "'.");
            return;
        }

        // If the expected token is not a missing node, then validate it's content
        Assert.assertFalse(node instanceof STMissingToken, "Expected:" + json + ", but found: " + node);
        if (isTerminalNode(node.kind)) {
            assertTerminalNode(json, node);
        } else {
            assertNonTerminalNode(json, CHILDREN_FIELD, node);
        }
    }

    private static boolean isMissingToken(JsonObject json) {
        JsonElement isMissing = json.get(IS_MISSING_FIELD);
        return isMissing != null && isMissing.getAsBoolean();
    }

    private static void aseertNodeKind(JsonObject json, STNode node) {
        SyntaxKind expectedNodeKind = getNodeKind(json.get(KIND_FIELD).getAsString());
        SyntaxKind actualNodeKind = node.kind;
        Assert.assertEquals(actualNodeKind, expectedNodeKind, "error at node [" + node.toString() + "].");
    }

    private static void assertTerminalNode(JsonObject json, STNode node) {
        // If this is a terminal node, it has to be a STToken (i.e: lexeme)
        if (isTrivia(node.kind)) {
            Assert.assertTrue(node instanceof SyntaxTrivia);
        } else {
            Assert.assertTrue(node instanceof STToken);
        }

        // Validate the token text, if this is not a syntax token.
        // e.g: identifiers, basic-literals, etc.
        if (!isSyntaxToken(node.kind)) {
            String expectedText;
            if (node.kind == SyntaxKind.END_OF_LINE_TRIVIA) {
                expectedText = System.lineSeparator();
            } else {
                expectedText = json.get(VALUE_FIELD).getAsString();
            }
            String actualText = getTokenText(node);
            Assert.assertEquals(actualText, expectedText);
        }

        if (!ParserTestUtils.isTrivia(node.kind)) {
            validateTrivia(json, (STToken) node);
        }
    }

    private static void validateTrivia(JsonObject json, STToken token) {
        if (json.has(LEADING_TRIVIA)) {
            assertNonTerminalNode(json, LEADING_TRIVIA, token.leadingTrivia);
        }

        if (json.has(TRAILING_TRIVIA)) {
            assertNonTerminalNode(json, TRAILING_TRIVIA, token.trailingTrivia);
        }
    }

    private static void assertNonTerminalNode(JsonObject json, String keyInJson, STNode tree) {
        JsonArray children = json.getAsJsonArray(keyInJson);
        int size = children.size();
        int j = 0;

        Assert.assertEquals(getNonEmptyChildCount(tree), size, "mismatching child count for '" + tree.toString() + "'");

        for (int i = 0; i < size; i++) {
            // Skip the optional fields that are not present and get the next
            // available node.
            STNode nextChild = tree.childInBucket(j++);
            while (nextChild.kind == SyntaxKind.NONE) {
                nextChild = tree.childInBucket(j++);
            }

            // Assert the actual child node against the expected child node.
            assertNode(nextChild, (JsonObject) children.get(i));
        }
    }

    private static int getNonEmptyChildCount(STNode tree) {
        int count = 0;
        for (int i = 0; i < tree.bucketCount(); i++) {
            STNode nextChild = tree.childInBucket(i);
            if (nextChild.kind == SyntaxKind.NONE) {
                continue;
            }
            count++;
        }

        return count;
    }

    public static boolean isTerminalNode(SyntaxKind syntaxKind) {
        return SyntaxKind.IMPORT_DECLARATION.compareTo(syntaxKind) > 0 || syntaxKind == SyntaxKind.EOF_TOKEN;
    }

    public static boolean isSyntaxToken(SyntaxKind syntaxKind) {
        return SyntaxKind.IDENTIFIER_TOKEN.compareTo(syntaxKind) > 0 || syntaxKind == SyntaxKind.EOF_TOKEN;
    }

    public static boolean isTrivia(SyntaxKind syntaxKind) {
        switch (syntaxKind) {
            case WHITESPACE_TRIVIA:
            case END_OF_LINE_TRIVIA:
            case COMMENT:
            case INVALID:
                return true;
            default:
                return false;
        }
    }

    public static String getTokenText(STNode token) {
        switch (token.kind) {
            case IDENTIFIER_TOKEN:
                return ((STIdentifier) token).text;
            case STRING_LITERAL:
                String val = ((STLiteralValueToken) token).text;
                int stringLen = val.length();
                int lastCharPosition = val.endsWith("\"") ? stringLen - 1 : stringLen;
                return val.substring(1, lastCharPosition);
            case DECIMAL_INTEGER_LITERAL:
            case HEX_INTEGER_LITERAL:
                return ((STLiteralValueToken) token).text;
            case SIMPLE_TYPE:
                return ((STTypeToken) token).text;
            case WHITESPACE_TRIVIA:
            case END_OF_LINE_TRIVIA:
            case COMMENT:
            case INVALID:
                return ((SyntaxTrivia) token).text;
            default:
                return token.kind.toString();

        }
    }

    private static SyntaxKind getNodeKind(String kind) {
        switch (kind) {
            case "MODULE_PART":
                return SyntaxKind.MODULE_PART;
            case "TYPE_DEFINITION":
                return SyntaxKind.TYPE_DEFINITION;
            case "FUNCTION_DEFINITION":
                return SyntaxKind.FUNCTION_DEFINITION;
            case "IMPORT_DECLARATION":
                return SyntaxKind.IMPORT_DECLARATION;

            // Keywords
            case "PUBLIC_KEYWORD":
                return SyntaxKind.PUBLIC_KEYWORD;
            case "PRIVATE_KEYWORD":
                return SyntaxKind.PRIVATE_KEYWORD;
            case "FUNCTION_KEYWORD":
                return SyntaxKind.FUNCTION_KEYWORD;
            case "TYPE_KEYWORD":
                return SyntaxKind.TYPE_KEYWORD;
            case "EXTERNAL_KEYWORD":
                return SyntaxKind.EXTERNAL_KEYWORD;
            case "RETURNS_KEYWORD":
                return SyntaxKind.RETURNS_KEYWORD;
            case "RECORD_KEYWORD":
                return SyntaxKind.RECORD_KEYWORD;
            case "OBJECT_KEYWORD":
                return SyntaxKind.OBJECT_KEYWORD;
            case "REMOTE_KEYWORD":
                return SyntaxKind.REMOTE_KEYWORD;
            case "CLIENT_KEYWORD":
                return SyntaxKind.CLIENT_KEYWORD;
            case "ABSTRACT_KEYWORD":
                return SyntaxKind.ABSTRACT_KEYWORD;
            case "IF_KEYWORD":
                return SyntaxKind.IF_KEYWORD;
            case "ELSE_KEYWORD":
                return SyntaxKind.ELSE_KEYWORD;
            case "WHILE_KEYWORD":
                return SyntaxKind.WHILE_KEYWORD;
            case "TRUE_KEYWORD":
                return SyntaxKind.TRUE_KEYWORD;
            case "FALSE_KEYWORD":
                return SyntaxKind.FALSE_KEYWORD;
            case "CHECK_KEYWORD":
                return SyntaxKind.CHECK_KEYWORD;
            case "CHECKPANIC_KEYWORD":
                return SyntaxKind.CHECKPANIC_KEYWORD;
            case "PANIC_KEYWORD":
                return SyntaxKind.PANIC_KEYWORD;
            case "IMPORT_KEYWORD":
                return SyntaxKind.IMPORT_KEYWORD;
            case "VERSION_KEYWORD":
                return SyntaxKind.VERSION_KEYWORD;
            case "AS_KEYWORD":
                return SyntaxKind.AS_KEYWORD;
            case "RETURN_KEYWORD":
                return SyntaxKind.RETURN_KEYWORD;

            // Operators
            case "PLUS_TOKEN":
                return SyntaxKind.PLUS_TOKEN;
            case "MINUS_TOKEN":
                return SyntaxKind.MINUS_TOKEN;
            case "ASTERISK_TOKEN":
                return SyntaxKind.ASTERISK_TOKEN;
            case "SLASH_TOKEN":
                return SyntaxKind.SLASH_TOKEN;
            case "LT_TOKEN":
                return SyntaxKind.LT_TOKEN;
            case "EQUAL_TOKEN":
                return SyntaxKind.EQUAL_TOKEN;
            case "DOUBLE_EQUAL_TOKEN":
                return SyntaxKind.DOUBLE_EQUAL_TOKEN;
            case "TRIPPLE_EQUAL_TOKEN":
                return SyntaxKind.TRIPPLE_EQUAL_TOKEN;
            case "PERCENT_TOKEN":
                return SyntaxKind.PERCENT_TOKEN;
            case "GT_TOKEN":
                return SyntaxKind.GT_TOKEN;
            case "EQUAL_GT_TOKEN":
                return SyntaxKind.EQUAL_GT_TOKEN;
            case "QUESTION_MARK_TOKEN":
                return SyntaxKind.QUESTION_MARK_TOKEN;
            case "LT_EQUAL_TOKEN":
                return SyntaxKind.LT_EQUAL_TOKEN;
            case "GT_EQUAL_TOKEN":
                return SyntaxKind.GT_EQUAL_TOKEN;
            case "EXCLAMATION_MARK_TOKEN":
                return SyntaxKind.EXCLAMATION_MARK_TOKEN;
            case "NOT_EQUAL_TOKEN":
                return SyntaxKind.NOT_EQUAL_TOKEN;
            case "NOT_DOUBLE_EQUAL_TOKEN":
                return SyntaxKind.NOT_DOUBLE_EQUAL_TOKEN;
            case "BITWISE_AND_TOKEN":
                return SyntaxKind.BITWISE_AND_TOKEN;
            case "BITWISE_XOR_TOKEN":
                return SyntaxKind.BITWISE_XOR_TOKEN;
            case "LOGICAL_AND_TOKEN":
                return SyntaxKind.LOGICAL_AND_TOKEN;
            case "LOGICAL_OR_TOKEN":
                return SyntaxKind.LOGICAL_OR_TOKEN;

            // Separators
            case "OPEN_BRACE_TOKEN":
                return SyntaxKind.OPEN_BRACE_TOKEN;
            case "CLOSE_BRACE_TOKEN":
                return SyntaxKind.CLOSE_BRACE_TOKEN;
            case "OPEN_PAREN_TOKEN":
                return SyntaxKind.OPEN_PAREN_TOKEN;
            case "CLOSE_PAREN_TOKEN":
                return SyntaxKind.CLOSE_PAREN_TOKEN;
            case "OPEN_BRACKET_TOKEN":
                return SyntaxKind.OPEN_BRACKET_TOKEN;
            case "CLOSE_BRACKET_TOKEN":
                return SyntaxKind.CLOSE_BRACKET_TOKEN;
            case "SEMICOLON_TOKEN":
                return SyntaxKind.SEMICOLON_TOKEN;
            case "DOT_TOKEN":
                return SyntaxKind.DOT_TOKEN;
            case "COLON_TOKEN":
                return SyntaxKind.COLON_TOKEN;
            case "COMMA_TOKEN":
                return SyntaxKind.COMMA_TOKEN;
            case "ELLIPSIS_TOKEN":
                return SyntaxKind.ELLIPSIS_TOKEN;
            case "OPEN_BRACE_PIPE_TOKEN":
                return SyntaxKind.OPEN_BRACE_PIPE_TOKEN;
            case "CLOSE_BRACE_PIPE_TOKEN":
                return SyntaxKind.CLOSE_BRACE_PIPE_TOKEN;
            case "PIPE_TOKEN":
                return SyntaxKind.PIPE_TOKEN;

            // Expressions
            case "IDENTIFIER_TOKEN":
                return SyntaxKind.IDENTIFIER_TOKEN;
            case "BRACED_EXPRESSION":
                return SyntaxKind.BRACED_EXPRESSION;
            case "BINARY_EXPRESSION":
                return SyntaxKind.BINARY_EXPRESSION;
            case "STRING_LITERAL":
                return SyntaxKind.STRING_LITERAL;
            case "DECIMAL_INTEGER_LITERAL":
                return SyntaxKind.DECIMAL_INTEGER_LITERAL;
            case "HEX_INTEGER_LITERAL":
                return SyntaxKind.HEX_INTEGER_LITERAL;
            case "DECIMAL_FLOATING_POINT_LITERAL":
                return SyntaxKind.DECIMAL_FLOATING_POINT_LITERAL;
            case "HEX_FLOATING_POINT_LITERAL":
                return SyntaxKind.HEX_FLOATING_POINT_LITERAL;
            case "FUNCTION_CALL":
                return SyntaxKind.FUNCTION_CALL;
            case "POSITIONAL_ARG":
                return SyntaxKind.POSITIONAL_ARG;
            case "NAMED_ARG":
                return SyntaxKind.NAMED_ARG;
            case "REST_ARG":
                return SyntaxKind.REST_ARG;
            case "QUALIFIED_IDENTIFIER":
                return SyntaxKind.QUALIFIED_IDENTIFIER;
            case "FIELD_ACCESS":
                return SyntaxKind.FIELD_ACCESS;
            case "METHOD_CALL":
                return SyntaxKind.METHOD_CALL;
            case "MEMBER_ACCESS":
                return SyntaxKind.MEMBER_ACCESS;
            case "CHECK_EXPRESSION":
                return SyntaxKind.CHECK_EXPRESSION;
            case "MAPPING_CONSTRUCTOR":
                return SyntaxKind.MAPPING_CONSTRUCTOR;

            // Statements
            case "BLOCK_STATEMENT":
                return SyntaxKind.BLOCK_STATEMENT;
            case "LOCAL_VARIABLE_DECL":
                return SyntaxKind.LOCAL_VARIABLE_DECL;
            case "ASSIGNMENT_STATEMENT":
                return SyntaxKind.ASSIGNMENT_STATEMENT;
            case "IF_ELSE_STATEMENT":
                return SyntaxKind.IF_ELSE_STATEMENT;
            case "ELSE_BLOCK":
                return SyntaxKind.ELSE_BLOCK;
            case "WHILE_STATEMENT":
                return SyntaxKind.WHILE_STATEMENT;
            case "CALL_STATEMENT":
                return SyntaxKind.CALL_STATEMENT;
            case "PANIC_STATEMENT":
                return SyntaxKind.PANIC_STATEMENT;
<<<<<<< HEAD
            case "COMPOUND_ASSIGNMENT_STATEMENT":
                return SyntaxKind.COMPOUND_ASSIGNMENT_STATEMENT;
=======
            case "RETURN_STATEMENT":
                return SyntaxKind.RETURN_STATEMENT;
>>>>>>> 8c45394b

            // Others
            case "SIMPLE_TYPE":
                return SyntaxKind.SIMPLE_TYPE;
            case "LIST":
                return SyntaxKind.LIST;
            case "RETURN_TYPE_DESCRIPTOR":
                return SyntaxKind.RETURN_TYPE_DESCRIPTOR;
            case "EXTERNAL_FUNCTION_BODY":
                return SyntaxKind.EXTERNAL_FUNCTION_BODY;
            case "PARAMETER":
                return SyntaxKind.PARAMETER;
            case "RECORD_TYPE_DESCRIPTOR":
                return SyntaxKind.RECORD_TYPE_DESCRIPTOR;
            case "RECORD_FIELD":
                return SyntaxKind.RECORD_FIELD;
            case "RECORD_FIELD_WITH_DEFAULT_VALUE":
                return SyntaxKind.RECORD_FIELD_WITH_DEFAULT_VALUE;
            case "TYPE_REFERENCE":
                return SyntaxKind.TYPE_REFERENCE;
            case "RECORD_REST_TYPE":
                return SyntaxKind.RECORD_REST_TYPE;
            case "OBJECT_FIELD":
                return SyntaxKind.OBJECT_FIELD;
            case "OBJECT_TYPE_DESCRIPTOR":
                return SyntaxKind.OBJECT_TYPE_DESCRIPTOR;
            case "IMPORT_ORG_NAME":
                return SyntaxKind.IMPORT_ORG_NAME;
            case "MODULE_NAME":
                return SyntaxKind.MODULE_NAME;
            case "SUB_MODULE_NAME":
                return SyntaxKind.SUB_MODULE_NAME;
            case "IMPORT_VERSION":
                return SyntaxKind.IMPORT_VERSION;
            case "IMPORT_SUB_VERSION":
                return SyntaxKind.IMPORT_SUB_VERSION;
            case "IMPORT_PREFIX":
<<<<<<< HEAD
                return SyntaxKind.IMPORT_PREFIX;            
            case "COMPOUND_ASSIGNMENT_OPERATOR":
                return SyntaxKind.COMPOUND_ASSIGNMENT_OPERATOR;
=======
                return SyntaxKind.IMPORT_PREFIX;
            case "SPECIFIC_FIELD":
                return SyntaxKind.SPECIFIC_FIELD;
            case "COMPUTED_NAME_FIELD":
                return SyntaxKind.COMPUTED_NAME_FIELD;
            case "SPREAD_FIELD":
                return SyntaxKind.SPREAD_FIELD;
>>>>>>> 8c45394b

            // Trivia
            case "EOF_TOKEN":
                return SyntaxKind.EOF_TOKEN;
            case "END_OF_LINE_TRIVIA":
                return SyntaxKind.END_OF_LINE_TRIVIA;
            case "WHITESPACE_TRIVIA":
                return SyntaxKind.WHITESPACE_TRIVIA;
            case "COMMENT":
                return SyntaxKind.COMMENT;
            case "INVALID":
                return SyntaxKind.INVALID;

            // Unsupported
            default:
                throw new UnsupportedOperationException("cannot find syntax kind: " + kind);
        }
    }
}<|MERGE_RESOLUTION|>--- conflicted
+++ resolved
@@ -457,13 +457,10 @@
                 return SyntaxKind.CALL_STATEMENT;
             case "PANIC_STATEMENT":
                 return SyntaxKind.PANIC_STATEMENT;
-<<<<<<< HEAD
+            case "RETURN_STATEMENT":
+                return SyntaxKind.RETURN_STATEMENT;
             case "COMPOUND_ASSIGNMENT_STATEMENT":
                 return SyntaxKind.COMPOUND_ASSIGNMENT_STATEMENT;
-=======
-            case "RETURN_STATEMENT":
-                return SyntaxKind.RETURN_STATEMENT;
->>>>>>> 8c45394b
 
             // Others
             case "SIMPLE_TYPE":
@@ -501,11 +498,6 @@
             case "IMPORT_SUB_VERSION":
                 return SyntaxKind.IMPORT_SUB_VERSION;
             case "IMPORT_PREFIX":
-<<<<<<< HEAD
-                return SyntaxKind.IMPORT_PREFIX;            
-            case "COMPOUND_ASSIGNMENT_OPERATOR":
-                return SyntaxKind.COMPOUND_ASSIGNMENT_OPERATOR;
-=======
                 return SyntaxKind.IMPORT_PREFIX;
             case "SPECIFIC_FIELD":
                 return SyntaxKind.SPECIFIC_FIELD;
@@ -513,7 +505,8 @@
                 return SyntaxKind.COMPUTED_NAME_FIELD;
             case "SPREAD_FIELD":
                 return SyntaxKind.SPREAD_FIELD;
->>>>>>> 8c45394b
+            case "COMPOUND_ASSIGNMENT_OPERATOR":
+                return SyntaxKind.COMPOUND_ASSIGNMENT_OPERATOR;
 
             // Trivia
             case "EOF_TOKEN":
