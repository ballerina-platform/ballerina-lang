--- conflicted
+++ resolved
@@ -788,15 +788,12 @@
                 return SyntaxKind.LET_VAR_DECL;
             case "STREAM_TYPE_PARAMS":
                 return SyntaxKind.STREAM_TYPE_PARAMS;
-<<<<<<< HEAD
+            case "FUNCTION_SIGNATURE":
+                return SyntaxKind.FUNCTION_SIGNATURE;
             case "TYPED_BINDING_PATTERN":
                 return SyntaxKind.TYPED_BINDING_PATTERN;
             case "BINDING_PATTERN":
                 return SyntaxKind.BINDING_PATTERN;
-=======
-            case "FUNCTION_SIGNATURE":
-                return SyntaxKind.FUNCTION_SIGNATURE;
->>>>>>> 39c16a04
 
             // XML template
             case "XML_ELEMENT":
