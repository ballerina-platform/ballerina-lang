/*
 * Copyright (c) 2020, WSO2 Inc. (http://www.wso2.org) All Rights Reserved.
 *
 * WSO2 Inc. licenses this file to you under the Apache License,
 * Version 2.0 (the "License"); you may not use this file except
 * in compliance with the License.
 * You may obtain a copy of the License at
 *
 *   http://www.apache.org/licenses/LICENSE-2.0
 *
 * Unless required by applicable law or agreed to in writing,
 * software distributed under the License is distributed on an
 * "AS IS" BASIS, WITHOUT WARRANTIES OR CONDITIONS OF ANY
 * KIND, either express or implied.  See the License for the
 * specific language governing permissions and limitations
 * under the License.
 */
package io.ballerinalang.compiler.parser.test;

import com.google.gson.Gson;
import com.google.gson.JsonArray;
import com.google.gson.JsonElement;
import com.google.gson.JsonObject;
import io.ballerinalang.compiler.internal.parser.BallerinaParser;
import io.ballerinalang.compiler.internal.parser.ParserFactory;
import io.ballerinalang.compiler.internal.parser.ParserRuleContext;
import io.ballerinalang.compiler.internal.parser.tree.STBasicLiteralNode;
import io.ballerinalang.compiler.internal.parser.tree.STBuiltinSimpleNameReferenceNode;
import io.ballerinalang.compiler.internal.parser.tree.STDocumentationLineToken;
import io.ballerinalang.compiler.internal.parser.tree.STIdentifierToken;
import io.ballerinalang.compiler.internal.parser.tree.STLiteralValueToken;
import io.ballerinalang.compiler.internal.parser.tree.STMinutiae;
import io.ballerinalang.compiler.internal.parser.tree.STMissingToken;
import io.ballerinalang.compiler.internal.parser.tree.STNode;
import io.ballerinalang.compiler.internal.parser.tree.STSimpleNameReferenceNode;
import io.ballerinalang.compiler.internal.parser.tree.STToken;
import io.ballerinalang.compiler.internal.parser.tree.STXMLTextNode;
import io.ballerinalang.compiler.syntax.tree.SyntaxKind;
import io.ballerinalang.compiler.syntax.tree.SyntaxTree;
import io.ballerinalang.compiler.text.TextDocument;
import io.ballerinalang.compiler.text.TextDocuments;
import org.testng.Assert;

import java.io.BufferedWriter;
import java.io.FileReader;
import java.io.FileWriter;
import java.io.IOException;
import java.nio.charset.StandardCharsets;
import java.nio.file.Files;
import java.nio.file.Path;
import java.nio.file.Paths;

import static io.ballerinalang.compiler.internal.parser.tree.SyntaxUtils.isSTNodePresent;
import static io.ballerinalang.compiler.parser.test.ParserTestConstants.CHILDREN_FIELD;
import static io.ballerinalang.compiler.parser.test.ParserTestConstants.IS_MISSING_FIELD;
import static io.ballerinalang.compiler.parser.test.ParserTestConstants.KIND_FIELD;
import static io.ballerinalang.compiler.parser.test.ParserTestConstants.LEADING_MINUTIAE;
import static io.ballerinalang.compiler.parser.test.ParserTestConstants.TRAILING_MINUTIAE;
import static io.ballerinalang.compiler.parser.test.ParserTestConstants.VALUE_FIELD;

/**
 * Convenient methods for testing the parser.
 *
 * @since 1.2.0
 */
public class ParserTestUtils {

    private static final Path RESOURCE_DIRECTORY = Paths.get("src/test/resources/");

    /**
     * <b>WARNING</b>: Enabling this flag will update all the assertion files in unit tests.
     * Should be used only if there is a bulk update that needs to be made to the test assertions.
     */
    private static final boolean UPDATE_ASSERTS = false;

    /**
     * Test parsing a valid source.
     *
     * @param sourceFilePath Path to the ballerina file
     * @param context Context to start parsing the given source
     * @param assertFilePath File to assert the resulting tree after parsing
     */
    public static void test(Path sourceFilePath, ParserRuleContext context, Path assertFilePath) {
        // updateAssertFiles(sourceFilePath, assertFilePath, context);

        String content = getSourceText(sourceFilePath);
        test(content, context, assertFilePath);
    }

    @SuppressWarnings("unused")
    private static void updateAssertFiles(Path sourceFilePath, Path assertFilePath, ParserRuleContext context) {
        if (UPDATE_ASSERTS) {
            try {
                String jsonString = SyntaxTreeJSONGenerator.generateJSON(sourceFilePath, context);
                try (BufferedWriter writer =
                        new BufferedWriter(new FileWriter(RESOURCE_DIRECTORY.resolve(assertFilePath).toFile()));) {
                    writer.write(jsonString);
                }
            } catch (Exception e) {
                // Ignore
            }
        }
    }

    /**
     * Test parsing a valid source.
     *
     * @param source Input source that represent a ballerina code
     * @param context Context to start parsing the given source
     * @param assertFilePath File to assert the resulting tree after parsing
     */
    public static void test(String source, ParserRuleContext context, Path assertFilePath) {
        // Parse the source
        BallerinaParser parser = ParserFactory.getParser(source);
        STNode syntaxTree = parser.parse(context);

        // Read the assertion file
        JsonObject assertJson = readAssertFile(RESOURCE_DIRECTORY.resolve(assertFilePath));

        // Validate the tree against the assertion file
        assertNode(syntaxTree, assertJson);
    }

    /**
     * Returns Ballerina source code in the given file as a {@code String}.
     *
     * @param sourceFilePath Path to the ballerina file
     * @return source code as a {@code String}
     */
    public static String getSourceText(Path sourceFilePath) {
        try {
            return new String(Files.readAllBytes(RESOURCE_DIRECTORY.resolve(sourceFilePath)), StandardCharsets.UTF_8);
        } catch (IOException e) {
            throw new RuntimeException(e);
        }
    }

    /**
     * Returns a {@code SyntaxTree} after parsing the give source code path.
     *
     * @param sourceFilePath Path to the ballerina file
     */
    public static SyntaxTree parseFile(Path sourceFilePath) {
        String text = getSourceText(sourceFilePath);
        TextDocument textDocument = TextDocuments.from(text);
        return SyntaxTree.from(textDocument, sourceFilePath.getFileName().toString());
    }

    private static JsonObject readAssertFile(Path filePath) {
        Gson gson = new Gson();
        try {
            return gson.fromJson(new FileReader(filePath.toFile()), JsonObject.class);
        } catch (Exception e) {
            throw new RuntimeException(e);
        }
    }

    private static void assertNode(STNode node, JsonObject json) {
        // Remove the wrappers
        if (node instanceof STBasicLiteralNode) {
            node = ((STBasicLiteralNode) node).literalToken;
        } else if (node instanceof STSimpleNameReferenceNode) {
            node = ((STSimpleNameReferenceNode) node).name;
        } else if (node instanceof STBuiltinSimpleNameReferenceNode) {
            node = ((STBuiltinSimpleNameReferenceNode) node).name;
        } else if (node instanceof STXMLTextNode) {
            node = ((STXMLTextNode) node).content;
        }

        aseertNodeKind(json, node);

        if (isMissingToken(json)) {
            Assert.assertTrue(node instanceof STMissingToken,
                    "'" + node.toString().trim() + "' expected to be a STMissingToken, but found '" + node.kind + "'.");
            return;
        }

        // If the expected token is not a missing node, then validate it's content
        Assert.assertFalse(node instanceof STMissingToken, "Expected:" + json + ", but found: " + node);
        if (isTerminalNode(node.kind)) {
            assertTerminalNode(json, node);
        } else {
            assertNonTerminalNode(json, CHILDREN_FIELD, node);
        }
    }

    private static boolean isMissingToken(JsonObject json) {
        JsonElement isMissing = json.get(IS_MISSING_FIELD);
        return isMissing != null && isMissing.getAsBoolean();
    }

    private static void aseertNodeKind(JsonObject json, STNode node) {
        SyntaxKind expectedNodeKind = getNodeKind(json.get(KIND_FIELD).getAsString());
        SyntaxKind actualNodeKind = node.kind;
        Assert.assertEquals(actualNodeKind, expectedNodeKind, "error at node [" + node.toString() + "].");
    }

    private static void assertTerminalNode(JsonObject json, STNode node) {
        // If this is a terminal node, it has to be a STToken (i.e: lexeme)
        if (isTrivia(node.kind)) {
            Assert.assertTrue(node instanceof STMinutiae);
        } else {
            Assert.assertTrue(node instanceof STToken);
        }

        // Validate the token text, if this is not a syntax token.
        // e.g: identifiers, basic-literals, etc.
        if (!isSyntaxToken(node.kind)) {
            String expectedText = json.get(VALUE_FIELD).getAsString();
            String actualText = getTokenText(node);
            Assert.assertEquals(actualText, expectedText);
        }

        if (!ParserTestUtils.isTrivia(node.kind)) {
            validateMinutiae(json, (STToken) node);
        }
    }

    private static void validateMinutiae(JsonObject json, STToken token) {
        if (json.has(LEADING_MINUTIAE)) {
            assertNonTerminalNode(json, LEADING_MINUTIAE, token.leadingMinutiae());
        }

        if (json.has(TRAILING_MINUTIAE)) {
            assertNonTerminalNode(json, TRAILING_MINUTIAE, token.trailingMinutiae());
        }
    }

    private static void assertNonTerminalNode(JsonObject json, String keyInJson, STNode tree) {
        JsonArray children = json.getAsJsonArray(keyInJson);
        int size = children.size();
        int j = 0;

        Assert.assertEquals(getNonEmptyChildCount(tree), size, "mismatching child count for '" + tree.toString() + "'");

        for (int i = 0; i < size; i++) {
            // Skip the optional fields that are not present and get the next
            // available node.
            STNode nextChild = tree.childInBucket(j++);
            while (!isSTNodePresent(nextChild)) {
                nextChild = tree.childInBucket(j++);
            }

            // Assert the actual child node against the expected child node.
            assertNode(nextChild, (JsonObject) children.get(i));
        }
    }

    private static int getNonEmptyChildCount(STNode tree) {
        int count = 0;
        for (int i = 0; i < tree.bucketCount(); i++) {
            STNode nextChild = tree.childInBucket(i);
            if (isSTNodePresent(nextChild)) {
                count++;
            }
        }

        return count;
    }

    public static boolean isTerminalNode(SyntaxKind syntaxKind) {
        return SyntaxKind.IMPORT_DECLARATION.compareTo(syntaxKind) > 0 || syntaxKind == SyntaxKind.EOF_TOKEN ||
                syntaxKind == SyntaxKind.XML_TEXT;
    }

    public static boolean isSyntaxToken(SyntaxKind syntaxKind) {
        return SyntaxKind.IDENTIFIER_TOKEN.compareTo(syntaxKind) > 0 || syntaxKind == SyntaxKind.EOF_TOKEN;
    }

    public static boolean isTrivia(SyntaxKind syntaxKind) {
        switch (syntaxKind) {
            case WHITESPACE_MINUTIAE:
            case END_OF_LINE_MINUTIAE:
            case COMMENT_MINUTIA:
            case INVALID:
                return true;
            default:
                return false;
        }
    }

    public static String getTokenText(STNode token) {
        switch (token.kind) {
            case IDENTIFIER_TOKEN:
                return ((STIdentifierToken) token).text;
            case STRING_LITERAL:
                String val = ((STLiteralValueToken) token).text();
                int stringLen = val.length();
                int lastCharPosition = val.endsWith("\"") ? stringLen - 1 : stringLen;
                return val.substring(1, lastCharPosition);
            case DECIMAL_INTEGER_LITERAL:
            case HEX_INTEGER_LITERAL:
            case DECIMAL_FLOATING_POINT_LITERAL:
            case HEX_FLOATING_POINT_LITERAL:
                return ((STLiteralValueToken) token).text();
            case WHITESPACE_MINUTIAE:
            case COMMENT_MINUTIA:
            case INVALID:
                return ((STMinutiae) token).text();
            case END_OF_LINE_MINUTIAE:
                return cleanupText(((STMinutiae) token).text());
            case DOCUMENTATION_LINE:
                return ((STDocumentationLineToken) token).text();
            case XML_TEXT:
            case XML_TEXT_CONTENT:
            case TEMPLATE_STRING:
                return cleanupText(((STLiteralValueToken) token).text());
            default:
                return token.kind.toString();
        }
    }

    private static String cleanupText(String text) {
        return text.replace(System.lineSeparator(), "\n");
    }

    private static SyntaxKind getNodeKind(String kind) {
        switch (kind) {
            case "MODULE_PART":
                return SyntaxKind.MODULE_PART;
            case "TYPE_DEFINITION":
                return SyntaxKind.TYPE_DEFINITION;
            case "FUNCTION_DEFINITION":
                return SyntaxKind.FUNCTION_DEFINITION;
            case "IMPORT_DECLARATION":
                return SyntaxKind.IMPORT_DECLARATION;
            case "SERVICE_DECLARATION":
                return SyntaxKind.SERVICE_DECLARATION;
            case "LISTENER_DECLARATION":
                return SyntaxKind.LISTENER_DECLARATION;
            case "CONST_DECLARATION":
                return SyntaxKind.CONST_DECLARATION;
            case "MODULE_VAR_DECL":
                return SyntaxKind.MODULE_VAR_DECL;
            case "XML_NAMESPACE_DECLARATION":
                return SyntaxKind.XML_NAMESPACE_DECLARATION;
            case "ANNOTATION_DECLARATION":
                return SyntaxKind.ANNOTATION_DECLARATION;

            // Keywords
            case "PUBLIC_KEYWORD":
                return SyntaxKind.PUBLIC_KEYWORD;
            case "PRIVATE_KEYWORD":
                return SyntaxKind.PRIVATE_KEYWORD;
            case "FUNCTION_KEYWORD":
                return SyntaxKind.FUNCTION_KEYWORD;
            case "TYPE_KEYWORD":
                return SyntaxKind.TYPE_KEYWORD;
            case "EXTERNAL_KEYWORD":
                return SyntaxKind.EXTERNAL_KEYWORD;
            case "RETURNS_KEYWORD":
                return SyntaxKind.RETURNS_KEYWORD;
            case "RECORD_KEYWORD":
                return SyntaxKind.RECORD_KEYWORD;
            case "OBJECT_KEYWORD":
                return SyntaxKind.OBJECT_KEYWORD;
            case "REMOTE_KEYWORD":
                return SyntaxKind.REMOTE_KEYWORD;
            case "CLIENT_KEYWORD":
                return SyntaxKind.CLIENT_KEYWORD;
            case "ABSTRACT_KEYWORD":
                return SyntaxKind.ABSTRACT_KEYWORD;
            case "IF_KEYWORD":
                return SyntaxKind.IF_KEYWORD;
            case "ELSE_KEYWORD":
                return SyntaxKind.ELSE_KEYWORD;
            case "WHILE_KEYWORD":
                return SyntaxKind.WHILE_KEYWORD;
            case "TRUE_KEYWORD":
                return SyntaxKind.TRUE_KEYWORD;
            case "FALSE_KEYWORD":
                return SyntaxKind.FALSE_KEYWORD;
            case "CHECK_KEYWORD":
                return SyntaxKind.CHECK_KEYWORD;
            case "CHECKPANIC_KEYWORD":
                return SyntaxKind.CHECKPANIC_KEYWORD;
            case "PANIC_KEYWORD":
                return SyntaxKind.PANIC_KEYWORD;
            case "IMPORT_KEYWORD":
                return SyntaxKind.IMPORT_KEYWORD;
            case "VERSION_KEYWORD":
                return SyntaxKind.VERSION_KEYWORD;
            case "AS_KEYWORD":
                return SyntaxKind.AS_KEYWORD;
            case "CONTINUE_KEYWORD":
                return SyntaxKind.CONTINUE_KEYWORD;
            case "BREAK_KEYWORD":
                return SyntaxKind.BREAK_KEYWORD;
            case "RETURN_KEYWORD":
                return SyntaxKind.RETURN_KEYWORD;
            case "SERVICE_KEYWORD":
                return SyntaxKind.SERVICE_KEYWORD;
            case "ON_KEYWORD":
                return SyntaxKind.ON_KEYWORD;
            case "RESOURCE_KEYWORD":
                return SyntaxKind.RESOURCE_KEYWORD;
            case "LISTENER_KEYWORD":
                return SyntaxKind.LISTENER_KEYWORD;
            case "CONST_KEYWORD":
                return SyntaxKind.CONST_KEYWORD;
            case "FINAL_KEYWORD":
                return SyntaxKind.FINAL_KEYWORD;
            case "TYPEOF_KEYWORD":
                return SyntaxKind.TYPEOF_KEYWORD;
            case "ANNOTATION_KEYWORD":
                return SyntaxKind.ANNOTATION_KEYWORD;
            case "IS_KEYWORD":
                return SyntaxKind.IS_KEYWORD;
            case "MAP_KEYWORD":
                return SyntaxKind.MAP_KEYWORD;
            case "FUTURE_KEYWORD":
                return SyntaxKind.FUTURE_KEYWORD;
            case "TYPEDESC_KEYWORD":
                return SyntaxKind.TYPEDESC_KEYWORD;
            case "NULL_KEYWORD":
                return SyntaxKind.NULL_KEYWORD;
            case "LOCK_KEYWORD":
                return SyntaxKind.LOCK_KEYWORD;
            case "VAR_KEYWORD":
                return SyntaxKind.VAR_KEYWORD;
            case "SOURCE_KEYWORD":
                return SyntaxKind.SOURCE_KEYWORD;
            case "WORKER_KEYWORD":
                return SyntaxKind.WORKER_KEYWORD;
            case "PARAMETER_KEYWORD":
                return SyntaxKind.PARAMETER_KEYWORD;
            case "FIELD_KEYWORD":
                return SyntaxKind.FIELD_KEYWORD;
            case "XMLNS_KEYWORD":
                return SyntaxKind.XMLNS_KEYWORD;
            case "INT_KEYWORD":
                return SyntaxKind.INT_KEYWORD;
            case "FLOAT_KEYWORD":
                return SyntaxKind.FLOAT_KEYWORD;
            case "DECIMAL_KEYWORD":
                return SyntaxKind.DECIMAL_KEYWORD;
            case "BOOLEAN_KEYWORD":
                return SyntaxKind.BOOLEAN_KEYWORD;
            case "STRING_KEYWORD":
                return SyntaxKind.STRING_KEYWORD;
            case "BYTE_KEYWORD":
                return SyntaxKind.BYTE_KEYWORD;
            case "XML_KEYWORD":
                return SyntaxKind.XML_KEYWORD;
            case "JSON_KEYWORD":
                return SyntaxKind.JSON_KEYWORD;
            case "HANDLE_KEYWORD":
                return SyntaxKind.HANDLE_KEYWORD;
            case "ANY_KEYWORD":
                return SyntaxKind.ANY_KEYWORD;
            case "ANYDATA_KEYWORD":
                return SyntaxKind.ANYDATA_KEYWORD;
            case "NEVER_KEYWORD":
                return SyntaxKind.NEVER_KEYWORD;
            case "FORK_KEYWORD":
                return SyntaxKind.FORK_KEYWORD;
            case "TRAP_KEYWORD":
                return SyntaxKind.TRAP_KEYWORD;
            case "FOREACH_KEYWORD":
                return SyntaxKind.FOREACH_KEYWORD;
            case "IN_KEYWORD":
                return SyntaxKind.IN_KEYWORD;
            case "TABLE_KEYWORD":
                return SyntaxKind.TABLE_KEYWORD;
            case "KEY_KEYWORD":
                return SyntaxKind.KEY_KEYWORD;
            case "ERROR_KEYWORD":
                return SyntaxKind.ERROR_KEYWORD;
            case "LET_KEYWORD":
                return SyntaxKind.LET_KEYWORD;
            case "STREAM_KEYWORD":
                return SyntaxKind.STREAM_KEYWORD;
            case "READONLY_KEYWORD":
                return SyntaxKind.READONLY_KEYWORD;
            case "DISTINCT_KEYWORD":
                return SyntaxKind.DISTINCT_KEYWORD;
            case "FROM_KEYWORD":
                return SyntaxKind.FROM_KEYWORD;
            case "WHERE_KEYWORD":
                return SyntaxKind.WHERE_KEYWORD;
            case "SELECT_KEYWORD":
                return SyntaxKind.SELECT_KEYWORD;
            case "NEW_KEYWORD":
                return SyntaxKind.NEW_KEYWORD;
            case "START_KEYWORD":
                return SyntaxKind.START_KEYWORD;
            case "FLUSH_KEYWORD":
                return SyntaxKind.FLUSH_KEYWORD;
            case "DEFAULT_KEYWORD":
                return SyntaxKind.DEFAULT_KEYWORD;

            // Operators
            case "PLUS_TOKEN":
                return SyntaxKind.PLUS_TOKEN;
            case "MINUS_TOKEN":
                return SyntaxKind.MINUS_TOKEN;
            case "ASTERISK_TOKEN":
                return SyntaxKind.ASTERISK_TOKEN;
            case "SLASH_TOKEN":
                return SyntaxKind.SLASH_TOKEN;
            case "LT_TOKEN":
                return SyntaxKind.LT_TOKEN;
            case "EQUAL_TOKEN":
                return SyntaxKind.EQUAL_TOKEN;
            case "DOUBLE_EQUAL_TOKEN":
                return SyntaxKind.DOUBLE_EQUAL_TOKEN;
            case "TRIPPLE_EQUAL_TOKEN":
                return SyntaxKind.TRIPPLE_EQUAL_TOKEN;
            case "PERCENT_TOKEN":
                return SyntaxKind.PERCENT_TOKEN;
            case "GT_TOKEN":
                return SyntaxKind.GT_TOKEN;
            case "EQUAL_GT_TOKEN":
                return SyntaxKind.RIGHT_DOUBLE_ARROW;
            case "QUESTION_MARK_TOKEN":
                return SyntaxKind.QUESTION_MARK_TOKEN;
            case "LT_EQUAL_TOKEN":
                return SyntaxKind.LT_EQUAL_TOKEN;
            case "GT_EQUAL_TOKEN":
                return SyntaxKind.GT_EQUAL_TOKEN;
            case "EXCLAMATION_MARK_TOKEN":
                return SyntaxKind.EXCLAMATION_MARK_TOKEN;
            case "NOT_EQUAL_TOKEN":
                return SyntaxKind.NOT_EQUAL_TOKEN;
            case "NOT_DOUBLE_EQUAL_TOKEN":
                return SyntaxKind.NOT_DOUBLE_EQUAL_TOKEN;
            case "BITWISE_AND_TOKEN":
                return SyntaxKind.BITWISE_AND_TOKEN;
            case "BITWISE_XOR_TOKEN":
                return SyntaxKind.BITWISE_XOR_TOKEN;
            case "LOGICAL_AND_TOKEN":
                return SyntaxKind.LOGICAL_AND_TOKEN;
            case "LOGICAL_OR_TOKEN":
                return SyntaxKind.LOGICAL_OR_TOKEN;
            case "NEGATION_TOKEN":
                return SyntaxKind.NEGATION_TOKEN;

            // Separators
            case "OPEN_BRACE_TOKEN":
                return SyntaxKind.OPEN_BRACE_TOKEN;
            case "CLOSE_BRACE_TOKEN":
                return SyntaxKind.CLOSE_BRACE_TOKEN;
            case "OPEN_PAREN_TOKEN":
                return SyntaxKind.OPEN_PAREN_TOKEN;
            case "CLOSE_PAREN_TOKEN":
                return SyntaxKind.CLOSE_PAREN_TOKEN;
            case "OPEN_BRACKET_TOKEN":
                return SyntaxKind.OPEN_BRACKET_TOKEN;
            case "CLOSE_BRACKET_TOKEN":
                return SyntaxKind.CLOSE_BRACKET_TOKEN;
            case "SEMICOLON_TOKEN":
                return SyntaxKind.SEMICOLON_TOKEN;
            case "DOT_TOKEN":
                return SyntaxKind.DOT_TOKEN;
            case "COLON_TOKEN":
                return SyntaxKind.COLON_TOKEN;
            case "COMMA_TOKEN":
                return SyntaxKind.COMMA_TOKEN;
            case "ELLIPSIS_TOKEN":
                return SyntaxKind.ELLIPSIS_TOKEN;
            case "OPEN_BRACE_PIPE_TOKEN":
                return SyntaxKind.OPEN_BRACE_PIPE_TOKEN;
            case "CLOSE_BRACE_PIPE_TOKEN":
                return SyntaxKind.CLOSE_BRACE_PIPE_TOKEN;
            case "PIPE_TOKEN":
                return SyntaxKind.PIPE_TOKEN;
            case "AT_TOKEN":
                return SyntaxKind.AT_TOKEN;
            case "RIGHT_ARROW_TOKEN":
                return SyntaxKind.RIGHT_ARROW_TOKEN;
            case "BACKTICK_TOKEN":
                return SyntaxKind.BACKTICK_TOKEN;
            case "DOUBLE_QUOTE_TOKEN":
                return SyntaxKind.DOUBLE_QUOTE_TOKEN;
            case "SINGLE_QUOTE_TOKEN":
                return SyntaxKind.SINGLE_QUOTE_TOKEN;
            case "RIGHT_DOUBLE_ARROW":
                return SyntaxKind.RIGHT_DOUBLE_ARROW;

            // Expressions
            case "IDENTIFIER_TOKEN":
                return SyntaxKind.IDENTIFIER_TOKEN;
            case "BRACED_EXPRESSION":
                return SyntaxKind.BRACED_EXPRESSION;
            case "BINARY_EXPRESSION":
                return SyntaxKind.BINARY_EXPRESSION;
            case "STRING_LITERAL":
                return SyntaxKind.STRING_LITERAL;
            case "DECIMAL_INTEGER_LITERAL":
                return SyntaxKind.DECIMAL_INTEGER_LITERAL;
            case "HEX_INTEGER_LITERAL":
                return SyntaxKind.HEX_INTEGER_LITERAL;
            case "DECIMAL_FLOATING_POINT_LITERAL":
                return SyntaxKind.DECIMAL_FLOATING_POINT_LITERAL;
            case "HEX_FLOATING_POINT_LITERAL":
                return SyntaxKind.HEX_FLOATING_POINT_LITERAL;
            case "FUNCTION_CALL":
                return SyntaxKind.FUNCTION_CALL;
            case "POSITIONAL_ARG":
                return SyntaxKind.POSITIONAL_ARG;
            case "NAMED_ARG":
                return SyntaxKind.NAMED_ARG;
            case "REST_ARG":
                return SyntaxKind.REST_ARG;
            case "QUALIFIED_NAME_REFERENCE":
                return SyntaxKind.QUALIFIED_NAME_REFERENCE;
            case "FIELD_ACCESS":
                return SyntaxKind.FIELD_ACCESS;
            case "METHOD_CALL":
                return SyntaxKind.METHOD_CALL;
            case "INDEXED_EXPRESSION":
                return SyntaxKind.INDEXED_EXPRESSION;
            case "CHECK_EXPRESSION":
                return SyntaxKind.CHECK_EXPRESSION;
            case "MAPPING_CONSTRUCTOR":
                return SyntaxKind.MAPPING_CONSTRUCTOR;
            case "TYPEOF_EXPRESSION":
                return SyntaxKind.TYPEOF_EXPRESSION;
            case "UNARY_EXPRESSION":
                return SyntaxKind.UNARY_EXPRESSION;
            case "TYPE_TEST_EXPRESSION":
                return SyntaxKind.TYPE_TEST_EXPRESSION;
            case "NIL_LITERAL":
                return SyntaxKind.NIL_LITERAL;
            case "SIMPLE_NAME_REFERENCE":
                return SyntaxKind.SIMPLE_NAME_REFERENCE;
            case "TRAP_EXPRESSION":
                return SyntaxKind.TRAP_EXPRESSION;
            case "LIST_CONSTRUCTOR":
                return SyntaxKind.LIST_CONSTRUCTOR;
            case "TYPE_CAST_EXPRESSION":
                return SyntaxKind.TYPE_CAST_EXPRESSION;
            case "TABLE_CONSTRUCTOR":
                return SyntaxKind.TABLE_CONSTRUCTOR;
            case "LET_EXPRESSION":
                return SyntaxKind.LET_EXPRESSION;
            case "RAW_TEMPLATE_EXPRESSION":
                return SyntaxKind.RAW_TEMPLATE_EXPRESSION;
            case "XML_TEMPLATE_EXPRESSION":
                return SyntaxKind.XML_TEMPLATE_EXPRESSION;
            case "STRING_TEMPLATE_EXPRESSION":
                return SyntaxKind.STRING_TEMPLATE_EXPRESSION;
            case "QUERY_EXPRESSION":
                return SyntaxKind.QUERY_EXPRESSION;
            case "EXPLICIT_ANONYMOUS_FUNCTION_EXPRESSION":
                return SyntaxKind.EXPLICIT_ANONYMOUS_FUNCTION_EXPRESSION;
            case "IMPLICIT_ANONYMOUS_FUNCTION_EXPRESSION":
                return SyntaxKind.IMPLICIT_ANONYMOUS_FUNCTION_EXPRESSION;
            case "IMPLICIT_NEW_EXPRESSION":
                return SyntaxKind.IMPLICIT_NEW_EXPRESSION;
            case "EXPLICIT_NEW_EXPRESSION":
                return SyntaxKind.EXPLICIT_NEW_EXPRESSION;

            // Actions
            case "REMOTE_METHOD_CALL_ACTION":
                return SyntaxKind.REMOTE_METHOD_CALL_ACTION;
            case "BRACED_ACTION":
                return SyntaxKind.BRACED_ACTION;
            case "CHECK_ACTION":
                return SyntaxKind.CHECK_ACTION;
            case "START_ACTION":
                return SyntaxKind.START_ACTION;
            case "TRAP_ACTION":
                return SyntaxKind.TRAP_ACTION;
            case "FLUSH_ACTION":
                return SyntaxKind.FLUSH_ACTION;

            // Statements
            case "BLOCK_STATEMENT":
                return SyntaxKind.BLOCK_STATEMENT;
            case "LOCAL_VAR_DECL":
                return SyntaxKind.LOCAL_VAR_DECL;
            case "ASSIGNMENT_STATEMENT":
                return SyntaxKind.ASSIGNMENT_STATEMENT;
            case "IF_ELSE_STATEMENT":
                return SyntaxKind.IF_ELSE_STATEMENT;
            case "ELSE_BLOCK":
                return SyntaxKind.ELSE_BLOCK;
            case "WHILE_STATEMENT":
                return SyntaxKind.WHILE_STATEMENT;
            case "CALL_STATEMENT":
                return SyntaxKind.CALL_STATEMENT;
            case "PANIC_STATEMENT":
                return SyntaxKind.PANIC_STATEMENT;
            case "CONTINUE_STATEMENT":
                return SyntaxKind.CONTINUE_STATEMENT;
            case "BREAK_STATEMENT":
                return SyntaxKind.BREAK_STATEMENT;
            case "RETURN_STATEMENT":
                return SyntaxKind.RETURN_STATEMENT;
            case "COMPOUND_ASSIGNMENT_STATEMENT":
                return SyntaxKind.COMPOUND_ASSIGNMENT_STATEMENT;
            case "LOCAL_TYPE_DEFINITION_STATEMENT":
                return SyntaxKind.LOCAL_TYPE_DEFINITION_STATEMENT;
            case "ACTION_STATEMENT":
                return SyntaxKind.ACTION_STATEMENT;
            case "LOCK_STATEMENT":
                return SyntaxKind.LOCK_STATEMENT;
            case "FORK_STATEMENT":
                return SyntaxKind.FORK_STATEMENT;
            case "FOREACH_STATEMENT":
                return SyntaxKind.FOREACH_STATEMENT;

            // Types
            case "TYPE_DESC":
                return SyntaxKind.TYPE_DESC;
            case "INT_TYPE_DESC":
                return SyntaxKind.INT_TYPE_DESC;
            case "FLOAT_TYPE_DESC":
                return SyntaxKind.FLOAT_TYPE_DESC;
            case "DECIMAL_TYPE_DESC":
                return SyntaxKind.DECIMAL_TYPE_DESC;
            case "BOOLEAN_TYPE_DESC":
                return SyntaxKind.BOOLEAN_TYPE_DESC;
            case "STRING_TYPE_DESC":
                return SyntaxKind.STRING_TYPE_DESC;
            case "BYTE_TYPE_DESC":
                return SyntaxKind.BYTE_TYPE_DESC;
            case "XML_TYPE_DESC":
                return SyntaxKind.XML_TYPE_DESC;
            case "JSON_TYPE_DESC":
                return SyntaxKind.JSON_TYPE_DESC;
            case "HANDLE_TYPE_DESC":
                return SyntaxKind.HANDLE_TYPE_DESC;
            case "ANY_TYPE_DESC":
                return SyntaxKind.ANY_TYPE_DESC;
            case "ANYDATA_TYPE_DESC":
                return SyntaxKind.ANYDATA_TYPE_DESC;
            case "NEVER_TYPE_DESC":
                return SyntaxKind.NEVER_TYPE_DESC;
            case "NIL_TYPE_DESC":
                return SyntaxKind.NIL_TYPE_DESC;
            case "OPTIONAL_TYPE_DESC":
                return SyntaxKind.OPTIONAL_TYPE_DESC;
            case "ARRAY_TYPE_DESC":
                return SyntaxKind.ARRAY_TYPE_DESC;
            case "RECORD_TYPE_DESC":
                return SyntaxKind.RECORD_TYPE_DESC;
            case "OBJECT_TYPE_DESC":
                return SyntaxKind.OBJECT_TYPE_DESC;
            case "UNION_TYPE_DESC":
                return SyntaxKind.UNION_TYPE_DESC;
            case "ERROR_TYPE_DESC":
                return SyntaxKind.ERROR_TYPE_DESC;
            case "EXPLICIT_TYPE_PARAMS":
                return SyntaxKind.EXPLICIT_TYPE_PARAMS;
            case "STREAM_TYPE_DESC":
                return SyntaxKind.STREAM_TYPE_DESC;
            case "FUNCTION_TYPE_DESC":
                return SyntaxKind.FUNCTION_TYPE_DESC;
            case "TABLE_TYPE_DESC":
                return SyntaxKind.TABLE_TYPE_DESC;
            case "TUPLE_TYPE_DESC":
                return SyntaxKind.TUPLE_TYPE_DESC;
            case "PARENTHESISED_TYPE_DESC":
                return SyntaxKind.PARENTHESISED_TYPE_DESC;
            case "READONLY_TYPE_DESC":
                return SyntaxKind.READONLY_TYPE_DESC;
            case "DISTINCT_TYPE_DESC":
                return SyntaxKind.DISTINCT_TYPE_DESC;
            case "INTERSECTION_TYPE_DESC":
                return SyntaxKind.INTERSECTION_TYPE_DESC;

            // Others
            case "FUNCTION_BODY_BLOCK":
                return SyntaxKind.FUNCTION_BODY_BLOCK;
            case "LIST":
                return SyntaxKind.LIST;
            case "RETURN_TYPE_DESCRIPTOR":
                return SyntaxKind.RETURN_TYPE_DESCRIPTOR;
            case "EXTERNAL_FUNCTION_BODY":
                return SyntaxKind.EXTERNAL_FUNCTION_BODY;
            case "REQUIRED_PARAM":
                return SyntaxKind.REQUIRED_PARAM;
            case "DEFAULTABLE_PARAM":
                return SyntaxKind.DEFAULTABLE_PARAM;
            case "REST_PARAM":
                return SyntaxKind.REST_PARAM;
            case "RECORD_FIELD":
                return SyntaxKind.RECORD_FIELD;
            case "RECORD_FIELD_WITH_DEFAULT_VALUE":
                return SyntaxKind.RECORD_FIELD_WITH_DEFAULT_VALUE;
            case "TYPE_REFERENCE":
                return SyntaxKind.TYPE_REFERENCE;
            case "RECORD_REST_TYPE":
                return SyntaxKind.RECORD_REST_TYPE;
            case "OBJECT_FIELD":
                return SyntaxKind.OBJECT_FIELD;
            case "IMPORT_ORG_NAME":
                return SyntaxKind.IMPORT_ORG_NAME;
            case "MODULE_NAME":
                return SyntaxKind.MODULE_NAME;
            case "SUB_MODULE_NAME":
                return SyntaxKind.SUB_MODULE_NAME;
            case "IMPORT_VERSION":
                return SyntaxKind.IMPORT_VERSION;
            case "IMPORT_SUB_VERSION":
                return SyntaxKind.IMPORT_SUB_VERSION;
            case "IMPORT_PREFIX":
                return SyntaxKind.IMPORT_PREFIX;
            case "SPECIFIC_FIELD":
                return SyntaxKind.SPECIFIC_FIELD;
            case "COMPUTED_NAME_FIELD":
                return SyntaxKind.COMPUTED_NAME_FIELD;
            case "SPREAD_FIELD":
                return SyntaxKind.SPREAD_FIELD;
            case "SERVICE_BODY":
                return SyntaxKind.SERVICE_BODY;
            case "EXPRESSION_LIST_ITEM":
                return SyntaxKind.EXPRESSION_LIST_ITEM;
            case "ARRAY_DIMENSION":
                return SyntaxKind.ARRAY_DIMENSION;
            case "METADATA":
                return SyntaxKind.METADATA;
            case "ANNOTATION":
                return SyntaxKind.ANNOTATION;
            case "PARAMETERIZED_TYPE_DESC":
                return SyntaxKind.PARAMETERIZED_TYPE_DESC;
            case "ANNOTATION_ATTACH_POINT":
                return SyntaxKind.ANNOTATION_ATTACH_POINT;
            case "NAMED_WORKER_DECLARATION":
                return SyntaxKind.NAMED_WORKER_DECLARATION;
            case "NAMED_WORKER_DECLARATOR":
                return SyntaxKind.NAMED_WORKER_DECLARATOR;
            case "DOCUMENTATION_STRING":
                return SyntaxKind.DOCUMENTATION_STRING;
            case "DOCUMENTATION_LINE":
                return SyntaxKind.DOCUMENTATION_LINE;
            case "TYPE_CAST_PARAM":
                return SyntaxKind.TYPE_CAST_PARAM;
            case "KEY_SPECIFIER":
                return SyntaxKind.KEY_SPECIFIER;
            case "ERROR_TYPE_PARAMS":
                return SyntaxKind.ERROR_TYPE_PARAMS;
            case "LET_VAR_DECL":
                return SyntaxKind.LET_VAR_DECL;
            case "STREAM_TYPE_PARAMS":
                return SyntaxKind.STREAM_TYPE_PARAMS;
            case "FUNCTION_SIGNATURE":
                return SyntaxKind.FUNCTION_SIGNATURE;
<<<<<<< HEAD
            case "TYPED_BINDING_PATTERN":
                return SyntaxKind.TYPED_BINDING_PATTERN;
            case "BINDING_PATTERN":
                return SyntaxKind.BINDING_PATTERN;
            case "CAPTURE_BINDING_PATTERN":
                return SyntaxKind.CAPTURE_BINDING_PATTERN;
            case "LIST_BINDING_PATTERN":
                return SyntaxKind.LIST_BINDING_PATTERN;
            case "REST_BINDING_PATTERN":
                return SyntaxKind.REST_BINDING_PATTERN;
=======
            case "QUERY_CONSTRUCT_TYPE":
                return SyntaxKind.QUERY_CONSTRUCT_TYPE;
            case "FROM_CLAUSE":
                return SyntaxKind.FROM_CLAUSE;
            case "WHERE_CLAUSE":
                return SyntaxKind.WHERE_CLAUSE;
            case "LET_CLAUSE":
                return SyntaxKind.LET_CLAUSE;
            case "QUERY_PIPELINE":
                return SyntaxKind.QUERY_PIPELINE;
            case "SELECT_CLAUSE":
                return SyntaxKind.SELECT_CLAUSE;
            case "PARENTHESIZED_ARG_LIST":
                return SyntaxKind.PARENTHESIZED_ARG_LIST;
            case "EXPRESSION_FUNCTION_BODY":
                return SyntaxKind.EXPRESSION_FUNCTION_BODY;
            case "INFER_PARAM_LIST":
                return SyntaxKind.INFER_PARAM_LIST;
            case "FUNCTION_DECLARATION":
                return SyntaxKind.FUNCTION_DECLARATION;
>>>>>>> 35c28063

            // XML template
            case "XML_ELEMENT":
                return SyntaxKind.XML_ELEMENT;
            case "XML_EMPTY_ELEMENT":
                return SyntaxKind.XML_EMPTY_ELEMENT;
            case "XML_ELEMENT_START_TAG":
                return SyntaxKind.XML_ELEMENT_START_TAG;
            case "XML_ELEMENT_END_TAG":
                return SyntaxKind.XML_ELEMENT_END_TAG;
            case "XML_TEXT":
                return SyntaxKind.XML_TEXT;
            case "XML_PI":
                return SyntaxKind.XML_PI;
            case "XML_ATTRIBUTE":
                return SyntaxKind.XML_ATTRIBUTE;
            case "XML_SIMPLE_NAME":
                return SyntaxKind.XML_SIMPLE_NAME;
            case "XML_QUALIFIED_NAME":
                return SyntaxKind.XML_QUALIFIED_NAME;
            case "INTERPOLATION":
                return SyntaxKind.INTERPOLATION;
            case "INTERPOLATION_START_TOKEN":
                return SyntaxKind.INTERPOLATION_START_TOKEN;
            case "XML_COMMENT":
                return SyntaxKind.XML_COMMENT;
            case "XML_COMMENT_START_TOKEN":
                return SyntaxKind.XML_COMMENT_START_TOKEN;
            case "XML_COMMENT_END_TOKEN":
                return SyntaxKind.XML_COMMENT_END_TOKEN;
            case "XML_TEXT_CONTENT":
                return SyntaxKind.XML_TEXT_CONTENT;
            case "XML_PI_START_TOKEN":
                return SyntaxKind.XML_PI_START_TOKEN;
            case "XML_PI_END_TOKEN":
                return SyntaxKind.XML_PI_END_TOKEN;
            case "XML_ATTRIBUTE_VALUE":
                return SyntaxKind.XML_ATTRIBUTE_VALUE;
            case "TEMPLATE_STRING":
                return SyntaxKind.TEMPLATE_STRING;
            case "TYPE_PARAMETER":
                return SyntaxKind.TYPE_PARAMETER;
            case "KEY_TYPE_CONSTRAINT":
                return SyntaxKind.KEY_TYPE_CONSTRAINT;

            // Trivia
            case "EOF_TOKEN":
                return SyntaxKind.EOF_TOKEN;
            case "END_OF_LINE_TRIVIA":
                return SyntaxKind.END_OF_LINE_MINUTIAE;
            case "WHITESPACE_TRIVIA":
                return SyntaxKind.WHITESPACE_MINUTIAE;
            case "COMMENT":
                return SyntaxKind.COMMENT_MINUTIA;
            case "INVALID":
                return SyntaxKind.INVALID;

            // Unsupported
            default:
                throw new UnsupportedOperationException("cannot find syntax kind: " + kind);
        }
    }
}<|MERGE_RESOLUTION|>--- conflicted
+++ resolved
@@ -838,18 +838,6 @@
                 return SyntaxKind.STREAM_TYPE_PARAMS;
             case "FUNCTION_SIGNATURE":
                 return SyntaxKind.FUNCTION_SIGNATURE;
-<<<<<<< HEAD
-            case "TYPED_BINDING_PATTERN":
-                return SyntaxKind.TYPED_BINDING_PATTERN;
-            case "BINDING_PATTERN":
-                return SyntaxKind.BINDING_PATTERN;
-            case "CAPTURE_BINDING_PATTERN":
-                return SyntaxKind.CAPTURE_BINDING_PATTERN;
-            case "LIST_BINDING_PATTERN":
-                return SyntaxKind.LIST_BINDING_PATTERN;
-            case "REST_BINDING_PATTERN":
-                return SyntaxKind.REST_BINDING_PATTERN;
-=======
             case "QUERY_CONSTRUCT_TYPE":
                 return SyntaxKind.QUERY_CONSTRUCT_TYPE;
             case "FROM_CLAUSE":
@@ -870,7 +858,16 @@
                 return SyntaxKind.INFER_PARAM_LIST;
             case "FUNCTION_DECLARATION":
                 return SyntaxKind.FUNCTION_DECLARATION;
->>>>>>> 35c28063
+            case "TYPED_BINDING_PATTERN":
+                return SyntaxKind.TYPED_BINDING_PATTERN;
+            case "BINDING_PATTERN":
+                return SyntaxKind.BINDING_PATTERN;
+            case "CAPTURE_BINDING_PATTERN":
+                return SyntaxKind.CAPTURE_BINDING_PATTERN;
+            case "LIST_BINDING_PATTERN":
+                return SyntaxKind.LIST_BINDING_PATTERN;
+            case "REST_BINDING_PATTERN":
+                return SyntaxKind.REST_BINDING_PATTERN;
 
             // XML template
             case "XML_ELEMENT":
