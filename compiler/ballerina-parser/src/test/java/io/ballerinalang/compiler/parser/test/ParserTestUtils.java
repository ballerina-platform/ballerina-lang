--- conflicted
+++ resolved
@@ -396,10 +396,6 @@
                 return SyntaxKind.FIELD_KEYWORD;
             case "XMLNS_KEYWORD":
                 return SyntaxKind.XMLNS_KEYWORD;
-<<<<<<< HEAD
-            case "TRAP_KEYWORD":
-                return SyntaxKind.TRAP_KEYWORD;
-=======
             case "INT_KEYWORD":
                 return SyntaxKind.INT_KEYWORD;
             case "FLOAT_KEYWORD":
@@ -426,7 +422,8 @@
                 return SyntaxKind.NEVER_KEYWORD;
             case "FORK_KEYWORD":
                 return SyntaxKind.FORK_KEYWORD;
->>>>>>> cd2a1a5f
+            case "TRAP_KEYWORD":
+                return SyntaxKind.TRAP_KEYWORD;
 
             // Operators
             case "PLUS_TOKEN":
@@ -553,13 +550,10 @@
                 return SyntaxKind.TYPE_TEST_EXPRESSION;
             case "NIL_LITERAL":
                 return SyntaxKind.NIL_LITERAL;
-<<<<<<< HEAD
+            case "SIMPLE_NAME_REFERENCE":
+                return SyntaxKind.SIMPLE_NAME_REFERENCE;
             case "TRAP_EXPRESSION":
                 return SyntaxKind.TRAP_EXPRESSION;
-=======
-            case "SIMPLE_NAME_REFERENCE":
-                return SyntaxKind.SIMPLE_NAME_REFERENCE;
->>>>>>> cd2a1a5f
 
             // Actions
             case "REMOTE_METHOD_CALL_ACTION":
