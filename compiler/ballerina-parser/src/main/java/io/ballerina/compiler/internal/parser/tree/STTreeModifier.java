--- conflicted
+++ resolved
@@ -2578,7 +2578,6 @@
     }
 
     @Override
-<<<<<<< HEAD
     public STClientResourceAccessActionNode transform(
             STClientResourceAccessActionNode clientResourceAccessActionNode) {
         STNode expression = modifyNode(clientResourceAccessActionNode.expression);
@@ -2622,7 +2621,9 @@
                 ellipsisToken,
                 expression,
                 closeBracketToken);
-=======
+    }
+
+    @Override
     public STMemberTypeDescriptorNode transform(
             STMemberTypeDescriptorNode memberTypeDescriptorNode) {
         STNode annotations = modifyNode(memberTypeDescriptorNode.annotations);
@@ -2630,7 +2631,6 @@
         return memberTypeDescriptorNode.modify(
                 annotations,
                 typeDescriptor);
->>>>>>> 44c492d5
     }
 
     // Tokens
