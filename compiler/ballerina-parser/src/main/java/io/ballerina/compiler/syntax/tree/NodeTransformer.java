--- conflicted
+++ resolved
@@ -800,13 +800,12 @@
         return transformSyntaxNode(classDefinitionNode);
     }
 
-<<<<<<< HEAD
     public T transform(ResourcePathParameterNode resourcePathParameterNode) {
         return transformSyntaxNode(resourcePathParameterNode);
-=======
+    }
+
     public T transform(RequiredExpressionNode requiredExpressionNode) {
         return transformSyntaxNode(requiredExpressionNode);
->>>>>>> 704f66c0
     }
 
     // Tokens
