/*
 *  Copyright (c) 2020, WSO2 Inc. (http://www.wso2.org) All Rights Reserved.
 *
 *  WSO2 Inc. licenses this file to you under the Apache License,
 *  Version 2.0 (the "License"); you may not use this file except
 *  in compliance with the License.
 *  You may obtain a copy of the License at
 *
 *    http://www.apache.org/licenses/LICENSE-2.0
 *
 *  Unless required by applicable law or agreed to in writing,
 *  software distributed under the License is distributed on an
 *  "AS IS" BASIS, WITHOUT WARRANTIES OR CONDITIONS OF ANY
 *  KIND, either express or implied.  See the License for the
 *  specific language governing permissions and limitations
 *  under the License.
 */
package io.ballerina.compiler.internal.parser.tree;

import io.ballerina.compiler.internal.syntax.SyntaxUtils;

/**
 * The {@code STNodeVisitor} visits each node in the internal syntax tree allowing
 * us to do something at each node.
 * <p>
 * This is a generated class.
 *
 * @since 2.0.0
 */
public abstract class STNodeVisitor {

    public void visit(STModulePartNode modulePartNode) {
        visitSyntaxNode(modulePartNode);
    }

    public void visit(STFunctionDefinitionNode functionDefinitionNode) {
        visitSyntaxNode(functionDefinitionNode);
    }

    public void visit(STImportDeclarationNode importDeclarationNode) {
        visitSyntaxNode(importDeclarationNode);
    }

    public void visit(STListenerDeclarationNode listenerDeclarationNode) {
        visitSyntaxNode(listenerDeclarationNode);
    }

    public void visit(STTypeDefinitionNode typeDefinitionNode) {
        visitSyntaxNode(typeDefinitionNode);
    }

    public void visit(STServiceDeclarationNode serviceDeclarationNode) {
        visitSyntaxNode(serviceDeclarationNode);
    }

    public void visit(STAssignmentStatementNode assignmentStatementNode) {
        visitSyntaxNode(assignmentStatementNode);
    }

    public void visit(STCompoundAssignmentStatementNode compoundAssignmentStatementNode) {
        visitSyntaxNode(compoundAssignmentStatementNode);
    }

    public void visit(STVariableDeclarationNode variableDeclarationNode) {
        visitSyntaxNode(variableDeclarationNode);
    }

    public void visit(STBlockStatementNode blockStatementNode) {
        visitSyntaxNode(blockStatementNode);
    }

    public void visit(STBreakStatementNode breakStatementNode) {
        visitSyntaxNode(breakStatementNode);
    }

    public void visit(STFailStatementNode failStatementNode) {
        visitSyntaxNode(failStatementNode);
    }

    public void visit(STExpressionStatementNode expressionStatementNode) {
        visitSyntaxNode(expressionStatementNode);
    }

    public void visit(STContinueStatementNode continueStatementNode) {
        visitSyntaxNode(continueStatementNode);
    }

    public void visit(STExternalFunctionBodyNode externalFunctionBodyNode) {
        visitSyntaxNode(externalFunctionBodyNode);
    }

    public void visit(STIfElseStatementNode ifElseStatementNode) {
        visitSyntaxNode(ifElseStatementNode);
    }

    public void visit(STElseBlockNode elseBlockNode) {
        visitSyntaxNode(elseBlockNode);
    }

    public void visit(STWhileStatementNode whileStatementNode) {
        visitSyntaxNode(whileStatementNode);
    }

    public void visit(STPanicStatementNode panicStatementNode) {
        visitSyntaxNode(panicStatementNode);
    }

    public void visit(STReturnStatementNode returnStatementNode) {
        visitSyntaxNode(returnStatementNode);
    }

    public void visit(STLocalTypeDefinitionStatementNode localTypeDefinitionStatementNode) {
        visitSyntaxNode(localTypeDefinitionStatementNode);
    }

    public void visit(STLockStatementNode lockStatementNode) {
        visitSyntaxNode(lockStatementNode);
    }

    public void visit(STForkStatementNode forkStatementNode) {
        visitSyntaxNode(forkStatementNode);
    }

    public void visit(STForEachStatementNode forEachStatementNode) {
        visitSyntaxNode(forEachStatementNode);
    }

    public void visit(STBinaryExpressionNode binaryExpressionNode) {
        visitSyntaxNode(binaryExpressionNode);
    }

    public void visit(STBracedExpressionNode bracedExpressionNode) {
        visitSyntaxNode(bracedExpressionNode);
    }

    public void visit(STCheckExpressionNode checkExpressionNode) {
        visitSyntaxNode(checkExpressionNode);
    }

    public void visit(STFieldAccessExpressionNode fieldAccessExpressionNode) {
        visitSyntaxNode(fieldAccessExpressionNode);
    }

    public void visit(STFunctionCallExpressionNode functionCallExpressionNode) {
        visitSyntaxNode(functionCallExpressionNode);
    }

    public void visit(STMethodCallExpressionNode methodCallExpressionNode) {
        visitSyntaxNode(methodCallExpressionNode);
    }

    public void visit(STMappingConstructorExpressionNode mappingConstructorExpressionNode) {
        visitSyntaxNode(mappingConstructorExpressionNode);
    }

    public void visit(STIndexedExpressionNode indexedExpressionNode) {
        visitSyntaxNode(indexedExpressionNode);
    }

    public void visit(STTypeofExpressionNode typeofExpressionNode) {
        visitSyntaxNode(typeofExpressionNode);
    }

    public void visit(STUnaryExpressionNode unaryExpressionNode) {
        visitSyntaxNode(unaryExpressionNode);
    }

    public void visit(STComputedNameFieldNode computedNameFieldNode) {
        visitSyntaxNode(computedNameFieldNode);
    }

    public void visit(STConstantDeclarationNode constantDeclarationNode) {
        visitSyntaxNode(constantDeclarationNode);
    }

    public void visit(STDefaultableParameterNode defaultableParameterNode) {
        visitSyntaxNode(defaultableParameterNode);
    }

    public void visit(STRequiredParameterNode requiredParameterNode) {
        visitSyntaxNode(requiredParameterNode);
    }

    public void visit(STIncludedRecordParameterNode includedRecordParameterNode) {
        visitSyntaxNode(includedRecordParameterNode);
    }

    public void visit(STRestParameterNode restParameterNode) {
        visitSyntaxNode(restParameterNode);
    }

    public void visit(STImportOrgNameNode importOrgNameNode) {
        visitSyntaxNode(importOrgNameNode);
    }

    public void visit(STImportPrefixNode importPrefixNode) {
        visitSyntaxNode(importPrefixNode);
    }

    public void visit(STSpecificFieldNode specificFieldNode) {
        visitSyntaxNode(specificFieldNode);
    }

    public void visit(STSpreadFieldNode spreadFieldNode) {
        visitSyntaxNode(spreadFieldNode);
    }

    public void visit(STNamedArgumentNode namedArgumentNode) {
        visitSyntaxNode(namedArgumentNode);
    }

    public void visit(STPositionalArgumentNode positionalArgumentNode) {
        visitSyntaxNode(positionalArgumentNode);
    }

    public void visit(STRestArgumentNode restArgumentNode) {
        visitSyntaxNode(restArgumentNode);
    }

    public void visit(STInferredTypedescDefaultNode inferredTypedescDefaultNode) {
        visitSyntaxNode(inferredTypedescDefaultNode);
    }

    public void visit(STObjectTypeDescriptorNode objectTypeDescriptorNode) {
        visitSyntaxNode(objectTypeDescriptorNode);
    }

    public void visit(STObjectConstructorExpressionNode objectConstructorExpressionNode) {
        visitSyntaxNode(objectConstructorExpressionNode);
    }

    public void visit(STRecordTypeDescriptorNode recordTypeDescriptorNode) {
        visitSyntaxNode(recordTypeDescriptorNode);
    }

    public void visit(STReturnTypeDescriptorNode returnTypeDescriptorNode) {
        visitSyntaxNode(returnTypeDescriptorNode);
    }

    public void visit(STNilTypeDescriptorNode nilTypeDescriptorNode) {
        visitSyntaxNode(nilTypeDescriptorNode);
    }

    public void visit(STOptionalTypeDescriptorNode optionalTypeDescriptorNode) {
        visitSyntaxNode(optionalTypeDescriptorNode);
    }

    public void visit(STObjectFieldNode objectFieldNode) {
        visitSyntaxNode(objectFieldNode);
    }

    public void visit(STRecordFieldNode recordFieldNode) {
        visitSyntaxNode(recordFieldNode);
    }

    public void visit(STRecordFieldWithDefaultValueNode recordFieldWithDefaultValueNode) {
        visitSyntaxNode(recordFieldWithDefaultValueNode);
    }

    public void visit(STRecordRestDescriptorNode recordRestDescriptorNode) {
        visitSyntaxNode(recordRestDescriptorNode);
    }

    public void visit(STTypeReferenceNode typeReferenceNode) {
        visitSyntaxNode(typeReferenceNode);
    }

    public void visit(STAnnotationNode annotationNode) {
        visitSyntaxNode(annotationNode);
    }

    public void visit(STMetadataNode metadataNode) {
        visitSyntaxNode(metadataNode);
    }

    public void visit(STModuleVariableDeclarationNode moduleVariableDeclarationNode) {
        visitSyntaxNode(moduleVariableDeclarationNode);
    }

    public void visit(STTypeTestExpressionNode typeTestExpressionNode) {
        visitSyntaxNode(typeTestExpressionNode);
    }

    public void visit(STRemoteMethodCallActionNode remoteMethodCallActionNode) {
        visitSyntaxNode(remoteMethodCallActionNode);
    }

    public void visit(STMapTypeDescriptorNode mapTypeDescriptorNode) {
        visitSyntaxNode(mapTypeDescriptorNode);
    }

    public void visit(STNilLiteralNode nilLiteralNode) {
        visitSyntaxNode(nilLiteralNode);
    }

    public void visit(STAnnotationDeclarationNode annotationDeclarationNode) {
        visitSyntaxNode(annotationDeclarationNode);
    }

    public void visit(STAnnotationAttachPointNode annotationAttachPointNode) {
        visitSyntaxNode(annotationAttachPointNode);
    }

    public void visit(STXMLNamespaceDeclarationNode xMLNamespaceDeclarationNode) {
        visitSyntaxNode(xMLNamespaceDeclarationNode);
    }

    public void visit(STModuleXMLNamespaceDeclarationNode moduleXMLNamespaceDeclarationNode) {
        visitSyntaxNode(moduleXMLNamespaceDeclarationNode);
    }

    public void visit(STFunctionBodyBlockNode functionBodyBlockNode) {
        visitSyntaxNode(functionBodyBlockNode);
    }

    public void visit(STNamedWorkerDeclarationNode namedWorkerDeclarationNode) {
        visitSyntaxNode(namedWorkerDeclarationNode);
    }

    public void visit(STNamedWorkerDeclarator namedWorkerDeclarator) {
        visitSyntaxNode(namedWorkerDeclarator);
    }

    public void visit(STBasicLiteralNode basicLiteralNode) {
        visitSyntaxNode(basicLiteralNode);
    }

    public void visit(STSimpleNameReferenceNode simpleNameReferenceNode) {
        visitSyntaxNode(simpleNameReferenceNode);
    }

    public void visit(STQualifiedNameReferenceNode qualifiedNameReferenceNode) {
        visitSyntaxNode(qualifiedNameReferenceNode);
    }

    public void visit(STBuiltinSimpleNameReferenceNode builtinSimpleNameReferenceNode) {
        visitSyntaxNode(builtinSimpleNameReferenceNode);
    }

    public void visit(STTrapExpressionNode trapExpressionNode) {
        visitSyntaxNode(trapExpressionNode);
    }

    public void visit(STListConstructorExpressionNode listConstructorExpressionNode) {
        visitSyntaxNode(listConstructorExpressionNode);
    }

    public void visit(STTypeCastExpressionNode typeCastExpressionNode) {
        visitSyntaxNode(typeCastExpressionNode);
    }

    public void visit(STTypeCastParamNode typeCastParamNode) {
        visitSyntaxNode(typeCastParamNode);
    }

    public void visit(STUnionTypeDescriptorNode unionTypeDescriptorNode) {
        visitSyntaxNode(unionTypeDescriptorNode);
    }

    public void visit(STTableConstructorExpressionNode tableConstructorExpressionNode) {
        visitSyntaxNode(tableConstructorExpressionNode);
    }

    public void visit(STKeySpecifierNode keySpecifierNode) {
        visitSyntaxNode(keySpecifierNode);
    }

    public void visit(STStreamTypeDescriptorNode streamTypeDescriptorNode) {
        visitSyntaxNode(streamTypeDescriptorNode);
    }

    public void visit(STStreamTypeParamsNode streamTypeParamsNode) {
        visitSyntaxNode(streamTypeParamsNode);
    }

    public void visit(STLetExpressionNode letExpressionNode) {
        visitSyntaxNode(letExpressionNode);
    }

    public void visit(STLetVariableDeclarationNode letVariableDeclarationNode) {
        visitSyntaxNode(letVariableDeclarationNode);
    }

    public void visit(STTemplateExpressionNode templateExpressionNode) {
        visitSyntaxNode(templateExpressionNode);
    }

    public void visit(STXMLElementNode xMLElementNode) {
        visitSyntaxNode(xMLElementNode);
    }

    public void visit(STXMLStartTagNode xMLStartTagNode) {
        visitSyntaxNode(xMLStartTagNode);
    }

    public void visit(STXMLEndTagNode xMLEndTagNode) {
        visitSyntaxNode(xMLEndTagNode);
    }

    public void visit(STXMLSimpleNameNode xMLSimpleNameNode) {
        visitSyntaxNode(xMLSimpleNameNode);
    }

    public void visit(STXMLQualifiedNameNode xMLQualifiedNameNode) {
        visitSyntaxNode(xMLQualifiedNameNode);
    }

    public void visit(STXMLEmptyElementNode xMLEmptyElementNode) {
        visitSyntaxNode(xMLEmptyElementNode);
    }

    public void visit(STInterpolationNode interpolationNode) {
        visitSyntaxNode(interpolationNode);
    }

    public void visit(STXMLTextNode xMLTextNode) {
        visitSyntaxNode(xMLTextNode);
    }

    public void visit(STXMLAttributeNode xMLAttributeNode) {
        visitSyntaxNode(xMLAttributeNode);
    }

    public void visit(STXMLAttributeValue xMLAttributeValue) {
        visitSyntaxNode(xMLAttributeValue);
    }

    public void visit(STXMLComment xMLComment) {
        visitSyntaxNode(xMLComment);
    }

    public void visit(STXMLCDATANode xMLCDATANode) {
        visitSyntaxNode(xMLCDATANode);
    }

    public void visit(STXMLProcessingInstruction xMLProcessingInstruction) {
        visitSyntaxNode(xMLProcessingInstruction);
    }

    public void visit(STTableTypeDescriptorNode tableTypeDescriptorNode) {
        visitSyntaxNode(tableTypeDescriptorNode);
    }

    public void visit(STTypeParameterNode typeParameterNode) {
        visitSyntaxNode(typeParameterNode);
    }

    public void visit(STKeyTypeConstraintNode keyTypeConstraintNode) {
        visitSyntaxNode(keyTypeConstraintNode);
    }

    public void visit(STFunctionTypeDescriptorNode functionTypeDescriptorNode) {
        visitSyntaxNode(functionTypeDescriptorNode);
    }

    public void visit(STFunctionSignatureNode functionSignatureNode) {
        visitSyntaxNode(functionSignatureNode);
    }

    public void visit(STExplicitAnonymousFunctionExpressionNode explicitAnonymousFunctionExpressionNode) {
        visitSyntaxNode(explicitAnonymousFunctionExpressionNode);
    }

    public void visit(STExpressionFunctionBodyNode expressionFunctionBodyNode) {
        visitSyntaxNode(expressionFunctionBodyNode);
    }

    public void visit(STTupleTypeDescriptorNode tupleTypeDescriptorNode) {
        visitSyntaxNode(tupleTypeDescriptorNode);
    }

    public void visit(STParenthesisedTypeDescriptorNode parenthesisedTypeDescriptorNode) {
        visitSyntaxNode(parenthesisedTypeDescriptorNode);
    }

    public void visit(STExplicitNewExpressionNode explicitNewExpressionNode) {
        visitSyntaxNode(explicitNewExpressionNode);
    }

    public void visit(STImplicitNewExpressionNode implicitNewExpressionNode) {
        visitSyntaxNode(implicitNewExpressionNode);
    }

    public void visit(STParenthesizedArgList parenthesizedArgList) {
        visitSyntaxNode(parenthesizedArgList);
    }

    public void visit(STQueryConstructTypeNode queryConstructTypeNode) {
        visitSyntaxNode(queryConstructTypeNode);
    }

    public void visit(STFromClauseNode fromClauseNode) {
        visitSyntaxNode(fromClauseNode);
    }

    public void visit(STWhereClauseNode whereClauseNode) {
        visitSyntaxNode(whereClauseNode);
    }

    public void visit(STLetClauseNode letClauseNode) {
        visitSyntaxNode(letClauseNode);
    }

    public void visit(STJoinClauseNode joinClauseNode) {
        visitSyntaxNode(joinClauseNode);
    }

    public void visit(STOnClauseNode onClauseNode) {
        visitSyntaxNode(onClauseNode);
    }

    public void visit(STLimitClauseNode limitClauseNode) {
        visitSyntaxNode(limitClauseNode);
    }

    public void visit(STOnConflictClauseNode onConflictClauseNode) {
        visitSyntaxNode(onConflictClauseNode);
    }

    public void visit(STQueryPipelineNode queryPipelineNode) {
        visitSyntaxNode(queryPipelineNode);
    }

    public void visit(STSelectClauseNode selectClauseNode) {
        visitSyntaxNode(selectClauseNode);
    }

    public void visit(STQueryExpressionNode queryExpressionNode) {
        visitSyntaxNode(queryExpressionNode);
    }

    public void visit(STQueryActionNode queryActionNode) {
        visitSyntaxNode(queryActionNode);
    }

    public void visit(STIntersectionTypeDescriptorNode intersectionTypeDescriptorNode) {
        visitSyntaxNode(intersectionTypeDescriptorNode);
    }

    public void visit(STImplicitAnonymousFunctionParameters implicitAnonymousFunctionParameters) {
        visitSyntaxNode(implicitAnonymousFunctionParameters);
    }

    public void visit(STImplicitAnonymousFunctionExpressionNode implicitAnonymousFunctionExpressionNode) {
        visitSyntaxNode(implicitAnonymousFunctionExpressionNode);
    }

    public void visit(STStartActionNode startActionNode) {
        visitSyntaxNode(startActionNode);
    }

    public void visit(STFlushActionNode flushActionNode) {
        visitSyntaxNode(flushActionNode);
    }

    public void visit(STSingletonTypeDescriptorNode singletonTypeDescriptorNode) {
        visitSyntaxNode(singletonTypeDescriptorNode);
    }

    public void visit(STMethodDeclarationNode methodDeclarationNode) {
        visitSyntaxNode(methodDeclarationNode);
    }

    public void visit(STTypedBindingPatternNode typedBindingPatternNode) {
        visitSyntaxNode(typedBindingPatternNode);
    }

    public void visit(STCaptureBindingPatternNode captureBindingPatternNode) {
        visitSyntaxNode(captureBindingPatternNode);
    }

    public void visit(STWildcardBindingPatternNode wildcardBindingPatternNode) {
        visitSyntaxNode(wildcardBindingPatternNode);
    }

    public void visit(STListBindingPatternNode listBindingPatternNode) {
        visitSyntaxNode(listBindingPatternNode);
    }

    public void visit(STMappingBindingPatternNode mappingBindingPatternNode) {
        visitSyntaxNode(mappingBindingPatternNode);
    }

    public void visit(STFieldBindingPatternFullNode fieldBindingPatternFullNode) {
        visitSyntaxNode(fieldBindingPatternFullNode);
    }

    public void visit(STFieldBindingPatternVarnameNode fieldBindingPatternVarnameNode) {
        visitSyntaxNode(fieldBindingPatternVarnameNode);
    }

    public void visit(STRestBindingPatternNode restBindingPatternNode) {
        visitSyntaxNode(restBindingPatternNode);
    }

    public void visit(STErrorBindingPatternNode errorBindingPatternNode) {
        visitSyntaxNode(errorBindingPatternNode);
    }

    public void visit(STNamedArgBindingPatternNode namedArgBindingPatternNode) {
        visitSyntaxNode(namedArgBindingPatternNode);
    }

    public void visit(STAsyncSendActionNode asyncSendActionNode) {
        visitSyntaxNode(asyncSendActionNode);
    }

    public void visit(STSyncSendActionNode syncSendActionNode) {
        visitSyntaxNode(syncSendActionNode);
    }

    public void visit(STReceiveActionNode receiveActionNode) {
        visitSyntaxNode(receiveActionNode);
    }

    public void visit(STReceiveFieldsNode receiveFieldsNode) {
        visitSyntaxNode(receiveFieldsNode);
    }

    public void visit(STRestDescriptorNode restDescriptorNode) {
        visitSyntaxNode(restDescriptorNode);
    }

    public void visit(STDoubleGTTokenNode doubleGTTokenNode) {
        visitSyntaxNode(doubleGTTokenNode);
    }

    public void visit(STTrippleGTTokenNode trippleGTTokenNode) {
        visitSyntaxNode(trippleGTTokenNode);
    }

    public void visit(STWaitActionNode waitActionNode) {
        visitSyntaxNode(waitActionNode);
    }

    public void visit(STWaitFieldsListNode waitFieldsListNode) {
        visitSyntaxNode(waitFieldsListNode);
    }

    public void visit(STWaitFieldNode waitFieldNode) {
        visitSyntaxNode(waitFieldNode);
    }

    public void visit(STAnnotAccessExpressionNode annotAccessExpressionNode) {
        visitSyntaxNode(annotAccessExpressionNode);
    }

    public void visit(STOptionalFieldAccessExpressionNode optionalFieldAccessExpressionNode) {
        visitSyntaxNode(optionalFieldAccessExpressionNode);
    }

    public void visit(STConditionalExpressionNode conditionalExpressionNode) {
        visitSyntaxNode(conditionalExpressionNode);
    }

    public void visit(STEnumDeclarationNode enumDeclarationNode) {
        visitSyntaxNode(enumDeclarationNode);
    }

    public void visit(STEnumMemberNode enumMemberNode) {
        visitSyntaxNode(enumMemberNode);
    }

    public void visit(STArrayTypeDescriptorNode arrayTypeDescriptorNode) {
        visitSyntaxNode(arrayTypeDescriptorNode);
    }

    public void visit(STArrayDimensionNode arrayDimensionNode) {
        visitSyntaxNode(arrayDimensionNode);
    }

    public void visit(STTransactionStatementNode transactionStatementNode) {
        visitSyntaxNode(transactionStatementNode);
    }

    public void visit(STRollbackStatementNode rollbackStatementNode) {
        visitSyntaxNode(rollbackStatementNode);
    }

    public void visit(STRetryStatementNode retryStatementNode) {
        visitSyntaxNode(retryStatementNode);
    }

    public void visit(STCommitActionNode commitActionNode) {
        visitSyntaxNode(commitActionNode);
    }

    public void visit(STTransactionalExpressionNode transactionalExpressionNode) {
        visitSyntaxNode(transactionalExpressionNode);
    }

    public void visit(STByteArrayLiteralNode byteArrayLiteralNode) {
        visitSyntaxNode(byteArrayLiteralNode);
    }

    public void visit(STXMLFilterExpressionNode xMLFilterExpressionNode) {
        visitSyntaxNode(xMLFilterExpressionNode);
    }

    public void visit(STXMLStepExpressionNode xMLStepExpressionNode) {
        visitSyntaxNode(xMLStepExpressionNode);
    }

    public void visit(STXMLNamePatternChainingNode xMLNamePatternChainingNode) {
        visitSyntaxNode(xMLNamePatternChainingNode);
    }

    public void visit(STXMLAtomicNamePatternNode xMLAtomicNamePatternNode) {
        visitSyntaxNode(xMLAtomicNamePatternNode);
    }

    public void visit(STTypeReferenceTypeDescNode typeReferenceTypeDescNode) {
        visitSyntaxNode(typeReferenceTypeDescNode);
    }

    public void visit(STMatchStatementNode matchStatementNode) {
        visitSyntaxNode(matchStatementNode);
    }

    public void visit(STMatchClauseNode matchClauseNode) {
        visitSyntaxNode(matchClauseNode);
    }

    public void visit(STMatchGuardNode matchGuardNode) {
        visitSyntaxNode(matchGuardNode);
    }

    public void visit(STDistinctTypeDescriptorNode distinctTypeDescriptorNode) {
        visitSyntaxNode(distinctTypeDescriptorNode);
    }

    public void visit(STListMatchPatternNode listMatchPatternNode) {
        visitSyntaxNode(listMatchPatternNode);
    }

    public void visit(STRestMatchPatternNode restMatchPatternNode) {
        visitSyntaxNode(restMatchPatternNode);
    }

    public void visit(STMappingMatchPatternNode mappingMatchPatternNode) {
        visitSyntaxNode(mappingMatchPatternNode);
    }

    public void visit(STFieldMatchPatternNode fieldMatchPatternNode) {
        visitSyntaxNode(fieldMatchPatternNode);
    }

    public void visit(STErrorMatchPatternNode errorMatchPatternNode) {
        visitSyntaxNode(errorMatchPatternNode);
    }

    public void visit(STNamedArgMatchPatternNode namedArgMatchPatternNode) {
        visitSyntaxNode(namedArgMatchPatternNode);
    }

    public void visit(STMarkdownDocumentationNode markdownDocumentationNode) {
        visitSyntaxNode(markdownDocumentationNode);
    }

    public void visit(STMarkdownDocumentationLineNode markdownDocumentationLineNode) {
        visitSyntaxNode(markdownDocumentationLineNode);
    }

    public void visit(STMarkdownParameterDocumentationLineNode markdownParameterDocumentationLineNode) {
        visitSyntaxNode(markdownParameterDocumentationLineNode);
    }

    public void visit(STBallerinaNameReferenceNode ballerinaNameReferenceNode) {
        visitSyntaxNode(ballerinaNameReferenceNode);
    }

    public void visit(STInlineCodeReferenceNode inlineCodeReferenceNode) {
        visitSyntaxNode(inlineCodeReferenceNode);
    }

    public void visit(STMarkdownCodeBlockNode markdownCodeBlockNode) {
        visitSyntaxNode(markdownCodeBlockNode);
    }

    public void visit(STMarkdownCodeLineNode markdownCodeLineNode) {
        visitSyntaxNode(markdownCodeLineNode);
    }

    public void visit(STOrderByClauseNode orderByClauseNode) {
        visitSyntaxNode(orderByClauseNode);
    }

    public void visit(STOrderKeyNode orderKeyNode) {
        visitSyntaxNode(orderKeyNode);
    }

    public void visit(STOnFailClauseNode onFailClauseNode) {
        visitSyntaxNode(onFailClauseNode);
    }

    public void visit(STDoStatementNode doStatementNode) {
        visitSyntaxNode(doStatementNode);
    }

    public void visit(STClassDefinitionNode classDefinitionNode) {
        visitSyntaxNode(classDefinitionNode);
    }

    public void visit(STResourcePathParameterNode resourcePathParameterNode) {
        visitSyntaxNode(resourcePathParameterNode);
    }

    public void visit(STRequiredExpressionNode requiredExpressionNode) {
        visitSyntaxNode(requiredExpressionNode);
    }

    public void visit(STErrorConstructorExpressionNode errorConstructorExpressionNode) {
        visitSyntaxNode(errorConstructorExpressionNode);
    }

    public void visit(STParameterizedTypeDescriptorNode parameterizedTypeDescriptorNode) {
        visitSyntaxNode(parameterizedTypeDescriptorNode);
    }

    public void visit(STSpreadMemberNode spreadMemberNode) {
        visitSyntaxNode(spreadMemberNode);
    }

<<<<<<< HEAD
    public void visit(STClientResourceAccessActionNode clientResourceAccessActionNode) {
        visitSyntaxNode(clientResourceAccessActionNode);
    }

    public void visit(STComputedResourceAccessSegmentNode computedResourceAccessSegmentNode) {
        visitSyntaxNode(computedResourceAccessSegmentNode);
    }

    public void visit(STResourceAccessRestSegmentNode resourceAccessRestSegmentNode) {
        visitSyntaxNode(resourceAccessRestSegmentNode);
=======
    public void visit(STMemberTypeDescriptorNode memberTypeDescriptorNode) {
        visitSyntaxNode(memberTypeDescriptorNode);
>>>>>>> 44c492d5
    }

    // STNodeList
    public void visit(STNodeList nodeList) {
        visitChildren(nodeList);
    }

    // Tokens

    public void visit(STToken token) {
    }

    // Misc

    protected void visitSyntaxNode(STNode node) {
        if (SyntaxUtils.isToken(node)) {
            node.accept(this);
            return;
        }

        visitChildren(node);
    }

    private void visitChildren(STNode node) {
        for (int bucket = 0; bucket < node.bucketCount(); bucket++) {
            STNode child = node.childInBucket(bucket);
            if (SyntaxUtils.isSTNodePresent(child)) {
                child.accept(this);
            }
        }
    }
}
<|MERGE_RESOLUTION|>--- conflicted
+++ resolved
@@ -821,7 +821,6 @@
         visitSyntaxNode(spreadMemberNode);
     }
 
-<<<<<<< HEAD
     public void visit(STClientResourceAccessActionNode clientResourceAccessActionNode) {
         visitSyntaxNode(clientResourceAccessActionNode);
     }
@@ -832,10 +831,10 @@
 
     public void visit(STResourceAccessRestSegmentNode resourceAccessRestSegmentNode) {
         visitSyntaxNode(resourceAccessRestSegmentNode);
-=======
+    }
+
     public void visit(STMemberTypeDescriptorNode memberTypeDescriptorNode) {
         visitSyntaxNode(memberTypeDescriptorNode);
->>>>>>> 44c492d5
     }
 
     // STNodeList
