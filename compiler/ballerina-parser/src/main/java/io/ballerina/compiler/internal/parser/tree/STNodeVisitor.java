--- conflicted
+++ resolved
@@ -797,13 +797,12 @@
         visitSyntaxNode(classDefinitionNode);
     }
 
-<<<<<<< HEAD
+    public void visit(STRequiredExpressionNode requiredExpressionNode) {
+        visitSyntaxNode(requiredExpressionNode);
+    }
+
     public void visit(STErrorConstructorExpressionNode errorConstructorExpressionNode) {
         visitSyntaxNode(errorConstructorExpressionNode);
-=======
-    public void visit(STRequiredExpressionNode requiredExpressionNode) {
-        visitSyntaxNode(requiredExpressionNode);
->>>>>>> a36a06e0
     }
 
     // STNodeList
