--- conflicted
+++ resolved
@@ -3148,7 +3148,15 @@
     }
 
     @Override
-<<<<<<< HEAD
+    public RequiredExpressionNode transform(
+            RequiredExpressionNode requiredExpressionNode) {
+        Token questionMarkToken =
+                modifyToken(requiredExpressionNode.questionMarkToken());
+        return requiredExpressionNode.modify(
+                questionMarkToken);
+    }
+
+    @Override
     public ErrorConstructorExpressionNode transform(
             ErrorConstructorExpressionNode errorConstructorExpressionNode) {
         Token errorKeyword =
@@ -3167,14 +3175,6 @@
                 openParenToken,
                 arguments,
                 closeParenToken);
-=======
-    public RequiredExpressionNode transform(
-            RequiredExpressionNode requiredExpressionNode) {
-        Token questionMarkToken =
-                modifyToken(requiredExpressionNode.questionMarkToken());
-        return requiredExpressionNode.modify(
-                questionMarkToken);
->>>>>>> a36a06e0
     }
 
     // Tokens
