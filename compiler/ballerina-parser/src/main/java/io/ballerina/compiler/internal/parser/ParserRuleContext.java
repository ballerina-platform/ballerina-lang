--- conflicted
+++ resolved
@@ -539,11 +539,8 @@
     FIELD_OR_FUNC_NAME("field-or-func-name"),
     ORDER_DIRECTION("order-direction"),
     VAR_REF_COLON("var-ref-colon"),
-<<<<<<< HEAD
+    TYPE_REF_COLON("type-ref-colon"),
     FUNC_NAME_RHS("func-name-rhs"),
-=======
-    TYPE_REF_COLON("type-ref-colon"),
->>>>>>> 4ceca1a1
 
     // Expressions
     EXPRESSION("expression"),
