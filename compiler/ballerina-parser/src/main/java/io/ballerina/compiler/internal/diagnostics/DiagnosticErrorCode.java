/*
 *  Copyright (c) 2020, WSO2 Inc. (http://www.wso2.org) All Rights Reserved.
 *
 *  WSO2 Inc. licenses this file to you under the Apache License,
 *  Version 2.0 (the "License"); you may not use this file except
 *  in compliance with the License.
 *  You may obtain a copy of the License at
 *
 *    http://www.apache.org/licenses/LICENSE-2.0
 *
 *  Unless required by applicable law or agreed to in writing,
 *  software distributed under the License is distributed on an
 *  "AS IS" BASIS, WITHOUT WARRANTIES OR CONDITIONS OF ANY
 *  KIND, either express or implied.  See the License for the
 *  specific language governing permissions and limitations
 *  under the License.
 */
package io.ballerina.compiler.internal.diagnostics;

import io.ballerina.tools.diagnostics.DiagnosticCode;
import io.ballerina.tools.diagnostics.DiagnosticSeverity;

/**
 * Represents a diagnostic error code.
 *
 * @since 2.0.0
 */
public enum DiagnosticErrorCode implements DiagnosticCode {

    // The member represents a generic syntax error
    // We should use this only when we can't figure out the exact error
    ERROR_SYNTAX_ERROR("BCE0000", "error.syntax.error"),

    // Missing tokens
    ERROR_MISSING_TOKEN("BCE0001", "error.missing.token"),
    ERROR_MISSING_SEMICOLON_TOKEN("BCE0002", "error.missing.semicolon.token"),
    ERROR_MISSING_COLON_TOKEN("BCE0003", "error.missing.colon.token"),
    ERROR_MISSING_OPEN_PAREN_TOKEN("BCE0004", "error.missing.open.paren.token"),
    ERROR_MISSING_CLOSE_PAREN_TOKEN("BCE0005", "error.missing.close.paren.token"),
    ERROR_MISSING_OPEN_BRACE_TOKEN("BCE0006", "error.missing.open.brace.token"),
    ERROR_MISSING_CLOSE_BRACE_TOKEN("BCE0007", "error.missing.close.brace.token"),
    ERROR_MISSING_OPEN_BRACKET_TOKEN("BCE0008", "error.missing.open.bracket.token"),
    ERROR_MISSING_CLOSE_BRACKET_TOKEN("BCE0009", "error.missing.close.bracket.token"),
    ERROR_MISSING_EQUAL_TOKEN("BCE0010", "error.missing.equal.token"),
    ERROR_MISSING_COMMA_TOKEN("BCE0011", "error.missing.comma.token"),
    ERROR_MISSING_BINARY_OPERATOR("BCE0012", "error.missing.binary.operator"),
    ERROR_MISSING_SLASH_TOKEN("BCE0013", "error.missing.slash.token"),
    ERROR_MISSING_AT_TOKEN("BCE0014", "error.missing.at.token"),
    ERROR_MISSING_QUESTION_MARK_TOKEN("BCE0015", "error.missing.question.mark.token"),
    ERROR_MISSING_GT_TOKEN("BCE0016", "error.missing.gt.token"),
    ERROR_MISSING_GT_EQUAL_TOKEN("BCE0017", "error.missing.gt.equal.token"),
    ERROR_MISSING_LT_TOKEN("BCE0018", "error.missing.lt.token"),
    ERROR_MISSING_LT_EQUAL_TOKEN("BCE0019", "error.missing.lt.equal.token"),
    ERROR_MISSING_RIGHT_DOUBLE_ARROW_TOKEN("BCE0020", "error.missing.right.double.arrow.token"),
    ERROR_MISSING_XML_COMMENT_END_TOKEN("BCE0021", "error.missing.xml.comment.end.token"),
    ERROR_MISSING_XML_PI_END_TOKEN("BCE0022", "error.missing.xml.pi.end.token"),
    ERROR_MISSING_DOUBLE_QUOTE_TOKEN("BCE0023", "error.missing.double.quote.token"),
    ERROR_MISSING_BACKTICK_TOKEN("BCE0024", "error.missing.backtick.token"),
    ERROR_MISSING_OPEN_BRACE_PIPE_TOKEN("BCE0025", "error.missing.open.brace.pipe.token"),
    ERROR_MISSING_CLOSE_BRACE_PIPE_TOKEN("BCE0026", "error.missing.close.brace.pipe.token"),
    ERROR_MISSING_ASTERISK_TOKEN("BCE0027", "error.missing.asterisk.token"),
    ERROR_MISSING_PIPE_TOKEN("BCE0028", "error.missing.pipe.token"),
    ERROR_MISSING_DOT_TOKEN("BCE0029", "error.missing.dot.token"),
    ERROR_MISSING_ELLIPSIS_TOKEN("BCE0030", "error.missing.ellipsis.token"),
    ERROR_MISSING_HASH_TOKEN("BCE0031", "error.missing.hash.token"),
    ERROR_MISSING_SINGLE_QUOTE_TOKEN("BCE0032", "error.missing.single.quote.token"),
    ERROR_MISSING_DOUBLE_EQUAL_TOKEN("BCE0033", "error.missing.double.equal.token"),
    ERROR_MISSING_TRIPPLE_EQUAL_TOKEN("BCE0034", "error.missing.tripple.equal.token"),
    ERROR_MISSING_MINUS_TOKEN("BCE0035", "error.missing.minus.token"),
    ERROR_MISSING_PERCENT_TOKEN("BCE0036", "error.missing.percent.token"),
    ERROR_MISSING_EXCLAMATION_MARK_TOKEN("BCE0037", "error.missing.exclamation.mark.token"),
    ERROR_MISSING_NOT_EQUAL_TOKEN("BCE0038", "error.missing.not.equal.token"),
    ERROR_MISSING_NOT_DOUBLE_EQUAL_TOKEN("BCE0039", "error.missing.not.double.equal.token"),
    ERROR_MISSING_BITWISE_AND_TOKEN("BCE0040", "error.missing.bitwise.and.token"),
    ERROR_MISSING_BITWISE_XOR_TOKEN("BCE0041", "error.missing.bitwise.xor.token"),
    ERROR_MISSING_LOGICAL_AND_TOKEN("BCE0042", "error.missing.logical.and.token"),
    ERROR_MISSING_LOGICAL_OR_TOKEN("BCE0043", "error.missing.logical.or.token"),
    ERROR_MISSING_NEGATION_TOKEN("BCE0044", "error.missing.negation.token"),
    ERROR_MISSING_RIGHT_ARROW_TOKEN("BCE0045", "error.missing.right.arrow.token"),
    ERROR_MISSING_INTERPOLATION_START_TOKEN("BCE0046", "error.missing.interpolation.start.token"),
    ERROR_MISSING_XML_PI_START_TOKEN("BCE0047", "error.missing.xml.pi.start.token"),
    ERROR_MISSING_XML_COMMENT_START_TOKEN("BCE0048", "error.missing.xml.comment.start.token"),
    ERROR_MISSING_SYNC_SEND_TOKEN("BCE0049", "error.missing.sync.send.token"),
    ERROR_MISSING_LEFT_ARROW_TOKEN("BCE0050", "error.missing.left.arrow.token"),
    ERROR_MISSING_DOUBLE_DOT_LT_TOKEN("BCE0051", "error.missing.double.dot.lt.token"),
    ERROR_MISSING_DOUBLE_LT_TOKEN("BCE0052", "error.missing.double.lt.token"),
    ERROR_MISSING_ANNOT_CHAINING_TOKEN("BCE0053", "error.missing.annot.chaining.token"),
    ERROR_MISSING_OPTIONAL_CHAINING_TOKEN("BCE0054", "error.missing.optional.chaining.token"),
    ERROR_MISSING_ELVIS_TOKEN("BCE0055", "error.missing.elvis.token"),
    ERROR_MISSING_DOT_LT_TOKEN("BCE0056", "error.missing.dot.lt.token"),
    ERROR_MISSING_SLASH_LT_TOKEN("BCE0057", "error.missing.slash.lt.token"),
    ERROR_MISSING_DOUBLE_SLASH_DOUBLE_ASTERISK_LT_TOKEN("BCE0058",
            "error.missing.double.slash.double.asterisk.lt.token"),
    ERROR_MISSING_SLASH_ASTERISK_TOKEN("BCE0059", "error.missing.slash.asterisk.token"),
    ERROR_MISSING_DOUBLE_GT_TOKEN("BCE0060", "error.missing.double.gt.token"),
    ERROR_MISSING_TRIPPLE_GT_TOKEN("BCE0061", "error.missing.tripple.gt.token"),
    ERROR_MISSING_XML_CDATA_END_TOKEN("BCE0062", "error.missing.xml.cdata.end.token"),

    // Missing keywords
    ERROR_MISSING_PUBLIC_KEYWORD("BCE0200", "error.missing.public.keyword"),
    ERROR_MISSING_PRIVATE_KEYWORD("BCE0201", "error.missing.private.keyword"),
    ERROR_MISSING_REMOTE_KEYWORD("BCE0202", "error.missing.remote.keyword"),
    ERROR_MISSING_ABSTRACT_KEYWORD("BCE0203", "error.missing.abstract.keyword"),
    ERROR_MISSING_CLIENT_KEYWORD("BCE0204", "error.missing.client.keyword"),
    ERROR_MISSING_LISTENER_KEYWORD("BCE0205", "error.missing.listener.keyword"),
    ERROR_MISSING_XMLNS_KEYWORD("BCE0206", "error.missing.xmlns.keyword"),
    ERROR_MISSING_RESOURCE_KEYWORD("BCE0207", "error.missing.resource.keyword"),
    ERROR_MISSING_FINAL_KEYWORD("BCE0208", "error.missing.final.keyword"),
    ERROR_MISSING_WORKER_KEYWORD("BCE0209", "error.missing.worker.keyword"),
    ERROR_MISSING_PARAMETER_KEYWORD("BCE0210", "error.missing.parameter.keyword"),
    ERROR_MISSING_RETURNS_KEYWORD("BCE0211", "error.missing.returns.keyword"),
    ERROR_MISSING_RETURN_KEYWORD("BCE0212", "error.missing.return.keyword"),
    ERROR_MISSING_TRUE_KEYWORD("BCE0213", "error.missing.true.keyword"),
    ERROR_MISSING_FALSE_KEYWORD("BCE0214", "error.missing.false.keyword"),
    ERROR_MISSING_ELSE_KEYWORD("BCE0215", "error.missing.else.keyword"),
    ERROR_MISSING_WHILE_KEYWORD("BCE0216", "error.missing.while.keyword"),
    ERROR_MISSING_CHECK_KEYWORD("BCE0217", "error.missing.check.keyword"),
    ERROR_MISSING_CHECKPANIC_KEYWORD("BCE0218", "error.missing.checkpanic.keyword"),
    ERROR_MISSING_PANIC_KEYWORD("BCE0219", "error.missing.panic.keyword"),
    ERROR_MISSING_CONTINUE_KEYWORD("BCE0220", "error.missing.continue.keyword"),
    ERROR_MISSING_BREAK_KEYWORD("BCE0221", "error.missing.break.keyword"),
    ERROR_MISSING_TYPEOF_KEYWORD("BCE0222", "error.missing.typeof.keyword"),
    ERROR_MISSING_IS_KEYWORD("BCE0223", "error.missing.is.keyword"),
    ERROR_MISSING_NULL_KEYWORD("BCE0224", "error.missing.null.keyword"),
    ERROR_MISSING_LOCK_KEYWORD("BCE0225", "error.missing.lock.keyword"),
    ERROR_MISSING_FORK_KEYWORD("BCE0226", "error.missing.fork.keyword"),
    ERROR_MISSING_TRAP_KEYWORD("BCE0227", "error.missing.trap.keyword"),
    ERROR_MISSING_FOREACH_KEYWORD("BCE0228", "error.missing.foreach.keyword"),
    ERROR_MISSING_NEW_KEYWORD("BCE0229", "error.missing.new.keyword"),
    ERROR_MISSING_WHERE_KEYWORD("BCE0230", "error.missing.where.keyword"),
    ERROR_MISSING_SELECT_KEYWORD("BCE0231", "error.missing.select.keyword"),
    ERROR_MISSING_START_KEYWORD("BCE0232", "error.missing.start.keyword"),
    ERROR_MISSING_FLUSH_KEYWORD("BCE0233", "error.missing.flush.keyword"),
    ERROR_MISSING_WAIT_KEYWORD("BCE0234", "error.missing.wait.keyword"),
    ERROR_MISSING_DO_KEYWORD("BCE0235", "error.missing.do.keyword"),
    ERROR_MISSING_TRANSACTION_KEYWORD("BCE0236", "error.missing.transaction.keyword"),
    ERROR_MISSING_TRANSACTIONAL_KEYWORD("BCE0237", "error.missing.transactional.keyword"),
    ERROR_MISSING_COMMIT_KEYWORD("BCE0238", "error.missing.commit.keyword"),
    ERROR_MISSING_ROLLBACK_KEYWORD("BCE0239", "error.missing.rollback.keyword"),
    ERROR_MISSING_RETRY_KEYWORD("BCE0240", "error.missing.retry.keyword"),
    ERROR_MISSING_BASE16_KEYWORD("BCE0241", "error.missing.base16.keyword"),
    ERROR_MISSING_BASE64_KEYWORD("BCE0242", "error.missing.base64.keyword"),
    ERROR_MISSING_MATCH_KEYWORD("BCE0243", "error.missing.match.keyword"),
    ERROR_MISSING_DEFAULT_KEYWORD("BCE0244", "error.missing.default.keyword"),
    ERROR_MISSING_TYPE_KEYWORD("BCE0245", "error.missing.type.keyword"),
    ERROR_MISSING_ON_KEYWORD("BCE0246", "error.missing.on.keyword"),
    ERROR_MISSING_ANNOTATION_KEYWORD("BCE0247", "error.missing.annotation.keyword"),
    ERROR_MISSING_FUNCTION_KEYWORD("BCE0248", "error.missing.function.keyword"),
    ERROR_MISSING_SOURCE_KEYWORD("BCE0249", "error.missing.source.keyword"),
    ERROR_MISSING_ENUM_KEYWORD("BCE0250", "error.missing.enum.keyword"),
    ERROR_MISSING_FIELD_KEYWORD("BCE0251", "error.missing.field.keyword"),
    ERROR_MISSING_VERSION_KEYWORD("BCE0252", "error.missing.version.keyword"),
    ERROR_MISSING_OBJECT_KEYWORD("BCE0253", "error.missing.object.keyword"),
    ERROR_MISSING_RECORD_KEYWORD("BCE0254", "error.missing.record.keyword"),
    ERROR_MISSING_SERVICE_KEYWORD("BCE0255", "error.missing.service.keyword"),
    ERROR_MISSING_AS_KEYWORD("BCE0256", "error.missing.as.keyword"),
    ERROR_MISSING_LET_KEYWORD("BCE0257", "error.missing.let.keyword"),
    ERROR_MISSING_TABLE_KEYWORD("BCE0258", "error.missing.table.keyword"),
    ERROR_MISSING_KEY_KEYWORD("BCE0259", "error.missing.key.keyword"),
    ERROR_MISSING_FROM_KEYWORD("BCE0260", "error.missing.from.keyword"),
    ERROR_MISSING_IN_KEYWORD("BCE0261", "error.missing.in.keyword"),
    ERROR_MISSING_IF_KEYWORD("BCE0262", "error.missing.if.keyword"),
    ERROR_MISSING_IMPORT_KEYWORD("BCE0263", "error.missing.import.keyword"),
    ERROR_MISSING_CONST_KEYWORD("BCE0264", "error.missing.const.keyword"),
    ERROR_MISSING_EXTERNAL_KEYWORD("BCE0265", "error.missing.external.keyword"),
    ERROR_MISSING_ORDER_KEYWORD("BCE0266", "error.missing.order.keyword"),
    ERROR_MISSING_BY_KEYWORD("BCE0267", "error.missing.by.keyword"),
    ERROR_MISSING_CONFLICT_KEYWORD("BCE0268", "error.missing.conflict.keyword"),
    ERROR_MISSING_LIMIT_KEYWORD("BCE0269", "error.missing.limit.keyword"),
    ERROR_MISSING_ASCENDING_KEYWORD("BCE0270", "error.missing.ascending.keyword"),
    ERROR_MISSING_DESCENDING_KEYWORD("BCE0271", "error.missing.descending.keyword"),
    ERROR_MISSING_JOIN_KEYWORD("BCE0272", "error.missing.join.keyword"),
    ERROR_MISSING_OUTER_KEYWORD("BCE0273", "error.missing.outer.keyword"),
    ERROR_MISSING_CLASS_KEYWORD("BCE0274", "error.missing.class.keyword"),
    ERROR_MISSING_FAIL_KEYWORD("BCE0275", "error.missing.fail.keyword"),
    ERROR_MISSING_EQUALS_KEYWORD("BCE0276", "error.missing.equals.keyword"),
    ERROR_MISSING_INT_KEYWORD("BCE0277", "error.missing.int.keyword"),
    ERROR_MISSING_BYTE_KEYWORD("BCE0278", "error.missing.byte.keyword"),
    ERROR_MISSING_FLOAT_KEYWORD("BCE0279", "error.missing.float.keyword"),
    ERROR_MISSING_DECIMAL_KEYWORD("BCE0280", "error.missing.decimal.keyword"),
    ERROR_MISSING_STRING_KEYWORD("BCE0281", "error.missing.string.keyword"),
    ERROR_MISSING_BOOLEAN_KEYWORD("BCE0282", "error.missing.boolean.keyword"),
    ERROR_MISSING_XML_KEYWORD("BCE0283", "error.missing.xml.keyword"),
    ERROR_MISSING_JSON_KEYWORD("BCE0284", "error.missing.json.keyword"),
    ERROR_MISSING_HANDLE_KEYWORD("BCE0285", "error.missing.handle.keyword"),
    ERROR_MISSING_ANY_KEYWORD("BCE0286", "error.missing.any.keyword"),
    ERROR_MISSING_ANYDATA_KEYWORD("BCE0287", "error.missing.anydata.keyword"),
    ERROR_MISSING_NEVER_KEYWORD("BCE0288", "error.missing.never.keyword"),
    ERROR_MISSING_VAR_KEYWORD("BCE0289", "error.missing.var.keyword"),
    ERROR_MISSING_MAP_KEYWORD("BCE0290", "error.missing.map.keyword"),
    ERROR_MISSING_ERROR_KEYWORD("BCE0291", "error.missing.error.keyword"),
    ERROR_MISSING_STREAM_KEYWORD("BCE0292", "error.missing.stream.keyword"),
    ERROR_MISSING_READONLY_KEYWORD("BCE0293", "error.missing.readonly.keyword"),
    ERROR_MISSING_DISTINCT_KEYWORD("BCE0294", "error.missing.distinct.keyword"),

    // Missing other tokens
    ERROR_MISSING_IDENTIFIER("BCE0400", "error.missing.identifier"),
    ERROR_MISSING_STRING_LITERAL("BCE0401", "error.missing.string.literal"),
    ERROR_MISSING_DECIMAL_INTEGER_LITERAL("BCE0402", "error.missing.decimal.integer.literal"),
    ERROR_MISSING_HEX_INTEGER_LITERAL("BCE0403", "error.missing.hex.integer.literal"),
    ERROR_MISSING_DECIMAL_FLOATING_POINT_LITERAL("BCE0404", "error.missing.decimal.floating.point.literal"),
    ERROR_MISSING_HEX_FLOATING_POINT_LITERAL("BCE0405", "error.missing.hex.floating.point.literal"),
    ERROR_MISSING_XML_TEXT_CONTENT("BCE0406", "error.missing.xml.text.content"),
    ERROR_MISSING_TEMPLATE_STRING("BCE0407", "error.missing.template.string"),
    ERROR_MISSING_BYTE_ARRAY_CONTENT("BCE0408", "error.missing.byte.array.content"),
    ERROR_MISSING_DIGIT_AFTER_EXPONENT_INDICATOR("BCE0409", "error.missing.digit.after.exponent.indicator"),
    ERROR_MISSING_HEX_DIGIT_AFTER_DOT("BCE0410", "error.missing.hex.digit.after.dot"),
    ERROR_MISSING_DOUBLE_QUOTE("BCE0411", "error.missing.double.quote"),
    ERROR_MISSING_ENTITY_REFERENCE_NAME("BCE0412", "error.missing.entity.reference.name"),
    ERROR_MISSING_SEMICOLON_IN_XML_REFERENCE("BCE0413", "error.missing.semicolon.in.xml.reference"),
    ERROR_MISSING_ATTACH_POINT_NAME("BCE0414", "error.missing.attach.point.name"),
    ERROR_MISSING_HEX_NUMBER_AFTER_HEX_INDICATOR("BCE0415", "error.missing.hex.number.after.hex.indicator"),
    ERROR_MISSING_DIGIT_AFTER_DOT("BCE0416", "error.missing.digit.after.dot"),

    // Missing non-terminal nodes
    ERROR_MISSING_FUNCTION_NAME("BCE0500", "error.missing.function.name"),
    ERROR_MISSING_TYPE_DESC("BCE0501", "error.missing.type.desc"),
    ERROR_MISSING_EXPRESSION("BCE0502", "error.missing.expression"),
    ERROR_MISSING_SELECT_CLAUSE("BCE0503", "error.missing.select.clause"),
    ERROR_MISSING_RECEIVE_FIELD_IN_RECEIVE_ACTION("BCE0504", "error.missing.receive.field.in.receive.action"),
    ERROR_MISSING_WAIT_FIELD_IN_WAIT_ACTION("BCE0505", "error.missing.wait.field.in.wait.action"),
    ERROR_MISSING_WAIT_FUTURE_EXPRESSION("BCE0506", "error.missing.wait.future.expression"),
    ERROR_MISSING_ENUM_MEMBER("BCE0507", "error.missing.enum.member"),
    ERROR_MISSING_XML_ATOMIC_NAME_PATTERN("BCE0508", "error.missing.xml.atomic.name.pattern"),
    ERROR_MISSING_TUPLE_MEMBER("BCE0509", "error.missing.tuple.member"),
    ERROR_MISSING_ORDER_KEY("BCE0510", "error.missing.order.key"),
    ERROR_MISSING_ANNOTATION_ATTACH_POINT("BCE0511", "error.missing.annotation.attach.point"),
    ERROR_MISSING_LET_VARIABLE_DECLARATION("BCE0512", "error.missing.let.variable.declaration"),
    ERROR_MISSING_NAMED_WORKER_DECLARATION_IN_FORK_STMT("BCE0513",
            "error.missing.named.worker.declaration.in.fork.stmt"),
    ERROR_MISSING_KEY_EXPR_IN_MEMBER_ACCESS_EXPR("BCE0514", "error.missing.key.expr.in.member.access.expr"),
    ERROR_MISSING_ERROR_MESSAGE_BINDING_PATTERN("BCE0515", "error.missing.error.message.binding.pattern"),
    ERROR_CONFIGURABLE_VARIABLE_MUST_BE_INITIALIZED_OR_REQUIRED("BCE0516",
            "error.configurable.variable.must.be.initialized.or.required"),
    ERROR_MISSING_RESOURCE_PATH_IN_RESOURCE_ACCESSOR_DEFINITION("BCE0517",
            "error.missing.resource.path.in.resource.accessor.definition"),
    ERROR_MISSING_RESOURCE_PATH_IN_RESOURCE_ACCESSOR_DECLARATION("BCE0518",
            "error.missing.resource.path.in.resource.accessor.declaration"),
    ERROR_MISSING_ERROR_MESSAGE_IN_ERROR_CONSTRUCTOR("BCE0519", "error.missing.error.message.in.error.constructor"),
    ERROR_MISSING_ARG_WITHIN_PARENTHESIS("BCE0520", "error.missing.arg.within.parenthesis"),
    ERROR_MISSING_VARIABLE_NAME("BCE0521", "error.missing.variable.name"),
    ERROR_MISSING_FIELD_NAME("BCE0522", "error.missing.field.name"),
    ERROR_MISSING_BUILTIN_TYPE("BCE0523", "error.missing.builtin.type"),
    ERROR_ANNOTATION_NOT_ATTACHED_TO_A_CONSTRUCT("BCE0524", "error.annotation.not.attached.to.a.construct"),
    ERROR_DOCUMENTATION_NOT_ATTACHED_TO_A_CONSTRUCT("BCE0525", "error.documentation.not.attached.to.a.construct"),
    ERROR_MISSING_MATCH_PATTERN("BCE0526", "error.missing.match.pattern"),
    ERROR_MISSING_TYPE_REFERENCE("BCE0527", "error.missing.type.reference"),
    ERROR_MISSING_BACKTICK_STRING("BCE0528", "error.missing.backtick.string"),
    ERROR_MISSING_NAMED_ARG("BCE0529", "error.missing.named.arg"),

    // Invalid nodes
    ERROR_INVALID_TOKEN("BCE0600", "error.invalid.token"),
    ERROR_EXPRESSION_EXPECTED_ACTION_FOUND("BCE0601", "error.expression.expected.action.found"),
    ERROR_ONLY_TYPE_REFERENCE_ALLOWED_AS_TYPE_INCLUSIONS("BCE0602",
            "error.only.type.reference.allowed.as.type.inclusions"),
    ERROR_NAMED_WORKER_NOT_ALLOWED_HERE("BCE0603", "error.named.worker.not.allowed.here"),
    ERROR_ONLY_NAMED_WORKERS_ALLOWED_HERE("BCE0604", "error.only.named.workers.allowed.here"),
    ERROR_IMPORT_DECLARATION_AFTER_OTHER_DECLARATIONS("BCE0605", "error.import.declaration.after.other.declarations"),
    ERROR_ANNOTATIONS_ATTACHED_TO_EXPRESSION("BCE0606", "error.annotations.attached.to.expression"),
    ERROR_INVALID_EXPRESSION_IN_START_ACTION("BCE0607", "error.invalid.expression.in.start.action"),
    ERROR_DUPLICATE_QUALIFIER("BCE0608", "error.duplicate.qualifier"),
    ERROR_QUALIFIER_NOT_ALLOWED("BCE0609", "error.qualifier.not.allowed"),
    ERROR_TYPE_INCLUSION_IN_OBJECT_CONSTRUCTOR("BCE0610", "error.type.inclusion.in.object.constructor"),
    ERROR_MAPPING_CONSTRUCTOR_EXPR_AS_A_WAIT_EXPR("BCE0611", "error.mapping.constructor.expr.as.a.wait.expr"),
    ERROR_INVALID_PARAM_LIST_IN_INFER_ANONYMOUS_FUNCTION_EXPR("BCE0612",
            "error.invalid.param.list.in.infer.anonymous.function.expr"),
    ERROR_MORE_RECORD_FIELDS_AFTER_REST_FIELD("BCE0613", "error.more.record.fields.after.rest.field"),
    ERROR_INVALID_XML_NAMESPACE_URI("BCE0614", "error.invalid.xml.namespace.uri"),
    ERROR_INTERPOLATION_IS_NOT_ALLOWED_FOR_XML_TAG_NAMES("BCE0615",
            "error.interpolation.is.not.allowed.for.xml.tag.names"),
    ERROR_INTERPOLATION_IS_NOT_ALLOWED_WITHIN_ELEMENT_TAGS("BCE0616",
            "error.interpolation.is.not.allowed.within.element.tags"),
    ERROR_INTERPOLATION_IS_NOT_ALLOWED_WITHIN_XML_COMMENTS("BCE0617",
            "error.interpolation.is.not.allowed.within.xml.comments"),
    ERROR_INTERPOLATION_IS_NOT_ALLOWED_WITHIN_XML_PI("BCE0618", "error.interpolation.is.not.allowed.within.xml.pi"),
    ERROR_INVALID_EXPR_IN_ASSIGNMENT_LHS("BCE0619", "error.invalid.expr.in.assignment.lhs"),
    ERROR_INVALID_EXPR_IN_COMPOUND_ASSIGNMENT_LHS("BCE0620", "error.invalid.expr.in.compound.assignment.lhs"),
    ERROR_INVALID_METADATA("BCE0621", "error.invalid.metadata"),
    ERROR_INVALID_QUALIFIER("BCE0622", "error.invalid.qualifier"),
    ERROR_ANNOTATIONS_ATTACHED_TO_STATEMENT("BCE0623", "error.annotations.attached.to.statement"),
    ERROR_ACTION_AS_A_WAIT_EXPR("BCE0625", "error.action.as.a.wait.expr"),
    ERROR_INVALID_USAGE_OF_VAR("BCE0626", "error.invalid.usage.of.var"),
    ERROR_MATCH_PATTERN_AFTER_REST_MATCH_PATTERN("BCE0627", "error.match.pattern.after.rest.match.pattern"),
    ERROR_MATCH_PATTERN_NOT_ALLOWED("BCE0628", "error.match.pattern.not.allowed"),
    ERROR_MATCH_STATEMENT_SHOULD_HAVE_ONE_OR_MORE_MATCH_CLAUSES("BCE0629",
            "error.match.statement.should.have.one.or.more.match.clauses"),
    ERROR_PARAMETER_AFTER_THE_REST_PARAMETER("BCE0630", "error.parameter.after.the.rest.parameter"),
    ERROR_REQUIRED_PARAMETER_AFTER_THE_DEFAULTABLE_PARAMETER("BCE0631",
            "error.required.parameter.after.the.defaultable.parameter"),
    ERROR_NAMED_ARG_FOLLOWED_BY_POSITIONAL_ARG("BCE0632", "error.named.arg.followed.by.positional.arg"),
    ERROR_REST_ARG_FOLLOWED_BY_ANOTHER_ARG("BCE0633", "error.rest.arg.followed.by.another.arg"),
    ERROR_BINDING_PATTERN_NOT_ALLOWED("BCE0634", "error.binding.pattern.not.allowed"),
    ERROR_INVALID_BASE16_CONTENT_IN_BYTE_ARRAY_LITERAL("BCE0635", "error.invalid.base16.content.in.byte.array.literal"),
    ERROR_INVALID_BASE64_CONTENT_IN_BYTE_ARRAY_LITERAL("BCE0636", "error.invalid.base64.content.in.byte.array.literal"),
    ERROR_INVALID_CONTENT_IN_BYTE_ARRAY_LITERAL("BCE0637", "error.invalid.content.in.byte.array.literal"),
    ERROR_INVALID_EXPRESSION_STATEMENT("BCE0638", "error.invalid.expression.statement"),
    ERROR_INVALID_ARRAY_LENGTH("BCE0639", "error.invalid.array.length"),
    ERROR_SELECT_CLAUSE_IN_QUERY_ACTION("BCE0640", "error.select.clause.in.query.action"),
    ERROR_MORE_CLAUSES_AFTER_SELECT_CLAUSE("BCE0641", "error.more.clauses.after.select.clause"),
    ERROR_QUERY_CONSTRUCT_TYPE_IN_QUERY_ACTION("BCE0642", "error.query.construct.type.in.query.action"),
    ERROR_NO_WHITESPACES_ALLOWED_IN_RIGHT_SHIFT_OP("BCE0643", "error.no.whitespaces.allowed.in.right.shift.op"),
    ERROR_NO_WHITESPACES_ALLOWED_IN_UNSIGNED_RIGHT_SHIFT_OP("BCE0644",
            "error.no.whitespaces.allowed.in.unsigned.right.shift.op"),
    ERROR_INVALID_WHITESPACE_IN_SLASH_LT_TOKEN("BCE0645", "error.invalid.whitespace.in.slash.lt.token"),
    ERROR_LOCAL_TYPE_DEFINITION_NOT_ALLOWED("BCE0646", "error.local.type.definition.not.allowed"),
    ERROR_LEADING_ZEROS_IN_NUMERIC_LITERALS("BCE0647", "error.leading.zeros.in.numeric.literals"),
    ERROR_INVALID_STRING_NUMERIC_ESCAPE_SEQUENCE("BCE0648", "error.invalid.string.numeric.escape.sequence"),
    ERROR_INVALID_ESCAPE_SEQUENCE("BCE0649", "error.invalid.escape.sequence"),
    ERROR_INVALID_WHITESPACE_BEFORE("BCE0650", "error.invalid.whitespace.before"),
    ERROR_INVALID_WHITESPACE_AFTER("BCE0651", "error.invalid.whitespace.after"),
    ERROR_INVALID_XML_NAME("BCE0652", "error.invalid.xml.name"),
    ERROR_INVALID_CHARACTER_IN_XML_ATTRIBUTE_VALUE("BCE0653", "error.invalid.character.in.xml.attribute.value"),
    ERROR_INVALID_ENTITY_REFERENCE_NAME_START("BCE0654", "error.invalid.entity.reference.name.start"),
    ERROR_DOUBLE_HYPHEN_NOT_ALLOWED_WITHIN_XML_COMMENT("BCE0655", "error.double.hyphen.not.allowed.within.xml.comment"),
    ERROR_VERSION_IN_IMPORT_DECLARATION_NO_LONGER_SUPPORTED("BCE0656",
            "error.version.in.import.declaration.no.longer.supported"),
    ERROR_MORE_THAN_ONE_OBJECT_NETWORK_QUALIFIERS("BCE657", "error.more.than.one.object.network.qualifiers"),
    ERROR_REMOTE_METHOD_HAS_A_VISIBILITY_QUALIFIER("BCE658", "error.remote.method.has.a.visibility.qualifier"),
    ERROR_PRIVATE_QUALIFIER_IN_OBJECT_MEMBER_DESCRIPTOR("BCE659",
            "error.private.qualifier.in.object.member.descriptor"),
    ERROR_RESOURCE_PATH_IN_FUNCTION_DEFINITION("BCE660", "error.resource.path.in.function.definition"),
    ERROR_REST_PARAM_MUST_BE_THE_LAST_SEGMENT_OF_RESOURCE_PATH("BCE0661",
            "error.rest.param.must.be.the.last.segment.of.resource.path"),
    ERROR_REST_ARG_IN_ERROR_CONSTRUCTOR("BCE0662", "error.rest.arg.in.error.constructor"),
    ERROR_ADDITIONAL_POSITIONAL_ARG_IN_ERROR_CONSTRUCTOR("BCE0663",
            "error.additional.positional.arg.in.error.constructor"),
    ERROR_DEFAULTABLE_PARAMETER_CANNOT_BE_INCLUDED_RECORD_PARAMETER("BCE664",
            "error.defaultable.parameter.cannot.be.included.record.parameter"),
    ERROR_INCOMPLETE_QUOTED_IDENTIFIER("BCE665", "error.incomplete.quoted.identifier"),
    ERROR_INCLUSIVE_RECORD_TYPE_CANNOT_CONTAIN_REST_FIELD("BCE666",
            "error.inclusive.record.type.cannot.contain.rest.field"),
    ERROR_VARIABLE_DECL_HAVING_BP_MUST_BE_INITIALIZED("BCE667", "error.variable.decl.having.bp.must.be.initialized"),
    ERROR_ISOLATED_VAR_CANNOT_BE_DECLARED_AS_PUBLIC("BCE668", "error.isolated.var.cannot.be.declared.as.public"),
    ERROR_VARIABLE_DECLARED_WITH_VAR_CANNOT_BE_PUBLIC("BCE669", "error.variable.declared.with.var.cannot.be.public"),
    ERROR_FIELD_BP_INSIDE_LIST_BP("BCE670", "error.field.binding.pattern.inside.list.binding.pattern"),
    ERROR_INVALID_EXPRESSION_EXPECTED_CALL_EXPRESSION("BCE671", "error.invalid.expression.expected.a.call.expression"),
    ERROR_TYPE_DESC_AFTER_REST_DESCRIPTOR("BCE672", "error.type.desc.after.rest.descriptor"),
    ERROR_CONFIGURABLE_VAR_IMPLICITLY_FINAL("BCE673", "error.configurable.var.implicitly.final"),
    ERROR_LOCAL_CONST_DECL_NOT_ALLOWED("BCE674", "error.local.const.decl.not.allowed"),
    ERROR_FIELD_INITIALIZATION_NOT_ALLOWED_IN_OBJECT_TYPE("BCE675",
            "error.field.initialization.not.allowed.in.object.type"),
<<<<<<< HEAD
    ERROR_INVALID_BINDING_PATTERN("BCE676", "error.invalid.binding.pattern"),
=======
    ERROR_INTERVENING_WHITESPACES_ARE_NOT_ALLOWED("BCE676", "error.intervening.whitespaces.are.not.allowed"),
>>>>>>> e0a19491
    ;

    String diagnosticId;
    String messageKey;

    DiagnosticErrorCode(String diagnosticId, String messageKey) {
        this.diagnosticId = diagnosticId;
        this.messageKey = messageKey;
    }

    @Override
    public DiagnosticSeverity severity() {
        return DiagnosticSeverity.ERROR;
    }

    @Override
    public String diagnosticId() {
        return diagnosticId;
    }

    @Override
    public String messageKey() {
        return messageKey;
    }

    public boolean equals(DiagnosticCode code) {
        return this.messageKey.equals(code.messageKey());
    }
}<|MERGE_RESOLUTION|>--- conflicted
+++ resolved
@@ -339,11 +339,8 @@
     ERROR_LOCAL_CONST_DECL_NOT_ALLOWED("BCE674", "error.local.const.decl.not.allowed"),
     ERROR_FIELD_INITIALIZATION_NOT_ALLOWED_IN_OBJECT_TYPE("BCE675",
             "error.field.initialization.not.allowed.in.object.type"),
-<<<<<<< HEAD
-    ERROR_INVALID_BINDING_PATTERN("BCE676", "error.invalid.binding.pattern"),
-=======
     ERROR_INTERVENING_WHITESPACES_ARE_NOT_ALLOWED("BCE676", "error.intervening.whitespaces.are.not.allowed"),
->>>>>>> e0a19491
+    ERROR_INVALID_BINDING_PATTERN("BCE677", "error.invalid.binding.pattern"),
     ;
 
     String diagnosticId;
