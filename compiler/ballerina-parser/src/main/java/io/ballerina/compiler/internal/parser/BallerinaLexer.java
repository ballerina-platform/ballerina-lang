/*
 * Copyright (c) 2020, WSO2 Inc. (http://www.wso2.org) All Rights Reserved.
 *
 * WSO2 Inc. licenses this file to you under the Apache License,
 * Version 2.0 (the "License"); you may not use this file except
 * in compliance with the License.
 * You may obtain a copy of the License at
 *
 *   http://www.apache.org/licenses/LICENSE-2.0
 *
 * Unless required by applicable law or agreed to in writing,
 * software distributed under the License is distributed on an
 * "AS IS" BASIS, WITHOUT WARRANTIES OR CONDITIONS OF ANY
 * KIND, either express or implied.  See the License for the
 * specific language governing permissions and limitations
 * under the License.
 */
package io.ballerina.compiler.internal.parser;

import io.ballerina.compiler.internal.diagnostics.DiagnosticErrorCode;
import io.ballerina.compiler.internal.parser.tree.STNode;
import io.ballerina.compiler.internal.parser.tree.STNodeFactory;
import io.ballerina.compiler.internal.parser.tree.STToken;
import io.ballerina.compiler.syntax.tree.SyntaxKind;
import io.ballerina.tools.text.CharReader;

import java.util.ArrayList;
import java.util.List;

/**
 * A LL(k) lexer for ballerina.
 *
 * @since 1.2.0
 */
public class BallerinaLexer extends AbstractLexer {

    public BallerinaLexer(CharReader charReader) {
        super(charReader, ParserMode.DEFAULT);
    }

    /**
     * Get the next lexical token.
     *
     * @return Next lexical token.
     */
    public STToken nextToken() {
        STToken token;
        switch (this.mode) {
            case TEMPLATE:
                token = readTemplateToken();
                break;
            case INTERPOLATION:
                processLeadingTrivia();
                token = readTokenInInterpolation();
                break;
            case INTERPOLATION_BRACED_CONTENT:
                processLeadingTrivia();
                token = readTokenInBracedContentInInterpolation();
                break;
            case DEFAULT:
            case IMPORT:
            default:
                processLeadingTrivia();
                token = readToken();
        }

        // Can we improve this logic by creating the token with diagnostics then and there?
        return cloneWithDiagnostics(token);
    }

    /*
     * Private Methods
     */

    private STToken readToken() {
        reader.mark();
        if (reader.isEOF()) {
            return getSyntaxToken(SyntaxKind.EOF_TOKEN);
        }

        int c = reader.peek();
        if (c == LexerTerminals.BACKSLASH) {
            processUnquotedIdentifier();
            return getIdentifierToken();
        }

        reader.advance();
        STToken token;
        switch (c) {
            // Separators
            case LexerTerminals.COLON:
                token = getSyntaxToken(SyntaxKind.COLON_TOKEN);
                break;
            case LexerTerminals.SEMICOLON:
                token = getSyntaxToken(SyntaxKind.SEMICOLON_TOKEN);
                break;
            case LexerTerminals.DOT:
                token = processDot();
                break;
            case LexerTerminals.COMMA:
                token = getSyntaxToken(SyntaxKind.COMMA_TOKEN);
                break;
            case LexerTerminals.OPEN_PARANTHESIS:
                token = getSyntaxToken(SyntaxKind.OPEN_PAREN_TOKEN);
                break;
            case LexerTerminals.CLOSE_PARANTHESIS:
                token = getSyntaxToken(SyntaxKind.CLOSE_PAREN_TOKEN);
                break;
            case LexerTerminals.OPEN_BRACE:
                if (peek() == LexerTerminals.PIPE) {
                    reader.advance();
                    token = getSyntaxToken(SyntaxKind.OPEN_BRACE_PIPE_TOKEN);
                } else {
                    token = getSyntaxToken(SyntaxKind.OPEN_BRACE_TOKEN);
                }
                break;
            case LexerTerminals.CLOSE_BRACE:
                token = getSyntaxToken(SyntaxKind.CLOSE_BRACE_TOKEN);
                break;
            case LexerTerminals.OPEN_BRACKET:
                token = getSyntaxToken(SyntaxKind.OPEN_BRACKET_TOKEN);
                break;
            case LexerTerminals.CLOSE_BRACKET:
                token = getSyntaxToken(SyntaxKind.CLOSE_BRACKET_TOKEN);
                break;
            case LexerTerminals.PIPE:
                token = processPipeOperator();
                break;
            case LexerTerminals.QUESTION_MARK:
                if (peek() == LexerTerminals.DOT && reader.peek(1) != LexerTerminals.DOT) {
                    reader.advance();
                    token = getSyntaxToken(SyntaxKind.OPTIONAL_CHAINING_TOKEN);
                } else if (peek() == LexerTerminals.COLON) {
                    reader.advance();
                    token = getSyntaxToken(SyntaxKind.ELVIS_TOKEN);
                } else {
                    token = getSyntaxToken(SyntaxKind.QUESTION_MARK_TOKEN);
                }
                break;
            case LexerTerminals.DOUBLE_QUOTE:
                token = processStringLiteral();
                break;
            case LexerTerminals.HASH:
                token = processDocumentationString();
                break;
            case LexerTerminals.AT:
                token = getSyntaxToken(SyntaxKind.AT_TOKEN);
                break;

            // Arithmetic operators
            case LexerTerminals.EQUAL:
                token = processEqualOperator();
                break;
            case LexerTerminals.PLUS:
                token = getSyntaxToken(SyntaxKind.PLUS_TOKEN);
                break;
            case LexerTerminals.MINUS:
                if (reader.peek() == LexerTerminals.GT) {
                    reader.advance();
                    if (peek() == LexerTerminals.GT) {
                        reader.advance();
                        token = getSyntaxToken(SyntaxKind.SYNC_SEND_TOKEN);
                    } else {
                        token = getSyntaxToken(SyntaxKind.RIGHT_ARROW_TOKEN);
                    }
                } else {
                    token = getSyntaxToken(SyntaxKind.MINUS_TOKEN);
                }
                break;
            case LexerTerminals.ASTERISK:
                token = getSyntaxToken(SyntaxKind.ASTERISK_TOKEN);
                break;
            case LexerTerminals.SLASH:
                token = processSlashToken();
                break;
            case LexerTerminals.PERCENT:
                token = getSyntaxToken(SyntaxKind.PERCENT_TOKEN);
                break;
            case LexerTerminals.LT:
                token = processTokenStartWithLt();
                break;
            case LexerTerminals.GT:
                token = processTokenStartWithGt();
                break;
            case LexerTerminals.EXCLAMATION_MARK:
                token = processExclamationMarkOperator();
                break;
            case LexerTerminals.BITWISE_AND:
                if (peek() == LexerTerminals.BITWISE_AND) {
                    reader.advance();
                    token = getSyntaxToken(SyntaxKind.LOGICAL_AND_TOKEN);
                } else {
                    token = getSyntaxToken(SyntaxKind.BITWISE_AND_TOKEN);
                }
                break;
            case LexerTerminals.BITWISE_XOR:
                token = getSyntaxToken(SyntaxKind.BITWISE_XOR_TOKEN);
                break;
            case LexerTerminals.NEGATION:
                token = getSyntaxToken(SyntaxKind.NEGATION_TOKEN);
                break;
            case LexerTerminals.BACKTICK:
                startMode(ParserMode.TEMPLATE);
                token = getBacktickToken();
                break;
            case LexerTerminals.SINGLE_QUOTE:
                token = processQuotedIdentifier();
                break;

            // Numbers
            case '0':
            case '1':
            case '2':
            case '3':
            case '4':
            case '5':
            case '6':
            case '7':
            case '8':
            case '9':
                token = processNumericLiteral(c);
                break;

            default:
                if (isIdentifierInitialChar(c)) {
                    token = processIdentifierOrKeyword();
                    break;
                }

                // Process invalid token as trivia, and continue to next token
                STToken invalidToken = processInvalidToken();
                token = nextToken();
                token = SyntaxErrors.addDiagnostic(token, DiagnosticErrorCode.ERROR_INVALID_TOKEN, invalidToken);
                break;
        }

        return token;
    }

    private STToken getSyntaxToken(SyntaxKind kind) {
        STNode leadingTrivia = getLeadingTrivia();
        STNode trailingTrivia = processTrailingTrivia();
        return STNodeFactory.createToken(kind, leadingTrivia, trailingTrivia);
    }

    private STToken getIdentifierToken() {
        STNode leadingTrivia = getLeadingTrivia();
        String lexeme = getLexeme();
        STNode trailingTrivia = processTrailingTrivia();
        return STNodeFactory.createIdentifierToken(lexeme, leadingTrivia, trailingTrivia);
    }

    private STToken getLiteral(SyntaxKind kind) {
        STNode leadingTrivia = getLeadingTrivia();
        String lexeme = getLexeme();
        STNode trailingTrivia = processTrailingTrivia();
        return STNodeFactory.createLiteralValueToken(kind, lexeme, leadingTrivia, trailingTrivia);
    }

    /**
     * Process leading trivia.
     */
    private void processLeadingTrivia() {
        processSyntaxTrivia(this.leadingTriviaList, true);
    }

    /**
     * Process and return trailing trivia.
     *
     * @return Trailing trivia
     */
    private STNode processTrailingTrivia() {
        List<STNode> triviaList = new ArrayList<>(INITIAL_TRIVIA_CAPACITY);
        processSyntaxTrivia(triviaList, false);
        return STNodeFactory.createNodeList(triviaList);
    }

    /**
     * Process syntax trivia and add it to the provided list.
     * <p>
     * <code>syntax-trivia := whitespace | end-of-line | comments</code>
     *
     * @param triviaList List of trivia
     * @param isLeading Flag indicating whether the currently processing leading trivia or not
     */
    private void processSyntaxTrivia(List<STNode> triviaList, boolean isLeading) {
        while (!reader.isEOF()) {
            reader.mark();
            char c = reader.peek();
            switch (c) {
                case LexerTerminals.SPACE:
                case LexerTerminals.TAB:
                case LexerTerminals.FORM_FEED:
                    triviaList.add(processWhitespaces());
                    break;
                case LexerTerminals.CARRIAGE_RETURN:
                case LexerTerminals.NEWLINE:
                    triviaList.add(processEndOfLine());
                    if (isLeading) {
                        break;
                    }
                    return;
                case LexerTerminals.SLASH:
                    if (reader.peek(1) == LexerTerminals.SLASH) {
                        triviaList.add(processComment());
                        break;
                    }
                    return;
                default:
                    return;
            }
        }
    }

    /**
     * Process whitespace up to an end of line.
     * <p>
     * <code>whitespace := 0x9 | 0xC | 0x20</code>
     *
     * @return Whitespace trivia
     */
    private STNode processWhitespaces() {
        while (!reader.isEOF()) {
            char c = reader.peek();
            switch (c) {
                case LexerTerminals.SPACE:
                case LexerTerminals.TAB:
                case LexerTerminals.FORM_FEED:
                    reader.advance();
                    continue;
                case LexerTerminals.CARRIAGE_RETURN:
                case LexerTerminals.NEWLINE:
                    break;
                default:
                    break;
            }
            break;
        }

        return STNodeFactory.createMinutiae(SyntaxKind.WHITESPACE_MINUTIAE, getLexeme());
    }

    /**
     * Process end of line.
     * <p>
     * <code>end-of-line := 0xA | 0xD</code>
     *
     * @return End of line trivia
     */
    private STNode processEndOfLine() {
        char c = reader.peek();
        switch (c) {
            case LexerTerminals.NEWLINE:
                reader.advance();
                return STNodeFactory.createMinutiae(SyntaxKind.END_OF_LINE_MINUTIAE, getLexeme());
            case LexerTerminals.CARRIAGE_RETURN:
                reader.advance();
                if (reader.peek() == LexerTerminals.NEWLINE) {
                    reader.advance();
                }
                return STNodeFactory.createMinutiae(SyntaxKind.END_OF_LINE_MINUTIAE, getLexeme());
            default:
                throw new IllegalStateException();
        }
    }

    /**
     * Process dot, ellipsis or decimal floating point token.
     *
     * @return Dot, ellipsis or decimal floating point token
     */
    private STToken processDot() {
        int nextChar = reader.peek();
        if (nextChar == LexerTerminals.DOT) {
            int nextNextChar = reader.peek(1);
            if (nextNextChar == LexerTerminals.DOT) {
                reader.advance(2);
                return getSyntaxToken(SyntaxKind.ELLIPSIS_TOKEN);
            } else if (nextNextChar == LexerTerminals.LT) {
                reader.advance(2);
                return getSyntaxToken(SyntaxKind.DOUBLE_DOT_LT_TOKEN);
            }
        } else if (nextChar == LexerTerminals.AT) {
            reader.advance();
            return getSyntaxToken(SyntaxKind.ANNOT_CHAINING_TOKEN);
        } else if (nextChar == LexerTerminals.LT) {
            reader.advance();
            return getSyntaxToken(SyntaxKind.DOT_LT_TOKEN);
        }

        if (this.mode != ParserMode.IMPORT && isDigit(nextChar)) {
            return processDecimalFloatLiteral();
        }
        return getSyntaxToken(SyntaxKind.DOT_TOKEN);
    }

    /**
     * <p>
     * Process a comment, and add it to trivia list.
     * </p>
     * <code>
     * Comment := // AnyCharButNewline*
     * <br/><br/>
     * AnyCharButNewline := ^ 0xA
     * </code>
     */
    private STNode processComment() {
        // We reach here after verifying up to 2 code-points ahead. Hence advance(2).
        reader.advance(2);
        int nextToken = peek();
        while (!reader.isEOF()) {
            switch (nextToken) {
                case LexerTerminals.NEWLINE:
                case LexerTerminals.CARRIAGE_RETURN:
                    break;
                default:
                    reader.advance();
                    nextToken = peek();
                    continue;
            }
            break;
        }

        return STNodeFactory.createMinutiae(SyntaxKind.COMMENT_MINUTIAE, getLexeme());
    }

    /**
     * Process any token that starts with '='.
     *
     * @return One of the tokens: <code>'=', '==', '=>', '==='</code>
     */
    private STToken processEqualOperator() {
        switch (peek()) { // check for the second char
            case LexerTerminals.EQUAL:
                reader.advance();
                if (peek() == LexerTerminals.EQUAL) {
                    // this is '==='
                    reader.advance();
                    return getSyntaxToken(SyntaxKind.TRIPPLE_EQUAL_TOKEN);
                } else {
                    // this is '=='
                    return getSyntaxToken(SyntaxKind.DOUBLE_EQUAL_TOKEN);
                }
            case LexerTerminals.GT:
                // this is '=>'
                reader.advance();
                return getSyntaxToken(SyntaxKind.RIGHT_DOUBLE_ARROW_TOKEN);
            default:
                // this is '='
                return getSyntaxToken(SyntaxKind.EQUAL_TOKEN);
        }
    }

    /**
     * <p>
     * Process and returns a numeric literal.
     * </p>
     * <code>
     * numeric-literal := int-literal | floating-point-literal
     * <br/>
     * floating-point-literal := DecimalFloatingPointNumber | HexFloatingPointLiteral
     * <br/>
     * int-literal := DecimalNumber | HexIntLiteral
     * <br/>
     * DecimalNumber := 0 | NonZeroDigit Digit*
     * <br/>
     * Digit := 0 .. 9
     * <br/>
     * NonZeroDigit := 1 .. 9
     * </code>
     *
     * @return The numeric literal.
     */
    private STToken processNumericLiteral(int startChar) {
        int nextChar = peek();
        if (isHexIndicator(startChar, nextChar)) {
            return processHexLiteral();
        }

        int len = 1;
        while (!reader.isEOF()) {
            switch (nextChar) {
                case LexerTerminals.DOT:
                case 'e':
                case 'E':
                case 'f':
                case 'F':
                case 'd':
                case 'D':
                    char nextNextChar = reader.peek(1);
                    if (nextChar == LexerTerminals.DOT &&
                            (nextNextChar == LexerTerminals.DOT || isDecimalNumberFollowedIdentifier())) {
                        // This is to handle two cases:
                        // 1. More than one dot. e.g. 2...10
                        // 2. Method call. e.g. 2.toString()
                        break;
                    }

                    // In sem-var mode, only decimal integer literals are supported
                    if (this.mode == ParserMode.IMPORT) {
                        break;
                    }

                    // Integer part of the float cannot have a leading zero
                    if (startChar == '0' && len > 1) {
                        reportLexerError(DiagnosticErrorCode.ERROR_LEADING_ZEROS_IN_NUMERIC_LITERALS);
                    }

                    // Code would not reach here if the floating point starts with a dot
                    return processDecimalFloatLiteral();
                default:
                    if (isDigit(nextChar)) {
                        reader.advance();
                        len++;
                        nextChar = peek();
                        continue;
                    }
                    break;
            }
            break;
        }

        // Integer cannot have a leading zero
        if (startChar == '0' && len > 1) {
            reportLexerError(DiagnosticErrorCode.ERROR_LEADING_ZEROS_IN_NUMERIC_LITERALS);
        }

        return getLiteral(SyntaxKind.DECIMAL_INTEGER_LITERAL_TOKEN);
    }

    /**
     * <p>
     * Process and returns a decimal floating point literal.
     * </p>
     * <code>
     * DecimalFloatingPointNumber :=
     *    DecimalNumber Exponent [FloatingPointTypeSuffix]
     *    | DottedDecimalNumber [Exponent] [FloatingPointTypeSuffix]
     *    | DecimalNumber FloatingPointTypeSuffix
     * <br/>
     * DottedDecimalNumber := DecimalNumber . Digit+ | . Digit+
     * <br/>
     * FloatingPointTypeSuffix := DecimalTypeSuffix | FloatTypeSuffix
     * <br/>
     * DecimalTypeSuffix := d | D
     * <br/>
     * FloatTypeSuffix :=  f | F
     * </code>
     *
     * @return The decimal floating point literal.
     */
    private STToken processDecimalFloatLiteral() {
        int nextChar = peek();

        // For float literals start with a DOT, this condition will always be false,
        // as the reader is already advanced for the DOT before coming here.
        if (nextChar == LexerTerminals.DOT) {
            reader.advance();
            nextChar = peek();

            if (!isDigit(nextChar)) {
                // Make sure there is at least one digit after the dot
                // e.g. 2., 2.e12
                reportLexerError(DiagnosticErrorCode.ERROR_MISSING_DIGIT_AFTER_DOT);
            }
        }

        while (isDigit(nextChar)) {
            reader.advance();
            nextChar = peek();
        }

        switch (nextChar) {
            case 'e':
            case 'E':
                return processExponent(false);
            case 'f':
            case 'F':
            case 'd':
            case 'D':
                return parseFloatingPointTypeSuffix();
        }

        return getLiteral(SyntaxKind.DECIMAL_FLOATING_POINT_LITERAL_TOKEN);
    }

    /**
     * <p>
     * Process an exponent or hex-exponent.
     * </p>
     * <code>
     * exponent := Exponent | HexExponent
     * <br/>
     * Exponent := ExponentIndicator [Sign] Digit+
     * <br/>
     * HexExponent := HexExponentIndicator [Sign] Digit+
     * <br/>
     * ExponentIndicator := e | E
     * <br/>
     * HexExponentIndicator := p | P
     * <br/>
     * Sign := + | -
     * <br/>
     * Digit := 0 .. 9
     * </code>
     *
     * @param isHex HexExponent or not
     * @return The decimal floating point literal.
     */
    private STToken processExponent(boolean isHex) {
        // Advance reader as exponent indicator is already validated
        reader.advance();
        int nextChar = peek();

        // Capture if there is a sign
        if (nextChar == LexerTerminals.PLUS || nextChar == LexerTerminals.MINUS) {
            reader.advance();
            nextChar = peek();
        }

        // Make sure at least one digit is present after the indicator
        if (!isDigit(nextChar)) {
            reportLexerError(DiagnosticErrorCode.ERROR_MISSING_DIGIT_AFTER_EXPONENT_INDICATOR);
        }

        while (isDigit(nextChar)) {
            reader.advance();
            nextChar = peek();
        }

        if (isHex) {
            return getLiteral(SyntaxKind.HEX_FLOATING_POINT_LITERAL_TOKEN);
        }

        switch (nextChar) {
            case 'f':
            case 'F':
            case 'd':
            case 'D':
                return parseFloatingPointTypeSuffix();
        }

        return getLiteral(SyntaxKind.DECIMAL_FLOATING_POINT_LITERAL_TOKEN);
    }

    /**
     * <p>
     * Parse floating point type suffix.
     * </p>
     * <code>
     * FloatingPointTypeSuffix := DecimalTypeSuffix | FloatTypeSuffix
     * <br/>
     * DecimalTypeSuffix := d | D
     * <br/>
     * FloatTypeSuffix :=  f | F
     * </code>
     *
     * @return The decimal floating point literal.
     */
    private STToken parseFloatingPointTypeSuffix() {
        reader.advance();
        return getLiteral(SyntaxKind.DECIMAL_FLOATING_POINT_LITERAL_TOKEN);
    }

    /**
     * <p>
     * Process and returns a hex literal.
     * </p>
     * <code>
     * hex-literal := HexIntLiteral | HexFloatingPointLiteral
     * <br/>
     * HexIntLiteral := HexIndicator HexNumber
     * <br/>
     * HexNumber := HexDigit+
     * <br/>
     * HexIndicator := 0x | 0X
     * <br/>
     * HexDigit := Digit | a .. f | A .. F
     * <br/>
     * HexFloatingPointLiteral := HexIndicator HexFloatingPointNumber
     * <br/>
     * HexFloatingPointNumber := HexNumber HexExponent | DottedHexNumber [HexExponent]
     * <br/>
     * DottedHexNumber := HexDigit+ . HexDigit+ | . HexDigit+
     * </code>
     *
     * @return The hex literal.
     */
    private STToken processHexLiteral() {
        reader.advance(); // advance for "x" or "X"
        boolean containsHexDigit = false;
        
        while (isHexDigit(peek())) {
            reader.advance();
            containsHexDigit = true;
        }

        int nextChar = peek();
        switch (nextChar) {
            case LexerTerminals.DOT:
                if (isHexIntFollowedIdentifier()) {
                    // e.g. 0x.max(), 0xA2.max()
                    return getHexIntegerLiteral();
                }

                reader.advance();
                if (!isHexDigit(reader.peek())) {
                    // Make sure there is at least one hex-digit after the dot
                    // e.g. 0x., 0xAB.
                    reportLexerError(DiagnosticErrorCode.ERROR_MISSING_HEX_DIGIT_AFTER_DOT);
                }

                nextChar = peek();
                while (isHexDigit(nextChar)) {
                    reader.advance();
                    nextChar = peek();
                }

                switch (nextChar) {
                    case 'p':
                    case 'P':
                        return processExponent(true);
                }
                break;
            case 'p':
            case 'P':
                if (!containsHexDigit) {
                    reportLexerError(DiagnosticErrorCode.ERROR_MISSING_HEX_NUMBER_AFTER_HEX_INDICATOR);
                }
                return processExponent(true);
            default:
                return getHexIntegerLiteral();
        }

        return getLiteral(SyntaxKind.HEX_FLOATING_POINT_LITERAL_TOKEN);
    }

    private STToken getHexIntegerLiteral() {
        String lexeme = getLexeme();
        if ("0x".equals(lexeme) || "0X".equals(lexeme)) {
            reportLexerError(DiagnosticErrorCode.ERROR_MISSING_HEX_NUMBER_AFTER_HEX_INDICATOR);
        }

        return getLiteral(SyntaxKind.HEX_INTEGER_LITERAL_TOKEN);
    }

    /**
     * Checks whether DecimalNumber is followed by an identifier in order to special case tokenization.
     *
     * @return <code>true</code> if DecimalNumber is followed by an identifier. <code>false</code> otherwise.
     */
    private boolean isDecimalNumberFollowedIdentifier() {
        int lookahead = 1;
        char lookaheadChar = reader.peek(lookahead);

        if (isDigit(lookaheadChar)) {
            return false;
        }

        switch (lookaheadChar) {
            case 'e':
            case 'E':
                lookahead++;

                lookaheadChar = reader.peek(lookahead);
                if (lookaheadChar == LexerTerminals.PLUS || lookaheadChar == LexerTerminals.MINUS) {
                    return false;
                }

                lookaheadChar = reader.peek(lookahead);
                while (isDigit(lookaheadChar)) {
                    lookahead++;
                    lookaheadChar = reader.peek(lookahead);
                }

                if (lookaheadChar == 'd' || lookaheadChar == 'D' || lookaheadChar == 'f' || lookaheadChar == 'F') {
                    lookahead++;
                }

                break;
            case 'd':
            case 'D':
            case 'f':
            case 'F':
                lookahead++;
                break;
            default:
                break;
        }

        lookaheadChar = reader.peek(lookahead);
        return isIdentifierFollowingChar(lookaheadChar);
    }

    /**
     * Checks whether HexIntLiteral is followed by an identifier in order to special case tokenization.
     *
     * @return <code>true</code> if HexIntLiteral is followed by an identifier. <code>false</code> otherwise.
     */
    private boolean isHexIntFollowedIdentifier() {
        int lookahead = 1;
        char lookaheadChar = reader.peek(lookahead);

        if (isDigit(lookaheadChar)) {
            return false;
        }

        while (isHexDigit(lookaheadChar)) {
            lookahead++;
            lookaheadChar = reader.peek(lookahead);
        }

        switch (lookaheadChar) {
            case 'p':
            case 'P':
                lookahead++;

                lookaheadChar = reader.peek(lookahead);
                if (lookaheadChar == LexerTerminals.PLUS || lookaheadChar == LexerTerminals.MINUS) {
                    return false;
                }

                lookaheadChar = reader.peek(lookahead);
                while (isDigit(lookaheadChar)) {
                    lookahead++;
                    lookaheadChar = reader.peek(lookahead);
                }
        }

        return isIdentifierFollowingChar(lookaheadChar);
    }

    /**
     * Process and returns an identifier or a keyword.
     *
     * @return An identifier or a keyword.
     */
    private STToken processIdentifierOrKeyword() {
        processUnquotedIdentifier();
        String tokenText = getLexeme();
        switch (tokenText) {
            // built-in named-types
            case LexerTerminals.INT:
                return getSyntaxToken(SyntaxKind.INT_KEYWORD);
            case LexerTerminals.FLOAT:
                return getSyntaxToken(SyntaxKind.FLOAT_KEYWORD);
            case LexerTerminals.STRING:
                return getSyntaxToken(SyntaxKind.STRING_KEYWORD);
            case LexerTerminals.BOOLEAN:
                return getSyntaxToken(SyntaxKind.BOOLEAN_KEYWORD);
            case LexerTerminals.DECIMAL:
                return getSyntaxToken(SyntaxKind.DECIMAL_KEYWORD);
            case LexerTerminals.XML:
                return getSyntaxToken(SyntaxKind.XML_KEYWORD);
            case LexerTerminals.JSON:
                return getSyntaxToken(SyntaxKind.JSON_KEYWORD);
            case LexerTerminals.HANDLE:
                return getSyntaxToken(SyntaxKind.HANDLE_KEYWORD);
            case LexerTerminals.ANY:
                return getSyntaxToken(SyntaxKind.ANY_KEYWORD);
            case LexerTerminals.ANYDATA:
                return getSyntaxToken(SyntaxKind.ANYDATA_KEYWORD);
            case LexerTerminals.NEVER:
                return getSyntaxToken(SyntaxKind.NEVER_KEYWORD);
            case LexerTerminals.BYTE:
                return getSyntaxToken(SyntaxKind.BYTE_KEYWORD);

            // Keywords
            case LexerTerminals.PUBLIC:
                return getSyntaxToken(SyntaxKind.PUBLIC_KEYWORD);
            case LexerTerminals.PRIVATE:
                return getSyntaxToken(SyntaxKind.PRIVATE_KEYWORD);
            case LexerTerminals.FUNCTION:
                return getSyntaxToken(SyntaxKind.FUNCTION_KEYWORD);
            case LexerTerminals.RETURN:
                return getSyntaxToken(SyntaxKind.RETURN_KEYWORD);
            case LexerTerminals.RETURNS:
                return getSyntaxToken(SyntaxKind.RETURNS_KEYWORD);
            case LexerTerminals.EXTERNAL:
                return getSyntaxToken(SyntaxKind.EXTERNAL_KEYWORD);
            case LexerTerminals.TYPE:
                return getSyntaxToken(SyntaxKind.TYPE_KEYWORD);
            case LexerTerminals.RECORD:
                return getSyntaxToken(SyntaxKind.RECORD_KEYWORD);
            case LexerTerminals.OBJECT:
                return getSyntaxToken(SyntaxKind.OBJECT_KEYWORD);
            case LexerTerminals.REMOTE:
                return getSyntaxToken(SyntaxKind.REMOTE_KEYWORD);
            case LexerTerminals.ABSTRACT:
                return getSyntaxToken(SyntaxKind.ABSTRACT_KEYWORD);
            case LexerTerminals.CLIENT:
                return getSyntaxToken(SyntaxKind.CLIENT_KEYWORD);
            case LexerTerminals.IF:
                return getSyntaxToken(SyntaxKind.IF_KEYWORD);
            case LexerTerminals.ELSE:
                return getSyntaxToken(SyntaxKind.ELSE_KEYWORD);
            case LexerTerminals.WHILE:
                return getSyntaxToken(SyntaxKind.WHILE_KEYWORD);
            case LexerTerminals.TRUE:
                return getSyntaxToken(SyntaxKind.TRUE_KEYWORD);
            case LexerTerminals.FALSE:
                return getSyntaxToken(SyntaxKind.FALSE_KEYWORD);
            case LexerTerminals.CHECK:
                return getSyntaxToken(SyntaxKind.CHECK_KEYWORD);
            case LexerTerminals.FAIL:
                return getSyntaxToken(SyntaxKind.FAIL_KEYWORD);
            case LexerTerminals.CHECKPANIC:
                return getSyntaxToken(SyntaxKind.CHECKPANIC_KEYWORD);
            case LexerTerminals.CONTINUE:
                return getSyntaxToken(SyntaxKind.CONTINUE_KEYWORD);
            case LexerTerminals.BREAK:
                return getSyntaxToken(SyntaxKind.BREAK_KEYWORD);
            case LexerTerminals.PANIC:
                return getSyntaxToken(SyntaxKind.PANIC_KEYWORD);
            case LexerTerminals.IMPORT:
                return getSyntaxToken(SyntaxKind.IMPORT_KEYWORD);
            case LexerTerminals.VERSION:
                return getSyntaxToken(SyntaxKind.VERSION_KEYWORD);
            case LexerTerminals.AS:
                return getSyntaxToken(SyntaxKind.AS_KEYWORD);
            case LexerTerminals.SERVICE:
                return getSyntaxToken(SyntaxKind.SERVICE_KEYWORD);
            case LexerTerminals.ON:
                return getSyntaxToken(SyntaxKind.ON_KEYWORD);
            case LexerTerminals.RESOURCE:
                return getSyntaxToken(SyntaxKind.RESOURCE_KEYWORD);
            case LexerTerminals.LISTENER:
                return getSyntaxToken(SyntaxKind.LISTENER_KEYWORD);
            case LexerTerminals.CONST:
                return getSyntaxToken(SyntaxKind.CONST_KEYWORD);
            case LexerTerminals.FINAL:
                return getSyntaxToken(SyntaxKind.FINAL_KEYWORD);
            case LexerTerminals.TYPEOF:
                return getSyntaxToken(SyntaxKind.TYPEOF_KEYWORD);
            case LexerTerminals.IS:
                return getSyntaxToken(SyntaxKind.IS_KEYWORD);
            case LexerTerminals.NULL:
                return getSyntaxToken(SyntaxKind.NULL_KEYWORD);
            case LexerTerminals.LOCK:
                return getSyntaxToken(SyntaxKind.LOCK_KEYWORD);
            case LexerTerminals.ANNOTATION:
                return getSyntaxToken(SyntaxKind.ANNOTATION_KEYWORD);
            case LexerTerminals.SOURCE:
                return getSyntaxToken(SyntaxKind.SOURCE_KEYWORD);
            case LexerTerminals.VAR:
                return getSyntaxToken(SyntaxKind.VAR_KEYWORD);
            case LexerTerminals.WORKER:
                return getSyntaxToken(SyntaxKind.WORKER_KEYWORD);
            case LexerTerminals.PARAMETER:
                return getSyntaxToken(SyntaxKind.PARAMETER_KEYWORD);
            case LexerTerminals.FIELD:
                return getSyntaxToken(SyntaxKind.FIELD_KEYWORD);
            case LexerTerminals.ISOLATED:
                return getSyntaxToken(SyntaxKind.ISOLATED_KEYWORD);
            case LexerTerminals.XMLNS:
                return getSyntaxToken(SyntaxKind.XMLNS_KEYWORD);
            case LexerTerminals.FORK:
                return getSyntaxToken(SyntaxKind.FORK_KEYWORD);
            case LexerTerminals.MAP:
                return getSyntaxToken(SyntaxKind.MAP_KEYWORD);
            case LexerTerminals.FUTURE:
                return getSyntaxToken(SyntaxKind.FUTURE_KEYWORD);
            case LexerTerminals.TYPEDESC:
                return getSyntaxToken(SyntaxKind.TYPEDESC_KEYWORD);
            case LexerTerminals.TRAP:
                return getSyntaxToken(SyntaxKind.TRAP_KEYWORD);
            case LexerTerminals.IN:
                return getSyntaxToken(SyntaxKind.IN_KEYWORD);
            case LexerTerminals.FOREACH:
                return getSyntaxToken(SyntaxKind.FOREACH_KEYWORD);
            case LexerTerminals.TABLE:
                return getSyntaxToken(SyntaxKind.TABLE_KEYWORD);
            case LexerTerminals.ERROR:
                return getSyntaxToken(SyntaxKind.ERROR_KEYWORD);
            case LexerTerminals.LET:
                return getSyntaxToken(SyntaxKind.LET_KEYWORD);
            case LexerTerminals.STREAM:
                return getSyntaxToken(SyntaxKind.STREAM_KEYWORD);
            case LexerTerminals.NEW:
                return getSyntaxToken(SyntaxKind.NEW_KEYWORD);
            case LexerTerminals.READONLY:
                return getSyntaxToken(SyntaxKind.READONLY_KEYWORD);
            case LexerTerminals.DISTINCT:
                return getSyntaxToken(SyntaxKind.DISTINCT_KEYWORD);
            case LexerTerminals.FROM:
                return getSyntaxToken(SyntaxKind.FROM_KEYWORD);
            case LexerTerminals.START:
                return getSyntaxToken(SyntaxKind.START_KEYWORD);
            case LexerTerminals.FLUSH:
                return getSyntaxToken(SyntaxKind.FLUSH_KEYWORD);
            case LexerTerminals.WAIT:
                return getSyntaxToken(SyntaxKind.WAIT_KEYWORD);
            case LexerTerminals.DO:
                return getSyntaxToken(SyntaxKind.DO_KEYWORD);
            case LexerTerminals.TRANSACTION:
                return getSyntaxToken(SyntaxKind.TRANSACTION_KEYWORD);
            case LexerTerminals.COMMIT:
                return getSyntaxToken(SyntaxKind.COMMIT_KEYWORD);
            case LexerTerminals.RETRY:
                return getSyntaxToken(SyntaxKind.RETRY_KEYWORD);
            case LexerTerminals.ROLLBACK:
                return getSyntaxToken(SyntaxKind.ROLLBACK_KEYWORD);
            case LexerTerminals.TRANSACTIONAL:
                return getSyntaxToken(SyntaxKind.TRANSACTIONAL_KEYWORD);
            case LexerTerminals.ENUM:
                return getSyntaxToken(SyntaxKind.ENUM_KEYWORD);
            case LexerTerminals.BASE16:
                return getSyntaxToken(SyntaxKind.BASE16_KEYWORD);
            case LexerTerminals.BASE64:
                return getSyntaxToken(SyntaxKind.BASE64_KEYWORD);
            case LexerTerminals.MATCH:
                return getSyntaxToken(SyntaxKind.MATCH_KEYWORD);
            case LexerTerminals.CONFLICT:
                return getSyntaxToken(SyntaxKind.CONFLICT_KEYWORD);

            case LexerTerminals.CLASS:
                return getSyntaxToken(SyntaxKind.CLASS_KEYWORD);
            case LexerTerminals.CONFIGURABLE:
                return getSyntaxToken(SyntaxKind.CONFIGURABLE_KEYWORD);
            case LexerTerminals.WHERE:
                return getSyntaxToken(SyntaxKind.WHERE_KEYWORD);
            case LexerTerminals.SELECT:
                return getSyntaxToken(SyntaxKind.SELECT_KEYWORD);
            case LexerTerminals.LIMIT:
                return getSyntaxToken(SyntaxKind.LIMIT_KEYWORD);
            case LexerTerminals.OUTER:
                return getSyntaxToken(SyntaxKind.OUTER_KEYWORD);
            case LexerTerminals.EQUALS:
                return getSyntaxToken(SyntaxKind.EQUALS_KEYWORD);
            case LexerTerminals.ORDER:
                return getSyntaxToken(SyntaxKind.ORDER_KEYWORD);
            case LexerTerminals.BY:
                return getSyntaxToken(SyntaxKind.BY_KEYWORD);
            case LexerTerminals.ASCENDING:
                return getSyntaxToken(SyntaxKind.ASCENDING_KEYWORD);
            case LexerTerminals.DESCENDING:
                return getSyntaxToken(SyntaxKind.DESCENDING_KEYWORD);
            case LexerTerminals.JOIN:
                return getSyntaxToken(SyntaxKind.JOIN_KEYWORD);
<<<<<<< HEAD
            case LexerTerminals.RE:
                if (getNextNonWSOrNonCommentChar() == LexerTerminals.BACKTICK) {
                    return getSyntaxToken(SyntaxKind.RE_KEYWORD);
                }
                return getIdentifierToken();
=======
            case LexerTerminals.GROUP:
                return getSyntaxToken(SyntaxKind.GROUP_KEYWORD);
>>>>>>> b6f42d0f
            default:
//                if (this.keywordModes.contains(KeywordMode.QUERY)) {
//                    return getQueryCtxKeywordOrIdentifier(tokenText);
//                }
                return getIdentifierToken();
        }
    }

    private int getNextNonWSOrNonCommentChar() {
        int lookaheadCount = 0;
        char nextChar = reader.peek(lookaheadCount);
        while (nextChar != Character.MAX_VALUE) {
            switch (nextChar) {
                case LexerTerminals.SPACE:
                case LexerTerminals.TAB:
                case LexerTerminals.FORM_FEED:
                case LexerTerminals.CARRIAGE_RETURN:
                case LexerTerminals.NEWLINE:
                    lookaheadCount++;
                    break;
                case LexerTerminals.SLASH:
                    if (reader.peek(lookaheadCount + 1) == LexerTerminals.SLASH) {
                        lookaheadCount += 2;
                        lookaheadCount = skipComment(lookaheadCount);
                        break;
                    }
                    return nextChar;
                default:
                    return nextChar;
            }
            nextChar = reader.peek(lookaheadCount);
        }
        return nextChar;
    }

    private int skipComment(int lookaheadCount) {
        int nextChar = reader.peek(lookaheadCount);
        while (nextChar != Character.MAX_VALUE) {
            switch (nextChar) {
                case LexerTerminals.NEWLINE:
                case LexerTerminals.CARRIAGE_RETURN:
                    break;
                default:
                    lookaheadCount++;
                    nextChar = reader.peek(lookaheadCount);
                    continue;
            }
            break;
        }
        return lookaheadCount;
    }

//    private STToken getQueryCtxKeywordOrIdentifier(String tokenText) {
//        switch (tokenText) {
//            case LexerTerminals.WHERE:
//                return getSyntaxToken(SyntaxKind.WHERE_KEYWORD);
//            case LexerTerminals.SELECT:
//                return getSyntaxToken(SyntaxKind.SELECT_KEYWORD);
//            case LexerTerminals.LIMIT:
//                return getSyntaxToken(SyntaxKind.LIMIT_KEYWORD);
//            case LexerTerminals.OUTER:
//                return getSyntaxToken(SyntaxKind.OUTER_KEYWORD);
//            case LexerTerminals.EQUALS:
//                return getSyntaxToken(SyntaxKind.EQUALS_KEYWORD);
//            case LexerTerminals.ORDER:
//                return getSyntaxToken(SyntaxKind.ORDER_KEYWORD);
//            case LexerTerminals.BY:
//                return getSyntaxToken(SyntaxKind.BY_KEYWORD);
//            case LexerTerminals.ASCENDING:
//                return getSyntaxToken(SyntaxKind.ASCENDING_KEYWORD);
//            case LexerTerminals.DESCENDING:
//                return getSyntaxToken(SyntaxKind.DESCENDING_KEYWORD);
//            case LexerTerminals.JOIN:
//                return getSyntaxToken(SyntaxKind.JOIN_KEYWORD);
//            default:
//                return getIdentifierToken();
//        }
//    }

    /**
     * Process and returns an invalid token. Consumes the input until {@link #isEndOfInvalidToken()}
     * is reached.
     */
    private STToken processInvalidToken() {
        while (!isEndOfInvalidToken()) {
            reader.advance();
        }

        String tokenText = getLexeme();
        STToken invalidToken = STNodeFactory.createInvalidToken(tokenText);
        STNode invalidNodeMinutiae = STNodeFactory.createInvalidNodeMinutiae(invalidToken);
        this.leadingTriviaList.add(invalidNodeMinutiae);
        return invalidToken;
    }

    /**
     * Check whether the current index is pointing to an end of an invalid lexer-token.
     * An invalid token is considered to end if one of the below is reached:
     * <ul>
     * <li>a whitespace</li>
     * <li>semicolon</li>
     * <li>newline</li>
     * </ul>
     *
     * @return <code>true</code>, if the end of an invalid token is reached, <code>false</code> otherwise
     */
    private boolean isEndOfInvalidToken() {
        if (reader.isEOF()) {
            return true;
        }

        int currentChar = peek();
        switch (currentChar) {
            case LexerTerminals.NEWLINE:
            case LexerTerminals.CARRIAGE_RETURN:
            case LexerTerminals.SPACE:
            case LexerTerminals.TAB:

                // Separators
            case LexerTerminals.SEMICOLON:
            case LexerTerminals.COLON:
            case LexerTerminals.DOT:
            case LexerTerminals.COMMA:
            case LexerTerminals.OPEN_PARANTHESIS:
            case LexerTerminals.CLOSE_PARANTHESIS:
            case LexerTerminals.OPEN_BRACE:
            case LexerTerminals.CLOSE_BRACE:
            case LexerTerminals.OPEN_BRACKET:
            case LexerTerminals.CLOSE_BRACKET:
            case LexerTerminals.PIPE:
            case LexerTerminals.QUESTION_MARK:
            case LexerTerminals.DOUBLE_QUOTE:
            case LexerTerminals.SINGLE_QUOTE:
            case LexerTerminals.HASH:
            case LexerTerminals.AT:
            case LexerTerminals.BACKTICK:
            case LexerTerminals.DOLLAR:

                // Arithmetic operators
            case LexerTerminals.EQUAL:
            case LexerTerminals.PLUS:
            case LexerTerminals.MINUS:
            case LexerTerminals.ASTERISK:
            case LexerTerminals.SLASH:
            case LexerTerminals.PERCENT:
            case LexerTerminals.GT:
            case LexerTerminals.LT:
            case LexerTerminals.BACKSLASH:
            case LexerTerminals.EXCLAMATION_MARK:
            case LexerTerminals.BITWISE_AND:
            case LexerTerminals.BITWISE_XOR:
            case LexerTerminals.NEGATION:
                return true;
            default:
                return isIdentifierFollowingChar(currentChar);
        }
    }

    /**
     * <p>
     * Check whether current input index points to a start of a hex-numeric literal.
     * </p>
     * <code>HexIndicator := 0x | 0X</code>
     *
     * @param startChar Starting character of the literal
     * @param nextChar Second character of the literal
     * @return <code>true</code>, if the current input points to a start of a hex-numeric literal.
     *         <code>false</code> otherwise.
     */
    private boolean isHexIndicator(int startChar, int nextChar) {
        return startChar == '0' && (nextChar == 'x' || nextChar == 'X');
    }

    /**
     * Returns the next character from the reader, without consuming the stream.
     *
     * @return Next character
     */
    private int peek() {
        return this.reader.peek();
    }

    /**
     * Get the text associated with the current token.
     *
     * @return Text associated with the current token.
     */
    private String getLexeme() {
        return reader.getMarkedChars();
    }

    /**
     * Process and return double-quoted string literal.
     * <p>
     * <code>string-literal := DoubleQuotedStringLiteral
     * <br/>
     * DoubleQuotedStringLiteral := " (StringChar | StringEscape)* "
     * <br/>
     * StringChar := ^ ( 0xA | 0xD | \ | " )
     * <br/>
     * StringEscape := StringSingleEscape | NumericEscape
     * <br/>
     * StringSingleEscape := \t | \n | \r | \\ | \"
     * <br/>
     * NumericEscape := \ u{ CodePoint }
     * <br/>
     * CodePoint := HexDigit+
     * </code>
     *
     * @return String literal token
     */
    private STToken processStringLiteral() {
        int nextChar;
        while (!reader.isEOF()) {
            nextChar = peek();
            switch (nextChar) {
                case LexerTerminals.NEWLINE:
                case LexerTerminals.CARRIAGE_RETURN:
                    reportLexerError(DiagnosticErrorCode.ERROR_MISSING_DOUBLE_QUOTE);
                    break;
                case LexerTerminals.DOUBLE_QUOTE:
                    this.reader.advance();
                    break;
                case LexerTerminals.BACKSLASH:
                    switch (this.reader.peek(1)) {
                        case 'n':
                        case 't':
                        case 'r':
                        case LexerTerminals.BACKSLASH:
                        case LexerTerminals.DOUBLE_QUOTE:
                            this.reader.advance(2);
                            continue;
                        case 'u':
                            if (this.reader.peek(2) == LexerTerminals.OPEN_BRACE) {
                                processNumericEscape();
                            } else {
                                reportLexerError(DiagnosticErrorCode.ERROR_INVALID_STRING_NUMERIC_ESCAPE_SEQUENCE);
                                this.reader.advance(2);
                            }
                            continue;
                        default:
                            reportInvalidEscapeSequence(this.reader.peek(1));
                            this.reader.advance();
                            continue;
                    }
                default:
                    this.reader.advance();
                    continue;
            }
            break;
        }

        return getLiteral(SyntaxKind.STRING_LITERAL_TOKEN);
    }

    /**
     * Process any token that starts with '!'.
     *
     * @return One of the tokens: <code>'!', '!=', '!=='</code>
     */
    private STToken processExclamationMarkOperator() {
        switch (peek()) { // check for the second char
            case LexerTerminals.EQUAL:
                reader.advance();
                if (peek() == LexerTerminals.EQUAL) {
                    // this is '!=='
                    reader.advance();
                    return getSyntaxToken(SyntaxKind.NOT_DOUBLE_EQUAL_TOKEN);
                } else {
                    // this is '!='
                    return getSyntaxToken(SyntaxKind.NOT_EQUAL_TOKEN);
                }
            default:
                // this is '!is'
                if (isNotIsToken()) {
                    reader.advance(2);
                    return getSyntaxToken(SyntaxKind.NOT_IS_KEYWORD);
                 }
                // this is '!'
                return getSyntaxToken(SyntaxKind.EXCLAMATION_MARK_TOKEN);
        }
    }

    private boolean isNotIsToken() {
        return (reader.peek() == 'i' && reader.peek(1) == 's') &&
                !(isIdentifierFollowingChar(reader.peek(2)) || reader.peek(2) == LexerTerminals.BACKSLASH);
    }

    /**
     * Process any token that starts with '|'.
     *
     * @return One of the tokens: <code>'|', '|}', '||'</code>
     */
    private STToken processPipeOperator() {
        switch (peek()) { // check for the second char
            case LexerTerminals.CLOSE_BRACE:
                reader.advance();
                return getSyntaxToken(SyntaxKind.CLOSE_BRACE_PIPE_TOKEN);
            case LexerTerminals.PIPE:
                reader.advance();
                return getSyntaxToken(SyntaxKind.LOGICAL_OR_TOKEN);
            default:
                return getSyntaxToken(SyntaxKind.PIPE_TOKEN);
        }
    }

    /**
     * Process any token that starts with '/'.
     *
     * @return One of the tokens: <code>'/', '/*', '/**\/<' </code>
     */
    private STToken processSlashToken() {
        // check for the second char
        if (peek() != LexerTerminals.ASTERISK) {
            return getSyntaxToken(SyntaxKind.SLASH_TOKEN);
        }

        reader.advance();
        if (peek() != LexerTerminals.ASTERISK) {
            return getSyntaxToken(SyntaxKind.SLASH_ASTERISK_TOKEN);
        } else if (reader.peek(1) == LexerTerminals.SLASH && reader.peek(2) == LexerTerminals.LT) {
            reader.advance(3);
            return getSyntaxToken(SyntaxKind.DOUBLE_SLASH_DOUBLE_ASTERISK_LT_TOKEN);
        } else {
            return getSyntaxToken(SyntaxKind.SLASH_ASTERISK_TOKEN);
        }
    }

    /**
     * Process and return documentation string.
     * <p>
     * <code>
     * DocumentationContentString := ( BlankSpace* # [DocumentationContent] )+
     * <br/>
     * DocumentationContent := (^ 0xA)* 0xA
     * <br/>
     * BlankSpace := Tab | Space
     * <br/>
     * Space := 0x20
     * <br/>
     * Tab := 0x9
     * </code>
     *
     * @return Documentation string token
     */
    private STToken processDocumentationString() {
        int nextChar = peek();
        while (!reader.isEOF()) {
            switch (nextChar) {
                case LexerTerminals.CARRIAGE_RETURN:
                case LexerTerminals.NEWLINE:

                    // Advance reader for the new line
                    if (peek() == LexerTerminals.CARRIAGE_RETURN && reader.peek(1) == LexerTerminals.NEWLINE) {
                        reader.advance();
                    }
                    reader.advance();

                    // Look ahead and see if next line also belongs to the documentation.
                    // i.e. look for a `WS #` match
                    // If there's a match, advance reader for the next line as well.
                    // Otherwise terminate documentation content after the new line.
                    int lookAheadCount = 0;
                    int lookAheadChar = reader.peek(lookAheadCount);
                    while (lookAheadChar == LexerTerminals.SPACE || lookAheadChar == LexerTerminals.TAB) {
                        lookAheadCount++;
                        lookAheadChar = reader.peek(lookAheadCount);
                    }

                    if (lookAheadChar != LexerTerminals.HASH) {
                        // Next line does not belong to documentation, hence break
                        break;
                    }

                    reader.advance(lookAheadCount);
                    nextChar = peek();
                    continue;
                default:
                    reader.advance();
                    nextChar = peek();
                    continue;
            }
            break;
        }

        STNode leadingTrivia = getLeadingTrivia();
        String lexeme = getLexeme();
        STNode trailingTrivia = STNodeFactory.createNodeList(new ArrayList<>(0)); // No trailing trivia
        return STNodeFactory.createLiteralValueToken(SyntaxKind.DOCUMENTATION_STRING, lexeme, leadingTrivia,
                trailingTrivia);
    }

    private STToken getBacktickToken() {
        STNode leadingTrivia = getLeadingTrivia();
        // Trivia after the back-tick including whitespace belongs to the content of the back-tick.
        // Therefore do not process trailing trivia for starting back-tick. We reach here only for
        // starting back-tick. Ending back-tick is processed by the template mode.
        STNode trailingTrivia = STNodeFactory.createEmptyNodeList();
        return STNodeFactory.createToken(SyntaxKind.BACKTICK_TOKEN, leadingTrivia, trailingTrivia);
    }

    private STToken readTemplateToken() {
        reader.mark();
        if (reader.isEOF()) {
            return getSyntaxToken(SyntaxKind.EOF_TOKEN);
        }

        char nextChar = this.reader.peek();
        switch (nextChar) {
            case LexerTerminals.BACKTICK:
                reader.advance();
                endMode();
                return getSyntaxToken(SyntaxKind.BACKTICK_TOKEN);
            case LexerTerminals.DOLLAR:
                if (reader.peek(1) == LexerTerminals.OPEN_BRACE) {
                    // Switch to interpolation mode. Then the next token will be read in that mode.
                    startMode(ParserMode.INTERPOLATION);
                    reader.advance(2);

                    return getSyntaxToken(SyntaxKind.INTERPOLATION_START_TOKEN);
                }
                // fall through
            default:
                while (!reader.isEOF()) {
                    reader.advance();
                    nextChar = this.reader.peek();
                    switch (nextChar) {
                        case LexerTerminals.DOLLAR:
                            if (this.reader.peek(1) == LexerTerminals.OPEN_BRACE) {
                                break;
                            }
                            continue;
                        case LexerTerminals.BACKTICK:
                            break;
                        default:
                            continue;
                    }
                    break;
                }
        }

        return getLiteral(SyntaxKind.TEMPLATE_STRING);
    }

    /**
     * Process quoted identifier.
     * <p>
     * <code>
     * QuotedIdentifier := ' (IdentifierFollowingChar | IdentifierEscape) IdentifierEnd
     * </code>
     *
     * @return An identifier token.
     */
    private STToken processQuotedIdentifier() {
        processIdentifierEnd();
        if (String.valueOf(LexerTerminals.SINGLE_QUOTE).equals(getLexeme())) {
            reportLexerError(DiagnosticErrorCode.ERROR_INCOMPLETE_QUOTED_IDENTIFIER);
        }
        return getIdentifierToken();
    }

    /**
     * Process unquoted identifier.
     * <p>
     * <code>
     * UnquotedIdentifier := (IdentifierInitialChar | IdentifierEscape) IdentifierEnd
     * </code>
     */
    private void processUnquotedIdentifier() {
        processIdentifierEnd();
    }

    /**
     * Process identifier end.
     * <p>
     * <i>Note: Need to update the {@link DocumentationLexer} whenever changing the identifier processing.</i>
     * <p>
     * <code>
     * IdentifierEnd := IdentifierChar*
     * <br/>
     * IdentifierChar := IdentifierFollowingChar | IdentifierEscape
     * <br/>
     * IdentifierEscape := IdentifierSingleEscape | NumericEscape
     * </code>
     *
     */
    private void processIdentifierEnd() {
        while (!reader.isEOF()) {
            int nextChar = reader.peek();
            if (isIdentifierFollowingChar(nextChar)) {
                reader.advance();
                continue;
            }

            if (nextChar != LexerTerminals.BACKSLASH) {
                break;
            }

            // IdentifierSingleEscape | NumericEscape

            nextChar = reader.peek(1);
            switch (nextChar) {
                case LexerTerminals.NEWLINE:
                case LexerTerminals.CARRIAGE_RETURN:
                case LexerTerminals.TAB:
                    reader.advance();
                    reportLexerError(DiagnosticErrorCode.ERROR_INVALID_ESCAPE_SEQUENCE, "");
                    break;
                case 'u':
                    // NumericEscape
                    if (reader.peek(2) == LexerTerminals.OPEN_BRACE) {
                        processNumericEscape();
                    } else {
                        reader.advance(2);
                    }
                    continue;
                default:
                    if (!isValidQuotedIdentifierEscapeChar(nextChar)) {
                        reportInvalidEscapeSequence((char) nextChar);
                    }

                    reader.advance(2);
                    continue;
            }
            break;
        }
    }

    private void reportInvalidEscapeSequence(char nextChar) {
        String escapeSequence = String.valueOf(nextChar);
        reportLexerError(DiagnosticErrorCode.ERROR_INVALID_ESCAPE_SEQUENCE, escapeSequence);
    }

    private boolean isValidQuotedIdentifierEscapeChar(int nextChar) {
        // ASCII letters are not allowed
        if ('A' <= nextChar && nextChar <= 'Z') {
            return false;
        }

        if ('a' <= nextChar && nextChar <= 'z') {
            return false;
        }

        // Unicode pattern white space characters are not allowed
        return !isUnicodePatternWhiteSpaceChar(nextChar);
    }

    private STToken processTokenStartWithLt() {
        int nextChar = peek();
        switch (nextChar) {
            case LexerTerminals.EQUAL:
                reader.advance();
                return getSyntaxToken(SyntaxKind.LT_EQUAL_TOKEN);
            case LexerTerminals.MINUS:
                int nextNextChar = reader.peek(1);
                if (isDigit(nextNextChar)) {
                    return getSyntaxToken(SyntaxKind.LT_TOKEN);
                }
                reader.advance();
                return getSyntaxToken(SyntaxKind.LEFT_ARROW_TOKEN);
            case LexerTerminals.LT:
                reader.advance();
                return getSyntaxToken(SyntaxKind.DOUBLE_LT_TOKEN);
        }

        return getSyntaxToken(SyntaxKind.LT_TOKEN);
    }

    private STToken processTokenStartWithGt() {
        if (peek() == LexerTerminals.EQUAL) {
            reader.advance();
            return getSyntaxToken(SyntaxKind.GT_EQUAL_TOKEN);
        }

        if (reader.peek() != LexerTerminals.GT) {
            return getSyntaxToken(SyntaxKind.GT_TOKEN);
        }

        char nextChar = reader.peek(1);
        switch (nextChar) {
            case LexerTerminals.GT:
                if (reader.peek(2) == LexerTerminals.EQUAL) {
                    // ">>>="
                    reader.advance(2);
                    return getSyntaxToken(SyntaxKind.TRIPPLE_GT_TOKEN);
                }
                return getSyntaxToken(SyntaxKind.GT_TOKEN);
            case LexerTerminals.EQUAL:
                // ">>="
                reader.advance(1);
                return getSyntaxToken(SyntaxKind.DOUBLE_GT_TOKEN);
            default:
                return getSyntaxToken(SyntaxKind.GT_TOKEN);
        }
    }

    /*
     * ------------------------------------------------------------------------------------------------------------
     * INTERPOLATION Mode
     * ------------------------------------------------------------------------------------------------------------
     */

    private STToken readTokenInInterpolation() {
        reader.mark();
        int nextChar = peek();
        switch (nextChar) {
            case LexerTerminals.OPEN_BRACE:
                // Start braced-content mode. This is to keep track of the
                // open-brace and the corresponding close-brace. This way,
                // those will not be mistaken as the close-brace of the
                // interpolation end.
                startMode(ParserMode.INTERPOLATION_BRACED_CONTENT);
                return readToken();
            case LexerTerminals.CLOSE_BRACE:
                // Close-brace in the interpolation mode definitely means its
                // then end of the interpolation.
                endMode();
                reader.advance();
                return getSyntaxTokenWithoutTrailingTrivia(SyntaxKind.CLOSE_BRACE_TOKEN);
            case LexerTerminals.BACKTICK:
                // If we are inside the interpolation, that means its no longer XML
                // mode, but in the default mode. Hence treat the back-tick in the
                // same way as in the default mode.
            default:
                // Otherwise read the token from default mode.
                return readToken();
        }
    }

    private STToken getSyntaxTokenWithoutTrailingTrivia(SyntaxKind kind) {
        STNode leadingTrivia = getLeadingTrivia();
        STNode trailingTrivia = STNodeFactory.createNodeList(new ArrayList<>(0));
        return STNodeFactory.createToken(kind, leadingTrivia, trailingTrivia);
    }

    /*
     * ------------------------------------------------------------------------------------------------------------
     * INTERPOLATION_BRACED_CONTENT Mode
     * ------------------------------------------------------------------------------------------------------------
     */

    private STToken readTokenInBracedContentInInterpolation() {
        reader.mark();
        int nextChar = peek();
        switch (nextChar) {
            case LexerTerminals.OPEN_BRACE:
                startMode(ParserMode.INTERPOLATION_BRACED_CONTENT);
                break;
            case LexerTerminals.CLOSE_BRACE:
                endMode();
                break;
            case LexerTerminals.BACKTICK:
                // Recursively end backtick string related contexts
                while (this.mode != ParserMode.DEFAULT) {
                    endMode();
                }
                reader.advance();
                return getBacktickToken();
            default:
                // Otherwise read the token from default mode.
                break;
        }

        return readToken();
    }
}<|MERGE_RESOLUTION|>--- conflicted
+++ resolved
@@ -1037,16 +1037,13 @@
                 return getSyntaxToken(SyntaxKind.DESCENDING_KEYWORD);
             case LexerTerminals.JOIN:
                 return getSyntaxToken(SyntaxKind.JOIN_KEYWORD);
-<<<<<<< HEAD
             case LexerTerminals.RE:
                 if (getNextNonWSOrNonCommentChar() == LexerTerminals.BACKTICK) {
                     return getSyntaxToken(SyntaxKind.RE_KEYWORD);
                 }
                 return getIdentifierToken();
-=======
             case LexerTerminals.GROUP:
                 return getSyntaxToken(SyntaxKind.GROUP_KEYWORD);
->>>>>>> b6f42d0f
             default:
 //                if (this.keywordModes.contains(KeywordMode.QUERY)) {
 //                    return getQueryCtxKeywordOrIdentifier(tokenText);
