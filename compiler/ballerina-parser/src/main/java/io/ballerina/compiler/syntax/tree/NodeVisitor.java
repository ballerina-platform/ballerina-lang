/*
 *  Copyright (c) 2020, WSO2 Inc. (http://www.wso2.org) All Rights Reserved.
 *
 *  WSO2 Inc. licenses this file to you under the Apache License,
 *  Version 2.0 (the "License"); you may not use this file except
 *  in compliance with the License.
 *  You may obtain a copy of the License at
 *
 *    http://www.apache.org/licenses/LICENSE-2.0
 *
 *  Unless required by applicable law or agreed to in writing,
 *  software distributed under the License is distributed on an
 *  "AS IS" BASIS, WITHOUT WARRANTIES OR CONDITIONS OF ANY
 *  KIND, either express or implied.  See the License for the
 *  specific language governing permissions and limitations
 *  under the License.
 */
package io.ballerina.compiler.syntax.tree;


/**
 * The {@code NodeVisitor} visits each node in the syntax tree allowing
 * us to do something at each node.
 * <p>
 * This class separates tree nodes from various unrelated operations that needs
 * to be performed on the syntax tree nodes.
 * <p>
 * {@code NodeVisitor} is a abstract class that itself visits the complete
 * tree. Subclasses have the ability to override only the required visit methods.
 * <p>
 * There exists a visit method for each node in the Ballerina syntax tree.
 * These methods return void. If you are looking for a visitor that has visit
 * methods that returns something, see {@link NodeTransformer}.
 *
 * This is a generated class.
 *
 * @see NodeTransformer
 * @since 2.0.0
 */
public abstract class NodeVisitor {

    public void visit(ModulePartNode modulePartNode) {
        visitSyntaxNode(modulePartNode);
    }

    public void visit(FunctionDefinitionNode functionDefinitionNode) {
        visitSyntaxNode(functionDefinitionNode);
    }

    public void visit(ImportDeclarationNode importDeclarationNode) {
        visitSyntaxNode(importDeclarationNode);
    }

    public void visit(ListenerDeclarationNode listenerDeclarationNode) {
        visitSyntaxNode(listenerDeclarationNode);
    }

    public void visit(TypeDefinitionNode typeDefinitionNode) {
        visitSyntaxNode(typeDefinitionNode);
    }

    public void visit(ServiceDeclarationNode serviceDeclarationNode) {
        visitSyntaxNode(serviceDeclarationNode);
    }

    public void visit(AssignmentStatementNode assignmentStatementNode) {
        visitSyntaxNode(assignmentStatementNode);
    }

    public void visit(CompoundAssignmentStatementNode compoundAssignmentStatementNode) {
        visitSyntaxNode(compoundAssignmentStatementNode);
    }

    public void visit(VariableDeclarationNode variableDeclarationNode) {
        visitSyntaxNode(variableDeclarationNode);
    }

    public void visit(BlockStatementNode blockStatementNode) {
        visitSyntaxNode(blockStatementNode);
    }

    public void visit(BreakStatementNode breakStatementNode) {
        visitSyntaxNode(breakStatementNode);
    }

    public void visit(FailStatementNode failStatementNode) {
        visitSyntaxNode(failStatementNode);
    }

    public void visit(ExpressionStatementNode expressionStatementNode) {
        visitSyntaxNode(expressionStatementNode);
    }

    public void visit(ContinueStatementNode continueStatementNode) {
        visitSyntaxNode(continueStatementNode);
    }

    public void visit(ExternalFunctionBodyNode externalFunctionBodyNode) {
        visitSyntaxNode(externalFunctionBodyNode);
    }

    public void visit(IfElseStatementNode ifElseStatementNode) {
        visitSyntaxNode(ifElseStatementNode);
    }

    public void visit(ElseBlockNode elseBlockNode) {
        visitSyntaxNode(elseBlockNode);
    }

    public void visit(WhileStatementNode whileStatementNode) {
        visitSyntaxNode(whileStatementNode);
    }

    public void visit(PanicStatementNode panicStatementNode) {
        visitSyntaxNode(panicStatementNode);
    }

    public void visit(ReturnStatementNode returnStatementNode) {
        visitSyntaxNode(returnStatementNode);
    }

    public void visit(LocalTypeDefinitionStatementNode localTypeDefinitionStatementNode) {
        visitSyntaxNode(localTypeDefinitionStatementNode);
    }

    public void visit(LockStatementNode lockStatementNode) {
        visitSyntaxNode(lockStatementNode);
    }

    public void visit(ForkStatementNode forkStatementNode) {
        visitSyntaxNode(forkStatementNode);
    }

    public void visit(ForEachStatementNode forEachStatementNode) {
        visitSyntaxNode(forEachStatementNode);
    }

    public void visit(BinaryExpressionNode binaryExpressionNode) {
        visitSyntaxNode(binaryExpressionNode);
    }

    public void visit(BracedExpressionNode bracedExpressionNode) {
        visitSyntaxNode(bracedExpressionNode);
    }

    public void visit(CheckExpressionNode checkExpressionNode) {
        visitSyntaxNode(checkExpressionNode);
    }

    public void visit(FieldAccessExpressionNode fieldAccessExpressionNode) {
        visitSyntaxNode(fieldAccessExpressionNode);
    }

    public void visit(FunctionCallExpressionNode functionCallExpressionNode) {
        visitSyntaxNode(functionCallExpressionNode);
    }

    public void visit(MethodCallExpressionNode methodCallExpressionNode) {
        visitSyntaxNode(methodCallExpressionNode);
    }

    public void visit(MappingConstructorExpressionNode mappingConstructorExpressionNode) {
        visitSyntaxNode(mappingConstructorExpressionNode);
    }

    public void visit(IndexedExpressionNode indexedExpressionNode) {
        visitSyntaxNode(indexedExpressionNode);
    }

    public void visit(TypeofExpressionNode typeofExpressionNode) {
        visitSyntaxNode(typeofExpressionNode);
    }

    public void visit(UnaryExpressionNode unaryExpressionNode) {
        visitSyntaxNode(unaryExpressionNode);
    }

    public void visit(ComputedNameFieldNode computedNameFieldNode) {
        visitSyntaxNode(computedNameFieldNode);
    }

    public void visit(ConstantDeclarationNode constantDeclarationNode) {
        visitSyntaxNode(constantDeclarationNode);
    }

    public void visit(DefaultableParameterNode defaultableParameterNode) {
        visitSyntaxNode(defaultableParameterNode);
    }

    public void visit(RequiredParameterNode requiredParameterNode) {
        visitSyntaxNode(requiredParameterNode);
    }

    public void visit(RestParameterNode restParameterNode) {
        visitSyntaxNode(restParameterNode);
    }

    public void visit(ImportOrgNameNode importOrgNameNode) {
        visitSyntaxNode(importOrgNameNode);
    }

    public void visit(ImportPrefixNode importPrefixNode) {
        visitSyntaxNode(importPrefixNode);
    }

    public void visit(SpecificFieldNode specificFieldNode) {
        visitSyntaxNode(specificFieldNode);
    }

    public void visit(SpreadFieldNode spreadFieldNode) {
        visitSyntaxNode(spreadFieldNode);
    }

    public void visit(NamedArgumentNode namedArgumentNode) {
        visitSyntaxNode(namedArgumentNode);
    }

    public void visit(PositionalArgumentNode positionalArgumentNode) {
        visitSyntaxNode(positionalArgumentNode);
    }

    public void visit(RestArgumentNode restArgumentNode) {
        visitSyntaxNode(restArgumentNode);
    }

    public void visit(ObjectTypeDescriptorNode objectTypeDescriptorNode) {
        visitSyntaxNode(objectTypeDescriptorNode);
    }

    public void visit(ObjectConstructorExpressionNode objectConstructorExpressionNode) {
        visitSyntaxNode(objectConstructorExpressionNode);
    }

    public void visit(RecordTypeDescriptorNode recordTypeDescriptorNode) {
        visitSyntaxNode(recordTypeDescriptorNode);
    }

    public void visit(ReturnTypeDescriptorNode returnTypeDescriptorNode) {
        visitSyntaxNode(returnTypeDescriptorNode);
    }

    public void visit(NilTypeDescriptorNode nilTypeDescriptorNode) {
        visitSyntaxNode(nilTypeDescriptorNode);
    }

    public void visit(OptionalTypeDescriptorNode optionalTypeDescriptorNode) {
        visitSyntaxNode(optionalTypeDescriptorNode);
    }

    public void visit(ObjectFieldNode objectFieldNode) {
        visitSyntaxNode(objectFieldNode);
    }

    public void visit(RecordFieldNode recordFieldNode) {
        visitSyntaxNode(recordFieldNode);
    }

    public void visit(RecordFieldWithDefaultValueNode recordFieldWithDefaultValueNode) {
        visitSyntaxNode(recordFieldWithDefaultValueNode);
    }

    public void visit(RecordRestDescriptorNode recordRestDescriptorNode) {
        visitSyntaxNode(recordRestDescriptorNode);
    }

    public void visit(TypeReferenceNode typeReferenceNode) {
        visitSyntaxNode(typeReferenceNode);
    }

    public void visit(ServiceBodyNode serviceBodyNode) {
        visitSyntaxNode(serviceBodyNode);
    }

    public void visit(AnnotationNode annotationNode) {
        visitSyntaxNode(annotationNode);
    }

    public void visit(MetadataNode metadataNode) {
        visitSyntaxNode(metadataNode);
    }

    public void visit(ModuleVariableDeclarationNode moduleVariableDeclarationNode) {
        visitSyntaxNode(moduleVariableDeclarationNode);
    }

    public void visit(TypeTestExpressionNode typeTestExpressionNode) {
        visitSyntaxNode(typeTestExpressionNode);
    }

    public void visit(RemoteMethodCallActionNode remoteMethodCallActionNode) {
        visitSyntaxNode(remoteMethodCallActionNode);
    }

    public void visit(ParameterizedTypeDescriptorNode parameterizedTypeDescriptorNode) {
        visitSyntaxNode(parameterizedTypeDescriptorNode);
    }

    public void visit(NilLiteralNode nilLiteralNode) {
        visitSyntaxNode(nilLiteralNode);
    }

    public void visit(AnnotationDeclarationNode annotationDeclarationNode) {
        visitSyntaxNode(annotationDeclarationNode);
    }

    public void visit(AnnotationAttachPointNode annotationAttachPointNode) {
        visitSyntaxNode(annotationAttachPointNode);
    }

    public void visit(XMLNamespaceDeclarationNode xMLNamespaceDeclarationNode) {
        visitSyntaxNode(xMLNamespaceDeclarationNode);
    }

    public void visit(ModuleXMLNamespaceDeclarationNode moduleXMLNamespaceDeclarationNode) {
        visitSyntaxNode(moduleXMLNamespaceDeclarationNode);
    }

    public void visit(FunctionBodyBlockNode functionBodyBlockNode) {
        visitSyntaxNode(functionBodyBlockNode);
    }

    public void visit(NamedWorkerDeclarationNode namedWorkerDeclarationNode) {
        visitSyntaxNode(namedWorkerDeclarationNode);
    }

    public void visit(NamedWorkerDeclarator namedWorkerDeclarator) {
        visitSyntaxNode(namedWorkerDeclarator);
    }

    public void visit(BasicLiteralNode basicLiteralNode) {
        visitSyntaxNode(basicLiteralNode);
    }

    public void visit(SimpleNameReferenceNode simpleNameReferenceNode) {
        visitSyntaxNode(simpleNameReferenceNode);
    }

    public void visit(QualifiedNameReferenceNode qualifiedNameReferenceNode) {
        visitSyntaxNode(qualifiedNameReferenceNode);
    }

    public void visit(BuiltinSimpleNameReferenceNode builtinSimpleNameReferenceNode) {
        visitSyntaxNode(builtinSimpleNameReferenceNode);
    }

    public void visit(TrapExpressionNode trapExpressionNode) {
        visitSyntaxNode(trapExpressionNode);
    }

    public void visit(ListConstructorExpressionNode listConstructorExpressionNode) {
        visitSyntaxNode(listConstructorExpressionNode);
    }

    public void visit(TypeCastExpressionNode typeCastExpressionNode) {
        visitSyntaxNode(typeCastExpressionNode);
    }

    public void visit(TypeCastParamNode typeCastParamNode) {
        visitSyntaxNode(typeCastParamNode);
    }

    public void visit(UnionTypeDescriptorNode unionTypeDescriptorNode) {
        visitSyntaxNode(unionTypeDescriptorNode);
    }

    public void visit(TableConstructorExpressionNode tableConstructorExpressionNode) {
        visitSyntaxNode(tableConstructorExpressionNode);
    }

    public void visit(KeySpecifierNode keySpecifierNode) {
        visitSyntaxNode(keySpecifierNode);
    }

    public void visit(ErrorTypeDescriptorNode errorTypeDescriptorNode) {
        visitSyntaxNode(errorTypeDescriptorNode);
    }

    public void visit(ErrorTypeParamsNode errorTypeParamsNode) {
        visitSyntaxNode(errorTypeParamsNode);
    }

    public void visit(StreamTypeDescriptorNode streamTypeDescriptorNode) {
        visitSyntaxNode(streamTypeDescriptorNode);
    }

    public void visit(StreamTypeParamsNode streamTypeParamsNode) {
        visitSyntaxNode(streamTypeParamsNode);
    }

    public void visit(TypedescTypeDescriptorNode typedescTypeDescriptorNode) {
        visitSyntaxNode(typedescTypeDescriptorNode);
    }

    public void visit(LetExpressionNode letExpressionNode) {
        visitSyntaxNode(letExpressionNode);
    }

    public void visit(XmlTypeDescriptorNode xmlTypeDescriptorNode) {
        visitSyntaxNode(xmlTypeDescriptorNode);
    }

    public void visit(LetVariableDeclarationNode letVariableDeclarationNode) {
        visitSyntaxNode(letVariableDeclarationNode);
    }

    public void visit(TemplateExpressionNode templateExpressionNode) {
        visitSyntaxNode(templateExpressionNode);
    }

    public void visit(XMLElementNode xMLElementNode) {
        visitSyntaxNode(xMLElementNode);
    }

    public void visit(XMLStartTagNode xMLStartTagNode) {
        visitSyntaxNode(xMLStartTagNode);
    }

    public void visit(XMLEndTagNode xMLEndTagNode) {
        visitSyntaxNode(xMLEndTagNode);
    }

    public void visit(XMLSimpleNameNode xMLSimpleNameNode) {
        visitSyntaxNode(xMLSimpleNameNode);
    }

    public void visit(XMLQualifiedNameNode xMLQualifiedNameNode) {
        visitSyntaxNode(xMLQualifiedNameNode);
    }

    public void visit(XMLEmptyElementNode xMLEmptyElementNode) {
        visitSyntaxNode(xMLEmptyElementNode);
    }

    public void visit(InterpolationNode interpolationNode) {
        visitSyntaxNode(interpolationNode);
    }

    public void visit(XMLTextNode xMLTextNode) {
        visitSyntaxNode(xMLTextNode);
    }

    public void visit(XMLAttributeNode xMLAttributeNode) {
        visitSyntaxNode(xMLAttributeNode);
    }

    public void visit(XMLAttributeValue xMLAttributeValue) {
        visitSyntaxNode(xMLAttributeValue);
    }

    public void visit(XMLComment xMLComment) {
        visitSyntaxNode(xMLComment);
    }

    public void visit(XMLProcessingInstruction xMLProcessingInstruction) {
        visitSyntaxNode(xMLProcessingInstruction);
    }

    public void visit(TableTypeDescriptorNode tableTypeDescriptorNode) {
        visitSyntaxNode(tableTypeDescriptorNode);
    }

    public void visit(TypeParameterNode typeParameterNode) {
        visitSyntaxNode(typeParameterNode);
    }

    public void visit(KeyTypeConstraintNode keyTypeConstraintNode) {
        visitSyntaxNode(keyTypeConstraintNode);
    }

    public void visit(FunctionTypeDescriptorNode functionTypeDescriptorNode) {
        visitSyntaxNode(functionTypeDescriptorNode);
    }

    public void visit(FunctionSignatureNode functionSignatureNode) {
        visitSyntaxNode(functionSignatureNode);
    }

    public void visit(ExplicitAnonymousFunctionExpressionNode explicitAnonymousFunctionExpressionNode) {
        visitSyntaxNode(explicitAnonymousFunctionExpressionNode);
    }

    public void visit(ExpressionFunctionBodyNode expressionFunctionBodyNode) {
        visitSyntaxNode(expressionFunctionBodyNode);
    }

    public void visit(TupleTypeDescriptorNode tupleTypeDescriptorNode) {
        visitSyntaxNode(tupleTypeDescriptorNode);
    }

    public void visit(ParenthesisedTypeDescriptorNode parenthesisedTypeDescriptorNode) {
        visitSyntaxNode(parenthesisedTypeDescriptorNode);
    }

    public void visit(ExplicitNewExpressionNode explicitNewExpressionNode) {
        visitSyntaxNode(explicitNewExpressionNode);
    }

    public void visit(ImplicitNewExpressionNode implicitNewExpressionNode) {
        visitSyntaxNode(implicitNewExpressionNode);
    }

    public void visit(ParenthesizedArgList parenthesizedArgList) {
        visitSyntaxNode(parenthesizedArgList);
    }

    public void visit(QueryConstructTypeNode queryConstructTypeNode) {
        visitSyntaxNode(queryConstructTypeNode);
    }

    public void visit(FromClauseNode fromClauseNode) {
        visitSyntaxNode(fromClauseNode);
    }

    public void visit(WhereClauseNode whereClauseNode) {
        visitSyntaxNode(whereClauseNode);
    }

    public void visit(LetClauseNode letClauseNode) {
        visitSyntaxNode(letClauseNode);
    }

    public void visit(JoinClauseNode joinClauseNode) {
        visitSyntaxNode(joinClauseNode);
    }

    public void visit(OnClauseNode onClauseNode) {
        visitSyntaxNode(onClauseNode);
    }

    public void visit(LimitClauseNode limitClauseNode) {
        visitSyntaxNode(limitClauseNode);
    }

    public void visit(OnConflictClauseNode onConflictClauseNode) {
        visitSyntaxNode(onConflictClauseNode);
    }

    public void visit(QueryPipelineNode queryPipelineNode) {
        visitSyntaxNode(queryPipelineNode);
    }

    public void visit(SelectClauseNode selectClauseNode) {
        visitSyntaxNode(selectClauseNode);
    }

    public void visit(QueryExpressionNode queryExpressionNode) {
        visitSyntaxNode(queryExpressionNode);
    }

    public void visit(QueryActionNode queryActionNode) {
        visitSyntaxNode(queryActionNode);
    }

    public void visit(IntersectionTypeDescriptorNode intersectionTypeDescriptorNode) {
        visitSyntaxNode(intersectionTypeDescriptorNode);
    }

    public void visit(ImplicitAnonymousFunctionParameters implicitAnonymousFunctionParameters) {
        visitSyntaxNode(implicitAnonymousFunctionParameters);
    }

    public void visit(ImplicitAnonymousFunctionExpressionNode implicitAnonymousFunctionExpressionNode) {
        visitSyntaxNode(implicitAnonymousFunctionExpressionNode);
    }

    public void visit(StartActionNode startActionNode) {
        visitSyntaxNode(startActionNode);
    }

    public void visit(FlushActionNode flushActionNode) {
        visitSyntaxNode(flushActionNode);
    }

    public void visit(SingletonTypeDescriptorNode singletonTypeDescriptorNode) {
        visitSyntaxNode(singletonTypeDescriptorNode);
    }

    public void visit(MethodDeclarationNode methodDeclarationNode) {
        visitSyntaxNode(methodDeclarationNode);
    }

    public void visit(TypedBindingPatternNode typedBindingPatternNode) {
        visitSyntaxNode(typedBindingPatternNode);
    }

    public void visit(CaptureBindingPatternNode captureBindingPatternNode) {
        visitSyntaxNode(captureBindingPatternNode);
    }

    public void visit(WildcardBindingPatternNode wildcardBindingPatternNode) {
        visitSyntaxNode(wildcardBindingPatternNode);
    }

    public void visit(ListBindingPatternNode listBindingPatternNode) {
        visitSyntaxNode(listBindingPatternNode);
    }

    public void visit(MappingBindingPatternNode mappingBindingPatternNode) {
        visitSyntaxNode(mappingBindingPatternNode);
    }

    public void visit(FieldBindingPatternFullNode fieldBindingPatternFullNode) {
        visitSyntaxNode(fieldBindingPatternFullNode);
    }

    public void visit(FieldBindingPatternVarnameNode fieldBindingPatternVarnameNode) {
        visitSyntaxNode(fieldBindingPatternVarnameNode);
    }

    public void visit(RestBindingPatternNode restBindingPatternNode) {
        visitSyntaxNode(restBindingPatternNode);
    }

    public void visit(ErrorBindingPatternNode errorBindingPatternNode) {
        visitSyntaxNode(errorBindingPatternNode);
    }

    public void visit(NamedArgBindingPatternNode namedArgBindingPatternNode) {
        visitSyntaxNode(namedArgBindingPatternNode);
    }

    public void visit(AsyncSendActionNode asyncSendActionNode) {
        visitSyntaxNode(asyncSendActionNode);
    }

    public void visit(SyncSendActionNode syncSendActionNode) {
        visitSyntaxNode(syncSendActionNode);
    }

    public void visit(ReceiveActionNode receiveActionNode) {
        visitSyntaxNode(receiveActionNode);
    }

    public void visit(ReceiveFieldsNode receiveFieldsNode) {
        visitSyntaxNode(receiveFieldsNode);
    }

    public void visit(RestDescriptorNode restDescriptorNode) {
        visitSyntaxNode(restDescriptorNode);
    }

    public void visit(DoubleGTTokenNode doubleGTTokenNode) {
        visitSyntaxNode(doubleGTTokenNode);
    }

    public void visit(TrippleGTTokenNode trippleGTTokenNode) {
        visitSyntaxNode(trippleGTTokenNode);
    }

    public void visit(WaitActionNode waitActionNode) {
        visitSyntaxNode(waitActionNode);
    }

    public void visit(WaitFieldsListNode waitFieldsListNode) {
        visitSyntaxNode(waitFieldsListNode);
    }

    public void visit(WaitFieldNode waitFieldNode) {
        visitSyntaxNode(waitFieldNode);
    }

    public void visit(AnnotAccessExpressionNode annotAccessExpressionNode) {
        visitSyntaxNode(annotAccessExpressionNode);
    }

    public void visit(OptionalFieldAccessExpressionNode optionalFieldAccessExpressionNode) {
        visitSyntaxNode(optionalFieldAccessExpressionNode);
    }

    public void visit(ConditionalExpressionNode conditionalExpressionNode) {
        visitSyntaxNode(conditionalExpressionNode);
    }

    public void visit(EnumDeclarationNode enumDeclarationNode) {
        visitSyntaxNode(enumDeclarationNode);
    }

    public void visit(EnumMemberNode enumMemberNode) {
        visitSyntaxNode(enumMemberNode);
    }

    public void visit(ArrayTypeDescriptorNode arrayTypeDescriptorNode) {
        visitSyntaxNode(arrayTypeDescriptorNode);
    }

    public void visit(TransactionStatementNode transactionStatementNode) {
        visitSyntaxNode(transactionStatementNode);
    }

    public void visit(RollbackStatementNode rollbackStatementNode) {
        visitSyntaxNode(rollbackStatementNode);
    }

    public void visit(RetryStatementNode retryStatementNode) {
        visitSyntaxNode(retryStatementNode);
    }

    public void visit(CommitActionNode commitActionNode) {
        visitSyntaxNode(commitActionNode);
    }

    public void visit(TransactionalExpressionNode transactionalExpressionNode) {
        visitSyntaxNode(transactionalExpressionNode);
    }

    public void visit(ServiceConstructorExpressionNode serviceConstructorExpressionNode) {
        visitSyntaxNode(serviceConstructorExpressionNode);
    }

    public void visit(ByteArrayLiteralNode byteArrayLiteralNode) {
        visitSyntaxNode(byteArrayLiteralNode);
    }

    public void visit(XMLFilterExpressionNode xMLFilterExpressionNode) {
        visitSyntaxNode(xMLFilterExpressionNode);
    }

    public void visit(XMLStepExpressionNode xMLStepExpressionNode) {
        visitSyntaxNode(xMLStepExpressionNode);
    }

    public void visit(XMLNamePatternChainingNode xMLNamePatternChainingNode) {
        visitSyntaxNode(xMLNamePatternChainingNode);
    }

    public void visit(XMLAtomicNamePatternNode xMLAtomicNamePatternNode) {
        visitSyntaxNode(xMLAtomicNamePatternNode);
    }

    public void visit(TypeReferenceTypeDescNode typeReferenceTypeDescNode) {
        visitSyntaxNode(typeReferenceTypeDescNode);
    }

    public void visit(MatchStatementNode matchStatementNode) {
        visitSyntaxNode(matchStatementNode);
    }

    public void visit(MatchClauseNode matchClauseNode) {
        visitSyntaxNode(matchClauseNode);
    }

    public void visit(MatchGuardNode matchGuardNode) {
        visitSyntaxNode(matchGuardNode);
    }

    public void visit(DistinctTypeDescriptorNode distinctTypeDescriptorNode) {
        visitSyntaxNode(distinctTypeDescriptorNode);
    }

    public void visit(ListMatchPatternNode listMatchPatternNode) {
        visitSyntaxNode(listMatchPatternNode);
    }

    public void visit(RestMatchPatternNode restMatchPatternNode) {
        visitSyntaxNode(restMatchPatternNode);
    }

    public void visit(MappingMatchPatternNode mappingMatchPatternNode) {
        visitSyntaxNode(mappingMatchPatternNode);
    }

    public void visit(FieldMatchPatternNode fieldMatchPatternNode) {
        visitSyntaxNode(fieldMatchPatternNode);
    }

    public void visit(ErrorMatchPatternNode errorMatchPatternNode) {
        visitSyntaxNode(errorMatchPatternNode);
    }

    public void visit(NamedArgMatchPatternNode namedArgMatchPatternNode) {
        visitSyntaxNode(namedArgMatchPatternNode);
    }

    public void visit(MarkdownDocumentationNode markdownDocumentationNode) {
        visitSyntaxNode(markdownDocumentationNode);
    }

    public void visit(MarkdownDocumentationLineNode markdownDocumentationLineNode) {
        visitSyntaxNode(markdownDocumentationLineNode);
    }

    public void visit(MarkdownParameterDocumentationLineNode markdownParameterDocumentationLineNode) {
        visitSyntaxNode(markdownParameterDocumentationLineNode);
    }

    public void visit(DocumentationReferenceNode documentationReferenceNode) {
        visitSyntaxNode(documentationReferenceNode);
    }

    public void visit(OrderByClauseNode orderByClauseNode) {
        visitSyntaxNode(orderByClauseNode);
    }

    public void visit(OrderKeyNode orderKeyNode) {
        visitSyntaxNode(orderKeyNode);
    }

    public void visit(OnFailClauseNode onFailClauseNode) {
        visitSyntaxNode(onFailClauseNode);
    }

    public void visit(DoStatementNode doStatementNode) {
        visitSyntaxNode(doStatementNode);
    }

    public void visit(ClassDefinitionNode classDefinitionNode) {
        visitSyntaxNode(classDefinitionNode);
    }

<<<<<<< HEAD
    public void visit(ErrorConstructorExpressionNode errorConstructorExpressionNode) {
        visitSyntaxNode(errorConstructorExpressionNode);
=======
    public void visit(RequiredExpressionNode requiredExpressionNode) {
        visitSyntaxNode(requiredExpressionNode);
>>>>>>> a36a06e0
    }

    // Tokens

    public void visit(Token token) {
    }

    // Misc

    protected void visitSyntaxNode(Node node) {
        // TODO Find a better way to check for token
        if (node instanceof Token) {
            node.accept(this);
            return;
        }

        NonTerminalNode nonTerminalNode = (NonTerminalNode) node;
        for (Node child : nonTerminalNode.children()) {
            child.accept(this);
        }
    }
}
<|MERGE_RESOLUTION|>--- conflicted
+++ resolved
@@ -807,13 +807,12 @@
         visitSyntaxNode(classDefinitionNode);
     }
 
-<<<<<<< HEAD
+    public void visit(RequiredExpressionNode requiredExpressionNode) {
+        visitSyntaxNode(requiredExpressionNode);
+    }
+
     public void visit(ErrorConstructorExpressionNode errorConstructorExpressionNode) {
         visitSyntaxNode(errorConstructorExpressionNode);
-=======
-    public void visit(RequiredExpressionNode requiredExpressionNode) {
-        visitSyntaxNode(requiredExpressionNode);
->>>>>>> a36a06e0
     }
 
     // Tokens
