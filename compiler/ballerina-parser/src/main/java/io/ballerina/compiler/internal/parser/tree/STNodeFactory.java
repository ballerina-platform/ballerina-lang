--- conflicted
+++ resolved
@@ -2320,7 +2320,13 @@
                 closeBrace);
     }
 
-<<<<<<< HEAD
+    public static STNode createRequiredExpressionNode(
+            STNode questionMarkToken) {
+
+        return new STRequiredExpressionNode(
+                questionMarkToken);
+    }
+
     public static STNode createErrorConstructorExpressionNode(
             STNode errorKeyword,
             STNode typeReference,
@@ -2334,12 +2340,5 @@
                 openParenToken,
                 arguments,
                 closeParenToken);
-=======
-    public static STNode createRequiredExpressionNode(
-            STNode questionMarkToken) {
-
-        return new STRequiredExpressionNode(
-                questionMarkToken);
->>>>>>> a36a06e0
     }
 }
