/*
 * Copyright (c) 2020, WSO2 Inc. (http://www.wso2.org) All Rights Reserved.
 *
 * WSO2 Inc. licenses this file to you under the Apache License,
 * Version 2.0 (the "License"); you may not use this file except
 * in compliance with the License.
 * You may obtain a copy of the License at
 *
 *   http://www.apache.org/licenses/LICENSE-2.0
 *
 * Unless required by applicable law or agreed to in writing,
 * software distributed under the License is distributed on an
 * "AS IS" BASIS, WITHOUT WARRANTIES OR CONDITIONS OF ANY
 * KIND, either express or implied.  See the License for the
 * specific language governing permissions and limitations
 * under the License.
 */
package io.ballerina.compiler.internal.parser;

import io.ballerina.compiler.internal.parser.tree.STToken;
import io.ballerina.compiler.syntax.tree.SyntaxKind;

import java.util.ArrayDeque;

/**
 * <p>
 * Responsible for recovering from a parser error.
 *
 * When an unexpected token is reached, error handler will try inserting/removing a token from the current head, and see
 * how far the parser can successfully progress. After fixing the current head and trying to progress, if it encounters
 * more errors, then it will try to fix those as well. All possible combinations of insertions and deletions will be
 * tried out for such errors. Once all possible paths are discovered, pick the optimal combination that leads to the
 * best recovery. Finally, apply the best solution and continue the parsing.
 * </p>
 * e.g.:
 * If the best combination of fixes was <code>[insert, insert, remove, remove]</code>, then apply only the first
 * fix and continue.
 * <ul>
 * <li>
 * If the fix was a ‘remove’ - then consume the token stream once, and continue from the same rule again.
 * </li>
 * <li>
 * If the fix was an ‘insert’ - then insert the missing node, and continue from the next rule, without consuming the
 * token stream.
 * </li>
 * </ul>
 *
 * @since 1.2.0
 */
public class BallerinaParserErrorHandler extends AbstractParserErrorHandler {

    /**
     * FUNC_DEF_OR_FUNC_TYPE --> When a func-def and func-type-desc are possible.
     * e.g: start of a module level construct that starts with 'function' keyword.
     */
    private static final ParserRuleContext[] FUNC_TYPE_OR_DEF_OPTIONAL_RETURNS =
            { ParserRuleContext.RETURNS_KEYWORD, ParserRuleContext.FUNC_BODY_OR_TYPE_DESC_RHS };

    private static final ParserRuleContext[] FUNC_BODY_OR_TYPE_DESC_RHS =
            { ParserRuleContext.FUNC_BODY, ParserRuleContext.MODULE_LEVEL_AMBIGUOUS_FUNC_TYPE_DESC_RHS };

    /**
     * FUNC_DEF --> When only function definitions are possible. eg: resource function.
     */
    private static final ParserRuleContext[] FUNC_DEF_OPTIONAL_RETURNS =
            { ParserRuleContext.RETURNS_KEYWORD, ParserRuleContext.FUNC_BODY };

    private static final ParserRuleContext[] METHOD_DECL_OPTIONAL_RETURNS =
            { ParserRuleContext.RETURNS_KEYWORD, ParserRuleContext.SEMICOLON };

    private static final ParserRuleContext[] FUNC_BODY =
            { ParserRuleContext.FUNC_BODY_BLOCK, ParserRuleContext.EXTERNAL_FUNC_BODY };

    private static final ParserRuleContext[] EXTERNAL_FUNC_BODY_OPTIONAL_ANNOTS =
            { ParserRuleContext.ANNOTATIONS, ParserRuleContext.EXTERNAL_KEYWORD };

    /**
     * ANNON_FUNC--> When a anonymous function is possible.
     */
    private static final ParserRuleContext[] ANNON_FUNC_OPTIONAL_RETURNS =
            { ParserRuleContext.RETURNS_KEYWORD, ParserRuleContext.ANON_FUNC_BODY };

    private static final ParserRuleContext[] ANON_FUNC_BODY =
            { ParserRuleContext.FUNC_BODY_BLOCK, ParserRuleContext.EXPLICIT_ANON_FUNC_EXPR_BODY_START };

    /**
     * FUNC_TYPE --> When a only function type is possible.
     */
    private static final ParserRuleContext[] FUNC_TYPE_OPTIONAL_RETURNS =
            { ParserRuleContext.RETURNS_KEYWORD, ParserRuleContext.FUNC_TYPE_DESC_END };

    private static final ParserRuleContext[] FUNC_TYPE_OR_ANON_FUNC_OPTIONAL_RETURNS =
            { ParserRuleContext.RETURNS_KEYWORD, ParserRuleContext.FUNC_TYPE_DESC_RHS_OR_ANON_FUNC_BODY };

    private static final ParserRuleContext[] FUNC_TYPE_DESC_RHS_OR_ANON_FUNC_BODY =
            { ParserRuleContext.ANON_FUNC_BODY, ParserRuleContext.STMT_LEVEL_AMBIGUOUS_FUNC_TYPE_DESC_RHS };

    private static final ParserRuleContext[] WORKER_NAME_RHS =
            { ParserRuleContext.RETURNS_KEYWORD, ParserRuleContext.BLOCK_STMT };

    // We add named-worker-decl also as a statement. This is because we let having a named-worker
    // in all places a statement can be added during parsing, but then validates it based on the
    // context after the parsing the node is complete. This is to provide better error messages.
    private static final ParserRuleContext[] STATEMENTS = { ParserRuleContext.CLOSE_BRACE,
            ParserRuleContext.ASSIGNMENT_STMT, ParserRuleContext.VAR_DECL_STMT, ParserRuleContext.IF_BLOCK,
            ParserRuleContext.WHILE_BLOCK, ParserRuleContext.CALL_STMT, ParserRuleContext.PANIC_STMT,
            ParserRuleContext.CONTINUE_STATEMENT, ParserRuleContext.BREAK_STATEMENT, ParserRuleContext.RETURN_STMT,
            ParserRuleContext.MATCH_STMT, ParserRuleContext.EXPRESSION_STATEMENT, ParserRuleContext.LOCK_STMT,
            ParserRuleContext.NAMED_WORKER_DECL, ParserRuleContext.FORK_STMT, ParserRuleContext.FOREACH_STMT,
            ParserRuleContext.XML_NAMESPACE_DECLARATION, ParserRuleContext.TRANSACTION_STMT,
            ParserRuleContext.RETRY_STMT, ParserRuleContext.ROLLBACK_STMT, ParserRuleContext.DO_BLOCK,
            ParserRuleContext.FAIL_STATEMENT, ParserRuleContext.BLOCK_STMT };

    private static final ParserRuleContext[] ASSIGNMENT_STMT_RHS =
            { ParserRuleContext.ASSIGN_OP, ParserRuleContext.COMPOUND_BINARY_OPERATOR };

    private static final ParserRuleContext[] VAR_DECL_RHS =
            { ParserRuleContext.ASSIGN_OP, ParserRuleContext.SEMICOLON };

    private static final ParserRuleContext[] TOP_LEVEL_NODE = { ParserRuleContext.EOF,
            ParserRuleContext.TOP_LEVEL_NODE_WITHOUT_METADATA, ParserRuleContext.DOC_STRING,
            ParserRuleContext.ANNOTATIONS };

    private static final ParserRuleContext[] TOP_LEVEL_NODE_WITHOUT_METADATA = { ParserRuleContext.EOF,
            ParserRuleContext.TOP_LEVEL_NODE_WITHOUT_MODIFIER, ParserRuleContext.PUBLIC_KEYWORD };

    private static final ParserRuleContext[] TOP_LEVEL_NODE_WITHOUT_MODIFIER =
            { ParserRuleContext.EOF, ParserRuleContext.FUNC_DEF, ParserRuleContext.MODULE_VAR_DECL,
                    ParserRuleContext.MODULE_CLASS_DEFINITION, ParserRuleContext.SERVICE_DECL,
                    ParserRuleContext.LISTENER_DECL, ParserRuleContext.MODULE_TYPE_DEFINITION,
                    ParserRuleContext.CONSTANT_DECL, ParserRuleContext.ANNOTATION_DECL,
                    ParserRuleContext.XML_NAMESPACE_DECLARATION, ParserRuleContext.MODULE_ENUM_DECLARATION,
                    ParserRuleContext.IMPORT_DECL };

    private static final ParserRuleContext[] FUNC_DEF_START =
            { ParserRuleContext.FUNCTION_KEYWORD, ParserRuleContext.FUNC_DEF_FIRST_QUALIFIER };

    private static final ParserRuleContext[] FUNC_DEF_WITHOUT_FIRST_QUALIFIER =
            { ParserRuleContext.FUNCTION_KEYWORD, ParserRuleContext.FUNC_DEF_SECOND_QUALIFIER };

    private static final ParserRuleContext[] TYPE_OR_VAR_NAME =
            { ParserRuleContext.VARIABLE_NAME, ParserRuleContext.TYPE_DESC_IN_TYPE_BINDING_PATTERN };

    private static final ParserRuleContext[] FIELD_DESCRIPTOR_RHS =
            { ParserRuleContext.SEMICOLON, ParserRuleContext.QUESTION_MARK, ParserRuleContext.ASSIGN_OP };

    private static final ParserRuleContext[] FIELD_OR_REST_DESCIPTOR_RHS =
            { ParserRuleContext.VARIABLE_NAME, ParserRuleContext.ELLIPSIS };

    private static final ParserRuleContext[] RECORD_BODY_START =
            { ParserRuleContext.CLOSED_RECORD_BODY_START, ParserRuleContext.OPEN_BRACE };

    private static final ParserRuleContext[] RECORD_BODY_END =
            { ParserRuleContext.CLOSED_RECORD_BODY_END, ParserRuleContext.CLOSE_BRACE };

    // Give object the higher priority over records, since record body is a subset of object body.
    // Array, optional and union type descriptors are not added to the list since they are left recursive.
    private static final ParserRuleContext[] TYPE_DESCRIPTORS = {
            // SIMPLE_TYPE_DESC_IDENTIFIER is already included in TYPE_REFERENCE.
            // But added separately, in order to give "ERROR_MISSING_TYPE_DESC" diagnostic.
            ParserRuleContext.SIMPLE_TYPE_DESC_IDENTIFIER, ParserRuleContext.TYPE_REFERENCE,
            ParserRuleContext.SIMPLE_TYPE_DESCRIPTOR, ParserRuleContext.OBJECT_TYPE_DESCRIPTOR,
            ParserRuleContext.RECORD_TYPE_DESCRIPTOR, ParserRuleContext.MAP_TYPE_DESCRIPTOR,
            ParserRuleContext.PARAMETERIZED_TYPE, ParserRuleContext.TUPLE_TYPE_DESC_START,
            ParserRuleContext.STREAM_KEYWORD, ParserRuleContext.TABLE_KEYWORD, ParserRuleContext.FUNC_TYPE_DESC,
            ParserRuleContext.CONSTANT_EXPRESSION, ParserRuleContext.PARENTHESISED_TYPE_DESC_START };

    private static final ParserRuleContext[] TYPE_DESCRIPTOR_WITHOUT_ISOLATED =
            { ParserRuleContext.FUNC_TYPE_DESC, ParserRuleContext.OBJECT_TYPE_DESCRIPTOR };
    
    private static final ParserRuleContext[] CLASS_DESCRIPTOR =
            { ParserRuleContext.TYPE_REFERENCE, ParserRuleContext.STREAM_KEYWORD };

    private static final ParserRuleContext[] RECORD_FIELD_OR_RECORD_END =
            { ParserRuleContext.RECORD_BODY_END, ParserRuleContext.RECORD_FIELD };

    private static final ParserRuleContext[] RECORD_FIELD_START =
            { ParserRuleContext.TYPE_DESC_IN_RECORD_FIELD, ParserRuleContext.ASTERISK, ParserRuleContext.ANNOTATIONS };

    private static final ParserRuleContext[] RECORD_FIELD_WITHOUT_METADATA =
            { ParserRuleContext.ASTERISK, ParserRuleContext.TYPE_DESC_IN_RECORD_FIELD };

    private static final ParserRuleContext[] ARG_START_OR_ARG_LIST_END =
            { ParserRuleContext.ARG_LIST_END, ParserRuleContext.ARG_START };

    private static final ParserRuleContext[] ARG_START =
            { ParserRuleContext.VARIABLE_NAME, ParserRuleContext.ELLIPSIS, ParserRuleContext.EXPRESSION };

    private static final ParserRuleContext[] ARG_END =
            { ParserRuleContext.ARG_LIST_END, ParserRuleContext.COMMA };

    private static final ParserRuleContext[] NAMED_OR_POSITIONAL_ARG_RHS =
            { ParserRuleContext.ARG_END, ParserRuleContext.ASSIGN_OP };

    private static final ParserRuleContext[] OPTIONAL_FIELD_INITIALIZER =
            { ParserRuleContext.ASSIGN_OP, ParserRuleContext.SEMICOLON };

    private static final ParserRuleContext[] ON_FAIL_OPTIONAL_BINDING_PATTERN =
            { ParserRuleContext.BLOCK_STMT, ParserRuleContext.TYPE_DESC_IN_TYPE_BINDING_PATTERN };

    private static final ParserRuleContext[] CLASS_MEMBER_OR_OBJECT_MEMBER_START =
            { ParserRuleContext.ASTERISK, ParserRuleContext.OBJECT_FUNC_OR_FIELD, ParserRuleContext.CLOSE_BRACE,
                    ParserRuleContext.DOC_STRING, ParserRuleContext.ANNOTATIONS };

    private static final ParserRuleContext[] OBJECT_CONSTRUCTOR_MEMBER_START =
            { ParserRuleContext.OBJECT_FUNC_OR_FIELD, ParserRuleContext.CLOSE_BRACE, ParserRuleContext.DOC_STRING,
                    ParserRuleContext.ANNOTATIONS };

    private static final ParserRuleContext[] CLASS_MEMBER_OR_OBJECT_MEMBER_WITHOUT_META =
            { ParserRuleContext.OBJECT_FUNC_OR_FIELD, ParserRuleContext.ASTERISK, ParserRuleContext.CLOSE_BRACE };

    private static final ParserRuleContext[] OBJECT_CONS_MEMBER_WITHOUT_META =
            { ParserRuleContext.OBJECT_FUNC_OR_FIELD, ParserRuleContext.CLOSE_BRACE };

    private static final ParserRuleContext[] OBJECT_FUNC_OR_FIELD =
            { ParserRuleContext.OBJECT_FUNC_OR_FIELD_WITHOUT_VISIBILITY,
                    ParserRuleContext.OBJECT_MEMBER_VISIBILITY_QUAL };

    private static final ParserRuleContext[] OBJECT_FUNC_OR_FIELD_WITHOUT_VISIBILITY =
            { ParserRuleContext.OBJECT_FIELD_START, ParserRuleContext.OBJECT_METHOD_START };

    private static final ParserRuleContext[] OBJECT_FIELD_QUALIFIER =
            { ParserRuleContext.TYPE_DESC_BEFORE_IDENTIFIER, ParserRuleContext.FINAL_KEYWORD };

    private static final ParserRuleContext[] OBJECT_METHOD_START =
            { ParserRuleContext.FUNC_DEF, ParserRuleContext.OBJECT_METHOD_FIRST_QUALIFIER };

    private static final ParserRuleContext[] OBJECT_METHOD_WITHOUT_FIRST_QUALIFIER =
            { ParserRuleContext.FUNC_DEF, ParserRuleContext.OBJECT_METHOD_SECOND_QUALIFIER };

    private static final ParserRuleContext[] OBJECT_METHOD_WITHOUT_SECOND_QUALIFIER =
            { ParserRuleContext.FUNC_DEF, ParserRuleContext.OBJECT_METHOD_THIRD_QUALIFIER };

    private static final ParserRuleContext[] OBJECT_METHOD_WITHOUT_THIRD_QUALIFIER =
            { ParserRuleContext.FUNC_DEF, ParserRuleContext.OBJECT_METHOD_FOURTH_QUALIFIER };

    private static final ParserRuleContext[] OBJECT_TYPE_START =
            { ParserRuleContext.OBJECT_KEYWORD, ParserRuleContext.FIRST_OBJECT_TYPE_QUALIFIER };

    private static final ParserRuleContext[] OBJECT_TYPE_WITHOUT_FIRST_QUALIFIER =
            { ParserRuleContext.OBJECT_KEYWORD, ParserRuleContext.SECOND_OBJECT_TYPE_QUALIFIER };

    private static final ParserRuleContext[] OBJECT_CONSTRUCTOR_START =
            { ParserRuleContext.OBJECT_KEYWORD, ParserRuleContext.FIRST_OBJECT_CONS_QUALIFIER };

    private static final ParserRuleContext[] OBJECT_CONS_WITHOUT_FIRST_QUALIFIER =
            { ParserRuleContext.OBJECT_KEYWORD, ParserRuleContext.SECOND_OBJECT_CONS_QUALIFIER };

    private static final ParserRuleContext[] OBJECT_CONSTRUCTOR_RHS =
            { ParserRuleContext.OPEN_BRACE, ParserRuleContext.TYPE_REFERENCE };

    private static final ParserRuleContext[] ELSE_BODY = { ParserRuleContext.IF_BLOCK, ParserRuleContext.OPEN_BRACE };

    private static final ParserRuleContext[] ELSE_BLOCK =
            { ParserRuleContext.ELSE_KEYWORD, ParserRuleContext.STATEMENT };

    private static final ParserRuleContext[] CALL_STATEMENT =
            { ParserRuleContext.CHECKING_KEYWORD, ParserRuleContext.VARIABLE_REF, ParserRuleContext.EXPRESSION };

    private static final ParserRuleContext[] IMPORT_PREFIX_DECL =
            { ParserRuleContext.AS_KEYWORD, ParserRuleContext.SEMICOLON };

    private static final ParserRuleContext[] IMPORT_VERSION =
            { ParserRuleContext.VERSION_KEYWORD, ParserRuleContext.AS_KEYWORD, ParserRuleContext.SEMICOLON };

    private static final ParserRuleContext[] IMPORT_DECL_ORG_OR_MODULE_NAME_RHS =
            { ParserRuleContext.SLASH, ParserRuleContext.AFTER_IMPORT_MODULE_NAME };

    private static final ParserRuleContext[] AFTER_IMPORT_MODULE_NAME = {
            ParserRuleContext.AS_KEYWORD, ParserRuleContext.DOT, ParserRuleContext.VERSION_KEYWORD,
            ParserRuleContext.SEMICOLON };

    private static final ParserRuleContext[] MAJOR_MINOR_VERSION_END =
            { ParserRuleContext.DOT, ParserRuleContext.AS_KEYWORD, ParserRuleContext.SEMICOLON };

    private static final ParserRuleContext[] RETURN_RHS = { ParserRuleContext.SEMICOLON, ParserRuleContext.EXPRESSION };

    private static final ParserRuleContext[] EXPRESSION_START = { ParserRuleContext.BASIC_LITERAL,
            ParserRuleContext.NIL_LITERAL, ParserRuleContext.VARIABLE_REF, ParserRuleContext.ACCESS_EXPRESSION,
            ParserRuleContext.TYPE_CAST, ParserRuleContext.BRACED_EXPRESSION,
            ParserRuleContext.TABLE_CONSTRUCTOR_OR_QUERY_EXPRESSION, ParserRuleContext.LIST_CONSTRUCTOR,
            ParserRuleContext.LET_EXPRESSION, ParserRuleContext.TEMPLATE_START, ParserRuleContext.XML_KEYWORD,
            ParserRuleContext.STRING_KEYWORD, ParserRuleContext.BASE16_KEYWORD, ParserRuleContext.BASE64_KEYWORD,
            ParserRuleContext.ANON_FUNC_EXPRESSION, ParserRuleContext.ERROR_KEYWORD, ParserRuleContext.NEW_KEYWORD,
            ParserRuleContext.START_KEYWORD, ParserRuleContext.FLUSH_KEYWORD, ParserRuleContext.LEFT_ARROW_TOKEN,
            ParserRuleContext.WAIT_KEYWORD, ParserRuleContext.COMMIT_KEYWORD, ParserRuleContext.OBJECT_CONSTRUCTOR,
            ParserRuleContext.ERROR_CONSTRUCTOR, ParserRuleContext.TRANSACTIONAL_KEYWORD,
            ParserRuleContext.TYPEOF_EXPRESSION, ParserRuleContext.TRAP_KEYWORD, ParserRuleContext.UNARY_EXPRESSION,
            ParserRuleContext.CHECKING_KEYWORD, ParserRuleContext.MAPPING_CONSTRUCTOR };

    private static final ParserRuleContext[] FIRST_MAPPING_FIELD_START =
            { ParserRuleContext.MAPPING_FIELD, ParserRuleContext.CLOSE_BRACE };

    private static final ParserRuleContext[] MAPPING_FIELD_START = { ParserRuleContext.SPECIFIC_FIELD,
            ParserRuleContext.ELLIPSIS, ParserRuleContext.COMPUTED_FIELD_NAME, ParserRuleContext.READONLY_KEYWORD };

    private static final ParserRuleContext[] SPECIFIC_FIELD =
            { ParserRuleContext.MAPPING_FIELD_NAME, ParserRuleContext.STRING_LITERAL_TOKEN };

    private static final ParserRuleContext[] SPECIFIC_FIELD_RHS =
            { ParserRuleContext.COLON, ParserRuleContext.MAPPING_FIELD_END };

    private static final ParserRuleContext[] MAPPING_FIELD_END =
            { ParserRuleContext.CLOSE_BRACE, ParserRuleContext.COMMA };

    private static final ParserRuleContext[] CONST_DECL_RHS =
            { ParserRuleContext.TYPE_NAME_OR_VAR_NAME, ParserRuleContext.ASSIGN_OP };

    private static final ParserRuleContext[] ARRAY_LENGTH =
            { ParserRuleContext.CLOSE_BRACKET, ParserRuleContext.DECIMAL_INTEGER_LITERAL_TOKEN,
                    ParserRuleContext.HEX_INTEGER_LITERAL_TOKEN, ParserRuleContext.ASTERISK,
                    ParserRuleContext.VARIABLE_REF };

    private static final ParserRuleContext[] PARAM_LIST =
            { ParserRuleContext.CLOSE_PARENTHESIS, ParserRuleContext.REQUIRED_PARAM };

    private static final ParserRuleContext[] PARAMETER_START =
            { ParserRuleContext.PARAMETER_START_WITHOUT_ANNOTATION, ParserRuleContext.ANNOTATIONS };

    private static final ParserRuleContext[] PARAMETER_START_WITHOUT_ANNOTATION =
            { ParserRuleContext.TYPE_DESC_IN_PARAM, ParserRuleContext.ASTERISK };

    private static final ParserRuleContext[] REQUIRED_PARAM_NAME_RHS =
            { ParserRuleContext.PARAM_END, ParserRuleContext.ASSIGN_OP };

    private static final ParserRuleContext[] PARAM_END =
            { ParserRuleContext.COMMA, ParserRuleContext.CLOSE_PARENTHESIS };

    private static final ParserRuleContext[] STMT_START_WITH_EXPR_RHS = { ParserRuleContext.SEMICOLON, 
            ParserRuleContext.ASSIGN_OP, ParserRuleContext.RIGHT_ARROW, ParserRuleContext.COMPOUND_BINARY_OPERATOR };

    private static final ParserRuleContext[] EXPR_STMT_RHS = { ParserRuleContext.SEMICOLON, ParserRuleContext.ASSIGN_OP,
            ParserRuleContext.RIGHT_ARROW, ParserRuleContext.COMPOUND_BINARY_OPERATOR };

    private static final ParserRuleContext[] EXPRESSION_STATEMENT_START =
            { ParserRuleContext.CHECKING_KEYWORD, ParserRuleContext.OPEN_PARENTHESIS,
                    ParserRuleContext.START_KEYWORD, ParserRuleContext.FLUSH_KEYWORD };

    private static final ParserRuleContext[] ANNOT_DECL_OPTIONAL_TYPE =
            { ParserRuleContext.ANNOTATION_TAG, ParserRuleContext.TYPE_DESC_BEFORE_IDENTIFIER };

    private static final ParserRuleContext[] CONST_DECL_TYPE =
            { ParserRuleContext.TYPE_DESC_BEFORE_IDENTIFIER, ParserRuleContext.VARIABLE_NAME };

    private static final ParserRuleContext[] ANNOT_DECL_RHS =
            { ParserRuleContext.ANNOTATION_TAG, ParserRuleContext.ON_KEYWORD, ParserRuleContext.SEMICOLON };

    private static final ParserRuleContext[] ANNOT_OPTIONAL_ATTACH_POINTS =
            { ParserRuleContext.ON_KEYWORD, ParserRuleContext.SEMICOLON };

    private static final ParserRuleContext[] ATTACH_POINT =
            { ParserRuleContext.SOURCE_KEYWORD, ParserRuleContext.ATTACH_POINT_IDENT };

    private static final ParserRuleContext[] ATTACH_POINT_IDENT = { ParserRuleContext.SINGLE_KEYWORD_ATTACH_POINT_IDENT,
            ParserRuleContext.OBJECT_IDENT, ParserRuleContext.SERVICE_IDENT, ParserRuleContext.RECORD_IDENT };

    private static final ParserRuleContext[] SERVICE_IDENT_RHS =
            { ParserRuleContext.REMOTE_IDENT, ParserRuleContext.ATTACH_POINT_END };

    private static final ParserRuleContext[] ATTACH_POINT_END =
            { ParserRuleContext.COMMA, ParserRuleContext.SEMICOLON };

    private static final ParserRuleContext[] XML_NAMESPACE_PREFIX_DECL =
            { ParserRuleContext.AS_KEYWORD, ParserRuleContext.SEMICOLON };

    private static final ParserRuleContext[] CONSTANT_EXPRESSION =
            { ParserRuleContext.BASIC_LITERAL, ParserRuleContext.VARIABLE_REF, ParserRuleContext.PLUS_TOKEN,
                    ParserRuleContext.MINUS_TOKEN, ParserRuleContext.NIL_LITERAL };

    private static final ParserRuleContext[] LIST_CONSTRUCTOR_FIRST_MEMBER =
            { ParserRuleContext.CLOSE_BRACKET, ParserRuleContext.LIST_CONSTRUCTOR_MEMBER };

    private static final ParserRuleContext[] LIST_CONSTRUCTOR_MEMBER =
            { ParserRuleContext.EXPRESSION, ParserRuleContext.ELLIPSIS };

    private static final ParserRuleContext[] TYPE_CAST_PARAM =
            { ParserRuleContext.TYPE_DESC_IN_ANGLE_BRACKETS, ParserRuleContext.ANNOTATIONS };

    private static final ParserRuleContext[] TYPE_CAST_PARAM_RHS =
            { ParserRuleContext.TYPE_DESC_IN_ANGLE_BRACKETS, ParserRuleContext.GT };

    private static final ParserRuleContext[] TABLE_KEYWORD_RHS =
            { ParserRuleContext.KEY_SPECIFIER, ParserRuleContext.TABLE_CONSTRUCTOR };

    private static final ParserRuleContext[] ROW_LIST_RHS =
            { ParserRuleContext.CLOSE_BRACKET, ParserRuleContext.MAPPING_CONSTRUCTOR };

    private static final ParserRuleContext[] TABLE_ROW_END =
            { ParserRuleContext.COMMA, ParserRuleContext.CLOSE_BRACKET };

    private static final ParserRuleContext[] KEY_SPECIFIER_RHS =
            { ParserRuleContext.CLOSE_PARENTHESIS, ParserRuleContext.VARIABLE_NAME };

    private static final ParserRuleContext[] TABLE_KEY_RHS =
            { ParserRuleContext.COMMA, ParserRuleContext.CLOSE_PARENTHESIS };

    private static final ParserRuleContext[] LET_VAR_DECL_START =
            { ParserRuleContext.TYPE_DESC_IN_TYPE_BINDING_PATTERN, ParserRuleContext.ANNOTATIONS };

    private static final ParserRuleContext[] STREAM_TYPE_FIRST_PARAM_RHS =
            { ParserRuleContext.COMMA, ParserRuleContext.GT };

    private static final ParserRuleContext[] TEMPLATE_MEMBER = { ParserRuleContext.TEMPLATE_STRING,
            ParserRuleContext.INTERPOLATION_START_TOKEN, ParserRuleContext.TEMPLATE_END };

    private static final ParserRuleContext[] TEMPLATE_STRING_RHS =
            { ParserRuleContext.INTERPOLATION_START_TOKEN, ParserRuleContext.TEMPLATE_END };

    private static final ParserRuleContext[] KEY_CONSTRAINTS_RHS =
            { ParserRuleContext.OPEN_PARENTHESIS, ParserRuleContext.LT };

    private static final ParserRuleContext[] FUNCTION_KEYWORD_RHS =
            { ParserRuleContext.FUNC_NAME, ParserRuleContext.FUNC_TYPE_FUNC_KEYWORD_RHS };

    private static final ParserRuleContext[] FUNC_TYPE_FUNC_KEYWORD_RHS_START =
            { ParserRuleContext.FUNC_TYPE_DESC_END, ParserRuleContext.OPEN_PARENTHESIS };

    private static final ParserRuleContext[] TYPE_DESC_RHS = { ParserRuleContext.END_OF_TYPE_DESC,
            ParserRuleContext.ARRAY_TYPE_DESCRIPTOR, ParserRuleContext.OPTIONAL_TYPE_DESCRIPTOR, ParserRuleContext.PIPE,
            ParserRuleContext.BITWISE_AND_OPERATOR };

    private static final ParserRuleContext[] TABLE_TYPE_DESC_RHS =
            { ParserRuleContext.KEY_KEYWORD, ParserRuleContext.TYPE_DESC_RHS };

    private static final ParserRuleContext[] NEW_KEYWORD_RHS =
            { ParserRuleContext.ARG_LIST_OPEN_PAREN, ParserRuleContext.CLASS_DESCRIPTOR_IN_NEW_EXPR,
                    ParserRuleContext.EXPRESSION_RHS };

    private static final ParserRuleContext[] TABLE_CONSTRUCTOR_OR_QUERY_START =
            { ParserRuleContext.TABLE_KEYWORD, ParserRuleContext.STREAM_KEYWORD, ParserRuleContext.QUERY_EXPRESSION,
                    ParserRuleContext.MAP_KEYWORD };

    private static final ParserRuleContext[] TABLE_CONSTRUCTOR_OR_QUERY_RHS =
            { ParserRuleContext.TABLE_CONSTRUCTOR, ParserRuleContext.QUERY_EXPRESSION };

    private static final ParserRuleContext[] QUERY_PIPELINE_RHS =
            { ParserRuleContext.QUERY_EXPRESSION_RHS, ParserRuleContext.INTERMEDIATE_CLAUSE,
                    ParserRuleContext.QUERY_ACTION_RHS };

    private static final ParserRuleContext[] INTERMEDIATE_CLAUSE_START =
            { ParserRuleContext.WHERE_CLAUSE, ParserRuleContext.FROM_CLAUSE, ParserRuleContext.LET_CLAUSE,
            ParserRuleContext.JOIN_CLAUSE, ParserRuleContext.ORDER_BY_CLAUSE, ParserRuleContext.LIMIT_CLAUSE };

    private static final ParserRuleContext[] BRACED_EXPR_OR_ANON_FUNC_PARAM_RHS =
            { ParserRuleContext.CLOSE_PARENTHESIS, ParserRuleContext.COMMA };

    private static final ParserRuleContext[] ANNOTATION_REF_RHS =
            { ParserRuleContext.ANNOTATION_END, ParserRuleContext.MAPPING_CONSTRUCTOR };

    private static final ParserRuleContext[] INFER_PARAM_END_OR_PARENTHESIS_END =
            { ParserRuleContext.CLOSE_PARENTHESIS, ParserRuleContext.EXPR_FUNC_BODY_START };

    private static final ParserRuleContext[] OPTIONAL_PEER_WORKER =
            { ParserRuleContext.PEER_WORKER_NAME, ParserRuleContext.EXPRESSION_RHS };

    private static final ParserRuleContext[] TYPE_DESC_IN_TUPLE_RHS =
            { ParserRuleContext.CLOSE_BRACKET, ParserRuleContext.COMMA, ParserRuleContext.ELLIPSIS };

    private static final ParserRuleContext[] TUPLE_TYPE_MEMBER_RHS =
            { ParserRuleContext.CLOSE_BRACKET, ParserRuleContext.COMMA };

    private static final ParserRuleContext[] LIST_CONSTRUCTOR_MEMBER_END =
            { ParserRuleContext.CLOSE_BRACKET, ParserRuleContext.COMMA };

    private static final ParserRuleContext[] NIL_OR_PARENTHESISED_TYPE_DESC_RHS =
            { ParserRuleContext.CLOSE_PARENTHESIS, ParserRuleContext.TYPE_DESCRIPTOR };

    private static final ParserRuleContext[] BINDING_PATTERN =
            { ParserRuleContext.BINDING_PATTERN_STARTING_IDENTIFIER, ParserRuleContext.MAPPING_BINDING_PATTERN,
                    ParserRuleContext.LIST_BINDING_PATTERN, ParserRuleContext.ERROR_BINDING_PATTERN };

    private static final ParserRuleContext[] LIST_BINDING_PATTERNS_START =
            { ParserRuleContext.LIST_BINDING_PATTERN_MEMBER, ParserRuleContext.CLOSE_BRACKET };

    private static final ParserRuleContext[] LIST_BINDING_PATTERN_CONTENTS =
            { ParserRuleContext.BINDING_PATTERN, ParserRuleContext.REST_BINDING_PATTERN };

    private static final ParserRuleContext[] LIST_BINDING_PATTERN_MEMBER_END =
            { ParserRuleContext.CLOSE_BRACKET, ParserRuleContext.COMMA };

    private static final ParserRuleContext[] MAPPING_BINDING_PATTERN_MEMBER =
            { ParserRuleContext.REST_BINDING_PATTERN, ParserRuleContext.FIELD_BINDING_PATTERN };

    private static final ParserRuleContext[] MAPPING_BINDING_PATTERN_END =
            { ParserRuleContext.COMMA, ParserRuleContext.CLOSE_BRACE };

    private static final ParserRuleContext[] FIELD_BINDING_PATTERN_END =
            { ParserRuleContext.COMMA, ParserRuleContext.COLON, ParserRuleContext.CLOSE_BRACE };

    private static final ParserRuleContext[] ERROR_BINDING_PATTERN_ERROR_KEYWORD_RHS =
            { ParserRuleContext.OPEN_PARENTHESIS, ParserRuleContext.TYPE_REFERENCE };

    private static final ParserRuleContext[] ERROR_ARG_LIST_BINDING_PATTERN_START =
            { ParserRuleContext.SIMPLE_BINDING_PATTERN, ParserRuleContext.ERROR_FIELD_BINDING_PATTERN,
              ParserRuleContext.CLOSE_PARENTHESIS };

    private static final ParserRuleContext[] ERROR_MESSAGE_BINDING_PATTERN_END =
            { ParserRuleContext.ERROR_MESSAGE_BINDING_PATTERN_END_COMMA, ParserRuleContext.CLOSE_PARENTHESIS };

    private static final ParserRuleContext[] ERROR_MESSAGE_BINDING_PATTERN_RHS =
            { ParserRuleContext.ERROR_CAUSE_SIMPLE_BINDING_PATTERN, ParserRuleContext.ERROR_BINDING_PATTERN,
              ParserRuleContext.ERROR_FIELD_BINDING_PATTERN };

    private static final ParserRuleContext[] ERROR_FIELD_BINDING_PATTERN =
            {  ParserRuleContext.NAMED_ARG_BINDING_PATTERN, ParserRuleContext.REST_BINDING_PATTERN };

    private static final ParserRuleContext[] ERROR_FIELD_BINDING_PATTERN_END =
            { ParserRuleContext.CLOSE_PARENTHESIS, ParserRuleContext.COMMA };

    private static final ParserRuleContext[] REMOTE_OR_RESOURCE_CALL_OR_ASYNC_SEND_RHS =
            { ParserRuleContext.DEFAULT_WORKER_NAME_IN_ASYNC_SEND, 
                    ParserRuleContext.RESOURCE_METHOD_CALL_SLASH_TOKEN, 
                    ParserRuleContext.PEER_WORKER_NAME, ParserRuleContext.METHOD_NAME };

    private static final ParserRuleContext[] REMOTE_CALL_OR_ASYNC_SEND_END =
            { ParserRuleContext.ARG_LIST_OPEN_PAREN, ParserRuleContext.SEMICOLON };

    private static final ParserRuleContext[] RECEIVE_WORKERS =
            { ParserRuleContext.PEER_WORKER_NAME, ParserRuleContext.MULTI_RECEIVE_WORKERS };

    private static final ParserRuleContext[] RECEIVE_FIELD =
            { ParserRuleContext.PEER_WORKER_NAME, ParserRuleContext.RECEIVE_FIELD_NAME };

    private static final ParserRuleContext[] RECEIVE_FIELD_END =
            { ParserRuleContext.CLOSE_BRACE, ParserRuleContext.COMMA };

    private static final ParserRuleContext[] WAIT_KEYWORD_RHS =
            { ParserRuleContext.MULTI_WAIT_FIELDS, ParserRuleContext.ALTERNATE_WAIT_EXPRS };

    private static final ParserRuleContext[] WAIT_FIELD_NAME_RHS =
            { ParserRuleContext.COLON, ParserRuleContext.WAIT_FIELD_END };

    private static final ParserRuleContext[] WAIT_FIELD_END =
            { ParserRuleContext.CLOSE_BRACE, ParserRuleContext.COMMA };

    private static final ParserRuleContext[] WAIT_FUTURE_EXPR_END =
            { ParserRuleContext.ALTERNATE_WAIT_EXPR_LIST_END, ParserRuleContext.PIPE };

    private static final ParserRuleContext[] ENUM_MEMBER_START =
            { ParserRuleContext.ENUM_MEMBER_NAME, ParserRuleContext.DOC_STRING, ParserRuleContext.ANNOTATIONS };

    private static final ParserRuleContext[] ENUM_MEMBER_RHS =
            { ParserRuleContext.ASSIGN_OP, ParserRuleContext.ENUM_MEMBER_END };

    private static final ParserRuleContext[] ENUM_MEMBER_END =
            { ParserRuleContext.COMMA, ParserRuleContext.CLOSE_BRACE };

    private static final ParserRuleContext[] MEMBER_ACCESS_KEY_EXPR_END =
            { ParserRuleContext.COMMA, ParserRuleContext.CLOSE_BRACKET };

    private static final ParserRuleContext[] ROLLBACK_RHS =
            { ParserRuleContext.SEMICOLON, ParserRuleContext.EXPRESSION };

    private static final ParserRuleContext[] RETRY_KEYWORD_RHS =
            { ParserRuleContext.LT, ParserRuleContext.RETRY_TYPE_PARAM_RHS };

    private static final ParserRuleContext[] RETRY_TYPE_PARAM_RHS =
            { ParserRuleContext.ARG_LIST_OPEN_PAREN, ParserRuleContext.RETRY_BODY };

    private static final ParserRuleContext[] RETRY_BODY =
            { ParserRuleContext.BLOCK_STMT, ParserRuleContext.TRANSACTION_STMT };

    private static final ParserRuleContext[] LIST_BP_OR_TUPLE_TYPE_MEMBER =
            { ParserRuleContext.TYPE_DESCRIPTOR, ParserRuleContext.LIST_BINDING_PATTERN_MEMBER };

    private static final ParserRuleContext[] LIST_BP_OR_TUPLE_TYPE_DESC_RHS =
            { ParserRuleContext.ASSIGN_OP, ParserRuleContext.VARIABLE_NAME };

    private static final ParserRuleContext[] BRACKETED_LIST_MEMBER_END =
            { ParserRuleContext.COMMA, ParserRuleContext.CLOSE_BRACKET };

    private static final ParserRuleContext[] BRACKETED_LIST_MEMBER =
            // array length is also an expression
            { ParserRuleContext.EXPRESSION, ParserRuleContext.BINDING_PATTERN };

    private static final ParserRuleContext[] LIST_BINDING_MEMBER_OR_ARRAY_LENGTH =
            { ParserRuleContext.CLOSE_BRACKET, ParserRuleContext.BINDING_PATTERN, 
                    ParserRuleContext.ARRAY_LENGTH_START };

    private static final ParserRuleContext[] BRACKETED_LIST_RHS =
            { ParserRuleContext.ASSIGN_OP, ParserRuleContext.TYPE_DESC_RHS_OR_BP_RHS,
                    ParserRuleContext.EXPRESSION_RHS };

    private static final ParserRuleContext[] BINDING_PATTERN_OR_VAR_REF_RHS =
            { ParserRuleContext.ASSIGN_OP, ParserRuleContext.TYPE_DESC_RHS_OR_BP_RHS,
                    ParserRuleContext.VARIABLE_REF_RHS };

    private static final ParserRuleContext[] TYPE_DESC_RHS_OR_BP_RHS =
            { ParserRuleContext.TYPE_DESC_RHS_IN_TYPED_BP, ParserRuleContext.LIST_BINDING_PATTERN_RHS };

    private static final ParserRuleContext[] XML_NAVIGATE_EXPR =
            { ParserRuleContext.XML_FILTER_EXPR, ParserRuleContext.XML_STEP_EXPR };

    private static final ParserRuleContext[] XML_NAME_PATTERN_RHS = { ParserRuleContext.GT, ParserRuleContext.PIPE };

    private static final ParserRuleContext[] XML_ATOMIC_NAME_PATTERN_START =
            { ParserRuleContext.ASTERISK, ParserRuleContext.XML_ATOMIC_NAME_IDENTIFIER };

    private static final ParserRuleContext[] XML_ATOMIC_NAME_IDENTIFIER_RHS =
            { ParserRuleContext.ASTERISK, ParserRuleContext.IDENTIFIER };

    private static final ParserRuleContext[] XML_STEP_START = { ParserRuleContext.SLASH_ASTERISK_TOKEN,
            ParserRuleContext.DOUBLE_SLASH_DOUBLE_ASTERISK_LT_TOKEN, ParserRuleContext.SLASH_LT_TOKEN };

    private static final ParserRuleContext[] MATCH_PATTERN_LIST_MEMBER_RHS =
            { ParserRuleContext.MATCH_PATTERN_END, ParserRuleContext.PIPE };

    private static final ParserRuleContext[] OPTIONAL_MATCH_GUARD =
            { ParserRuleContext.RIGHT_DOUBLE_ARROW, ParserRuleContext.IF_KEYWORD };

    private static final ParserRuleContext[] MATCH_PATTERN_START = { ParserRuleContext.CONSTANT_EXPRESSION,
            ParserRuleContext.VAR_KEYWORD, ParserRuleContext.MAPPING_MATCH_PATTERN,
            ParserRuleContext.LIST_MATCH_PATTERN, ParserRuleContext.ERROR_MATCH_PATTERN };

    private static final ParserRuleContext[] LIST_MATCH_PATTERNS_START =
            { ParserRuleContext.LIST_MATCH_PATTERN_MEMBER, ParserRuleContext.CLOSE_BRACKET };

    private static final ParserRuleContext[] LIST_MATCH_PATTERN_MEMBER =
            { ParserRuleContext.MATCH_PATTERN_START, ParserRuleContext.REST_MATCH_PATTERN };

    private static final ParserRuleContext[] LIST_MATCH_PATTERN_MEMBER_RHS =
            { ParserRuleContext.COMMA, ParserRuleContext.CLOSE_BRACKET };

    private static final ParserRuleContext[] FIELD_MATCH_PATTERNS_START =
            { ParserRuleContext.FIELD_MATCH_PATTERN_MEMBER, ParserRuleContext.CLOSE_BRACE };

    private static final ParserRuleContext[] FIELD_MATCH_PATTERN_MEMBER =
            { ParserRuleContext.VARIABLE_NAME, ParserRuleContext.REST_MATCH_PATTERN };

    private static final ParserRuleContext[] FIELD_MATCH_PATTERN_MEMBER_RHS =
            { ParserRuleContext.COMMA, ParserRuleContext.CLOSE_BRACE };

    private static final ParserRuleContext[] ERROR_MATCH_PATTERN_OR_CONST_PATTERN =
            { ParserRuleContext.OPEN_PARENTHESIS, ParserRuleContext.MATCH_PATTERN_RHS };

    private static final ParserRuleContext[] ERROR_MATCH_PATTERN_ERROR_KEYWORD_RHS =
            { ParserRuleContext.OPEN_PARENTHESIS, ParserRuleContext.TYPE_REFERENCE };

    private static final ParserRuleContext[] ERROR_ARG_LIST_MATCH_PATTERN_START =
            { ParserRuleContext.CONSTANT_EXPRESSION, ParserRuleContext.VAR_KEYWORD,
                    ParserRuleContext.ERROR_FIELD_MATCH_PATTERN, ParserRuleContext.CLOSE_PARENTHESIS };

    private static final ParserRuleContext[] ERROR_MESSAGE_MATCH_PATTERN_END =
            { ParserRuleContext.ERROR_MESSAGE_MATCH_PATTERN_END_COMMA, ParserRuleContext.CLOSE_PARENTHESIS };

    private static final ParserRuleContext[] ERROR_MESSAGE_MATCH_PATTERN_RHS =
            { ParserRuleContext.ERROR_CAUSE_MATCH_PATTERN, ParserRuleContext.ERROR_MATCH_PATTERN,
                    ParserRuleContext.ERROR_FIELD_MATCH_PATTERN };

    private static final ParserRuleContext[] ERROR_FIELD_MATCH_PATTERN =
            {  ParserRuleContext.NAMED_ARG_MATCH_PATTERN, ParserRuleContext.REST_MATCH_PATTERN };

    private static final ParserRuleContext[] ERROR_FIELD_MATCH_PATTERN_RHS =
            { ParserRuleContext.COMMA, ParserRuleContext.CLOSE_PARENTHESIS };

    private static final ParserRuleContext[] NAMED_ARG_MATCH_PATTERN_RHS =
            { ParserRuleContext.NAMED_ARG_MATCH_PATTERN, ParserRuleContext.REST_MATCH_PATTERN };

    private static final ParserRuleContext[] ORDER_KEY_LIST_END =
            { ParserRuleContext.ORDER_CLAUSE_END, ParserRuleContext.COMMA };

    private static final ParserRuleContext[] LIST_BP_OR_LIST_CONSTRUCTOR_MEMBER =
            { ParserRuleContext.LIST_BINDING_PATTERN_MEMBER, ParserRuleContext.LIST_CONSTRUCTOR_FIRST_MEMBER };

    private static final ParserRuleContext[] TUPLE_TYPE_DESC_OR_LIST_CONST_MEMBER =
            { ParserRuleContext.TYPE_DESCRIPTOR, ParserRuleContext.LIST_CONSTRUCTOR_FIRST_MEMBER };

    private static final ParserRuleContext[] JOIN_CLAUSE_START =
            { ParserRuleContext.JOIN_KEYWORD, ParserRuleContext.OUTER_KEYWORD };

    private static final ParserRuleContext[] MAPPING_BP_OR_MAPPING_CONSTRUCTOR_MEMBER =
            { ParserRuleContext.MAPPING_BINDING_PATTERN_MEMBER, ParserRuleContext.MAPPING_FIELD };

    private static final ParserRuleContext[] LISTENERS_LIST_END =
            { ParserRuleContext.OBJECT_CONSTRUCTOR_BLOCK, ParserRuleContext.COMMA };

    private static final ParserRuleContext[] FUNC_TYPE_DESC_START =
            { ParserRuleContext.FUNCTION_KEYWORD, ParserRuleContext.FUNC_TYPE_FIRST_QUALIFIER };

    private static final ParserRuleContext[] FUNC_TYPE_DESC_START_WITHOUT_FIRST_QUAL =
            { ParserRuleContext.FUNCTION_KEYWORD, ParserRuleContext.FUNC_TYPE_SECOND_QUALIFIER };

    private static final ParserRuleContext[] MODULE_CLASS_DEFINITION_START =
            { ParserRuleContext.CLASS_KEYWORD, ParserRuleContext.FIRST_CLASS_TYPE_QUALIFIER };

    private static final ParserRuleContext[] CLASS_DEF_WITHOUT_FIRST_QUALIFIER =
            { ParserRuleContext.CLASS_KEYWORD, ParserRuleContext.SECOND_CLASS_TYPE_QUALIFIER };

    private static final ParserRuleContext[] CLASS_DEF_WITHOUT_SECOND_QUALIFIER =
            { ParserRuleContext.CLASS_KEYWORD, ParserRuleContext.THIRD_CLASS_TYPE_QUALIFIER };

    private static final ParserRuleContext[] CLASS_DEF_WITHOUT_THIRD_QUALIFIER =
            { ParserRuleContext.CLASS_KEYWORD, ParserRuleContext.FOURTH_CLASS_TYPE_QUALIFIER };

    private static final ParserRuleContext[] REGULAR_COMPOUND_STMT_RHS =
            { ParserRuleContext.STATEMENT, ParserRuleContext.ON_FAIL_CLAUSE };

    private static final ParserRuleContext[] NAMED_WORKER_DECL_START =
            { ParserRuleContext.WORKER_KEYWORD, ParserRuleContext.TRANSACTIONAL_KEYWORD };

    private static final ParserRuleContext[] SERVICE_DECL_START =
            { ParserRuleContext.SERVICE_KEYWORD, ParserRuleContext.SERVICE_DECL_QUALIFIER };

    private static final ParserRuleContext[] OPTIONAL_SERVICE_DECL_TYPE =
            { ParserRuleContext.TYPE_DESC_IN_SERVICE, ParserRuleContext.OPTIONAL_ABSOLUTE_PATH };

    private static final ParserRuleContext[] OPTIONAL_ABSOLUTE_PATH =
            { ParserRuleContext.ABSOLUTE_RESOURCE_PATH, ParserRuleContext.STRING_LITERAL_TOKEN,
                    ParserRuleContext.ON_KEYWORD };

    private static final ParserRuleContext[] ABSOLUTE_RESOURCE_PATH_START =
            { ParserRuleContext.SLASH, ParserRuleContext.ABSOLUTE_PATH_SINGLE_SLASH };

    private static final ParserRuleContext[] ABSOLUTE_RESOURCE_PATH_END =
            { ParserRuleContext.SLASH, ParserRuleContext.SERVICE_DECL_RHS };

    // When service keyword is followed by an object type descriptor in top level,
    // we use this context go to recovery.
    private static final ParserRuleContext[] SERVICE_DECL_OR_VAR_DECL =
            { ParserRuleContext.OPTIONAL_ABSOLUTE_PATH, ParserRuleContext.SERVICE_VAR_DECL_RHS };

    private static final ParserRuleContext[] OPTIONAL_RELATIVE_PATH =
            { ParserRuleContext.OPEN_PARENTHESIS, ParserRuleContext.RELATIVE_RESOURCE_PATH };

    private static final ParserRuleContext[] FUNC_DEF_OR_TYPE_DESC_RHS =
            { ParserRuleContext.OPEN_PARENTHESIS, ParserRuleContext.RELATIVE_RESOURCE_PATH, ParserRuleContext.SEMICOLON,
                    ParserRuleContext.ASSIGN_OP };

    private static final ParserRuleContext[] RELATIVE_RESOURCE_PATH_START =
            { ParserRuleContext.DOT, ParserRuleContext.RESOURCE_PATH_SEGMENT };

    private static final ParserRuleContext[] RESOURCE_PATH_SEGMENT =
            { ParserRuleContext.PATH_SEGMENT_IDENT, ParserRuleContext.RESOURCE_PATH_PARAM };

    private static final ParserRuleContext[] PATH_PARAM_OPTIONAL_ANNOTS =
            { ParserRuleContext.TYPE_DESC_IN_PATH_PARAM, ParserRuleContext.ANNOTATIONS };

    private static final ParserRuleContext[] PATH_PARAM_ELLIPSIS =
            { ParserRuleContext.OPTIONAL_PATH_PARAM_NAME, ParserRuleContext.ELLIPSIS };
    
    private static final ParserRuleContext[] OPTIONAL_PATH_PARAM_NAME = 
            { ParserRuleContext.VARIABLE_NAME, ParserRuleContext.CLOSE_BRACKET };

    private static final ParserRuleContext[] RELATIVE_RESOURCE_PATH_END =
            { ParserRuleContext.RESOURCE_ACCESSOR_DEF_OR_DECL_RHS, ParserRuleContext.SLASH };

    private static final ParserRuleContext[] CONFIG_VAR_DECL_RHS =
            { ParserRuleContext.EXPRESSION, ParserRuleContext.QUESTION_MARK };

    private static final ParserRuleContext[] ERROR_CONSTRUCTOR_RHS =
            { ParserRuleContext.ARG_LIST_OPEN_PAREN, ParserRuleContext.TYPE_REFERENCE };

    private static final ParserRuleContext[] OPTIONAL_TYPE_PARAMETER =
            { ParserRuleContext.LT, ParserRuleContext.TYPE_DESC_RHS };

    private static final ParserRuleContext[] MAP_TYPE_OR_TYPE_REF =
            { ParserRuleContext.COLON, ParserRuleContext.LT };

    private static final ParserRuleContext[] OBJECT_TYPE_OR_TYPE_REF =
            { ParserRuleContext.COLON, ParserRuleContext.OBJECT_TYPE_OBJECT_KEYWORD_RHS };

    private static final ParserRuleContext[] STREAM_TYPE_OR_TYPE_REF =
            { ParserRuleContext.COLON, ParserRuleContext.LT };

    private static final ParserRuleContext[] TABLE_TYPE_OR_TYPE_REF =
            { ParserRuleContext.COLON, ParserRuleContext.ROW_TYPE_PARAM };

    private static final ParserRuleContext[] PARAMETERIZED_TYPE_OR_TYPE_REF =
            { ParserRuleContext.COLON, ParserRuleContext.OPTIONAL_TYPE_PARAMETER };

    private static final ParserRuleContext[] TYPE_DESC_RHS_OR_TYPE_REF =
            { ParserRuleContext.COLON, ParserRuleContext.TYPE_DESC_RHS };

    private static final ParserRuleContext[] TRANSACTION_STMT_RHS_OR_TYPE_REF =
            { ParserRuleContext.TYPE_REF_COLON, ParserRuleContext.TRANSACTION_STMT_TRANSACTION_KEYWORD_RHS };

    private static final ParserRuleContext[] TABLE_CONS_OR_QUERY_EXPR_OR_VAR_REF =
            { ParserRuleContext.VAR_REF_COLON, ParserRuleContext.EXPRESSION_START_TABLE_KEYWORD_RHS };

    private static final ParserRuleContext[] QUERY_EXPR_OR_VAR_REF =
            { ParserRuleContext.VAR_REF_COLON, ParserRuleContext.QUERY_CONSTRUCT_TYPE_RHS };

    private static final ParserRuleContext[] ERROR_CONS_EXPR_OR_VAR_REF =
            { ParserRuleContext.VAR_REF_COLON, ParserRuleContext.ERROR_CONS_ERROR_KEYWORD_RHS };

    private static final ParserRuleContext[] QUALIFIED_IDENTIFIER =
            { ParserRuleContext.QUALIFIED_IDENTIFIER_START_IDENTIFIER,
                    ParserRuleContext.QUALIFIED_IDENTIFIER_PREDECLARED_PREFIX };

    private static final ParserRuleContext[] MODULE_VAR_DECL_START =
            { ParserRuleContext.VAR_DECL_STMT, ParserRuleContext.MODULE_VAR_FIRST_QUAL };

    private static final ParserRuleContext[] MODULE_VAR_WITHOUT_FIRST_QUAL =
            { ParserRuleContext.VAR_DECL_STMT, ParserRuleContext.MODULE_VAR_SECOND_QUAL };

    private static final ParserRuleContext[] MODULE_VAR_WITHOUT_SECOND_QUAL =
            { ParserRuleContext.VAR_DECL_STMT, ParserRuleContext.MODULE_VAR_THIRD_QUAL };

    private static final ParserRuleContext[] EXPR_START_OR_INFERRED_TYPEDESC_DEFAULT_START =
            { ParserRuleContext.EXPRESSION, ParserRuleContext.INFERRED_TYPEDESC_DEFAULT_START_LT };

    private static final ParserRuleContext[] TYPE_CAST_PARAM_START_OR_INFERRED_TYPEDESC_DEFAULT_END =
            { ParserRuleContext.TYPE_CAST_PARAM_START, ParserRuleContext.INFERRED_TYPEDESC_DEFAULT_END_GT };

    private static final ParserRuleContext[] END_OF_PARAMS_OR_NEXT_PARAM_START =
            { ParserRuleContext.CLOSE_PARENTHESIS, ParserRuleContext.COMMA };

    private static final ParserRuleContext[] PARAM_START =
            { ParserRuleContext.TYPE_DESC_IN_PARAM, ParserRuleContext.ANNOTATIONS };
    
    private static final ParserRuleContext[] PARAM_RHS =
            { ParserRuleContext.VARIABLE_NAME, ParserRuleContext.REST_PARAM_RHS };

    private static final ParserRuleContext[] FUNC_TYPE_PARAM_RHS =
            { ParserRuleContext.PARAM_END, ParserRuleContext.PARAM_RHS };

    private static final ParserRuleContext[] ANNOTATION_DECL_START =
            { ParserRuleContext.ANNOTATION_KEYWORD, ParserRuleContext.CONST_KEYWORD };
    
    private static final ParserRuleContext[] OPTIONAL_RESOURCE_ACCESS_PATH =
            { ParserRuleContext.RESOURCE_ACCESS_PATH_SEGMENT, ParserRuleContext.OPTIONAL_RESOURCE_ACCESS_METHOD };
    
    private static final ParserRuleContext[] RESOURCE_ACCESS_PATH_SEGMENT = 
            { ParserRuleContext.IDENTIFIER, ParserRuleContext.OPEN_BRACKET };
    
    private static final ParserRuleContext[] COMPUTED_SEGMENT_OR_REST_SEGMENT = 
            { ParserRuleContext.ELLIPSIS, ParserRuleContext.EXPRESSION };
    
    private static final ParserRuleContext[] RESOURCE_ACCESS_SEGMENT_RHS = 
            { ParserRuleContext.SLASH, ParserRuleContext.OPTIONAL_RESOURCE_ACCESS_METHOD };
    
    private static final ParserRuleContext[] OPTIONAL_RESOURCE_ACCESS_METHOD = 
            { ParserRuleContext.DOT, ParserRuleContext.OPTIONAL_RESOURCE_ACCESS_ACTION_ARG_LIST};
    
    private static final ParserRuleContext[] OPTIONAL_RESOURCE_ACCESS_ACTION_ARG_LIST = 
            { ParserRuleContext.ARG_LIST_OPEN_PAREN, ParserRuleContext.ACTION_END };

    public BallerinaParserErrorHandler(AbstractTokenReader tokenReader) {
        super(tokenReader);
    }

    private boolean isEndOfObjectTypeNode(int nextLookahead) {
        STToken nextToken = this.tokenReader.peek(nextLookahead);
        switch (nextToken.kind) {
            case CLOSE_BRACE_TOKEN:
            case EOF_TOKEN:
            case CLOSE_BRACE_PIPE_TOKEN:
            case TYPE_KEYWORD:
            case SERVICE_KEYWORD:
                return true;
            default:
                STToken nextNextToken = this.tokenReader.peek(nextLookahead + 1);
                switch (nextNextToken.kind) {
                    case CLOSE_BRACE_TOKEN:
                    case EOF_TOKEN:
                    case CLOSE_BRACE_PIPE_TOKEN:
                    case TYPE_KEYWORD:
                    case SERVICE_KEYWORD:
                        return true;
                    default:
                        return false;
                }
        }
    }

    /**
     * Search for a solution.
     * Terminals are directly matched and Non-terminals which have alternative productions are seekInAlternativesPaths()
     *
     * @param currentCtx Current context
     * @param lookahead Position of the next token to consider, relative to the position of the original error.
     * @param currentDepth Amount of distance traveled so far.
     * @return Recovery result
     */
    @Override
    protected Result seekMatch(ParserRuleContext currentCtx, int lookahead, int currentDepth, boolean isEntryPoint) {
        boolean hasMatch;
        boolean skipRule;
        int matchingRulesCount = 0;

        while (currentDepth < LOOKAHEAD_LIMIT) {
            skipRule = false;
            lookahead = getNextLookahead(lookahead);
            STToken nextToken = this.tokenReader.peek(lookahead);

            switch (currentCtx) {
                case EOF:
                    hasMatch = nextToken.kind == SyntaxKind.EOF_TOKEN;
                    break;
                case FUNC_NAME:
                case CLASS_NAME:
                case VARIABLE_NAME:
                case TYPE_NAME:
                case IMPORT_ORG_OR_MODULE_NAME:
                case IMPORT_MODULE_NAME:
                case MAPPING_FIELD_NAME:
                case QUALIFIED_IDENTIFIER_START_IDENTIFIER:
                case SIMPLE_TYPE_DESC_IDENTIFIER:
                case IDENTIFIER:
                case ANNOTATION_TAG:
                case NAMESPACE_PREFIX:
                case WORKER_NAME:
                case IMPLICIT_ANON_FUNC_PARAM:
                case METHOD_NAME:
                case RECEIVE_FIELD_NAME:
                case WAIT_FIELD_NAME:
                case FIELD_BINDING_PATTERN_NAME:
                case XML_ATOMIC_NAME_IDENTIFIER:
                case SIMPLE_BINDING_PATTERN:
                case ERROR_CAUSE_SIMPLE_BINDING_PATTERN:
                case PATH_SEGMENT_IDENT:
                case MODULE_ENUM_NAME:
                case ENUM_MEMBER_NAME:
                case NAMED_ARG_BINDING_PATTERN:
                    hasMatch = nextToken.kind == SyntaxKind.IDENTIFIER_TOKEN;
                    break;
                case IMPORT_PREFIX:
                    hasMatch = nextToken.kind == SyntaxKind.IDENTIFIER_TOKEN ||
                            BallerinaParser.isPredeclaredPrefix(nextToken.kind);
                    break;
                case QUALIFIED_IDENTIFIER_PREDECLARED_PREFIX:
                    hasMatch = BallerinaParser.isPredeclaredPrefix(nextToken.kind);
                    break;
                case OPEN_PARENTHESIS:
                case PARENTHESISED_TYPE_DESC_START:
                case ARG_LIST_OPEN_PAREN:
                    hasMatch = nextToken.kind == SyntaxKind.OPEN_PAREN_TOKEN;
                    break;
                case CLOSE_PARENTHESIS:
                case ARG_LIST_CLOSE_PAREN:
                    hasMatch = nextToken.kind == SyntaxKind.CLOSE_PAREN_TOKEN;
                    break;
                case SIMPLE_TYPE_DESCRIPTOR:
                    hasMatch = BallerinaParser.isSimpleType(nextToken.kind) ||
                            nextToken.kind == SyntaxKind.ERROR_KEYWORD ||
                            nextToken.kind == SyntaxKind.STREAM_KEYWORD ||
                            nextToken.kind == SyntaxKind.TYPEDESC_KEYWORD;
                    break;
                case OPEN_BRACE:
                    hasMatch = nextToken.kind == SyntaxKind.OPEN_BRACE_TOKEN;
                    break;
                case CLOSE_BRACE:
                    hasMatch = nextToken.kind == SyntaxKind.CLOSE_BRACE_TOKEN;
                    break;
                case ASSIGN_OP:
                    hasMatch = nextToken.kind == SyntaxKind.EQUAL_TOKEN;
                    break;
                case SEMICOLON:
                    hasMatch = nextToken.kind == SyntaxKind.SEMICOLON_TOKEN;
                    break;
                case BINARY_OPERATOR:
                    hasMatch = isBinaryOperator(nextToken);
                    break;
                case COMMA:
                case ERROR_MESSAGE_BINDING_PATTERN_END_COMMA:
                case ERROR_MESSAGE_MATCH_PATTERN_END_COMMA:
                    hasMatch = nextToken.kind == SyntaxKind.COMMA_TOKEN;
                    break;
                case CLOSED_RECORD_BODY_END:
                    hasMatch = nextToken.kind == SyntaxKind.CLOSE_BRACE_PIPE_TOKEN;
                    break;
                case CLOSED_RECORD_BODY_START:
                    hasMatch = nextToken.kind == SyntaxKind.OPEN_BRACE_PIPE_TOKEN;
                    break;
                case ELLIPSIS:
                    hasMatch = nextToken.kind == SyntaxKind.ELLIPSIS_TOKEN;
                    break;
                case QUESTION_MARK:
                    hasMatch = nextToken.kind == SyntaxKind.QUESTION_MARK_TOKEN;
                    break;
                case FIRST_OBJECT_CONS_QUALIFIER:
                case SECOND_OBJECT_CONS_QUALIFIER:
                case FIRST_OBJECT_TYPE_QUALIFIER:
                case SECOND_OBJECT_TYPE_QUALIFIER:
                    hasMatch = nextToken.kind == SyntaxKind.CLIENT_KEYWORD ||
                            nextToken.kind == SyntaxKind.ISOLATED_KEYWORD ||
                            nextToken.kind == SyntaxKind.SERVICE_KEYWORD;
                    break;
                case FIRST_CLASS_TYPE_QUALIFIER:
                case SECOND_CLASS_TYPE_QUALIFIER:
                case THIRD_CLASS_TYPE_QUALIFIER:
                case FOURTH_CLASS_TYPE_QUALIFIER:
                    hasMatch = nextToken.kind == SyntaxKind.DISTINCT_KEYWORD ||
                            nextToken.kind == SyntaxKind.CLIENT_KEYWORD ||
                            nextToken.kind == SyntaxKind.READONLY_KEYWORD ||
                            nextToken.kind == SyntaxKind.ISOLATED_KEYWORD ||
                            nextToken.kind == SyntaxKind.SERVICE_KEYWORD;
                    break;
                case OPEN_BRACKET:
                case TUPLE_TYPE_DESC_START:
                    hasMatch = nextToken.kind == SyntaxKind.OPEN_BRACKET_TOKEN;
                    break;
                case CLOSE_BRACKET:
                    hasMatch = nextToken.kind == SyntaxKind.CLOSE_BRACKET_TOKEN;
                    break;
                case DOT:
                case METHOD_CALL_DOT:
                    hasMatch = nextToken.kind == SyntaxKind.DOT_TOKEN;
                    break;
                case BOOLEAN_LITERAL:
                    hasMatch = nextToken.kind == SyntaxKind.TRUE_KEYWORD || nextToken.kind == SyntaxKind.FALSE_KEYWORD;
                    break;
                case DECIMAL_INTEGER_LITERAL_TOKEN:
                case MAJOR_VERSION:
                case MINOR_VERSION:
                case PATCH_VERSION:
                    hasMatch = nextToken.kind == SyntaxKind.DECIMAL_INTEGER_LITERAL_TOKEN;
                    break;
                case SLASH:
                case ABSOLUTE_PATH_SINGLE_SLASH:
                case RESOURCE_METHOD_CALL_SLASH_TOKEN:    
                    hasMatch = nextToken.kind == SyntaxKind.SLASH_TOKEN;
                    break;
                case BASIC_LITERAL:
                    hasMatch = isBasicLiteral(nextToken.kind);
                    break;
                case COLON:
                case VAR_REF_COLON:
                case TYPE_REF_COLON:
                    hasMatch = nextToken.kind == SyntaxKind.COLON_TOKEN;
                    break;
                case STRING_LITERAL_TOKEN:
                    hasMatch = nextToken.kind == SyntaxKind.STRING_LITERAL_TOKEN;
                    break;
                case UNARY_OPERATOR:
                    hasMatch = isUnaryOperator(nextToken);
                    break;
                case HEX_INTEGER_LITERAL_TOKEN:
                    hasMatch = nextToken.kind == SyntaxKind.HEX_INTEGER_LITERAL_TOKEN;
                    break;
                case AT:
                    hasMatch = nextToken.kind == SyntaxKind.AT_TOKEN;
                    break;
                case RIGHT_ARROW:
                    hasMatch = nextToken.kind == SyntaxKind.RIGHT_ARROW_TOKEN;
                    break;
                case PARAMETERIZED_TYPE:
                    hasMatch = BallerinaParser.isParameterizedTypeToken(nextToken.kind);
                    break;
                case LT:
                case STREAM_TYPE_PARAM_START_TOKEN:
                case INFERRED_TYPEDESC_DEFAULT_START_LT:
                    hasMatch = nextToken.kind == SyntaxKind.LT_TOKEN;
                    break;
                case GT:
                case INFERRED_TYPEDESC_DEFAULT_END_GT:
                    hasMatch = nextToken.kind == SyntaxKind.GT_TOKEN;
                    break;
                case FIELD_IDENT:
                    hasMatch = nextToken.kind == SyntaxKind.FIELD_KEYWORD;
                    break;
                case FUNCTION_IDENT:
                    hasMatch = nextToken.kind == SyntaxKind.FUNCTION_KEYWORD;
                    break;
                case IDENT_AFTER_OBJECT_IDENT:
                    hasMatch = nextToken.kind == SyntaxKind.FUNCTION_KEYWORD ||
                            nextToken.kind == SyntaxKind.FIELD_KEYWORD;
                    break;
                case SINGLE_KEYWORD_ATTACH_POINT_IDENT:
                    hasMatch = isSingleKeywordAttachPointIdent(nextToken.kind);
                    break;
                case OBJECT_IDENT:
                    hasMatch = nextToken.kind == SyntaxKind.OBJECT_KEYWORD;
                    break;
                case RECORD_IDENT:
                    hasMatch = nextToken.kind == SyntaxKind.RECORD_KEYWORD;
                    break;
                case SERVICE_IDENT:
                    hasMatch = nextToken.kind == SyntaxKind.SERVICE_KEYWORD;
                    break;
                case REMOTE_IDENT:
                    hasMatch = nextToken.kind == SyntaxKind.REMOTE_KEYWORD;
                    break;
                case DECIMAL_FLOATING_POINT_LITERAL_TOKEN:
                    hasMatch = nextToken.kind == SyntaxKind.DECIMAL_FLOATING_POINT_LITERAL_TOKEN;
                    break;
                case HEX_FLOATING_POINT_LITERAL_TOKEN:
                    hasMatch = nextToken.kind == SyntaxKind.HEX_FLOATING_POINT_LITERAL_TOKEN;
                    break;
                case PIPE:
                    hasMatch = nextToken.kind == SyntaxKind.PIPE_TOKEN;
                    break;
                case TEMPLATE_START:
                case TEMPLATE_END:
                    hasMatch = nextToken.kind == SyntaxKind.BACKTICK_TOKEN;
                    break;
                case ASTERISK:
                    hasMatch = nextToken.kind == SyntaxKind.ASTERISK_TOKEN;
                    break;
                case BITWISE_AND_OPERATOR:
                    hasMatch = nextToken.kind == SyntaxKind.BITWISE_AND_TOKEN;
                    break;
                case EXPR_FUNC_BODY_START:
                case RIGHT_DOUBLE_ARROW:
                    hasMatch = nextToken.kind == SyntaxKind.RIGHT_DOUBLE_ARROW_TOKEN;
                    break;
                case PLUS_TOKEN:
                    hasMatch = nextToken.kind == SyntaxKind.PLUS_TOKEN;
                    break;
                case MINUS_TOKEN:
                    hasMatch = nextToken.kind == SyntaxKind.MINUS_TOKEN;
                    break;
                case SIGNED_INT_OR_FLOAT_RHS:
                    hasMatch = BallerinaParser.isIntOrFloat(nextToken);
                    break;
                case SYNC_SEND_TOKEN:
                    hasMatch = nextToken.kind == SyntaxKind.SYNC_SEND_TOKEN;
                    break;
                case PEER_WORKER_NAME:
                    hasMatch = nextToken.kind == SyntaxKind.FUNCTION_KEYWORD ||
                            nextToken.kind == SyntaxKind.IDENTIFIER_TOKEN;
                    break;
                case LEFT_ARROW_TOKEN:
                    hasMatch = nextToken.kind == SyntaxKind.LEFT_ARROW_TOKEN;
                    break;
                case ANNOT_CHAINING_TOKEN:
                    hasMatch = nextToken.kind == SyntaxKind.ANNOT_CHAINING_TOKEN;
                    break;
                case OPTIONAL_CHAINING_TOKEN:
                    hasMatch = nextToken.kind == SyntaxKind.OPTIONAL_CHAINING_TOKEN;
                    break;
                case TRANSACTIONAL_KEYWORD:
                    hasMatch = nextToken.kind == SyntaxKind.TRANSACTIONAL_KEYWORD;
                    break;
                case SERVICE_DECL_QUALIFIER:
                    hasMatch = nextToken.kind == SyntaxKind.ISOLATED_KEYWORD;
                    break;
                case UNION_OR_INTERSECTION_TOKEN:
                    hasMatch =
                            nextToken.kind == SyntaxKind.PIPE_TOKEN || nextToken.kind == SyntaxKind.BITWISE_AND_TOKEN;
                    break;
                case DOT_LT_TOKEN:
                    hasMatch = nextToken.kind == SyntaxKind.DOT_LT_TOKEN;
                    break;
                case SLASH_LT_TOKEN:
                    hasMatch = nextToken.kind == SyntaxKind.SLASH_LT_TOKEN;
                    break;
                case DOUBLE_SLASH_DOUBLE_ASTERISK_LT_TOKEN:
                    hasMatch = nextToken.kind == SyntaxKind.DOUBLE_SLASH_DOUBLE_ASTERISK_LT_TOKEN;
                    break;
                case SLASH_ASTERISK_TOKEN:
                    hasMatch = nextToken.kind == SyntaxKind.SLASH_ASTERISK_TOKEN;
                    break;
                case KEY_KEYWORD:
                    hasMatch = BallerinaParser.isKeyKeyword(nextToken);
                    break;
                case VAR_KEYWORD:
                    hasMatch = nextToken.kind == SyntaxKind.VAR_KEYWORD;
                    break;
                case ORDER_DIRECTION:
                    hasMatch = nextToken.kind == SyntaxKind.ASCENDING_KEYWORD ||
                            nextToken.kind == SyntaxKind.DESCENDING_KEYWORD;
                    break;
                case OBJECT_MEMBER_VISIBILITY_QUAL:
                    hasMatch = nextToken.kind == SyntaxKind.PRIVATE_KEYWORD ||
                            nextToken.kind == SyntaxKind.PUBLIC_KEYWORD;
                    break;
                case OBJECT_METHOD_FIRST_QUALIFIER:
                case OBJECT_METHOD_SECOND_QUALIFIER:
                case OBJECT_METHOD_THIRD_QUALIFIER:
                case OBJECT_METHOD_FOURTH_QUALIFIER:
                    hasMatch = nextToken.kind == SyntaxKind.ISOLATED_KEYWORD ||
                            nextToken.kind == SyntaxKind.TRANSACTIONAL_KEYWORD ||
                            nextToken.kind == SyntaxKind.REMOTE_KEYWORD ||
                            nextToken.kind == SyntaxKind.RESOURCE_KEYWORD;
                    break;
                case FUNC_DEF_FIRST_QUALIFIER:
                case FUNC_DEF_SECOND_QUALIFIER:
                case FUNC_TYPE_FIRST_QUALIFIER:
                case FUNC_TYPE_SECOND_QUALIFIER:
                    hasMatch = nextToken.kind == SyntaxKind.ISOLATED_KEYWORD ||
                            nextToken.kind == SyntaxKind.TRANSACTIONAL_KEYWORD;
                    break;
                case MODULE_VAR_FIRST_QUAL:
                case MODULE_VAR_SECOND_QUAL:
                case MODULE_VAR_THIRD_QUAL:
                    hasMatch = nextToken.kind == SyntaxKind.FINAL_KEYWORD ||
                            nextToken.kind == SyntaxKind.ISOLATED_KEYWORD ||
                            nextToken.kind == SyntaxKind.CONFIGURABLE_KEYWORD;
                    break;
                case COMPOUND_BINARY_OPERATOR:
                    hasMatch = BallerinaParser.isCompoundBinaryOperator(nextToken.kind);
                    break;
                case IS_KEYWORD:
                    hasMatch = nextToken.kind == SyntaxKind.IS_KEYWORD ||
                            nextToken.kind == SyntaxKind.NOT_IS_KEYWORD;
                    break;

                // start a context, so that we know where to fall back, and continue
                // having the qualified-identifier as the next rule.
                case VARIABLE_REF:
                case TYPE_REFERENCE_IN_TYPE_INCLUSION:
                case TYPE_REFERENCE:
                case ANNOT_REFERENCE:
                case FIELD_ACCESS_IDENTIFIER:

                    // Contexts that expect a type
                case TYPE_DESC_IN_ANNOTATION_DECL:
                case TYPE_DESC_BEFORE_IDENTIFIER:
                case TYPE_DESC_IN_RECORD_FIELD:
                case TYPE_DESC_IN_PARAM:
                case TYPE_DESC_IN_TYPE_BINDING_PATTERN:
                case TYPE_DESC_IN_TYPE_DEF:
                case TYPE_DESC_IN_ANGLE_BRACKETS:
                case TYPE_DESC_IN_RETURN_TYPE_DESC:
                case TYPE_DESC_IN_EXPRESSION:
                case TYPE_DESC_IN_STREAM_TYPE_DESC:
                case TYPE_DESC_IN_PARENTHESIS:
                case TYPE_DESC_IN_SERVICE:
                case TYPE_DESC_IN_PATH_PARAM:
                default:
                    if (isKeyword(currentCtx)) {
                        SyntaxKind expectedToken = getExpectedKeywordKind(currentCtx);
                        hasMatch = nextToken.kind == expectedToken;
                        break;
                    }

                    if (hasAlternativePaths(currentCtx)) {
                        return seekMatchInAlternativePaths(currentCtx, lookahead, currentDepth, matchingRulesCount,
                                isEntryPoint);
                    }

                    // Stay at the same place
                    skipRule = true;
                    hasMatch = true;
                    break;
            }

            if (!hasMatch) {
                return fixAndContinue(currentCtx, lookahead, currentDepth, matchingRulesCount, isEntryPoint);
            }

            currentCtx = getNextRule(currentCtx, lookahead + 1);
            if (!skipRule) {
                // Try the next token with the next rule
                currentDepth++;
                matchingRulesCount++;
                lookahead++;
                isEntryPoint = false;
            }
        }

        Result result = new Result(new ArrayDeque<>(), matchingRulesCount);
        result.solution = new Solution(Action.KEEP, currentCtx, SyntaxKind.NONE, currentCtx.toString());
        return result;
    }

    /**
     * Get the next lookahead by skipping doc strings since error handler is not considering doc strings.
     *
     * @param lookahead current lookahead
     * @return next lookahead by skipping doc strings
     */
    private int getNextLookahead(int lookahead) {
        while (this.tokenReader.peek(lookahead).kind == SyntaxKind.DOCUMENTATION_STRING) {
            lookahead++;
        }
        return lookahead;
    }

    /**
     * @param currentCtx
     * @return
     */
    private boolean isKeyword(ParserRuleContext currentCtx) {
        switch (currentCtx) {
            case EOF:
            case PUBLIC_KEYWORD:
            case PRIVATE_KEYWORD:
            case FUNCTION_KEYWORD:
            case NEW_KEYWORD:
            case SELECT_KEYWORD:
            case WHERE_KEYWORD:
            case FROM_KEYWORD:
            case ORDER_KEYWORD:
            case BY_KEYWORD:
            case START_KEYWORD:
            case FLUSH_KEYWORD:
            case DEFAULT_WORKER_NAME_IN_ASYNC_SEND:
            case WAIT_KEYWORD:
            case CHECKING_KEYWORD:
            case FAIL_KEYWORD:
            case DO_KEYWORD:
            case TRANSACTION_KEYWORD:
            case TRANSACTIONAL_KEYWORD:
            case COMMIT_KEYWORD:
            case RETRY_KEYWORD:
            case ROLLBACK_KEYWORD:
            case ENUM_KEYWORD:
            case MATCH_KEYWORD:
            case RETURNS_KEYWORD:
            case EXTERNAL_KEYWORD:
            case RECORD_KEYWORD:
            case TYPE_KEYWORD:
            case OBJECT_KEYWORD:
            case ABSTRACT_KEYWORD:
            case CLIENT_KEYWORD:
            case IF_KEYWORD:
            case ELSE_KEYWORD:
            case WHILE_KEYWORD:
            case PANIC_KEYWORD:
            case AS_KEYWORD:
            case LOCK_KEYWORD:
            case IMPORT_KEYWORD:
            case VERSION_KEYWORD:
            case CONTINUE_KEYWORD:
            case BREAK_KEYWORD:
            case RETURN_KEYWORD:
            case SERVICE_KEYWORD:
            case ON_KEYWORD:
            case LISTENER_KEYWORD:
            case CONST_KEYWORD:
            case FINAL_KEYWORD:
            case TYPEOF_KEYWORD:
            case IS_KEYWORD:
            case NOT_IS_KEYWORD:
            case NULL_KEYWORD:
            case ANNOTATION_KEYWORD:
            case SOURCE_KEYWORD:
            case XMLNS_KEYWORD:
            case WORKER_KEYWORD:
            case FORK_KEYWORD:
            case TRAP_KEYWORD:
            case FOREACH_KEYWORD:
            case IN_KEYWORD:
            case TABLE_KEYWORD:
            case KEY_KEYWORD:
            case ERROR_KEYWORD:
            case LET_KEYWORD:
            case STREAM_KEYWORD:
            case XML_KEYWORD:
            case STRING_KEYWORD:
            case BASE16_KEYWORD:
            case BASE64_KEYWORD:
            case DISTINCT_KEYWORD:
            case CONFLICT_KEYWORD:
            case LIMIT_KEYWORD:
            case EQUALS_KEYWORD:
            case JOIN_KEYWORD:
            case OUTER_KEYWORD:
            case CLASS_KEYWORD:
            case MAP_KEYWORD:
                return true;
            default:
                return false;
        }
    }

    @Override
    protected boolean hasAlternativePaths(ParserRuleContext currentCtx) {
        switch (currentCtx) {
            case TOP_LEVEL_NODE:
            case TOP_LEVEL_NODE_WITHOUT_MODIFIER:
            case TOP_LEVEL_NODE_WITHOUT_METADATA:
            case FUNC_OPTIONAL_RETURNS:
            case FUNC_BODY_OR_TYPE_DESC_RHS:
            case ANON_FUNC_BODY:
            case FUNC_BODY:
            case EXPRESSION:
            case TERMINAL_EXPRESSION:
            case VAR_DECL_STMT_RHS:
            case EXPRESSION_RHS:
            case VARIABLE_REF_RHS:
            case STATEMENT:
            case STATEMENT_WITHOUT_ANNOTS:
            case PARAM_LIST:
            case REQUIRED_PARAM_NAME_RHS:
            case TYPE_NAME_OR_VAR_NAME:
            case FIELD_DESCRIPTOR_RHS:
            case FIELD_OR_REST_DESCIPTOR_RHS:
            case RECORD_BODY_END:
            case RECORD_BODY_START:
            case TYPE_DESCRIPTOR:
            case TYPE_DESC_WITHOUT_ISOLATED:
            case RECORD_FIELD_OR_RECORD_END:
            case RECORD_FIELD_START:
            case RECORD_FIELD_WITHOUT_METADATA:
            case ARG_START:
            case ARG_START_OR_ARG_LIST_END:
            case NAMED_OR_POSITIONAL_ARG_RHS:
            case ARG_END:
            case CLASS_MEMBER_OR_OBJECT_MEMBER_START:
            case OBJECT_CONSTRUCTOR_MEMBER_START:
            case CLASS_MEMBER_OR_OBJECT_MEMBER_WITHOUT_META:
            case OBJECT_CONS_MEMBER_WITHOUT_META:
            case OPTIONAL_FIELD_INITIALIZER:
            case OBJECT_METHOD_START:
            case OBJECT_FUNC_OR_FIELD:
            case OBJECT_FUNC_OR_FIELD_WITHOUT_VISIBILITY:
            case OBJECT_TYPE_START:
            case OBJECT_CONSTRUCTOR_START:
            case ELSE_BLOCK:
            case ELSE_BODY:
            case CALL_STMT_START:
            case IMPORT_PREFIX_DECL:
            case IMPORT_VERSION_DECL:
            case IMPORT_DECL_ORG_OR_MODULE_NAME_RHS:
            case AFTER_IMPORT_MODULE_NAME:
            case MAJOR_MINOR_VERSION_END:
            case RETURN_STMT_RHS:
            case ACCESS_EXPRESSION:
            case FIRST_MAPPING_FIELD:
            case MAPPING_FIELD:
            case SPECIFIC_FIELD:
            case SPECIFIC_FIELD_RHS:
            case MAPPING_FIELD_END:
            case OPTIONAL_ABSOLUTE_PATH:
            case CONST_DECL_TYPE:
            case CONST_DECL_RHS:
            case ARRAY_LENGTH:
            case PARAMETER_START:
            case PARAMETER_START_WITHOUT_ANNOTATION:
            case STMT_START_WITH_EXPR_RHS:
            case EXPR_STMT_RHS:
            case EXPRESSION_STATEMENT_START:
            case ANNOT_DECL_OPTIONAL_TYPE:
            case ANNOT_DECL_RHS:
            case ANNOT_OPTIONAL_ATTACH_POINTS:
            case ATTACH_POINT:
            case ATTACH_POINT_IDENT:
            case ATTACH_POINT_END:
            case XML_NAMESPACE_PREFIX_DECL:
            case CONSTANT_EXPRESSION_START:
            case TYPE_DESC_RHS:
            case LIST_CONSTRUCTOR_FIRST_MEMBER:
            case LIST_CONSTRUCTOR_MEMBER:
            case TYPE_CAST_PARAM:
            case TYPE_CAST_PARAM_RHS:
            case TABLE_KEYWORD_RHS:
            case ROW_LIST_RHS:
            case TABLE_ROW_END:
            case KEY_SPECIFIER_RHS:
            case TABLE_KEY_RHS:
            case LET_VAR_DECL_START:
            case ORDER_KEY_LIST_END:
            case STREAM_TYPE_FIRST_PARAM_RHS:
            case TEMPLATE_MEMBER:
            case TEMPLATE_STRING_RHS:
            case FUNCTION_KEYWORD_RHS:
            case FUNC_TYPE_FUNC_KEYWORD_RHS_START:
            case WORKER_NAME_RHS:
            case BINDING_PATTERN:
            case LIST_BINDING_PATTERNS_START:
            case LIST_BINDING_PATTERN_MEMBER_END:
            case FIELD_BINDING_PATTERN_END:
            case LIST_BINDING_PATTERN_MEMBER:
            case MAPPING_BINDING_PATTERN_END:
            case MAPPING_BINDING_PATTERN_MEMBER:
            case KEY_CONSTRAINTS_RHS:
            case TABLE_TYPE_DESC_RHS:
            case NEW_KEYWORD_RHS:
            case TABLE_CONSTRUCTOR_OR_QUERY_START:
            case TABLE_CONSTRUCTOR_OR_QUERY_RHS:
            case QUERY_PIPELINE_RHS:
            case BRACED_EXPR_OR_ANON_FUNC_PARAM_RHS:
            case ANON_FUNC_PARAM_RHS:
            case PARAM_END:
            case ANNOTATION_REF_RHS:
            case INFER_PARAM_END_OR_PARENTHESIS_END:
            case TYPE_DESC_IN_TUPLE_RHS:
            case TUPLE_TYPE_MEMBER_RHS:
            case LIST_CONSTRUCTOR_MEMBER_END:
            case NIL_OR_PARENTHESISED_TYPE_DESC_RHS:
            case REMOTE_OR_RESOURCE_CALL_OR_ASYNC_SEND_RHS:
            case REMOTE_CALL_OR_ASYNC_SEND_END:
            case RECEIVE_WORKERS:
            case RECEIVE_FIELD:
            case RECEIVE_FIELD_END:
            case WAIT_KEYWORD_RHS:
            case WAIT_FIELD_NAME_RHS:
            case WAIT_FIELD_END:
            case WAIT_FUTURE_EXPR_END:
            case OPTIONAL_PEER_WORKER:
            case ENUM_MEMBER_START:
            case ENUM_MEMBER_RHS:
            case ENUM_MEMBER_END:
            case MEMBER_ACCESS_KEY_EXPR_END:
            case ROLLBACK_RHS:
            case RETRY_KEYWORD_RHS:
            case RETRY_TYPE_PARAM_RHS:
            case RETRY_BODY:
            case STMT_START_BRACKETED_LIST_MEMBER:
            case STMT_START_BRACKETED_LIST_RHS:
            case BINDING_PATTERN_OR_EXPR_RHS:
            case BINDING_PATTERN_OR_VAR_REF_RHS:
            case BRACKETED_LIST_RHS:
            case BRACKETED_LIST_MEMBER:
            case BRACKETED_LIST_MEMBER_END:
            case TYPE_DESC_RHS_OR_BP_RHS:
            case LIST_BINDING_MEMBER_OR_ARRAY_LENGTH:
            case XML_NAVIGATE_EXPR:
            case XML_NAME_PATTERN_RHS:
            case XML_ATOMIC_NAME_PATTERN_START:
            case XML_ATOMIC_NAME_IDENTIFIER_RHS:
            case XML_STEP_START:
            case FUNC_TYPE_DESC_RHS_OR_ANON_FUNC_BODY:
            case OPTIONAL_MATCH_GUARD:
            case MATCH_PATTERN_LIST_MEMBER_RHS:
            case MATCH_PATTERN_START:
            case LIST_MATCH_PATTERNS_START:
            case LIST_MATCH_PATTERN_MEMBER:
            case LIST_MATCH_PATTERN_MEMBER_RHS:
            case ERROR_BINDING_PATTERN_ERROR_KEYWORD_RHS:
            case ERROR_ARG_LIST_BINDING_PATTERN_START:
            case ERROR_MESSAGE_BINDING_PATTERN_END:
            case ERROR_MESSAGE_BINDING_PATTERN_RHS:
            case ERROR_FIELD_BINDING_PATTERN:
            case ERROR_FIELD_BINDING_PATTERN_END:
            case FIELD_MATCH_PATTERNS_START:
            case FIELD_MATCH_PATTERN_MEMBER:
            case FIELD_MATCH_PATTERN_MEMBER_RHS:
            case ERROR_MATCH_PATTERN_OR_CONST_PATTERN:
            case ERROR_MATCH_PATTERN_ERROR_KEYWORD_RHS:
            case ERROR_ARG_LIST_MATCH_PATTERN_START:
            case ERROR_MESSAGE_MATCH_PATTERN_END:
            case ERROR_MESSAGE_MATCH_PATTERN_RHS:
            case ERROR_FIELD_MATCH_PATTERN:
            case ERROR_FIELD_MATCH_PATTERN_RHS:
            case NAMED_ARG_MATCH_PATTERN_RHS:
            case EXTERNAL_FUNC_BODY_OPTIONAL_ANNOTS:
            case LIST_BP_OR_LIST_CONSTRUCTOR_MEMBER:
            case TUPLE_TYPE_DESC_OR_LIST_CONST_MEMBER:
            case OBJECT_METHOD_WITHOUT_FIRST_QUALIFIER:
            case OBJECT_METHOD_WITHOUT_SECOND_QUALIFIER:
            case OBJECT_METHOD_WITHOUT_THIRD_QUALIFIER:
            case JOIN_CLAUSE_START:
            case INTERMEDIATE_CLAUSE_START:
            case MAPPING_BP_OR_MAPPING_CONSTRUCTOR_MEMBER:
            case TYPE_DESC_OR_EXPR_RHS:
            case LISTENERS_LIST_END:
            case REGULAR_COMPOUND_STMT_RHS:
            case NAMED_WORKER_DECL_START:
            case FUNC_TYPE_DESC_START:
            case ANON_FUNC_EXPRESSION_START:
            case MODULE_CLASS_DEFINITION_START:
            case OBJECT_CONSTRUCTOR_TYPE_REF:
            case OBJECT_FIELD_QUALIFIER:
            case OPTIONAL_SERVICE_DECL_TYPE:
            case SERVICE_IDENT_RHS:
            case ABSOLUTE_RESOURCE_PATH_START:
            case ABSOLUTE_RESOURCE_PATH_END:
            case SERVICE_DECL_OR_VAR_DECL:
            case OPTIONAL_RELATIVE_PATH:
            case RELATIVE_RESOURCE_PATH_START:
            case RELATIVE_RESOURCE_PATH_END:
            case RESOURCE_PATH_SEGMENT:
            case PATH_PARAM_OPTIONAL_ANNOTS:
            case PATH_PARAM_ELLIPSIS:
            case OPTIONAL_PATH_PARAM_NAME:    
            case OBJECT_CONS_WITHOUT_FIRST_QUALIFIER:
            case OBJECT_TYPE_WITHOUT_FIRST_QUALIFIER:
            case CONFIG_VAR_DECL_RHS:
            case SERVICE_DECL_START:
            case ERROR_CONSTRUCTOR_RHS:
            case OPTIONAL_TYPE_PARAMETER:
            case MAP_TYPE_OR_TYPE_REF:
            case OBJECT_TYPE_OR_TYPE_REF:
            case STREAM_TYPE_OR_TYPE_REF:
            case TABLE_TYPE_OR_TYPE_REF:
            case PARAMETERIZED_TYPE_OR_TYPE_REF:
            case TYPE_DESC_RHS_OR_TYPE_REF:
            case TRANSACTION_STMT_RHS_OR_TYPE_REF:
            case TABLE_CONS_OR_QUERY_EXPR_OR_VAR_REF:
            case QUERY_EXPR_OR_VAR_REF:
            case ERROR_CONS_EXPR_OR_VAR_REF:
            case QUALIFIED_IDENTIFIER:
            case CLASS_DEF_WITHOUT_FIRST_QUALIFIER:
            case CLASS_DEF_WITHOUT_SECOND_QUALIFIER:
            case CLASS_DEF_WITHOUT_THIRD_QUALIFIER:
            case FUNC_DEF_START:
            case FUNC_DEF_WITHOUT_FIRST_QUALIFIER:
            case FUNC_TYPE_DESC_START_WITHOUT_FIRST_QUAL:
            case MODULE_VAR_DECL_START:
            case MODULE_VAR_WITHOUT_FIRST_QUAL:
            case MODULE_VAR_WITHOUT_SECOND_QUAL:
            case FUNC_DEF_OR_TYPE_DESC_RHS:
            case CLASS_DESCRIPTOR:
            case EXPR_START_OR_INFERRED_TYPEDESC_DEFAULT_START:
            case TYPE_CAST_PARAM_START_OR_INFERRED_TYPEDESC_DEFAULT_END:
            case END_OF_PARAMS_OR_NEXT_PARAM_START:
            case ASSIGNMENT_STMT_RHS:
            case PARAM_START:
            case PARAM_RHS:
            case FUNC_TYPE_PARAM_RHS:
            case ANNOTATION_DECL_START:
<<<<<<< HEAD
            case OPTIONAL_RESOURCE_ACCESS_PATH:
            case RESOURCE_ACCESS_PATH_SEGMENT:
            case COMPUTED_SEGMENT_OR_REST_SEGMENT:    
            case RESOURCE_ACCESS_SEGMENT_RHS:    
            case OPTIONAL_RESOURCE_ACCESS_METHOD:
            case OPTIONAL_RESOURCE_ACCESS_ACTION_ARG_LIST:    
=======
            case ON_FAIL_OPTIONAL_BINDING_PATTERN:
>>>>>>> af9e20bf
                return true;
            default:
                return false;
        }
    }

    /**
     * Returns the shortest alternative path for a parser rule with alternatives.
     *
     * @param currentCtx Parser rule with alternatives
     * @return shortest alternative path
     */
    protected ParserRuleContext getShortestAlternative(ParserRuleContext currentCtx) {
        switch (currentCtx) {
            case TOP_LEVEL_NODE:
            case TOP_LEVEL_NODE_WITHOUT_MODIFIER:
            case TOP_LEVEL_NODE_WITHOUT_METADATA:
                return ParserRuleContext.EOF;
            case FUNC_OPTIONAL_RETURNS:
                return ParserRuleContext.RETURNS_KEYWORD;
            case FUNC_BODY_OR_TYPE_DESC_RHS:
                return ParserRuleContext.FUNC_BODY;
            case ANON_FUNC_BODY:
                return ParserRuleContext.EXPLICIT_ANON_FUNC_EXPR_BODY_START;
            case FUNC_BODY:
                return ParserRuleContext.FUNC_BODY_BLOCK;
            case EXPRESSION:
            case TERMINAL_EXPRESSION:
                return ParserRuleContext.VARIABLE_REF;
            case VAR_DECL_STMT_RHS:
                return ParserRuleContext.SEMICOLON;
            case EXPRESSION_RHS:
            case VARIABLE_REF_RHS:
                return ParserRuleContext.BINARY_OPERATOR;
            case STATEMENT:
            case STATEMENT_WITHOUT_ANNOTS:
                return ParserRuleContext.VAR_DECL_STMT;
            case PARAM_LIST:
                return ParserRuleContext.CLOSE_PARENTHESIS;
            case REQUIRED_PARAM_NAME_RHS:
                return ParserRuleContext.PARAM_END;
            case TYPE_NAME_OR_VAR_NAME:
                return ParserRuleContext.VARIABLE_NAME;
            case FIELD_DESCRIPTOR_RHS:
                return ParserRuleContext.SEMICOLON;
            case FIELD_OR_REST_DESCIPTOR_RHS:
                return ParserRuleContext.VARIABLE_NAME;
            case RECORD_BODY_END:
                return ParserRuleContext.CLOSE_BRACE;
            case RECORD_BODY_START:
                return ParserRuleContext.OPEN_BRACE;
            case TYPE_DESCRIPTOR:
                return ParserRuleContext.SIMPLE_TYPE_DESC_IDENTIFIER;
            case TYPE_DESC_WITHOUT_ISOLATED:
                return ParserRuleContext.FUNC_TYPE_DESC;
            case RECORD_FIELD_OR_RECORD_END:
                return ParserRuleContext.RECORD_BODY_END;
            case RECORD_FIELD_START:
            case RECORD_FIELD_WITHOUT_METADATA:
                return ParserRuleContext.TYPE_DESC_IN_RECORD_FIELD;
            case ARG_START:
                return ParserRuleContext.EXPRESSION;
            case ARG_START_OR_ARG_LIST_END:
                return ParserRuleContext.ARG_LIST_END;
            case NAMED_OR_POSITIONAL_ARG_RHS:
                return ParserRuleContext.ARG_END;
            case ARG_END:
                return ParserRuleContext.ARG_LIST_END;
            case CLASS_MEMBER_OR_OBJECT_MEMBER_START:
            case OBJECT_CONSTRUCTOR_MEMBER_START:
            case CLASS_MEMBER_OR_OBJECT_MEMBER_WITHOUT_META:
            case OBJECT_CONS_MEMBER_WITHOUT_META:
                return ParserRuleContext.CLOSE_BRACE;
            case OPTIONAL_FIELD_INITIALIZER:
                return ParserRuleContext.SEMICOLON;
            case ON_FAIL_OPTIONAL_BINDING_PATTERN:
                return ParserRuleContext.BLOCK_STMT;
            case OBJECT_METHOD_START:
                return ParserRuleContext.FUNC_DEF_OR_FUNC_TYPE;
            case OBJECT_FUNC_OR_FIELD:
                return ParserRuleContext.OBJECT_FUNC_OR_FIELD_WITHOUT_VISIBILITY;
            case OBJECT_FUNC_OR_FIELD_WITHOUT_VISIBILITY:
                return ParserRuleContext.OBJECT_FIELD_START;
            case OBJECT_TYPE_START:
            case OBJECT_CONSTRUCTOR_START:
                return ParserRuleContext.OBJECT_KEYWORD;
            case ELSE_BLOCK:
                return ParserRuleContext.STATEMENT;
            case ELSE_BODY:
                return ParserRuleContext.OPEN_BRACE;
            case CALL_STMT_START:
                return ParserRuleContext.VARIABLE_REF;
            case IMPORT_PREFIX_DECL:
            case IMPORT_VERSION_DECL:
                return ParserRuleContext.SEMICOLON;
            case IMPORT_DECL_ORG_OR_MODULE_NAME_RHS:
                return ParserRuleContext.AFTER_IMPORT_MODULE_NAME;
            case AFTER_IMPORT_MODULE_NAME:
            case MAJOR_MINOR_VERSION_END:
            case RETURN_STMT_RHS:
                return ParserRuleContext.SEMICOLON;
            case ACCESS_EXPRESSION:
                return ParserRuleContext.VARIABLE_REF;
            case FIRST_MAPPING_FIELD:
                return ParserRuleContext.CLOSE_BRACE;
            case MAPPING_FIELD:
                return ParserRuleContext.SPECIFIC_FIELD;
            case SPECIFIC_FIELD:
                return ParserRuleContext.MAPPING_FIELD_NAME;
            case SPECIFIC_FIELD_RHS:
                return ParserRuleContext.MAPPING_FIELD_END;
            case MAPPING_FIELD_END:
                return ParserRuleContext.CLOSE_BRACE;
            case OPTIONAL_ABSOLUTE_PATH:
                return ParserRuleContext.ON_KEYWORD;
            case CONST_DECL_TYPE:
                return ParserRuleContext.VARIABLE_NAME;
            case CONST_DECL_RHS:
                return ParserRuleContext.ASSIGN_OP;
            case ARRAY_LENGTH:
                return ParserRuleContext.CLOSE_BRACKET;
            case PARAMETER_START:
                return ParserRuleContext.PARAMETER_START_WITHOUT_ANNOTATION;
            case PARAMETER_START_WITHOUT_ANNOTATION:
                return ParserRuleContext.TYPE_DESC_IN_PARAM;
            case STMT_START_WITH_EXPR_RHS:
            case EXPR_STMT_RHS:
                return ParserRuleContext.SEMICOLON;
            case EXPRESSION_STATEMENT_START:
                return ParserRuleContext.VARIABLE_REF;
            case ANNOT_DECL_OPTIONAL_TYPE:
                return ParserRuleContext.ANNOTATION_TAG;
            case ANNOT_DECL_RHS:
            case ANNOT_OPTIONAL_ATTACH_POINTS:
                return ParserRuleContext.SEMICOLON;
            case ATTACH_POINT:
                return ParserRuleContext.ATTACH_POINT_IDENT;
            case ATTACH_POINT_IDENT:
                return ParserRuleContext.SINGLE_KEYWORD_ATTACH_POINT_IDENT;
            case ATTACH_POINT_END:
                return ParserRuleContext.SEMICOLON;
            case XML_NAMESPACE_PREFIX_DECL:
                return ParserRuleContext.SEMICOLON;
            case CONSTANT_EXPRESSION_START:
                return ParserRuleContext.VARIABLE_REF;
            case TYPE_DESC_RHS:
                return ParserRuleContext.END_OF_TYPE_DESC;
            case LIST_CONSTRUCTOR_FIRST_MEMBER:
                return ParserRuleContext.CLOSE_BRACKET;
            case LIST_CONSTRUCTOR_MEMBER:
                return ParserRuleContext.EXPRESSION;
            case TYPE_CAST_PARAM:
            case TYPE_CAST_PARAM_RHS:
                return ParserRuleContext.TYPE_DESC_IN_ANGLE_BRACKETS;
            case TABLE_KEYWORD_RHS:
                return ParserRuleContext.TABLE_CONSTRUCTOR;
            case ROW_LIST_RHS:
            case TABLE_ROW_END:
                return ParserRuleContext.CLOSE_BRACKET;
            case KEY_SPECIFIER_RHS:
            case TABLE_KEY_RHS:
                return ParserRuleContext.CLOSE_PARENTHESIS;
            case LET_VAR_DECL_START:
                return ParserRuleContext.TYPE_DESC_IN_TYPE_BINDING_PATTERN;
            case ORDER_KEY_LIST_END:
                return ParserRuleContext.ORDER_CLAUSE_END;
            case STREAM_TYPE_FIRST_PARAM_RHS:
                return ParserRuleContext.GT;
            case TEMPLATE_MEMBER:
            case TEMPLATE_STRING_RHS:
                return ParserRuleContext.TEMPLATE_END;
            case FUNCTION_KEYWORD_RHS:
                return ParserRuleContext.FUNC_TYPE_FUNC_KEYWORD_RHS;
            case FUNC_TYPE_FUNC_KEYWORD_RHS_START:
                return ParserRuleContext.FUNC_TYPE_DESC_END;
            case WORKER_NAME_RHS:
                return ParserRuleContext.BLOCK_STMT;
            case BINDING_PATTERN:
                return ParserRuleContext.BINDING_PATTERN_STARTING_IDENTIFIER;
            case LIST_BINDING_PATTERNS_START:
            case LIST_BINDING_PATTERN_MEMBER_END:
                return ParserRuleContext.CLOSE_BRACKET;
            case FIELD_BINDING_PATTERN_END:
                return ParserRuleContext.CLOSE_BRACE;
            case LIST_BINDING_PATTERN_MEMBER:
                return ParserRuleContext.BINDING_PATTERN;
            case MAPPING_BINDING_PATTERN_END:
                return ParserRuleContext.CLOSE_BRACE;
            case MAPPING_BINDING_PATTERN_MEMBER:
                return ParserRuleContext.FIELD_BINDING_PATTERN;
            case KEY_CONSTRAINTS_RHS:
                return ParserRuleContext.OPEN_PARENTHESIS;
            case TABLE_TYPE_DESC_RHS:
                return ParserRuleContext.TYPE_DESC_RHS;
            case NEW_KEYWORD_RHS:
                return ParserRuleContext.EXPRESSION_RHS;
            case TABLE_CONSTRUCTOR_OR_QUERY_START:
                return ParserRuleContext.TABLE_KEYWORD;
            case TABLE_CONSTRUCTOR_OR_QUERY_RHS:
                return ParserRuleContext.TABLE_CONSTRUCTOR;
            case QUERY_PIPELINE_RHS:
                return ParserRuleContext.QUERY_EXPRESSION_RHS;
            case BRACED_EXPR_OR_ANON_FUNC_PARAM_RHS:
            case ANON_FUNC_PARAM_RHS:
                return ParserRuleContext.CLOSE_PARENTHESIS;
            case PARAM_END:
                return ParserRuleContext.CLOSE_PARENTHESIS;
            case ANNOTATION_REF_RHS:
                return ParserRuleContext.ANNOTATION_END;
            case INFER_PARAM_END_OR_PARENTHESIS_END:
                return ParserRuleContext.CLOSE_PARENTHESIS;
            case TYPE_DESC_IN_TUPLE_RHS:
                return ParserRuleContext.CLOSE_BRACKET;
            case TUPLE_TYPE_MEMBER_RHS:
                return ParserRuleContext.CLOSE_BRACKET;
            case LIST_CONSTRUCTOR_MEMBER_END:
                return ParserRuleContext.CLOSE_BRACKET;
            case NIL_OR_PARENTHESISED_TYPE_DESC_RHS:
                return ParserRuleContext.CLOSE_PARENTHESIS;
            case REMOTE_OR_RESOURCE_CALL_OR_ASYNC_SEND_RHS:
                return ParserRuleContext.PEER_WORKER_NAME;
            case REMOTE_CALL_OR_ASYNC_SEND_END:
                return ParserRuleContext.SEMICOLON;
            case RECEIVE_WORKERS:
            case RECEIVE_FIELD:
                return ParserRuleContext.PEER_WORKER_NAME;
            case RECEIVE_FIELD_END:
                return ParserRuleContext.CLOSE_BRACE;
            case WAIT_KEYWORD_RHS:
                return ParserRuleContext.MULTI_WAIT_FIELDS;
            case WAIT_FIELD_NAME_RHS:
                return ParserRuleContext.WAIT_FIELD_END;
            case WAIT_FIELD_END:
                return ParserRuleContext.CLOSE_BRACE;
            case WAIT_FUTURE_EXPR_END:
                return ParserRuleContext.ALTERNATE_WAIT_EXPR_LIST_END;
            case OPTIONAL_PEER_WORKER:
                return ParserRuleContext.EXPRESSION_RHS;
            case ENUM_MEMBER_START:
                return ParserRuleContext.ENUM_MEMBER_NAME;
            case ENUM_MEMBER_RHS:
                return ParserRuleContext.ENUM_MEMBER_END;
            case ENUM_MEMBER_END:
                return ParserRuleContext.CLOSE_BRACE;
            case MEMBER_ACCESS_KEY_EXPR_END:
                return ParserRuleContext.CLOSE_BRACKET;
            case ROLLBACK_RHS:
                return ParserRuleContext.SEMICOLON;
            case RETRY_KEYWORD_RHS:
                return ParserRuleContext.RETRY_TYPE_PARAM_RHS;
            case RETRY_TYPE_PARAM_RHS:
                return ParserRuleContext.RETRY_BODY;
            case RETRY_BODY:
                return ParserRuleContext.BLOCK_STMT;
            case STMT_START_BRACKETED_LIST_MEMBER:
                return ParserRuleContext.TYPE_DESCRIPTOR;
            case STMT_START_BRACKETED_LIST_RHS:
                return ParserRuleContext.VARIABLE_NAME;
            case BINDING_PATTERN_OR_EXPR_RHS:
            case BINDING_PATTERN_OR_VAR_REF_RHS:
            case BRACKETED_LIST_RHS:
                return ParserRuleContext.TYPE_DESC_RHS_OR_BP_RHS;
            case BRACKETED_LIST_MEMBER:
                return ParserRuleContext.EXPRESSION;
            case BRACKETED_LIST_MEMBER_END:
                return ParserRuleContext.CLOSE_BRACKET;
            case TYPE_DESC_RHS_OR_BP_RHS:
                return ParserRuleContext.TYPE_DESC_RHS_IN_TYPED_BP;
            case LIST_BINDING_MEMBER_OR_ARRAY_LENGTH:
                return ParserRuleContext.BINDING_PATTERN;
            case XML_NAVIGATE_EXPR:
                return ParserRuleContext.XML_FILTER_EXPR;
            case XML_NAME_PATTERN_RHS:
                return ParserRuleContext.GT;
            case XML_ATOMIC_NAME_PATTERN_START:
                return ParserRuleContext.XML_ATOMIC_NAME_IDENTIFIER;
            case XML_ATOMIC_NAME_IDENTIFIER_RHS:
                return ParserRuleContext.IDENTIFIER;
            case XML_STEP_START:
                return ParserRuleContext.SLASH_ASTERISK_TOKEN;
            case FUNC_TYPE_DESC_RHS_OR_ANON_FUNC_BODY:
                return ParserRuleContext.ANON_FUNC_BODY;
            case OPTIONAL_MATCH_GUARD:
                return ParserRuleContext.RIGHT_DOUBLE_ARROW;
            case MATCH_PATTERN_LIST_MEMBER_RHS:
                return ParserRuleContext.MATCH_PATTERN_END;
            case MATCH_PATTERN_START:
                return ParserRuleContext.CONSTANT_EXPRESSION;
            case LIST_MATCH_PATTERNS_START:
                return ParserRuleContext.CLOSE_BRACKET;
            case LIST_MATCH_PATTERN_MEMBER:
                return ParserRuleContext.MATCH_PATTERN_START;
            case LIST_MATCH_PATTERN_MEMBER_RHS:
                return ParserRuleContext.CLOSE_BRACKET;
            case ERROR_BINDING_PATTERN_ERROR_KEYWORD_RHS:
                return ParserRuleContext.OPEN_PARENTHESIS;
            case ERROR_ARG_LIST_BINDING_PATTERN_START:
            case ERROR_MESSAGE_BINDING_PATTERN_END:
                return ParserRuleContext.CLOSE_PARENTHESIS;
            case ERROR_MESSAGE_BINDING_PATTERN_RHS:
                return ParserRuleContext.ERROR_CAUSE_SIMPLE_BINDING_PATTERN;
            case ERROR_FIELD_BINDING_PATTERN:
                return ParserRuleContext.NAMED_ARG_BINDING_PATTERN;
            case ERROR_FIELD_BINDING_PATTERN_END:
                return ParserRuleContext.CLOSE_PARENTHESIS;
            case FIELD_MATCH_PATTERNS_START:
                return ParserRuleContext.CLOSE_BRACE;
            case FIELD_MATCH_PATTERN_MEMBER:
                return ParserRuleContext.VARIABLE_NAME;
            case FIELD_MATCH_PATTERN_MEMBER_RHS:
                return ParserRuleContext.CLOSE_BRACE;
            case ERROR_MATCH_PATTERN_OR_CONST_PATTERN:
                return ParserRuleContext.MATCH_PATTERN_RHS;
            case ERROR_MATCH_PATTERN_ERROR_KEYWORD_RHS:
                return ParserRuleContext.OPEN_PARENTHESIS;
            case ERROR_ARG_LIST_MATCH_PATTERN_START:
            case ERROR_MESSAGE_MATCH_PATTERN_END:
                return ParserRuleContext.CLOSE_PARENTHESIS;
            case ERROR_MESSAGE_MATCH_PATTERN_RHS:
                return ParserRuleContext.ERROR_CAUSE_MATCH_PATTERN;
            case ERROR_FIELD_MATCH_PATTERN:
                return ParserRuleContext.NAMED_ARG_MATCH_PATTERN;
            case ERROR_FIELD_MATCH_PATTERN_RHS:
                return ParserRuleContext.CLOSE_PARENTHESIS;
            case NAMED_ARG_MATCH_PATTERN_RHS:
                return ParserRuleContext.NAMED_ARG_MATCH_PATTERN;
            case EXTERNAL_FUNC_BODY_OPTIONAL_ANNOTS:
                return ParserRuleContext.EXTERNAL_KEYWORD;
            case LIST_BP_OR_LIST_CONSTRUCTOR_MEMBER:
                return ParserRuleContext.LIST_BINDING_PATTERN_MEMBER;
            case TUPLE_TYPE_DESC_OR_LIST_CONST_MEMBER:
                return ParserRuleContext.TYPE_DESCRIPTOR;
            case OBJECT_METHOD_WITHOUT_FIRST_QUALIFIER:
            case OBJECT_METHOD_WITHOUT_SECOND_QUALIFIER:
            case OBJECT_METHOD_WITHOUT_THIRD_QUALIFIER:
            case FUNC_DEF:
                return ParserRuleContext.FUNC_DEF_OR_FUNC_TYPE;
            case JOIN_CLAUSE_START:
                return ParserRuleContext.JOIN_KEYWORD;
            case INTERMEDIATE_CLAUSE_START:
                return ParserRuleContext.WHERE_CLAUSE;
            case MAPPING_BP_OR_MAPPING_CONSTRUCTOR_MEMBER:
                return ParserRuleContext.MAPPING_BINDING_PATTERN_MEMBER;
            case TYPE_DESC_OR_EXPR_RHS:
                return ParserRuleContext.TYPE_DESC_RHS_OR_BP_RHS;
            case LISTENERS_LIST_END:
                return ParserRuleContext.OBJECT_CONSTRUCTOR_BLOCK;
            case REGULAR_COMPOUND_STMT_RHS:
                return ParserRuleContext.STATEMENT;
            case NAMED_WORKER_DECL_START:
                return ParserRuleContext.WORKER_KEYWORD;
            case FUNC_TYPE_DESC_START:
            case FUNC_DEF_START:
            case ANON_FUNC_EXPRESSION_START:
                return ParserRuleContext.FUNCTION_KEYWORD;
            case MODULE_CLASS_DEFINITION_START:
                return ParserRuleContext.CLASS_KEYWORD;
            case OBJECT_CONSTRUCTOR_TYPE_REF:
                return ParserRuleContext.OPEN_BRACE;
            case OBJECT_FIELD_QUALIFIER:
                return ParserRuleContext.TYPE_DESC_BEFORE_IDENTIFIER;
            case OPTIONAL_SERVICE_DECL_TYPE:
                return ParserRuleContext.OPTIONAL_ABSOLUTE_PATH;
            case SERVICE_IDENT_RHS:
                return ParserRuleContext.ATTACH_POINT_END;
            case ABSOLUTE_RESOURCE_PATH_START:
                return ParserRuleContext.ABSOLUTE_PATH_SINGLE_SLASH;
            case ABSOLUTE_RESOURCE_PATH_END:
                return ParserRuleContext.SERVICE_DECL_RHS;
            case SERVICE_DECL_OR_VAR_DECL:
                return ParserRuleContext.SERVICE_VAR_DECL_RHS;
            case OPTIONAL_RELATIVE_PATH:
                return ParserRuleContext.OPEN_PARENTHESIS;
            case RELATIVE_RESOURCE_PATH_START:
                return ParserRuleContext.DOT;
            case RELATIVE_RESOURCE_PATH_END:
                return ParserRuleContext.RESOURCE_ACCESSOR_DEF_OR_DECL_RHS;
            case RESOURCE_PATH_SEGMENT:
                return ParserRuleContext.PATH_SEGMENT_IDENT;
            case PATH_PARAM_OPTIONAL_ANNOTS:
                return ParserRuleContext.TYPE_DESC_IN_PATH_PARAM;
            case PATH_PARAM_ELLIPSIS:
            case OPTIONAL_PATH_PARAM_NAME:
                return ParserRuleContext.CLOSE_BRACKET;
            case OBJECT_CONS_WITHOUT_FIRST_QUALIFIER:
            case OBJECT_TYPE_WITHOUT_FIRST_QUALIFIER:
                return ParserRuleContext.OBJECT_KEYWORD;
            case CONFIG_VAR_DECL_RHS:
                return ParserRuleContext.EXPRESSION;
            case SERVICE_DECL_START:
                return ParserRuleContext.SERVICE_KEYWORD;
            case ERROR_CONSTRUCTOR_RHS:
                return ParserRuleContext.ARG_LIST_OPEN_PAREN;
            case OPTIONAL_TYPE_PARAMETER:
                return ParserRuleContext.TYPE_DESC_RHS;
            case MAP_TYPE_OR_TYPE_REF:
                return ParserRuleContext.LT;
            case OBJECT_TYPE_OR_TYPE_REF:
                return ParserRuleContext.OBJECT_TYPE_OBJECT_KEYWORD_RHS;
            case STREAM_TYPE_OR_TYPE_REF:
                return ParserRuleContext.LT;
            case TABLE_TYPE_OR_TYPE_REF:
                return ParserRuleContext.ROW_TYPE_PARAM;
            case PARAMETERIZED_TYPE_OR_TYPE_REF:
                return ParserRuleContext.OPTIONAL_TYPE_PARAMETER;
            case TYPE_DESC_RHS_OR_TYPE_REF:
                return ParserRuleContext.TYPE_DESC_RHS;
            case TRANSACTION_STMT_RHS_OR_TYPE_REF:
                return ParserRuleContext.TRANSACTION_STMT_TRANSACTION_KEYWORD_RHS;
            case TABLE_CONS_OR_QUERY_EXPR_OR_VAR_REF:
                return ParserRuleContext.EXPRESSION_START_TABLE_KEYWORD_RHS;
            case QUERY_EXPR_OR_VAR_REF:
                return ParserRuleContext.QUERY_CONSTRUCT_TYPE_RHS;
            case ERROR_CONS_EXPR_OR_VAR_REF:
                return ParserRuleContext.ERROR_CONS_ERROR_KEYWORD_RHS;
            case QUALIFIED_IDENTIFIER:
                return ParserRuleContext.QUALIFIED_IDENTIFIER_START_IDENTIFIER;
            case CLASS_DEF_WITHOUT_FIRST_QUALIFIER:
            case CLASS_DEF_WITHOUT_SECOND_QUALIFIER:
            case CLASS_DEF_WITHOUT_THIRD_QUALIFIER:
                return ParserRuleContext.CLASS_KEYWORD;
            case FUNC_DEF_WITHOUT_FIRST_QUALIFIER:
                return ParserRuleContext.FUNC_DEF_OR_FUNC_TYPE;
            case FUNC_TYPE_DESC_START_WITHOUT_FIRST_QUAL:
                return ParserRuleContext.FUNCTION_KEYWORD;
            case MODULE_VAR_DECL_START:
            case MODULE_VAR_WITHOUT_FIRST_QUAL:
            case MODULE_VAR_WITHOUT_SECOND_QUAL:
                return ParserRuleContext.VAR_DECL_STMT;
            case FUNC_DEF_OR_TYPE_DESC_RHS:
                return ParserRuleContext.SEMICOLON;
            case CLASS_DESCRIPTOR:
                return ParserRuleContext.TYPE_REFERENCE;
            case EXPR_START_OR_INFERRED_TYPEDESC_DEFAULT_START:
                return ParserRuleContext.EXPRESSION;
            case TYPE_CAST_PARAM_START_OR_INFERRED_TYPEDESC_DEFAULT_END:
                return ParserRuleContext.INFERRED_TYPEDESC_DEFAULT_END_GT;
            case END_OF_PARAMS_OR_NEXT_PARAM_START:
                return ParserRuleContext.CLOSE_PARENTHESIS;
            case ASSIGNMENT_STMT_RHS:
                return ParserRuleContext.ASSIGN_OP;
            case PARAM_START:
                return ParserRuleContext.TYPE_DESC_IN_PARAM;
            case PARAM_RHS:
                return ParserRuleContext.VARIABLE_NAME;
            case FUNC_TYPE_PARAM_RHS:
                return ParserRuleContext.PARAM_END;
            case ANNOTATION_DECL_START:
                return ParserRuleContext.ANNOTATION_KEYWORD;
            case OPTIONAL_RESOURCE_ACCESS_PATH:
            case RESOURCE_ACCESS_SEGMENT_RHS:
                return ParserRuleContext.OPTIONAL_RESOURCE_ACCESS_METHOD;
            case RESOURCE_ACCESS_PATH_SEGMENT:
                return ParserRuleContext.IDENTIFIER;
            case COMPUTED_SEGMENT_OR_REST_SEGMENT:
                return ParserRuleContext.EXPRESSION;
            case OPTIONAL_RESOURCE_ACCESS_METHOD:
                return ParserRuleContext.OPTIONAL_RESOURCE_ACCESS_ACTION_ARG_LIST;
            case OPTIONAL_RESOURCE_ACCESS_ACTION_ARG_LIST:
                return ParserRuleContext.ACTION_END;
            default:
                throw new IllegalStateException("Alternative path entry not found");
        }
    }

    private Result seekMatchInAlternativePaths(ParserRuleContext currentCtx, int lookahead, int currentDepth,
                                               int matchingRulesCount, boolean isEntryPoint) {
        ParserRuleContext[] alternativeRules;
        switch (currentCtx) {
            case TOP_LEVEL_NODE:
                alternativeRules = TOP_LEVEL_NODE;
                break;
            case TOP_LEVEL_NODE_WITHOUT_MODIFIER:
                alternativeRules = TOP_LEVEL_NODE_WITHOUT_MODIFIER;
                break;
            case TOP_LEVEL_NODE_WITHOUT_METADATA:
                alternativeRules = TOP_LEVEL_NODE_WITHOUT_METADATA;
                break;
            case FUNC_DEF_START:
                alternativeRules = FUNC_DEF_START;
                break;
            case FUNC_DEF_WITHOUT_FIRST_QUALIFIER:
                alternativeRules = FUNC_DEF_WITHOUT_FIRST_QUALIFIER;
                break;
            case FUNC_TYPE_DESC_START_WITHOUT_FIRST_QUAL:
                alternativeRules = FUNC_TYPE_DESC_START_WITHOUT_FIRST_QUAL;
                break;
            case FUNC_OPTIONAL_RETURNS:
                ParserRuleContext parentCtx = getParentContext();
                ParserRuleContext[] alternatives;
                if (parentCtx == ParserRuleContext.FUNC_DEF) {
                    ParserRuleContext grandParentCtx = getGrandParentContext();
                    if (grandParentCtx == ParserRuleContext.OBJECT_TYPE_MEMBER) {
                        alternatives = METHOD_DECL_OPTIONAL_RETURNS;
                    } else {
                        alternatives = FUNC_DEF_OPTIONAL_RETURNS;
                    }
                } else if (parentCtx == ParserRuleContext.ANON_FUNC_EXPRESSION) {
                    alternatives = ANNON_FUNC_OPTIONAL_RETURNS;
                } else if (parentCtx == ParserRuleContext.FUNC_TYPE_DESC) {
                    alternatives = FUNC_TYPE_OPTIONAL_RETURNS;
                } else if (parentCtx == ParserRuleContext.FUNC_TYPE_DESC_OR_ANON_FUNC) {
                    alternatives = FUNC_TYPE_OR_ANON_FUNC_OPTIONAL_RETURNS;
                } else {
                    alternatives = FUNC_TYPE_OR_DEF_OPTIONAL_RETURNS;
                }

                alternativeRules = alternatives;
                break;
            case FUNC_BODY_OR_TYPE_DESC_RHS:
                alternativeRules = FUNC_BODY_OR_TYPE_DESC_RHS;
                break;
            case FUNC_TYPE_DESC_RHS_OR_ANON_FUNC_BODY:
                alternativeRules = FUNC_TYPE_DESC_RHS_OR_ANON_FUNC_BODY;
                break;
            case ANON_FUNC_BODY:
                alternativeRules = ANON_FUNC_BODY;
                break;
            case FUNC_BODY:
                alternativeRules = FUNC_BODY;
                break;
            case PARAM_LIST:
                alternativeRules = PARAM_LIST;
                break;
            case REQUIRED_PARAM_NAME_RHS:
                alternativeRules = REQUIRED_PARAM_NAME_RHS;
                break;
            case FIELD_DESCRIPTOR_RHS:
                alternativeRules = FIELD_DESCRIPTOR_RHS;
                break;
            case FIELD_OR_REST_DESCIPTOR_RHS:
                alternativeRules = FIELD_OR_REST_DESCIPTOR_RHS;
                break;
            case RECORD_BODY_END:
                alternativeRules = RECORD_BODY_END;
                break;
            case RECORD_BODY_START:
                alternativeRules = RECORD_BODY_START;
                break;
            case TYPE_DESCRIPTOR:
                assert isInTypeDescContext();
                alternativeRules = TYPE_DESCRIPTORS;
                break;
            case TYPE_DESC_WITHOUT_ISOLATED:
                alternativeRules = TYPE_DESCRIPTOR_WITHOUT_ISOLATED;
                break;
            case CLASS_DESCRIPTOR:
                alternativeRules = CLASS_DESCRIPTOR;
                break;
            case RECORD_FIELD_OR_RECORD_END:
                alternativeRules = RECORD_FIELD_OR_RECORD_END;
                break;
            case RECORD_FIELD_START:
                alternativeRules = RECORD_FIELD_START;
                break;
            case RECORD_FIELD_WITHOUT_METADATA:
                alternativeRules = RECORD_FIELD_WITHOUT_METADATA;
                break;
            case CLASS_MEMBER_OR_OBJECT_MEMBER_START:
                alternativeRules = CLASS_MEMBER_OR_OBJECT_MEMBER_START;
                break;
            case OBJECT_CONSTRUCTOR_MEMBER_START:
                alternativeRules = OBJECT_CONSTRUCTOR_MEMBER_START;
                break;
            case CLASS_MEMBER_OR_OBJECT_MEMBER_WITHOUT_META:
                alternativeRules = CLASS_MEMBER_OR_OBJECT_MEMBER_WITHOUT_META;
                break;
            case OBJECT_CONS_MEMBER_WITHOUT_META:
                alternativeRules = OBJECT_CONS_MEMBER_WITHOUT_META;
                break;
            case OPTIONAL_FIELD_INITIALIZER:
                alternativeRules = OPTIONAL_FIELD_INITIALIZER;
                break;
            case ON_FAIL_OPTIONAL_BINDING_PATTERN:
                alternativeRules = ON_FAIL_OPTIONAL_BINDING_PATTERN;
                break;
            case OBJECT_METHOD_START:
                alternativeRules = OBJECT_METHOD_START;
                break;
            case OBJECT_METHOD_WITHOUT_FIRST_QUALIFIER:
                alternativeRules = OBJECT_METHOD_WITHOUT_FIRST_QUALIFIER;
                break;
            case OBJECT_METHOD_WITHOUT_SECOND_QUALIFIER:
                alternativeRules = OBJECT_METHOD_WITHOUT_SECOND_QUALIFIER;
                break;
            case OBJECT_METHOD_WITHOUT_THIRD_QUALIFIER:
                alternativeRules = OBJECT_METHOD_WITHOUT_THIRD_QUALIFIER;
                break;
            case OBJECT_FUNC_OR_FIELD:
                alternativeRules = OBJECT_FUNC_OR_FIELD;
                break;
            case OBJECT_FUNC_OR_FIELD_WITHOUT_VISIBILITY:
                alternativeRules = OBJECT_FUNC_OR_FIELD_WITHOUT_VISIBILITY;
                break;
            case OBJECT_TYPE_START:
                alternativeRules = OBJECT_TYPE_START;
                break;
            case OBJECT_CONSTRUCTOR_START:
                alternativeRules = OBJECT_CONSTRUCTOR_START;
                break;
            case IMPORT_PREFIX_DECL:
                alternativeRules = IMPORT_PREFIX_DECL;
                break;
            case IMPORT_VERSION_DECL:
                alternativeRules = IMPORT_VERSION;
                break;
            case IMPORT_DECL_ORG_OR_MODULE_NAME_RHS:
                alternativeRules = IMPORT_DECL_ORG_OR_MODULE_NAME_RHS;
                break;
            case AFTER_IMPORT_MODULE_NAME:
                alternativeRules = AFTER_IMPORT_MODULE_NAME;
                break;
            case MAJOR_MINOR_VERSION_END:
                alternativeRules = MAJOR_MINOR_VERSION_END;
                break;
            case OPTIONAL_ABSOLUTE_PATH:
                alternativeRules = OPTIONAL_ABSOLUTE_PATH;
                break;
            case CONST_DECL_TYPE:
                alternativeRules = CONST_DECL_TYPE;
                break;
            case CONST_DECL_RHS:
                alternativeRules = CONST_DECL_RHS;
                break;
            case PARAMETER_START:
                alternativeRules = PARAMETER_START;
                break;
            case PARAMETER_START_WITHOUT_ANNOTATION:
                alternativeRules = PARAMETER_START_WITHOUT_ANNOTATION;
                break;
            case ANNOT_DECL_OPTIONAL_TYPE:
                alternativeRules = ANNOT_DECL_OPTIONAL_TYPE;
                break;
            case ANNOT_DECL_RHS:
                alternativeRules = ANNOT_DECL_RHS;
                break;
            case ANNOT_OPTIONAL_ATTACH_POINTS:
                alternativeRules = ANNOT_OPTIONAL_ATTACH_POINTS;
                break;
            case ATTACH_POINT:
                alternativeRules = ATTACH_POINT;
                break;
            case ATTACH_POINT_IDENT:
                alternativeRules = ATTACH_POINT_IDENT;
                break;
            case ATTACH_POINT_END:
                alternativeRules = ATTACH_POINT_END;
                break;
            case XML_NAMESPACE_PREFIX_DECL:
                alternativeRules = XML_NAMESPACE_PREFIX_DECL;
                break;
            case ENUM_MEMBER_START:
                alternativeRules = ENUM_MEMBER_START;
                break;
            case ENUM_MEMBER_RHS:
                alternativeRules = ENUM_MEMBER_RHS;
                break;
            case ENUM_MEMBER_END:
                alternativeRules = ENUM_MEMBER_END;
                break;
            case EXTERNAL_FUNC_BODY_OPTIONAL_ANNOTS:
                alternativeRules = EXTERNAL_FUNC_BODY_OPTIONAL_ANNOTS;
                break;
            case LIST_BP_OR_LIST_CONSTRUCTOR_MEMBER:
                alternativeRules = LIST_BP_OR_LIST_CONSTRUCTOR_MEMBER;
                break;
            case TUPLE_TYPE_DESC_OR_LIST_CONST_MEMBER:
                alternativeRules = TUPLE_TYPE_DESC_OR_LIST_CONST_MEMBER;
                break;
            case MAPPING_BP_OR_MAPPING_CONSTRUCTOR_MEMBER:
                alternativeRules = MAPPING_BP_OR_MAPPING_CONSTRUCTOR_MEMBER;
                break;
            case FUNC_TYPE_DESC_START:
            case ANON_FUNC_EXPRESSION_START:
                alternativeRules = FUNC_TYPE_DESC_START;
                break;
            case MODULE_CLASS_DEFINITION_START:
                alternativeRules = MODULE_CLASS_DEFINITION_START;
                break;
            case CLASS_DEF_WITHOUT_FIRST_QUALIFIER:
                alternativeRules = CLASS_DEF_WITHOUT_FIRST_QUALIFIER;
                break;
            case CLASS_DEF_WITHOUT_SECOND_QUALIFIER:
                alternativeRules = CLASS_DEF_WITHOUT_SECOND_QUALIFIER;
                break;
            case CLASS_DEF_WITHOUT_THIRD_QUALIFIER:
                alternativeRules = CLASS_DEF_WITHOUT_THIRD_QUALIFIER;
                break;
            case OBJECT_CONSTRUCTOR_TYPE_REF:
                alternativeRules = OBJECT_CONSTRUCTOR_RHS;
                break;
            case OBJECT_FIELD_QUALIFIER:
                alternativeRules = OBJECT_FIELD_QUALIFIER;
                break;
            case CONFIG_VAR_DECL_RHS:
                alternativeRules = CONFIG_VAR_DECL_RHS;
                break;
            case OPTIONAL_SERVICE_DECL_TYPE:
                alternativeRules = OPTIONAL_SERVICE_DECL_TYPE;
                break;
            case SERVICE_IDENT_RHS:
                alternativeRules = SERVICE_IDENT_RHS;
                break;
            case ABSOLUTE_RESOURCE_PATH_START:
                alternativeRules = ABSOLUTE_RESOURCE_PATH_START;
                break;
            case ABSOLUTE_RESOURCE_PATH_END:
                alternativeRules = ABSOLUTE_RESOURCE_PATH_END;
                break;
            case SERVICE_DECL_OR_VAR_DECL:
                alternativeRules = SERVICE_DECL_OR_VAR_DECL;
                break;
            case OPTIONAL_RELATIVE_PATH:
                alternativeRules = OPTIONAL_RELATIVE_PATH;
                break;
            case RELATIVE_RESOURCE_PATH_START:
                alternativeRules = RELATIVE_RESOURCE_PATH_START;
                break;
            case RESOURCE_PATH_SEGMENT:
                alternativeRules = RESOURCE_PATH_SEGMENT;
                break;
            case PATH_PARAM_OPTIONAL_ANNOTS:
                alternativeRules = PATH_PARAM_OPTIONAL_ANNOTS;
                break;
            case PATH_PARAM_ELLIPSIS:
                alternativeRules = PATH_PARAM_ELLIPSIS;
                break;
            case OPTIONAL_PATH_PARAM_NAME:
                alternativeRules = OPTIONAL_PATH_PARAM_NAME;
                break;
            case RELATIVE_RESOURCE_PATH_END:
                alternativeRules = RELATIVE_RESOURCE_PATH_END;
                break;
            case SERVICE_DECL_START:
                alternativeRules = SERVICE_DECL_START;
                break;
            case OPTIONAL_TYPE_PARAMETER:
                alternativeRules = OPTIONAL_TYPE_PARAMETER;
                break;
            case MAP_TYPE_OR_TYPE_REF:
                alternativeRules = MAP_TYPE_OR_TYPE_REF;
                break;
            case OBJECT_TYPE_OR_TYPE_REF:
                alternativeRules = OBJECT_TYPE_OR_TYPE_REF;
                break;
            case STREAM_TYPE_OR_TYPE_REF:
                alternativeRules = STREAM_TYPE_OR_TYPE_REF;
                break;
            case TABLE_TYPE_OR_TYPE_REF:
                alternativeRules = TABLE_TYPE_OR_TYPE_REF;
                break;
            case PARAMETERIZED_TYPE_OR_TYPE_REF:
                alternativeRules = PARAMETERIZED_TYPE_OR_TYPE_REF;
                break;
            case TYPE_DESC_RHS_OR_TYPE_REF:
                alternativeRules = TYPE_DESC_RHS_OR_TYPE_REF;
                break;
            case TRANSACTION_STMT_RHS_OR_TYPE_REF:
                alternativeRules = TRANSACTION_STMT_RHS_OR_TYPE_REF;
                break;
            case TABLE_CONS_OR_QUERY_EXPR_OR_VAR_REF:
                alternativeRules = TABLE_CONS_OR_QUERY_EXPR_OR_VAR_REF;
                break;
            case QUERY_EXPR_OR_VAR_REF:
                alternativeRules = QUERY_EXPR_OR_VAR_REF;
                break;
            case ERROR_CONS_EXPR_OR_VAR_REF:
                alternativeRules = ERROR_CONS_EXPR_OR_VAR_REF;
                break;
            case QUALIFIED_IDENTIFIER:
                alternativeRules = QUALIFIED_IDENTIFIER;
                break;
            case MODULE_VAR_DECL_START:
                alternativeRules = MODULE_VAR_DECL_START;
                break;
            case MODULE_VAR_WITHOUT_FIRST_QUAL:
                alternativeRules = MODULE_VAR_WITHOUT_FIRST_QUAL;
                break;
            case MODULE_VAR_WITHOUT_SECOND_QUAL:
                alternativeRules = MODULE_VAR_WITHOUT_SECOND_QUAL;
                break;
            case OBJECT_TYPE_WITHOUT_FIRST_QUALIFIER:
                alternativeRules = OBJECT_TYPE_WITHOUT_FIRST_QUALIFIER;
                break;
            case FUNC_DEF_OR_TYPE_DESC_RHS:
                alternativeRules = FUNC_DEF_OR_TYPE_DESC_RHS;
                break;
            case EXPR_START_OR_INFERRED_TYPEDESC_DEFAULT_START:
                alternativeRules = EXPR_START_OR_INFERRED_TYPEDESC_DEFAULT_START;
                break;
            case TYPE_CAST_PARAM_START_OR_INFERRED_TYPEDESC_DEFAULT_END:
                alternativeRules = TYPE_CAST_PARAM_START_OR_INFERRED_TYPEDESC_DEFAULT_END;
                break;
            case END_OF_PARAMS_OR_NEXT_PARAM_START:
                alternativeRules = END_OF_PARAMS_OR_NEXT_PARAM_START;
                break;
            case PARAM_START:
                alternativeRules = PARAM_START;
                break;
            case PARAM_RHS:
                alternativeRules = PARAM_RHS;
                break;
            case FUNC_TYPE_PARAM_RHS:
                alternativeRules = FUNC_TYPE_PARAM_RHS;
                break;
            case ANNOTATION_DECL_START:
                alternativeRules = ANNOTATION_DECL_START;
                break;
            default:
                return seekMatchInStmtRelatedAlternativePaths(currentCtx, lookahead, currentDepth, matchingRulesCount,
                        isEntryPoint);
        }

        return seekInAlternativesPaths(lookahead, currentDepth, matchingRulesCount, alternativeRules, isEntryPoint);
    }

    private Result seekMatchInStmtRelatedAlternativePaths(ParserRuleContext currentCtx, int lookahead, int currentDepth,
                                                          int matchingRulesCount, boolean isEntryPoint) {
        ParserRuleContext[] alternativeRules;
        switch (currentCtx) {
            case VAR_DECL_STMT_RHS:
                alternativeRules = VAR_DECL_RHS;
                break;
            case STATEMENT:
            case STATEMENT_WITHOUT_ANNOTS:
                return seekInStatements(currentCtx, lookahead, currentDepth, matchingRulesCount, isEntryPoint);
            case TYPE_NAME_OR_VAR_NAME:
                alternativeRules = TYPE_OR_VAR_NAME;
                break;
            case ELSE_BLOCK:
                alternativeRules = ELSE_BLOCK;
                break;
            case ELSE_BODY:
                alternativeRules = ELSE_BODY;
                break;
            case CALL_STMT_START:
                alternativeRules = CALL_STATEMENT;
                break;
            case RETURN_STMT_RHS:
                alternativeRules = RETURN_RHS;
                break;
            case ARRAY_LENGTH:
                alternativeRules = ARRAY_LENGTH;
                break;
            case STMT_START_WITH_EXPR_RHS:
                alternativeRules = STMT_START_WITH_EXPR_RHS;
                break;
            case EXPR_STMT_RHS:
                alternativeRules = EXPR_STMT_RHS;
                break;
            case EXPRESSION_STATEMENT_START:
                alternativeRules = EXPRESSION_STATEMENT_START;
                break;
            case TYPE_DESC_RHS:
                assert isInTypeDescContext();
                alternativeRules = TYPE_DESC_RHS;
                break;
            case STREAM_TYPE_FIRST_PARAM_RHS:
                alternativeRules = STREAM_TYPE_FIRST_PARAM_RHS;
                break;
            case FUNCTION_KEYWORD_RHS:
                alternativeRules = FUNCTION_KEYWORD_RHS;
                break;
            case FUNC_TYPE_FUNC_KEYWORD_RHS_START:
                alternativeRules = FUNC_TYPE_FUNC_KEYWORD_RHS_START;
                break;
            case WORKER_NAME_RHS:
                alternativeRules = WORKER_NAME_RHS;
                break;
            case BINDING_PATTERN:
                alternativeRules = BINDING_PATTERN;
                break;
            case LIST_BINDING_PATTERNS_START:
                alternativeRules = LIST_BINDING_PATTERNS_START;
                break;
            case LIST_BINDING_PATTERN_MEMBER_END:
                alternativeRules = LIST_BINDING_PATTERN_MEMBER_END;
                break;
            case LIST_BINDING_PATTERN_MEMBER:
                alternativeRules = LIST_BINDING_PATTERN_CONTENTS;
                break;
            case MAPPING_BINDING_PATTERN_END:
                alternativeRules = MAPPING_BINDING_PATTERN_END;
                break;
            case FIELD_BINDING_PATTERN_END:
                alternativeRules = FIELD_BINDING_PATTERN_END;
                break;
            case MAPPING_BINDING_PATTERN_MEMBER:
                alternativeRules = MAPPING_BINDING_PATTERN_MEMBER;
                break;
            case ERROR_BINDING_PATTERN_ERROR_KEYWORD_RHS:
                alternativeRules = ERROR_BINDING_PATTERN_ERROR_KEYWORD_RHS;
                break;
            case ERROR_ARG_LIST_BINDING_PATTERN_START:
                alternativeRules = ERROR_ARG_LIST_BINDING_PATTERN_START;
                break;
            case ERROR_MESSAGE_BINDING_PATTERN_END:
                alternativeRules = ERROR_MESSAGE_BINDING_PATTERN_END;
                break;
            case ERROR_MESSAGE_BINDING_PATTERN_RHS:
                alternativeRules = ERROR_MESSAGE_BINDING_PATTERN_RHS;
                break;
            case ERROR_FIELD_BINDING_PATTERN:
                alternativeRules = ERROR_FIELD_BINDING_PATTERN;
                break;
            case ERROR_FIELD_BINDING_PATTERN_END:
                alternativeRules = ERROR_FIELD_BINDING_PATTERN_END;
                break;
            case KEY_CONSTRAINTS_RHS:
                alternativeRules = KEY_CONSTRAINTS_RHS;
                break;
            case TABLE_TYPE_DESC_RHS:
                alternativeRules = TABLE_TYPE_DESC_RHS;
                break;
            case TYPE_DESC_IN_TUPLE_RHS:
                alternativeRules = TYPE_DESC_IN_TUPLE_RHS;
                break;
            case TUPLE_TYPE_MEMBER_RHS:
                alternativeRules = TUPLE_TYPE_MEMBER_RHS;
                break;
            case LIST_CONSTRUCTOR_MEMBER_END:
                alternativeRules = LIST_CONSTRUCTOR_MEMBER_END;
                break;
            case NIL_OR_PARENTHESISED_TYPE_DESC_RHS:
                alternativeRules = NIL_OR_PARENTHESISED_TYPE_DESC_RHS;
                break;
            case REMOTE_OR_RESOURCE_CALL_OR_ASYNC_SEND_RHS:
                alternativeRules = REMOTE_OR_RESOURCE_CALL_OR_ASYNC_SEND_RHS;
                break;
            case REMOTE_CALL_OR_ASYNC_SEND_END:
                alternativeRules = REMOTE_CALL_OR_ASYNC_SEND_END;
                break;
            case OPTIONAL_RESOURCE_ACCESS_PATH:
                alternativeRules = OPTIONAL_RESOURCE_ACCESS_PATH;
                break;
            case RESOURCE_ACCESS_PATH_SEGMENT:
                alternativeRules = RESOURCE_ACCESS_PATH_SEGMENT;
                break;
            case COMPUTED_SEGMENT_OR_REST_SEGMENT:
                alternativeRules = COMPUTED_SEGMENT_OR_REST_SEGMENT;
                break;
            case RESOURCE_ACCESS_SEGMENT_RHS:
                alternativeRules = RESOURCE_ACCESS_SEGMENT_RHS;
                break;
            case OPTIONAL_RESOURCE_ACCESS_METHOD:
                alternativeRules = OPTIONAL_RESOURCE_ACCESS_METHOD;
                break;
            case OPTIONAL_RESOURCE_ACCESS_ACTION_ARG_LIST:
                alternativeRules = OPTIONAL_RESOURCE_ACCESS_ACTION_ARG_LIST;
                break;
            case RECEIVE_WORKERS:
                alternativeRules = RECEIVE_WORKERS;
                break;
            case RECEIVE_FIELD:
                alternativeRules = RECEIVE_FIELD;
                break;
            case RECEIVE_FIELD_END:
                alternativeRules = RECEIVE_FIELD_END;
                break;
            case WAIT_KEYWORD_RHS:
                alternativeRules = WAIT_KEYWORD_RHS;
                break;
            case WAIT_FIELD_NAME_RHS:
                alternativeRules = WAIT_FIELD_NAME_RHS;
                break;
            case WAIT_FIELD_END:
                alternativeRules = WAIT_FIELD_END;
                break;
            case WAIT_FUTURE_EXPR_END:
                alternativeRules = WAIT_FUTURE_EXPR_END;
                break;
            case OPTIONAL_PEER_WORKER:
                alternativeRules = OPTIONAL_PEER_WORKER;
                break;
            case ROLLBACK_RHS:
                alternativeRules = ROLLBACK_RHS;
                break;
            case RETRY_KEYWORD_RHS:
                alternativeRules = RETRY_KEYWORD_RHS;
                break;
            case RETRY_TYPE_PARAM_RHS:
                alternativeRules = RETRY_TYPE_PARAM_RHS;
                break;
            case RETRY_BODY:
                alternativeRules = RETRY_BODY;
                break;
            case STMT_START_BRACKETED_LIST_MEMBER:
                alternativeRules = LIST_BP_OR_TUPLE_TYPE_MEMBER;
                break;
            case STMT_START_BRACKETED_LIST_RHS:
                alternativeRules = LIST_BP_OR_TUPLE_TYPE_DESC_RHS;
                break;
            case BRACKETED_LIST_MEMBER_END:
                alternativeRules = BRACKETED_LIST_MEMBER_END;
                break;
            case BRACKETED_LIST_MEMBER:
                alternativeRules = BRACKETED_LIST_MEMBER;
                break;
            case BRACKETED_LIST_RHS:
            case BINDING_PATTERN_OR_EXPR_RHS:
            case TYPE_DESC_OR_EXPR_RHS:
                alternativeRules = BRACKETED_LIST_RHS;
                break;
            case BINDING_PATTERN_OR_VAR_REF_RHS:
                alternativeRules = BINDING_PATTERN_OR_VAR_REF_RHS;
                break;
            case TYPE_DESC_RHS_OR_BP_RHS:
                alternativeRules = TYPE_DESC_RHS_OR_BP_RHS;
                break;
            case LIST_BINDING_MEMBER_OR_ARRAY_LENGTH:
                alternativeRules = LIST_BINDING_MEMBER_OR_ARRAY_LENGTH;
                break;
            case MATCH_PATTERN_LIST_MEMBER_RHS:
                alternativeRules = MATCH_PATTERN_LIST_MEMBER_RHS;
                break;
            case MATCH_PATTERN_START:
                alternativeRules = MATCH_PATTERN_START;
                break;
            case LIST_MATCH_PATTERNS_START:
                alternativeRules = LIST_MATCH_PATTERNS_START;
                break;
            case LIST_MATCH_PATTERN_MEMBER:
                alternativeRules = LIST_MATCH_PATTERN_MEMBER;
                break;
            case LIST_MATCH_PATTERN_MEMBER_RHS:
                alternativeRules = LIST_MATCH_PATTERN_MEMBER_RHS;
                break;
            case FIELD_MATCH_PATTERNS_START:
                alternativeRules = FIELD_MATCH_PATTERNS_START;
                break;
            case FIELD_MATCH_PATTERN_MEMBER:
                alternativeRules = FIELD_MATCH_PATTERN_MEMBER;
                break;
            case FIELD_MATCH_PATTERN_MEMBER_RHS:
                alternativeRules = FIELD_MATCH_PATTERN_MEMBER_RHS;
                break;
            case ERROR_MATCH_PATTERN_OR_CONST_PATTERN:
                alternativeRules = ERROR_MATCH_PATTERN_OR_CONST_PATTERN;
                break;
            case ERROR_MATCH_PATTERN_ERROR_KEYWORD_RHS:
                alternativeRules = ERROR_MATCH_PATTERN_ERROR_KEYWORD_RHS;
                break;
            case ERROR_ARG_LIST_MATCH_PATTERN_START:
                alternativeRules = ERROR_ARG_LIST_MATCH_PATTERN_START;
                break;
            case ERROR_MESSAGE_MATCH_PATTERN_END:
                alternativeRules = ERROR_MESSAGE_MATCH_PATTERN_END;
                break;
            case ERROR_MESSAGE_MATCH_PATTERN_RHS:
                alternativeRules = ERROR_MESSAGE_MATCH_PATTERN_RHS;
                break;
            case ERROR_FIELD_MATCH_PATTERN:
                alternativeRules = ERROR_FIELD_MATCH_PATTERN;
                break;
            case ERROR_FIELD_MATCH_PATTERN_RHS:
                alternativeRules = ERROR_FIELD_MATCH_PATTERN_RHS;
                break;
            case NAMED_ARG_MATCH_PATTERN_RHS:
                alternativeRules = NAMED_ARG_MATCH_PATTERN_RHS;
                break;
            case JOIN_CLAUSE_START:
                alternativeRules = JOIN_CLAUSE_START;
                break;
            case INTERMEDIATE_CLAUSE_START:
                alternativeRules = INTERMEDIATE_CLAUSE_START;
                break;
            case REGULAR_COMPOUND_STMT_RHS:
                alternativeRules = REGULAR_COMPOUND_STMT_RHS;
                break;
            case NAMED_WORKER_DECL_START:
                alternativeRules = NAMED_WORKER_DECL_START;
                break;
            case ASSIGNMENT_STMT_RHS:
                alternativeRules = ASSIGNMENT_STMT_RHS;
                break;
            default:
                return seekMatchInExprRelatedAlternativePaths(currentCtx, lookahead, currentDepth, matchingRulesCount,
                        isEntryPoint);
        }

        return seekInAlternativesPaths(lookahead, currentDepth, matchingRulesCount, alternativeRules, isEntryPoint);
    }

    private Result seekMatchInExprRelatedAlternativePaths(ParserRuleContext currentCtx, int lookahead, int currentDepth,
                                                          int matchingRulesCount, boolean isEntryPoint) {
        ParserRuleContext[] alternativeRules;
        switch (currentCtx) {
            case EXPRESSION:
            case TERMINAL_EXPRESSION:
                alternativeRules = EXPRESSION_START;
                break;
            case ARG_START:
                alternativeRules = ARG_START;
                break;
            case ARG_START_OR_ARG_LIST_END:
                alternativeRules = ARG_START_OR_ARG_LIST_END;
                break;
            case NAMED_OR_POSITIONAL_ARG_RHS:
                alternativeRules = NAMED_OR_POSITIONAL_ARG_RHS;
                break;
            case ARG_END:
                alternativeRules = ARG_END;
                break;
            case ACCESS_EXPRESSION:
                return seekInAccessExpression(currentCtx, lookahead, currentDepth, matchingRulesCount, isEntryPoint);
            case FIRST_MAPPING_FIELD:
                alternativeRules = FIRST_MAPPING_FIELD_START;
                break;
            case MAPPING_FIELD:
                alternativeRules = MAPPING_FIELD_START;
                break;
            case SPECIFIC_FIELD:
                alternativeRules = SPECIFIC_FIELD;
                break;
            case SPECIFIC_FIELD_RHS:
                alternativeRules = SPECIFIC_FIELD_RHS;
                break;
            case MAPPING_FIELD_END:
                alternativeRules = MAPPING_FIELD_END;
                break;
            case LET_VAR_DECL_START:
                alternativeRules = LET_VAR_DECL_START;
                break;
            case ORDER_KEY_LIST_END:
                alternativeRules = ORDER_KEY_LIST_END;
                break;
            case TEMPLATE_MEMBER:
                alternativeRules = TEMPLATE_MEMBER;
                break;
            case TEMPLATE_STRING_RHS:
                alternativeRules = TEMPLATE_STRING_RHS;
                break;
            case CONSTANT_EXPRESSION_START:
                alternativeRules = CONSTANT_EXPRESSION;
                break;
            case LIST_CONSTRUCTOR_FIRST_MEMBER:
                alternativeRules = LIST_CONSTRUCTOR_FIRST_MEMBER;
                break;
            case LIST_CONSTRUCTOR_MEMBER:
                alternativeRules = LIST_CONSTRUCTOR_MEMBER;
                break;
            case TYPE_CAST_PARAM:
                alternativeRules = TYPE_CAST_PARAM;
                break;
            case TYPE_CAST_PARAM_RHS:
                alternativeRules = TYPE_CAST_PARAM_RHS;
                break;
            case TABLE_KEYWORD_RHS:
                alternativeRules = TABLE_KEYWORD_RHS;
                break;
            case ROW_LIST_RHS:
                alternativeRules = ROW_LIST_RHS;
                break;
            case TABLE_ROW_END:
                alternativeRules = TABLE_ROW_END;
                break;
            case KEY_SPECIFIER_RHS:
                alternativeRules = KEY_SPECIFIER_RHS;
                break;
            case TABLE_KEY_RHS:
                alternativeRules = TABLE_KEY_RHS;
                break;
            case NEW_KEYWORD_RHS:
                alternativeRules = NEW_KEYWORD_RHS;
                break;
            case TABLE_CONSTRUCTOR_OR_QUERY_START:
                alternativeRules = TABLE_CONSTRUCTOR_OR_QUERY_START;
                break;
            case TABLE_CONSTRUCTOR_OR_QUERY_RHS:
                alternativeRules = TABLE_CONSTRUCTOR_OR_QUERY_RHS;
                break;
            case QUERY_PIPELINE_RHS:
                alternativeRules = QUERY_PIPELINE_RHS;
                break;
            case BRACED_EXPR_OR_ANON_FUNC_PARAM_RHS:
            case ANON_FUNC_PARAM_RHS:
                alternativeRules = BRACED_EXPR_OR_ANON_FUNC_PARAM_RHS;
                break;
            case PARAM_END:
                alternativeRules = PARAM_END;
                break;
            case ANNOTATION_REF_RHS:
                alternativeRules = ANNOTATION_REF_RHS;
                break;
            case INFER_PARAM_END_OR_PARENTHESIS_END:
                alternativeRules = INFER_PARAM_END_OR_PARENTHESIS_END;
                break;
            case XML_NAVIGATE_EXPR:
                alternativeRules = XML_NAVIGATE_EXPR;
                break;
            case XML_NAME_PATTERN_RHS:
                alternativeRules = XML_NAME_PATTERN_RHS;
                break;
            case XML_ATOMIC_NAME_PATTERN_START:
                alternativeRules = XML_ATOMIC_NAME_PATTERN_START;
                break;
            case XML_ATOMIC_NAME_IDENTIFIER_RHS:
                alternativeRules = XML_ATOMIC_NAME_IDENTIFIER_RHS;
                break;
            case XML_STEP_START:
                alternativeRules = XML_STEP_START;
                break;
            case OPTIONAL_MATCH_GUARD:
                alternativeRules = OPTIONAL_MATCH_GUARD;
                break;
            case MEMBER_ACCESS_KEY_EXPR_END:
                alternativeRules = MEMBER_ACCESS_KEY_EXPR_END;
                break;
            case LISTENERS_LIST_END:
                alternativeRules = LISTENERS_LIST_END;
                break;
            case OBJECT_CONS_WITHOUT_FIRST_QUALIFIER:
                alternativeRules = OBJECT_CONS_WITHOUT_FIRST_QUALIFIER;
                break;
            case EXPRESSION_RHS:
                return seekMatchInExpressionRhs(lookahead, currentDepth, matchingRulesCount, isEntryPoint, false);
            case VARIABLE_REF_RHS:
                return seekMatchInExpressionRhs(lookahead, currentDepth, matchingRulesCount, isEntryPoint, true);
            case ERROR_CONSTRUCTOR_RHS:
                alternativeRules = ERROR_CONSTRUCTOR_RHS;
                break;
            default:
                throw new IllegalStateException("seekMatchInExprRelatedAlternativePaths found: " + currentCtx);
        }

        return seekInAlternativesPaths(lookahead, currentDepth, matchingRulesCount, alternativeRules, isEntryPoint);
    }

    /**
     * Search for matching token sequences within different kinds of statements and returns the most optimal solution.
     *
     * @param currentCtx     Current context
     * @param lookahead      Position of the next token to consider, relative to the position of the original error
     * @param currentDepth   Amount of distance traveled so far
     * @param currentMatches Matching tokens found so far
     * @param isEntryPoint   Flag indicating whether this is the entry point to the error recovery
     * @return Recovery result
     */
    private Result seekInStatements(ParserRuleContext currentCtx, int lookahead, int currentDepth, int currentMatches,
                                    boolean isEntryPoint) {
        STToken nextToken = this.tokenReader.peek(lookahead);
        if (nextToken.kind == SyntaxKind.SEMICOLON_TOKEN) {
            // Semicolon at the start of a statement is a special case. This is equivalent to an empty
            // statement. So assume the fix for this is a REMOVE operation and continue from the next token.
            Result result = seekMatchInSubTree(ParserRuleContext.STATEMENT, lookahead + 1, currentDepth + 1,
                    isEntryPoint);
            result.pushFix(new Solution(Action.REMOVE, currentCtx, nextToken.kind, nextToken.toString(), currentDepth));
            return getFinalResult(currentMatches, result);
        }

        return seekInAlternativesPaths(lookahead, currentDepth, currentMatches, STATEMENTS, isEntryPoint);
    }

    /**
     * Search for matching token sequences within access expressions and returns the most optimal solution.
     * Access expression can be one of: method-call, field-access, member-access.
     *
     * @param currentCtx     Current context
     * @param lookahead      Position of the next token to consider, relative to the position of the original error
     * @param currentDepth   Amount of distance traveled so far
     * @param currentMatches Matching tokens found so far
     * @param isEntryPoint   Flag indicating whether this is the entry point to the error recovery
     * @return Recovery result
     */
    private Result seekInAccessExpression(ParserRuleContext currentCtx, int lookahead, int currentDepth,
                                          int currentMatches, boolean isEntryPoint) {
        // TODO: Remove this method
        STToken nextToken = this.tokenReader.peek(lookahead);
        currentDepth++;
        if (nextToken.kind != SyntaxKind.IDENTIFIER_TOKEN) {
            return fixAndContinue(currentCtx, lookahead, currentDepth, currentMatches, isEntryPoint);
        }

        ParserRuleContext nextContext;
        STToken nextNextToken = this.tokenReader.peek(lookahead + 1);
        switch (nextNextToken.kind) {
            case OPEN_PAREN_TOKEN:
                nextContext = ParserRuleContext.OPEN_PARENTHESIS;
                break;
            case DOT_TOKEN:
                nextContext = ParserRuleContext.DOT;
                break;
            case OPEN_BRACKET_TOKEN:
                nextContext = ParserRuleContext.MEMBER_ACCESS_KEY_EXPR;
                break;
            default:
                nextContext = getNextRuleForExpr();
                break;
        }

        currentMatches++;
        lookahead++;
        Result result = seekMatch(nextContext, lookahead, currentDepth, isEntryPoint);
        return getFinalResult(currentMatches, result);
    }

    /**
     * Search for a match in rhs of an expression. RHS of an expression can be the end
     * of the expression or the rhs of a binary expression.
     *
     * @param lookahead      Position of the next token to consider, relative to the position of the original error
     * @param currentDepth   Amount of distance traveled so far
     * @param currentMatches Matching tokens found so far
     * @param isEntryPoint   Flag indicating whether this is the entry point to the error recovery
     * @param allowFuncCall  Whether function call is allowed or not
     * @return Recovery result
     */
    private Result seekMatchInExpressionRhs(int lookahead, int currentDepth, int currentMatches, boolean isEntryPoint,
                                            boolean allowFuncCall) {
        ParserRuleContext parentCtx = getParentContext();
        ParserRuleContext[] alternatives = null;
        switch (parentCtx) {
            case ARG_LIST:
                alternatives = new ParserRuleContext[] { ParserRuleContext.COMMA, ParserRuleContext.BINARY_OPERATOR,
                        ParserRuleContext.DOT, ParserRuleContext.ANNOT_CHAINING_TOKEN,
                        ParserRuleContext.OPTIONAL_CHAINING_TOKEN, ParserRuleContext.CONDITIONAL_EXPRESSION,
                        ParserRuleContext.XML_NAVIGATE_EXPR, ParserRuleContext.MEMBER_ACCESS_KEY_EXPR,
                        ParserRuleContext.ARG_LIST_END };
                break;
            case MAPPING_CONSTRUCTOR:
            case MULTI_WAIT_FIELDS:
            case MAPPING_BP_OR_MAPPING_CONSTRUCTOR:
                alternatives = new ParserRuleContext[] { ParserRuleContext.CLOSE_BRACE, ParserRuleContext.COMMA,
                        ParserRuleContext.BINARY_OPERATOR, ParserRuleContext.DOT,
                        ParserRuleContext.ANNOT_CHAINING_TOKEN, ParserRuleContext.OPTIONAL_CHAINING_TOKEN,
                        ParserRuleContext.CONDITIONAL_EXPRESSION, ParserRuleContext.XML_NAVIGATE_EXPR,
                        ParserRuleContext.MEMBER_ACCESS_KEY_EXPR };
                break;
            case COMPUTED_FIELD_NAME:
                // Here we give high priority to the comma. Therefore order of the below array matters.
                alternatives = new ParserRuleContext[] { ParserRuleContext.CLOSE_BRACKET,
                        ParserRuleContext.BINARY_OPERATOR, ParserRuleContext.DOT,
                        ParserRuleContext.ANNOT_CHAINING_TOKEN, ParserRuleContext.OPTIONAL_CHAINING_TOKEN,
                        ParserRuleContext.CONDITIONAL_EXPRESSION, ParserRuleContext.XML_NAVIGATE_EXPR,
                        ParserRuleContext.MEMBER_ACCESS_KEY_EXPR, ParserRuleContext.OPEN_BRACKET };
                break;
            case LISTENERS_LIST:
                alternatives = new ParserRuleContext[] { ParserRuleContext.LISTENERS_LIST_END,
                        ParserRuleContext.BINARY_OPERATOR, ParserRuleContext.DOT,
                        ParserRuleContext.ANNOT_CHAINING_TOKEN, ParserRuleContext.OPTIONAL_CHAINING_TOKEN,
                        ParserRuleContext.CONDITIONAL_EXPRESSION, ParserRuleContext.XML_NAVIGATE_EXPR,
                        ParserRuleContext.MEMBER_ACCESS_KEY_EXPR };
                break;
            case LIST_CONSTRUCTOR:
            case MEMBER_ACCESS_KEY_EXPR:
            case BRACKETED_LIST:
            case STMT_START_BRACKETED_LIST:
                alternatives = new ParserRuleContext[] { ParserRuleContext.COMMA, ParserRuleContext.BINARY_OPERATOR,
                        ParserRuleContext.DOT, ParserRuleContext.ANNOT_CHAINING_TOKEN,
                        ParserRuleContext.OPTIONAL_CHAINING_TOKEN, ParserRuleContext.CONDITIONAL_EXPRESSION,
                        ParserRuleContext.XML_NAVIGATE_EXPR, ParserRuleContext.MEMBER_ACCESS_KEY_EXPR,
                        ParserRuleContext.CLOSE_BRACKET };
                break;
            case LET_EXPR_LET_VAR_DECL:
                alternatives = new ParserRuleContext[] { ParserRuleContext.IN_KEYWORD, ParserRuleContext.COMMA, 
                        ParserRuleContext.BINARY_OPERATOR, ParserRuleContext.DOT, 
                        ParserRuleContext.ANNOT_CHAINING_TOKEN, ParserRuleContext.OPTIONAL_CHAINING_TOKEN, 
                        ParserRuleContext.CONDITIONAL_EXPRESSION, ParserRuleContext.XML_NAVIGATE_EXPR, 
                        ParserRuleContext.MEMBER_ACCESS_KEY_EXPR };
                break;
            case LET_CLAUSE_LET_VAR_DECL:
                alternatives = new ParserRuleContext[] { ParserRuleContext.COMMA, ParserRuleContext.BINARY_OPERATOR,
                        ParserRuleContext.DOT, ParserRuleContext.ANNOT_CHAINING_TOKEN,
                        ParserRuleContext.OPTIONAL_CHAINING_TOKEN, ParserRuleContext.CONDITIONAL_EXPRESSION,
                        ParserRuleContext.XML_NAVIGATE_EXPR, ParserRuleContext.MEMBER_ACCESS_KEY_EXPR,
                        ParserRuleContext.LET_CLAUSE_END };
                break;
            case ORDER_KEY_LIST:
                alternatives = new ParserRuleContext[] { ParserRuleContext.ORDER_DIRECTION,
                        ParserRuleContext.ORDER_KEY_LIST_END, ParserRuleContext.BINARY_OPERATOR, ParserRuleContext.DOT,
                        ParserRuleContext.ANNOT_CHAINING_TOKEN, ParserRuleContext.OPTIONAL_CHAINING_TOKEN,
                        ParserRuleContext.CONDITIONAL_EXPRESSION, ParserRuleContext.XML_NAVIGATE_EXPR,
                        ParserRuleContext.MEMBER_ACCESS_KEY_EXPR };
                break;
            case QUERY_EXPRESSION:
                alternatives = new ParserRuleContext[] { ParserRuleContext.QUERY_PIPELINE_RHS, 
                        ParserRuleContext.BINARY_OPERATOR, ParserRuleContext.DOT,
                        ParserRuleContext.ANNOT_CHAINING_TOKEN, ParserRuleContext.OPTIONAL_CHAINING_TOKEN,
                        ParserRuleContext.CONDITIONAL_EXPRESSION, ParserRuleContext.XML_NAVIGATE_EXPR,
                        ParserRuleContext.MEMBER_ACCESS_KEY_EXPR };
                break;
            default:
                if (isParameter(parentCtx)) {
                    alternatives = new ParserRuleContext[] { ParserRuleContext.CLOSE_PARENTHESIS,
                            ParserRuleContext.BINARY_OPERATOR, ParserRuleContext.DOT,
                            ParserRuleContext.ANNOT_CHAINING_TOKEN, ParserRuleContext.OPTIONAL_CHAINING_TOKEN,
                            ParserRuleContext.CONDITIONAL_EXPRESSION, ParserRuleContext.XML_NAVIGATE_EXPR,
                            ParserRuleContext.MEMBER_ACCESS_KEY_EXPR, ParserRuleContext.COMMA };
                }
                break;
        }

        if (alternatives != null) {
            if (allowFuncCall) {
                alternatives = modifyAlternativesWithArgListStart(alternatives);
            }
            return seekInAlternativesPaths(lookahead, currentDepth, currentMatches, alternatives, isEntryPoint);
        }

        ParserRuleContext nextContext;
        if (parentCtx == ParserRuleContext.IF_BLOCK || parentCtx == ParserRuleContext.WHILE_BLOCK ||
                parentCtx == ParserRuleContext.FOREACH_STMT) {
            nextContext = ParserRuleContext.BLOCK_STMT;
        } else if (parentCtx == ParserRuleContext.MATCH_STMT) {
            nextContext = ParserRuleContext.MATCH_BODY;
        } else if (parentCtx == ParserRuleContext.CALL_STMT) {
            nextContext = ParserRuleContext.METHOD_CALL_DOT;
        } else if (isStatement(parentCtx) ||
                parentCtx == ParserRuleContext.RECORD_FIELD ||
                parentCtx == ParserRuleContext.OBJECT_CONSTRUCTOR_MEMBER ||
                parentCtx == ParserRuleContext.CLASS_MEMBER ||
                parentCtx == ParserRuleContext.OBJECT_TYPE_MEMBER ||
                parentCtx == ParserRuleContext.LISTENER_DECL || parentCtx == ParserRuleContext.CONSTANT_DECL) {
            nextContext = ParserRuleContext.SEMICOLON;
        } else if (parentCtx == ParserRuleContext.ANNOTATIONS) {
            nextContext = ParserRuleContext.ANNOTATION_END;
        } else if (parentCtx == ParserRuleContext.INTERPOLATION) {
            nextContext = ParserRuleContext.CLOSE_BRACE;
        } else if (parentCtx == ParserRuleContext.BRACED_EXPRESSION ||
                parentCtx == ParserRuleContext.BRACED_EXPR_OR_ANON_FUNC_PARAMS) {
            nextContext = ParserRuleContext.CLOSE_PARENTHESIS;
        } else if (parentCtx == ParserRuleContext.FUNC_DEF) {
            // expression bodied func in module level
            nextContext = ParserRuleContext.SEMICOLON;
        } else if (parentCtx == ParserRuleContext.ALTERNATE_WAIT_EXPRS) {
            nextContext = ParserRuleContext.ALTERNATE_WAIT_EXPR_LIST_END;
        } else if (parentCtx == ParserRuleContext.CONDITIONAL_EXPRESSION) {
            nextContext = ParserRuleContext.COLON;
        } else if (parentCtx == ParserRuleContext.ENUM_MEMBER_LIST) {
            nextContext = ParserRuleContext.ENUM_MEMBER_END;
        } else if (parentCtx == ParserRuleContext.MATCH_BODY) {
            nextContext = ParserRuleContext.RIGHT_DOUBLE_ARROW;
        } else if (parentCtx == ParserRuleContext.SELECT_CLAUSE) {
            STToken nextToken = this.tokenReader.peek(lookahead);
            switch (nextToken.kind) {
                case ON_KEYWORD:
                case CONFLICT_KEYWORD:
                    nextContext = ParserRuleContext.ON_CONFLICT_CLAUSE;
                    break;
                default:
                    nextContext = ParserRuleContext.QUERY_EXPRESSION_END;
            }
        } else if (parentCtx == ParserRuleContext.JOIN_CLAUSE) {
            nextContext = ParserRuleContext.ON_CLAUSE;
        } else if (parentCtx == ParserRuleContext.ON_CLAUSE) {
            nextContext = ParserRuleContext.EQUALS_KEYWORD;
        } else if (parentCtx == ParserRuleContext.CLIENT_RESOURCE_ACCESS_ACTION) {
            nextContext = ParserRuleContext.CLOSE_BRACKET;
        } else {
            throw new IllegalStateException("seekMatchInExpressionRhs found: " + parentCtx);
        }

        alternatives = getExpressionRhsAlternatives(nextContext);

        if (allowFuncCall) {
            alternatives = modifyAlternativesWithArgListStart(alternatives);
        }
        return seekInAlternativesPaths(lookahead, currentDepth, currentMatches, alternatives, isEntryPoint);
    }

    private ParserRuleContext[] getExpressionRhsAlternatives(ParserRuleContext nextContext) {
        if (nextContext == ParserRuleContext.SEMICOLON || nextContext == ParserRuleContext.QUERY_EXPRESSION_END ||
                nextContext == ParserRuleContext.MATCH_BODY) {
            return new ParserRuleContext[] { nextContext, ParserRuleContext.BINARY_OPERATOR,
                    ParserRuleContext.IS_KEYWORD, ParserRuleContext.DOT, ParserRuleContext.ANNOT_CHAINING_TOKEN,
                    ParserRuleContext.OPTIONAL_CHAINING_TOKEN, ParserRuleContext.CONDITIONAL_EXPRESSION,
                    ParserRuleContext.XML_NAVIGATE_EXPR, ParserRuleContext.MEMBER_ACCESS_KEY_EXPR,
                    ParserRuleContext.RIGHT_ARROW, ParserRuleContext.SYNC_SEND_TOKEN };
        }

        return new ParserRuleContext[] { ParserRuleContext.BINARY_OPERATOR, ParserRuleContext.IS_KEYWORD,
                ParserRuleContext.DOT, ParserRuleContext.ANNOT_CHAINING_TOKEN,
                ParserRuleContext.OPTIONAL_CHAINING_TOKEN, ParserRuleContext.CONDITIONAL_EXPRESSION,
                ParserRuleContext.XML_NAVIGATE_EXPR, ParserRuleContext.MEMBER_ACCESS_KEY_EXPR,
                ParserRuleContext.RIGHT_ARROW, ParserRuleContext.SYNC_SEND_TOKEN, nextContext };
    }

    private ParserRuleContext[] modifyAlternativesWithArgListStart(ParserRuleContext[] alternatives) {
        ParserRuleContext[] newAlternatives = new ParserRuleContext[alternatives.length + 1];
        System.arraycopy(alternatives, 0, newAlternatives, 0, alternatives.length);
        newAlternatives[alternatives.length] = ParserRuleContext.ARG_LIST_OPEN_PAREN;
        return newAlternatives;
    }

    /**
     * Get the next parser rule/context given the current parser context.
     *
     * @param currentCtx Current parser context
     * @param nextLookahead Position of the next token to consider, relative to the position of the original error
     * @return Next parser context
     */
    @Override
    protected ParserRuleContext getNextRule(ParserRuleContext currentCtx, int nextLookahead) {
        // If this is a production, then push the context to the stack.
        // We can do this within the same switch-case that follows after this one.
        // But doing it separately for the sake of readability/maintainability.
        startContextIfRequired(currentCtx);

        ParserRuleContext parentCtx;
        STToken nextToken;
        switch (currentCtx) {
            case EOF:
                return ParserRuleContext.EOF;
            case COMP_UNIT:
                return ParserRuleContext.TOP_LEVEL_NODE;
            case FUNC_DEF:
                return ParserRuleContext.FUNC_DEF_START;
            case FUNC_DEF_FIRST_QUALIFIER:
                return ParserRuleContext.FUNC_DEF_WITHOUT_FIRST_QUALIFIER;
            case FUNC_TYPE_FIRST_QUALIFIER:
                return ParserRuleContext.FUNC_TYPE_DESC_START_WITHOUT_FIRST_QUAL;
            case FUNC_TYPE_SECOND_QUALIFIER:
            case FUNC_DEF_SECOND_QUALIFIER:
            case FUNC_DEF_OR_FUNC_TYPE:
                return ParserRuleContext.FUNCTION_KEYWORD;
            case ANON_FUNC_EXPRESSION:
                return ParserRuleContext.ANON_FUNC_EXPRESSION_START;
            case FUNC_TYPE_DESC:
                return ParserRuleContext.FUNC_TYPE_DESC_START;
            case EXTERNAL_FUNC_BODY:
                return ParserRuleContext.ASSIGN_OP;
            case FUNC_BODY_BLOCK:
                return ParserRuleContext.OPEN_BRACE;
            case STATEMENT:
            case STATEMENT_WITHOUT_ANNOTS:
                // We reach here only if an end of a block is reached.
                endContext(); // end statement
                return ParserRuleContext.CLOSE_BRACE;
            case ASSIGN_OP:
                return getNextRuleForEqualOp();
            case COMPOUND_BINARY_OPERATOR:
                return ParserRuleContext.ASSIGN_OP;
            case CLOSE_BRACE:
                return getNextRuleForCloseBrace(nextLookahead);
            case CLOSE_PARENTHESIS:
                return getNextRuleForCloseParenthesis();
            case EXPRESSION:
            case BASIC_LITERAL:
                return getNextRuleForExpr();
            case FUNC_NAME:
                ParserRuleContext grandParentCtx = getGrandParentContext();
                if (grandParentCtx == ParserRuleContext.OBJECT_CONSTRUCTOR_MEMBER ||
                        grandParentCtx == ParserRuleContext.CLASS_MEMBER) {
                    return ParserRuleContext.OPTIONAL_RELATIVE_PATH;
                }
                return ParserRuleContext.OPEN_PARENTHESIS;
            case OPEN_BRACE:
                return getNextRuleForOpenBrace();
            case OPEN_PARENTHESIS:
                return getNextRuleForOpenParenthesis();
            case SEMICOLON:
                return getNextRuleForSemicolon(nextLookahead);
            case SIMPLE_TYPE_DESCRIPTOR:
                return ParserRuleContext.TYPE_DESC_RHS;
            case VARIABLE_NAME:
            case PARAMETER_NAME_RHS:
                return getNextRuleForVarName();
            case REQUIRED_PARAM:
            case DEFAULTABLE_PARAM:
            case REST_PARAM:
                return ParserRuleContext.PARAM_START;
            case REST_PARAM_RHS:
                // We reach here under required or defaultable param ctx
                switchContext(ParserRuleContext.REST_PARAM);
                return ParserRuleContext.ELLIPSIS;
            case ASSIGNMENT_STMT:
                return ParserRuleContext.VARIABLE_NAME;
            case VAR_DECL_STMT:
                return ParserRuleContext.TYPE_DESC_IN_TYPE_BINDING_PATTERN;
            case EXPRESSION_RHS:
                return ParserRuleContext.BINARY_OPERATOR;
            case BINARY_OPERATOR:
                return ParserRuleContext.EXPRESSION;
            case COMMA:
                return getNextRuleForComma();
            case AFTER_PARAMETER_TYPE:
                return getNextRuleForParamType();
            case MODULE_TYPE_DEFINITION:
                return ParserRuleContext.TYPE_KEYWORD;
            case CLOSED_RECORD_BODY_END:
                endContext();
                nextToken = this.tokenReader.peek(nextLookahead);
                if (nextToken.kind == SyntaxKind.EOF_TOKEN) {
                    return ParserRuleContext.EOF;
                }
                return ParserRuleContext.TYPE_DESC_RHS;
            case CLOSED_RECORD_BODY_START:
                return ParserRuleContext.RECORD_FIELD_OR_RECORD_END;
            case ELLIPSIS:
                parentCtx = getParentContext();
                switch (parentCtx) {
                    case MAPPING_CONSTRUCTOR:
                    case LIST_CONSTRUCTOR:
                    case ARG_LIST:
                        return ParserRuleContext.EXPRESSION;
                    case TYPE_DESC_IN_TUPLE:
                    case STMT_START_BRACKETED_LIST:
                    case BRACKETED_LIST:
                        return ParserRuleContext.CLOSE_BRACKET;
                    case REST_MATCH_PATTERN:
                        return ParserRuleContext.VAR_KEYWORD;
                    case RELATIVE_RESOURCE_PATH:
                        return ParserRuleContext.OPTIONAL_PATH_PARAM_NAME;
                    case CLIENT_RESOURCE_ACCESS_ACTION:
                        return ParserRuleContext.EXPRESSION;
                    default:
                        return ParserRuleContext.VARIABLE_NAME;
                }
            case QUESTION_MARK:
                return getNextRuleForQuestionMark();
            case RECORD_TYPE_DESCRIPTOR:
                return ParserRuleContext.RECORD_KEYWORD;
            case ASTERISK:
                parentCtx = getParentContext();
                switch (parentCtx) {
                    case ARRAY_TYPE_DESCRIPTOR:
                        return ParserRuleContext.CLOSE_BRACKET;
                    case XML_ATOMIC_NAME_PATTERN:
                        endContext();
                        return ParserRuleContext.XML_NAME_PATTERN_RHS;
                    case REQUIRED_PARAM:
                    case DEFAULTABLE_PARAM:
                        return ParserRuleContext.TYPE_DESC_IN_PARAM;
                    default:
                        return ParserRuleContext.TYPE_REFERENCE_IN_TYPE_INCLUSION;
                }
            case TYPE_NAME:
                return ParserRuleContext.TYPE_DESC_IN_TYPE_DEF;
            case OBJECT_TYPE_DESCRIPTOR:
                return ParserRuleContext.OBJECT_TYPE_START;
            case SECOND_OBJECT_CONS_QUALIFIER:
            case SECOND_OBJECT_TYPE_QUALIFIER:
                return ParserRuleContext.OBJECT_KEYWORD;
            case FIRST_OBJECT_CONS_QUALIFIER:
                return ParserRuleContext.OBJECT_CONS_WITHOUT_FIRST_QUALIFIER;
            case FIRST_OBJECT_TYPE_QUALIFIER:
                return ParserRuleContext.OBJECT_TYPE_WITHOUT_FIRST_QUALIFIER;
            case OPEN_BRACKET:
                return getNextRuleForOpenBracket();
            case CLOSE_BRACKET:
                return getNextRuleForCloseBracket();
            case DOT:
                return getNextRuleForDot();
            case METHOD_CALL_DOT:
                return ParserRuleContext.VARIABLE_NAME;
            case BLOCK_STMT:
                return ParserRuleContext.OPEN_BRACE;
            case IF_BLOCK:
                return ParserRuleContext.IF_KEYWORD;
            case WHILE_BLOCK:
                return ParserRuleContext.WHILE_KEYWORD;
            case DO_BLOCK:
                return ParserRuleContext.DO_KEYWORD;
            case CALL_STMT:
                return ParserRuleContext.CALL_STMT_START;
            case PANIC_STMT:
                return ParserRuleContext.PANIC_KEYWORD;
            case FUNC_CALL:
                // TODO: check this again
                return ParserRuleContext.IMPORT_PREFIX;
            case IMPORT_PREFIX:
            case NAMESPACE_PREFIX:
                return ParserRuleContext.SEMICOLON;
            case VERSION_NUMBER:
            case VERSION_KEYWORD:
                return ParserRuleContext.MAJOR_VERSION;
            case SLASH:
                parentCtx = getParentContext();
                if (parentCtx == ParserRuleContext.ABSOLUTE_RESOURCE_PATH) {
                    return ParserRuleContext.IDENTIFIER;
                } else if (parentCtx == ParserRuleContext.RELATIVE_RESOURCE_PATH) {
                    return ParserRuleContext.RESOURCE_PATH_SEGMENT;
                } else if (parentCtx == ParserRuleContext.CLIENT_RESOURCE_ACCESS_ACTION) {
                    return ParserRuleContext.RESOURCE_ACCESS_PATH_SEGMENT;
                }
                return ParserRuleContext.IMPORT_MODULE_NAME;
            case IMPORT_ORG_OR_MODULE_NAME:
                return ParserRuleContext.IMPORT_DECL_ORG_OR_MODULE_NAME_RHS;
            case IMPORT_MODULE_NAME:
                return ParserRuleContext.AFTER_IMPORT_MODULE_NAME;
            case MAJOR_VERSION:
            case MINOR_VERSION:
            case IMPORT_SUB_VERSION:
                return ParserRuleContext.MAJOR_MINOR_VERSION_END;
            case PATCH_VERSION:
                return ParserRuleContext.IMPORT_PREFIX_DECL;
            case IMPORT_DECL:
                return ParserRuleContext.IMPORT_KEYWORD;
            case CONTINUE_STATEMENT:
                return ParserRuleContext.CONTINUE_KEYWORD;
            case BREAK_STATEMENT:
                return ParserRuleContext.BREAK_KEYWORD;
            case RETURN_STMT:
                return ParserRuleContext.RETURN_KEYWORD;
            case FAIL_STATEMENT:
                return ParserRuleContext.FAIL_KEYWORD;
            case ACCESS_EXPRESSION:
                return ParserRuleContext.VARIABLE_REF;
            case MAPPING_FIELD_NAME:
                return ParserRuleContext.SPECIFIC_FIELD_RHS;
            case COLON:
                return getNextRuleForColon();
            case VAR_REF_COLON:
                startContext(ParserRuleContext.VARIABLE_REF);
                return ParserRuleContext.IDENTIFIER;
            case TYPE_REF_COLON:
                startContext(ParserRuleContext.VAR_DECL_STMT);
                startContext(ParserRuleContext.TYPE_DESC_IN_TYPE_BINDING_PATTERN);
                return ParserRuleContext.IDENTIFIER;
            case STRING_LITERAL_TOKEN:
                parentCtx = getParentContext();
                if (parentCtx == ParserRuleContext.SERVICE_DECL) {
                    return ParserRuleContext.ON_KEYWORD;
                }
                return ParserRuleContext.COLON; // mapping constructor key
            case COMPUTED_FIELD_NAME:
                return ParserRuleContext.OPEN_BRACKET;
            case LISTENERS_LIST:
                return ParserRuleContext.EXPRESSION;
            case SERVICE_DECL:
                return ParserRuleContext.SERVICE_DECL_START;
            case SERVICE_DECL_QUALIFIER:
                return ParserRuleContext.SERVICE_KEYWORD;
            case LISTENER_DECL:
                return ParserRuleContext.LISTENER_KEYWORD;
            case CONSTANT_DECL:
                return ParserRuleContext.CONST_KEYWORD;
            case TYPEOF_EXPRESSION:
                return ParserRuleContext.TYPEOF_KEYWORD;
            case OPTIONAL_TYPE_DESCRIPTOR:
                return ParserRuleContext.QUESTION_MARK;
            case UNARY_EXPRESSION:
                return ParserRuleContext.UNARY_OPERATOR;
            case UNARY_OPERATOR:
                return ParserRuleContext.EXPRESSION;
            case ARRAY_TYPE_DESCRIPTOR:
                return ParserRuleContext.OPEN_BRACKET;
            case AT:
                return ParserRuleContext.ANNOT_REFERENCE;
            case DOC_STRING:
                return ParserRuleContext.ANNOTATIONS;
            case ANNOTATIONS:
                return ParserRuleContext.AT;
            case MAPPING_CONSTRUCTOR:
                return ParserRuleContext.OPEN_BRACE;
            case VARIABLE_REF:
            case TYPE_REFERENCE:
            case TYPE_REFERENCE_IN_TYPE_INCLUSION:
            case ANNOT_REFERENCE:
            case FIELD_ACCESS_IDENTIFIER:
                return ParserRuleContext.QUALIFIED_IDENTIFIER_START_IDENTIFIER;
            case QUALIFIED_IDENTIFIER_START_IDENTIFIER:
            case XML_ATOMIC_NAME_IDENTIFIER:
                nextToken = this.tokenReader.peek(nextLookahead);
                if (nextToken.kind == SyntaxKind.COLON_TOKEN) {
                    return ParserRuleContext.COLON;
                }
                // Else this is a simple identifier. Hence fall through.
            case IDENTIFIER:
            case SIMPLE_TYPE_DESC_IDENTIFIER:
                return getNextRuleForIdentifier();
            case QUALIFIED_IDENTIFIER_PREDECLARED_PREFIX:
                return ParserRuleContext.COLON;
            case PATH_SEGMENT_IDENT:
                return ParserRuleContext.RELATIVE_RESOURCE_PATH_END;
            case NIL_LITERAL:
                return ParserRuleContext.OPEN_PARENTHESIS;
            case LOCAL_TYPE_DEFINITION_STMT:
                return ParserRuleContext.TYPE_KEYWORD;
            case RIGHT_ARROW:
                return ParserRuleContext.EXPRESSION;
            case DECIMAL_INTEGER_LITERAL_TOKEN:
            case HEX_INTEGER_LITERAL_TOKEN:
                return getNextRuleForDecimalIntegerLiteral();
            case EXPRESSION_STATEMENT:
                return ParserRuleContext.EXPRESSION_STATEMENT_START;
            case LOCK_STMT:
                return ParserRuleContext.LOCK_KEYWORD;
            case LOCK_KEYWORD:
                return ParserRuleContext.BLOCK_STMT;
            case RECORD_FIELD:
                return ParserRuleContext.RECORD_FIELD_START;
            case ANNOTATION_TAG:
                return ParserRuleContext.ANNOT_OPTIONAL_ATTACH_POINTS;
            case ANNOT_ATTACH_POINTS_LIST:
                return ParserRuleContext.ATTACH_POINT;
            case FIELD_IDENT:
            case FUNCTION_IDENT:
            case IDENT_AFTER_OBJECT_IDENT:
            case SINGLE_KEYWORD_ATTACH_POINT_IDENT:
                return ParserRuleContext.ATTACH_POINT_END;
            case OBJECT_IDENT:
                return ParserRuleContext.IDENT_AFTER_OBJECT_IDENT;
            case RECORD_IDENT:
                return ParserRuleContext.FIELD_IDENT;
            case SERVICE_IDENT:
                return ParserRuleContext.SERVICE_IDENT_RHS;
            case REMOTE_IDENT:
                return ParserRuleContext.FUNCTION_IDENT;
            case ANNOTATION_DECL:
                return ParserRuleContext.ANNOTATION_DECL_START;
            case XML_NAMESPACE_DECLARATION:
                return ParserRuleContext.XMLNS_KEYWORD;
            case CONSTANT_EXPRESSION:
                return ParserRuleContext.CONSTANT_EXPRESSION_START;
            case NAMED_WORKER_DECL:
                return ParserRuleContext.NAMED_WORKER_DECL_START;
            case WORKER_NAME:
                return ParserRuleContext.WORKER_NAME_RHS;
            case FORK_STMT:
                return ParserRuleContext.FORK_KEYWORD;
            case XML_FILTER_EXPR:
                return ParserRuleContext.DOT_LT_TOKEN;
            case DOT_LT_TOKEN:
                return ParserRuleContext.XML_NAME_PATTERN;
            case XML_NAME_PATTERN:
                return ParserRuleContext.XML_ATOMIC_NAME_PATTERN;
            case XML_ATOMIC_NAME_PATTERN:
                return ParserRuleContext.XML_ATOMIC_NAME_PATTERN_START;
            case XML_STEP_EXPR:
                return ParserRuleContext.XML_STEP_START;
            case SLASH_ASTERISK_TOKEN:
                return ParserRuleContext.EXPRESSION_RHS;
            case DOUBLE_SLASH_DOUBLE_ASTERISK_LT_TOKEN:
            case SLASH_LT_TOKEN:
                return ParserRuleContext.XML_NAME_PATTERN;
            case OBJECT_CONSTRUCTOR:
                return ParserRuleContext.OBJECT_CONSTRUCTOR_START;
            case ABSOLUTE_RESOURCE_PATH:
                return ParserRuleContext.ABSOLUTE_RESOURCE_PATH_START;
            case ABSOLUTE_PATH_SINGLE_SLASH:
                return ParserRuleContext.SERVICE_DECL_RHS;
            case SERVICE_DECL_RHS:
                endContext(); // end absolute-resource-path
                return ParserRuleContext.ON_KEYWORD;
            case OBJECT_CONSTRUCTOR_BLOCK:
                endContext(); // end listeners-list
                return ParserRuleContext.OPEN_BRACE;
            case SERVICE_VAR_DECL_RHS:
                switchContext(ParserRuleContext.VAR_DECL_STMT);
                return ParserRuleContext.TYPED_BINDING_PATTERN_TYPE_RHS;
            case RELATIVE_RESOURCE_PATH:
                return ParserRuleContext.RELATIVE_RESOURCE_PATH_START;
            case RESOURCE_PATH_PARAM:
                return ParserRuleContext.OPEN_BRACKET;
            case RESOURCE_ACCESSOR_DEF_OR_DECL_RHS:
                endContext(); // end relative-resource-path
                return ParserRuleContext.OPEN_PARENTHESIS;
            case ERROR_CONSTRUCTOR:
                return ParserRuleContext.ERROR_KEYWORD;
            case ERROR_CONS_ERROR_KEYWORD_RHS:
                // We reach here without starting the error constructor context, hence start the context.
                startContext(ParserRuleContext.ERROR_CONSTRUCTOR);
                return ParserRuleContext.ERROR_CONSTRUCTOR_RHS;
            case LIST_BINDING_PATTERN_RHS:
                return getNextRuleForBindingPattern();
            default:
                return getNextRuleInternal(currentCtx, nextLookahead);
        }
    }

    private ParserRuleContext getNextRuleInternal(ParserRuleContext currentCtx, int nextLookahead) {
        ParserRuleContext parentCtx;
        ParserRuleContext grandParentCtx;
        switch (currentCtx) {
            case LIST_CONSTRUCTOR:
                return ParserRuleContext.OPEN_BRACKET;
            case FOREACH_STMT:
                return ParserRuleContext.FOREACH_KEYWORD;
            case TYPE_CAST:
                return ParserRuleContext.LT;
            case PIPE:
                parentCtx = getParentContext();
                if (parentCtx == ParserRuleContext.ALTERNATE_WAIT_EXPRS) {
                    return ParserRuleContext.EXPRESSION;
                } else if (parentCtx == ParserRuleContext.XML_NAME_PATTERN) {
                    return ParserRuleContext.XML_ATOMIC_NAME_PATTERN;
                } else if (parentCtx == ParserRuleContext.MATCH_PATTERN) {
                    return ParserRuleContext.MATCH_PATTERN_START;
                }
                return ParserRuleContext.TYPE_DESCRIPTOR;
            case TABLE_CONSTRUCTOR:
                return ParserRuleContext.OPEN_BRACKET;
            case KEY_SPECIFIER:
                return ParserRuleContext.KEY_KEYWORD;
            case LET_EXPRESSION:
                return ParserRuleContext.LET_KEYWORD;
            case LET_EXPR_LET_VAR_DECL:
            case LET_CLAUSE_LET_VAR_DECL:
                return ParserRuleContext.LET_VAR_DECL_START;
            case ORDER_KEY_LIST:
                return ParserRuleContext.EXPRESSION;
            case END_OF_TYPE_DESC:
                return getNextRuleForTypeDescriptor();
            case TYPED_BINDING_PATTERN:
                return ParserRuleContext.TYPE_DESCRIPTOR;
            case BINDING_PATTERN_STARTING_IDENTIFIER:
                return ParserRuleContext.VARIABLE_NAME;
            case REST_BINDING_PATTERN:
                return ParserRuleContext.ELLIPSIS;
            case LIST_BINDING_PATTERN:
                return ParserRuleContext.OPEN_BRACKET;
            case MAPPING_BINDING_PATTERN:
                return ParserRuleContext.OPEN_BRACE;
            case FIELD_BINDING_PATTERN:
                return ParserRuleContext.FIELD_BINDING_PATTERN_NAME;
            case FIELD_BINDING_PATTERN_NAME:
                return ParserRuleContext.FIELD_BINDING_PATTERN_END;
            case LT:
                return getNextRuleForLt();
            case INFERRED_TYPEDESC_DEFAULT_START_LT:
                return ParserRuleContext.INFERRED_TYPEDESC_DEFAULT_END_GT;
            case GT:
                return getNextRuleForGt();
            case STREAM_TYPE_PARAM_START_TOKEN:
                return ParserRuleContext.TYPE_DESC_IN_STREAM_TYPE_DESC;
            case INFERRED_TYPEDESC_DEFAULT_END_GT:
                return ParserRuleContext.END_OF_PARAMS_OR_NEXT_PARAM_START;
            case TYPE_CAST_PARAM_START:
                startContext(ParserRuleContext.TYPE_CAST);
                return ParserRuleContext.TYPE_CAST_PARAM;
            case TEMPLATE_END:
                return ParserRuleContext.EXPRESSION_RHS;
            case TEMPLATE_START:
                return ParserRuleContext.TEMPLATE_BODY;
            case TEMPLATE_BODY:
                return ParserRuleContext.TEMPLATE_MEMBER;
            case TEMPLATE_STRING:
                return ParserRuleContext.TEMPLATE_STRING_RHS;
            case INTERPOLATION_START_TOKEN:
                return ParserRuleContext.EXPRESSION;
            case ARG_LIST_OPEN_PAREN:
                return ParserRuleContext.ARG_LIST;
            case ARG_LIST_END:
                endContext(); // end arg-list
                return ParserRuleContext.ARG_LIST_CLOSE_PAREN;
            case ARG_LIST_CLOSE_PAREN:
                parentCtx = getParentContext();
                if (parentCtx == ParserRuleContext.ERROR_CONSTRUCTOR) {
                    endContext();
                } else if (parentCtx == ParserRuleContext.CLIENT_RESOURCE_ACCESS_ACTION) {
                    return ParserRuleContext.ACTION_END;
                }
                return ParserRuleContext.EXPRESSION_RHS;
            case ARG_LIST:
                return ParserRuleContext.ARG_START_OR_ARG_LIST_END;
            case QUERY_EXPRESSION_END:
                endContext(); // end select, on-conflict, limit or do-clause ctx
                endContext(); // end query-expr ctx
                return ParserRuleContext.EXPRESSION_RHS;
            case TYPE_DESC_IN_ANNOTATION_DECL:
            case TYPE_DESC_BEFORE_IDENTIFIER:
            case TYPE_DESC_IN_RECORD_FIELD:
            case TYPE_DESC_IN_PARAM:
            case TYPE_DESC_IN_TYPE_BINDING_PATTERN:
            case TYPE_DESC_IN_TYPE_DEF:
            case TYPE_DESC_IN_ANGLE_BRACKETS:
            case TYPE_DESC_IN_RETURN_TYPE_DESC:
            case TYPE_DESC_IN_EXPRESSION:
            case TYPE_DESC_IN_STREAM_TYPE_DESC:
            case TYPE_DESC_IN_PARENTHESIS:
            case TYPE_DESC_IN_TUPLE:
            case TYPE_DESC_IN_SERVICE:
            case TYPE_DESC_IN_PATH_PARAM:
                return ParserRuleContext.TYPE_DESCRIPTOR;
            case CLASS_DESCRIPTOR_IN_NEW_EXPR:
                return ParserRuleContext.CLASS_DESCRIPTOR;
            case VAR_DECL_STARTED_WITH_DENTIFIER:
            case TYPE_DESC_RHS_IN_TYPED_BP:
                // We come here trying to recover statement started with identifier,
                // and trying to match it against a var-decl. Or typed binding pattern starts
                // with array type descriptor.
                // originally, a context for type hasn't started yet. Therefore start a
                // a context manually here.
                startContext(ParserRuleContext.TYPE_DESC_IN_TYPE_BINDING_PATTERN);
                return ParserRuleContext.TYPE_DESC_RHS;
            case ROW_TYPE_PARAM:
                return ParserRuleContext.LT;
            case PARENTHESISED_TYPE_DESC_START:
                return ParserRuleContext.TYPE_DESC_IN_PARENTHESIS;
            case SELECT_CLAUSE:
                return ParserRuleContext.SELECT_KEYWORD;
            case WHERE_CLAUSE:
                return ParserRuleContext.WHERE_KEYWORD;
            case FROM_CLAUSE:
                return ParserRuleContext.FROM_KEYWORD;
            case LET_CLAUSE:
                return ParserRuleContext.LET_KEYWORD;
            case ORDER_BY_CLAUSE:
                return ParserRuleContext.ORDER_KEYWORD;
            case ON_CONFLICT_CLAUSE:
                return ParserRuleContext.ON_KEYWORD;
            case LIMIT_CLAUSE:
                return ParserRuleContext.LIMIT_KEYWORD;
            case JOIN_CLAUSE:
                return ParserRuleContext.JOIN_CLAUSE_START;
            case ON_CLAUSE:
                // We assume on-clause is only used in join-clause
                return ParserRuleContext.ON_KEYWORD;
            case QUERY_EXPRESSION:
                return ParserRuleContext.FROM_CLAUSE;
            case QUERY_CONSTRUCT_TYPE_RHS:
                startContext(ParserRuleContext.QUERY_EXPRESSION);
                return ParserRuleContext.FROM_CLAUSE;
            case EXPRESSION_START_TABLE_KEYWORD_RHS:
                startContext(ParserRuleContext.TABLE_CONSTRUCTOR_OR_QUERY_EXPRESSION);
                return ParserRuleContext.TABLE_KEYWORD_RHS;
            case QUERY_EXPRESSION_RHS:
                parentCtx = getParentContext();
                if (parentCtx == ParserRuleContext.LET_CLAUSE_LET_VAR_DECL) {
                    endContext();
                }
                return ParserRuleContext.SELECT_CLAUSE;
            case INTERMEDIATE_CLAUSE:
                parentCtx = getParentContext();
                if (parentCtx == ParserRuleContext.LET_CLAUSE_LET_VAR_DECL) {
                    endContext();
                }
                return ParserRuleContext.INTERMEDIATE_CLAUSE_START;
            case QUERY_ACTION_RHS:
                return ParserRuleContext.DO_CLAUSE;
            case TABLE_CONSTRUCTOR_OR_QUERY_EXPRESSION:
                return ParserRuleContext.TABLE_CONSTRUCTOR_OR_QUERY_START;
            case BITWISE_AND_OPERATOR:
                return ParserRuleContext.TYPE_DESCRIPTOR;
            case EXPR_FUNC_BODY_START:
                return ParserRuleContext.EXPRESSION;
            case MODULE_LEVEL_AMBIGUOUS_FUNC_TYPE_DESC_RHS:
                endContext();
                // We come here trying to recover module-var-decl/object-member started with function,
                // keyword and trying to match it against a var-decl. Since this wasn't a var-decl
                // originally, a context for type hasn't started yet. Therefore start a
                // a context manually here.
                startContext(ParserRuleContext.VAR_DECL_STMT);
                startContext(ParserRuleContext.TYPE_DESC_IN_TYPE_BINDING_PATTERN);
                return ParserRuleContext.TYPE_DESC_RHS;
            case STMT_LEVEL_AMBIGUOUS_FUNC_TYPE_DESC_RHS:
                endContext();
                // We come here trying to recover statement started with function-keyword,
                // and trying to match it against a var-decl. Or function keyword inside statement startambiguous
                // bracketed list.

                // If it is the first case, since this wasn't a var-decl
                // originally, a context for type hasn't started yet. Therefore switch to var-decl context.
                // If it is the second case just return TYPEDESC_RHS
                if (!isInTypeDescContext()) {
                    switchContext(ParserRuleContext.VAR_DECL_STMT);
                    startContext(ParserRuleContext.TYPE_DESC_IN_TYPE_BINDING_PATTERN);
                }
                return ParserRuleContext.TYPE_DESC_RHS;
            case FUNC_TYPE_DESC_END:
                endContext();
                return ParserRuleContext.TYPE_DESC_RHS;
            case BRACED_EXPR_OR_ANON_FUNC_PARAMS:
                return ParserRuleContext.IMPLICIT_ANON_FUNC_PARAM;
            case IMPLICIT_ANON_FUNC_PARAM:
                return ParserRuleContext.BRACED_EXPR_OR_ANON_FUNC_PARAM_RHS;
            case EXPLICIT_ANON_FUNC_EXPR_BODY_START:
                endContext(); // end explicit anon-func
                return ParserRuleContext.EXPR_FUNC_BODY_START;
            case OBJECT_CONSTRUCTOR_MEMBER:
                return ParserRuleContext.OBJECT_CONSTRUCTOR_MEMBER_START;
            case CLASS_MEMBER:
            case OBJECT_TYPE_MEMBER:
                return ParserRuleContext.CLASS_MEMBER_OR_OBJECT_MEMBER_START;
            case ANNOTATION_END:
                return getNextRuleForAnnotationEnd(nextLookahead);
            case PLUS_TOKEN:
            case MINUS_TOKEN:
                return ParserRuleContext.SIGNED_INT_OR_FLOAT_RHS;
            case SIGNED_INT_OR_FLOAT_RHS:
                return getNextRuleForExpr();
            case TUPLE_TYPE_DESC_START:
                return ParserRuleContext.TYPE_DESC_IN_TUPLE;
            case METHOD_NAME:
                return ParserRuleContext.OPTIONAL_RESOURCE_ACCESS_ACTION_ARG_LIST;
            case DEFAULT_WORKER_NAME_IN_ASYNC_SEND:
                return ParserRuleContext.SEMICOLON;
            case SYNC_SEND_TOKEN:
                return ParserRuleContext.PEER_WORKER_NAME;
            case LEFT_ARROW_TOKEN:
                return ParserRuleContext.RECEIVE_WORKERS;
            case MULTI_RECEIVE_WORKERS:
                return ParserRuleContext.OPEN_BRACE;
            case RECEIVE_FIELD_NAME:
                return ParserRuleContext.COLON;
            case WAIT_FIELD_NAME:
                return ParserRuleContext.WAIT_FIELD_NAME_RHS;
            case ALTERNATE_WAIT_EXPR_LIST_END:
                return getNextRuleForWaitExprListEnd();
            case MULTI_WAIT_FIELDS:
                return ParserRuleContext.OPEN_BRACE;
            case ALTERNATE_WAIT_EXPRS:
                return ParserRuleContext.EXPRESSION;
            case ANNOT_CHAINING_TOKEN:
                return ParserRuleContext.FIELD_ACCESS_IDENTIFIER;
            case DO_CLAUSE:
                return ParserRuleContext.DO_KEYWORD;
            case LET_CLAUSE_END:
                parentCtx = getParentContext();
                // We can reach here without `LET_CLAUSE_LET_VAR_DECL` ctx for empty let var declarations
                if (parentCtx == ParserRuleContext.LET_CLAUSE_LET_VAR_DECL) {
                    endContext();
                    return ParserRuleContext.QUERY_PIPELINE_RHS;
                }
                return ParserRuleContext.QUERY_PIPELINE_RHS;
            case ORDER_CLAUSE_END:
            case JOIN_CLAUSE_END:
                endContext();
                return ParserRuleContext.QUERY_PIPELINE_RHS;
            case MEMBER_ACCESS_KEY_EXPR:
                return ParserRuleContext.OPEN_BRACKET;
            case OPTIONAL_CHAINING_TOKEN:
                return ParserRuleContext.FIELD_ACCESS_IDENTIFIER;
            case CONDITIONAL_EXPRESSION:
                return ParserRuleContext.QUESTION_MARK;
            case TRANSACTION_STMT:
                return ParserRuleContext.TRANSACTION_KEYWORD;
            case RETRY_STMT:
                return ParserRuleContext.RETRY_KEYWORD;
            case ROLLBACK_STMT:
                return ParserRuleContext.ROLLBACK_KEYWORD;
            case MODULE_ENUM_DECLARATION:
                return ParserRuleContext.ENUM_KEYWORD;
            case MODULE_ENUM_NAME:
                return ParserRuleContext.OPEN_BRACE;
            case ENUM_MEMBER_LIST:
                return ParserRuleContext.ENUM_MEMBER_START;
            case ENUM_MEMBER_NAME:
                return ParserRuleContext.ENUM_MEMBER_RHS;
            case TYPED_BINDING_PATTERN_TYPE_RHS:
                return ParserRuleContext.BINDING_PATTERN;
            case UNION_OR_INTERSECTION_TOKEN:
                return ParserRuleContext.TYPE_DESCRIPTOR;
            case MATCH_STMT:
                return ParserRuleContext.MATCH_KEYWORD;
            case MATCH_BODY:
                return ParserRuleContext.OPEN_BRACE;
            case MATCH_PATTERN:
                return ParserRuleContext.MATCH_PATTERN_START;
            case MATCH_PATTERN_END:
                endContext(); // End match pattern context
                return getNextRuleForMatchPattern();
            case MATCH_PATTERN_RHS:
                return getNextRuleForMatchPattern();
            case RIGHT_DOUBLE_ARROW:
                // Assumption: RIGHT_DOUBLE_ARROW is only occurs in match clauses
                // in expr-func-body, it is used by a different alias.
                return ParserRuleContext.BLOCK_STMT;
            case LIST_MATCH_PATTERN:
                return ParserRuleContext.OPEN_BRACKET;
            case REST_MATCH_PATTERN:
                return ParserRuleContext.ELLIPSIS;
            case ERROR_BINDING_PATTERN:
                return ParserRuleContext.ERROR_KEYWORD;
            case SIMPLE_BINDING_PATTERN:
                return ParserRuleContext.ERROR_MESSAGE_BINDING_PATTERN_END;
            case ERROR_MESSAGE_BINDING_PATTERN_END_COMMA:
                return ParserRuleContext.ERROR_MESSAGE_BINDING_PATTERN_RHS;
            case ERROR_CAUSE_SIMPLE_BINDING_PATTERN:
                return ParserRuleContext.ERROR_FIELD_BINDING_PATTERN_END;
            case NAMED_ARG_BINDING_PATTERN:
                return ParserRuleContext.ASSIGN_OP;
            case MAPPING_MATCH_PATTERN:
                return ParserRuleContext.OPEN_BRACE;
            case ERROR_MATCH_PATTERN:
                return ParserRuleContext.ERROR_KEYWORD;
            case ERROR_ARG_LIST_MATCH_PATTERN_FIRST_ARG:
                return ParserRuleContext.ERROR_ARG_LIST_MATCH_PATTERN_START;
            case ERROR_MESSAGE_MATCH_PATTERN_END_COMMA:
                return ParserRuleContext.ERROR_MESSAGE_MATCH_PATTERN_RHS;
            case ERROR_CAUSE_MATCH_PATTERN:
                return ParserRuleContext.ERROR_FIELD_MATCH_PATTERN_RHS;
            case NAMED_ARG_MATCH_PATTERN:
                return ParserRuleContext.IDENTIFIER;
            case MODULE_CLASS_DEFINITION:
                return ParserRuleContext.MODULE_CLASS_DEFINITION_START;
            case FIRST_CLASS_TYPE_QUALIFIER:
                return ParserRuleContext.CLASS_DEF_WITHOUT_FIRST_QUALIFIER;
            case SECOND_CLASS_TYPE_QUALIFIER:
                return ParserRuleContext.CLASS_DEF_WITHOUT_SECOND_QUALIFIER;
            case THIRD_CLASS_TYPE_QUALIFIER:
                return ParserRuleContext.CLASS_DEF_WITHOUT_THIRD_QUALIFIER;
            case FOURTH_CLASS_TYPE_QUALIFIER:
                return ParserRuleContext.CLASS_KEYWORD;
            case CLASS_KEYWORD:
                return ParserRuleContext.CLASS_NAME;
            case CLASS_NAME:
                return ParserRuleContext.OPEN_BRACE;
            case OBJECT_MEMBER_VISIBILITY_QUAL:
                return ParserRuleContext.OBJECT_FUNC_OR_FIELD_WITHOUT_VISIBILITY;
            case OBJECT_FIELD_START:
                parentCtx = getParentContext();
                if (parentCtx == ParserRuleContext.OBJECT_TYPE_MEMBER) {
                    return ParserRuleContext.TYPE_DESC_BEFORE_IDENTIFIER;
                }
                return ParserRuleContext.OBJECT_FIELD_QUALIFIER;
            case ON_FAIL_CLAUSE:
                return ParserRuleContext.ON_KEYWORD;
            case OBJECT_FIELD_RHS:
                grandParentCtx = getGrandParentContext();
                if (grandParentCtx == ParserRuleContext.OBJECT_TYPE_DESCRIPTOR) {
                    return ParserRuleContext.SEMICOLON;
                } else {
                    return ParserRuleContext.OPTIONAL_FIELD_INITIALIZER;
                }
            case OBJECT_METHOD_FIRST_QUALIFIER:
                return ParserRuleContext.OBJECT_METHOD_WITHOUT_FIRST_QUALIFIER;
            case OBJECT_METHOD_SECOND_QUALIFIER:
                return ParserRuleContext.OBJECT_METHOD_WITHOUT_SECOND_QUALIFIER;
            case OBJECT_METHOD_THIRD_QUALIFIER:
                return ParserRuleContext.OBJECT_METHOD_WITHOUT_THIRD_QUALIFIER;
            case OBJECT_METHOD_FOURTH_QUALIFIER:
                return ParserRuleContext.FUNC_DEF;
            case MODULE_VAR_DECL:
                return ParserRuleContext.MODULE_VAR_DECL_START;
            case MODULE_VAR_FIRST_QUAL:
                return ParserRuleContext.MODULE_VAR_WITHOUT_FIRST_QUAL;
            case MODULE_VAR_SECOND_QUAL:
                return ParserRuleContext.MODULE_VAR_WITHOUT_SECOND_QUAL;
            case MODULE_VAR_THIRD_QUAL:
                return ParserRuleContext.VAR_DECL_STMT;
            case PARAMETERIZED_TYPE:
                return ParserRuleContext.OPTIONAL_TYPE_PARAMETER;
            case MAP_TYPE_DESCRIPTOR:
                return ParserRuleContext.MAP_KEYWORD;
            case FUNC_TYPE_FUNC_KEYWORD_RHS:
                return getNextRuleForFuncTypeFuncKeywordRhs();
            case TRANSACTION_STMT_TRANSACTION_KEYWORD_RHS:
                // We reach here without starting the `TRANSACTION_STMT` context. hence, start context
                startContext(ParserRuleContext.TRANSACTION_STMT);
                return ParserRuleContext.BLOCK_STMT;
            case BRACED_EXPRESSION:
                return ParserRuleContext.OPEN_PARENTHESIS;
            case ARRAY_LENGTH_START:
                switchContext(ParserRuleContext.TYPE_DESC_IN_TYPE_BINDING_PATTERN);
                startContext(ParserRuleContext.ARRAY_TYPE_DESCRIPTOR);
                return ParserRuleContext.ARRAY_LENGTH;
            case RESOURCE_METHOD_CALL_SLASH_TOKEN:
                return ParserRuleContext.CLIENT_RESOURCE_ACCESS_ACTION;
            case CLIENT_RESOURCE_ACCESS_ACTION:
                return ParserRuleContext.OPTIONAL_RESOURCE_ACCESS_PATH;
            case ACTION_END:
                parentCtx = getParentContext();
                if (parentCtx == ParserRuleContext.CLIENT_RESOURCE_ACCESS_ACTION) {
                    endContext();
                }
                return getNextRuleForAction();
            default:
                return getNextRuleForKeywords(currentCtx, nextLookahead);
        }
    }

    private ParserRuleContext getNextRuleForKeywords(ParserRuleContext currentCtx, int nextLookahead) {
        ParserRuleContext parentCtx;
        switch (currentCtx) {
            case PUBLIC_KEYWORD:
                parentCtx = getParentContext();
                if (parentCtx == ParserRuleContext.OBJECT_TYPE_DESCRIPTOR ||
                        parentCtx == ParserRuleContext.OBJECT_CONSTRUCTOR_MEMBER ||
                        parentCtx == ParserRuleContext.CLASS_MEMBER ||
                        parentCtx == ParserRuleContext.OBJECT_TYPE_MEMBER) {
                    return ParserRuleContext.OBJECT_FUNC_OR_FIELD_WITHOUT_VISIBILITY;
                } else if (isParameter(parentCtx)) {
                    return ParserRuleContext.TYPE_DESC_IN_PARAM;
                }
                return ParserRuleContext.TOP_LEVEL_NODE_WITHOUT_MODIFIER;
            case PRIVATE_KEYWORD:
                return ParserRuleContext.OBJECT_FUNC_OR_FIELD_WITHOUT_VISIBILITY;
            case ON_KEYWORD:
                parentCtx = getParentContext();
                if (parentCtx == ParserRuleContext.ANNOTATION_DECL) {
                    return ParserRuleContext.ANNOT_ATTACH_POINTS_LIST;
                } else if (parentCtx == ParserRuleContext.ON_CONFLICT_CLAUSE) {
                    return ParserRuleContext.CONFLICT_KEYWORD;
                } else if (parentCtx == ParserRuleContext.ON_CLAUSE) {
                    return ParserRuleContext.EXPRESSION;
                } else if (parentCtx == ParserRuleContext.ON_FAIL_CLAUSE) {
                    return ParserRuleContext.FAIL_KEYWORD;
                }
                return ParserRuleContext.LISTENERS_LIST;
            case SERVICE_KEYWORD:
                return ParserRuleContext.OPTIONAL_SERVICE_DECL_TYPE;
            case LISTENER_KEYWORD:
                return ParserRuleContext.TYPE_DESC_BEFORE_IDENTIFIER;
            case FINAL_KEYWORD:
                parentCtx = getParentContext();
                if (parentCtx == ParserRuleContext.OBJECT_CONSTRUCTOR_MEMBER ||
                        parentCtx == ParserRuleContext.CLASS_MEMBER) {
                    return ParserRuleContext.TYPE_DESC_BEFORE_IDENTIFIER;
                }
                return ParserRuleContext.TYPE_DESC_IN_TYPE_BINDING_PATTERN;
            case CONST_KEYWORD:
                parentCtx = getParentContext();
                if (parentCtx == ParserRuleContext.ANNOTATION_DECL) {
                    return ParserRuleContext.ANNOTATION_KEYWORD;
                }
                return ParserRuleContext.CONST_DECL_TYPE;
            case TYPEOF_KEYWORD:
                return ParserRuleContext.EXPRESSION;
            case IS_KEYWORD:
                return ParserRuleContext.TYPE_DESC_IN_EXPRESSION;
            case NULL_KEYWORD:
                return ParserRuleContext.EXPRESSION_RHS;
            case ANNOTATION_KEYWORD:
                return ParserRuleContext.ANNOT_DECL_OPTIONAL_TYPE;
            case SOURCE_KEYWORD:
                return ParserRuleContext.ATTACH_POINT_IDENT;
            case XMLNS_KEYWORD:
                return ParserRuleContext.CONSTANT_EXPRESSION;
            case WORKER_KEYWORD:
                return ParserRuleContext.WORKER_NAME;
            case IF_KEYWORD:
                return ParserRuleContext.EXPRESSION;
            case ELSE_KEYWORD:
                return ParserRuleContext.ELSE_BODY;
            case WHILE_KEYWORD:
                return ParserRuleContext.EXPRESSION;
            case CHECKING_KEYWORD:
                return ParserRuleContext.EXPRESSION;
            case FAIL_KEYWORD:
                if (getParentContext() == ParserRuleContext.ON_FAIL_CLAUSE) {
                    return ParserRuleContext.ON_FAIL_OPTIONAL_BINDING_PATTERN;
                }
                return ParserRuleContext.EXPRESSION;
            case PANIC_KEYWORD:
                return ParserRuleContext.EXPRESSION;
            case IMPORT_KEYWORD:
                return ParserRuleContext.IMPORT_ORG_OR_MODULE_NAME;
            case AS_KEYWORD:
                parentCtx = getParentContext();
                if (parentCtx == ParserRuleContext.IMPORT_DECL) {
                    return ParserRuleContext.IMPORT_PREFIX;
                } else if (parentCtx == ParserRuleContext.XML_NAMESPACE_DECLARATION) {
                    return ParserRuleContext.NAMESPACE_PREFIX;
                }
                throw new IllegalStateException("next rule of as keyword found: " + parentCtx);
            case CONTINUE_KEYWORD:
            case BREAK_KEYWORD:
                return ParserRuleContext.SEMICOLON;
            case RETURN_KEYWORD:
                return ParserRuleContext.RETURN_STMT_RHS;
            case EXTERNAL_KEYWORD:
                return ParserRuleContext.SEMICOLON;
            case FUNCTION_KEYWORD:
                parentCtx = getParentContext();
                if (parentCtx == ParserRuleContext.ANON_FUNC_EXPRESSION) {
                    return ParserRuleContext.OPEN_PARENTHESIS;
                } else if (parentCtx == ParserRuleContext.FUNC_TYPE_DESC) {
                    return ParserRuleContext.FUNC_TYPE_FUNC_KEYWORD_RHS_START;
                } else if (parentCtx == ParserRuleContext.FUNC_DEF) {
                    return ParserRuleContext.FUNC_NAME;
                }
                return ParserRuleContext.FUNCTION_KEYWORD_RHS;
            case RETURNS_KEYWORD:
                return ParserRuleContext.TYPE_DESC_IN_RETURN_TYPE_DESC;
            case RECORD_KEYWORD:
                return ParserRuleContext.RECORD_BODY_START;
            case TYPE_KEYWORD:
                return ParserRuleContext.TYPE_NAME;
            case OBJECT_KEYWORD:
                parentCtx = getParentContext();
                if (parentCtx == ParserRuleContext.OBJECT_CONSTRUCTOR) {
                    return ParserRuleContext.OBJECT_CONSTRUCTOR_TYPE_REF;
                }
                return ParserRuleContext.OPEN_BRACE;
            case OBJECT_TYPE_OBJECT_KEYWORD_RHS:
                // If we reach here context for object type desc is not started yet, hence start context.
                startContext(ParserRuleContext.OBJECT_TYPE_DESCRIPTOR);
                return ParserRuleContext.OPEN_BRACE;
            case ABSTRACT_KEYWORD:
            case CLIENT_KEYWORD:
                return ParserRuleContext.OBJECT_KEYWORD;
            case FORK_KEYWORD:
                return ParserRuleContext.OPEN_BRACE;
            case TRAP_KEYWORD:
                return ParserRuleContext.EXPRESSION;
            case FOREACH_KEYWORD:
                return ParserRuleContext.TYPE_DESC_IN_TYPE_BINDING_PATTERN;
            case IN_KEYWORD:
                parentCtx = getParentContext();
                if (parentCtx == ParserRuleContext.LET_EXPR_LET_VAR_DECL) {
                    endContext(); // end let-expr-let-var-decl
                }
                return ParserRuleContext.EXPRESSION;
            case KEY_KEYWORD:
                if (isInTypeDescContext()) {
                    return ParserRuleContext.KEY_CONSTRAINTS_RHS;
                }
                return ParserRuleContext.OPEN_PARENTHESIS;
            case ERROR_KEYWORD:
                return getNextRuleForErrorKeyword();
            case LET_KEYWORD:
                parentCtx = getParentContext();
                if (parentCtx == ParserRuleContext.QUERY_EXPRESSION) {
                    STToken nextToken = this.tokenReader.peek(nextLookahead);
                    STToken nextNextToken = this.tokenReader.peek(nextLookahead + 1);
                    // This is a special case since parser quit parsing let clauses if 
                    // `isEndOfLetVarDeclarations()` is true
                    if (BallerinaParser.isEndOfLetVarDeclarations(nextToken.kind, nextNextToken)) {
                        return ParserRuleContext.LET_CLAUSE_END;
                    }
                    return ParserRuleContext.LET_CLAUSE_LET_VAR_DECL;
                } else if (parentCtx == ParserRuleContext.LET_CLAUSE_LET_VAR_DECL) {
                    endContext(); // end let-clause-let-var-decl
                    return ParserRuleContext.LET_CLAUSE_LET_VAR_DECL;
                }
                return ParserRuleContext.LET_EXPR_LET_VAR_DECL;
            case TABLE_KEYWORD:
                if (isInTypeDescContext()) {
                    return ParserRuleContext.ROW_TYPE_PARAM;
                }
                return ParserRuleContext.TABLE_KEYWORD_RHS;
            case STREAM_KEYWORD:
                parentCtx = getParentContext();
                if (parentCtx == ParserRuleContext.TABLE_CONSTRUCTOR_OR_QUERY_EXPRESSION) {
                    return ParserRuleContext.QUERY_EXPRESSION;
                }
                return ParserRuleContext.STREAM_TYPE_PARAM_START_TOKEN;
            case NEW_KEYWORD:
                return ParserRuleContext.NEW_KEYWORD_RHS;
            case XML_KEYWORD:
            case STRING_KEYWORD:
            case BASE16_KEYWORD:
            case BASE64_KEYWORD:
                return ParserRuleContext.TEMPLATE_START;
            case SELECT_KEYWORD:
                return ParserRuleContext.EXPRESSION;
            case WHERE_KEYWORD:
                parentCtx = getParentContext();
                if (parentCtx == ParserRuleContext.LET_CLAUSE_LET_VAR_DECL) {
                    endContext(); // end let-clause-let-var-decl
                }
                return ParserRuleContext.EXPRESSION;
            case ORDER_KEYWORD:
                return ParserRuleContext.BY_KEYWORD;
            case BY_KEYWORD:
                return ParserRuleContext.ORDER_KEY_LIST;
            case ORDER_DIRECTION:
                return ParserRuleContext.ORDER_KEY_LIST_END;
            case FROM_KEYWORD:
                parentCtx = getParentContext();
                if (parentCtx == ParserRuleContext.LET_CLAUSE_LET_VAR_DECL) {
                    endContext(); // end let-clause-let-var-decl
                }
                return ParserRuleContext.TYPE_DESC_IN_TYPE_BINDING_PATTERN;
            case JOIN_KEYWORD:
                return ParserRuleContext.TYPE_DESC_IN_TYPE_BINDING_PATTERN;
            case START_KEYWORD:
                return ParserRuleContext.EXPRESSION;
            case FLUSH_KEYWORD:
                return ParserRuleContext.OPTIONAL_PEER_WORKER;
            case PEER_WORKER_NAME:
                if (getParentContext() == ParserRuleContext.MULTI_RECEIVE_WORKERS) {
                    return ParserRuleContext.RECEIVE_FIELD_END;
                }
                return ParserRuleContext.EXPRESSION_RHS;
            case WAIT_KEYWORD:
                return ParserRuleContext.WAIT_KEYWORD_RHS;
            case DO_KEYWORD:
            case TRANSACTION_KEYWORD:
                return ParserRuleContext.BLOCK_STMT;
            case COMMIT_KEYWORD:
                return ParserRuleContext.EXPRESSION_RHS;
            case ROLLBACK_KEYWORD:
                return ParserRuleContext.ROLLBACK_RHS;
            case RETRY_KEYWORD:
                return ParserRuleContext.RETRY_KEYWORD_RHS;
            case TRANSACTIONAL_KEYWORD:
                parentCtx = getParentContext();
                if (parentCtx == ParserRuleContext.NAMED_WORKER_DECL) {
                    return ParserRuleContext.WORKER_KEYWORD;
                }
                // Assume we only reach here for transactional-expr
                return ParserRuleContext.EXPRESSION_RHS;
            case ENUM_KEYWORD:
                return ParserRuleContext.MODULE_ENUM_NAME;
            case MATCH_KEYWORD:
                return ParserRuleContext.EXPRESSION;
            case READONLY_KEYWORD:
                parentCtx = getParentContext();
                if (parentCtx == ParserRuleContext.MAPPING_CONSTRUCTOR ||
                        parentCtx == ParserRuleContext.MAPPING_BP_OR_MAPPING_CONSTRUCTOR ||
                        parentCtx == ParserRuleContext.MAPPING_FIELD) {
                    return ParserRuleContext.SPECIFIC_FIELD;
                }
                throw new IllegalStateException("next rule of readonly keyword found: " + currentCtx);
            case DISTINCT_KEYWORD:
                return ParserRuleContext.TYPE_DESCRIPTOR;
            case VAR_KEYWORD:
                parentCtx = getParentContext();
                if (parentCtx == ParserRuleContext.REST_MATCH_PATTERN ||
                        parentCtx == ParserRuleContext.ERROR_MATCH_PATTERN ||
                        parentCtx == ParserRuleContext.ERROR_ARG_LIST_MATCH_PATTERN_FIRST_ARG) {
                    return ParserRuleContext.VARIABLE_NAME;
                }
                return ParserRuleContext.BINDING_PATTERN;
            case EQUALS_KEYWORD:
                assert getParentContext() == ParserRuleContext.ON_CLAUSE;
                endContext(); // end on-clause
                return ParserRuleContext.EXPRESSION;
            case CONFLICT_KEYWORD:
                endContext(); // end on-conflict-clause
                return ParserRuleContext.EXPRESSION;
            case LIMIT_KEYWORD:
                return ParserRuleContext.EXPRESSION;
            case OUTER_KEYWORD:
                return ParserRuleContext.JOIN_KEYWORD;
            case MAP_KEYWORD:
                parentCtx = getParentContext();
                if (parentCtx == ParserRuleContext.TABLE_CONSTRUCTOR_OR_QUERY_EXPRESSION) {
                    return ParserRuleContext.QUERY_EXPRESSION;
                }
                return ParserRuleContext.LT;
            default:
                throw new IllegalStateException("getNextRuleForKeywords found: " + currentCtx);
        }
    }

    private void startContextIfRequired(ParserRuleContext currentCtx) {
        switch (currentCtx) {
            case COMP_UNIT:
            case FUNC_DEF_OR_FUNC_TYPE:
            case ANON_FUNC_EXPRESSION:
            case FUNC_DEF:
            case FUNC_TYPE_DESC:
            case EXTERNAL_FUNC_BODY:
            case FUNC_BODY_BLOCK:
            case STATEMENT:
            case STATEMENT_WITHOUT_ANNOTS:
            case VAR_DECL_STMT:
            case ASSIGNMENT_STMT:
            case REQUIRED_PARAM:
            case DEFAULTABLE_PARAM:
            case REST_PARAM:
            case MODULE_TYPE_DEFINITION:
            case RECORD_FIELD:
            case RECORD_TYPE_DESCRIPTOR:
            case OBJECT_TYPE_DESCRIPTOR:
            case ARG_LIST:
            case OBJECT_FUNC_OR_FIELD:
            case IF_BLOCK:
            case BLOCK_STMT:
            case WHILE_BLOCK:
            case PANIC_STMT:
            case CALL_STMT:
            case IMPORT_DECL:
            case CONTINUE_STATEMENT:
            case BREAK_STATEMENT:
            case RETURN_STMT:
            case FAIL_STATEMENT:
            case COMPUTED_FIELD_NAME:
            case LISTENERS_LIST:
            case SERVICE_DECL:
            case LISTENER_DECL:
            case CONSTANT_DECL:
            case OPTIONAL_TYPE_DESCRIPTOR:
            case ARRAY_TYPE_DESCRIPTOR:
            case ANNOTATIONS:
            case VARIABLE_REF:
            case TYPE_REFERENCE_IN_TYPE_INCLUSION:
            case TYPE_REFERENCE:
            case ANNOT_REFERENCE:
            case FIELD_ACCESS_IDENTIFIER:
            case MAPPING_CONSTRUCTOR:
            case LOCAL_TYPE_DEFINITION_STMT:
            case EXPRESSION_STATEMENT:
            case NIL_LITERAL:
            case LOCK_STMT:
            case ANNOTATION_DECL:
            case ANNOT_ATTACH_POINTS_LIST:
            case XML_NAMESPACE_DECLARATION:
            case CONSTANT_EXPRESSION:
            case NAMED_WORKER_DECL:
            case FORK_STMT:
            case FOREACH_STMT:
            case LIST_CONSTRUCTOR:
            case TYPE_CAST:
            case KEY_SPECIFIER:
            case LET_EXPR_LET_VAR_DECL:
            case LET_CLAUSE_LET_VAR_DECL:
            case ORDER_KEY_LIST:
            case ROW_TYPE_PARAM:
            case TABLE_CONSTRUCTOR_OR_QUERY_EXPRESSION:
            case OBJECT_CONSTRUCTOR_MEMBER:
            case CLASS_MEMBER:
            case OBJECT_TYPE_MEMBER:
            case LIST_BINDING_PATTERN:
            case MAPPING_BINDING_PATTERN:
            case REST_BINDING_PATTERN:
            case TYPED_BINDING_PATTERN:
            case BINDING_PATTERN_STARTING_IDENTIFIER:
            case MULTI_RECEIVE_WORKERS:
            case MULTI_WAIT_FIELDS:
            case ALTERNATE_WAIT_EXPRS:
            case DO_CLAUSE:
            case MEMBER_ACCESS_KEY_EXPR:
            case CONDITIONAL_EXPRESSION:
            case DO_BLOCK:
            case TRANSACTION_STMT:
            case RETRY_STMT:
            case ROLLBACK_STMT:
            case MODULE_ENUM_DECLARATION:
            case ENUM_MEMBER_LIST:
            case XML_NAME_PATTERN:
            case XML_ATOMIC_NAME_PATTERN:
            case MATCH_STMT:
            case MATCH_BODY:
            case MATCH_PATTERN:
            case LIST_MATCH_PATTERN:
            case REST_MATCH_PATTERN:
            case ERROR_BINDING_PATTERN:
            case MAPPING_MATCH_PATTERN:
            case ERROR_MATCH_PATTERN:
            case ERROR_ARG_LIST_MATCH_PATTERN_FIRST_ARG:
            case NAMED_ARG_MATCH_PATTERN:
            case SELECT_CLAUSE:
            case JOIN_CLAUSE:
            case ON_FAIL_CLAUSE:
            case BRACED_EXPR_OR_ANON_FUNC_PARAMS:
            case MODULE_CLASS_DEFINITION:
            case OBJECT_CONSTRUCTOR:
            case ABSOLUTE_RESOURCE_PATH:
            case RELATIVE_RESOURCE_PATH:
            case ERROR_CONSTRUCTOR:
            case CLASS_DESCRIPTOR_IN_NEW_EXPR:
            case BRACED_EXPRESSION:
            case CLIENT_RESOURCE_ACCESS_ACTION:    

                // Contexts that expect a type
            case TYPE_DESC_IN_ANNOTATION_DECL:
            case TYPE_DESC_BEFORE_IDENTIFIER:
            case TYPE_DESC_IN_RECORD_FIELD:
            case TYPE_DESC_IN_PARAM:
            case TYPE_DESC_IN_TYPE_BINDING_PATTERN:
            case TYPE_DESC_IN_TYPE_DEF:
            case TYPE_DESC_IN_ANGLE_BRACKETS:
            case TYPE_DESC_IN_RETURN_TYPE_DESC:
            case TYPE_DESC_IN_EXPRESSION:
            case TYPE_DESC_IN_STREAM_TYPE_DESC:
            case TYPE_DESC_IN_PARENTHESIS:
            case TYPE_DESC_IN_TUPLE:
            case TYPE_DESC_IN_SERVICE:
            case TYPE_DESC_IN_PATH_PARAM:
                startContext(currentCtx);
                break;
            default:
                break;
        }

        switch (currentCtx) {
            case TABLE_CONSTRUCTOR:
            case QUERY_EXPRESSION:
            case ON_CONFLICT_CLAUSE:
            case ON_CLAUSE:
                switchContext(currentCtx);
                break;
            default:
                break;
        }
    }

    private ParserRuleContext getNextRuleForCloseParenthesis() {
        ParserRuleContext parentCtx;
        parentCtx = getParentContext();
        if (parentCtx == ParserRuleContext.PARAM_LIST) {
            endContext(); // end parameters
            return ParserRuleContext.FUNC_OPTIONAL_RETURNS;
        } else if (isParameter(parentCtx)) {
            endContext(); // end parameters
            endContext(); // end parameter
            return ParserRuleContext.FUNC_OPTIONAL_RETURNS;
        } else if (parentCtx == ParserRuleContext.NIL_LITERAL) {
            endContext();
            return getNextRuleForExpr();
        } else if (parentCtx == ParserRuleContext.KEY_SPECIFIER) {
            endContext(); // end key-specifier
            if (isInTypeDescContext()) {
                return ParserRuleContext.TYPE_DESC_RHS;
            }
            return ParserRuleContext.TABLE_CONSTRUCTOR_OR_QUERY_RHS;
        } else if (parentCtx == ParserRuleContext.TYPE_DESC_IN_PARENTHESIS) {
            endContext();
            return ParserRuleContext.TYPE_DESC_RHS;
        } else if (isInTypeDescContext()) {
            return ParserRuleContext.TYPE_DESC_RHS;
        } else if (parentCtx == ParserRuleContext.BRACED_EXPR_OR_ANON_FUNC_PARAMS) {
            endContext(); // end infered-param/parenthesised-expr context
            return ParserRuleContext.INFER_PARAM_END_OR_PARENTHESIS_END;
        } else if (parentCtx == ParserRuleContext.BRACED_EXPRESSION) {
            endContext();
            return ParserRuleContext.EXPRESSION_RHS;
        } else if (parentCtx == ParserRuleContext.ERROR_MATCH_PATTERN) {
            endContext();
            return getNextRuleForMatchPattern();
        } else if (parentCtx == ParserRuleContext.NAMED_ARG_MATCH_PATTERN) {
            endContext(); // end named arg math pattern context
            endContext(); // end error match pattern context
            return getNextRuleForMatchPattern();
        } else if (parentCtx == ParserRuleContext.ERROR_BINDING_PATTERN) {
            endContext(); // end error-binding-pattern
            return getNextRuleForBindingPattern();
        } else if (parentCtx == ParserRuleContext.ERROR_ARG_LIST_MATCH_PATTERN_FIRST_ARG) {
            endContext();
            endContext(); // end error-binding-pattern
            return getNextRuleForBindingPattern();
        }
        return ParserRuleContext.EXPRESSION_RHS;
    }

    private ParserRuleContext getNextRuleForOpenParenthesis() {
        ParserRuleContext parentCtx = getParentContext();
        if (parentCtx == ParserRuleContext.EXPRESSION_STATEMENT) {
            return ParserRuleContext.EXPRESSION_STATEMENT_START;
        } else if (isStatement(parentCtx) || isExpressionContext(parentCtx) ||
                parentCtx == ParserRuleContext.ARRAY_TYPE_DESCRIPTOR ||
                parentCtx == ParserRuleContext.BRACED_EXPRESSION) {
            return ParserRuleContext.EXPRESSION;
        } else if (parentCtx == ParserRuleContext.FUNC_DEF_OR_FUNC_TYPE ||
                parentCtx == ParserRuleContext.FUNC_TYPE_DESC || parentCtx == ParserRuleContext.FUNC_DEF ||
                parentCtx == ParserRuleContext.ANON_FUNC_EXPRESSION ||
                parentCtx == ParserRuleContext.FUNC_TYPE_DESC_OR_ANON_FUNC) {
            // TODO: find a better way
            startContext(ParserRuleContext.PARAM_LIST);
            return ParserRuleContext.PARAM_LIST;
        } else if (parentCtx == ParserRuleContext.NIL_LITERAL) {
            return ParserRuleContext.CLOSE_PARENTHESIS;
        } else if (parentCtx == ParserRuleContext.KEY_SPECIFIER) {
            return ParserRuleContext.KEY_SPECIFIER_RHS;
        } else if (isInTypeDescContext()) {
            // if the parent context is table type desc then we are in key specifier context.hence start context
            startContext(ParserRuleContext.KEY_SPECIFIER);
            return ParserRuleContext.KEY_SPECIFIER_RHS;
        } else if (isParameter(parentCtx)) {
            return ParserRuleContext.EXPRESSION;
        } else if (parentCtx == ParserRuleContext.ERROR_MATCH_PATTERN) {
            return ParserRuleContext.ERROR_ARG_LIST_MATCH_PATTERN_FIRST_ARG;
        } else if (isInMatchPatternCtx(parentCtx)) {
            // This is a special case which occurs because of ERROR_MATCH_PATTERN_OR_CONST_PATTERN context,
            // If this is the case we are in a error match pattern but the context is not started, hence
            // start the context.
            startContext(ParserRuleContext.ERROR_MATCH_PATTERN);
            return ParserRuleContext.ERROR_ARG_LIST_MATCH_PATTERN_FIRST_ARG;
        } else if (parentCtx == ParserRuleContext.ERROR_BINDING_PATTERN) {
            return ParserRuleContext.ERROR_ARG_LIST_BINDING_PATTERN_START;
        }
        return ParserRuleContext.EXPRESSION;
    }

    private boolean isInMatchPatternCtx(ParserRuleContext context) {
        switch (context) {
            case MATCH_PATTERN:
            case LIST_MATCH_PATTERN:
            case MAPPING_MATCH_PATTERN:
            case ERROR_MATCH_PATTERN:
            case NAMED_ARG_MATCH_PATTERN:
                return true;
            default:
                return false;
        }
    }

    private ParserRuleContext getNextRuleForOpenBrace() {
        ParserRuleContext parentCtx = getParentContext();
        switch (parentCtx) {
            case OBJECT_TYPE_DESCRIPTOR:
                return ParserRuleContext.OBJECT_TYPE_MEMBER;
            case MODULE_CLASS_DEFINITION:
                return ParserRuleContext.CLASS_MEMBER;
            case OBJECT_CONSTRUCTOR:
            case SERVICE_DECL:
                return ParserRuleContext.OBJECT_CONSTRUCTOR_MEMBER;
            case RECORD_TYPE_DESCRIPTOR:
                return ParserRuleContext.RECORD_FIELD;
            case MAPPING_CONSTRUCTOR:
                return ParserRuleContext.FIRST_MAPPING_FIELD;
            case FORK_STMT:
                return ParserRuleContext.NAMED_WORKER_DECL;
            case MULTI_RECEIVE_WORKERS:
                return ParserRuleContext.RECEIVE_FIELD;
            case MULTI_WAIT_FIELDS:
                return ParserRuleContext.WAIT_FIELD_NAME;
            case MODULE_ENUM_DECLARATION:
                return ParserRuleContext.ENUM_MEMBER_LIST;
            case MAPPING_BINDING_PATTERN:
                return ParserRuleContext.MAPPING_BINDING_PATTERN_MEMBER;
            case MAPPING_MATCH_PATTERN:
                return ParserRuleContext.FIELD_MATCH_PATTERNS_START;
            case MATCH_BODY:
                return ParserRuleContext.MATCH_PATTERN;
            default:
                return ParserRuleContext.STATEMENT;
        }
    }

    private boolean isExpressionContext(ParserRuleContext ctx) {
        switch (ctx) {
            case LISTENERS_LIST:
            case MAPPING_CONSTRUCTOR:
            case COMPUTED_FIELD_NAME:
            case LIST_CONSTRUCTOR:
            case INTERPOLATION:
            case ARG_LIST:
            case LET_EXPR_LET_VAR_DECL:
            case LET_CLAUSE_LET_VAR_DECL:
            case TABLE_CONSTRUCTOR:
            case QUERY_EXPRESSION:
            case TABLE_CONSTRUCTOR_OR_QUERY_EXPRESSION:
            case ORDER_KEY_LIST:
            case SELECT_CLAUSE:
            case JOIN_CLAUSE:
            case ON_CONFLICT_CLAUSE:
                return true;
            default:
                return false;
        }
    }

    /**
     * Get the next parser context to visit after a {@link ParserRuleContext#AFTER_PARAMETER_TYPE}.
     *
     * @return Next parser context
     */
    private ParserRuleContext getNextRuleForParamType() {
        ParserRuleContext parentCtx;
        parentCtx = getParentContext();
        if (parentCtx == ParserRuleContext.REQUIRED_PARAM || parentCtx == ParserRuleContext.DEFAULTABLE_PARAM) {
            // Here we add ELLIPSIS as an alternative path via PARAM_RHS.
            // This is because we allow parsing rest param under REQUIRED_PARAM and DEFAULTABLE_PARAM ctx in the parser.
            if (hasAncestorContext(ParserRuleContext.FUNC_TYPE_DESC)) {
                return ParserRuleContext.FUNC_TYPE_PARAM_RHS;
            }
            return ParserRuleContext.PARAM_RHS;
        } else if (parentCtx == ParserRuleContext.REST_PARAM) {
            return ParserRuleContext.ELLIPSIS;
        } else {
            throw new IllegalStateException("getNextRuleForParamType found: " + parentCtx);
        }
    }

    /**
     * Get the next parser context to visit after a {@link ParserRuleContext#COMMA}.
     *
     * @return Next parser context
     */
    private ParserRuleContext getNextRuleForComma() {
        ParserRuleContext parentCtx = getParentContext();
        switch (parentCtx) {
            case PARAM_LIST:
            case REQUIRED_PARAM:
            case DEFAULTABLE_PARAM:
            case REST_PARAM:
                endContext();
                return parentCtx;
            case ARG_LIST:
                return ParserRuleContext.ARG_START;
            case MAPPING_CONSTRUCTOR:
                return ParserRuleContext.MAPPING_FIELD;
            case LIST_CONSTRUCTOR:
                return ParserRuleContext.LIST_CONSTRUCTOR_MEMBER;
            case LISTENERS_LIST:
            case ORDER_KEY_LIST:
                return ParserRuleContext.EXPRESSION;
            case ANNOT_ATTACH_POINTS_LIST:
                return ParserRuleContext.ATTACH_POINT;
            case TABLE_CONSTRUCTOR:
                return ParserRuleContext.MAPPING_CONSTRUCTOR;
            case KEY_SPECIFIER:
                return ParserRuleContext.VARIABLE_NAME;
            case LET_EXPR_LET_VAR_DECL:
            case LET_CLAUSE_LET_VAR_DECL:
                return ParserRuleContext.LET_VAR_DECL_START;
            case TYPE_DESC_IN_STREAM_TYPE_DESC:
                return ParserRuleContext.TYPE_DESCRIPTOR;
            case BRACED_EXPR_OR_ANON_FUNC_PARAMS:
                return ParserRuleContext.IMPLICIT_ANON_FUNC_PARAM;
            case TYPE_DESC_IN_TUPLE:
                return ParserRuleContext.TYPE_DESCRIPTOR;
            case LIST_BINDING_PATTERN:
                return ParserRuleContext.LIST_BINDING_PATTERN_MEMBER;
            case MAPPING_BINDING_PATTERN:
            case MAPPING_BP_OR_MAPPING_CONSTRUCTOR:
                return ParserRuleContext.MAPPING_BINDING_PATTERN_MEMBER;
            case MULTI_RECEIVE_WORKERS:
                return ParserRuleContext.RECEIVE_FIELD;
            case MULTI_WAIT_FIELDS:
                return ParserRuleContext.WAIT_FIELD_NAME;
            case ENUM_MEMBER_LIST:
                return ParserRuleContext.ENUM_MEMBER_START;
            case MEMBER_ACCESS_KEY_EXPR:
                return ParserRuleContext.MEMBER_ACCESS_KEY_EXPR_END;
            case STMT_START_BRACKETED_LIST:
                return ParserRuleContext.STMT_START_BRACKETED_LIST_MEMBER;
            case BRACKETED_LIST:
                return ParserRuleContext.BRACKETED_LIST_MEMBER;
            case LIST_MATCH_PATTERN:
                return ParserRuleContext.LIST_MATCH_PATTERN_MEMBER;
            case ERROR_BINDING_PATTERN:
                return ParserRuleContext.ERROR_FIELD_BINDING_PATTERN;
            case MAPPING_MATCH_PATTERN:
                return ParserRuleContext.FIELD_MATCH_PATTERN_MEMBER;
            case ERROR_MATCH_PATTERN:
                return ParserRuleContext.ERROR_FIELD_MATCH_PATTERN;
            case NAMED_ARG_MATCH_PATTERN:
                endContext();
                return ParserRuleContext.NAMED_ARG_MATCH_PATTERN_RHS;
            default:
                throw new IllegalStateException("getNextRuleForComma found: " + parentCtx);
        }
    }

    /**
     * Get the next parser context to visit after a type descriptor.
     *
     * @return Next parser context
     */
    private ParserRuleContext getNextRuleForTypeDescriptor() {
        ParserRuleContext parentCtx = getParentContext();
        switch (parentCtx) {
            // Contexts that expect a type
            case TYPE_DESC_IN_ANNOTATION_DECL:
                endContext();
                if (isInTypeDescContext()) {
                    return ParserRuleContext.TYPE_DESC_RHS;
                }
                return ParserRuleContext.ANNOTATION_TAG;
            case TYPE_DESC_BEFORE_IDENTIFIER:
            case TYPE_DESC_IN_RECORD_FIELD:
                endContext();
                if (isInTypeDescContext()) {
                    return ParserRuleContext.TYPE_DESC_RHS;
                }
                return ParserRuleContext.VARIABLE_NAME;
            case TYPE_DESC_IN_TYPE_BINDING_PATTERN:
                endContext();
                if (isInTypeDescContext()) {
                    return ParserRuleContext.TYPE_DESC_RHS;
                }
                return ParserRuleContext.BINDING_PATTERN;
            case TYPE_DESC_IN_PARAM:
                endContext();
                if (isInTypeDescContext()) {
                    return ParserRuleContext.TYPE_DESC_RHS;
                }
                return ParserRuleContext.AFTER_PARAMETER_TYPE;
            case TYPE_DESC_IN_TYPE_DEF:
                endContext();
                if (isInTypeDescContext()) {
                    return ParserRuleContext.TYPE_DESC_RHS;
                }
                return ParserRuleContext.SEMICOLON;
            case TYPE_DESC_IN_ANGLE_BRACKETS:
                endContext();
                return ParserRuleContext.GT;
            case TYPE_DESC_IN_RETURN_TYPE_DESC:
                endContext();
                if (isInTypeDescContext()) {
                    return ParserRuleContext.TYPE_DESC_RHS;
                }

                parentCtx = getParentContext();
                switch (parentCtx) {
                    case FUNC_TYPE_DESC:
                        endContext();
                        return ParserRuleContext.TYPE_DESC_RHS;
                    case FUNC_DEF_OR_FUNC_TYPE:
                        return ParserRuleContext.FUNC_BODY_OR_TYPE_DESC_RHS;
                    case FUNC_TYPE_DESC_OR_ANON_FUNC:
                        return ParserRuleContext.FUNC_TYPE_DESC_RHS_OR_ANON_FUNC_BODY;
                    case FUNC_DEF:
                        ParserRuleContext grandParentCtx = getGrandParentContext();
                        if (grandParentCtx == ParserRuleContext.OBJECT_TYPE_MEMBER) {
                            return ParserRuleContext.SEMICOLON;
                        } else {
                            return ParserRuleContext.FUNC_BODY;
                        }
                    case ANON_FUNC_EXPRESSION:
                        return ParserRuleContext.ANON_FUNC_BODY;
                    case NAMED_WORKER_DECL:
                        return ParserRuleContext.BLOCK_STMT;
                    default:
                        throw new IllegalStateException("next rule of type-desc-in-return-type found: " + parentCtx);
                }
            case TYPE_DESC_IN_EXPRESSION:
                endContext();
                if (isInTypeDescContext()) {
                    return ParserRuleContext.TYPE_DESC_RHS;
                }
                return ParserRuleContext.EXPRESSION_RHS;
            case COMP_UNIT:
                /*
                 * Fact 1:
                 * ------
                 * FUNC_DEF_OR_FUNC_TYPE is only possible for module level construct or object member
                 * that starts with 'function' keyword. However, until the end of func-signature,
                 * we don't know whether this is a func-def or a function type.
                 * Hence a var-decl-stmt context is not started until this point.
                 *
                 * Fact 2:
                 * ------
                 * We reach here for END_OF_TYPE_DESC context. That means we are going to end the
                 * func-type-desc.
                 */
                startContext(ParserRuleContext.VAR_DECL_STMT);
                return ParserRuleContext.VARIABLE_NAME; // TODO add typed-binding-patters
            case OBJECT_CONSTRUCTOR_MEMBER:
            case CLASS_MEMBER:
            case OBJECT_TYPE_MEMBER:
                return ParserRuleContext.VARIABLE_NAME;
            case ANNOTATION_DECL:
                return ParserRuleContext.IDENTIFIER;
            case TYPE_DESC_IN_STREAM_TYPE_DESC:
                return ParserRuleContext.STREAM_TYPE_FIRST_PARAM_RHS;
            case TYPE_DESC_IN_PARENTHESIS:
                return ParserRuleContext.CLOSE_PARENTHESIS;
            case TYPE_DESC_IN_TUPLE:
            case STMT_START_BRACKETED_LIST:
                return ParserRuleContext.TYPE_DESC_IN_TUPLE_RHS;
            case TYPE_REFERENCE_IN_TYPE_INCLUSION:
                endContext();
                return ParserRuleContext.SEMICOLON;
            case TYPE_DESC_IN_SERVICE:
                endContext();
                return ParserRuleContext.OPTIONAL_ABSOLUTE_PATH;
            case TYPE_DESC_IN_PATH_PARAM:
                endContext();
                return ParserRuleContext.PATH_PARAM_ELLIPSIS;
            default:
                // If none of the above that means we reach here via, anonymous-func-or-func-type context.
                // Then the rhs of this is definitely an expression-rhs
                return ParserRuleContext.EXPRESSION_RHS;
        }
    }

    private boolean isInTypeDescContext() {
        switch (getParentContext()) {
            case TYPE_DESC_IN_ANNOTATION_DECL:
            case TYPE_DESC_BEFORE_IDENTIFIER:
            case TYPE_DESC_IN_RECORD_FIELD:
            case TYPE_DESC_IN_PARAM:
            case TYPE_DESC_IN_TYPE_BINDING_PATTERN:
            case TYPE_DESC_IN_TYPE_DEF:
            case TYPE_DESC_IN_ANGLE_BRACKETS:
            case TYPE_DESC_IN_RETURN_TYPE_DESC:
            case TYPE_DESC_IN_EXPRESSION:
            case TYPE_DESC_IN_STREAM_TYPE_DESC:
            case TYPE_DESC_IN_PARENTHESIS:
            case TYPE_DESC_IN_TUPLE:
            case TYPE_DESC_IN_SERVICE:
            case TYPE_DESC_IN_PATH_PARAM:
            case STMT_START_BRACKETED_LIST:
            case BRACKETED_LIST:
            case TYPE_REFERENCE_IN_TYPE_INCLUSION:
                return true;
            default:
                return false;
        }
    }

    /**
     * Get the next parser context to visit after a {@link ParserRuleContext#ASSIGN_OP}.
     *
     * @return Next parser context
     */
    private ParserRuleContext getNextRuleForEqualOp() {
        ParserRuleContext parentCtx = getParentContext();
        switch (parentCtx) {
            case EXTERNAL_FUNC_BODY:
                return ParserRuleContext.EXTERNAL_FUNC_BODY_OPTIONAL_ANNOTS;
            case REQUIRED_PARAM:
            case DEFAULTABLE_PARAM:
                return ParserRuleContext.EXPR_START_OR_INFERRED_TYPEDESC_DEFAULT_START;
            case RECORD_FIELD:
            case ARG_LIST:
            case OBJECT_CONSTRUCTOR_MEMBER:
            case CLASS_MEMBER:
            case OBJECT_TYPE_MEMBER:
            case LISTENER_DECL:
            case CONSTANT_DECL:
            case LET_EXPR_LET_VAR_DECL:
            case LET_CLAUSE_LET_VAR_DECL:
            case ENUM_MEMBER_LIST:
                return ParserRuleContext.EXPRESSION;
            case FUNC_DEF_OR_FUNC_TYPE:
                switchContext(ParserRuleContext.VAR_DECL_STMT);
                return ParserRuleContext.EXPRESSION;
            case NAMED_ARG_MATCH_PATTERN:
                return ParserRuleContext.MATCH_PATTERN;
            case ERROR_BINDING_PATTERN:
                return ParserRuleContext.BINDING_PATTERN;
            default:
                if (isStatement(parentCtx)) {
                    return ParserRuleContext.EXPRESSION;
                }
                throw new IllegalStateException("getNextRuleForEqualOp found: " + parentCtx);
        }
    }

    /**
     * Get the next parser context to visit after a {@link ParserRuleContext#CLOSE_BRACE}.
     *
     * @param nextLookahead Position of the next token to consider, relative to the position of the original error
     * @return Next parser context
     */
    private ParserRuleContext getNextRuleForCloseBrace(int nextLookahead) {
        ParserRuleContext parentCtx = getParentContext();
        switch (parentCtx) {
            case FUNC_BODY_BLOCK:
                endContext(); // end body block
                return getNextRuleForCloseBraceInFuncBody();
            case CLASS_MEMBER:
                endContext();
                // fall through
            case SERVICE_DECL:
            case MODULE_CLASS_DEFINITION:
                endContext();
                return ParserRuleContext.TOP_LEVEL_NODE;
            case OBJECT_CONSTRUCTOR_MEMBER:
                endContext();
                parentCtx = getParentContext();
                if (parentCtx == ParserRuleContext.SERVICE_DECL) {
                    endContext();
                    return ParserRuleContext.TOP_LEVEL_NODE;
                }
                endContext(); // end object-constructor
                return ParserRuleContext.EXPRESSION_RHS;
            case OBJECT_TYPE_MEMBER:
                endContext();
                // fall through
            case RECORD_TYPE_DESCRIPTOR:
            case OBJECT_TYPE_DESCRIPTOR:
                endContext(); // end record/object-type-desc
                return ParserRuleContext.TYPE_DESC_RHS;
            case BLOCK_STMT:
            case AMBIGUOUS_STMT:
                endContext(); // end block stmt
                parentCtx = getParentContext();
                switch (parentCtx) {
                    case LOCK_STMT:
                    case FOREACH_STMT:
                    case WHILE_BLOCK:
                    case DO_BLOCK:
                    case RETRY_STMT:
                        endContext();
                        return ParserRuleContext.REGULAR_COMPOUND_STMT_RHS;
                    case ON_FAIL_CLAUSE:
                        endContext();
                        return ParserRuleContext.STATEMENT;
                    case IF_BLOCK:
                        endContext(); // end parent stmt if/lock/while/ block
                        return ParserRuleContext.ELSE_BLOCK;
                    case TRANSACTION_STMT:
                        endContext(); // end transaction context
                        parentCtx = getParentContext();

                        // If this is a retry-transaction block, then end the enclosing retry
                        // context as well.
                        if (parentCtx == ParserRuleContext.RETRY_STMT) {
                            endContext();
                        }
                        return ParserRuleContext.REGULAR_COMPOUND_STMT_RHS;
                    case NAMED_WORKER_DECL:
                        endContext(); // end named-worker
                        parentCtx = getParentContext();
                        if (parentCtx == ParserRuleContext.FORK_STMT) {
                            STToken nextToken = this.tokenReader.peek(nextLookahead);
                            switch (nextToken.kind) {
                                case CLOSE_BRACE_TOKEN:
                                    return ParserRuleContext.CLOSE_BRACE;
                                default:
                                    return ParserRuleContext.STATEMENT;
                            }
                        } else {
                            return ParserRuleContext.STATEMENT;
                        }
                    case MATCH_BODY:
                        return ParserRuleContext.MATCH_PATTERN;
                    case DO_CLAUSE:
                        return ParserRuleContext.QUERY_EXPRESSION_END;
                    default:
                        return ParserRuleContext.STATEMENT;
                }
            case MAPPING_CONSTRUCTOR:
                endContext(); // end mapping constructor
                parentCtx = getParentContext();
                if (parentCtx == ParserRuleContext.TABLE_CONSTRUCTOR) {
                    return ParserRuleContext.TABLE_ROW_END;
                }

                if (parentCtx == ParserRuleContext.ANNOTATIONS) {
                    return ParserRuleContext.ANNOTATION_END;
                }

                return getNextRuleForExpr();
            case STMT_START_BRACKETED_LIST:
                return ParserRuleContext.BRACKETED_LIST_MEMBER_END;
            case MAPPING_BINDING_PATTERN:
            case MAPPING_BP_OR_MAPPING_CONSTRUCTOR:
                endContext();
                return getNextRuleForBindingPattern();
            case FORK_STMT:
                endContext(); // end fork-statement
                return ParserRuleContext.STATEMENT;
            case INTERPOLATION:
                endContext();
                return ParserRuleContext.TEMPLATE_MEMBER;
            case OBJECT_CONSTRUCTOR:
            case MULTI_RECEIVE_WORKERS:
            case MULTI_WAIT_FIELDS:
                endContext();
                return ParserRuleContext.EXPRESSION_RHS;
            case ENUM_MEMBER_LIST:
                endContext(); // end ENUM_MEMBER_LIST context
                endContext(); // end MODULE_ENUM_DECLARATION ctx
                return ParserRuleContext.TOP_LEVEL_NODE;
            case MATCH_BODY:
                endContext(); // end match body
                endContext(); // end match stmt
                return ParserRuleContext.REGULAR_COMPOUND_STMT_RHS;
            case MAPPING_MATCH_PATTERN:
                endContext();
                return getNextRuleForMatchPattern();
            case MATCH_STMT:
                endContext();
                return ParserRuleContext.REGULAR_COMPOUND_STMT_RHS;
            default:
                throw new IllegalStateException("getNextRuleForCloseBrace found: " + parentCtx);
        }
    }

    private ParserRuleContext getNextRuleForCloseBraceInFuncBody() {
        ParserRuleContext parentCtx;
        parentCtx = getParentContext();
        switch (parentCtx) {
            case OBJECT_CONSTRUCTOR_MEMBER:
                return ParserRuleContext.OBJECT_CONSTRUCTOR_MEMBER_START;
            case CLASS_MEMBER:
            case OBJECT_TYPE_MEMBER:
                return ParserRuleContext.CLASS_MEMBER_OR_OBJECT_MEMBER_START;
            case COMP_UNIT:
                return ParserRuleContext.TOP_LEVEL_NODE;
            case FUNC_DEF:
            case FUNC_DEF_OR_FUNC_TYPE:
                endContext(); // end func-def
                return getNextRuleForCloseBraceInFuncBody();
            case ANON_FUNC_EXPRESSION:
            default:
                // Anonynous func
                endContext(); // end anon-func
                return ParserRuleContext.EXPRESSION_RHS;
        }
    }

    private ParserRuleContext getNextRuleForAnnotationEnd(int nextLookahead) {
        ParserRuleContext parentCtx;
        STToken nextToken;
        nextToken = this.tokenReader.peek(nextLookahead);
        if (nextToken.kind == SyntaxKind.AT_TOKEN) {
            return ParserRuleContext.AT;
        }

        endContext(); // end annotations
        parentCtx = getParentContext();
        switch (parentCtx) {
            case COMP_UNIT:
                return ParserRuleContext.TOP_LEVEL_NODE_WITHOUT_METADATA;
            case FUNC_DEF:
            case FUNC_TYPE_DESC:
            case FUNC_DEF_OR_FUNC_TYPE:
            case ANON_FUNC_EXPRESSION:
            case FUNC_TYPE_DESC_OR_ANON_FUNC:
                return ParserRuleContext.TYPE_DESC_IN_RETURN_TYPE_DESC;
            case LET_EXPR_LET_VAR_DECL:
            case LET_CLAUSE_LET_VAR_DECL:
                return ParserRuleContext.TYPE_DESC_IN_TYPE_BINDING_PATTERN;
            case RECORD_FIELD:
                return ParserRuleContext.RECORD_FIELD_WITHOUT_METADATA;
            case OBJECT_CONSTRUCTOR_MEMBER:
                return ParserRuleContext.OBJECT_CONS_MEMBER_WITHOUT_META;
            case CLASS_MEMBER:
            case OBJECT_TYPE_MEMBER:
                return ParserRuleContext.CLASS_MEMBER_OR_OBJECT_MEMBER_WITHOUT_META;
            case FUNC_BODY_BLOCK:
                return ParserRuleContext.STATEMENT_WITHOUT_ANNOTS;
            case EXTERNAL_FUNC_BODY:
                return ParserRuleContext.EXTERNAL_KEYWORD;
            case TYPE_CAST:
                return ParserRuleContext.TYPE_CAST_PARAM_RHS;
            case ENUM_MEMBER_LIST:
                return ParserRuleContext.ENUM_MEMBER_NAME;
            case RELATIVE_RESOURCE_PATH:
                return ParserRuleContext.TYPE_DESC_IN_PATH_PARAM;
            default:
                if (isParameter(parentCtx)) {
                    return ParserRuleContext.TYPE_DESC_IN_PARAM;
                }

                // everything else, treat as an annotation in an expression
                return ParserRuleContext.EXPRESSION;
        }
    }

    /**
     * Get the next parser context to visit after a variable/parameter name.
     *
     * @return Next parser context
     */
    private ParserRuleContext getNextRuleForVarName() {
        ParserRuleContext parentCtx = getParentContext();
        switch (parentCtx) {
            case ASSIGNMENT_STMT:
                return ParserRuleContext.ASSIGNMENT_STMT_RHS;
            case CALL_STMT:
                return ParserRuleContext.ARG_LIST;
            case REQUIRED_PARAM:
            case PARAM_LIST:
                return ParserRuleContext.REQUIRED_PARAM_NAME_RHS;
            case DEFAULTABLE_PARAM:
                return ParserRuleContext.ASSIGN_OP;
            case REST_PARAM:
                return ParserRuleContext.PARAM_END;
            case FOREACH_STMT:
                return ParserRuleContext.IN_KEYWORD;
            case BINDING_PATTERN_STARTING_IDENTIFIER:
                return getNextRuleForBindingPattern(true);
            case TYPED_BINDING_PATTERN:
            case LIST_BINDING_PATTERN:
            case STMT_START_BRACKETED_LIST_MEMBER:
            case REST_BINDING_PATTERN:
            case FIELD_BINDING_PATTERN:
            case MAPPING_BINDING_PATTERN:
            case MAPPING_BP_OR_MAPPING_CONSTRUCTOR:
            case ERROR_BINDING_PATTERN:
                return getNextRuleForBindingPattern();
            case LISTENER_DECL:
            case CONSTANT_DECL:
                return ParserRuleContext.VAR_DECL_STMT_RHS;
            case RECORD_FIELD:
                return ParserRuleContext.FIELD_DESCRIPTOR_RHS;
            case ARG_LIST:
                return ParserRuleContext.NAMED_OR_POSITIONAL_ARG_RHS;
            case OBJECT_CONSTRUCTOR_MEMBER:
            case CLASS_MEMBER:
            case OBJECT_TYPE_MEMBER:
                return ParserRuleContext.OBJECT_FIELD_RHS;
            case ARRAY_TYPE_DESCRIPTOR:
                return ParserRuleContext.CLOSE_BRACKET;
            case KEY_SPECIFIER:
                return ParserRuleContext.TABLE_KEY_RHS;
            case LET_EXPR_LET_VAR_DECL:
            case LET_CLAUSE_LET_VAR_DECL:
                return ParserRuleContext.ASSIGN_OP;
            case ANNOTATION_DECL:
                return ParserRuleContext.ANNOT_OPTIONAL_ATTACH_POINTS;
            case QUERY_EXPRESSION:
            case JOIN_CLAUSE:
                return ParserRuleContext.IN_KEYWORD;
            case REST_MATCH_PATTERN:
                endContext(); // end rest match pattern context
                parentCtx = getParentContext();
                if (parentCtx == ParserRuleContext.MAPPING_MATCH_PATTERN) {
                    return ParserRuleContext.CLOSE_BRACE;
                }
                if (parentCtx == ParserRuleContext.ERROR_MATCH_PATTERN ||
                        parentCtx == ParserRuleContext.ERROR_ARG_LIST_MATCH_PATTERN_FIRST_ARG) {
                    return ParserRuleContext.CLOSE_PARENTHESIS;
                }
                return ParserRuleContext.CLOSE_BRACKET;
            case MAPPING_MATCH_PATTERN:
                return ParserRuleContext.COLON;
            case ON_FAIL_CLAUSE:
                return ParserRuleContext.BLOCK_STMT;
            case ERROR_ARG_LIST_MATCH_PATTERN_FIRST_ARG:
                endContext();
                return ParserRuleContext.ERROR_MESSAGE_MATCH_PATTERN_END;
            case ERROR_MATCH_PATTERN:
                return ParserRuleContext.ERROR_FIELD_MATCH_PATTERN_RHS;
            case RELATIVE_RESOURCE_PATH:
                return ParserRuleContext.CLOSE_BRACKET;
            default:
                if (isStatement(parentCtx)) {
                    return ParserRuleContext.VAR_DECL_STMT_RHS;
                }
                throw new IllegalStateException("getNextRuleForVarName found: " + parentCtx);
        }
    }

    /**
     * Get the next parser context to visit after a {@link ParserRuleContext#SEMICOLON}.
     *
     * @param nextLookahead Position of the next token to consider, relative to the position of the original error
     * @return Next parser context
     */
    private ParserRuleContext getNextRuleForSemicolon(int nextLookahead) {
        STToken nextToken;
        ParserRuleContext parentCtx = getParentContext();
        if (parentCtx == ParserRuleContext.EXTERNAL_FUNC_BODY) {
            endContext(); // end external func-body
            return getNextRuleForSemicolon(nextLookahead);
        } else if (parentCtx == ParserRuleContext.QUERY_EXPRESSION) {
            endContext(); // end expression
            return getNextRuleForSemicolon(nextLookahead);
        } else if (isExpressionContext(parentCtx)) {
            // A semicolon after an expression also means its an end of a statement/field, Hence pop the ctx.
            endContext(); // end statement
            return ParserRuleContext.STATEMENT;
        } else if (parentCtx == ParserRuleContext.VAR_DECL_STMT) {
            endContext(); // end var-decl
            parentCtx = getParentContext();
            if (parentCtx == ParserRuleContext.COMP_UNIT) {
                return ParserRuleContext.TOP_LEVEL_NODE;
            }
            return ParserRuleContext.STATEMENT;
        } else if (isStatement(parentCtx)) {
            endContext(); // end statement
            return ParserRuleContext.STATEMENT;
        } else if (parentCtx == ParserRuleContext.RECORD_FIELD) {
            endContext(); // end record field
            return ParserRuleContext.RECORD_FIELD_OR_RECORD_END;
        } else if (parentCtx == ParserRuleContext.XML_NAMESPACE_DECLARATION) {
            endContext();
            parentCtx = getParentContext();
            if (parentCtx == ParserRuleContext.COMP_UNIT) {
                return ParserRuleContext.TOP_LEVEL_NODE;
            }
            return ParserRuleContext.STATEMENT;
        } else if (parentCtx == ParserRuleContext.MODULE_TYPE_DEFINITION ||
                parentCtx == ParserRuleContext.LISTENER_DECL || parentCtx == ParserRuleContext.ANNOTATION_DECL) {
            endContext();
            return ParserRuleContext.TOP_LEVEL_NODE;
        } else if (parentCtx == ParserRuleContext.CONSTANT_DECL) {
            endContext();
            parentCtx = getParentContext();
            if (parentCtx == ParserRuleContext.FUNC_BODY_BLOCK) {
                // This is because we allow parsing constant-decl in func body and invalidate.
                return ParserRuleContext.STATEMENT;
            }
            return ParserRuleContext.TOP_LEVEL_NODE;
        } else if (parentCtx == ParserRuleContext.OBJECT_CONSTRUCTOR_MEMBER ||
                parentCtx == ParserRuleContext.CLASS_MEMBER ||
                parentCtx == ParserRuleContext.OBJECT_TYPE_MEMBER) {
            if (isEndOfObjectTypeNode(nextLookahead)) {
                endContext(); // end object member
                return ParserRuleContext.CLOSE_BRACE;
            }
            if (parentCtx == ParserRuleContext.OBJECT_CONSTRUCTOR_MEMBER) {
                return ParserRuleContext.OBJECT_CONSTRUCTOR_MEMBER_START;
            } else {
                return ParserRuleContext.CLASS_MEMBER_OR_OBJECT_MEMBER_START;
            }
        } else if (parentCtx == ParserRuleContext.IMPORT_DECL) {
            endContext(); // end object member
            nextToken = this.tokenReader.peek(nextLookahead);
            if (nextToken.kind == SyntaxKind.EOF_TOKEN) {
                return ParserRuleContext.EOF;
            }
            return ParserRuleContext.TOP_LEVEL_NODE;
        } else if (parentCtx == ParserRuleContext.ANNOT_ATTACH_POINTS_LIST) {
            endContext(); // end annot attach points list
            endContext(); // end annot declaration
            nextToken = this.tokenReader.peek(nextLookahead);
            if (nextToken.kind == SyntaxKind.EOF_TOKEN) {
                return ParserRuleContext.EOF;
            }
            return ParserRuleContext.TOP_LEVEL_NODE;
        } else if (parentCtx == ParserRuleContext.FUNC_DEF || parentCtx == ParserRuleContext.FUNC_DEF_OR_FUNC_TYPE) {
            endContext(); // end func-def
            nextToken = this.tokenReader.peek(nextLookahead);
            if (nextToken.kind == SyntaxKind.EOF_TOKEN) {
                return ParserRuleContext.EOF;
            }
            return getNextRuleForSemicolon(nextLookahead);
        } else if (parentCtx == ParserRuleContext.MODULE_CLASS_DEFINITION) {
            return ParserRuleContext.CLASS_MEMBER;
        } else if (parentCtx == ParserRuleContext.OBJECT_CONSTRUCTOR) {
            return ParserRuleContext.OBJECT_CONSTRUCTOR_MEMBER;
        } else if (parentCtx == ParserRuleContext.COMP_UNIT) {
            return ParserRuleContext.TOP_LEVEL_NODE;
        } else {
            throw new IllegalStateException("getNextRuleForSemicolon found: " + parentCtx);
        }
    }

    private ParserRuleContext getNextRuleForDot() {
        ParserRuleContext parentCtx = getParentContext();
        switch (parentCtx) {
            case IMPORT_DECL:
                return ParserRuleContext.IMPORT_MODULE_NAME;
            case RELATIVE_RESOURCE_PATH:
                return ParserRuleContext.RESOURCE_ACCESSOR_DEF_OR_DECL_RHS;
            case CLIENT_RESOURCE_ACCESS_ACTION:
                return ParserRuleContext.METHOD_NAME;
            default:
                return ParserRuleContext.FIELD_ACCESS_IDENTIFIER;
        }
    }

    /**
     * Get the next parser context to visit after a {@link ParserRuleContext#QUESTION_MARK}.
     *
     * @return Next parser context
     */
    private ParserRuleContext getNextRuleForQuestionMark() {
        ParserRuleContext parentCtx = getParentContext();
        switch (parentCtx) {
            case OPTIONAL_TYPE_DESCRIPTOR:
                endContext();
                return ParserRuleContext.TYPE_DESC_RHS;
            case CONDITIONAL_EXPRESSION:
                return ParserRuleContext.EXPRESSION;
            default:
                return ParserRuleContext.SEMICOLON;
        }
    }

    /**
     * Get the next parser context to visit after a {@link ParserRuleContext#OPEN_BRACKET}.
     *
     * @return Next parser context
     */
    private ParserRuleContext getNextRuleForOpenBracket() {
        ParserRuleContext parentCtx = getParentContext();
        switch (parentCtx) {
            case ARRAY_TYPE_DESCRIPTOR:
                return ParserRuleContext.ARRAY_LENGTH;
            case LIST_CONSTRUCTOR:
                return ParserRuleContext.LIST_CONSTRUCTOR_FIRST_MEMBER;
            case TABLE_CONSTRUCTOR:
                return ParserRuleContext.ROW_LIST_RHS;
            case LIST_BINDING_PATTERN:
                return ParserRuleContext.LIST_BINDING_PATTERNS_START;
            case LIST_MATCH_PATTERN:
                return ParserRuleContext.LIST_MATCH_PATTERNS_START;
            case RELATIVE_RESOURCE_PATH:
                return ParserRuleContext.PATH_PARAM_OPTIONAL_ANNOTS;
            case CLIENT_RESOURCE_ACCESS_ACTION:
                return ParserRuleContext.COMPUTED_SEGMENT_OR_REST_SEGMENT;
            default:
                if (isInTypeDescContext()) {
                    return ParserRuleContext.TYPE_DESC_IN_TUPLE;
                }
                return ParserRuleContext.EXPRESSION;
        }
    }

    /**
     * Get the next parser context to visit after a {@link ParserRuleContext#CLOSE_BRACKET}.
     *
     * @return Next parser context
     */
    private ParserRuleContext getNextRuleForCloseBracket() {
        ParserRuleContext parentCtx = getParentContext();
        switch (parentCtx) {
            case ARRAY_TYPE_DESCRIPTOR:
            case TYPE_DESC_IN_TUPLE:
                endContext(); // End array/tuple type descriptor context
                return ParserRuleContext.TYPE_DESC_RHS;
            case COMPUTED_FIELD_NAME:
                endContext(); // end computed-field-name
                return ParserRuleContext.COLON;
            case LIST_BINDING_PATTERN:
                endContext(); // end list-binding-pattern context
                return getNextRuleForBindingPattern();
            case LIST_CONSTRUCTOR:
            case TABLE_CONSTRUCTOR:
            case MEMBER_ACCESS_KEY_EXPR:
                endContext();
                return getNextRuleForExpr();
            case STMT_START_BRACKETED_LIST:
                endContext();
                parentCtx = getParentContext();
                if (parentCtx == ParserRuleContext.STMT_START_BRACKETED_LIST) {
                    return ParserRuleContext.BRACKETED_LIST_MEMBER_END;
                }

                return ParserRuleContext.STMT_START_BRACKETED_LIST_RHS;
            case BRACKETED_LIST:
                endContext();
                return ParserRuleContext.BRACKETED_LIST_RHS;
            case LIST_MATCH_PATTERN:
                endContext();
                return getNextRuleForMatchPattern();
            case RELATIVE_RESOURCE_PATH:
                return ParserRuleContext.RELATIVE_RESOURCE_PATH_END;
            case CLIENT_RESOURCE_ACCESS_ACTION:
                return ParserRuleContext.RESOURCE_ACCESS_SEGMENT_RHS;
            default:
                return getNextRuleForExpr();
        }
    }

    /**
     * Get the next parser context to visit after a {@link ParserRuleContext#DECIMAL_INTEGER_LITERAL_TOKEN}.
     *
     * @return Next parser context
     */
    private ParserRuleContext getNextRuleForDecimalIntegerLiteral() {
        ParserRuleContext parentCtx = getParentContext();
        switch (parentCtx) {
            case CONSTANT_EXPRESSION:
                endContext();
                return getNextRuleForConstExpr();
            case ARRAY_TYPE_DESCRIPTOR:
            default:
                return ParserRuleContext.CLOSE_BRACKET;
        }
    }

    private ParserRuleContext getNextRuleForExpr() {
        ParserRuleContext parentCtx;
        parentCtx = getParentContext();
        if (parentCtx == ParserRuleContext.CONSTANT_EXPRESSION) {
            endContext();
            return getNextRuleForConstExpr();
        }
        return ParserRuleContext.EXPRESSION_RHS;
    }

    private ParserRuleContext getNextRuleForExprStartsWithVarRef() {
        ParserRuleContext parentCtx;
        parentCtx = getParentContext();
        if (parentCtx == ParserRuleContext.CONSTANT_EXPRESSION) {
            endContext();
            return getNextRuleForConstExpr();
        } else if (parentCtx == ParserRuleContext.ARRAY_TYPE_DESCRIPTOR) {
            return ParserRuleContext.CLOSE_BRACKET;
        } else if (parentCtx == ParserRuleContext.CALL_STMT) {
            return ParserRuleContext.ARG_LIST_OPEN_PAREN;
        }
        return ParserRuleContext.VARIABLE_REF_RHS;
    }

    private ParserRuleContext getNextRuleForConstExpr() {
        ParserRuleContext parentCtx = getParentContext();
        switch (parentCtx) {
            case XML_NAMESPACE_DECLARATION:
                return ParserRuleContext.XML_NAMESPACE_PREFIX_DECL;
            default:
                if (isInTypeDescContext()) {
                    return ParserRuleContext.TYPE_DESC_RHS;
                }
                return getNextRuleForMatchPattern();
        }
    }

    private ParserRuleContext getNextRuleForLt() {
        ParserRuleContext parentCtx = getParentContext();
        switch (parentCtx) {
            case TYPE_CAST:
                return ParserRuleContext.TYPE_CAST_PARAM;
            default:
                return ParserRuleContext.TYPE_DESC_IN_ANGLE_BRACKETS;
        }
    }

    private ParserRuleContext getNextRuleForGt() {
        ParserRuleContext parentCtx = getParentContext();
        if (parentCtx == ParserRuleContext.TYPE_DESC_IN_STREAM_TYPE_DESC) {
            // Since type-desc in a stream-type can have alternate endings,
            // we haven't end the context. So if its '>', then end the ctx here.
            endContext();
            parentCtx = getParentContext();
            if (parentCtx == ParserRuleContext.CLASS_DESCRIPTOR_IN_NEW_EXPR) {
                // stream-type-desc in class-descriptor cannot be a complex type
                endContext();
                return ParserRuleContext.ARG_LIST_OPEN_PAREN;
            }
            return ParserRuleContext.TYPE_DESC_RHS;
        }

        if (isInTypeDescContext()) {
            return ParserRuleContext.TYPE_DESC_RHS;
        }

        if (parentCtx == ParserRuleContext.ROW_TYPE_PARAM) {
            endContext(); // end row type param ctx
            return ParserRuleContext.TABLE_TYPE_DESC_RHS;
        } else if (parentCtx == ParserRuleContext.RETRY_STMT) {
            return ParserRuleContext.RETRY_TYPE_PARAM_RHS;
        }

        if (parentCtx == ParserRuleContext.XML_NAME_PATTERN) {
            endContext();
            return ParserRuleContext.EXPRESSION_RHS;
        }

        // Type cast expression:
        endContext();
        return ParserRuleContext.EXPRESSION;
    }

    /**
     * Get the next parser context to visit after a binding-pattern.
     *
     * @return Next parser context
     */
    private ParserRuleContext getNextRuleForBindingPattern() {
        return getNextRuleForBindingPattern(false);
    }

    private ParserRuleContext getNextRuleForBindingPattern(boolean isCaptureBP) {
        ParserRuleContext parentCtx = getParentContext();
        switch (parentCtx) {
            case BINDING_PATTERN_STARTING_IDENTIFIER:
            case TYPED_BINDING_PATTERN:
                endContext();
                return getNextRuleForBindingPattern(isCaptureBP);
            case FOREACH_STMT:
            case QUERY_EXPRESSION:
            case JOIN_CLAUSE:
                return ParserRuleContext.IN_KEYWORD;
            case LIST_BINDING_PATTERN:
            case STMT_START_BRACKETED_LIST:
            case BRACKETED_LIST:
                return ParserRuleContext.LIST_BINDING_PATTERN_MEMBER_END;
            case MAPPING_BINDING_PATTERN:
            case MAPPING_BP_OR_MAPPING_CONSTRUCTOR:
                return ParserRuleContext.MAPPING_BINDING_PATTERN_END;
            case REST_BINDING_PATTERN:
                endContext();
                parentCtx = getParentContext();
                if (parentCtx == ParserRuleContext.LIST_BINDING_PATTERN) {
                    return ParserRuleContext.CLOSE_BRACKET;
                } else if (parentCtx == ParserRuleContext.ERROR_BINDING_PATTERN) {
                    return ParserRuleContext.CLOSE_PARENTHESIS;
                }
                return ParserRuleContext.CLOSE_BRACE; // for mapping binding pattern
            case AMBIGUOUS_STMT:
                switchContext(ParserRuleContext.VAR_DECL_STMT);
                return isCaptureBP ? ParserRuleContext.VAR_DECL_STMT_RHS : ParserRuleContext.ASSIGN_OP;
            case ASSIGNMENT_OR_VAR_DECL_STMT:
            case VAR_DECL_STMT:
                return isCaptureBP ? ParserRuleContext.VAR_DECL_STMT_RHS : ParserRuleContext.ASSIGN_OP;
            case LET_CLAUSE_LET_VAR_DECL:
            case LET_EXPR_LET_VAR_DECL:
            case ASSIGNMENT_STMT:
                return ParserRuleContext.ASSIGN_OP;
            case MATCH_PATTERN:
                return ParserRuleContext.MATCH_PATTERN_LIST_MEMBER_RHS;
            case LIST_MATCH_PATTERN:
                return ParserRuleContext.LIST_MATCH_PATTERN_MEMBER_RHS;
            case ERROR_BINDING_PATTERN:
                return ParserRuleContext.ERROR_FIELD_BINDING_PATTERN_END;
            case ERROR_ARG_LIST_MATCH_PATTERN_FIRST_ARG:
                endContext();
                return ParserRuleContext.ERROR_FIELD_MATCH_PATTERN_RHS;
            default:
                return getNextRuleForMatchPattern();
        }
    }

    private ParserRuleContext getNextRuleForWaitExprListEnd() {
        // TODO: add other endings based on the locations where action is allowed.
        endContext();
        return ParserRuleContext.EXPRESSION_RHS;
    }

    /**
     * Get the next parser context to visit after a {@link ParserRuleContext#IDENTIFIER}.
     *
     * @return Next parser context
     */
    private ParserRuleContext getNextRuleForIdentifier() {
        ParserRuleContext parentCtx;
        parentCtx = getParentContext();
        switch (parentCtx) {
            case VARIABLE_REF:
                endContext();
                return getNextRuleForExprStartsWithVarRef();
            case TYPE_REFERENCE:
                endContext();
                return getNextRuleForTypeReference();
            case TYPE_REFERENCE_IN_TYPE_INCLUSION:
                endContext();
                if (isInTypeDescContext()) {
                    return ParserRuleContext.TYPE_DESC_RHS;
                }
                return ParserRuleContext.SEMICOLON;
            case ANNOT_REFERENCE:
                endContext();
                return ParserRuleContext.ANNOTATION_REF_RHS;
            case ANNOTATION_DECL:
                return ParserRuleContext.ANNOT_OPTIONAL_ATTACH_POINTS;
            case FIELD_ACCESS_IDENTIFIER:
                endContext();
                return ParserRuleContext.VARIABLE_REF_RHS;
            case XML_ATOMIC_NAME_PATTERN:
                endContext();
                return ParserRuleContext.XML_NAME_PATTERN_RHS;
            case NAMED_ARG_MATCH_PATTERN:
                return ParserRuleContext.ASSIGN_OP;
            case MODULE_CLASS_DEFINITION:
                return ParserRuleContext.OPEN_BRACE;
            case COMP_UNIT:
                return ParserRuleContext.TOP_LEVEL_NODE;
            case OBJECT_CONSTRUCTOR_MEMBER:
            case CLASS_MEMBER:
            case OBJECT_TYPE_MEMBER:
                return ParserRuleContext.SEMICOLON;
            case ABSOLUTE_RESOURCE_PATH:
                return ParserRuleContext.ABSOLUTE_RESOURCE_PATH_END;
            case CLIENT_RESOURCE_ACCESS_ACTION:
                return ParserRuleContext.RESOURCE_ACCESS_SEGMENT_RHS;
            default:
                if (isInTypeDescContext()) {
                    return ParserRuleContext.TYPE_DESC_RHS;
                }
                throw new IllegalStateException("getNextRuleForIdentifier found: " + parentCtx);
        }
    }

    /**
     * Get the next parser context to visit after a {@link ParserRuleContext#COLON}.
     *
     * @return Next parser context
     */
    private ParserRuleContext getNextRuleForColon() {
        ParserRuleContext parentCtx;
        parentCtx = getParentContext();
        switch (parentCtx) {
            case MAPPING_CONSTRUCTOR:
                return ParserRuleContext.EXPRESSION;
            case MULTI_RECEIVE_WORKERS:
                return ParserRuleContext.PEER_WORKER_NAME;
            case MULTI_WAIT_FIELDS:
                return ParserRuleContext.EXPRESSION;
            case CONDITIONAL_EXPRESSION:
                endContext(); // end conditional-expr
                return ParserRuleContext.EXPRESSION;
            case MAPPING_BINDING_PATTERN:
            case MAPPING_BP_OR_MAPPING_CONSTRUCTOR:
                return ParserRuleContext.VARIABLE_NAME;
            case FIELD_BINDING_PATTERN:
                endContext();
                return ParserRuleContext.VARIABLE_NAME;
            case XML_ATOMIC_NAME_PATTERN:
                return ParserRuleContext.XML_ATOMIC_NAME_IDENTIFIER_RHS;
            case MAPPING_MATCH_PATTERN:
                return ParserRuleContext.MATCH_PATTERN;
            default:
                return ParserRuleContext.IDENTIFIER;
        }
    }

    private ParserRuleContext getNextRuleForMatchPattern() {
        ParserRuleContext parentCtx = getParentContext();
        switch (parentCtx) {
            case LIST_MATCH_PATTERN:
                return ParserRuleContext.LIST_MATCH_PATTERN_MEMBER_RHS;
            case MAPPING_MATCH_PATTERN:
                return ParserRuleContext.FIELD_MATCH_PATTERN_MEMBER_RHS;
            case MATCH_PATTERN:
                return ParserRuleContext.MATCH_PATTERN_LIST_MEMBER_RHS;
            case ERROR_MATCH_PATTERN:
            case NAMED_ARG_MATCH_PATTERN:
                return ParserRuleContext.ERROR_FIELD_MATCH_PATTERN_RHS;
            case ERROR_ARG_LIST_MATCH_PATTERN_FIRST_ARG:
                endContext();
                return ParserRuleContext.ERROR_MESSAGE_MATCH_PATTERN_END;
            default:
                return ParserRuleContext.OPTIONAL_MATCH_GUARD;
        }
    }

    /**
     * Get the next parser context to visit after a {@link ParserRuleContext#TYPE_REFERENCE}.
     *
     * @return Next parser context
     */
    private ParserRuleContext getNextRuleForTypeReference() {
        ParserRuleContext parentCtx = getParentContext();
        switch (parentCtx) {
            case ERROR_CONSTRUCTOR:
                return ParserRuleContext.ARG_LIST_OPEN_PAREN;
            case OBJECT_CONSTRUCTOR:
                return ParserRuleContext.OPEN_BRACE;
            case ERROR_MATCH_PATTERN:
            case ERROR_BINDING_PATTERN:
                return ParserRuleContext.OPEN_PARENTHESIS;
            case CLASS_DESCRIPTOR_IN_NEW_EXPR:
                endContext();
                return ParserRuleContext.ARG_LIST_OPEN_PAREN;
            default:
                if (isInTypeDescContext()) {
                    return ParserRuleContext.TYPE_DESC_RHS;
                }

                throw new IllegalStateException("getNextRuleForTypeReference found: " + parentCtx);
        }
    }

    /**
     * Get the next parser context to visit after a {@link ParserRuleContext#ERROR_KEYWORD}.
     *
     * @return Next parser context
     */
    private ParserRuleContext getNextRuleForErrorKeyword() {
        if (isInTypeDescContext()) {
            return ParserRuleContext.LT;
        }

        ParserRuleContext parentCtx = getParentContext();
        switch (parentCtx) {
            case ERROR_MATCH_PATTERN:
                return ParserRuleContext.ERROR_MATCH_PATTERN_ERROR_KEYWORD_RHS;
            case ERROR_BINDING_PATTERN:
                return ParserRuleContext.ERROR_BINDING_PATTERN_ERROR_KEYWORD_RHS;
            case ERROR_CONSTRUCTOR:
                return ParserRuleContext.ERROR_CONSTRUCTOR_RHS;
        }

        return ParserRuleContext.ARG_LIST_OPEN_PAREN;
    }

    /**
     * Get the next parser context to visit after a {@link ParserRuleContext#FUNC_TYPE_FUNC_KEYWORD_RHS}.
     *
     * @return Next parser context
     */
    private ParserRuleContext getNextRuleForFuncTypeFuncKeywordRhs() {
        ParserRuleContext parentCtx = getParentContext();
        if (parentCtx == ParserRuleContext.FUNC_DEF_OR_FUNC_TYPE) {
            endContext();
            parentCtx = getParentContext();
            switch (parentCtx) {
                case OBJECT_TYPE_MEMBER:
                case CLASS_MEMBER:
                case OBJECT_CONSTRUCTOR_MEMBER:
                    startContext(ParserRuleContext.TYPE_DESC_BEFORE_IDENTIFIER);
                    break;
                case COMP_UNIT:
                default:
                    startContext(ParserRuleContext.VAR_DECL_STMT);
                    startContext(ParserRuleContext.TYPE_DESC_IN_TYPE_BINDING_PATTERN);
                    break;
            }
        } else if (getGrandParentContext() == ParserRuleContext.OBJECT_TYPE_MEMBER) {
            switchContext(ParserRuleContext.TYPE_DESC_BEFORE_IDENTIFIER);
        }

        assert isInTypeDescContext();
        startContext(ParserRuleContext.FUNC_TYPE_DESC);
        return ParserRuleContext.FUNC_TYPE_FUNC_KEYWORD_RHS_START;
    }
    
    private ParserRuleContext getNextRuleForAction() {
        ParserRuleContext parentCtx = getParentContext();
        switch (parentCtx) {
            case MATCH_STMT:
                return ParserRuleContext.MATCH_BODY;
            case FOREACH_STMT:
                return ParserRuleContext.BLOCK_STMT;
            default:
                return ParserRuleContext.SEMICOLON;
        }
    }

    /**
     * Check whether the given context is a statement.
     *
     * @param parentCtx Parser context to check
     * @return <code>true</code> if the given context is a statement. <code>false</code> otherwise
     */
    private boolean isStatement(ParserRuleContext parentCtx) {
        switch (parentCtx) {
            case STATEMENT:
            case STATEMENT_WITHOUT_ANNOTS:
            case VAR_DECL_STMT:
            case ASSIGNMENT_STMT:
            case ASSIGNMENT_OR_VAR_DECL_STMT:
            case IF_BLOCK:
            case BLOCK_STMT:
            case WHILE_BLOCK:
            case DO_BLOCK:
            case CALL_STMT:
            case PANIC_STMT:
            case CONTINUE_STATEMENT:
            case BREAK_STATEMENT:
            case RETURN_STMT:
            case FAIL_STATEMENT:
            case LOCAL_TYPE_DEFINITION_STMT:
            case EXPRESSION_STATEMENT:
            case LOCK_STMT:
            case FORK_STMT:
            case FOREACH_STMT:
            case TRANSACTION_STMT:
            case RETRY_STMT:
            case ROLLBACK_STMT:
            case AMBIGUOUS_STMT:
            case MATCH_STMT:
                return true;
            default:
                return false;
        }
    }

    /**
     * Check whether the given token refers to a binary operator.
     *
     * @param token Token to check
     * @return <code>true</code> if the given token refers to a binary operator. <code>false</code> otherwise
     */
    private boolean isBinaryOperator(STToken token) {
        switch (token.kind) {
            case PLUS_TOKEN:
            case MINUS_TOKEN:
            case SLASH_TOKEN:
            case ASTERISK_TOKEN:
            case GT_TOKEN:
            case LT_TOKEN:
            case DOUBLE_EQUAL_TOKEN:
            case TRIPPLE_EQUAL_TOKEN:
            case LT_EQUAL_TOKEN:
            case GT_EQUAL_TOKEN:
            case NOT_EQUAL_TOKEN:
            case NOT_DOUBLE_EQUAL_TOKEN:
            case BITWISE_AND_TOKEN:
            case BITWISE_XOR_TOKEN:
            case PIPE_TOKEN:
            case LOGICAL_AND_TOKEN:
            case LOGICAL_OR_TOKEN:
            case DOUBLE_LT_TOKEN:
            case DOUBLE_GT_TOKEN:
            case TRIPPLE_GT_TOKEN:
            case ELLIPSIS_TOKEN:
            case DOUBLE_DOT_LT_TOKEN:
            case ELVIS_TOKEN:
                return true;

            // Treat these also as binary operators.
            case RIGHT_ARROW_TOKEN:
            case RIGHT_DOUBLE_ARROW_TOKEN:
                return true;
            default:
                return false;
        }
    }

    private boolean isParameter(ParserRuleContext ctx) {
        switch (ctx) {
            case REQUIRED_PARAM:
            case DEFAULTABLE_PARAM:
            case REST_PARAM:
            case PARAM_LIST:
                return true;
            default:
                return false;
        }
    }

    /**
     * Get the shortest insert solution at the given parser rule context. If the parser rule is a terminal,
     * then return the corresponding terminal token kind as the fix. If the parser rule is a production,
     * then navigate the shortest path and get next available terminal token kind as the fix.
     *
     * @param ctx Parser rule context
     * @return Shortest insert solution at the given parser rule
     */
    @Override
    protected Solution getInsertSolution(ParserRuleContext ctx) {
        SyntaxKind kind = getExpectedTokenKind(ctx);
        if (kind != SyntaxKind.NONE) {
            return new Solution(Action.INSERT, ctx, kind, ctx.toString());
        }
        
        if (hasAlternativePaths(ctx)) {
            ctx = getShortestAlternative(ctx);
            return getInsertSolution(ctx);
        }
        
        ctx = getNextRule(ctx, 1);
        return getInsertSolution(ctx);
    }

    /**
     * Get the expected token kind at the given parser rule context. If the parser rule is a terminal,
     * then the corresponding terminal token kind is returned. If the parser rule is a production,
     * then {@link SyntaxKind#NONE} is returned.
     *
     * @param ctx Parser rule context
     * @return Token kind expected at the given parser rule
     */
    @Override
    protected SyntaxKind getExpectedTokenKind(ParserRuleContext ctx) {
        switch (ctx) {
            case EXTERNAL_FUNC_BODY:
                return SyntaxKind.EQUAL_TOKEN;
            case FUNC_BODY_BLOCK:
                return SyntaxKind.OPEN_BRACE_TOKEN;
            case FUNC_DEF:
            case FUNC_DEF_OR_FUNC_TYPE:
            case FUNC_TYPE_DESC:
            case FUNC_TYPE_DESC_OR_ANON_FUNC:
                return SyntaxKind.FUNCTION_KEYWORD;
            case SIMPLE_TYPE_DESCRIPTOR:
                return SyntaxKind.ANY_KEYWORD;
            case REQUIRED_PARAM:
            case VAR_DECL_STMT:
            case ASSIGNMENT_OR_VAR_DECL_STMT:
            case DEFAULTABLE_PARAM:
            case REST_PARAM:
            case TYPE_NAME:
            case TYPE_REFERENCE_IN_TYPE_INCLUSION:
            case TYPE_REFERENCE:
            case SIMPLE_TYPE_DESC_IDENTIFIER:
            case FIELD_ACCESS_IDENTIFIER:
            case FUNC_NAME:
            case CLASS_NAME:
            case VARIABLE_NAME:
            case IMPORT_MODULE_NAME:
            case IMPORT_ORG_OR_MODULE_NAME:
            case IMPORT_PREFIX:
            case VARIABLE_REF:
            case BASIC_LITERAL: // return var-ref for any kind of terminal expression
            case IDENTIFIER:
            case QUALIFIED_IDENTIFIER_START_IDENTIFIER:
            case NAMESPACE_PREFIX:
            case IMPLICIT_ANON_FUNC_PARAM:
            case METHOD_NAME:
            case PEER_WORKER_NAME:
            case RECEIVE_FIELD_NAME:
            case WAIT_FIELD_NAME:
            case FIELD_BINDING_PATTERN_NAME:
            case XML_ATOMIC_NAME_IDENTIFIER:
            case MAPPING_FIELD_NAME:
            case WORKER_NAME:
            case NAMED_WORKERS:
            case ANNOTATION_TAG:
            case AFTER_PARAMETER_TYPE:
            case MODULE_ENUM_NAME:
            case ENUM_MEMBER_NAME:
            case TYPED_BINDING_PATTERN_TYPE_RHS:
            case ASSIGNMENT_STMT:
            case EXPRESSION:
            case TERMINAL_EXPRESSION:
            case XML_NAME:
            case ACCESS_EXPRESSION:
            case BINDING_PATTERN_STARTING_IDENTIFIER:
            case COMPUTED_FIELD_NAME:
            case SIMPLE_BINDING_PATTERN:
            case ERROR_FIELD_BINDING_PATTERN:
            case ERROR_CAUSE_SIMPLE_BINDING_PATTERN:
            case PATH_SEGMENT_IDENT:
            case TYPE_DESCRIPTOR:
            case NAMED_ARG_BINDING_PATTERN:
                return SyntaxKind.IDENTIFIER_TOKEN;
            case VERSION_NUMBER:
            case MAJOR_VERSION:
            case MINOR_VERSION:
            case PATCH_VERSION:
            case DECIMAL_INTEGER_LITERAL_TOKEN:
            case SIGNED_INT_OR_FLOAT_RHS:
                return SyntaxKind.DECIMAL_INTEGER_LITERAL_TOKEN;
            case STRING_LITERAL_TOKEN:
                return SyntaxKind.STRING_LITERAL_TOKEN;
            case OPTIONAL_TYPE_DESCRIPTOR:
                return SyntaxKind.OPTIONAL_TYPE_DESC;
            case ARRAY_TYPE_DESCRIPTOR:
                return SyntaxKind.ARRAY_TYPE_DESC;
            case HEX_INTEGER_LITERAL_TOKEN:
                return SyntaxKind.HEX_INTEGER_LITERAL_TOKEN;
            case IMPORT_SUB_VERSION:
            case OBJECT_FIELD_RHS:
                return SyntaxKind.SEMICOLON_TOKEN;
            case DECIMAL_FLOATING_POINT_LITERAL_TOKEN:
                return SyntaxKind.DECIMAL_FLOATING_POINT_LITERAL_TOKEN;
            case HEX_FLOATING_POINT_LITERAL_TOKEN:
                return SyntaxKind.HEX_FLOATING_POINT_LITERAL_TOKEN;
            case STATEMENT:
            case STATEMENT_WITHOUT_ANNOTS:
                return SyntaxKind.CLOSE_BRACE_TOKEN;
            case ERROR_MATCH_PATTERN:
            case NIL_LITERAL:
                return SyntaxKind.OPEN_PAREN_TOKEN;
            default:
                return getExpectedSeperatorTokenKind(ctx);
        }
    }

    protected SyntaxKind getExpectedSeperatorTokenKind(ParserRuleContext ctx) {
        switch (ctx) {
            case BITWISE_AND_OPERATOR:
                return SyntaxKind.BITWISE_AND_TOKEN;
            case EQUAL_OR_RIGHT_ARROW:
                return SyntaxKind.EQUAL_TOKEN;
            case EOF:
                return SyntaxKind.EOF_TOKEN;
            case ASSIGN_OP:
                return SyntaxKind.EQUAL_TOKEN;
            case BINARY_OPERATOR:
                return SyntaxKind.PLUS_TOKEN;
            case CLOSE_BRACE:
                return SyntaxKind.CLOSE_BRACE_TOKEN;
            case CLOSE_PARENTHESIS:
            case ARG_LIST_CLOSE_PAREN:
                return SyntaxKind.CLOSE_PAREN_TOKEN;
            case COMMA:
            case ERROR_MESSAGE_BINDING_PATTERN_END_COMMA:
            case ERROR_MESSAGE_MATCH_PATTERN_END_COMMA:
                return SyntaxKind.COMMA_TOKEN;
            case OPEN_BRACE:
                return SyntaxKind.OPEN_BRACE_TOKEN;
            case OPEN_PARENTHESIS:
            case ARG_LIST_OPEN_PAREN:
            case PARENTHESISED_TYPE_DESC_START:
                return SyntaxKind.OPEN_PAREN_TOKEN;
            case SEMICOLON:
                return SyntaxKind.SEMICOLON_TOKEN;
            case ASTERISK:
                return SyntaxKind.ASTERISK_TOKEN;
            case CLOSED_RECORD_BODY_END:
                return SyntaxKind.CLOSE_BRACE_PIPE_TOKEN;
            case CLOSED_RECORD_BODY_START:
                return SyntaxKind.OPEN_BRACE_PIPE_TOKEN;
            case ELLIPSIS:
                return SyntaxKind.ELLIPSIS_TOKEN;
            case QUESTION_MARK:
                return SyntaxKind.QUESTION_MARK_TOKEN;
            case CLOSE_BRACKET:
                return SyntaxKind.CLOSE_BRACKET_TOKEN;
            case DOT:
            case METHOD_CALL_DOT:
                return SyntaxKind.DOT_TOKEN;
            case OPEN_BRACKET:
            case TUPLE_TYPE_DESC_START:
                return SyntaxKind.OPEN_BRACKET_TOKEN;
            case SLASH:
            case ABSOLUTE_PATH_SINGLE_SLASH:
            case RESOURCE_METHOD_CALL_SLASH_TOKEN:    
                return SyntaxKind.SLASH_TOKEN;
            case COLON:
            case TYPE_REF_COLON:
            case VAR_REF_COLON:
                return SyntaxKind.COLON_TOKEN;
            case UNARY_OPERATOR:
            case COMPOUND_BINARY_OPERATOR:
            case UNARY_EXPRESSION:
            case EXPRESSION_RHS:
                return SyntaxKind.PLUS_TOKEN;
            case AT:
                return SyntaxKind.AT_TOKEN;
            case RIGHT_ARROW:
                return SyntaxKind.RIGHT_ARROW_TOKEN;
            case GT:
            case INFERRED_TYPEDESC_DEFAULT_END_GT:
                return SyntaxKind.GT_TOKEN;
            case LT:
            case STREAM_TYPE_PARAM_START_TOKEN:
            case INFERRED_TYPEDESC_DEFAULT_START_LT:
                return SyntaxKind.LT_TOKEN;
            case SYNC_SEND_TOKEN:
                return SyntaxKind.SYNC_SEND_TOKEN;
            case ANNOT_CHAINING_TOKEN:
                return SyntaxKind.ANNOT_CHAINING_TOKEN;
            case OPTIONAL_CHAINING_TOKEN:
                return SyntaxKind.OPTIONAL_CHAINING_TOKEN;
            case DOT_LT_TOKEN:
                return SyntaxKind.DOT_LT_TOKEN;
            case SLASH_LT_TOKEN:
                return SyntaxKind.SLASH_LT_TOKEN;
            case DOUBLE_SLASH_DOUBLE_ASTERISK_LT_TOKEN:
                return SyntaxKind.DOUBLE_SLASH_DOUBLE_ASTERISK_LT_TOKEN;
            case SLASH_ASTERISK_TOKEN:
                return SyntaxKind.SLASH_ASTERISK_TOKEN;
            case PLUS_TOKEN:
                return SyntaxKind.PLUS_TOKEN;
            case MINUS_TOKEN:
                return SyntaxKind.MINUS_TOKEN;
            case LEFT_ARROW_TOKEN:
                return SyntaxKind.LEFT_ARROW_TOKEN;
            case TEMPLATE_END:
            case TEMPLATE_START:
                return SyntaxKind.BACKTICK_TOKEN;
            case LT_TOKEN:
                return SyntaxKind.LT_TOKEN;
            case GT_TOKEN:
                return SyntaxKind.GT_TOKEN;
            case INTERPOLATION_START_TOKEN:
                return SyntaxKind.INTERPOLATION_START_TOKEN;
            case EXPR_FUNC_BODY_START:
            case RIGHT_DOUBLE_ARROW:
                return SyntaxKind.RIGHT_DOUBLE_ARROW_TOKEN;
            default:
                return getExpectedKeywordKind(ctx);
        }
    }

    protected SyntaxKind getExpectedKeywordKind(ParserRuleContext ctx) {
        switch (ctx) {
            case EXTERNAL_KEYWORD:
                return SyntaxKind.EXTERNAL_KEYWORD;
            case FUNCTION_KEYWORD:
                return SyntaxKind.FUNCTION_KEYWORD;
            case RETURNS_KEYWORD:
                return SyntaxKind.RETURNS_KEYWORD;
            case PUBLIC_KEYWORD:
                return SyntaxKind.PUBLIC_KEYWORD;
            case RECORD_FIELD:
            case RECORD_KEYWORD:
                return SyntaxKind.RECORD_KEYWORD;
            case TYPE_KEYWORD:
                return SyntaxKind.TYPE_KEYWORD;
            case OBJECT_KEYWORD:
            case OBJECT_IDENT:
            case OBJECT_TYPE_DESCRIPTOR:
                return SyntaxKind.OBJECT_KEYWORD;
            case PRIVATE_KEYWORD:
                return SyntaxKind.PRIVATE_KEYWORD;
            case REMOTE_IDENT:
                return SyntaxKind.REMOTE_KEYWORD;
            case ABSTRACT_KEYWORD:
                return SyntaxKind.ABSTRACT_KEYWORD;
            case CLIENT_KEYWORD:
                return SyntaxKind.CLIENT_KEYWORD;
            case IF_KEYWORD:
                return SyntaxKind.IF_KEYWORD;
            case ELSE_KEYWORD:
                return SyntaxKind.ELSE_KEYWORD;
            case WHILE_KEYWORD:
                return SyntaxKind.WHILE_KEYWORD;
            case CHECKING_KEYWORD:
                return SyntaxKind.CHECK_KEYWORD;
            case FAIL_KEYWORD:
                return SyntaxKind.FAIL_KEYWORD;
            case AS_KEYWORD:
                return SyntaxKind.AS_KEYWORD;
            case BOOLEAN_LITERAL:
                return SyntaxKind.TRUE_KEYWORD;
            case IMPORT_KEYWORD:
                return SyntaxKind.IMPORT_KEYWORD;
            case ON_KEYWORD:
                return SyntaxKind.ON_KEYWORD;
            case PANIC_KEYWORD:
                return SyntaxKind.PANIC_KEYWORD;
            case RETURN_KEYWORD:
                return SyntaxKind.RETURN_KEYWORD;
            case SERVICE_KEYWORD:
            case SERVICE_IDENT:
                return SyntaxKind.SERVICE_KEYWORD;
            case BREAK_KEYWORD:
                return SyntaxKind.BREAK_KEYWORD;
            case LISTENER_KEYWORD:
                return SyntaxKind.LISTENER_KEYWORD;
            case CONTINUE_KEYWORD:
                return SyntaxKind.CONTINUE_KEYWORD;
            case CONST_KEYWORD:
                return SyntaxKind.CONST_KEYWORD;
            case FINAL_KEYWORD:
                return SyntaxKind.FINAL_KEYWORD;
            case IS_KEYWORD:
                return SyntaxKind.IS_KEYWORD;
            case TYPEOF_KEYWORD:
                return SyntaxKind.TYPEOF_KEYWORD;
            case MAP_KEYWORD:
            case MAP_TYPE_DESCRIPTOR:
                return SyntaxKind.MAP_KEYWORD;
            case PARAMETERIZED_TYPE:
                return SyntaxKind.ERROR_KEYWORD;
            case NULL_KEYWORD:
                return SyntaxKind.NULL_KEYWORD;
            case LOCK_KEYWORD:
                return SyntaxKind.LOCK_KEYWORD;
            case ANNOTATION_KEYWORD:
                return SyntaxKind.ANNOTATION_KEYWORD;
            case VERSION_KEYWORD:
                return SyntaxKind.VERSION_KEYWORD;
            case SINGLE_KEYWORD_ATTACH_POINT_IDENT:
                return SyntaxKind.TYPE_KEYWORD;
            case IDENT_AFTER_OBJECT_IDENT:
                return SyntaxKind.FUNCTION_KEYWORD;
            case FIELD_IDENT:
                return SyntaxKind.FIELD_KEYWORD;
            case FUNCTION_IDENT:
                return SyntaxKind.FUNCTION_KEYWORD;
            case RECORD_IDENT:
                return SyntaxKind.RECORD_KEYWORD;
            case XMLNS_KEYWORD:
            case XML_NAMESPACE_DECLARATION:
                return SyntaxKind.XMLNS_KEYWORD;
            case SOURCE_KEYWORD:
                return SyntaxKind.SOURCE_KEYWORD;
            case START_KEYWORD:
                return SyntaxKind.START_KEYWORD;
            case FLUSH_KEYWORD:
                return SyntaxKind.FLUSH_KEYWORD;
            case OPTIONAL_PEER_WORKER:
            case DEFAULT_WORKER_NAME_IN_ASYNC_SEND:
                return SyntaxKind.FUNCTION_KEYWORD;
            case WAIT_KEYWORD:
                return SyntaxKind.WAIT_KEYWORD;
            case TRANSACTION_KEYWORD:
                return SyntaxKind.TRANSACTION_KEYWORD;
            case TRANSACTIONAL_KEYWORD:
                return SyntaxKind.TRANSACTIONAL_KEYWORD;
            case COMMIT_KEYWORD:
                return SyntaxKind.COMMIT_KEYWORD;
            case RETRY_KEYWORD:
                return SyntaxKind.RETRY_KEYWORD;
            case ROLLBACK_KEYWORD:
                return SyntaxKind.ROLLBACK_KEYWORD;
            case ENUM_KEYWORD:
                return SyntaxKind.ENUM_KEYWORD;
            case MATCH_KEYWORD:
                return SyntaxKind.MATCH_KEYWORD;
            case NEW_KEYWORD:
                return SyntaxKind.NEW_KEYWORD;
            case FORK_KEYWORD:
                return SyntaxKind.FORK_KEYWORD;
            case NAMED_WORKER_DECL:
            case WORKER_KEYWORD:
                return SyntaxKind.WORKER_KEYWORD;
            case TRAP_KEYWORD:
                return SyntaxKind.TRAP_KEYWORD;
            case FOREACH_KEYWORD:
                return SyntaxKind.FOREACH_KEYWORD;
            case IN_KEYWORD:
                return SyntaxKind.IN_KEYWORD;
            case PIPE:
            case UNION_OR_INTERSECTION_TOKEN:
                return SyntaxKind.PIPE_TOKEN;
            case TABLE_KEYWORD:
                return SyntaxKind.TABLE_KEYWORD;
            case KEY_KEYWORD:
                return SyntaxKind.KEY_KEYWORD;
            case ERROR_KEYWORD:
            case ERROR_BINDING_PATTERN:
                return SyntaxKind.ERROR_KEYWORD;
            case STREAM_KEYWORD:
                return SyntaxKind.STREAM_KEYWORD;
            case LET_KEYWORD:
                return SyntaxKind.LET_KEYWORD;
            case XML_KEYWORD:
                return SyntaxKind.XML_KEYWORD;
            case STRING_KEYWORD:
                return SyntaxKind.STRING_KEYWORD;
            case BASE16_KEYWORD:
                return SyntaxKind.BASE16_KEYWORD;
            case BASE64_KEYWORD:
                return SyntaxKind.BASE64_KEYWORD;
            case SELECT_KEYWORD:
                return SyntaxKind.SELECT_KEYWORD;
            case WHERE_KEYWORD:
                return SyntaxKind.WHERE_KEYWORD;
            case FROM_KEYWORD:
                return SyntaxKind.FROM_KEYWORD;
            case ORDER_KEYWORD:
                return SyntaxKind.ORDER_KEYWORD;
            case BY_KEYWORD:
                return SyntaxKind.BY_KEYWORD;
            case ORDER_DIRECTION:
                return SyntaxKind.ASCENDING_KEYWORD;
            case DO_KEYWORD:
                return SyntaxKind.DO_KEYWORD;
            case DISTINCT_KEYWORD:
                return SyntaxKind.DISTINCT_KEYWORD;
            case VAR_KEYWORD:
                return SyntaxKind.VAR_KEYWORD;
            case CONFLICT_KEYWORD:
                return SyntaxKind.CONFLICT_KEYWORD;
            case LIMIT_KEYWORD:
                return SyntaxKind.LIMIT_KEYWORD;
            case EQUALS_KEYWORD:
                return SyntaxKind.EQUALS_KEYWORD;
            case JOIN_KEYWORD:
                return SyntaxKind.JOIN_KEYWORD;
            case OUTER_KEYWORD:
                return SyntaxKind.OUTER_KEYWORD;
            case CLASS_KEYWORD:
                return SyntaxKind.CLASS_KEYWORD;
            default:
                return getExpectedQualifierKind(ctx);
        }
    }

    protected SyntaxKind getExpectedQualifierKind(ParserRuleContext ctx) {
        // Ideally, optimal solution should not be an INSERT action on qualifiers.
        // Therefore, qualifier ctxs are pointed to the end of qualifier parsing token to exit early.
        switch (ctx) {
            case FIRST_OBJECT_CONS_QUALIFIER:
            case SECOND_OBJECT_CONS_QUALIFIER:
            case FIRST_OBJECT_TYPE_QUALIFIER:
            case SECOND_OBJECT_TYPE_QUALIFIER:
                return SyntaxKind.OBJECT_KEYWORD;
            case FIRST_CLASS_TYPE_QUALIFIER:
            case SECOND_CLASS_TYPE_QUALIFIER:
            case THIRD_CLASS_TYPE_QUALIFIER:
            case FOURTH_CLASS_TYPE_QUALIFIER:
                return SyntaxKind.CLASS_KEYWORD;
            case FUNC_DEF_FIRST_QUALIFIER:
            case FUNC_DEF_SECOND_QUALIFIER:
            case FUNC_TYPE_FIRST_QUALIFIER:
            case FUNC_TYPE_SECOND_QUALIFIER:
            case OBJECT_METHOD_FIRST_QUALIFIER:
            case OBJECT_METHOD_SECOND_QUALIFIER:
            case OBJECT_METHOD_THIRD_QUALIFIER:
            case OBJECT_METHOD_FOURTH_QUALIFIER:
                return SyntaxKind.FUNCTION_KEYWORD;
            case MODULE_VAR_FIRST_QUAL:
            case MODULE_VAR_SECOND_QUAL:
            case MODULE_VAR_THIRD_QUAL:
            case OBJECT_MEMBER_VISIBILITY_QUAL:
                return SyntaxKind.IDENTIFIER_TOKEN;
            case SERVICE_DECL_QUALIFIER:
                return SyntaxKind.SERVICE_KEYWORD;
            default:
                return SyntaxKind.NONE;
        }
    }

    /**
     * Check whether a token kind is a basic literal.
     *
     * @param kind Token kind to check
     * @return <code>true</code> if the given token kind belongs to a basic literal.<code>false</code> otherwise
     */
    private boolean isBasicLiteral(SyntaxKind kind) {
        switch (kind) {
            case DECIMAL_INTEGER_LITERAL_TOKEN:
            case HEX_INTEGER_LITERAL_TOKEN:
            case STRING_LITERAL_TOKEN:
            case TRUE_KEYWORD:
            case FALSE_KEYWORD:
            case NULL_KEYWORD:
            case DECIMAL_FLOATING_POINT_LITERAL_TOKEN:
            case HEX_FLOATING_POINT_LITERAL_TOKEN:
                return true;
            default:
                return false;
        }
    }

    /**
     * Check whether the given token refers to a unary operator.
     *
     * @param token Token to check
     * @return <code>true</code> if the given token refers to a unary operator. <code>false</code> otherwise
     */
    private boolean isUnaryOperator(STToken token) {
        switch (token.kind) {
            case PLUS_TOKEN:
            case MINUS_TOKEN:
            case NEGATION_TOKEN:
            case EXCLAMATION_MARK_TOKEN:
                return true;
            default:
                return false;
        }
    }

    private boolean isSingleKeywordAttachPointIdent(SyntaxKind tokenKind) {
        switch (tokenKind) {
            case ANNOTATION_KEYWORD:
            case EXTERNAL_KEYWORD:
            case VAR_KEYWORD:
            case CONST_KEYWORD:
            case LISTENER_KEYWORD:
            case WORKER_KEYWORD:
            case TYPE_KEYWORD:
            case FUNCTION_KEYWORD:
            case PARAMETER_KEYWORD:
            case RETURN_KEYWORD:
            case FIELD_KEYWORD:
            case CLASS_KEYWORD:
                return true;
            default:
                return false;
        }
    }
}<|MERGE_RESOLUTION|>--- conflicted
+++ resolved
@@ -1583,16 +1583,13 @@
             case PARAM_RHS:
             case FUNC_TYPE_PARAM_RHS:
             case ANNOTATION_DECL_START:
-<<<<<<< HEAD
             case OPTIONAL_RESOURCE_ACCESS_PATH:
             case RESOURCE_ACCESS_PATH_SEGMENT:
             case COMPUTED_SEGMENT_OR_REST_SEGMENT:    
             case RESOURCE_ACCESS_SEGMENT_RHS:    
             case OPTIONAL_RESOURCE_ACCESS_METHOD:
             case OPTIONAL_RESOURCE_ACCESS_ACTION_ARG_LIST:    
-=======
             case ON_FAIL_OPTIONAL_BINDING_PATTERN:
->>>>>>> af9e20bf
                 return true;
             default:
                 return false;
