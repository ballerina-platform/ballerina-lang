--- conflicted
+++ resolved
@@ -1567,13 +1567,6 @@
             case CONFIG_VAR_DECL_RHS:
             case SERVICE_DECL_START:
             case ERROR_CONSTRUCTOR_RHS:
-<<<<<<< HEAD
-            case CLASS_DEF_WITHOUT_FIRST_QUALIFIER:
-            case CLASS_DEF_WITHOUT_SECOND_QUALIFIER:
-            case CLASS_DEF_WITHOUT_THIRD_QUALIFIER:
-            case FUNC_DEF_OR_TYPE_WITHOUT_FIRST_QUALIFIER:
-            case FUNC_TYPE_DESC_START_WITHOUT_FIRST_QUAL:
-=======
             case TYPEDESC_TYPE_DESCRIPTOR_RHS:
             case ERROR_TYPE_OR_TYPE_REF:
             case PARAMETERIZED_TYPE_OR_TYPE_REF:
@@ -1587,7 +1580,11 @@
             case QUERY_EXPR_OR_VAR_REF:
             case ERROR_CONS_EXPR_OR_VAR_REF:
             case QUALIFIED_IDENTIFIER:
->>>>>>> 92398325
+            case CLASS_DEF_WITHOUT_FIRST_QUALIFIER:
+            case CLASS_DEF_WITHOUT_SECOND_QUALIFIER:
+            case CLASS_DEF_WITHOUT_THIRD_QUALIFIER:
+            case FUNC_DEF_OR_TYPE_WITHOUT_FIRST_QUALIFIER:
+            case FUNC_TYPE_DESC_START_WITHOUT_FIRST_QUAL:
                 return true;
             default:
                 return false;
@@ -3343,15 +3340,10 @@
                     return ParserRuleContext.OBJECT_CONSTRUCTOR_TYPE_REF;
                 }
                 return ParserRuleContext.OPEN_BRACE;
-<<<<<<< HEAD
-=======
             case OBJECT_TYPE_OBJECT_KEYWORD_RHS:
                 // If we reach here context for object type desc is not started yet, hence start context.
                 startContext(ParserRuleContext.OBJECT_TYPE_DESCRIPTOR);
                 return ParserRuleContext.OPEN_BRACE;
-            case REMOTE_KEYWORD:
-                return ParserRuleContext.OBJECT_METHOD_WITHOUT_REMOTE;
->>>>>>> 92398325
             case ABSTRACT_KEYWORD:
             case CLIENT_KEYWORD:
                 return ParserRuleContext.OBJECT_KEYWORD;
