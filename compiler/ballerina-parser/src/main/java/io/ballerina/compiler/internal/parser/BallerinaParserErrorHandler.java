--- conflicted
+++ resolved
@@ -835,14 +835,12 @@
     private static final ParserRuleContext[] OPTIONAL_RESOURCE_ACCESS_ACTION_ARG_LIST =
             { ParserRuleContext.ARG_LIST_OPEN_PAREN, ParserRuleContext.ACTION_END };
 
-<<<<<<< HEAD
+    private static final ParserRuleContext[] OPTIONAL_TOP_LEVEL_SEMICOLON =
+            { ParserRuleContext.TOP_LEVEL_NODE, ParserRuleContext.SEMICOLON };
+
     private static final ParserRuleContext[] CLIENT_DECL_OR_CLIENT_OBJECT_VAR_DECL =
             { ParserRuleContext.STRING_LITERAL_TOKEN_AFTER_CLIENT_KEYWORD,
                     ParserRuleContext.OBJECT_KEYWORD_AFTER_CLIENT_KEYWORD };
-=======
-    private static final ParserRuleContext[] OPTIONAL_TOP_LEVEL_SEMICOLON =
-            { ParserRuleContext.TOP_LEVEL_NODE, ParserRuleContext.SEMICOLON };
->>>>>>> 2af32ec0
 
     public BallerinaParserErrorHandler(AbstractTokenReader tokenReader) {
         super(tokenReader);
@@ -1600,11 +1598,8 @@
             case RESOURCE_ACCESS_SEGMENT_RHS:
             case OPTIONAL_RESOURCE_ACCESS_METHOD:
             case OPTIONAL_RESOURCE_ACCESS_ACTION_ARG_LIST:
-<<<<<<< HEAD
+            case OPTIONAL_TOP_LEVEL_SEMICOLON:
             case CLIENT_DECL_OR_CLIENT_OBJECT_VAR_DECL:
-=======
-            case OPTIONAL_TOP_LEVEL_SEMICOLON:
->>>>>>> 2af32ec0
                 return true;
             default:
                 return false;
@@ -2065,13 +2060,10 @@
                 return ParserRuleContext.OPTIONAL_RESOURCE_ACCESS_ACTION_ARG_LIST;
             case OPTIONAL_RESOURCE_ACCESS_ACTION_ARG_LIST:
                 return ParserRuleContext.ACTION_END;
-<<<<<<< HEAD
+            case OPTIONAL_TOP_LEVEL_SEMICOLON:
+                return ParserRuleContext.TOP_LEVEL_NODE;
             case CLIENT_DECL_OR_CLIENT_OBJECT_VAR_DECL:
                 return ParserRuleContext.STRING_LITERAL_TOKEN_AFTER_CLIENT_KEYWORD;
-=======
-            case OPTIONAL_TOP_LEVEL_SEMICOLON:
-                return ParserRuleContext.TOP_LEVEL_NODE;
->>>>>>> 2af32ec0
             default:
                 throw new IllegalStateException("Alternative path entry not found");
         }
@@ -2420,13 +2412,11 @@
             case ANNOTATION_DECL_START:
                 alternativeRules = ANNOTATION_DECL_START;
                 break;
-<<<<<<< HEAD
+            case OPTIONAL_TOP_LEVEL_SEMICOLON:
+                alternativeRules = OPTIONAL_TOP_LEVEL_SEMICOLON;
+                break;
             case CLIENT_DECL_OR_CLIENT_OBJECT_VAR_DECL:
                 alternativeRules = CLIENT_DECL_OR_CLIENT_OBJECT_VAR_DECL;
-=======
-            case OPTIONAL_TOP_LEVEL_SEMICOLON:
-                alternativeRules = OPTIONAL_TOP_LEVEL_SEMICOLON;
->>>>>>> 2af32ec0
                 break;
             default:
                 return seekMatchInStmtRelatedAlternativePaths(currentCtx, lookahead, currentDepth, matchingRulesCount,
