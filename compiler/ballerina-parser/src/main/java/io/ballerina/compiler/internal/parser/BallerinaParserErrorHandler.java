--- conflicted
+++ resolved
@@ -5063,13 +5063,10 @@
                 return ParserRuleContext.ERROR_FIELD_MATCH_PATTERN_RHS;
             case RELATIVE_RESOURCE_PATH:
                 return ParserRuleContext.CLOSE_BRACKET;
-<<<<<<< HEAD
+            case GROUP_BY_CLAUSE:
+                return ParserRuleContext.GROUPING_KEY_LIST_ELEMENT_END;
             case ON_FAIL_CHECK:
                 return ParserRuleContext.RIGHT_DOUBLE_ARROW;
-=======
-            case GROUP_BY_CLAUSE:
-                return ParserRuleContext.GROUPING_KEY_LIST_ELEMENT_END;
->>>>>>> 1b14109d
             default:
                 if (isStatement(parentCtx)) {
                     return ParserRuleContext.VAR_DECL_STMT_RHS;
