--- conflicted
+++ resolved
@@ -3046,7 +3046,6 @@
         return stClassDefinitionNode.createUnlinkedFacade();
     }
 
-<<<<<<< HEAD
     public static ResourcePathParameterNode createResourcePathParameterNode(
             SyntaxKind kind,
             Token openBracketToken,
@@ -3070,7 +3069,8 @@
                 paramName.internalNode(),
                 closeBracketToken.internalNode());
         return stResourcePathParameterNode.createUnlinkedFacade();
-=======
+    }
+
     public static RequiredExpressionNode createRequiredExpressionNode(
             Token questionMarkToken) {
         Objects.requireNonNull(questionMarkToken, "questionMarkToken must not be null");
@@ -3078,6 +3078,5 @@
         STNode stRequiredExpressionNode = STNodeFactory.createRequiredExpressionNode(
                 questionMarkToken.internalNode());
         return stRequiredExpressionNode.createUnlinkedFacade();
->>>>>>> 704f66c0
     }
 }
