/*
 *  Copyright (c) 2020, WSO2 Inc. (http://www.wso2.org) All Rights Reserved.
 *
 *  WSO2 Inc. licenses this file to you under the Apache License,
 *  Version 2.0 (the "License"); you may not use this file except
 *  in compliance with the License.
 *  You may obtain a copy of the License at
 *
 *    http://www.apache.org/licenses/LICENSE-2.0
 *
 *  Unless required by applicable law or agreed to in writing,
 *  software distributed under the License is distributed on an
 *  "AS IS" BASIS, WITHOUT WARRANTIES OR CONDITIONS OF ANY
 *  KIND, either express or implied.  See the License for the
 *  specific language governing permissions and limitations
 *  under the License.
 */
package io.ballerina.compiler.internal.parser.tree;


/**
 * The {@code NodeTransformer} transform each node in the syntax tree to
 * another object of type T.
 * <p>
 * This is a generated class.
 *
 * @param <T> the type of class that is returned by visit methods
 * @since 2.0.0
 */
public abstract class STNodeTransformer<T> {

    public T transform(STModulePartNode modulePartNode) {
        return transformSyntaxNode(modulePartNode);
    }

    public T transform(STFunctionDefinitionNode functionDefinitionNode) {
        return transformSyntaxNode(functionDefinitionNode);
    }

    public T transform(STImportDeclarationNode importDeclarationNode) {
        return transformSyntaxNode(importDeclarationNode);
    }

    public T transform(STListenerDeclarationNode listenerDeclarationNode) {
        return transformSyntaxNode(listenerDeclarationNode);
    }

    public T transform(STTypeDefinitionNode typeDefinitionNode) {
        return transformSyntaxNode(typeDefinitionNode);
    }

    public T transform(STServiceDeclarationNode serviceDeclarationNode) {
        return transformSyntaxNode(serviceDeclarationNode);
    }

    public T transform(STAssignmentStatementNode assignmentStatementNode) {
        return transformSyntaxNode(assignmentStatementNode);
    }

    public T transform(STCompoundAssignmentStatementNode compoundAssignmentStatementNode) {
        return transformSyntaxNode(compoundAssignmentStatementNode);
    }

    public T transform(STVariableDeclarationNode variableDeclarationNode) {
        return transformSyntaxNode(variableDeclarationNode);
    }

    public T transform(STBlockStatementNode blockStatementNode) {
        return transformSyntaxNode(blockStatementNode);
    }

    public T transform(STBreakStatementNode breakStatementNode) {
        return transformSyntaxNode(breakStatementNode);
    }

    public T transform(STFailStatementNode failStatementNode) {
        return transformSyntaxNode(failStatementNode);
    }

    public T transform(STExpressionStatementNode expressionStatementNode) {
        return transformSyntaxNode(expressionStatementNode);
    }

    public T transform(STContinueStatementNode continueStatementNode) {
        return transformSyntaxNode(continueStatementNode);
    }

    public T transform(STExternalFunctionBodyNode externalFunctionBodyNode) {
        return transformSyntaxNode(externalFunctionBodyNode);
    }

    public T transform(STIfElseStatementNode ifElseStatementNode) {
        return transformSyntaxNode(ifElseStatementNode);
    }

    public T transform(STElseBlockNode elseBlockNode) {
        return transformSyntaxNode(elseBlockNode);
    }

    public T transform(STWhileStatementNode whileStatementNode) {
        return transformSyntaxNode(whileStatementNode);
    }

    public T transform(STPanicStatementNode panicStatementNode) {
        return transformSyntaxNode(panicStatementNode);
    }

    public T transform(STReturnStatementNode returnStatementNode) {
        return transformSyntaxNode(returnStatementNode);
    }

    public T transform(STLocalTypeDefinitionStatementNode localTypeDefinitionStatementNode) {
        return transformSyntaxNode(localTypeDefinitionStatementNode);
    }

    public T transform(STLockStatementNode lockStatementNode) {
        return transformSyntaxNode(lockStatementNode);
    }

    public T transform(STForkStatementNode forkStatementNode) {
        return transformSyntaxNode(forkStatementNode);
    }

    public T transform(STForEachStatementNode forEachStatementNode) {
        return transformSyntaxNode(forEachStatementNode);
    }

    public T transform(STBinaryExpressionNode binaryExpressionNode) {
        return transformSyntaxNode(binaryExpressionNode);
    }

    public T transform(STBracedExpressionNode bracedExpressionNode) {
        return transformSyntaxNode(bracedExpressionNode);
    }

    public T transform(STCheckExpressionNode checkExpressionNode) {
        return transformSyntaxNode(checkExpressionNode);
    }

    public T transform(STFieldAccessExpressionNode fieldAccessExpressionNode) {
        return transformSyntaxNode(fieldAccessExpressionNode);
    }

    public T transform(STFunctionCallExpressionNode functionCallExpressionNode) {
        return transformSyntaxNode(functionCallExpressionNode);
    }

    public T transform(STMethodCallExpressionNode methodCallExpressionNode) {
        return transformSyntaxNode(methodCallExpressionNode);
    }

    public T transform(STMappingConstructorExpressionNode mappingConstructorExpressionNode) {
        return transformSyntaxNode(mappingConstructorExpressionNode);
    }

    public T transform(STIndexedExpressionNode indexedExpressionNode) {
        return transformSyntaxNode(indexedExpressionNode);
    }

    public T transform(STTypeofExpressionNode typeofExpressionNode) {
        return transformSyntaxNode(typeofExpressionNode);
    }

    public T transform(STUnaryExpressionNode unaryExpressionNode) {
        return transformSyntaxNode(unaryExpressionNode);
    }

    public T transform(STComputedNameFieldNode computedNameFieldNode) {
        return transformSyntaxNode(computedNameFieldNode);
    }

    public T transform(STConstantDeclarationNode constantDeclarationNode) {
        return transformSyntaxNode(constantDeclarationNode);
    }

    public T transform(STDefaultableParameterNode defaultableParameterNode) {
        return transformSyntaxNode(defaultableParameterNode);
    }

    public T transform(STRequiredParameterNode requiredParameterNode) {
        return transformSyntaxNode(requiredParameterNode);
    }

    public T transform(STIncludedRecordParameterNode includedRecordParameterNode) {
        return transformSyntaxNode(includedRecordParameterNode);
    }

    public T transform(STRestParameterNode restParameterNode) {
        return transformSyntaxNode(restParameterNode);
    }

    public T transform(STImportOrgNameNode importOrgNameNode) {
        return transformSyntaxNode(importOrgNameNode);
    }

    public T transform(STImportPrefixNode importPrefixNode) {
        return transformSyntaxNode(importPrefixNode);
    }

    public T transform(STSpecificFieldNode specificFieldNode) {
        return transformSyntaxNode(specificFieldNode);
    }

    public T transform(STSpreadFieldNode spreadFieldNode) {
        return transformSyntaxNode(spreadFieldNode);
    }

    public T transform(STNamedArgumentNode namedArgumentNode) {
        return transformSyntaxNode(namedArgumentNode);
    }

    public T transform(STPositionalArgumentNode positionalArgumentNode) {
        return transformSyntaxNode(positionalArgumentNode);
    }

    public T transform(STRestArgumentNode restArgumentNode) {
        return transformSyntaxNode(restArgumentNode);
    }

    public T transform(STInferredTypedescDefaultNode inferredTypedescDefaultNode) {
        return transformSyntaxNode(inferredTypedescDefaultNode);
    }

    public T transform(STObjectTypeDescriptorNode objectTypeDescriptorNode) {
        return transformSyntaxNode(objectTypeDescriptorNode);
    }

    public T transform(STObjectConstructorExpressionNode objectConstructorExpressionNode) {
        return transformSyntaxNode(objectConstructorExpressionNode);
    }

    public T transform(STRecordTypeDescriptorNode recordTypeDescriptorNode) {
        return transformSyntaxNode(recordTypeDescriptorNode);
    }

    public T transform(STReturnTypeDescriptorNode returnTypeDescriptorNode) {
        return transformSyntaxNode(returnTypeDescriptorNode);
    }

    public T transform(STNilTypeDescriptorNode nilTypeDescriptorNode) {
        return transformSyntaxNode(nilTypeDescriptorNode);
    }

    public T transform(STOptionalTypeDescriptorNode optionalTypeDescriptorNode) {
        return transformSyntaxNode(optionalTypeDescriptorNode);
    }

    public T transform(STObjectFieldNode objectFieldNode) {
        return transformSyntaxNode(objectFieldNode);
    }

    public T transform(STRecordFieldNode recordFieldNode) {
        return transformSyntaxNode(recordFieldNode);
    }

    public T transform(STRecordFieldWithDefaultValueNode recordFieldWithDefaultValueNode) {
        return transformSyntaxNode(recordFieldWithDefaultValueNode);
    }

    public T transform(STRecordRestDescriptorNode recordRestDescriptorNode) {
        return transformSyntaxNode(recordRestDescriptorNode);
    }

    public T transform(STTypeReferenceNode typeReferenceNode) {
        return transformSyntaxNode(typeReferenceNode);
    }

    public T transform(STAnnotationNode annotationNode) {
        return transformSyntaxNode(annotationNode);
    }

    public T transform(STMetadataNode metadataNode) {
        return transformSyntaxNode(metadataNode);
    }

    public T transform(STModuleVariableDeclarationNode moduleVariableDeclarationNode) {
        return transformSyntaxNode(moduleVariableDeclarationNode);
    }

    public T transform(STTypeTestExpressionNode typeTestExpressionNode) {
        return transformSyntaxNode(typeTestExpressionNode);
    }

    public T transform(STRemoteMethodCallActionNode remoteMethodCallActionNode) {
        return transformSyntaxNode(remoteMethodCallActionNode);
    }

    public T transform(STMapTypeDescriptorNode mapTypeDescriptorNode) {
        return transformSyntaxNode(mapTypeDescriptorNode);
    }

    public T transform(STNilLiteralNode nilLiteralNode) {
        return transformSyntaxNode(nilLiteralNode);
    }

    public T transform(STAnnotationDeclarationNode annotationDeclarationNode) {
        return transformSyntaxNode(annotationDeclarationNode);
    }

    public T transform(STAnnotationAttachPointNode annotationAttachPointNode) {
        return transformSyntaxNode(annotationAttachPointNode);
    }

    public T transform(STXMLNamespaceDeclarationNode xMLNamespaceDeclarationNode) {
        return transformSyntaxNode(xMLNamespaceDeclarationNode);
    }

    public T transform(STModuleXMLNamespaceDeclarationNode moduleXMLNamespaceDeclarationNode) {
        return transformSyntaxNode(moduleXMLNamespaceDeclarationNode);
    }

    public T transform(STClientDeclarationNode clientDeclarationNode) {
        return transformSyntaxNode(clientDeclarationNode);
    }

    public T transform(STModuleClientDeclarationNode moduleClientDeclarationNode) {
        return transformSyntaxNode(moduleClientDeclarationNode);
    }

    public T transform(STFunctionBodyBlockNode functionBodyBlockNode) {
        return transformSyntaxNode(functionBodyBlockNode);
    }

    public T transform(STNamedWorkerDeclarationNode namedWorkerDeclarationNode) {
        return transformSyntaxNode(namedWorkerDeclarationNode);
    }

    public T transform(STNamedWorkerDeclarator namedWorkerDeclarator) {
        return transformSyntaxNode(namedWorkerDeclarator);
    }

    public T transform(STBasicLiteralNode basicLiteralNode) {
        return transformSyntaxNode(basicLiteralNode);
    }

    public T transform(STSimpleNameReferenceNode simpleNameReferenceNode) {
        return transformSyntaxNode(simpleNameReferenceNode);
    }

    public T transform(STQualifiedNameReferenceNode qualifiedNameReferenceNode) {
        return transformSyntaxNode(qualifiedNameReferenceNode);
    }

    public T transform(STBuiltinSimpleNameReferenceNode builtinSimpleNameReferenceNode) {
        return transformSyntaxNode(builtinSimpleNameReferenceNode);
    }

    public T transform(STTrapExpressionNode trapExpressionNode) {
        return transformSyntaxNode(trapExpressionNode);
    }

    public T transform(STListConstructorExpressionNode listConstructorExpressionNode) {
        return transformSyntaxNode(listConstructorExpressionNode);
    }

    public T transform(STTypeCastExpressionNode typeCastExpressionNode) {
        return transformSyntaxNode(typeCastExpressionNode);
    }

    public T transform(STTypeCastParamNode typeCastParamNode) {
        return transformSyntaxNode(typeCastParamNode);
    }

    public T transform(STUnionTypeDescriptorNode unionTypeDescriptorNode) {
        return transformSyntaxNode(unionTypeDescriptorNode);
    }

    public T transform(STTableConstructorExpressionNode tableConstructorExpressionNode) {
        return transformSyntaxNode(tableConstructorExpressionNode);
    }

    public T transform(STKeySpecifierNode keySpecifierNode) {
        return transformSyntaxNode(keySpecifierNode);
    }

    public T transform(STStreamTypeDescriptorNode streamTypeDescriptorNode) {
        return transformSyntaxNode(streamTypeDescriptorNode);
    }

    public T transform(STStreamTypeParamsNode streamTypeParamsNode) {
        return transformSyntaxNode(streamTypeParamsNode);
    }

    public T transform(STLetExpressionNode letExpressionNode) {
        return transformSyntaxNode(letExpressionNode);
    }

    public T transform(STLetVariableDeclarationNode letVariableDeclarationNode) {
        return transformSyntaxNode(letVariableDeclarationNode);
    }

    public T transform(STTemplateExpressionNode templateExpressionNode) {
        return transformSyntaxNode(templateExpressionNode);
    }

    public T transform(STXMLElementNode xMLElementNode) {
        return transformSyntaxNode(xMLElementNode);
    }

    public T transform(STXMLStartTagNode xMLStartTagNode) {
        return transformSyntaxNode(xMLStartTagNode);
    }

    public T transform(STXMLEndTagNode xMLEndTagNode) {
        return transformSyntaxNode(xMLEndTagNode);
    }

    public T transform(STXMLSimpleNameNode xMLSimpleNameNode) {
        return transformSyntaxNode(xMLSimpleNameNode);
    }

    public T transform(STXMLQualifiedNameNode xMLQualifiedNameNode) {
        return transformSyntaxNode(xMLQualifiedNameNode);
    }

    public T transform(STXMLEmptyElementNode xMLEmptyElementNode) {
        return transformSyntaxNode(xMLEmptyElementNode);
    }

    public T transform(STInterpolationNode interpolationNode) {
        return transformSyntaxNode(interpolationNode);
    }

    public T transform(STXMLTextNode xMLTextNode) {
        return transformSyntaxNode(xMLTextNode);
    }

    public T transform(STXMLAttributeNode xMLAttributeNode) {
        return transformSyntaxNode(xMLAttributeNode);
    }

    public T transform(STXMLAttributeValue xMLAttributeValue) {
        return transformSyntaxNode(xMLAttributeValue);
    }

    public T transform(STXMLComment xMLComment) {
        return transformSyntaxNode(xMLComment);
    }

    public T transform(STXMLCDATANode xMLCDATANode) {
        return transformSyntaxNode(xMLCDATANode);
    }

    public T transform(STXMLProcessingInstruction xMLProcessingInstruction) {
        return transformSyntaxNode(xMLProcessingInstruction);
    }

    public T transform(STTableTypeDescriptorNode tableTypeDescriptorNode) {
        return transformSyntaxNode(tableTypeDescriptorNode);
    }

    public T transform(STTypeParameterNode typeParameterNode) {
        return transformSyntaxNode(typeParameterNode);
    }

    public T transform(STKeyTypeConstraintNode keyTypeConstraintNode) {
        return transformSyntaxNode(keyTypeConstraintNode);
    }

    public T transform(STFunctionTypeDescriptorNode functionTypeDescriptorNode) {
        return transformSyntaxNode(functionTypeDescriptorNode);
    }

    public T transform(STFunctionSignatureNode functionSignatureNode) {
        return transformSyntaxNode(functionSignatureNode);
    }

    public T transform(STExplicitAnonymousFunctionExpressionNode explicitAnonymousFunctionExpressionNode) {
        return transformSyntaxNode(explicitAnonymousFunctionExpressionNode);
    }

    public T transform(STExpressionFunctionBodyNode expressionFunctionBodyNode) {
        return transformSyntaxNode(expressionFunctionBodyNode);
    }

    public T transform(STTupleTypeDescriptorNode tupleTypeDescriptorNode) {
        return transformSyntaxNode(tupleTypeDescriptorNode);
    }

    public T transform(STParenthesisedTypeDescriptorNode parenthesisedTypeDescriptorNode) {
        return transformSyntaxNode(parenthesisedTypeDescriptorNode);
    }

    public T transform(STExplicitNewExpressionNode explicitNewExpressionNode) {
        return transformSyntaxNode(explicitNewExpressionNode);
    }

    public T transform(STImplicitNewExpressionNode implicitNewExpressionNode) {
        return transformSyntaxNode(implicitNewExpressionNode);
    }

    public T transform(STParenthesizedArgList parenthesizedArgList) {
        return transformSyntaxNode(parenthesizedArgList);
    }

    public T transform(STQueryConstructTypeNode queryConstructTypeNode) {
        return transformSyntaxNode(queryConstructTypeNode);
    }

    public T transform(STFromClauseNode fromClauseNode) {
        return transformSyntaxNode(fromClauseNode);
    }

    public T transform(STWhereClauseNode whereClauseNode) {
        return transformSyntaxNode(whereClauseNode);
    }

    public T transform(STLetClauseNode letClauseNode) {
        return transformSyntaxNode(letClauseNode);
    }

    public T transform(STJoinClauseNode joinClauseNode) {
        return transformSyntaxNode(joinClauseNode);
    }

    public T transform(STOnClauseNode onClauseNode) {
        return transformSyntaxNode(onClauseNode);
    }

    public T transform(STLimitClauseNode limitClauseNode) {
        return transformSyntaxNode(limitClauseNode);
    }

    public T transform(STOnConflictClauseNode onConflictClauseNode) {
        return transformSyntaxNode(onConflictClauseNode);
    }

    public T transform(STQueryPipelineNode queryPipelineNode) {
        return transformSyntaxNode(queryPipelineNode);
    }

    public T transform(STSelectClauseNode selectClauseNode) {
        return transformSyntaxNode(selectClauseNode);
    }

    public T transform(STQueryExpressionNode queryExpressionNode) {
        return transformSyntaxNode(queryExpressionNode);
    }

    public T transform(STQueryActionNode queryActionNode) {
        return transformSyntaxNode(queryActionNode);
    }

    public T transform(STIntersectionTypeDescriptorNode intersectionTypeDescriptorNode) {
        return transformSyntaxNode(intersectionTypeDescriptorNode);
    }

    public T transform(STImplicitAnonymousFunctionParameters implicitAnonymousFunctionParameters) {
        return transformSyntaxNode(implicitAnonymousFunctionParameters);
    }

    public T transform(STImplicitAnonymousFunctionExpressionNode implicitAnonymousFunctionExpressionNode) {
        return transformSyntaxNode(implicitAnonymousFunctionExpressionNode);
    }

    public T transform(STStartActionNode startActionNode) {
        return transformSyntaxNode(startActionNode);
    }

    public T transform(STFlushActionNode flushActionNode) {
        return transformSyntaxNode(flushActionNode);
    }

    public T transform(STSingletonTypeDescriptorNode singletonTypeDescriptorNode) {
        return transformSyntaxNode(singletonTypeDescriptorNode);
    }

    public T transform(STMethodDeclarationNode methodDeclarationNode) {
        return transformSyntaxNode(methodDeclarationNode);
    }

    public T transform(STTypedBindingPatternNode typedBindingPatternNode) {
        return transformSyntaxNode(typedBindingPatternNode);
    }

    public T transform(STCaptureBindingPatternNode captureBindingPatternNode) {
        return transformSyntaxNode(captureBindingPatternNode);
    }

    public T transform(STWildcardBindingPatternNode wildcardBindingPatternNode) {
        return transformSyntaxNode(wildcardBindingPatternNode);
    }

    public T transform(STListBindingPatternNode listBindingPatternNode) {
        return transformSyntaxNode(listBindingPatternNode);
    }

    public T transform(STMappingBindingPatternNode mappingBindingPatternNode) {
        return transformSyntaxNode(mappingBindingPatternNode);
    }

    public T transform(STFieldBindingPatternFullNode fieldBindingPatternFullNode) {
        return transformSyntaxNode(fieldBindingPatternFullNode);
    }

    public T transform(STFieldBindingPatternVarnameNode fieldBindingPatternVarnameNode) {
        return transformSyntaxNode(fieldBindingPatternVarnameNode);
    }

    public T transform(STRestBindingPatternNode restBindingPatternNode) {
        return transformSyntaxNode(restBindingPatternNode);
    }

    public T transform(STErrorBindingPatternNode errorBindingPatternNode) {
        return transformSyntaxNode(errorBindingPatternNode);
    }

    public T transform(STNamedArgBindingPatternNode namedArgBindingPatternNode) {
        return transformSyntaxNode(namedArgBindingPatternNode);
    }

    public T transform(STAsyncSendActionNode asyncSendActionNode) {
        return transformSyntaxNode(asyncSendActionNode);
    }

    public T transform(STSyncSendActionNode syncSendActionNode) {
        return transformSyntaxNode(syncSendActionNode);
    }

    public T transform(STReceiveActionNode receiveActionNode) {
        return transformSyntaxNode(receiveActionNode);
    }

    public T transform(STReceiveFieldsNode receiveFieldsNode) {
        return transformSyntaxNode(receiveFieldsNode);
    }

    public T transform(STRestDescriptorNode restDescriptorNode) {
        return transformSyntaxNode(restDescriptorNode);
    }

    public T transform(STDoubleGTTokenNode doubleGTTokenNode) {
        return transformSyntaxNode(doubleGTTokenNode);
    }

    public T transform(STTrippleGTTokenNode trippleGTTokenNode) {
        return transformSyntaxNode(trippleGTTokenNode);
    }

    public T transform(STWaitActionNode waitActionNode) {
        return transformSyntaxNode(waitActionNode);
    }

    public T transform(STWaitFieldsListNode waitFieldsListNode) {
        return transformSyntaxNode(waitFieldsListNode);
    }

    public T transform(STWaitFieldNode waitFieldNode) {
        return transformSyntaxNode(waitFieldNode);
    }

    public T transform(STAnnotAccessExpressionNode annotAccessExpressionNode) {
        return transformSyntaxNode(annotAccessExpressionNode);
    }

    public T transform(STOptionalFieldAccessExpressionNode optionalFieldAccessExpressionNode) {
        return transformSyntaxNode(optionalFieldAccessExpressionNode);
    }

    public T transform(STConditionalExpressionNode conditionalExpressionNode) {
        return transformSyntaxNode(conditionalExpressionNode);
    }

    public T transform(STEnumDeclarationNode enumDeclarationNode) {
        return transformSyntaxNode(enumDeclarationNode);
    }

    public T transform(STEnumMemberNode enumMemberNode) {
        return transformSyntaxNode(enumMemberNode);
    }

    public T transform(STArrayTypeDescriptorNode arrayTypeDescriptorNode) {
        return transformSyntaxNode(arrayTypeDescriptorNode);
    }

    public T transform(STArrayDimensionNode arrayDimensionNode) {
        return transformSyntaxNode(arrayDimensionNode);
    }

    public T transform(STTransactionStatementNode transactionStatementNode) {
        return transformSyntaxNode(transactionStatementNode);
    }

    public T transform(STRollbackStatementNode rollbackStatementNode) {
        return transformSyntaxNode(rollbackStatementNode);
    }

    public T transform(STRetryStatementNode retryStatementNode) {
        return transformSyntaxNode(retryStatementNode);
    }

    public T transform(STCommitActionNode commitActionNode) {
        return transformSyntaxNode(commitActionNode);
    }

    public T transform(STTransactionalExpressionNode transactionalExpressionNode) {
        return transformSyntaxNode(transactionalExpressionNode);
    }

    public T transform(STByteArrayLiteralNode byteArrayLiteralNode) {
        return transformSyntaxNode(byteArrayLiteralNode);
    }

    public T transform(STXMLFilterExpressionNode xMLFilterExpressionNode) {
        return transformSyntaxNode(xMLFilterExpressionNode);
    }

    public T transform(STXMLStepExpressionNode xMLStepExpressionNode) {
        return transformSyntaxNode(xMLStepExpressionNode);
    }

    public T transform(STXMLNamePatternChainingNode xMLNamePatternChainingNode) {
        return transformSyntaxNode(xMLNamePatternChainingNode);
    }

    public T transform(STXMLAtomicNamePatternNode xMLAtomicNamePatternNode) {
        return transformSyntaxNode(xMLAtomicNamePatternNode);
    }

    public T transform(STTypeReferenceTypeDescNode typeReferenceTypeDescNode) {
        return transformSyntaxNode(typeReferenceTypeDescNode);
    }

    public T transform(STMatchStatementNode matchStatementNode) {
        return transformSyntaxNode(matchStatementNode);
    }

    public T transform(STMatchClauseNode matchClauseNode) {
        return transformSyntaxNode(matchClauseNode);
    }

    public T transform(STMatchGuardNode matchGuardNode) {
        return transformSyntaxNode(matchGuardNode);
    }

    public T transform(STDistinctTypeDescriptorNode distinctTypeDescriptorNode) {
        return transformSyntaxNode(distinctTypeDescriptorNode);
    }

    public T transform(STListMatchPatternNode listMatchPatternNode) {
        return transformSyntaxNode(listMatchPatternNode);
    }

    public T transform(STRestMatchPatternNode restMatchPatternNode) {
        return transformSyntaxNode(restMatchPatternNode);
    }

    public T transform(STMappingMatchPatternNode mappingMatchPatternNode) {
        return transformSyntaxNode(mappingMatchPatternNode);
    }

    public T transform(STFieldMatchPatternNode fieldMatchPatternNode) {
        return transformSyntaxNode(fieldMatchPatternNode);
    }

    public T transform(STErrorMatchPatternNode errorMatchPatternNode) {
        return transformSyntaxNode(errorMatchPatternNode);
    }

    public T transform(STNamedArgMatchPatternNode namedArgMatchPatternNode) {
        return transformSyntaxNode(namedArgMatchPatternNode);
    }

    public T transform(STMarkdownDocumentationNode markdownDocumentationNode) {
        return transformSyntaxNode(markdownDocumentationNode);
    }

    public T transform(STMarkdownDocumentationLineNode markdownDocumentationLineNode) {
        return transformSyntaxNode(markdownDocumentationLineNode);
    }

    public T transform(STMarkdownParameterDocumentationLineNode markdownParameterDocumentationLineNode) {
        return transformSyntaxNode(markdownParameterDocumentationLineNode);
    }

    public T transform(STBallerinaNameReferenceNode ballerinaNameReferenceNode) {
        return transformSyntaxNode(ballerinaNameReferenceNode);
    }

    public T transform(STInlineCodeReferenceNode inlineCodeReferenceNode) {
        return transformSyntaxNode(inlineCodeReferenceNode);
    }

    public T transform(STMarkdownCodeBlockNode markdownCodeBlockNode) {
        return transformSyntaxNode(markdownCodeBlockNode);
    }

    public T transform(STMarkdownCodeLineNode markdownCodeLineNode) {
        return transformSyntaxNode(markdownCodeLineNode);
    }

    public T transform(STOrderByClauseNode orderByClauseNode) {
        return transformSyntaxNode(orderByClauseNode);
    }

    public T transform(STOrderKeyNode orderKeyNode) {
        return transformSyntaxNode(orderKeyNode);
    }

    public T transform(STOnFailClauseNode onFailClauseNode) {
        return transformSyntaxNode(onFailClauseNode);
    }

    public T transform(STDoStatementNode doStatementNode) {
        return transformSyntaxNode(doStatementNode);
    }

    public T transform(STClassDefinitionNode classDefinitionNode) {
        return transformSyntaxNode(classDefinitionNode);
    }

    public T transform(STResourcePathParameterNode resourcePathParameterNode) {
        return transformSyntaxNode(resourcePathParameterNode);
    }

    public T transform(STRequiredExpressionNode requiredExpressionNode) {
        return transformSyntaxNode(requiredExpressionNode);
    }

    public T transform(STErrorConstructorExpressionNode errorConstructorExpressionNode) {
        return transformSyntaxNode(errorConstructorExpressionNode);
    }

    public T transform(STParameterizedTypeDescriptorNode parameterizedTypeDescriptorNode) {
        return transformSyntaxNode(parameterizedTypeDescriptorNode);
    }

    public T transform(STSpreadMemberNode spreadMemberNode) {
        return transformSyntaxNode(spreadMemberNode);
    }

    public T transform(STClientResourceAccessActionNode clientResourceAccessActionNode) {
        return transformSyntaxNode(clientResourceAccessActionNode);
    }

    public T transform(STComputedResourceAccessSegmentNode computedResourceAccessSegmentNode) {
        return transformSyntaxNode(computedResourceAccessSegmentNode);
    }

    public T transform(STResourceAccessRestSegmentNode resourceAccessRestSegmentNode) {
        return transformSyntaxNode(resourceAccessRestSegmentNode);
    }

<<<<<<< HEAD
    public T transform(STReSequenceNode reSequenceNode) {
        return transformSyntaxNode(reSequenceNode);
    }

    public T transform(STReAtomQuantifierNode reAtomQuantifierNode) {
        return transformSyntaxNode(reAtomQuantifierNode);
    }

    public T transform(STReAtomCharOrEscapeNode reAtomCharOrEscapeNode) {
        return transformSyntaxNode(reAtomCharOrEscapeNode);
    }

    public T transform(STReQuoteEscapeNode reQuoteEscapeNode) {
        return transformSyntaxNode(reQuoteEscapeNode);
    }

    public T transform(STReSimpleCharClassEscapeNode reSimpleCharClassEscapeNode) {
        return transformSyntaxNode(reSimpleCharClassEscapeNode);
    }

    public T transform(STReUnicodePropertyEscapeNode reUnicodePropertyEscapeNode) {
        return transformSyntaxNode(reUnicodePropertyEscapeNode);
    }

    public T transform(STReUnicodeScriptNode reUnicodeScriptNode) {
        return transformSyntaxNode(reUnicodeScriptNode);
    }

    public T transform(STReUnicodeGeneralCategoryNode reUnicodeGeneralCategoryNode) {
        return transformSyntaxNode(reUnicodeGeneralCategoryNode);
    }

    public T transform(STReCharacterClassNode reCharacterClassNode) {
        return transformSyntaxNode(reCharacterClassNode);
    }

    public T transform(STReCharSetRangeWithReCharSetNode reCharSetRangeWithReCharSetNode) {
        return transformSyntaxNode(reCharSetRangeWithReCharSetNode);
    }

    public T transform(STReCharSetRangeNode reCharSetRangeNode) {
        return transformSyntaxNode(reCharSetRangeNode);
    }

    public T transform(STReCharSetAtomWithReCharSetNoDashNode reCharSetAtomWithReCharSetNoDashNode) {
        return transformSyntaxNode(reCharSetAtomWithReCharSetNoDashNode);
    }

    public T transform(STReCharSetRangeNoDashWithReCharSetNode reCharSetRangeNoDashWithReCharSetNode) {
        return transformSyntaxNode(reCharSetRangeNoDashWithReCharSetNode);
    }

    public T transform(STReCharSetRangeNoDashNode reCharSetRangeNoDashNode) {
        return transformSyntaxNode(reCharSetRangeNoDashNode);
    }

    public T transform(STReCharSetAtomNoDashWithReCharSetNoDashNode reCharSetAtomNoDashWithReCharSetNoDashNode) {
        return transformSyntaxNode(reCharSetAtomNoDashWithReCharSetNoDashNode);
    }

    public T transform(STReCapturingGroupsNode reCapturingGroupsNode) {
        return transformSyntaxNode(reCapturingGroupsNode);
    }

    public T transform(STReFlagExpressionNode reFlagExpressionNode) {
        return transformSyntaxNode(reFlagExpressionNode);
    }

    public T transform(STReFlagsOnOffNode reFlagsOnOffNode) {
        return transformSyntaxNode(reFlagsOnOffNode);
    }

    public T transform(STReFlagsNode reFlagsNode) {
        return transformSyntaxNode(reFlagsNode);
    }

    public T transform(STReAssertionNode reAssertionNode) {
        return transformSyntaxNode(reAssertionNode);
    }

    public T transform(STReQuantifierNode reQuantifierNode) {
        return transformSyntaxNode(reQuantifierNode);
    }

    public T transform(STReBracedQuantifierNode reBracedQuantifierNode) {
        return transformSyntaxNode(reBracedQuantifierNode);
=======
    public T transform(STMemberTypeDescriptorNode memberTypeDescriptorNode) {
        return transformSyntaxNode(memberTypeDescriptorNode);
>>>>>>> 892f22b9
    }

    // Tokens

    public T transform(STToken token) {
        return null;
    }

    public T transform(STIdentifierToken identifier) {
        return transform((STToken) identifier);
    }

    public T transform(STLiteralValueToken literalValueToken) {
        return transform((STToken) literalValueToken);
    }

    public T transform(STDocumentationLineToken documentationLineToken) {
        return transform((STToken) documentationLineToken);
    }

    public T transform(STMissingToken missingToken) {
        return transform((STToken) missingToken);
    }

    // Misc

    public T transform(STNodeList nodeList) {
        return transformSyntaxNode(nodeList);
    }

    /**
     * Transforms the given {@code STNode} into an object of type T.
     * <p>
     * This method is invoked by each transform method in this class. You can
     * override it to provide a common transformation for each node.
     *
     * @param node the {@code STNode} to be transformed
     * @return the transformed object
     */
    protected abstract T transformSyntaxNode(STNode node);
}
<|MERGE_RESOLUTION|>--- conflicted
+++ resolved
@@ -841,7 +841,6 @@
         return transformSyntaxNode(resourceAccessRestSegmentNode);
     }
 
-<<<<<<< HEAD
     public T transform(STReSequenceNode reSequenceNode) {
         return transformSyntaxNode(reSequenceNode);
     }
@@ -928,10 +927,10 @@
 
     public T transform(STReBracedQuantifierNode reBracedQuantifierNode) {
         return transformSyntaxNode(reBracedQuantifierNode);
-=======
+    }
+  
     public T transform(STMemberTypeDescriptorNode memberTypeDescriptorNode) {
         return transformSyntaxNode(memberTypeDescriptorNode);
->>>>>>> 892f22b9
     }
 
     // Tokens
