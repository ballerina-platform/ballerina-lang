--- conflicted
+++ resolved
@@ -27,35 +27,21 @@
  *
  * @since 1.3.0
  */
-<<<<<<< HEAD
-public class STServiceDeclaration extends STNode {
-
+public class STServiceDeclaration extends STModuleMemberDeclaration {
     public final STNode metadata;
-=======
-public class STServiceDeclaration extends STModuleMemberDeclaration {
->>>>>>> 64fa6fe7
     public final STNode serviceKeyword;
     public final STNode serviceName;
     public final STNode onKeyword;
     public final STNode expressions;
     public final STNode serviceBody;
 
-<<<<<<< HEAD
-    STServiceDeclaration(STNode metadata,
-                         STNode serviceKeyword,
-                         STNode serviceName,
-                         STNode onKeyword,
-                         STNode expressionList,
-                         STNode serviceBody) {
-
-=======
     STServiceDeclaration(
+            STNode metadata,
             STNode serviceKeyword,
             STNode serviceName,
             STNode onKeyword,
             STNode expressions,
             STNode serviceBody) {
->>>>>>> 64fa6fe7
         super(SyntaxKind.SERVICE_DECLARATION);
         this.metadata = metadata;
         this.serviceKeyword = serviceKeyword;
@@ -64,16 +50,13 @@
         this.expressions = expressions;
         this.serviceBody = serviceBody;
 
-<<<<<<< HEAD
-        addChildren(metadata, serviceKeyword, serviceName, onKeyword, expressionList, serviceBody);
-=======
         addChildren(
+                metadata,
                 serviceKeyword,
                 serviceName,
                 onKeyword,
                 expressions,
                 serviceBody);
->>>>>>> 64fa6fe7
     }
 
     public Node createFacade(int position, NonTerminalNode parent) {
