/*
 *  Copyright (c) 2020, WSO2 Inc. (http://www.wso2.org) All Rights Reserved.
 *
 *  WSO2 Inc. licenses this file to you under the Apache License,
 *  Version 2.0 (the "License"); you may not use this file except
 *  in compliance with the License.
 *  You may obtain a copy of the License at
 *
 *    http://www.apache.org/licenses/LICENSE-2.0
 *
 *  Unless required by applicable law or agreed to in writing,
 *  software distributed under the License is distributed on an
 *  "AS IS" BASIS, WITHOUT WARRANTIES OR CONDITIONS OF ANY
 *  KIND, either express or implied.  See the License for the
 *  specific language governing permissions and limitations
 *  under the License.
 */
package io.ballerinalang.compiler.syntax.tree;

import io.ballerinalang.compiler.internal.parser.tree.STNode;

/**
 * This is a generated syntax tree node.
 *
 * @since 1.3.0
 */
public class ConstantDeclaration extends Statement {

    public ConstantDeclaration(STNode internalNode, int position, NonTerminalNode parent) {
        super(internalNode, position, parent);
    }

<<<<<<< HEAD
    public Node metadata() {
        return childInBucket(0);
    }

    public Node qualifier() {
=======
    public Token visibilityQualifier() {
        return childInBucket(0);
    }

    public Token constKeyword() {
>>>>>>> 64fa6fe7
        return childInBucket(1);
    }

    public Node constKeyword() {
        return childInBucket(2);
    }

    public Node typeDescriptor() {
        return childInBucket(3);
    }

    public Token variableName() {
        return childInBucket(4);
    }

    public Token equalsToken() {
        return childInBucket(5);
    }

    public Node initializer() {
        return childInBucket(6);
    }

    public Token semicolonToken() {
        return childInBucket(7);
    }

    @Override
    public void accept(NodeVisitor visitor) {
        visitor.visit(this);
    }

    @Override
    public <T> T apply(NodeTransformer<T> visitor) {
        return visitor.transform(this);
    }

    public ConstantDeclaration modify(
            Token visibilityQualifier,
            Token constKeyword,
            Node typeDescriptor,
            Token variableName,
            Token equalsToken,
            Node initializer,
            Token semicolonToken) {
        if (checkForReferenceEquality(
                visibilityQualifier,
                constKeyword,
                typeDescriptor,
                variableName,
                equalsToken,
                initializer,
                semicolonToken)) {
            return this;
        }

        return NodeFactory.createConstantDeclaration(
                visibilityQualifier,
                constKeyword,
                typeDescriptor,
                variableName,
                equalsToken,
                initializer,
                semicolonToken);
    }
}<|MERGE_RESOLUTION|>--- conflicted
+++ resolved
@@ -30,23 +30,15 @@
         super(internalNode, position, parent);
     }
 
-<<<<<<< HEAD
-    public Node metadata() {
+    public Metadata metadata() {
         return childInBucket(0);
     }
 
-    public Node qualifier() {
-=======
     public Token visibilityQualifier() {
-        return childInBucket(0);
+        return childInBucket(1);
     }
 
     public Token constKeyword() {
->>>>>>> 64fa6fe7
-        return childInBucket(1);
-    }
-
-    public Node constKeyword() {
         return childInBucket(2);
     }
 
@@ -81,6 +73,7 @@
     }
 
     public ConstantDeclaration modify(
+            Metadata metadata,
             Token visibilityQualifier,
             Token constKeyword,
             Node typeDescriptor,
@@ -89,6 +82,7 @@
             Node initializer,
             Token semicolonToken) {
         if (checkForReferenceEquality(
+                metadata,
                 visibilityQualifier,
                 constKeyword,
                 typeDescriptor,
@@ -100,6 +94,7 @@
         }
 
         return NodeFactory.createConstantDeclaration(
+                metadata,
                 visibilityQualifier,
                 constKeyword,
                 typeDescriptor,
