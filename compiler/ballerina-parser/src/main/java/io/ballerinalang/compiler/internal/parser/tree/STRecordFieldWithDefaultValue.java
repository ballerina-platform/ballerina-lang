/*
 *  Copyright (c) 2020, WSO2 Inc. (http://www.wso2.org) All Rights Reserved.
 *
 *  WSO2 Inc. licenses this file to you under the Apache License,
 *  Version 2.0 (the "License"); you may not use this file except
 *  in compliance with the License.
 *  You may obtain a copy of the License at
 *
 *    http://www.apache.org/licenses/LICENSE-2.0
 *
 *  Unless required by applicable law or agreed to in writing,
 *  software distributed under the License is distributed on an
 *  "AS IS" BASIS, WITHOUT WARRANTIES OR CONDITIONS OF ANY
 *  KIND, either express or implied.  See the License for the
 *  specific language governing permissions and limitations
 *  under the License.
 */
package io.ballerinalang.compiler.internal.parser.tree;

import io.ballerinalang.compiler.syntax.tree.Node;
import io.ballerinalang.compiler.syntax.tree.NonTerminalNode;
import io.ballerinalang.compiler.syntax.tree.RecordFieldWithDefaultValue;
import io.ballerinalang.compiler.syntax.tree.SyntaxKind;

/**
 * This is a generated internal syntax tree node.
 *
 * @since 1.3.0
 */
public class STRecordFieldWithDefaultValue extends STNode {
<<<<<<< HEAD

    public final STNode metadata;
=======
>>>>>>> 64fa6fe7
    public final STNode type;
    public final STNode fieldName;
    public final STNode equalsToken;
    public final STNode expression;
    public final STNode semicolonToken;

<<<<<<< HEAD
    STRecordFieldWithDefaultValue(STNode metadata,
                                  STNode type,
                                  STNode fieldName,
                                  STNode equalsToken,
                                  STNode expression,
                                  STNode semicolonToken) {
=======
    STRecordFieldWithDefaultValue(
            STNode type,
            STNode fieldName,
            STNode equalsToken,
            STNode expression,
            STNode semicolonToken) {
>>>>>>> 64fa6fe7
        super(SyntaxKind.RECORD_FIELD_WITH_DEFAULT_VALUE);
        this.metadata = metadata;
        this.type = type;
        this.fieldName = fieldName;
        this.equalsToken = equalsToken;
        this.expression = expression;
        this.semicolonToken = semicolonToken;

<<<<<<< HEAD
        addChildren(metadata, type, fieldName, equalsToken, expression, semicolonToken);
=======
        addChildren(
                type,
                fieldName,
                equalsToken,
                expression,
                semicolonToken);
>>>>>>> 64fa6fe7
    }

    public Node createFacade(int position, NonTerminalNode parent) {
        return new RecordFieldWithDefaultValue(this, position, parent);
    }
}<|MERGE_RESOLUTION|>--- conflicted
+++ resolved
@@ -28,32 +28,20 @@
  * @since 1.3.0
  */
 public class STRecordFieldWithDefaultValue extends STNode {
-<<<<<<< HEAD
-
     public final STNode metadata;
-=======
->>>>>>> 64fa6fe7
     public final STNode type;
     public final STNode fieldName;
     public final STNode equalsToken;
     public final STNode expression;
     public final STNode semicolonToken;
 
-<<<<<<< HEAD
-    STRecordFieldWithDefaultValue(STNode metadata,
-                                  STNode type,
-                                  STNode fieldName,
-                                  STNode equalsToken,
-                                  STNode expression,
-                                  STNode semicolonToken) {
-=======
     STRecordFieldWithDefaultValue(
+            STNode metadata,
             STNode type,
             STNode fieldName,
             STNode equalsToken,
             STNode expression,
             STNode semicolonToken) {
->>>>>>> 64fa6fe7
         super(SyntaxKind.RECORD_FIELD_WITH_DEFAULT_VALUE);
         this.metadata = metadata;
         this.type = type;
@@ -62,16 +50,13 @@
         this.expression = expression;
         this.semicolonToken = semicolonToken;
 
-<<<<<<< HEAD
-        addChildren(metadata, type, fieldName, equalsToken, expression, semicolonToken);
-=======
         addChildren(
+                metadata,
                 type,
                 fieldName,
                 equalsToken,
                 expression,
                 semicolonToken);
->>>>>>> 64fa6fe7
     }
 
     public Node createFacade(int position, NonTerminalNode parent) {
