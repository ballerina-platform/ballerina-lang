--- conflicted
+++ resolved
@@ -81,12 +81,8 @@
             this.name = oldNode.name();
         }
 
-<<<<<<< HEAD
         public XMLSimpleNameNodeModifier withName(
-                XMLSimpleNameNode name) {
-=======
-        public XMLSimpleNameNodeModifier withName(Token name) {
->>>>>>> 900e9463
+                Token name) {
             Objects.requireNonNull(name, "name must not be null");
             this.name = name;
             return this;
