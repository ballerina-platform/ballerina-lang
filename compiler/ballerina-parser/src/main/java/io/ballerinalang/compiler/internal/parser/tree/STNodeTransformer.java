--- conflicted
+++ resolved
@@ -777,17 +777,16 @@
         return transformSyntaxNode(documentationReferenceNode);
     }
 
-<<<<<<< HEAD
     public T transform(STClassDefinitionNode classDefinitionNode) {
         return transformSyntaxNode(classDefinitionNode);
-=======
+    }
+
     public T transform(STOrderByClauseNode orderByClauseNode) {
         return transformSyntaxNode(orderByClauseNode);
     }
 
     public T transform(STOrderKeyNode orderKeyNode) {
         return transformSyntaxNode(orderKeyNode);
->>>>>>> 1d54e2c6
     }
 
     // Tokens
