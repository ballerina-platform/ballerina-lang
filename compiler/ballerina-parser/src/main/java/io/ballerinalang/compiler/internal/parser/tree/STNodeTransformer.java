--- conflicted
+++ resolved
@@ -749,25 +749,12 @@
         return transformSyntaxNode(restMatchPatternNode);
     }
 
-<<<<<<< HEAD
-    public T transform(STParameterDocumentationLineNode parameterDocumentationLineNode) {
-        return transformSyntaxNode(parameterDocumentationLineNode);
-    }
-
-    public T transform(STDocumentationReferenceNode documentationReferenceNode) {
-        return transformSyntaxNode(documentationReferenceNode);
-    }
-
-    public T transform(STDocumentationLineNode documentationLineNode) {
-        return transformSyntaxNode(documentationLineNode);
-=======
     public T transform(STMappingMatchPatternNode mappingMatchPatternNode) {
         return transformSyntaxNode(mappingMatchPatternNode);
     }
 
     public T transform(STFieldMatchPatternNode fieldMatchPatternNode) {
         return transformSyntaxNode(fieldMatchPatternNode);
->>>>>>> cbb05f7e
     }
 
     // Tokens
