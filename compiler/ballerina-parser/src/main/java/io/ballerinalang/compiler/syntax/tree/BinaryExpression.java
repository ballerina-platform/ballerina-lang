--- conflicted
+++ resolved
@@ -20,17 +20,11 @@
 import io.ballerinalang.compiler.internal.parser.tree.STNode;
 
 /**
-<<<<<<< HEAD
- * @since 1.3.0
- */
-public class BinaryExpression extends ExpressionTree {
-=======
  * This is a generated syntax tree node.
  *
  * @since 1.3.0
  */
 public class BinaryExpression extends Expression {
->>>>>>> 64fa6fe7
 
     public BinaryExpression(STNode internalNode, int position, NonTerminalNode parent) {
         super(internalNode, position, parent);
