/*
 *  Copyright (c) 2020, WSO2 Inc. (http://www.wso2.org) All Rights Reserved.
 *
 *  WSO2 Inc. licenses this file to you under the Apache License,
 *  Version 2.0 (the "License"); you may not use this file except
 *  in compliance with the License.
 *  You may obtain a copy of the License at
 *
 *    http://www.apache.org/licenses/LICENSE-2.0
 *
 *  Unless required by applicable law or agreed to in writing,
 *  software distributed under the License is distributed on an
 *  "AS IS" BASIS, WITHOUT WARRANTIES OR CONDITIONS OF ANY
 *  KIND, either express or implied.  See the License for the
 *  specific language governing permissions and limitations
 *  under the License.
 */
package io.ballerinalang.compiler.internal.parser.tree;

import io.ballerinalang.compiler.internal.syntax.SyntaxUtils;

/**
 * The {@code STNodeVisitor} visits each node in the internal syntax tree allowing
 * us to do something at each node.
 * <p>
 * This is a generated class.
 *
 * @since 2.0.0
 */
public abstract class STNodeVisitor {

    public void visit(STModulePartNode modulePartNode) {
        visitSyntaxNode(modulePartNode);
    }

    public void visit(STFunctionDefinitionNode functionDefinitionNode) {
        visitSyntaxNode(functionDefinitionNode);
    }

    public void visit(STImportDeclarationNode importDeclarationNode) {
        visitSyntaxNode(importDeclarationNode);
    }

    public void visit(STListenerDeclarationNode listenerDeclarationNode) {
        visitSyntaxNode(listenerDeclarationNode);
    }

    public void visit(STTypeDefinitionNode typeDefinitionNode) {
        visitSyntaxNode(typeDefinitionNode);
    }

    public void visit(STServiceDeclarationNode serviceDeclarationNode) {
        visitSyntaxNode(serviceDeclarationNode);
    }

    public void visit(STAssignmentStatementNode assignmentStatementNode) {
        visitSyntaxNode(assignmentStatementNode);
    }

    public void visit(STCompoundAssignmentStatementNode compoundAssignmentStatementNode) {
        visitSyntaxNode(compoundAssignmentStatementNode);
    }

    public void visit(STVariableDeclarationNode variableDeclarationNode) {
        visitSyntaxNode(variableDeclarationNode);
    }

    public void visit(STBlockStatementNode blockStatementNode) {
        visitSyntaxNode(blockStatementNode);
    }

    public void visit(STBreakStatementNode breakStatementNode) {
        visitSyntaxNode(breakStatementNode);
    }

    public void visit(STExpressionStatementNode expressionStatementNode) {
        visitSyntaxNode(expressionStatementNode);
    }

    public void visit(STContinueStatementNode continueStatementNode) {
        visitSyntaxNode(continueStatementNode);
    }

    public void visit(STExternalFunctionBodyNode externalFunctionBodyNode) {
        visitSyntaxNode(externalFunctionBodyNode);
    }

    public void visit(STIfElseStatementNode ifElseStatementNode) {
        visitSyntaxNode(ifElseStatementNode);
    }

    public void visit(STElseBlockNode elseBlockNode) {
        visitSyntaxNode(elseBlockNode);
    }

    public void visit(STWhileStatementNode whileStatementNode) {
        visitSyntaxNode(whileStatementNode);
    }

    public void visit(STPanicStatementNode panicStatementNode) {
        visitSyntaxNode(panicStatementNode);
    }

    public void visit(STReturnStatementNode returnStatementNode) {
        visitSyntaxNode(returnStatementNode);
    }

    public void visit(STLocalTypeDefinitionStatementNode localTypeDefinitionStatementNode) {
        visitSyntaxNode(localTypeDefinitionStatementNode);
    }

    public void visit(STLockStatementNode lockStatementNode) {
        visitSyntaxNode(lockStatementNode);
    }

    public void visit(STForkStatementNode forkStatementNode) {
        visitSyntaxNode(forkStatementNode);
    }

    public void visit(STForEachStatementNode forEachStatementNode) {
        visitSyntaxNode(forEachStatementNode);
    }

    public void visit(STBinaryExpressionNode binaryExpressionNode) {
        visitSyntaxNode(binaryExpressionNode);
    }

    public void visit(STBracedExpressionNode bracedExpressionNode) {
        visitSyntaxNode(bracedExpressionNode);
    }

    public void visit(STCheckExpressionNode checkExpressionNode) {
        visitSyntaxNode(checkExpressionNode);
    }

    public void visit(STFailExpressionNode failExpressionNode) {
        visitSyntaxNode(failExpressionNode);
    }

    public void visit(STFieldAccessExpressionNode fieldAccessExpressionNode) {
        visitSyntaxNode(fieldAccessExpressionNode);
    }

    public void visit(STFunctionCallExpressionNode functionCallExpressionNode) {
        visitSyntaxNode(functionCallExpressionNode);
    }

    public void visit(STMethodCallExpressionNode methodCallExpressionNode) {
        visitSyntaxNode(methodCallExpressionNode);
    }

    public void visit(STMappingConstructorExpressionNode mappingConstructorExpressionNode) {
        visitSyntaxNode(mappingConstructorExpressionNode);
    }

    public void visit(STIndexedExpressionNode indexedExpressionNode) {
        visitSyntaxNode(indexedExpressionNode);
    }

    public void visit(STTypeofExpressionNode typeofExpressionNode) {
        visitSyntaxNode(typeofExpressionNode);
    }

    public void visit(STUnaryExpressionNode unaryExpressionNode) {
        visitSyntaxNode(unaryExpressionNode);
    }

    public void visit(STComputedNameFieldNode computedNameFieldNode) {
        visitSyntaxNode(computedNameFieldNode);
    }

    public void visit(STConstantDeclarationNode constantDeclarationNode) {
        visitSyntaxNode(constantDeclarationNode);
    }

    public void visit(STDefaultableParameterNode defaultableParameterNode) {
        visitSyntaxNode(defaultableParameterNode);
    }

    public void visit(STRequiredParameterNode requiredParameterNode) {
        visitSyntaxNode(requiredParameterNode);
    }

    public void visit(STRestParameterNode restParameterNode) {
        visitSyntaxNode(restParameterNode);
    }

    public void visit(STImportOrgNameNode importOrgNameNode) {
        visitSyntaxNode(importOrgNameNode);
    }

    public void visit(STImportPrefixNode importPrefixNode) {
        visitSyntaxNode(importPrefixNode);
    }

    public void visit(STImportVersionNode importVersionNode) {
        visitSyntaxNode(importVersionNode);
    }

    public void visit(STSpecificFieldNode specificFieldNode) {
        visitSyntaxNode(specificFieldNode);
    }

    public void visit(STSpreadFieldNode spreadFieldNode) {
        visitSyntaxNode(spreadFieldNode);
    }

    public void visit(STNamedArgumentNode namedArgumentNode) {
        visitSyntaxNode(namedArgumentNode);
    }

    public void visit(STPositionalArgumentNode positionalArgumentNode) {
        visitSyntaxNode(positionalArgumentNode);
    }

    public void visit(STRestArgumentNode restArgumentNode) {
        visitSyntaxNode(restArgumentNode);
    }

    public void visit(STObjectTypeDescriptorNode objectTypeDescriptorNode) {
        visitSyntaxNode(objectTypeDescriptorNode);
    }

    public void visit(STRecordTypeDescriptorNode recordTypeDescriptorNode) {
        visitSyntaxNode(recordTypeDescriptorNode);
    }

    public void visit(STReturnTypeDescriptorNode returnTypeDescriptorNode) {
        visitSyntaxNode(returnTypeDescriptorNode);
    }

    public void visit(STNilTypeDescriptorNode nilTypeDescriptorNode) {
        visitSyntaxNode(nilTypeDescriptorNode);
    }

    public void visit(STOptionalTypeDescriptorNode optionalTypeDescriptorNode) {
        visitSyntaxNode(optionalTypeDescriptorNode);
    }

    public void visit(STObjectFieldNode objectFieldNode) {
        visitSyntaxNode(objectFieldNode);
    }

    public void visit(STRecordFieldNode recordFieldNode) {
        visitSyntaxNode(recordFieldNode);
    }

    public void visit(STRecordFieldWithDefaultValueNode recordFieldWithDefaultValueNode) {
        visitSyntaxNode(recordFieldWithDefaultValueNode);
    }

    public void visit(STRecordRestDescriptorNode recordRestDescriptorNode) {
        visitSyntaxNode(recordRestDescriptorNode);
    }

    public void visit(STTypeReferenceNode typeReferenceNode) {
        visitSyntaxNode(typeReferenceNode);
    }

    public void visit(STServiceBodyNode serviceBodyNode) {
        visitSyntaxNode(serviceBodyNode);
    }

    public void visit(STAnnotationNode annotationNode) {
        visitSyntaxNode(annotationNode);
    }

    public void visit(STMetadataNode metadataNode) {
        visitSyntaxNode(metadataNode);
    }

    public void visit(STModuleVariableDeclarationNode moduleVariableDeclarationNode) {
        visitSyntaxNode(moduleVariableDeclarationNode);
    }

    public void visit(STTypeTestExpressionNode typeTestExpressionNode) {
        visitSyntaxNode(typeTestExpressionNode);
    }

    public void visit(STRemoteMethodCallActionNode remoteMethodCallActionNode) {
        visitSyntaxNode(remoteMethodCallActionNode);
    }

    public void visit(STParameterizedTypeDescriptorNode parameterizedTypeDescriptorNode) {
        visitSyntaxNode(parameterizedTypeDescriptorNode);
    }

    public void visit(STNilLiteralNode nilLiteralNode) {
        visitSyntaxNode(nilLiteralNode);
    }

    public void visit(STAnnotationDeclarationNode annotationDeclarationNode) {
        visitSyntaxNode(annotationDeclarationNode);
    }

    public void visit(STAnnotationAttachPointNode annotationAttachPointNode) {
        visitSyntaxNode(annotationAttachPointNode);
    }

    public void visit(STXMLNamespaceDeclarationNode xMLNamespaceDeclarationNode) {
        visitSyntaxNode(xMLNamespaceDeclarationNode);
    }

    public void visit(STModuleXMLNamespaceDeclarationNode moduleXMLNamespaceDeclarationNode) {
        visitSyntaxNode(moduleXMLNamespaceDeclarationNode);
    }

    public void visit(STFunctionBodyBlockNode functionBodyBlockNode) {
        visitSyntaxNode(functionBodyBlockNode);
    }

    public void visit(STNamedWorkerDeclarationNode namedWorkerDeclarationNode) {
        visitSyntaxNode(namedWorkerDeclarationNode);
    }

    public void visit(STNamedWorkerDeclarator namedWorkerDeclarator) {
        visitSyntaxNode(namedWorkerDeclarator);
    }

    public void visit(STBasicLiteralNode basicLiteralNode) {
        visitSyntaxNode(basicLiteralNode);
    }

    public void visit(STSimpleNameReferenceNode simpleNameReferenceNode) {
        visitSyntaxNode(simpleNameReferenceNode);
    }

    public void visit(STQualifiedNameReferenceNode qualifiedNameReferenceNode) {
        visitSyntaxNode(qualifiedNameReferenceNode);
    }

    public void visit(STBuiltinSimpleNameReferenceNode builtinSimpleNameReferenceNode) {
        visitSyntaxNode(builtinSimpleNameReferenceNode);
    }

    public void visit(STTrapExpressionNode trapExpressionNode) {
        visitSyntaxNode(trapExpressionNode);
    }

    public void visit(STListConstructorExpressionNode listConstructorExpressionNode) {
        visitSyntaxNode(listConstructorExpressionNode);
    }

    public void visit(STTypeCastExpressionNode typeCastExpressionNode) {
        visitSyntaxNode(typeCastExpressionNode);
    }

    public void visit(STTypeCastParamNode typeCastParamNode) {
        visitSyntaxNode(typeCastParamNode);
    }

    public void visit(STUnionTypeDescriptorNode unionTypeDescriptorNode) {
        visitSyntaxNode(unionTypeDescriptorNode);
    }

    public void visit(STTableConstructorExpressionNode tableConstructorExpressionNode) {
        visitSyntaxNode(tableConstructorExpressionNode);
    }

    public void visit(STKeySpecifierNode keySpecifierNode) {
        visitSyntaxNode(keySpecifierNode);
    }

    public void visit(STErrorTypeDescriptorNode errorTypeDescriptorNode) {
        visitSyntaxNode(errorTypeDescriptorNode);
    }

    public void visit(STErrorTypeParamsNode errorTypeParamsNode) {
        visitSyntaxNode(errorTypeParamsNode);
    }

    public void visit(STStreamTypeDescriptorNode streamTypeDescriptorNode) {
        visitSyntaxNode(streamTypeDescriptorNode);
    }

    public void visit(STStreamTypeParamsNode streamTypeParamsNode) {
        visitSyntaxNode(streamTypeParamsNode);
    }

    public void visit(STTypedescTypeDescriptorNode typedescTypeDescriptorNode) {
        visitSyntaxNode(typedescTypeDescriptorNode);
    }

    public void visit(STLetExpressionNode letExpressionNode) {
        visitSyntaxNode(letExpressionNode);
    }

    public void visit(STXmlTypeDescriptorNode xmlTypeDescriptorNode) {
        visitSyntaxNode(xmlTypeDescriptorNode);
    }

    public void visit(STLetVariableDeclarationNode letVariableDeclarationNode) {
        visitSyntaxNode(letVariableDeclarationNode);
    }

    public void visit(STTemplateExpressionNode templateExpressionNode) {
        visitSyntaxNode(templateExpressionNode);
    }

    public void visit(STXMLElementNode xMLElementNode) {
        visitSyntaxNode(xMLElementNode);
    }

    public void visit(STXMLStartTagNode xMLStartTagNode) {
        visitSyntaxNode(xMLStartTagNode);
    }

    public void visit(STXMLEndTagNode xMLEndTagNode) {
        visitSyntaxNode(xMLEndTagNode);
    }

    public void visit(STXMLSimpleNameNode xMLSimpleNameNode) {
        visitSyntaxNode(xMLSimpleNameNode);
    }

    public void visit(STXMLQualifiedNameNode xMLQualifiedNameNode) {
        visitSyntaxNode(xMLQualifiedNameNode);
    }

    public void visit(STXMLEmptyElementNode xMLEmptyElementNode) {
        visitSyntaxNode(xMLEmptyElementNode);
    }

    public void visit(STInterpolationNode interpolationNode) {
        visitSyntaxNode(interpolationNode);
    }

    public void visit(STXMLTextNode xMLTextNode) {
        visitSyntaxNode(xMLTextNode);
    }

    public void visit(STXMLAttributeNode xMLAttributeNode) {
        visitSyntaxNode(xMLAttributeNode);
    }

    public void visit(STXMLAttributeValue xMLAttributeValue) {
        visitSyntaxNode(xMLAttributeValue);
    }

    public void visit(STXMLComment xMLComment) {
        visitSyntaxNode(xMLComment);
    }

    public void visit(STXMLProcessingInstruction xMLProcessingInstruction) {
        visitSyntaxNode(xMLProcessingInstruction);
    }

    public void visit(STTableTypeDescriptorNode tableTypeDescriptorNode) {
        visitSyntaxNode(tableTypeDescriptorNode);
    }

    public void visit(STTypeParameterNode typeParameterNode) {
        visitSyntaxNode(typeParameterNode);
    }

    public void visit(STKeyTypeConstraintNode keyTypeConstraintNode) {
        visitSyntaxNode(keyTypeConstraintNode);
    }

    public void visit(STFunctionTypeDescriptorNode functionTypeDescriptorNode) {
        visitSyntaxNode(functionTypeDescriptorNode);
    }

    public void visit(STFunctionSignatureNode functionSignatureNode) {
        visitSyntaxNode(functionSignatureNode);
    }

    public void visit(STExplicitAnonymousFunctionExpressionNode explicitAnonymousFunctionExpressionNode) {
        visitSyntaxNode(explicitAnonymousFunctionExpressionNode);
    }

    public void visit(STExpressionFunctionBodyNode expressionFunctionBodyNode) {
        visitSyntaxNode(expressionFunctionBodyNode);
    }

    public void visit(STTupleTypeDescriptorNode tupleTypeDescriptorNode) {
        visitSyntaxNode(tupleTypeDescriptorNode);
    }

    public void visit(STParenthesisedTypeDescriptorNode parenthesisedTypeDescriptorNode) {
        visitSyntaxNode(parenthesisedTypeDescriptorNode);
    }

    public void visit(STExplicitNewExpressionNode explicitNewExpressionNode) {
        visitSyntaxNode(explicitNewExpressionNode);
    }

    public void visit(STImplicitNewExpressionNode implicitNewExpressionNode) {
        visitSyntaxNode(implicitNewExpressionNode);
    }

    public void visit(STParenthesizedArgList parenthesizedArgList) {
        visitSyntaxNode(parenthesizedArgList);
    }

    public void visit(STQueryConstructTypeNode queryConstructTypeNode) {
        visitSyntaxNode(queryConstructTypeNode);
    }

    public void visit(STFromClauseNode fromClauseNode) {
        visitSyntaxNode(fromClauseNode);
    }

    public void visit(STWhereClauseNode whereClauseNode) {
        visitSyntaxNode(whereClauseNode);
    }

    public void visit(STLetClauseNode letClauseNode) {
        visitSyntaxNode(letClauseNode);
    }

    public void visit(STQueryPipelineNode queryPipelineNode) {
        visitSyntaxNode(queryPipelineNode);
    }

    public void visit(STSelectClauseNode selectClauseNode) {
        visitSyntaxNode(selectClauseNode);
    }

    public void visit(STQueryExpressionNode queryExpressionNode) {
        visitSyntaxNode(queryExpressionNode);
    }

    public void visit(STIntersectionTypeDescriptorNode intersectionTypeDescriptorNode) {
        visitSyntaxNode(intersectionTypeDescriptorNode);
    }

    public void visit(STImplicitAnonymousFunctionParameters implicitAnonymousFunctionParameters) {
        visitSyntaxNode(implicitAnonymousFunctionParameters);
    }

    public void visit(STImplicitAnonymousFunctionExpressionNode implicitAnonymousFunctionExpressionNode) {
        visitSyntaxNode(implicitAnonymousFunctionExpressionNode);
    }

    public void visit(STStartActionNode startActionNode) {
        visitSyntaxNode(startActionNode);
    }

    public void visit(STFlushActionNode flushActionNode) {
        visitSyntaxNode(flushActionNode);
    }

    public void visit(STSingletonTypeDescriptorNode singletonTypeDescriptorNode) {
        visitSyntaxNode(singletonTypeDescriptorNode);
    }

    public void visit(STMethodDeclarationNode methodDeclarationNode) {
        visitSyntaxNode(methodDeclarationNode);
    }

    public void visit(STTypedBindingPatternNode typedBindingPatternNode) {
        visitSyntaxNode(typedBindingPatternNode);
    }

    public void visit(STCaptureBindingPatternNode captureBindingPatternNode) {
        visitSyntaxNode(captureBindingPatternNode);
    }

    public void visit(STWildcardBindingPatternNode wildcardBindingPatternNode) {
        visitSyntaxNode(wildcardBindingPatternNode);
    }

    public void visit(STListBindingPatternNode listBindingPatternNode) {
        visitSyntaxNode(listBindingPatternNode);
    }

    public void visit(STMappingBindingPatternNode mappingBindingPatternNode) {
        visitSyntaxNode(mappingBindingPatternNode);
    }

    public void visit(STFieldBindingPatternFullNode fieldBindingPatternFullNode) {
        visitSyntaxNode(fieldBindingPatternFullNode);
    }

    public void visit(STFieldBindingPatternVarnameNode fieldBindingPatternVarnameNode) {
        visitSyntaxNode(fieldBindingPatternVarnameNode);
    }

    public void visit(STRestBindingPatternNode restBindingPatternNode) {
        visitSyntaxNode(restBindingPatternNode);
    }

    public void visit(STFunctionalBindingPatternNode functionalBindingPatternNode) {
        visitSyntaxNode(functionalBindingPatternNode);
    }

    public void visit(STNamedArgBindingPatternNode namedArgBindingPatternNode) {
        visitSyntaxNode(namedArgBindingPatternNode);
    }

    public void visit(STAsyncSendActionNode asyncSendActionNode) {
        visitSyntaxNode(asyncSendActionNode);
    }

    public void visit(STSyncSendActionNode syncSendActionNode) {
        visitSyntaxNode(syncSendActionNode);
    }

    public void visit(STReceiveActionNode receiveActionNode) {
        visitSyntaxNode(receiveActionNode);
    }

    public void visit(STReceiveFieldsNode receiveFieldsNode) {
        visitSyntaxNode(receiveFieldsNode);
    }

    public void visit(STRestDescriptorNode restDescriptorNode) {
        visitSyntaxNode(restDescriptorNode);
    }

    public void visit(STDoubleGTTokenNode doubleGTTokenNode) {
        visitSyntaxNode(doubleGTTokenNode);
    }

    public void visit(STTrippleGTTokenNode trippleGTTokenNode) {
        visitSyntaxNode(trippleGTTokenNode);
    }

    public void visit(STWaitActionNode waitActionNode) {
        visitSyntaxNode(waitActionNode);
    }

    public void visit(STWaitFieldsListNode waitFieldsListNode) {
        visitSyntaxNode(waitFieldsListNode);
    }

    public void visit(STWaitFieldNode waitFieldNode) {
        visitSyntaxNode(waitFieldNode);
    }

    public void visit(STAnnotAccessExpressionNode annotAccessExpressionNode) {
        visitSyntaxNode(annotAccessExpressionNode);
    }

    public void visit(STQueryActionNode queryActionNode) {
        visitSyntaxNode(queryActionNode);
    }

    public void visit(STOptionalFieldAccessExpressionNode optionalFieldAccessExpressionNode) {
        visitSyntaxNode(optionalFieldAccessExpressionNode);
    }

    public void visit(STConditionalExpressionNode conditionalExpressionNode) {
        visitSyntaxNode(conditionalExpressionNode);
    }

    public void visit(STEnumDeclarationNode enumDeclarationNode) {
        visitSyntaxNode(enumDeclarationNode);
    }

    public void visit(STEnumMemberNode enumMemberNode) {
        visitSyntaxNode(enumMemberNode);
    }

    public void visit(STArrayTypeDescriptorNode arrayTypeDescriptorNode) {
        visitSyntaxNode(arrayTypeDescriptorNode);
    }

    public void visit(STTransactionStatementNode transactionStatementNode) {
        visitSyntaxNode(transactionStatementNode);
    }

    public void visit(STRollbackStatementNode rollbackStatementNode) {
        visitSyntaxNode(rollbackStatementNode);
    }

    public void visit(STRetryStatementNode retryStatementNode) {
        visitSyntaxNode(retryStatementNode);
    }

    public void visit(STCommitActionNode commitActionNode) {
        visitSyntaxNode(commitActionNode);
    }

    public void visit(STTransactionalExpressionNode transactionalExpressionNode) {
        visitSyntaxNode(transactionalExpressionNode);
    }

    public void visit(STServiceConstructorExpressionNode serviceConstructorExpressionNode) {
        visitSyntaxNode(serviceConstructorExpressionNode);
    }

    public void visit(STByteArrayLiteralNode byteArrayLiteralNode) {
        visitSyntaxNode(byteArrayLiteralNode);
    }

    public void visit(STXMLFilterExpressionNode xMLFilterExpressionNode) {
        visitSyntaxNode(xMLFilterExpressionNode);
    }

    public void visit(STXMLStepExpressionNode xMLStepExpressionNode) {
        visitSyntaxNode(xMLStepExpressionNode);
    }

    public void visit(STXMLNamePatternChainingNode xMLNamePatternChainingNode) {
        visitSyntaxNode(xMLNamePatternChainingNode);
    }

    public void visit(STXMLAtomicNamePatternNode xMLAtomicNamePatternNode) {
        visitSyntaxNode(xMLAtomicNamePatternNode);
    }

    public void visit(STTypeReferenceTypeDescNode typeReferenceTypeDescNode) {
        visitSyntaxNode(typeReferenceTypeDescNode);
    }

    public void visit(STMatchStatementNode matchStatementNode) {
        visitSyntaxNode(matchStatementNode);
    }

    public void visit(STMatchClauseNode matchClauseNode) {
        visitSyntaxNode(matchClauseNode);
    }

    public void visit(STMatchGuardNode matchGuardNode) {
        visitSyntaxNode(matchGuardNode);
    }

    public void visit(STDistinctTypeDescriptorNode distinctTypeDescriptorNode) {
        visitSyntaxNode(distinctTypeDescriptorNode);
    }

    public void visit(STOnConflictClauseNode onConflictClauseNode) {
        visitSyntaxNode(onConflictClauseNode);
    }

    public void visit(STLimitClauseNode limitClauseNode) {
        visitSyntaxNode(limitClauseNode);
    }

    public void visit(STJoinClauseNode joinClauseNode) {
        visitSyntaxNode(joinClauseNode);
    }

    public void visit(STOnClauseNode onClauseNode) {
        visitSyntaxNode(onClauseNode);
    }

    public void visit(STListMatchPatternNode listMatchPatternNode) {
        visitSyntaxNode(listMatchPatternNode);
    }

    public void visit(STRestMatchPatternNode restMatchPatternNode) {
        visitSyntaxNode(restMatchPatternNode);
    }

    public void visit(STMappingMatchPatternNode mappingMatchPatternNode) {
        visitSyntaxNode(mappingMatchPatternNode);
    }

    public void visit(STFieldMatchPatternNode fieldMatchPatternNode) {
        visitSyntaxNode(fieldMatchPatternNode);
    }

    public void visit(STFunctionalMatchPatternNode functionalMatchPatternNode) {
        visitSyntaxNode(functionalMatchPatternNode);
    }

    public void visit(STNamedArgMatchPatternNode namedArgMatchPatternNode) {
        visitSyntaxNode(namedArgMatchPatternNode);
    }

    public void visit(STMarkdownDocumentationNode markdownDocumentationNode) {
        visitSyntaxNode(markdownDocumentationNode);
    }

    public void visit(STMarkdownDocumentationLineNode markdownDocumentationLineNode) {
        visitSyntaxNode(markdownDocumentationLineNode);
    }

    public void visit(STMarkdownParameterDocumentationLineNode markdownParameterDocumentationLineNode) {
        visitSyntaxNode(markdownParameterDocumentationLineNode);
    }

    public void visit(STDocumentationReferenceNode documentationReferenceNode) {
        visitSyntaxNode(documentationReferenceNode);
    }

<<<<<<< HEAD
    public void visit(STClassDefinitionNode classDefinitionNode) {
        visitSyntaxNode(classDefinitionNode);
=======
    public void visit(STOrderByClauseNode orderByClauseNode) {
        visitSyntaxNode(orderByClauseNode);
    }

    public void visit(STOrderKeyNode orderKeyNode) {
        visitSyntaxNode(orderKeyNode);
>>>>>>> 1d54e2c6
    }

    // STNodeList
    public void visit(STNodeList nodeList) {
        visitChildren(nodeList);
    }

    // Tokens

    public void visit(STToken token) {
    }

    // Misc

    protected void visitSyntaxNode(STNode node) {
        if (SyntaxUtils.isToken(node)) {
            node.accept(this);
            return;
        }

        visitChildren(node);
    }

    private void visitChildren(STNode node) {
        for (int bucket = 0; bucket < node.bucketCount(); bucket++) {
            STNode child = node.childInBucket(bucket);
            if (SyntaxUtils.isSTNodePresent(child)) {
                child.accept(this);
            }
        }
    }
}
<|MERGE_RESOLUTION|>--- conflicted
+++ resolved
@@ -777,17 +777,16 @@
         visitSyntaxNode(documentationReferenceNode);
     }
 
-<<<<<<< HEAD
     public void visit(STClassDefinitionNode classDefinitionNode) {
         visitSyntaxNode(classDefinitionNode);
-=======
+    }
+
     public void visit(STOrderByClauseNode orderByClauseNode) {
         visitSyntaxNode(orderByClauseNode);
     }
 
     public void visit(STOrderKeyNode orderKeyNode) {
         visitSyntaxNode(orderKeyNode);
->>>>>>> 1d54e2c6
     }
 
     // STNodeList
