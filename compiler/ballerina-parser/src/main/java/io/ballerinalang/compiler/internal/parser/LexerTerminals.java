/*
 * Copyright (c) 2020, WSO2 Inc. (http://www.wso2.org) All Rights Reserved.
 *
 * WSO2 Inc. licenses this file to you under the Apache License,
 * Version 2.0 (the "License"); you may not use this file except
 * in compliance with the License.
 * You may obtain a copy of the License at
 *
 *   http://www.apache.org/licenses/LICENSE-2.0
 *
 * Unless required by applicable law or agreed to in writing,
 * software distributed under the License is distributed on an
 * "AS IS" BASIS, WITHOUT WARRANTIES OR CONDITIONS OF ANY
 * KIND, either express or implied.  See the License for the
 * specific language governing permissions and limitations
 * under the License.
 */
package io.ballerinalang.compiler.internal.parser;

/**
 * Contains lexer terminal nodes. Includes keywords, syntaxes, and operators.
 *
 * @since 1.2.0
 */
public class LexerTerminals {

    // Keywords
    public static final String PUBLIC = "public";
    public static final String PRIVATE = "private";
    public static final String FUNCTION = "function";
    public static final String RETURN = "return";
    public static final String RETURNS = "returns";
    public static final String EXTERNAL = "external";
    public static final String TYPE = "type";
    public static final String RECORD = "record";
    public static final String OBJECT = "object";
    public static final String REMOTE = "remote";
    public static final String ABSTRACT = "abstract";
    public static final String CLIENT = "client";
    public static final String IF = "if";
    public static final String ELSE = "else";
    public static final String WHILE = "while";
    public static final String PANIC = "panic";
    public static final String TRUE = "true";
    public static final String FALSE = "false";
    public static final String CHECK = "check";
    public static final String CHECKPANIC = "checkpanic";
    public static final String CONTINUE = "continue";
    public static final String BREAK = "break";
    public static final String IMPORT = "import";
    public static final String VERSION = "version";
    public static final String AS = "as";
    public static final String ON = "on";
    public static final String RESOURCE = "resource";
    public static final String LISTENER = "listener";
    public static final String CONST = "const";
    public static final String FINAL = "final";
    public static final String TYPEOF = "typeof";
    public static final String IS = "is";
    public static final String NULL = "null";
    public static final String LOCK = "lock";
    public static final String ANNOTATION = "annotation";
    public static final String SOURCE = "source";
    public static final String WORKER = "worker";
    public static final String PARAMETER = "parameter";
    public static final String FIELD = "field";
    public static final String XMLNS = "xmlns";
    public static final String FORK = "fork";
    public static final String TRAP = "trap";
    public static final String IN = "in";
    public static final String FOREACH = "foreach";
    public static final String TABLE = "table";
    public static final String KEY = "key";
    public static final String ERROR = "error";
    public static final String LET = "let";
    public static final String STREAM = "stream";
<<<<<<< HEAD
    public static final String FROM = "from";
    public static final String WHERE = "where";
    public static final String SELECT = "select";
=======
    public static final String NEW = "new";
>>>>>>> 5a7eacfe

    // Types
    public static final String INT = "int";
    public static final String FLOAT = "float";
    public static final String STRING = "string";
    public static final String BOOLEAN = "boolean";
    public static final String DECIMAL = "decimal";
    public static final String XML = "xml";
    public static final String JSON = "json";
    public static final String HANDLE = "handle";
    public static final String ANY = "any";
    public static final String ANYDATA = "anydata";
    public static final String SERVICE = "service";
    public static final String VAR = "var";
    public static final String NEVER = "never";
    public static final String MAP = "map";
    public static final String FUTURE = "future";
    public static final String TYPEDESC = "typedesc";
    public static final String BYTE = "byte";

    // Separators
    public static final char SEMICOLON = ';';
    public static final char COLON = ':';
    public static final char DOT = '.';
    public static final char COMMA = ',';
    public static final char OPEN_PARANTHESIS = '(';
    public static final char CLOSE_PARANTHESIS = ')';
    public static final char OPEN_BRACE = '{';
    public static final char CLOSE_BRACE = '}';
    public static final char OPEN_BRACKET = '[';
    public static final char CLOSE_BRACKET = ']';
    public static final char PIPE = '|';
    public static final char QUESTION_MARK = '?';
    public static final char DOUBLE_QUOTE = '"';
    public static final char SINGLE_QUOTE = '\'';
    public static final char HASH = '#';
    public static final char AT = '@';
    public static final char BACKTICK = '`';
    public static final char DOLLAR = '$';

    // Arithmetic operators
    public static final char EQUAL = '=';
    public static final char PLUS = '+';
    public static final char MINUS = '-';
    public static final char ASTERISK = '*';
    public static final char SLASH = '/';
    public static final char PERCENT = '%';
    public static final char GT = '>';
    public static final char LT = '<';
    public static final char BACKSLASH = '\\';
    public static final char EXCLAMATION_MARK = '!';
    public static final char BITWISE_AND = '&';
    public static final char BITWISE_XOR = '^';
    public static final char NEGATION = '~';

    // Other
    public static final char NEWLINE = '\n'; // equivalent to 0xA
    public static final char CARRIAGE_RETURN = '\r'; // equivalent to 0xD
    public static final char TAB = 0x9;
    public static final char SPACE = 0x20;
    public static final char FORM_FEED = 0xC;
}<|MERGE_RESOLUTION|>--- conflicted
+++ resolved
@@ -74,13 +74,10 @@
     public static final String ERROR = "error";
     public static final String LET = "let";
     public static final String STREAM = "stream";
-<<<<<<< HEAD
+    public static final String NEW = "new";
     public static final String FROM = "from";
     public static final String WHERE = "where";
     public static final String SELECT = "select";
-=======
-    public static final String NEW = "new";
->>>>>>> 5a7eacfe
 
     // Types
     public static final String INT = "int";
