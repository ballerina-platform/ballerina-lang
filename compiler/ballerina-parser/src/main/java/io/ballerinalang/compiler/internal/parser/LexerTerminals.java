--- conflicted
+++ resolved
@@ -85,17 +85,14 @@
     public static final String DEFAULT = "default";
     public static final String WAIT = "wait";
     public static final String DO = "do";
-<<<<<<< HEAD
-    public static final String BASE16 = "base16";
-    public static final String BASE64 = "base64";
-=======
     public static final String TRANSACTION = "transaction";
     public static final String TRANSACTIONAL = "transactional";
     public static final String COMMIT = "commit";
     public static final String RETRY = "retry";
     public static final String ROLLBACK = "rollback";
     public static final String ENUM = "enum";
->>>>>>> 0d7a306a
+    public static final String BASE16 = "base16";
+    public static final String BASE64 = "base64";
 
     // Types
     public static final String INT = "int";
