/*
 *  Copyright (c) 2020, WSO2 Inc. (http://www.wso2.org) All Rights Reserved.
 *
 *  WSO2 Inc. licenses this file to you under the Apache License,
 *  Version 2.0 (the "License"); you may not use this file except
 *  in compliance with the License.
 *  You may obtain a copy of the License at
 *
 *    http://www.apache.org/licenses/LICENSE-2.0
 *
 *  Unless required by applicable law or agreed to in writing,
 *  software distributed under the License is distributed on an
 *  "AS IS" BASIS, WITHOUT WARRANTIES OR CONDITIONS OF ANY
 *  KIND, either express or implied.  See the License for the
 *  specific language governing permissions and limitations
 *  under the License.
 */
package io.ballerinalang.compiler.syntax.tree;

public enum SyntaxKind {

    // Keywords

    PUBLIC_KEYWORD(50, "public"),
    PRIVATE_KEYWORD(51, "private"),
    REMOTE_KEYWORD(52, "remote"),
    ABSTRACT_KEYWORD(53, "abstract"),
    CLIENT_KEYWORD(54, "client"),
    IMPORT_KEYWORD(100, "import"),
    FUNCTION_KEYWORD(101, "function"),
    CONST_KEYWORD(102, "const"),
    LISTENER_KEYWORD(103, "listener"),
    SERVICE_KEYWORD(104, "service"),
    XMLNS_KEYWORD(105, "xmlns"),
    ANNOTATION_KEYWORD(106, "annotation"),
    TYPE_KEYWORD(107, "type"),
    RECORD_KEYWORD(108, "record"),
    OBJECT_KEYWORD(109, "object"),
    VERSION_KEYWORD(110, "version"),
    AS_KEYWORD(111, "as"),
    ON_KEYWORD(112, "on"),
    RESOURCE_KEYWORD(113, "resource"),
    FINAL_KEYWORD(114, "final"),
    SOURCE_KEYWORD(115, "source"),
    WORKER_KEYWORD(117, "worker"),
    PARAMETER_KEYWORD(118, "parameter"),
    FIELD_KEYWORD(119, "field"),

    RETURNS_KEYWORD(200, "returns"),
    RETURN_KEYWORD(201, "return"),
    EXTERNAL_KEYWORD(202, "external"),
    TRUE_KEYWORD(203, "true"),
    FALSE_KEYWORD(204, "false"),
    IF_KEYWORD(205, "if"),
    ELSE_KEYWORD(206, "else"),
    WHILE_KEYWORD(207, "while"),
    CHECK_KEYWORD(208, "check"),
    CHECKPANIC_KEYWORD(209, "checkpanic"),
    PANIC_KEYWORD(210, "panic"),
    CONTINUE_KEYWORD(211,"continue"),
    BREAK_KEYWORD(212,"break"),
    TYPEOF_KEYWORD(213,"typeof"),
    IS_KEYWORD(214, "is"),
    NULL_KEYWORD(215, "null"),
    LOCK_KEYWORD(216, "lock"),
    FORK_KEYWORD(217, "fork"),
    TRAP_KEYWORD(218,"trap"),
    IN_KEYWORD(219,"in"),
    FOREACH_KEYWORD(220,"foreach"),
    TABLE_KEYWORD(221, "table"),
    KEY_KEYWORD(222, "key"),
    LET_KEYWORD(223, "let"),

    // Type keywords
    INT_KEYWORD(250, "int"),
    BYTE_KEYWORD(251, "byte"),
    FLOAT_KEYWORD(252, "float"),
    DECIMAL_KEYWORD(253, "decimal"),
    STRING_KEYWORD(254, "string"),
    BOOLEAN_KEYWORD(255, "boolean"),
    XML_KEYWORD(256, "xml"),
    JSON_KEYWORD(257, "json"),
    HANDLE_KEYWORD(258, "handle"),
    ANY_KEYWORD(259, "any"),
    ANYDATA_KEYWORD(260, "anydata"),
    NEVER_KEYWORD(261, "never"),
    VAR_KEYWORD(262, "var"),
    MAP_KEYWORD(263,"map"),
    FUTURE_KEYWORD(264, "future"),
    TYPEDESC_KEYWORD(265, "typedesc"),
    ERROR_KEYWORD(266,"error"),
    STREAM_KEYWORD(267,"stream"),

    // Separators
    OPEN_BRACE_TOKEN(500, "{"),
    CLOSE_BRACE_TOKEN(501, "}"),
    OPEN_PAREN_TOKEN(502, "("),
    CLOSE_PAREN_TOKEN(503, ")"),
    OPEN_BRACKET_TOKEN(504, "["),
    CLOSE_BRACKET_TOKEN(505, "]"),
    SEMICOLON_TOKEN(506, ";"),
    DOT_TOKEN(507, "."),
    COLON_TOKEN(508, ":"),
    COMMA_TOKEN(509, ","),
    ELLIPSIS_TOKEN(510, "..."),
    OPEN_BRACE_PIPE_TOKEN(511, "{|"),
    CLOSE_BRACE_PIPE_TOKEN(512, "|}"),
    AT_TOKEN(513, "@"),
    HASH_TOKEN(514, "#"),
    BACKTICK_TOKEN(515, "`"),
    DOUBLE_QUOTE_TOKEN(516, "\""),
    SINGLE_QUOTE_TOKEN(517, "'"),
    
    // Operators
    EQUAL_TOKEN(550, "="),
    DOUBLE_EQUAL_TOKEN(551, "=="),
    TRIPPLE_EQUAL_TOKEN(552, "==="),
    PLUS_TOKEN(553, "+"),
    MINUS_TOKEN(554, "-"),
    SLASH_TOKEN(555, "/"),
    PERCENT_TOKEN(556, "%"),
    ASTERISK_TOKEN(557, "*"),
    LT_TOKEN(558, "<"),
    LT_EQUAL_TOKEN(559, "<="),
    GT_TOKEN(560, ">"),
    EQUAL_GT_TOKEN(561, "=>"),
    QUESTION_MARK_TOKEN(562, "?"),
    PIPE_TOKEN(563, "|"),
    GT_EQUAL_TOKEN(564, ">="),
    EXCLAMATION_MARK_TOKEN(565, "!"),
    NOT_EQUAL_TOKEN(566, "!="),
    NOT_DOUBLE_EQUAL_TOKEN(567, "!=="),
    BITWISE_AND_TOKEN(568, "&"),
    BITWISE_XOR_TOKEN(569, "^"),
    LOGICAL_AND_TOKEN(570, "&&"),
    LOGICAL_OR_TOKEN(571, "||"),
    NEGATION_TOKEN(572, "~"),
    RIGHT_ARROW_TOKEN(573, "->"),
    INTERPOLATION_START_TOKEN(574, "${"),
    XML_PI_START_TOKEN(575, "<?"),
    XML_PI_END_TOKEN(576, "?>"),
    XML_COMMENT_START_TOKEN(577, "<!--"),
    XML_COMMENT_END_TOKEN(578, "-->"),

    IDENTIFIER_TOKEN(1000),
    STRING_LITERAL(1001),
    DECIMAL_INTEGER_LITERAL(1002),
    HEX_INTEGER_LITERAL(1003),
    DECIMAL_FLOATING_POINT_LITERAL(1004),
    HEX_FLOATING_POINT_LITERAL(1005),
    XML_TEXT_CONTENT(1006),
    TEMPLATE_STRING(1007),

    // Trivia
    WHITESPACE_TRIVIA(1500),
    END_OF_LINE_TRIVIA(1501),
    COMMENT(1502),
    DOCUMENTATION_LINE(1503),

    // module-level declarations
    IMPORT_DECLARATION(2000),
    FUNCTION_DEFINITION(2001),
    TYPE_DEFINITION(2002),
    SERVICE_DECLARATION(2003),
    MODULE_VAR_DECL(2004),
    LISTENER_DECLARATION(2005),
    CONST_DECLARATION(2006),
    ANNOTATION_DECLARATION(2007),
    XML_NAMESPACE_DECLARATION(2008),

    // Statements
    BLOCK_STATEMENT(1200),
    LOCAL_VAR_DECL(1201),
    ASSIGNMENT_STATEMENT(1202),
    IF_ELSE_STATEMENT(1203),
    ELSE_BLOCK(1204),
    WHILE_STATEMENT(1205),
    CALL_STATEMENT(1206),
    PANIC_STATEMENT(1207),
    RETURN_STATEMENT(1208),
    CONTINUE_STATEMENT(1209),
    BREAK_STATEMENT(1210),
    COMPOUND_ASSIGNMENT_STATEMENT(1211),
    LOCAL_TYPE_DEFINITION_STATEMENT(1212),
    ACTION_STATEMENT(1213),
    LOCK_STATEMENT(1214),
    NAMED_WORKER_DECLARATION(1215),
    FORK_STATEMENT(1216),
    FOREACH_STATEMENT(1217),

    // Expressions
    BINARY_EXPRESSION(1300),
    BRACED_EXPRESSION(1301),
    FUNCTION_CALL(1302),
    QUALIFIED_NAME_REFERENCE(1303),
    INDEXED_EXPRESSION(1304),
    FIELD_ACCESS(1305),
    METHOD_CALL(1306),
    CHECK_EXPRESSION(1307),
    MAPPING_CONSTRUCTOR(1308),
    TYPEOF_EXPRESSION(1309),
    UNARY_EXPRESSION(1310),
    TYPE_TEST_EXPRESSION(1311),
    BASIC_LITERAL(1312),
    SIMPLE_NAME_REFERENCE(1313),
    TRAP_EXPRESSION(1314),
    LIST_CONSTRUCTOR(1315),
    TYPE_CAST_EXPRESSION(1316),
    TABLE_CONSTRUCTOR(1317),
    LET_EXPRESSION(1318),
    XML_TEMPLATE_EXPRESSION(1319),
    RAW_TEMPLATE_EXPRESSION(1320),
    STRING_TEMPLATE_EXPRESSION(1321),
    ANONYMOUS_FUNCTION_EXPRESSION(1322),

    // Type descriptors
    TYPE_DESC(2000),
    RECORD_TYPE_DESC(2001),
    OBJECT_TYPE_DESC(2002),
    NIL_TYPE_DESC(2003),
    OPTIONAL_TYPE_DESC(2004),
    ARRAY_TYPE_DESC(2005),
    INT_TYPE_DESC(2006),
    BYTE_TYPE_DESC(2007),
    FLOAT_TYPE_DESC(2008),
    DECIMAL_TYPE_DESC(2009),
    STRING_TYPE_DESC(2010),
    BOOLEAN_TYPE_DESC(2011),
    XML_TYPE_DESC(2012),
    JSON_TYPE_DESC(2013),
    HANDLE_TYPE_DESC(2014),
    ANY_TYPE_DESC(2015),
    ANYDATA_TYPE_DESC(2016),
    NEVER_TYPE_DESC(2017),
    VAR_TYPE_DESC(2018),
    SERVICE_TYPE_DESC(2019),
    PARAMETERIZED_TYPE_DESC(2020),
    UNION_TYPE_DESC(2021),
    ERROR_TYPE_DESC(2022),
    STREAM_TYPE_DESC(2023),
<<<<<<< HEAD
    TABLE_TYPE_DESC(2024),
    FUNCTION_TYPE_DESC(2025),
=======
    FUNCTION_TYPE_DESC(2024),
    TUPLE_TYPE_DESC(2025),
>>>>>>> 02c42f53

    // Actions
    REMOTE_METHOD_CALL_ACTION(2500),
    BRACED_ACTION(2501),
    CHECK_ACTION(2502),

    // Other
    RETURN_TYPE_DESCRIPTOR(3000),
    REQUIRED_PARAM(3001),
    DEFAULTABLE_PARAM(3002),
    REST_PARAM(3003),
    EXTERNAL_FUNCTION_BODY(3004),
    RECORD_FIELD(3005),
    RECORD_FIELD_WITH_DEFAULT_VALUE(3006),
    TYPE_REFERENCE(3007),
    RECORD_REST_TYPE(3008),
    POSITIONAL_ARG(3009),
    NAMED_ARG(3010),
    REST_ARG(3011),
    OBJECT_FIELD(3012),
    IMPORT_ORG_NAME(3013),
    MODULE_NAME(3014),
    SUB_MODULE_NAME(3015),
    IMPORT_VERSION(3016),
    IMPORT_SUB_VERSION(3017),
    IMPORT_PREFIX(3018),
    SPECIFIC_FIELD(3019),
    COMPUTED_NAME_FIELD(3020),
    SPREAD_FIELD(3021),
    EXPRESSION_LIST_ITEM(3022),
    SERVICE_BODY(3023),
    ANNOTATION(3024),
    METADATA(3025),
    ARRAY_DIMENSION(3026),
    NIL_LITERAL(3027),
    ANNOTATION_ATTACH_POINT(3027),
    FUNCTION_BODY_BLOCK(3028),
    NAMED_WORKER_DECLARATOR(3029),
    EXPRESSION_FUNCTION_BODY(3030),
    DOCUMENTATION_STRING(3031),
    TYPE_CAST_PARAM(3032),
    KEY_SPECIFIER(3033),
    EXPLICIT_TYPE_PARAMS(3034),
    ERROR_TYPE_PARAMS(3035),
    LET_VAR_DECL(3036),
    STREAM_TYPE_PARAMS(3037),
    TYPE_PARAMETER(3038),
    KEY_TYPE_CONSTRAINT(3039),
    FUNCTION_SIGNATURE(3040),

    // XML
    XML_ELEMENT(4000),
    XML_EMPTY_ELEMENT(4001),
    XML_TEXT(4002),
    XML_COMMENT(4003),
    XML_PI(4004),
    XML_ELEMENT_START_TAG(4005),
    XML_ELEMENT_END_TAG(4006),
    XML_SIMPLE_NAME(4007),
    XML_QUALIFIED_NAME(4008),
    XML_ATTRIBUTE(4009),
    XML_ATTRIBUTE_VALUE(4010),
    INTERPOLATION(4011),

    INVALID(4),
    MODULE_PART(3),
    EOF_TOKEN(2),
    LIST(1),
    NONE(0);

    final int tag;
    final String strValue;

    SyntaxKind(int tag, String strValue) {
        this.tag = tag;
        this.strValue = strValue;
    }

    SyntaxKind(int tag) {
        this.tag = tag;
        this.strValue = "";
    }

    public String stringValue() {
        return strValue;
    }
}<|MERGE_RESOLUTION|>--- conflicted
+++ resolved
@@ -238,13 +238,9 @@
     UNION_TYPE_DESC(2021),
     ERROR_TYPE_DESC(2022),
     STREAM_TYPE_DESC(2023),
-<<<<<<< HEAD
     TABLE_TYPE_DESC(2024),
     FUNCTION_TYPE_DESC(2025),
-=======
-    FUNCTION_TYPE_DESC(2024),
-    TUPLE_TYPE_DESC(2025),
->>>>>>> 02c42f53
+    TUPLE_TYPE_DESC(2026),
 
     // Actions
     REMOTE_METHOD_CALL_ACTION(2500),
