--- conflicted
+++ resolved
@@ -191,11 +191,8 @@
     SERVICE_BODY(3023),
     ANNOTATION(3024),
     METADATA(3025),
-<<<<<<< HEAD
-    NIL_LITERAL(3026),
-=======
     ARRAY_DIMENSION(3026),
->>>>>>> 684fb0a1
+    NIL_LITERAL(3027),
 
     INVALID(4),
     MODULE_PART(3),
