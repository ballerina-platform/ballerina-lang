--- conflicted
+++ resolved
@@ -264,12 +264,9 @@
     DOCUMENTATION_STRING(3031),
     TYPE_CAST_PARAM(3032),
     KEY_SPECIFIER(3033),
-<<<<<<< HEAD
-    LET_VAR_DECL(3034),
-=======
     EXPLICIT_TYPE_PARAMS(3034),
     ERROR_TYPE_PARAMS(3035),
->>>>>>> 5acfcd43
+    LET_VAR_DECL(3036),
 
     INVALID(4),
     MODULE_PART(3),
