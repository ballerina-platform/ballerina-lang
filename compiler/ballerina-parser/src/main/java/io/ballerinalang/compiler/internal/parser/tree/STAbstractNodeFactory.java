/*
 *  Copyright (c) 2020, WSO2 Inc. (http://www.wso2.org) All Rights Reserved.
 *
 *  WSO2 Inc. licenses this file to you under the Apache License,
 *  Version 2.0 (the "License"); you may not use this file except
 *  in compliance with the License.
 *  You may obtain a copy of the License at
 *
 *    http://www.apache.org/licenses/LICENSE-2.0
 *
 *  Unless required by applicable law or agreed to in writing,
 *  software distributed under the License is distributed on an
 *  "AS IS" BASIS, WITHOUT WARRANTIES OR CONDITIONS OF ANY
 *  KIND, either express or implied.  See the License for the
 *  specific language governing permissions and limitations
 *  under the License.
 */
package io.ballerinalang.compiler.internal.parser.tree;

import io.ballerinalang.compiler.syntax.tree.SyntaxKind;

import java.util.List;

/**
 * A factory that constructs internal tree nodes.
 * <p>
 * This class contains various helper methods that create internal tree nodes.
 * <p>
 * Note that {@code STNodeFactory} must be used to create {@code STNode} instances. This approach allows
 * us to manage {@code STNode} production in the future. We could load nodes from a cache or add debug logs etc.
 *
 * @since 1.3.0
 */
public abstract class STAbstractNodeFactory {

    public static STToken createIdentifierToken(String text, STNode leadingTrivia, STNode trailingTrivia) {
        return new STIdentifierToken(text, leadingTrivia, trailingTrivia);
    }

    public static STNode createNodeList(List<STNode> children) {
        return new STNodeList(children);
    }

    public static STNode createEmptyNode() {
        return null;
    }

    public static STNode createMissingToken(SyntaxKind kind) {
        // TODO Seems like we can get these tokens from a cache
        return new STMissingToken(kind);
    }

    public static STToken createToken(SyntaxKind kind, STNode leadingTrivia, STNode trailingTrivia) {
        return new STToken(kind, leadingTrivia, trailingTrivia);
    }

<<<<<<< HEAD
    public static STToken createTypeToken(SyntaxKind kind, String text, STNode leadingTrivia, STNode trailingTrivia) {
        return new STTypeToken(kind, text, leadingTrivia, trailingTrivia);
=======
    public static STToken createToken(SyntaxKind kind, int width, STNode leadingTrivia, STNode trailingTrivia) {
        return new STToken(kind, width, leadingTrivia, trailingTrivia);
>>>>>>> dd65ecb6
    }

    public static STToken createLiteralValueToken(SyntaxKind kind,
                                                  String text,
                                                  long value,
                                                  STNode leadingTrivia,
                                                  STNode trailingTrivia) {
        return new STLiteralValueToken(kind, text, value, leadingTrivia, trailingTrivia);
    }

    public static STNode createSyntaxTrivia(SyntaxKind kind, String text) {
        return new SyntaxTrivia(kind, text);
    }

    /**
     * Create a Minutia node with the given text and the width.
     * <p>
     * This method allows the lexer to set the width that is different from the text length.
     *
     * @param kind  the {@code SyntaxKind}
     * @param text  the lexeme
     * @param width the width of the lexeme
     * @return the Minutia node
     */
    public static STNode createSyntaxTrivia(SyntaxKind kind, String text, int width) {
        return new SyntaxTrivia(kind, text, width);
    }

    public static STToken createDocumentationLineToken(String text, STNode leadingTrivia, STNode trailingTrivia) {
        return new STDocumentationLineToken(text, leadingTrivia, trailingTrivia);
    }
}<|MERGE_RESOLUTION|>--- conflicted
+++ resolved
@@ -54,15 +54,6 @@
         return new STToken(kind, leadingTrivia, trailingTrivia);
     }
 
-<<<<<<< HEAD
-    public static STToken createTypeToken(SyntaxKind kind, String text, STNode leadingTrivia, STNode trailingTrivia) {
-        return new STTypeToken(kind, text, leadingTrivia, trailingTrivia);
-=======
-    public static STToken createToken(SyntaxKind kind, int width, STNode leadingTrivia, STNode trailingTrivia) {
-        return new STToken(kind, width, leadingTrivia, trailingTrivia);
->>>>>>> dd65ecb6
-    }
-
     public static STToken createLiteralValueToken(SyntaxKind kind,
                                                   String text,
                                                   long value,
