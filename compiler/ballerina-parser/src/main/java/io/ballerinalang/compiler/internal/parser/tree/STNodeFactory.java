/*
 *  Copyright (c) 2020, WSO2 Inc. (http://www.wso2.org) All Rights Reserved.
 *
 *  WSO2 Inc. licenses this file to you under the Apache License,
 *  Version 2.0 (the "License"); you may not use this file except
 *  in compliance with the License.
 *  You may obtain a copy of the License at
 *
 *    http://www.apache.org/licenses/LICENSE-2.0
 *
 *  Unless required by applicable law or agreed to in writing,
 *  software distributed under the License is distributed on an
 *  "AS IS" BASIS, WITHOUT WARRANTIES OR CONDITIONS OF ANY
 *  KIND, either express or implied.  See the License for the
 *  specific language governing permissions and limitations
 *  under the License.
 */
package io.ballerinalang.compiler.internal.parser.tree;

import io.ballerinalang.compiler.syntax.tree.SyntaxKind;

/**
 * A factory that constructs internal tree nodes.
 * <p>
 * This class contains various helper methods that create internal tree nodes.
 * <p>
 * Note that {@code STNodeFactory} must be used to create {@code STNode} instances. This approach allows
 * us to manage {@code STNode} production in the future. We could load nodes from a cache or add debug logs etc.
 *
 * This is a generated class.
 *
 * @since 1.3.0
 */
public class STNodeFactory extends STAbstractNodeFactory {

    private STNodeFactory() {
    }

    public static STNode createModulePart(
            STNode imports,
            STNode members,
            STNode eofToken) {

        return new STModulePart(
                imports,
                members,
                eofToken);
    }

    public static STNode createFunctionDefinition(
            STNode visibilityQualifier,
            STNode functionKeyword,
            STNode functionName,
            STNode openParenToken,
            STNode parameters,
            STNode closeParenToken,
            STNode returnTypeDesc,
            STNode functionBody) {

        return new STFunctionDefinition(
                visibilityQualifier,
                functionKeyword,
                functionName,
                openParenToken,
                parameters,
                closeParenToken,
                returnTypeDesc,
                functionBody);
    }

    public static STNode createImportDeclaration(
            STNode importKeyword,
            STNode orgName,
            STNode moduleName,
            STNode version,
            STNode prefix,
            STNode semicolon) {

        return new STImportDeclaration(
                importKeyword,
                orgName,
                moduleName,
                version,
                prefix,
                semicolon);
    }

    public static STNode createListenerDeclaration(
            STNode visibilityQualifier,
            STNode listenerKeyword,
            STNode typeDescriptor,
            STNode variableName,
            STNode equalsToken,
            STNode initializer,
            STNode semicolonToken) {

        return new STListenerDeclaration(
                visibilityQualifier,
                listenerKeyword,
                typeDescriptor,
                variableName,
                equalsToken,
                initializer,
                semicolonToken);
    }

    public static STNode createTypeDefinitionNode(
            STNode visibilityQualifier,
            STNode typeKeyword,
            STNode typeName,
            STNode typeDescriptor,
            STNode semicolonToken) {

        return new STTypeDefinitionNode(
                visibilityQualifier,
                typeKeyword,
                typeName,
                typeDescriptor,
                semicolonToken);
    }

    public static STNode createServiceDeclaration(
            STNode serviceKeyword,
            STNode serviceName,
            STNode onKeyword,
            STNode expressions,
            STNode serviceBody) {

        return new STServiceDeclaration(
                serviceKeyword,
                serviceName,
                onKeyword,
                expressions,
                serviceBody);
    }

    public static STNode createAssignmentStatement(
            STNode varRef,
            STNode equalsToken,
            STNode expression,
            STNode semicolonToken) {

        return new STAssignmentStatement(
                varRef,
                equalsToken,
                expression,
                semicolonToken);
    }

    public static STNode createCompoundAssignmentStatement(
            STNode lhsExpression,
            STNode binaryOperator,
            STNode equalsToken,
            STNode rhsExpression,
            STNode semicolonToken) {

        return new STCompoundAssignmentStatement(
                lhsExpression,
                binaryOperator,
                equalsToken,
                rhsExpression,
                semicolonToken);
    }

    public static STNode createVariableDeclaration(
            STNode finalKeyword,
            STNode typeName,
            STNode variableName,
            STNode equalsToken,
            STNode initializer,
            STNode semicolonToken) {

        return new STVariableDeclaration(
                finalKeyword,
                typeName,
                variableName,
                equalsToken,
                initializer,
                semicolonToken);
    }

    public static STNode createBlockStatement(
            STNode openBraceToken,
            STNode statements,
            STNode closeBraceToken) {

        return new STBlockStatement(
                openBraceToken,
                statements,
                closeBraceToken);
    }

    public static STNode createBreakStatement(
            STNode breakToken,
            STNode semicolonToken) {

        return new STBreakStatement(
                breakToken,
                semicolonToken);
    }

    public static STNode createCallStatement(
            STNode expression,
            STNode semicolonToken) {

        return new STCallStatement(
                expression,
                semicolonToken);
    }

    public static STNode createContinueStatement(
            STNode continueToken,
            STNode semicolonToken) {

        return new STContinueStatement(
                continueToken,
                semicolonToken);
    }

    public static STNode createExternalFunctionBody(
            STNode equalsToken,
            STNode annotation,
            STNode externalKeyword,
            STNode semicolonToken) {

        return new STExternalFunctionBody(
                equalsToken,
                annotation,
                externalKeyword,
                semicolonToken);
    }

    public static STNode createIfElseStatement(
            STNode ifKeyword,
            STNode condition,
            STNode ifBody,
            STNode elseBody) {

        return new STIfElseStatement(
                ifKeyword,
                condition,
                ifBody,
                elseBody);
    }

    public static STNode createElseBlock(
            STNode elseKeyword,
            STNode elseBody) {

        return new STElseBlock(
                elseKeyword,
                elseBody);
    }

    public static STNode createWhileStatement(
            STNode whileKeyword,
            STNode condition,
            STNode whileBody) {

        return new STWhileStatement(
                whileKeyword,
                condition,
                whileBody);
    }

    public static STNode createPanicStatement(
            STNode panicKeyword,
            STNode expression,
            STNode semicolonToken) {

        return new STPanicStatement(
                panicKeyword,
                expression,
                semicolonToken);
    }

    public static STNode createReturnStatement(
            STNode returnKeyword,
            STNode expression,
            STNode semicolonToken) {

        return new STReturnStatement(
                returnKeyword,
                expression,
                semicolonToken);
    }

    public static STNode createBinaryExpression(
            SyntaxKind kind,
            STNode lhsExpr,
            STNode operator,
            STNode rhsExpr) {

        return new STBinaryExpression(
                kind,
                lhsExpr,
                operator,
                rhsExpr);
    }

    public static STNode createBracedExpression(
            SyntaxKind kind,
            STNode openParen,
            STNode expression,
            STNode closeParen) {

        return new STBracedExpression(
                kind,
                openParen,
                expression,
                closeParen);
    }

    public static STNode createCheckExpression(
            STNode checkKeyword,
            STNode expression) {

        return new STCheckExpression(
                checkKeyword,
                expression);
    }

    public static STNode createFieldAccessExpression(
            STNode expression,
            STNode dotToken,
            STNode fieldName) {

        return new STFieldAccessExpression(
                expression,
                dotToken,
                fieldName);
    }

    public static STNode createFunctionCallExpression(
            STNode functionName,
            STNode openParenToken,
            STNode arguments,
            STNode closeParenToken) {

        return new STFunctionCallExpression(
                functionName,
                openParenToken,
                arguments,
                closeParenToken);
    }

    public static STNode createMethodCallExpression(
            STNode expression,
            STNode dotToken,
            STNode methodName,
            STNode openParenToken,
            STNode arguments,
            STNode closeParenToken) {

        return new STMethodCallExpression(
                expression,
                dotToken,
                methodName,
                openParenToken,
                arguments,
                closeParenToken);
    }

    public static STNode createMappingConstructorExpression(
            STNode openBrace,
            STNode fields,
            STNode closeBrace) {

        return new STMappingConstructorExpression(
                openBrace,
                fields,
                closeBrace);
    }

    public static STNode createMemberAccessExpression(
            STNode containerExpression,
            STNode openBracket,
            STNode keyExpression,
            STNode closeBracket) {

        return new STMemberAccessExpression(
                containerExpression,
                openBracket,
                keyExpression,
                closeBracket);
    }

    public static STNode createTypeofExpression(
            STNode typeofKeyword,
            STNode expression) {

        return new STTypeofExpression(
                typeofKeyword,
                expression);
    }

    public static STNode createUnaryExpression(
            STNode unaryOperator,
            STNode expression) {

        return new STUnaryExpression(
                unaryOperator,
                expression);
    }

    public static STNode createComputedNameField(
            STNode leadingComma,
            STNode openBracket,
            STNode fieldNameExpr,
            STNode closeBracket,
            STNode colonToken,
            STNode valueExpr) {

        return new STComputedNameField(
                leadingComma,
                openBracket,
                fieldNameExpr,
                closeBracket,
                colonToken,
                valueExpr);
    }

    public static STNode createConstantDeclaration(
            STNode visibilityQualifier,
            STNode constKeyword,
            STNode typeDescriptor,
            STNode variableName,
            STNode equalsToken,
            STNode initializer,
            STNode semicolonToken) {

        return new STConstantDeclaration(
                visibilityQualifier,
                constKeyword,
                typeDescriptor,
                variableName,
                equalsToken,
                initializer,
                semicolonToken);
    }

    public static STNode createDefaultableParameter(
            STNode leadingComma,
            STNode visibilityQualifier,
            STNode type,
            STNode paramName,
            STNode equalsToken,
            STNode expression) {

        return new STDefaultableParameter(
                leadingComma,
                visibilityQualifier,
                type,
                paramName,
                equalsToken,
                expression);
    }

    public static STNode createRequiredParameter(
            STNode leadingComma,
            STNode visibilityQualifier,
            STNode type,
            STNode paramName) {

        return new STRequiredParameter(
                leadingComma,
                visibilityQualifier,
                type,
                paramName);
    }

    public static STNode createRestParameter(
            STNode leadingComma,
            STNode type,
            STNode ellipsisToken,
            STNode paramName) {

        return new STRestParameter(
                leadingComma,
                type,
                ellipsisToken,
                paramName);
    }

    public static STNode createExpressionListItem(
            STNode leadingComma,
            STNode expression) {

        return new STExpressionListItem(
                leadingComma,
                expression);
    }

    public static STNode createImportOrgName(
            STNode orgName,
            STNode slashToken) {

        return new STImportOrgName(
                orgName,
                slashToken);
    }

    public static STNode createImportPrefix(
            STNode asKeyword,
            STNode prefix) {

        return new STImportPrefix(
                asKeyword,
                prefix);
    }

    public static STNode createImportSubVersion(
            STNode leadingDot,
            STNode versionNumber) {

        return new STImportSubVersion(
                leadingDot,
                versionNumber);
    }

    public static STNode createImportVersion(
            STNode versionKeyword,
            STNode versionNumber) {

        return new STImportVersion(
                versionKeyword,
                versionNumber);
    }

    public static STNode createSubModuleName(
            STNode leadingDot,
            STNode moduleName) {

        return new STSubModuleName(
                leadingDot,
                moduleName);
    }

    public static STNode createSpecificField(
            STNode leadingComma,
            STNode fieldName,
            STNode colon,
            STNode valueExpr) {

        return new STSpecificField(
                leadingComma,
                fieldName,
                colon,
                valueExpr);
    }

    public static STNode createSpreadField(
            STNode leadingComma,
            STNode ellipsis,
            STNode valueExpr) {

        return new STSpreadField(
                leadingComma,
                ellipsis,
                valueExpr);
    }

    public static STNode createNamedArgument(
            STNode leadingComma,
            STNode argumentName,
            STNode equalsToken,
            STNode expression) {

        return new STNamedArgument(
                leadingComma,
                argumentName,
                equalsToken,
                expression);
    }

    public static STNode createPositionalArgument(
            STNode leadingComma,
            STNode expression) {

        return new STPositionalArgument(
                leadingComma,
                expression);
    }

    public static STNode createRestArgument(
            STNode leadingComma,
            STNode ellipsis,
            STNode expression) {

        return new STRestArgument(
                leadingComma,
                ellipsis,
                expression);
    }

    public static STNode createObjectTypeDescriptor(
            STNode objectTypeQualifiers,
            STNode objectKeyword,
            STNode openBrace,
            STNode members,
            STNode closeBrace) {

        return new STObjectTypeDescriptor(
                objectTypeQualifiers,
                objectKeyword,
                openBrace,
                members,
                closeBrace);
    }

    public static STNode createRecordTypeDescriptor(
            STNode objectKeyword,
            STNode bodyStartDelimiter,
            STNode fields,
            STNode bodyEndDelimiter) {

        return new STRecordTypeDescriptor(
                objectKeyword,
                bodyStartDelimiter,
                fields,
                bodyEndDelimiter);
    }

    public static STNode createReturnTypeDescriptor(
            STNode returnsKeyword,
            STNode annotations,
            STNode type) {

        return new STReturnTypeDescriptor(
                returnsKeyword,
                annotations,
                type);
    }

    public static STNode createNilTypeDescriptor(
            STNode openParenToken,
            STNode closeParenToken) {

        return new STNilTypeDescriptor(
                openParenToken,
                closeParenToken);
    }

    public static STNode createObjectField(
            STNode visibilityQualifier,
            STNode type,
            STNode fieldName,
            STNode equalsToken,
            STNode expression,
            STNode semicolonToken) {

        return new STObjectField(
                visibilityQualifier,
                type,
                fieldName,
                equalsToken,
                expression,
                semicolonToken);
    }

    public static STNode createRecordField(
            STNode type,
            STNode fieldName,
            STNode questionMarkToken,
            STNode semicolonToken) {

        return new STRecordField(
                type,
                fieldName,
                questionMarkToken,
                semicolonToken);
    }

    public static STNode createRecordFieldWithDefaultValue(
            STNode type,
            STNode fieldName,
            STNode equalsToken,
            STNode expression,
            STNode semicolonToken) {

        return new STRecordFieldWithDefaultValue(
                type,
                fieldName,
                equalsToken,
                expression,
                semicolonToken);
    }

    public static STNode createRecordRestDescriptor(
            STNode type,
            STNode ellipsisToken,
            STNode semicolonToken) {

        return new STRecordRestDescriptor(
                type,
                ellipsisToken,
                semicolonToken);
    }

    public static STNode createTypeReference(
            STNode asteriskToken,
            STNode type,
            STNode semicolonToken) {

        return new STTypeReference(
                asteriskToken,
                type,
                semicolonToken);
    }

    public static STNode createQualifiedIdentifier(
            STNode modulePrefix,
            STNode colon,
            STNode identifier) {

        return new STQualifiedIdentifier(
                modulePrefix,
                colon,
                identifier);
    }

    public static STNode createServiceBody(
            STNode openBraceToken,
            STNode resources,
            STNode closeBraceToken) {

        return new STServiceBody(
                openBraceToken,
                resources,
                closeBraceToken);
    }
<<<<<<< HEAD

    public static STNode createOptionalTypeDescriptor(STNode typeDescriptorNode, STNode questionMarkToken) {
        return new STOptionalTypeDescriptor(typeDescriptorNode, questionMarkToken);
    }
}
=======
}
>>>>>>> 64fa6fe7
<|MERGE_RESOLUTION|>--- conflicted
+++ resolved
@@ -729,12 +729,8 @@
                 resources,
                 closeBraceToken);
     }
-<<<<<<< HEAD
 
     public static STNode createOptionalTypeDescriptor(STNode typeDescriptorNode, STNode questionMarkToken) {
         return new STOptionalTypeDescriptor(typeDescriptorNode, questionMarkToken);
     }
 }
-=======
-}
->>>>>>> 64fa6fe7
