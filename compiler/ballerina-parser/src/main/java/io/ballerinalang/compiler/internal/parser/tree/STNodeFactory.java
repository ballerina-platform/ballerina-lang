--- conflicted
+++ resolved
@@ -1781,7 +1781,6 @@
                 endExpression);
     }
 
-<<<<<<< HEAD
     public static STNode createEnumDeclarationNode(
             STNode metadata,
             STNode qualifier,
@@ -1812,7 +1811,8 @@
                 identifier,
                 equalToken,
                 constExprNode);
-=======
+    }
+
     public static STNode createArrayTypeDescriptorNode(
             STNode memberTypeDesc,
             STNode openBracket,
@@ -1824,6 +1824,5 @@
                 openBracket,
                 arrayLength,
                 closeBracket);
->>>>>>> 808fe8fc
     }
 }
