/*
 *  Copyright (c) 2020, WSO2 Inc. (http://www.wso2.org) All Rights Reserved.
 *
 *  WSO2 Inc. licenses this file to you under the Apache License,
 *  Version 2.0 (the "License"); you may not use this file except
 *  in compliance with the License.
 *  You may obtain a copy of the License at
 *
 *    http://www.apache.org/licenses/LICENSE-2.0
 *
 *  Unless required by applicable law or agreed to in writing,
 *  software distributed under the License is distributed on an
 *  "AS IS" BASIS, WITHOUT WARRANTIES OR CONDITIONS OF ANY
 *  KIND, either express or implied.  See the License for the
 *  specific language governing permissions and limitations
 *  under the License.
 */
package io.ballerinalang.compiler.internal.parser.tree;

import io.ballerinalang.compiler.syntax.tree.SyntaxKind;

/**
 * A factory that constructs internal tree nodes.
 * <p>
 * This class contains various helper methods that create internal tree nodes.
 * <p>
 * Note that {@code STNodeFactory} must be used to create {@code STNode} instances. This approach allows
 * us to manage {@code STNode} production in the future. We could load nodes from a cache or add debug logs etc.
 *
 * This is a generated class.
 *
 * @since 1.3.0
 */
public class STNodeFactory extends STAbstractNodeFactory {

    private STNodeFactory() {
    }

    public static STNode createModulePartNode(
            STNode imports,
            STNode members,
            STNode eofToken) {

        return new STModulePartNode(
                imports,
                members,
                eofToken);
    }

    public static STNode createFunctionDefinitionNode(
            STNode metadata,
            STNode visibilityQualifier,
            STNode functionKeyword,
            STNode functionName,
            STNode functionSignature,
            STNode functionBody) {

        return new STFunctionDefinitionNode(
                metadata,
                visibilityQualifier,
                functionKeyword,
                functionName,
                functionSignature,
                functionBody);
    }

    public static STNode createImportDeclarationNode(
            STNode importKeyword,
            STNode orgName,
            STNode moduleName,
            STNode version,
            STNode prefix,
            STNode semicolon) {

        return new STImportDeclarationNode(
                importKeyword,
                orgName,
                moduleName,
                version,
                prefix,
                semicolon);
    }

    public static STNode createListenerDeclarationNode(
            STNode metadata,
            STNode visibilityQualifier,
            STNode listenerKeyword,
            STNode typeDescriptor,
            STNode variableName,
            STNode equalsToken,
            STNode initializer,
            STNode semicolonToken) {

        return new STListenerDeclarationNode(
                metadata,
                visibilityQualifier,
                listenerKeyword,
                typeDescriptor,
                variableName,
                equalsToken,
                initializer,
                semicolonToken);
    }

    public static STNode createTypeDefinitionNode(
            STNode metadata,
            STNode visibilityQualifier,
            STNode typeKeyword,
            STNode typeName,
            STNode typeDescriptor,
            STNode semicolonToken) {

        return new STTypeDefinitionNode(
                metadata,
                visibilityQualifier,
                typeKeyword,
                typeName,
                typeDescriptor,
                semicolonToken);
    }

    public static STNode createServiceDeclarationNode(
            STNode metadata,
            STNode serviceKeyword,
            STNode serviceName,
            STNode onKeyword,
            STNode expressions,
            STNode serviceBody) {

        return new STServiceDeclarationNode(
                metadata,
                serviceKeyword,
                serviceName,
                onKeyword,
                expressions,
                serviceBody);
    }

    public static STNode createAssignmentStatementNode(
            STNode varRef,
            STNode equalsToken,
            STNode expression,
            STNode semicolonToken) {

        return new STAssignmentStatementNode(
                varRef,
                equalsToken,
                expression,
                semicolonToken);
    }

    public static STNode createCompoundAssignmentStatementNode(
            STNode lhsExpression,
            STNode binaryOperator,
            STNode equalsToken,
            STNode rhsExpression,
            STNode semicolonToken) {

        return new STCompoundAssignmentStatementNode(
                lhsExpression,
                binaryOperator,
                equalsToken,
                rhsExpression,
                semicolonToken);
    }

    public static STNode createVariableDeclarationNode(
            STNode annotations,
            STNode finalKeyword,
            STNode typeName,
            STNode variableName,
            STNode equalsToken,
            STNode initializer,
            STNode semicolonToken) {

        return new STVariableDeclarationNode(
                annotations,
                finalKeyword,
                typeName,
                variableName,
                equalsToken,
                initializer,
                semicolonToken);
    }

    public static STNode createBlockStatementNode(
            STNode openBraceToken,
            STNode statements,
            STNode closeBraceToken) {

        return new STBlockStatementNode(
                openBraceToken,
                statements,
                closeBraceToken);
    }

    public static STNode createBreakStatementNode(
            STNode breakToken,
            STNode semicolonToken) {

        return new STBreakStatementNode(
                breakToken,
                semicolonToken);
    }

    public static STNode createExpressionStatementNode(
            SyntaxKind kind,
            STNode expression,
            STNode semicolonToken) {

        return new STExpressionStatementNode(
                kind,
                expression,
                semicolonToken);
    }

    public static STNode createContinueStatementNode(
            STNode continueToken,
            STNode semicolonToken) {

        return new STContinueStatementNode(
                continueToken,
                semicolonToken);
    }

    public static STNode createExternalFunctionBodyNode(
            STNode equalsToken,
            STNode annotations,
            STNode externalKeyword,
            STNode semicolonToken) {

        return new STExternalFunctionBodyNode(
                equalsToken,
                annotations,
                externalKeyword,
                semicolonToken);
    }

    public static STNode createIfElseStatementNode(
            STNode ifKeyword,
            STNode condition,
            STNode ifBody,
            STNode elseBody) {

        return new STIfElseStatementNode(
                ifKeyword,
                condition,
                ifBody,
                elseBody);
    }

    public static STNode createElseBlockNode(
            STNode elseKeyword,
            STNode elseBody) {

        return new STElseBlockNode(
                elseKeyword,
                elseBody);
    }

    public static STNode createWhileStatementNode(
            STNode whileKeyword,
            STNode condition,
            STNode whileBody) {

        return new STWhileStatementNode(
                whileKeyword,
                condition,
                whileBody);
    }

    public static STNode createPanicStatementNode(
            STNode panicKeyword,
            STNode expression,
            STNode semicolonToken) {

        return new STPanicStatementNode(
                panicKeyword,
                expression,
                semicolonToken);
    }

    public static STNode createReturnStatementNode(
            STNode returnKeyword,
            STNode expression,
            STNode semicolonToken) {

        return new STReturnStatementNode(
                returnKeyword,
                expression,
                semicolonToken);
    }

    public static STNode createLocalTypeDefinitionStatementNode(
            STNode annotations,
            STNode typeKeyword,
            STNode typeName,
            STNode typeDescriptor,
            STNode semicolonToken) {

        return new STLocalTypeDefinitionStatementNode(
                annotations,
                typeKeyword,
                typeName,
                typeDescriptor,
                semicolonToken);
    }

    public static STNode createLockStatementNode(
            STNode lockKeyword,
            STNode blockStatement) {

        return new STLockStatementNode(
                lockKeyword,
                blockStatement);
    }

    public static STNode createForkStatementNode(
            STNode forkKeyword,
            STNode openBraceToken,
            STNode namedWorkerDeclarations,
            STNode closeBraceToken) {

        return new STForkStatementNode(
                forkKeyword,
                openBraceToken,
                namedWorkerDeclarations,
                closeBraceToken);
    }

    public static STNode createForEachStatementNode(
            STNode forEachKeyword,
            STNode typedBindingPattern,
            STNode inKeyword,
            STNode ActionOrExpressionNode,
            STNode blockStatement) {

        return new STForEachStatementNode(
                forEachKeyword,
                typedBindingPattern,
                inKeyword,
                ActionOrExpressionNode,
                blockStatement);
    }

    public static STNode createBinaryExpressionNode(
            SyntaxKind kind,
            STNode lhsExpr,
            STNode operator,
            STNode rhsExpr) {

        return new STBinaryExpressionNode(
                kind,
                lhsExpr,
                operator,
                rhsExpr);
    }

    public static STNode createBracedExpressionNode(
            SyntaxKind kind,
            STNode openParen,
            STNode expression,
            STNode closeParen) {

        return new STBracedExpressionNode(
                kind,
                openParen,
                expression,
                closeParen);
    }

    public static STNode createCheckExpressionNode(
            SyntaxKind kind,
            STNode checkKeyword,
            STNode expression) {

        return new STCheckExpressionNode(
                kind,
                checkKeyword,
                expression);
    }

    public static STNode createFieldAccessExpressionNode(
            STNode expression,
            STNode dotToken,
            STNode fieldName) {

        return new STFieldAccessExpressionNode(
                expression,
                dotToken,
                fieldName);
    }

    public static STNode createFunctionCallExpressionNode(
            STNode functionName,
            STNode openParenToken,
            STNode arguments,
            STNode closeParenToken) {

        return new STFunctionCallExpressionNode(
                functionName,
                openParenToken,
                arguments,
                closeParenToken);
    }

    public static STNode createMethodCallExpressionNode(
            STNode expression,
            STNode dotToken,
            STNode methodName,
            STNode openParenToken,
            STNode arguments,
            STNode closeParenToken) {

        return new STMethodCallExpressionNode(
                expression,
                dotToken,
                methodName,
                openParenToken,
                arguments,
                closeParenToken);
    }

    public static STNode createMappingConstructorExpressionNode(
            STNode openBrace,
            STNode fields,
            STNode closeBrace) {

        return new STMappingConstructorExpressionNode(
                openBrace,
                fields,
                closeBrace);
    }

    public static STNode createIndexedExpressionNode(
            STNode containerExpression,
            STNode openBracket,
            STNode keyExpression,
            STNode closeBracket) {

        return new STIndexedExpressionNode(
                containerExpression,
                openBracket,
                keyExpression,
                closeBracket);
    }

    public static STNode createTypeofExpressionNode(
            STNode typeofKeyword,
            STNode expression) {

        return new STTypeofExpressionNode(
                typeofKeyword,
                expression);
    }

    public static STNode createUnaryExpressionNode(
            STNode unaryOperator,
            STNode expression) {

        return new STUnaryExpressionNode(
                unaryOperator,
                expression);
    }

    public static STNode createComputedNameFieldNode(
            STNode leadingComma,
            STNode openBracket,
            STNode fieldNameExpr,
            STNode closeBracket,
            STNode colonToken,
            STNode valueExpr) {

        return new STComputedNameFieldNode(
                leadingComma,
                openBracket,
                fieldNameExpr,
                closeBracket,
                colonToken,
                valueExpr);
    }

    public static STNode createConstantDeclarationNode(
            STNode metadata,
            STNode visibilityQualifier,
            STNode constKeyword,
            STNode typeDescriptor,
            STNode variableName,
            STNode equalsToken,
            STNode initializer,
            STNode semicolonToken) {

        return new STConstantDeclarationNode(
                metadata,
                visibilityQualifier,
                constKeyword,
                typeDescriptor,
                variableName,
                equalsToken,
                initializer,
                semicolonToken);
    }

    public static STNode createDefaultableParameterNode(
            STNode leadingComma,
            STNode annotations,
            STNode visibilityQualifier,
            STNode typeName,
            STNode paramName,
            STNode equalsToken,
            STNode expression) {

        return new STDefaultableParameterNode(
                leadingComma,
                annotations,
                visibilityQualifier,
                typeName,
                paramName,
                equalsToken,
                expression);
    }

    public static STNode createRequiredParameterNode(
            STNode leadingComma,
            STNode annotations,
            STNode visibilityQualifier,
            STNode typeName,
            STNode paramName) {

        return new STRequiredParameterNode(
                leadingComma,
                annotations,
                visibilityQualifier,
                typeName,
                paramName);
    }

    public static STNode createRestParameterNode(
            STNode leadingComma,
            STNode annotations,
            STNode typeName,
            STNode ellipsisToken,
            STNode paramName) {

        return new STRestParameterNode(
                leadingComma,
                annotations,
                typeName,
                ellipsisToken,
                paramName);
    }

    public static STNode createExpressionListItemNode(
            STNode leadingComma,
            STNode expression) {

        return new STExpressionListItemNode(
                leadingComma,
                expression);
    }

    public static STNode createImportOrgNameNode(
            STNode orgName,
            STNode slashToken) {

        return new STImportOrgNameNode(
                orgName,
                slashToken);
    }

    public static STNode createImportPrefixNode(
            STNode asKeyword,
            STNode prefix) {

        return new STImportPrefixNode(
                asKeyword,
                prefix);
    }

    public static STNode createImportSubVersionNode(
            STNode leadingDot,
            STNode versionNumber) {

        return new STImportSubVersionNode(
                leadingDot,
                versionNumber);
    }

    public static STNode createImportVersionNode(
            STNode versionKeyword,
            STNode versionNumber) {

        return new STImportVersionNode(
                versionKeyword,
                versionNumber);
    }

    public static STNode createSpecificFieldNode(
            STNode leadingComma,
            STNode fieldName,
            STNode colon,
            STNode valueExpr) {

        return new STSpecificFieldNode(
                leadingComma,
                fieldName,
                colon,
                valueExpr);
    }

    public static STNode createSpreadFieldNode(
            STNode leadingComma,
            STNode ellipsis,
            STNode valueExpr) {

        return new STSpreadFieldNode(
                leadingComma,
                ellipsis,
                valueExpr);
    }

    public static STNode createNamedArgumentNode(
            STNode leadingComma,
            STNode argumentName,
            STNode equalsToken,
            STNode expression) {

        return new STNamedArgumentNode(
                leadingComma,
                argumentName,
                equalsToken,
                expression);
    }

    public static STNode createPositionalArgumentNode(
            STNode leadingComma,
            STNode expression) {

        return new STPositionalArgumentNode(
                leadingComma,
                expression);
    }

    public static STNode createRestArgumentNode(
            STNode leadingComma,
            STNode ellipsis,
            STNode expression) {

        return new STRestArgumentNode(
                leadingComma,
                ellipsis,
                expression);
    }

    public static STNode createObjectTypeDescriptorNode(
            STNode objectTypeQualifiers,
            STNode objectKeyword,
            STNode openBrace,
            STNode members,
            STNode closeBrace) {

        return new STObjectTypeDescriptorNode(
                objectTypeQualifiers,
                objectKeyword,
                openBrace,
                members,
                closeBrace);
    }

    public static STNode createRecordTypeDescriptorNode(
            STNode objectKeyword,
            STNode bodyStartDelimiter,
            STNode fields,
            STNode bodyEndDelimiter) {

        return new STRecordTypeDescriptorNode(
                objectKeyword,
                bodyStartDelimiter,
                fields,
                bodyEndDelimiter);
    }

    public static STNode createReturnTypeDescriptorNode(
            STNode returnsKeyword,
            STNode annotations,
            STNode type) {

        return new STReturnTypeDescriptorNode(
                returnsKeyword,
                annotations,
                type);
    }

    public static STNode createNilTypeDescriptorNode(
            STNode openParenToken,
            STNode closeParenToken) {

        return new STNilTypeDescriptorNode(
                openParenToken,
                closeParenToken);
    }

    public static STNode createOptionalTypeDescriptorNode(
            STNode typeDescriptor,
            STNode questionMarkToken) {

        return new STOptionalTypeDescriptorNode(
                typeDescriptor,
                questionMarkToken);
    }

    public static STNode createObjectFieldNode(
            STNode metadata,
            STNode visibilityQualifier,
            STNode typeName,
            STNode fieldName,
            STNode equalsToken,
            STNode expression,
            STNode semicolonToken) {

        return new STObjectFieldNode(
                metadata,
                visibilityQualifier,
                typeName,
                fieldName,
                equalsToken,
                expression,
                semicolonToken);
    }

    public static STNode createRecordFieldNode(
            STNode metadata,
            STNode typeName,
            STNode fieldName,
            STNode questionMarkToken,
            STNode semicolonToken) {

        return new STRecordFieldNode(
                metadata,
                typeName,
                fieldName,
                questionMarkToken,
                semicolonToken);
    }

    public static STNode createRecordFieldWithDefaultValueNode(
            STNode metadata,
            STNode typeName,
            STNode fieldName,
            STNode equalsToken,
            STNode expression,
            STNode semicolonToken) {

        return new STRecordFieldWithDefaultValueNode(
                metadata,
                typeName,
                fieldName,
                equalsToken,
                expression,
                semicolonToken);
    }

    public static STNode createRecordRestDescriptorNode(
            STNode typeName,
            STNode ellipsisToken,
            STNode semicolonToken) {

        return new STRecordRestDescriptorNode(
                typeName,
                ellipsisToken,
                semicolonToken);
    }

    public static STNode createTypeReferenceNode(
            STNode asteriskToken,
            STNode typeName,
            STNode semicolonToken) {

        return new STTypeReferenceNode(
                asteriskToken,
                typeName,
                semicolonToken);
    }

    public static STNode createServiceBodyNode(
            STNode openBraceToken,
            STNode resources,
            STNode closeBraceToken) {

        return new STServiceBodyNode(
                openBraceToken,
                resources,
                closeBraceToken);
    }

    public static STNode createAnnotationNode(
            STNode atToken,
            STNode annotReference,
            STNode annotValue) {

        return new STAnnotationNode(
                atToken,
                annotReference,
                annotValue);
    }

    public static STNode createMetadataNode(
            STNode documentationString,
            STNode annotations) {

        return new STMetadataNode(
                documentationString,
                annotations);
    }

    public static STNode createModuleVariableDeclarationNode(
            STNode metadata,
            STNode finalKeyword,
            STNode typeName,
            STNode variableName,
            STNode equalsToken,
            STNode initializer,
            STNode semicolonToken) {

        return new STModuleVariableDeclarationNode(
                metadata,
                finalKeyword,
                typeName,
                variableName,
                equalsToken,
                initializer,
                semicolonToken);
    }

    public static STNode createTypeTestExpressionNode(
            STNode expression,
            STNode isKeyword,
            STNode typeDescriptor) {

        return new STTypeTestExpressionNode(
                expression,
                isKeyword,
                typeDescriptor);
    }

    public static STNode createRemoteMethodCallActionNode(
            STNode expression,
            STNode rightArrowToken,
            STNode methodName,
            STNode openParenToken,
            STNode arguments,
            STNode closeParenToken) {

        return new STRemoteMethodCallActionNode(
                expression,
                rightArrowToken,
                methodName,
                openParenToken,
                arguments,
                closeParenToken);
    }

    public static STNode createParameterizedTypeDescriptorNode(
            STNode parameterizedType,
            STNode ltToken,
            STNode typeNode,
            STNode gtToken) {

        return new STParameterizedTypeDescriptorNode(
                parameterizedType,
                ltToken,
                typeNode,
                gtToken);
    }

    public static STNode createNilLiteralNode(
            STNode openParenToken,
            STNode closeParenToken) {

        return new STNilLiteralNode(
                openParenToken,
                closeParenToken);
    }

    public static STNode createAnnotationDeclarationNode(
            STNode metadata,
            STNode visibilityQualifier,
            STNode constKeyword,
            STNode annotationKeyword,
            STNode typeDescriptor,
            STNode annotationTag,
            STNode onKeyword,
            STNode attachPoints,
            STNode semicolonToken) {

        return new STAnnotationDeclarationNode(
                metadata,
                visibilityQualifier,
                constKeyword,
                annotationKeyword,
                typeDescriptor,
                annotationTag,
                onKeyword,
                attachPoints,
                semicolonToken);
    }

    public static STNode createAnnotationAttachPointNode(
            STNode sourceKeyword,
            STNode firstIdent,
            STNode secondIdent) {

        return new STAnnotationAttachPointNode(
                sourceKeyword,
                firstIdent,
                secondIdent);
    }

    public static STNode createXMLNamespaceDeclarationNode(
            STNode xmlnsKeyword,
            STNode namespaceuri,
            STNode asKeyword,
            STNode namespacePrefix,
            STNode semicolonToken) {

        return new STXMLNamespaceDeclarationNode(
                xmlnsKeyword,
                namespaceuri,
                asKeyword,
                namespacePrefix,
                semicolonToken);
    }

    public static STNode createFunctionBodyBlockNode(
            STNode openBraceToken,
            STNode namedWorkerDeclarator,
            STNode statements,
            STNode closeBraceToken) {

        return new STFunctionBodyBlockNode(
                openBraceToken,
                namedWorkerDeclarator,
                statements,
                closeBraceToken);
    }

    public static STNode createNamedWorkerDeclarationNode(
            STNode annotations,
            STNode workerKeyword,
            STNode workerName,
            STNode returnTypeDesc,
            STNode workerBody) {

        return new STNamedWorkerDeclarationNode(
                annotations,
                workerKeyword,
                workerName,
                returnTypeDesc,
                workerBody);
    }

    public static STNode createNamedWorkerDeclarator(
            STNode workerInitStatements,
            STNode namedWorkerDeclarations) {

        return new STNamedWorkerDeclarator(
                workerInitStatements,
                namedWorkerDeclarations);
    }

    public static STNode createDocumentationStringNode(
            STNode documentationLines) {

        return new STDocumentationStringNode(
                documentationLines);
    }

    public static STNode createBasicLiteralNode(
            SyntaxKind kind,
            STNode literalToken) {

        return new STBasicLiteralNode(
                kind,
                literalToken);
    }

    public static STNode createSimpleNameReferenceNode(
            STNode name) {

        return new STSimpleNameReferenceNode(
                name);
    }

    public static STNode createQualifiedNameReferenceNode(
            STNode modulePrefix,
            STNode colon,
            STNode identifier) {

        return new STQualifiedNameReferenceNode(
                modulePrefix,
                colon,
                identifier);
    }

    public static STNode createBuiltinSimpleNameReferenceNode(
            SyntaxKind kind,
            STNode name) {

        return new STBuiltinSimpleNameReferenceNode(
                kind,
                name);
    }

    public static STNode createTrapExpressionNode(
            STNode trapKeyword,
            STNode expression) {

        return new STTrapExpressionNode(
                trapKeyword,
                expression);
    }

    public static STNode createListConstructorExpressionNode(
            STNode openBracket,
            STNode expressions,
            STNode closeBracket) {

        return new STListConstructorExpressionNode(
                openBracket,
                expressions,
                closeBracket);
    }

    public static STNode createTypeCastExpressionNode(
            STNode ltToken,
            STNode typeCastParam,
            STNode gtToken,
            STNode expression) {

        return new STTypeCastExpressionNode(
                ltToken,
                typeCastParam,
                gtToken,
                expression);
    }

    public static STNode createTypeCastParamNode(
            STNode annotations,
            STNode type) {

        return new STTypeCastParamNode(
                annotations,
                type);
    }

    public static STNode createUnionTypeDescriptorNode(
            STNode leftTypeDesc,
            STNode pipeToken,
            STNode rightTypeDesc) {

        return new STUnionTypeDescriptorNode(
                leftTypeDesc,
                pipeToken,
                rightTypeDesc);
    }

    public static STNode createTableConstructorExpressionNode(
            STNode tableKeyword,
            STNode KeySpecifier,
            STNode openBracket,
            STNode mappingConstructors,
            STNode closeBracket) {

        return new STTableConstructorExpressionNode(
                tableKeyword,
                KeySpecifier,
                openBracket,
                mappingConstructors,
                closeBracket);
    }

    public static STNode createKeySpecifierNode(
            STNode keyKeyword,
            STNode openParenToken,
            STNode fieldNames,
            STNode closeParenToken) {

        return new STKeySpecifierNode(
                keyKeyword,
                openParenToken,
                fieldNames,
                closeParenToken);
    }

    public static STNode createErrorTypeDescriptorNode(
            STNode errorKeywordToken,
            STNode errorTypeParamsNode) {

        return new STErrorTypeDescriptorNode(
                errorKeywordToken,
                errorTypeParamsNode);
    }

    public static STNode createErrorTypeParamsNode(
            STNode ltToken,
            STNode parameter,
            STNode gtToken) {

        return new STErrorTypeParamsNode(
                ltToken,
                parameter,
                gtToken);
    }

    public static STNode createStreamTypeDescriptorNode(
            STNode streamKeywordToken,
            STNode streamTypeParamsNode) {

        return new STStreamTypeDescriptorNode(
                streamKeywordToken,
                streamTypeParamsNode);
    }

    public static STNode createStreamTypeParamsNode(
            STNode ltToken,
            STNode leftTypeDescNode,
            STNode commaToken,
            STNode rightTypeDescNode,
            STNode gtToken) {

        return new STStreamTypeParamsNode(
                ltToken,
                leftTypeDescNode,
                commaToken,
                rightTypeDescNode,
                gtToken);
    }

    public static STNode createLetExpressionNode(
            STNode letKeyword,
            STNode letVarDeclarations,
            STNode inKeyword,
            STNode expression) {

        return new STLetExpressionNode(
                letKeyword,
                letVarDeclarations,
                inKeyword,
                expression);
    }

    public static STNode createLetVariableDeclarationNode(
            STNode annotations,
            STNode typeName,
            STNode variableName,
            STNode equalsToken,
            STNode expression) {

        return new STLetVariableDeclarationNode(
                annotations,
                typeName,
                variableName,
                equalsToken,
                expression);
    }

    public static STNode createTemplateExpressionNode(
            SyntaxKind kind,
            STNode type,
            STNode startBacktick,
            STNode content,
            STNode endBacktick) {

        return new STTemplateExpressionNode(
                kind,
                type,
                startBacktick,
                content,
                endBacktick);
    }

    public static STNode createXMLElementNode(
            STNode startTag,
            STNode content,
            STNode endTag) {

        return new STXMLElementNode(
                startTag,
                content,
                endTag);
    }

    public static STNode createXMLStartTagNode(
            STNode ltToken,
            STNode name,
            STNode attributes,
            STNode getToken) {

        return new STXMLStartTagNode(
                ltToken,
                name,
                attributes,
                getToken);
    }

    public static STNode createXMLEndTagNode(
            STNode ltToken,
            STNode slashToken,
            STNode name,
            STNode getToken) {

        return new STXMLEndTagNode(
                ltToken,
                slashToken,
                name,
                getToken);
    }

    public static STNode createXMLSimpleNameNode(
            STNode name) {

        return new STXMLSimpleNameNode(
                name);
    }

    public static STNode createXMLQualifiedNameNode(
            STNode prefix,
            STNode colon,
            STNode name) {

        return new STXMLQualifiedNameNode(
                prefix,
                colon,
                name);
    }

    public static STNode createXMLEmptyElementNode(
            STNode ltToken,
            STNode name,
            STNode attributes,
            STNode slashToken,
            STNode getToken) {

        return new STXMLEmptyElementNode(
                ltToken,
                name,
                attributes,
                slashToken,
                getToken);
    }

    public static STNode createInterpolationNode(
            STNode interpolationStartToken,
            STNode expression,
            STNode interpolationEndToken) {

        return new STInterpolationNode(
                interpolationStartToken,
                expression,
                interpolationEndToken);
    }

    public static STNode createXMLTextNode(
            STNode content) {

        return new STXMLTextNode(
                content);
    }

    public static STNode createXMLAttributeNode(
            STNode attributeName,
            STNode equalToken,
            STNode value) {

        return new STXMLAttributeNode(
                attributeName,
                equalToken,
                value);
    }

    public static STNode createXMLAttributeValue(
            STNode startQuote,
            STNode value,
            STNode endQuote) {

        return new STXMLAttributeValue(
                startQuote,
                value,
                endQuote);
    }

    public static STNode createXMLComment(
            STNode commentStart,
            STNode content,
            STNode commentEnd) {

        return new STXMLComment(
                commentStart,
                content,
                commentEnd);
    }

    public static STNode createXMLProcessingInstruction(
            STNode piStart,
            STNode target,
            STNode data,
            STNode piEnd) {

        return new STXMLProcessingInstruction(
                piStart,
                target,
                data,
                piEnd);
    }

    public static STNode createTableTypeDescriptorNode(
            STNode tableKeywordToken,
            STNode rowTypeParameterNode,
            STNode keyConstraintNode) {

        return new STTableTypeDescriptorNode(
                tableKeywordToken,
                rowTypeParameterNode,
                keyConstraintNode);
    }

    public static STNode createTypeParameterNode(
            STNode ltToken,
            STNode typeNode,
            STNode gtToken) {

        return new STTypeParameterNode(
                ltToken,
                typeNode,
                gtToken);
    }

    public static STNode createKeyTypeConstraintNode(
            STNode keyKeywordToken,
            STNode typeParameterNode) {

        return new STKeyTypeConstraintNode(
                keyKeywordToken,
                typeParameterNode);
    }

    public static STNode createFunctionTypeDescriptorNode(
            STNode functionKeyword,
            STNode functionSignature) {

        return new STFunctionTypeDescriptorNode(
                functionKeyword,
                functionSignature);
    }

    public static STNode createAnonymousFunctionExpressionNode(
            STNode annotations,
            STNode functionKeyword,
            STNode functionSignature,
            STNode functionBody) {

        return new STAnonymousFunctionExpressionNode(
                annotations,
                functionKeyword,
                functionSignature,
                functionBody);
    }

    public static STNode createFunctionSignatureNode(
            STNode openParenToken,
            STNode parameters,
            STNode closeParenToken,
            STNode returnTypeDesc) {

        return new STFunctionSignatureNode(
                openParenToken,
                parameters,
                closeParenToken,
                returnTypeDesc);
    }

<<<<<<< HEAD
    public static STNode createTypedBindingPatternNode(
            STNode typeDescriptor,
            STNode bindingPattern) {

        return new STTypedBindingPatternNode(
                typeDescriptor,
                bindingPattern);
    }

    public static STNode createCaptureBindingPatternNode(
            STNode variableName) {

        return new STCaptureBindingPatternNode(
                variableName);
    }

    public static STNode createListBindingPatternNode(
            STNode openBracket,
            STNode bindingPatterns,
            STNode restBindingPattern,
            STNode closeBracket) {

        return new STListBindingPatternNode(
                openBracket,
                bindingPatterns,
                restBindingPattern,
                closeBracket);
    }

    public static STNode createRestBindingPatternNode(
            STNode ellipsisToken,
            STNode variableName) {

        return new STRestBindingPatternNode(
                ellipsisToken,
                variableName);
=======
    public static STNode createTupleTypeDescriptorNode(
            STNode openBracketToken,
            STNode memberTypeDesc,
            STNode restTypeDesc,
            STNode closeBracketToken) {

        return new STTupleTypeDescriptorNode(
                openBracketToken,
                memberTypeDesc,
                restTypeDesc,
                closeBracketToken);
    }

    public static STNode createParenthesisedTypeDescriptorNode(
            STNode openParenToken,
            STNode typedesc,
            STNode closeParenToken) {

        return new STParenthesisedTypeDescriptorNode(
                openParenToken,
                typedesc,
                closeParenToken);
    }

    public static STNode createExplicitNewExpression(
            STNode NewKeyword,
            STNode TypeDescriptor,
            STNode ParenthesizedArgList) {

        return new STExplicitNewExpression(
                NewKeyword,
                TypeDescriptor,
                ParenthesizedArgList);
    }

    public static STNode createImplicitNewExpression(
            STNode NewKeyword,
            STNode ParenthesizedArgList) {

        return new STImplicitNewExpression(
                NewKeyword,
                ParenthesizedArgList);
    }

    public static STNode createParenthesizedArgList(
            STNode openParenToken,
            STNode arguments,
            STNode closeParenToken) {

        return new STParenthesizedArgList(
                openParenToken,
                arguments,
                closeParenToken);
>>>>>>> 3dc36b68
    }
}
<|MERGE_RESOLUTION|>--- conflicted
+++ resolved
@@ -1379,7 +1379,61 @@
                 returnTypeDesc);
     }
 
-<<<<<<< HEAD
+    public static STNode createTupleTypeDescriptorNode(
+            STNode openBracketToken,
+            STNode memberTypeDesc,
+            STNode restTypeDesc,
+            STNode closeBracketToken) {
+
+        return new STTupleTypeDescriptorNode(
+                openBracketToken,
+                memberTypeDesc,
+                restTypeDesc,
+                closeBracketToken);
+    }
+
+    public static STNode createParenthesisedTypeDescriptorNode(
+            STNode openParenToken,
+            STNode typedesc,
+            STNode closeParenToken) {
+
+        return new STParenthesisedTypeDescriptorNode(
+                openParenToken,
+                typedesc,
+                closeParenToken);
+    }
+
+    public static STNode createExplicitNewExpression(
+            STNode NewKeyword,
+            STNode TypeDescriptor,
+            STNode ParenthesizedArgList) {
+
+        return new STExplicitNewExpression(
+                NewKeyword,
+                TypeDescriptor,
+                ParenthesizedArgList);
+    }
+
+    public static STNode createImplicitNewExpression(
+            STNode NewKeyword,
+            STNode ParenthesizedArgList) {
+
+        return new STImplicitNewExpression(
+                NewKeyword,
+                ParenthesizedArgList);
+    }
+
+    public static STNode createParenthesizedArgList(
+            STNode openParenToken,
+            STNode arguments,
+            STNode closeParenToken) {
+
+        return new STParenthesizedArgList(
+                openParenToken,
+                arguments,
+                closeParenToken);
+    }
+
     public static STNode createTypedBindingPatternNode(
             STNode typeDescriptor,
             STNode bindingPattern) {
@@ -1416,60 +1470,5 @@
         return new STRestBindingPatternNode(
                 ellipsisToken,
                 variableName);
-=======
-    public static STNode createTupleTypeDescriptorNode(
-            STNode openBracketToken,
-            STNode memberTypeDesc,
-            STNode restTypeDesc,
-            STNode closeBracketToken) {
-
-        return new STTupleTypeDescriptorNode(
-                openBracketToken,
-                memberTypeDesc,
-                restTypeDesc,
-                closeBracketToken);
-    }
-
-    public static STNode createParenthesisedTypeDescriptorNode(
-            STNode openParenToken,
-            STNode typedesc,
-            STNode closeParenToken) {
-
-        return new STParenthesisedTypeDescriptorNode(
-                openParenToken,
-                typedesc,
-                closeParenToken);
-    }
-
-    public static STNode createExplicitNewExpression(
-            STNode NewKeyword,
-            STNode TypeDescriptor,
-            STNode ParenthesizedArgList) {
-
-        return new STExplicitNewExpression(
-                NewKeyword,
-                TypeDescriptor,
-                ParenthesizedArgList);
-    }
-
-    public static STNode createImplicitNewExpression(
-            STNode NewKeyword,
-            STNode ParenthesizedArgList) {
-
-        return new STImplicitNewExpression(
-                NewKeyword,
-                ParenthesizedArgList);
-    }
-
-    public static STNode createParenthesizedArgList(
-            STNode openParenToken,
-            STNode arguments,
-            STNode closeParenToken) {
-
-        return new STParenthesizedArgList(
-                openParenToken,
-                arguments,
-                closeParenToken);
->>>>>>> 3dc36b68
-    }
-}
+    }
+}