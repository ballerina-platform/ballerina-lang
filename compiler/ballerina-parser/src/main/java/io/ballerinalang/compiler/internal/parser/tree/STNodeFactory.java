--- conflicted
+++ resolved
@@ -2128,47 +2128,6 @@
                 expression);
     }
 
-<<<<<<< HEAD
-    public static STNode createParameterDocumentationLineNode(
-            SyntaxKind kind,
-            STNode hashToken,
-            STNode plusToken,
-            STNode parameterName,
-            STNode minusToken,
-            STNode documentElements) {
-
-        return new STParameterDocumentationLineNode(
-                kind,
-                hashToken,
-                plusToken,
-                parameterName,
-                minusToken,
-                documentElements);
-    }
-
-    public static STNode createDocumentationReferenceNode(
-            STNode referenceType,
-            STNode startBacktick,
-            STNode backtickContent,
-            STNode endBacktick) {
-
-        return new STDocumentationReferenceNode(
-                referenceType,
-                startBacktick,
-                backtickContent,
-                endBacktick);
-    }
-
-    public static STNode createDocumentationLineNode(
-            SyntaxKind kind,
-            STNode hashToken,
-            STNode documentElements) {
-
-        return new STDocumentationLineNode(
-                kind,
-                hashToken,
-                documentElements);
-=======
     public static STNode createListMatchPatternNode(
             STNode openBracket,
             STNode matchPatterns,
@@ -2191,6 +2150,5 @@
                 ellipsisToken,
                 varKeywordToken,
                 variableName);
->>>>>>> aa329784
     }
 }
