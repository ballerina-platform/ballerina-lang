--- conflicted
+++ resolved
@@ -862,7 +862,15 @@
                 closeParenToken);
     }
 
-<<<<<<< HEAD
+    public static STNode createNilLiteralNode(
+            STNode openParenToken,
+            STNode closeParenToken) {
+
+        return new STNilLiteralNode(
+                openParenToken,
+                closeParenToken);
+    }
+
     public static STNode createAnnotationDeclarationNode(
             STNode metadata,
             STNode visibilityQualifier,
@@ -947,14 +955,5 @@
         return new STNamedWorkersListNode(
                 workerInitStatements,
                 namedWorkerDecl);
-=======
-    public static STNode createNilLiteralNode(
-            STNode openParenToken,
-            STNode closeParenToken) {
-
-        return new STNilLiteralNode(
-                openParenToken,
-                closeParenToken);
->>>>>>> 61ed6607
     }
 }
