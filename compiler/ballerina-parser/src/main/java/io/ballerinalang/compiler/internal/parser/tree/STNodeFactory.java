/*
 *  Copyright (c) 2020, WSO2 Inc. (http://www.wso2.org) All Rights Reserved.
 *
 *  WSO2 Inc. licenses this file to you under the Apache License,
 *  Version 2.0 (the "License"); you may not use this file except
 *  in compliance with the License.
 *  You may obtain a copy of the License at
 *
 *    http://www.apache.org/licenses/LICENSE-2.0
 *
 *  Unless required by applicable law or agreed to in writing,
 *  software distributed under the License is distributed on an
 *  "AS IS" BASIS, WITHOUT WARRANTIES OR CONDITIONS OF ANY
 *  KIND, either express or implied.  See the License for the
 *  specific language governing permissions and limitations
 *  under the License.
 */
package io.ballerinalang.compiler.internal.parser.tree;

import io.ballerinalang.compiler.syntax.tree.SyntaxKind;

/**
 * A factory that constructs internal tree nodes.
 * <p>
 * This class contains various helper methods that create internal tree nodes.
 * <p>
 * Note that {@code STNodeFactory} must be used to create {@code STNode} instances. This approach allows
 * us to manage {@code STNode} production in the future. We could load nodes from a cache or add debug logs etc.
 *
 * This is a generated class.
 *
 * @since 1.3.0
 */
public class STNodeFactory extends STAbstractNodeFactory {

    private STNodeFactory() {
    }

    public static STNode createModulePartNode(
            STNode imports,
            STNode members,
            STNode eofToken) {

        return new STModulePartNode(
                imports,
                members,
                eofToken);
    }

    public static STNode createFunctionDefinitionNode(
            STNode metadata,
            STNode visibilityQualifier,
            STNode functionKeyword,
            STNode functionName,
            STNode openParenToken,
            STNode parameters,
            STNode closeParenToken,
            STNode returnTypeDesc,
            STNode functionBody) {

        return new STFunctionDefinitionNode(
                metadata,
                visibilityQualifier,
                functionKeyword,
                functionName,
                openParenToken,
                parameters,
                closeParenToken,
                returnTypeDesc,
                functionBody);
    }

    public static STNode createImportDeclarationNode(
            STNode importKeyword,
            STNode orgName,
            STNode moduleName,
            STNode version,
            STNode prefix,
            STNode semicolon) {

        return new STImportDeclarationNode(
                importKeyword,
                orgName,
                moduleName,
                version,
                prefix,
                semicolon);
    }

    public static STNode createListenerDeclarationNode(
            STNode metadata,
            STNode visibilityQualifier,
            STNode listenerKeyword,
            STNode typeDescriptor,
            STNode variableName,
            STNode equalsToken,
            STNode initializer,
            STNode semicolonToken) {

        return new STListenerDeclarationNode(
                metadata,
                visibilityQualifier,
                listenerKeyword,
                typeDescriptor,
                variableName,
                equalsToken,
                initializer,
                semicolonToken);
    }

    public static STNode createTypeDefinitionNode(
            STNode metadata,
            STNode visibilityQualifier,
            STNode typeKeyword,
            STNode typeName,
            STNode typeDescriptor,
            STNode semicolonToken) {

        return new STTypeDefinitionNode(
                metadata,
                visibilityQualifier,
                typeKeyword,
                typeName,
                typeDescriptor,
                semicolonToken);
    }

    public static STNode createServiceDeclarationNode(
            STNode metadata,
            STNode serviceKeyword,
            STNode serviceName,
            STNode onKeyword,
            STNode expressions,
            STNode serviceBody) {

        return new STServiceDeclarationNode(
                metadata,
                serviceKeyword,
                serviceName,
                onKeyword,
                expressions,
                serviceBody);
    }

    public static STNode createAssignmentStatementNode(
            STNode varRef,
            STNode equalsToken,
            STNode expression,
            STNode semicolonToken) {

        return new STAssignmentStatementNode(
                varRef,
                equalsToken,
                expression,
                semicolonToken);
    }

    public static STNode createCompoundAssignmentStatementNode(
            STNode lhsExpression,
            STNode binaryOperator,
            STNode equalsToken,
            STNode rhsExpression,
            STNode semicolonToken) {

        return new STCompoundAssignmentStatementNode(
                lhsExpression,
                binaryOperator,
                equalsToken,
                rhsExpression,
                semicolonToken);
    }

    public static STNode createVariableDeclarationNode(
            STNode annotations,
            STNode finalKeyword,
            STNode typeName,
            STNode variableName,
            STNode equalsToken,
            STNode initializer,
            STNode semicolonToken) {

        return new STVariableDeclarationNode(
                annotations,
                finalKeyword,
                typeName,
                variableName,
                equalsToken,
                initializer,
                semicolonToken);
    }

    public static STNode createBlockStatementNode(
            STNode openBraceToken,
            STNode statements,
            STNode closeBraceToken) {

        return new STBlockStatementNode(
                openBraceToken,
                statements,
                closeBraceToken);
    }

    public static STNode createBreakStatementNode(
            STNode breakToken,
            STNode semicolonToken) {

        return new STBreakStatementNode(
                breakToken,
                semicolonToken);
    }

    public static STNode createExpressionStatementNode(
            SyntaxKind kind,
            STNode expression,
            STNode semicolonToken) {

        return new STExpressionStatementNode(
                kind,
                expression,
                semicolonToken);
    }

    public static STNode createContinueStatementNode(
            STNode continueToken,
            STNode semicolonToken) {

        return new STContinueStatementNode(
                continueToken,
                semicolonToken);
    }

    public static STNode createExternalFunctionBodyNode(
            STNode equalsToken,
            STNode annotations,
            STNode externalKeyword,
            STNode semicolonToken) {

        return new STExternalFunctionBodyNode(
                equalsToken,
                annotations,
                externalKeyword,
                semicolonToken);
    }

    public static STNode createIfElseStatementNode(
            STNode ifKeyword,
            STNode condition,
            STNode ifBody,
            STNode elseBody) {

        return new STIfElseStatementNode(
                ifKeyword,
                condition,
                ifBody,
                elseBody);
    }

    public static STNode createElseBlockNode(
            STNode elseKeyword,
            STNode elseBody) {

        return new STElseBlockNode(
                elseKeyword,
                elseBody);
    }

    public static STNode createWhileStatementNode(
            STNode whileKeyword,
            STNode condition,
            STNode whileBody) {

        return new STWhileStatementNode(
                whileKeyword,
                condition,
                whileBody);
    }

    public static STNode createPanicStatementNode(
            STNode panicKeyword,
            STNode expression,
            STNode semicolonToken) {

        return new STPanicStatementNode(
                panicKeyword,
                expression,
                semicolonToken);
    }

    public static STNode createReturnStatementNode(
            STNode returnKeyword,
            STNode expression,
            STNode semicolonToken) {

        return new STReturnStatementNode(
                returnKeyword,
                expression,
                semicolonToken);
    }

    public static STNode createLocalTypeDefinitionStatementNode(
            STNode annotations,
            STNode typeKeyword,
            STNode typeName,
            STNode typeDescriptor,
            STNode semicolonToken) {

        return new STLocalTypeDefinitionStatementNode(
                annotations,
                typeKeyword,
                typeName,
                typeDescriptor,
                semicolonToken);
    }

    public static STNode createLockStatementNode(
            STNode lockKeyword,
            STNode blockStatement) {

        return new STLockStatementNode(
                lockKeyword,
                blockStatement);
    }

    public static STNode createForkStatementNode(
            STNode forkKeyword,
            STNode openBraceToken,
            STNode namedWorkerDeclarations,
            STNode closeBraceToken) {

        return new STForkStatementNode(
                forkKeyword,
                openBraceToken,
                namedWorkerDeclarations,
                closeBraceToken);
    }

    public static STNode createBinaryExpressionNode(
            SyntaxKind kind,
            STNode lhsExpr,
            STNode operator,
            STNode rhsExpr) {

        return new STBinaryExpressionNode(
                kind,
                lhsExpr,
                operator,
                rhsExpr);
    }

    public static STNode createBracedExpressionNode(
            SyntaxKind kind,
            STNode openParen,
            STNode expression,
            STNode closeParen) {

        return new STBracedExpressionNode(
                kind,
                openParen,
                expression,
                closeParen);
    }

    public static STNode createCheckExpressionNode(
            SyntaxKind kind,
            STNode checkKeyword,
            STNode expression) {

        return new STCheckExpressionNode(
                kind,
                checkKeyword,
                expression);
    }

    public static STNode createFieldAccessExpressionNode(
            STNode expression,
            STNode dotToken,
            STNode fieldName) {

        return new STFieldAccessExpressionNode(
                expression,
                dotToken,
                fieldName);
    }

    public static STNode createFunctionCallExpressionNode(
            STNode functionName,
            STNode openParenToken,
            STNode arguments,
            STNode closeParenToken) {

        return new STFunctionCallExpressionNode(
                functionName,
                openParenToken,
                arguments,
                closeParenToken);
    }

    public static STNode createMethodCallExpressionNode(
            STNode expression,
            STNode dotToken,
            STNode methodName,
            STNode openParenToken,
            STNode arguments,
            STNode closeParenToken) {

        return new STMethodCallExpressionNode(
                expression,
                dotToken,
                methodName,
                openParenToken,
                arguments,
                closeParenToken);
    }

    public static STNode createMappingConstructorExpressionNode(
            STNode openBrace,
            STNode fields,
            STNode closeBrace) {

        return new STMappingConstructorExpressionNode(
                openBrace,
                fields,
                closeBrace);
    }

    public static STNode createMemberAccessExpressionNode(
            STNode containerExpression,
            STNode openBracket,
            STNode keyExpression,
            STNode closeBracket) {

        return new STMemberAccessExpressionNode(
                containerExpression,
                openBracket,
                keyExpression,
                closeBracket);
    }

    public static STNode createTypeofExpressionNode(
            STNode typeofKeyword,
            STNode expression) {

        return new STTypeofExpressionNode(
                typeofKeyword,
                expression);
    }

    public static STNode createUnaryExpressionNode(
            STNode unaryOperator,
            STNode expression) {

        return new STUnaryExpressionNode(
                unaryOperator,
                expression);
    }

    public static STNode createComputedNameFieldNode(
            STNode leadingComma,
            STNode openBracket,
            STNode fieldNameExpr,
            STNode closeBracket,
            STNode colonToken,
            STNode valueExpr) {

        return new STComputedNameFieldNode(
                leadingComma,
                openBracket,
                fieldNameExpr,
                closeBracket,
                colonToken,
                valueExpr);
    }

    public static STNode createConstantDeclarationNode(
            STNode metadata,
            STNode visibilityQualifier,
            STNode constKeyword,
            STNode typeDescriptor,
            STNode variableName,
            STNode equalsToken,
            STNode initializer,
            STNode semicolonToken) {

        return new STConstantDeclarationNode(
                metadata,
                visibilityQualifier,
                constKeyword,
                typeDescriptor,
                variableName,
                equalsToken,
                initializer,
                semicolonToken);
    }

    public static STNode createDefaultableParameterNode(
            STNode leadingComma,
            STNode annotations,
            STNode visibilityQualifier,
            STNode typeName,
            STNode paramName,
            STNode equalsToken,
            STNode expression) {

        return new STDefaultableParameterNode(
                leadingComma,
                annotations,
                visibilityQualifier,
                typeName,
                paramName,
                equalsToken,
                expression);
    }

    public static STNode createRequiredParameterNode(
            STNode leadingComma,
            STNode annotations,
            STNode visibilityQualifier,
            STNode typeName,
            STNode paramName) {

        return new STRequiredParameterNode(
                leadingComma,
                annotations,
                visibilityQualifier,
                typeName,
                paramName);
    }

    public static STNode createRestParameterNode(
            STNode leadingComma,
            STNode annotations,
            STNode typeName,
            STNode ellipsisToken,
            STNode paramName) {

        return new STRestParameterNode(
                leadingComma,
                annotations,
                typeName,
                ellipsisToken,
                paramName);
    }

    public static STNode createExpressionListItemNode(
            STNode leadingComma,
            STNode expression) {

        return new STExpressionListItemNode(
                leadingComma,
                expression);
    }

    public static STNode createImportOrgNameNode(
            STNode orgName,
            STNode slashToken) {

        return new STImportOrgNameNode(
                orgName,
                slashToken);
    }

    public static STNode createImportPrefixNode(
            STNode asKeyword,
            STNode prefix) {

        return new STImportPrefixNode(
                asKeyword,
                prefix);
    }

    public static STNode createImportSubVersionNode(
            STNode leadingDot,
            STNode versionNumber) {

        return new STImportSubVersionNode(
                leadingDot,
                versionNumber);
    }

    public static STNode createImportVersionNode(
            STNode versionKeyword,
            STNode versionNumber) {

        return new STImportVersionNode(
                versionKeyword,
                versionNumber);
    }

    public static STNode createSpecificFieldNode(
            STNode leadingComma,
            STNode fieldName,
            STNode colon,
            STNode valueExpr) {

        return new STSpecificFieldNode(
                leadingComma,
                fieldName,
                colon,
                valueExpr);
    }

    public static STNode createSpreadFieldNode(
            STNode leadingComma,
            STNode ellipsis,
            STNode valueExpr) {

        return new STSpreadFieldNode(
                leadingComma,
                ellipsis,
                valueExpr);
    }

    public static STNode createNamedArgumentNode(
            STNode leadingComma,
            STNode argumentName,
            STNode equalsToken,
            STNode expression) {

        return new STNamedArgumentNode(
                leadingComma,
                argumentName,
                equalsToken,
                expression);
    }

    public static STNode createPositionalArgumentNode(
            STNode leadingComma,
            STNode expression) {

        return new STPositionalArgumentNode(
                leadingComma,
                expression);
    }

    public static STNode createRestArgumentNode(
            STNode leadingComma,
            STNode ellipsis,
            STNode expression) {

        return new STRestArgumentNode(
                leadingComma,
                ellipsis,
                expression);
    }

    public static STNode createObjectTypeDescriptorNode(
            STNode objectTypeQualifiers,
            STNode objectKeyword,
            STNode openBrace,
            STNode members,
            STNode closeBrace) {

        return new STObjectTypeDescriptorNode(
                objectTypeQualifiers,
                objectKeyword,
                openBrace,
                members,
                closeBrace);
    }

    public static STNode createRecordTypeDescriptorNode(
            STNode objectKeyword,
            STNode bodyStartDelimiter,
            STNode fields,
            STNode bodyEndDelimiter) {

        return new STRecordTypeDescriptorNode(
                objectKeyword,
                bodyStartDelimiter,
                fields,
                bodyEndDelimiter);
    }

    public static STNode createReturnTypeDescriptorNode(
            STNode returnsKeyword,
            STNode annotations,
            STNode type) {

        return new STReturnTypeDescriptorNode(
                returnsKeyword,
                annotations,
                type);
    }

    public static STNode createNilTypeDescriptorNode(
            STNode openParenToken,
            STNode closeParenToken) {

        return new STNilTypeDescriptorNode(
                openParenToken,
                closeParenToken);
    }

    public static STNode createOptionalTypeDescriptorNode(
            STNode typeDescriptor,
            STNode questionMarkToken) {

        return new STOptionalTypeDescriptorNode(
                typeDescriptor,
                questionMarkToken);
    }

    public static STNode createObjectFieldNode(
            STNode metadata,
            STNode visibilityQualifier,
            STNode typeName,
            STNode fieldName,
            STNode equalsToken,
            STNode expression,
            STNode semicolonToken) {

        return new STObjectFieldNode(
                metadata,
                visibilityQualifier,
                typeName,
                fieldName,
                equalsToken,
                expression,
                semicolonToken);
    }

    public static STNode createRecordFieldNode(
            STNode metadata,
            STNode typeName,
            STNode fieldName,
            STNode questionMarkToken,
            STNode semicolonToken) {

        return new STRecordFieldNode(
                metadata,
                typeName,
                fieldName,
                questionMarkToken,
                semicolonToken);
    }

    public static STNode createRecordFieldWithDefaultValueNode(
            STNode metadata,
            STNode typeName,
            STNode fieldName,
            STNode equalsToken,
            STNode expression,
            STNode semicolonToken) {

        return new STRecordFieldWithDefaultValueNode(
                metadata,
                typeName,
                fieldName,
                equalsToken,
                expression,
                semicolonToken);
    }

    public static STNode createRecordRestDescriptorNode(
            STNode typeName,
            STNode ellipsisToken,
            STNode semicolonToken) {

        return new STRecordRestDescriptorNode(
                typeName,
                ellipsisToken,
                semicolonToken);
    }

    public static STNode createTypeReferenceNode(
            STNode asteriskToken,
            STNode typeName,
            STNode semicolonToken) {

        return new STTypeReferenceNode(
                asteriskToken,
                typeName,
                semicolonToken);
    }

    public static STNode createServiceBodyNode(
            STNode openBraceToken,
            STNode resources,
            STNode closeBraceToken) {

        return new STServiceBodyNode(
                openBraceToken,
                resources,
                closeBraceToken);
    }

    public static STNode createAnnotationNode(
            STNode atToken,
            STNode annotReference,
            STNode annotValue) {

        return new STAnnotationNode(
                atToken,
                annotReference,
                annotValue);
    }

    public static STNode createMetadataNode(
            STNode documentationString,
            STNode annotations) {

        return new STMetadataNode(
                documentationString,
                annotations);
    }

    public static STNode createModuleVariableDeclarationNode(
            STNode metadata,
            STNode finalKeyword,
            STNode typeName,
            STNode variableName,
            STNode equalsToken,
            STNode initializer,
            STNode semicolonToken) {

        return new STModuleVariableDeclarationNode(
                metadata,
                finalKeyword,
                typeName,
                variableName,
                equalsToken,
                initializer,
                semicolonToken);
    }

    public static STNode createTypeTestExpressionNode(
            STNode expression,
            STNode isKeyword,
            STNode typeDescriptor) {

        return new STTypeTestExpressionNode(
                expression,
                isKeyword,
                typeDescriptor);
    }

    public static STNode createArrayTypeDescriptorNode(
            STNode typeDescriptorNode,
            STNode openBracketToken,
            STNode arrayLengthNode,
            STNode closeBracketToken) {

        return new STArrayTypeDescriptorNode(
                typeDescriptorNode,
                openBracketToken,
                arrayLengthNode,
                closeBracketToken);
    }

    public static STNode createRemoteMethodCallActionNode(
            STNode expression,
            STNode rightArrowToken,
            STNode methodName,
            STNode openParenToken,
            STNode arguments,
            STNode closeParenToken) {

        return new STRemoteMethodCallActionNode(
                expression,
                rightArrowToken,
                methodName,
                openParenToken,
                arguments,
                closeParenToken);
    }

    public static STNode createParameterizedTypeDescriptorNode(
            STNode parameterizedType,
            STNode ltToken,
            STNode typeNode,
            STNode gtToken) {

        return new STParameterizedTypeDescriptorNode(
                parameterizedType,
                ltToken,
                typeNode,
                gtToken);
    }

    public static STNode createNilLiteralNode(
            STNode openParenToken,
            STNode closeParenToken) {

        return new STNilLiteralNode(
                openParenToken,
                closeParenToken);
    }

    public static STNode createAnnotationDeclarationNode(
            STNode metadata,
            STNode visibilityQualifier,
            STNode constKeyword,
            STNode annotationKeyword,
            STNode typeDescriptor,
            STNode annotationTag,
            STNode onKeyword,
            STNode attachPoints,
            STNode semicolonToken) {

        return new STAnnotationDeclarationNode(
                metadata,
                visibilityQualifier,
                constKeyword,
                annotationKeyword,
                typeDescriptor,
                annotationTag,
                onKeyword,
                attachPoints,
                semicolonToken);
    }

    public static STNode createAnnotationAttachPointNode(
            STNode sourceKeyword,
            STNode firstIdent,
            STNode secondIdent) {

        return new STAnnotationAttachPointNode(
                sourceKeyword,
                firstIdent,
                secondIdent);
    }

    public static STNode createXMLNamespaceDeclarationNode(
            STNode xmlnsKeyword,
            STNode namespaceuri,
            STNode asKeyword,
            STNode namespacePrefix,
            STNode semicolonToken) {

        return new STXMLNamespaceDeclarationNode(
                xmlnsKeyword,
                namespaceuri,
                asKeyword,
                namespacePrefix,
                semicolonToken);
    }

    public static STNode createFunctionBodyBlockNode(
            STNode openBraceToken,
            STNode namedWorkerDeclarator,
            STNode statements,
            STNode closeBraceToken) {

        return new STFunctionBodyBlockNode(
                openBraceToken,
                namedWorkerDeclarator,
                statements,
                closeBraceToken);
    }

    public static STNode createNamedWorkerDeclarationNode(
            STNode annotations,
            STNode workerKeyword,
            STNode workerName,
            STNode returnTypeDesc,
            STNode workerBody) {

        return new STNamedWorkerDeclarationNode(
                annotations,
                workerKeyword,
                workerName,
                returnTypeDesc,
                workerBody);
    }

    public static STNode createNamedWorkerDeclarator(
            STNode workerInitStatements,
            STNode namedWorkerDeclarations) {

        return new STNamedWorkerDeclarator(
                workerInitStatements,
                namedWorkerDeclarations);
    }

    public static STNode createDocumentationStringNode(
            STNode documentationLines) {

        return new STDocumentationStringNode(
                documentationLines);
    }

<<<<<<< HEAD
    public static STNode createTrapExpressionNode(
            STNode trapKeyword,
            STNode expression) {

        return new STTrapExpressionNode(
                trapKeyword,
                expression);
=======
    public static STNode createBasicLiteralNode(
            SyntaxKind kind,
            STNode literalToken) {

        return new STBasicLiteralNode(
                kind,
                literalToken);
    }

    public static STNode createSimpleNameReferenceNode(
            STNode name) {

        return new STSimpleNameReferenceNode(
                name);
    }

    public static STNode createQualifiedNameReferenceNode(
            STNode modulePrefix,
            STNode colon,
            STNode identifier) {

        return new STQualifiedNameReferenceNode(
                modulePrefix,
                colon,
                identifier);
    }

    public static STNode createBuiltinSimpleNameReferenceNode(
            SyntaxKind kind,
            STNode name) {

        return new STBuiltinSimpleNameReferenceNode(
                kind,
                name);
>>>>>>> cd2a1a5f
    }
}
<|MERGE_RESOLUTION|>--- conflicted
+++ resolved
@@ -979,15 +979,6 @@
                 documentationLines);
     }
 
-<<<<<<< HEAD
-    public static STNode createTrapExpressionNode(
-            STNode trapKeyword,
-            STNode expression) {
-
-        return new STTrapExpressionNode(
-                trapKeyword,
-                expression);
-=======
     public static STNode createBasicLiteralNode(
             SyntaxKind kind,
             STNode literalToken) {
@@ -1022,6 +1013,5 @@
         return new STBuiltinSimpleNameReferenceNode(
                 kind,
                 name);
->>>>>>> cd2a1a5f
     }
 }
