--- conflicted
+++ resolved
@@ -170,11 +170,7 @@
                 semicolonToken);
     }
 
-<<<<<<< HEAD
-    public static STNode createVariableDeclaration(
-=======
     public static STNode createVariableDeclarationNode(
->>>>>>> 33720f98
             STNode annotations,
             STNode finalKeyword,
             STNode typeName,
@@ -213,21 +209,13 @@
                 semicolonToken);
     }
 
-<<<<<<< HEAD
-    public static STNode createExpressionStatement(
+    public static STNode createExpressionStatementNode(
             SyntaxKind kind,
             STNode expression,
             STNode semicolonToken) {
 
-        return new STExpressionStatement(
+        return new STExpressionStatementNode(
                 kind,
-=======
-    public static STNode createCallStatementNode(
-            STNode expression,
-            STNode semicolonToken) {
-
-        return new STCallStatementNode(
->>>>>>> 33720f98
                 expression,
                 semicolonToken);
     }
@@ -842,7 +830,7 @@
                 typeDescriptor);
     }
 
-    public static STNode createRemoteMethodCallAction(
+    public static STNode createRemoteMethodCallActionNode(
             STNode expression,
             STNode rightArrowToken,
             STNode methodName,
@@ -850,7 +838,7 @@
             STNode arguments,
             STNode closeParenToken) {
 
-        return new STRemoteMethodCallAction(
+        return new STRemoteMethodCallActionNode(
                 expression,
                 rightArrowToken,
                 methodName,
@@ -858,19 +846,4 @@
                 arguments,
                 closeParenToken);
     }
-
-    public static STNode createLocalTypeDefinitionStatement(
-            STNode annotations,
-            STNode typeKeyword,
-            STNode typeName,
-            STNode typeDescriptor,
-            STNode semicolonToken) {
-
-        return new STLocalTypeDefinitionStatement(
-                annotations,
-                typeKeyword,
-                typeName,
-                typeDescriptor,
-                semicolonToken);
-    }
 }
