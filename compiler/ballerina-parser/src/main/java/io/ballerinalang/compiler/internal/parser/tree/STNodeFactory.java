/*
 *  Copyright (c) 2020, WSO2 Inc. (http://www.wso2.org) All Rights Reserved.
 *
 *  WSO2 Inc. licenses this file to you under the Apache License,
 *  Version 2.0 (the "License"); you may not use this file except
 *  in compliance with the License.
 *  You may obtain a copy of the License at
 *
 *    http://www.apache.org/licenses/LICENSE-2.0
 *
 *  Unless required by applicable law or agreed to in writing,
 *  software distributed under the License is distributed on an
 *  "AS IS" BASIS, WITHOUT WARRANTIES OR CONDITIONS OF ANY
 *  KIND, either express or implied.  See the License for the
 *  specific language governing permissions and limitations
 *  under the License.
 */
package io.ballerinalang.compiler.internal.parser.tree;

import io.ballerinalang.compiler.syntax.tree.SyntaxKind;

/**
 * A factory that constructs internal tree nodes.
 * <p>
 * This class contains various helper methods that create internal tree nodes.
 * <p>
 * Note that {@code STNodeFactory} must be used to create {@code STNode} instances. This approach allows
 * us to manage {@code STNode} production in the future. We could load nodes from a cache or add debug logs etc.
 *
 * This is a generated class.
 *
 * @since 1.3.0
 */
public class STNodeFactory extends STAbstractNodeFactory {

    private STNodeFactory() {
    }

    public static STNode createModulePartNode(
            STNode imports,
            STNode members,
            STNode eofToken) {

        return new STModulePartNode(
                imports,
                members,
                eofToken);
    }

    public static STNode createFunctionDefinitionNode(
            STNode metadata,
            STNode visibilityQualifier,
            STNode functionKeyword,
            STNode functionName,
            STNode openParenToken,
            STNode parameters,
            STNode closeParenToken,
            STNode returnTypeDesc,
            STNode functionBody) {

        return new STFunctionDefinitionNode(
                metadata,
                visibilityQualifier,
                functionKeyword,
                functionName,
                openParenToken,
                parameters,
                closeParenToken,
                returnTypeDesc,
                functionBody);
    }

    public static STNode createImportDeclarationNode(
            STNode importKeyword,
            STNode orgName,
            STNode moduleName,
            STNode version,
            STNode prefix,
            STNode semicolon) {

        return new STImportDeclarationNode(
                importKeyword,
                orgName,
                moduleName,
                version,
                prefix,
                semicolon);
    }

    public static STNode createListenerDeclarationNode(
            STNode metadata,
            STNode visibilityQualifier,
            STNode listenerKeyword,
            STNode typeDescriptor,
            STNode variableName,
            STNode equalsToken,
            STNode initializer,
            STNode semicolonToken) {

        return new STListenerDeclarationNode(
                metadata,
                visibilityQualifier,
                listenerKeyword,
                typeDescriptor,
                variableName,
                equalsToken,
                initializer,
                semicolonToken);
    }

    public static STNode createTypeDefinitionNode(
            STNode metadata,
            STNode visibilityQualifier,
            STNode typeKeyword,
            STNode typeName,
            STNode typeDescriptor,
            STNode semicolonToken) {

        return new STTypeDefinitionNode(
                metadata,
                visibilityQualifier,
                typeKeyword,
                typeName,
                typeDescriptor,
                semicolonToken);
    }

    public static STNode createServiceDeclarationNode(
            STNode metadata,
            STNode serviceKeyword,
            STNode serviceName,
            STNode onKeyword,
            STNode expressions,
            STNode serviceBody) {

        return new STServiceDeclarationNode(
                metadata,
                serviceKeyword,
                serviceName,
                onKeyword,
                expressions,
                serviceBody);
    }

    public static STNode createAssignmentStatementNode(
            STNode varRef,
            STNode equalsToken,
            STNode expression,
            STNode semicolonToken) {

        return new STAssignmentStatementNode(
                varRef,
                equalsToken,
                expression,
                semicolonToken);
    }

    public static STNode createCompoundAssignmentStatementNode(
            STNode lhsExpression,
            STNode binaryOperator,
            STNode equalsToken,
            STNode rhsExpression,
            STNode semicolonToken) {

        return new STCompoundAssignmentStatementNode(
                lhsExpression,
                binaryOperator,
                equalsToken,
                rhsExpression,
                semicolonToken);
    }

    public static STNode createVariableDeclarationNode(
            STNode annotations,
            STNode finalKeyword,
            STNode typeName,
            STNode variableName,
            STNode equalsToken,
            STNode initializer,
            STNode semicolonToken) {

        return new STVariableDeclarationNode(
                annotations,
                finalKeyword,
                typeName,
                variableName,
                equalsToken,
                initializer,
                semicolonToken);
    }

    public static STNode createBlockStatementNode(
            STNode openBraceToken,
            STNode statements,
            STNode closeBraceToken) {

        return new STBlockStatementNode(
                openBraceToken,
                statements,
                closeBraceToken);
    }

    public static STNode createBreakStatementNode(
            STNode breakToken,
            STNode semicolonToken) {

        return new STBreakStatementNode(
                breakToken,
                semicolonToken);
    }

    public static STNode createExpressionStatementNode(
            SyntaxKind kind,
            STNode expression,
            STNode semicolonToken) {

        return new STExpressionStatementNode(
                kind,
                expression,
                semicolonToken);
    }

    public static STNode createContinueStatementNode(
            STNode continueToken,
            STNode semicolonToken) {

        return new STContinueStatementNode(
                continueToken,
                semicolonToken);
    }

    public static STNode createExternalFunctionBodyNode(
            STNode equalsToken,
            STNode annotations,
            STNode externalKeyword,
            STNode semicolonToken) {

        return new STExternalFunctionBodyNode(
                equalsToken,
                annotations,
                externalKeyword,
                semicolonToken);
    }

    public static STNode createIfElseStatementNode(
            STNode ifKeyword,
            STNode condition,
            STNode ifBody,
            STNode elseBody) {

        return new STIfElseStatementNode(
                ifKeyword,
                condition,
                ifBody,
                elseBody);
    }

    public static STNode createElseBlockNode(
            STNode elseKeyword,
            STNode elseBody) {

        return new STElseBlockNode(
                elseKeyword,
                elseBody);
    }

    public static STNode createWhileStatementNode(
            STNode whileKeyword,
            STNode condition,
            STNode whileBody) {

        return new STWhileStatementNode(
                whileKeyword,
                condition,
                whileBody);
    }

    public static STNode createPanicStatementNode(
            STNode panicKeyword,
            STNode expression,
            STNode semicolonToken) {

        return new STPanicStatementNode(
                panicKeyword,
                expression,
                semicolonToken);
    }

    public static STNode createReturnStatementNode(
            STNode returnKeyword,
            STNode expression,
            STNode semicolonToken) {

        return new STReturnStatementNode(
                returnKeyword,
                expression,
                semicolonToken);
    }

    public static STNode createLocalTypeDefinitionStatementNode(
            STNode annotations,
            STNode typeKeyword,
            STNode typeName,
            STNode typeDescriptor,
            STNode semicolonToken) {

        return new STLocalTypeDefinitionStatementNode(
                annotations,
                typeKeyword,
                typeName,
                typeDescriptor,
                semicolonToken);
    }

    public static STNode createLockStatementNode(
            STNode lockKeyword,
            STNode blockStatement) {

        return new STLockStatementNode(
                lockKeyword,
                blockStatement);
    }

    public static STNode createForkStatementNode(
            STNode forkKeyword,
            STNode openBraceToken,
            STNode namedWorkerDeclarations,
            STNode closeBraceToken) {

        return new STForkStatementNode(
                forkKeyword,
                openBraceToken,
                namedWorkerDeclarations,
                closeBraceToken);
    }

    public static STNode createForEachStatementNode(
            STNode forEachKeyword,
            STNode typedBindingPattern,
            STNode inKeyword,
            STNode ActionOrExpressionNode,
            STNode blockStatement) {

        return new STForEachStatementNode(
                forEachKeyword,
                typedBindingPattern,
                inKeyword,
                ActionOrExpressionNode,
                blockStatement);
    }

    public static STNode createBinaryExpressionNode(
            SyntaxKind kind,
            STNode lhsExpr,
            STNode operator,
            STNode rhsExpr) {

        return new STBinaryExpressionNode(
                kind,
                lhsExpr,
                operator,
                rhsExpr);
    }

    public static STNode createBracedExpressionNode(
            SyntaxKind kind,
            STNode openParen,
            STNode expression,
            STNode closeParen) {

        return new STBracedExpressionNode(
                kind,
                openParen,
                expression,
                closeParen);
    }

    public static STNode createCheckExpressionNode(
            SyntaxKind kind,
            STNode checkKeyword,
            STNode expression) {

        return new STCheckExpressionNode(
                kind,
                checkKeyword,
                expression);
    }

    public static STNode createFieldAccessExpressionNode(
            STNode expression,
            STNode dotToken,
            STNode fieldName) {

        return new STFieldAccessExpressionNode(
                expression,
                dotToken,
                fieldName);
    }

    public static STNode createFunctionCallExpressionNode(
            STNode functionName,
            STNode openParenToken,
            STNode arguments,
            STNode closeParenToken) {

        return new STFunctionCallExpressionNode(
                functionName,
                openParenToken,
                arguments,
                closeParenToken);
    }

    public static STNode createMethodCallExpressionNode(
            STNode expression,
            STNode dotToken,
            STNode methodName,
            STNode openParenToken,
            STNode arguments,
            STNode closeParenToken) {

        return new STMethodCallExpressionNode(
                expression,
                dotToken,
                methodName,
                openParenToken,
                arguments,
                closeParenToken);
    }

    public static STNode createMappingConstructorExpressionNode(
            STNode openBrace,
            STNode fields,
            STNode closeBrace) {

        return new STMappingConstructorExpressionNode(
                openBrace,
                fields,
                closeBrace);
    }

    public static STNode createIndexedExpressionNode(
            STNode containerExpression,
            STNode openBracket,
            STNode keyExpression,
            STNode closeBracket) {

        return new STIndexedExpressionNode(
                containerExpression,
                openBracket,
                keyExpression,
                closeBracket);
    }

    public static STNode createTypeofExpressionNode(
            STNode typeofKeyword,
            STNode expression) {

        return new STTypeofExpressionNode(
                typeofKeyword,
                expression);
    }

    public static STNode createUnaryExpressionNode(
            STNode unaryOperator,
            STNode expression) {

        return new STUnaryExpressionNode(
                unaryOperator,
                expression);
    }

    public static STNode createComputedNameFieldNode(
            STNode leadingComma,
            STNode openBracket,
            STNode fieldNameExpr,
            STNode closeBracket,
            STNode colonToken,
            STNode valueExpr) {

        return new STComputedNameFieldNode(
                leadingComma,
                openBracket,
                fieldNameExpr,
                closeBracket,
                colonToken,
                valueExpr);
    }

    public static STNode createConstantDeclarationNode(
            STNode metadata,
            STNode visibilityQualifier,
            STNode constKeyword,
            STNode typeDescriptor,
            STNode variableName,
            STNode equalsToken,
            STNode initializer,
            STNode semicolonToken) {

        return new STConstantDeclarationNode(
                metadata,
                visibilityQualifier,
                constKeyword,
                typeDescriptor,
                variableName,
                equalsToken,
                initializer,
                semicolonToken);
    }

    public static STNode createDefaultableParameterNode(
            STNode leadingComma,
            STNode annotations,
            STNode visibilityQualifier,
            STNode typeName,
            STNode paramName,
            STNode equalsToken,
            STNode expression) {

        return new STDefaultableParameterNode(
                leadingComma,
                annotations,
                visibilityQualifier,
                typeName,
                paramName,
                equalsToken,
                expression);
    }

    public static STNode createRequiredParameterNode(
            STNode leadingComma,
            STNode annotations,
            STNode visibilityQualifier,
            STNode typeName,
            STNode paramName) {

        return new STRequiredParameterNode(
                leadingComma,
                annotations,
                visibilityQualifier,
                typeName,
                paramName);
    }

    public static STNode createRestParameterNode(
            STNode leadingComma,
            STNode annotations,
            STNode typeName,
            STNode ellipsisToken,
            STNode paramName) {

        return new STRestParameterNode(
                leadingComma,
                annotations,
                typeName,
                ellipsisToken,
                paramName);
    }

    public static STNode createExpressionListItemNode(
            STNode leadingComma,
            STNode expression) {

        return new STExpressionListItemNode(
                leadingComma,
                expression);
    }

    public static STNode createImportOrgNameNode(
            STNode orgName,
            STNode slashToken) {

        return new STImportOrgNameNode(
                orgName,
                slashToken);
    }

    public static STNode createImportPrefixNode(
            STNode asKeyword,
            STNode prefix) {

        return new STImportPrefixNode(
                asKeyword,
                prefix);
    }

    public static STNode createImportSubVersionNode(
            STNode leadingDot,
            STNode versionNumber) {

        return new STImportSubVersionNode(
                leadingDot,
                versionNumber);
    }

    public static STNode createImportVersionNode(
            STNode versionKeyword,
            STNode versionNumber) {

        return new STImportVersionNode(
                versionKeyword,
                versionNumber);
    }

    public static STNode createSpecificFieldNode(
            STNode leadingComma,
            STNode fieldName,
            STNode colon,
            STNode valueExpr) {

        return new STSpecificFieldNode(
                leadingComma,
                fieldName,
                colon,
                valueExpr);
    }

    public static STNode createSpreadFieldNode(
            STNode leadingComma,
            STNode ellipsis,
            STNode valueExpr) {

        return new STSpreadFieldNode(
                leadingComma,
                ellipsis,
                valueExpr);
    }

    public static STNode createNamedArgumentNode(
            STNode leadingComma,
            STNode argumentName,
            STNode equalsToken,
            STNode expression) {

        return new STNamedArgumentNode(
                leadingComma,
                argumentName,
                equalsToken,
                expression);
    }

    public static STNode createPositionalArgumentNode(
            STNode leadingComma,
            STNode expression) {

        return new STPositionalArgumentNode(
                leadingComma,
                expression);
    }

    public static STNode createRestArgumentNode(
            STNode leadingComma,
            STNode ellipsis,
            STNode expression) {

        return new STRestArgumentNode(
                leadingComma,
                ellipsis,
                expression);
    }

    public static STNode createObjectTypeDescriptorNode(
            STNode objectTypeQualifiers,
            STNode objectKeyword,
            STNode openBrace,
            STNode members,
            STNode closeBrace) {

        return new STObjectTypeDescriptorNode(
                objectTypeQualifiers,
                objectKeyword,
                openBrace,
                members,
                closeBrace);
    }

    public static STNode createRecordTypeDescriptorNode(
            STNode objectKeyword,
            STNode bodyStartDelimiter,
            STNode fields,
            STNode bodyEndDelimiter) {

        return new STRecordTypeDescriptorNode(
                objectKeyword,
                bodyStartDelimiter,
                fields,
                bodyEndDelimiter);
    }

    public static STNode createReturnTypeDescriptorNode(
            STNode returnsKeyword,
            STNode annotations,
            STNode type) {

        return new STReturnTypeDescriptorNode(
                returnsKeyword,
                annotations,
                type);
    }

    public static STNode createNilTypeDescriptorNode(
            STNode openParenToken,
            STNode closeParenToken) {

        return new STNilTypeDescriptorNode(
                openParenToken,
                closeParenToken);
    }

    public static STNode createOptionalTypeDescriptorNode(
            STNode typeDescriptor,
            STNode questionMarkToken) {

        return new STOptionalTypeDescriptorNode(
                typeDescriptor,
                questionMarkToken);
    }

    public static STNode createObjectFieldNode(
            STNode metadata,
            STNode visibilityQualifier,
            STNode typeName,
            STNode fieldName,
            STNode equalsToken,
            STNode expression,
            STNode semicolonToken) {

        return new STObjectFieldNode(
                metadata,
                visibilityQualifier,
                typeName,
                fieldName,
                equalsToken,
                expression,
                semicolonToken);
    }

    public static STNode createRecordFieldNode(
            STNode metadata,
            STNode typeName,
            STNode fieldName,
            STNode questionMarkToken,
            STNode semicolonToken) {

        return new STRecordFieldNode(
                metadata,
                typeName,
                fieldName,
                questionMarkToken,
                semicolonToken);
    }

    public static STNode createRecordFieldWithDefaultValueNode(
            STNode metadata,
            STNode typeName,
            STNode fieldName,
            STNode equalsToken,
            STNode expression,
            STNode semicolonToken) {

        return new STRecordFieldWithDefaultValueNode(
                metadata,
                typeName,
                fieldName,
                equalsToken,
                expression,
                semicolonToken);
    }

    public static STNode createRecordRestDescriptorNode(
            STNode typeName,
            STNode ellipsisToken,
            STNode semicolonToken) {

        return new STRecordRestDescriptorNode(
                typeName,
                ellipsisToken,
                semicolonToken);
    }

    public static STNode createTypeReferenceNode(
            STNode asteriskToken,
            STNode typeName,
            STNode semicolonToken) {

        return new STTypeReferenceNode(
                asteriskToken,
                typeName,
                semicolonToken);
    }

    public static STNode createServiceBodyNode(
            STNode openBraceToken,
            STNode resources,
            STNode closeBraceToken) {

        return new STServiceBodyNode(
                openBraceToken,
                resources,
                closeBraceToken);
    }

    public static STNode createAnnotationNode(
            STNode atToken,
            STNode annotReference,
            STNode annotValue) {

        return new STAnnotationNode(
                atToken,
                annotReference,
                annotValue);
    }

    public static STNode createMetadataNode(
            STNode documentationString,
            STNode annotations) {

        return new STMetadataNode(
                documentationString,
                annotations);
    }

    public static STNode createModuleVariableDeclarationNode(
            STNode metadata,
            STNode finalKeyword,
            STNode typeName,
            STNode variableName,
            STNode equalsToken,
            STNode initializer,
            STNode semicolonToken) {

        return new STModuleVariableDeclarationNode(
                metadata,
                finalKeyword,
                typeName,
                variableName,
                equalsToken,
                initializer,
                semicolonToken);
    }

    public static STNode createTypeTestExpressionNode(
            STNode expression,
            STNode isKeyword,
            STNode typeDescriptor) {

        return new STTypeTestExpressionNode(
                expression,
                isKeyword,
                typeDescriptor);
    }

    public static STNode createRemoteMethodCallActionNode(
            STNode expression,
            STNode rightArrowToken,
            STNode methodName,
            STNode openParenToken,
            STNode arguments,
            STNode closeParenToken) {

        return new STRemoteMethodCallActionNode(
                expression,
                rightArrowToken,
                methodName,
                openParenToken,
                arguments,
                closeParenToken);
    }

    public static STNode createParameterizedTypeDescriptorNode(
            STNode parameterizedType,
            STNode ltToken,
            STNode typeNode,
            STNode gtToken) {

        return new STParameterizedTypeDescriptorNode(
                parameterizedType,
                ltToken,
                typeNode,
                gtToken);
    }

    public static STNode createNilLiteralNode(
            STNode openParenToken,
            STNode closeParenToken) {

        return new STNilLiteralNode(
                openParenToken,
                closeParenToken);
    }

    public static STNode createAnnotationDeclarationNode(
            STNode metadata,
            STNode visibilityQualifier,
            STNode constKeyword,
            STNode annotationKeyword,
            STNode typeDescriptor,
            STNode annotationTag,
            STNode onKeyword,
            STNode attachPoints,
            STNode semicolonToken) {

        return new STAnnotationDeclarationNode(
                metadata,
                visibilityQualifier,
                constKeyword,
                annotationKeyword,
                typeDescriptor,
                annotationTag,
                onKeyword,
                attachPoints,
                semicolonToken);
    }

    public static STNode createAnnotationAttachPointNode(
            STNode sourceKeyword,
            STNode firstIdent,
            STNode secondIdent) {

        return new STAnnotationAttachPointNode(
                sourceKeyword,
                firstIdent,
                secondIdent);
    }

    public static STNode createXMLNamespaceDeclarationNode(
            STNode xmlnsKeyword,
            STNode namespaceuri,
            STNode asKeyword,
            STNode namespacePrefix,
            STNode semicolonToken) {

        return new STXMLNamespaceDeclarationNode(
                xmlnsKeyword,
                namespaceuri,
                asKeyword,
                namespacePrefix,
                semicolonToken);
    }

    public static STNode createFunctionBodyBlockNode(
            STNode openBraceToken,
            STNode namedWorkerDeclarator,
            STNode statements,
            STNode closeBraceToken) {

        return new STFunctionBodyBlockNode(
                openBraceToken,
                namedWorkerDeclarator,
                statements,
                closeBraceToken);
    }

    public static STNode createNamedWorkerDeclarationNode(
            STNode annotations,
            STNode workerKeyword,
            STNode workerName,
            STNode returnTypeDesc,
            STNode workerBody) {

        return new STNamedWorkerDeclarationNode(
                annotations,
                workerKeyword,
                workerName,
                returnTypeDesc,
                workerBody);
    }

    public static STNode createNamedWorkerDeclarator(
            STNode workerInitStatements,
            STNode namedWorkerDeclarations) {

        return new STNamedWorkerDeclarator(
                workerInitStatements,
                namedWorkerDeclarations);
    }

    public static STNode createDocumentationStringNode(
            STNode documentationLines) {

        return new STDocumentationStringNode(
                documentationLines);
    }

    public static STNode createBasicLiteralNode(
            SyntaxKind kind,
            STNode literalToken) {

        return new STBasicLiteralNode(
                kind,
                literalToken);
    }

    public static STNode createSimpleNameReferenceNode(
            STNode name) {

        return new STSimpleNameReferenceNode(
                name);
    }

    public static STNode createQualifiedNameReferenceNode(
            STNode modulePrefix,
            STNode colon,
            STNode identifier) {

        return new STQualifiedNameReferenceNode(
                modulePrefix,
                colon,
                identifier);
    }

    public static STNode createBuiltinSimpleNameReferenceNode(
            SyntaxKind kind,
            STNode name) {

        return new STBuiltinSimpleNameReferenceNode(
                kind,
                name);
    }

    public static STNode createTrapExpressionNode(
            STNode trapKeyword,
            STNode expression) {

        return new STTrapExpressionNode(
                trapKeyword,
                expression);
    }

    public static STNode createListConstructorExpressionNode(
            STNode openBracket,
            STNode expressions,
            STNode closeBracket) {

        return new STListConstructorExpressionNode(
                openBracket,
                expressions,
                closeBracket);
    }

    public static STNode createTypeCastExpressionNode(
            STNode ltToken,
            STNode typeCastParam,
            STNode gtToken,
            STNode expression) {

        return new STTypeCastExpressionNode(
                ltToken,
                typeCastParam,
                gtToken,
                expression);
    }

    public static STNode createTypeCastParamNode(
            STNode annotations,
            STNode type) {

        return new STTypeCastParamNode(
                annotations,
                type);
    }

    public static STNode createUnionTypeDescriptorNode(
            STNode leftTypeDesc,
            STNode pipeToken,
            STNode rightTypeDesc) {

        return new STUnionTypeDescriptorNode(
                leftTypeDesc,
                pipeToken,
                rightTypeDesc);
    }

    public static STNode createTableConstructorExpressionNode(
            STNode tableKeyword,
            STNode KeySpecifier,
            STNode openBracket,
            STNode mappingConstructors,
            STNode closeBracket) {

        return new STTableConstructorExpressionNode(
                tableKeyword,
                KeySpecifier,
                openBracket,
                mappingConstructors,
                closeBracket);
    }

    public static STNode createKeySpecifierNode(
            STNode keyKeyword,
            STNode openParenToken,
            STNode fieldNames,
            STNode closeParenToken) {

        return new STKeySpecifierNode(
                keyKeyword,
                openParenToken,
                fieldNames,
                closeParenToken);
    }

<<<<<<< HEAD
    public static STNode createTypedBindingPattern(
            STNode typeDescriptor,
            STNode bindingPattern) {

        return new STTypedBindingPattern(
                typeDescriptor,
                bindingPattern);
    }

    public static STNode createBindingPatternNode(
            STNode variableName) {

        return new STBindingPatternNode(
                variableName);
=======
    public static STNode createErrorTypeDescriptorNode(
            STNode errorKeywordToken,
            STNode errorTypeParamsNode) {

        return new STErrorTypeDescriptorNode(
                errorKeywordToken,
                errorTypeParamsNode);
    }

    public static STNode createErrorTypeParamsNode(
            STNode ltToken,
            STNode parameter,
            STNode gtToken) {

        return new STErrorTypeParamsNode(
                ltToken,
                parameter,
                gtToken);
    }

    public static STNode createStreamTypeDescriptorNode(
            STNode streamKeywordToken,
            STNode streamTypeParamsNode) {

        return new STStreamTypeDescriptorNode(
                streamKeywordToken,
                streamTypeParamsNode);
    }

    public static STNode createStreamTypeParamsNode(
            STNode ltToken,
            STNode leftTypeDescNode,
            STNode commaToken,
            STNode rightTypeDescNode,
            STNode gtToken) {

        return new STStreamTypeParamsNode(
                ltToken,
                leftTypeDescNode,
                commaToken,
                rightTypeDescNode,
                gtToken);
    }

    public static STNode createLetExpressionNode(
            STNode letKeyword,
            STNode letVarDeclarations,
            STNode inKeyword,
            STNode expression) {

        return new STLetExpressionNode(
                letKeyword,
                letVarDeclarations,
                inKeyword,
                expression);
    }

    public static STNode createLetVariableDeclarationNode(
            STNode annotations,
            STNode typeName,
            STNode variableName,
            STNode equalsToken,
            STNode expression) {

        return new STLetVariableDeclarationNode(
                annotations,
                typeName,
                variableName,
                equalsToken,
                expression);
    }

    public static STNode createTemplateExpressionNode(
            SyntaxKind kind,
            STNode type,
            STNode startBacktick,
            STNode content,
            STNode endBacktick) {

        return new STTemplateExpressionNode(
                kind,
                type,
                startBacktick,
                content,
                endBacktick);
    }

    public static STNode createXMLElementNode(
            STNode startTag,
            STNode content,
            STNode endTag) {

        return new STXMLElementNode(
                startTag,
                content,
                endTag);
    }

    public static STNode createXMLStartTagNode(
            STNode ltToken,
            STNode name,
            STNode attributes,
            STNode getToken) {

        return new STXMLStartTagNode(
                ltToken,
                name,
                attributes,
                getToken);
    }

    public static STNode createXMLEndTagNode(
            STNode ltToken,
            STNode slashToken,
            STNode name,
            STNode getToken) {

        return new STXMLEndTagNode(
                ltToken,
                slashToken,
                name,
                getToken);
    }

    public static STNode createXMLSimpleNameNode(
            STNode name) {

        return new STXMLSimpleNameNode(
                name);
    }

    public static STNode createXMLQualifiedNameNode(
            STNode prefix,
            STNode colon,
            STNode name) {

        return new STXMLQualifiedNameNode(
                prefix,
                colon,
                name);
    }

    public static STNode createXMLEmptyElementNode(
            STNode ltToken,
            STNode name,
            STNode attributes,
            STNode slashToken,
            STNode getToken) {

        return new STXMLEmptyElementNode(
                ltToken,
                name,
                attributes,
                slashToken,
                getToken);
    }

    public static STNode createInterpolationNode(
            STNode interpolationStartToken,
            STNode expression,
            STNode interpolationEndToken) {

        return new STInterpolationNode(
                interpolationStartToken,
                expression,
                interpolationEndToken);
    }

    public static STNode createXMLTextNode(
            STNode content) {

        return new STXMLTextNode(
                content);
    }

    public static STNode createXMLAttributeNode(
            STNode attributeName,
            STNode equalToken,
            STNode value) {

        return new STXMLAttributeNode(
                attributeName,
                equalToken,
                value);
    }

    public static STNode createXMLAttributeValue(
            STNode startQuote,
            STNode value,
            STNode endQuote) {

        return new STXMLAttributeValue(
                startQuote,
                value,
                endQuote);
    }

    public static STNode createXMLComment(
            STNode commentStart,
            STNode content,
            STNode commentEnd) {

        return new STXMLComment(
                commentStart,
                content,
                commentEnd);
    }

    public static STNode createXMLProcessingInstruction(
            STNode piStart,
            STNode target,
            STNode data,
            STNode piEnd) {

        return new STXMLProcessingInstruction(
                piStart,
                target,
                data,
                piEnd);
>>>>>>> 2578f09a
    }
}
<|MERGE_RESOLUTION|>--- conflicted
+++ resolved
@@ -1098,22 +1098,6 @@
                 closeParenToken);
     }
 
-<<<<<<< HEAD
-    public static STNode createTypedBindingPattern(
-            STNode typeDescriptor,
-            STNode bindingPattern) {
-
-        return new STTypedBindingPattern(
-                typeDescriptor,
-                bindingPattern);
-    }
-
-    public static STNode createBindingPatternNode(
-            STNode variableName) {
-
-        return new STBindingPatternNode(
-                variableName);
-=======
     public static STNode createErrorTypeDescriptorNode(
             STNode errorKeywordToken,
             STNode errorTypeParamsNode) {
@@ -1333,6 +1317,22 @@
                 target,
                 data,
                 piEnd);
->>>>>>> 2578f09a
+    }
+
+
+    public static STNode createTypedBindingPattern(
+            STNode typeDescriptor,
+            STNode bindingPattern) {
+
+        return new STTypedBindingPattern(
+                typeDescriptor,
+                bindingPattern);
+    }
+
+    public static STNode createBindingPatternNode(
+            STNode variableName) {
+
+        return new STBindingPatternNode(
+                variableName);
     }
 }
