/*
 *  Copyright (c) 2020, WSO2 Inc. (http://www.wso2.org) All Rights Reserved.
 *
 *  WSO2 Inc. licenses this file to you under the Apache License,
 *  Version 2.0 (the "License"); you may not use this file except
 *  in compliance with the License.
 *  You may obtain a copy of the License at
 *
 *    http://www.apache.org/licenses/LICENSE-2.0
 *
 *  Unless required by applicable law or agreed to in writing,
 *  software distributed under the License is distributed on an
 *  "AS IS" BASIS, WITHOUT WARRANTIES OR CONDITIONS OF ANY
 *  KIND, either express or implied.  See the License for the
 *  specific language governing permissions and limitations
 *  under the License.
 */
package io.ballerinalang.compiler.internal.parser.tree;

import io.ballerinalang.compiler.syntax.tree.SyntaxKind;

/**
 * A factory that constructs internal tree nodes.
 * <p>
 * This class contains various helper methods that create internal tree nodes.
 * <p>
 * Note that {@code STNodeFactory} must be used to create {@code STNode} instances. This approach allows
 * us to manage {@code STNode} production in the future. We could load nodes from a cache or add debug logs etc.
 *
 * This is a generated class.
 *
 * @since 1.3.0
 */
public class STNodeFactory extends STAbstractNodeFactory {

    private STNodeFactory() {
    }

    public static STNode createModulePartNode(
            STNode imports,
            STNode members,
            STNode eofToken) {

        return new STModulePartNode(
                imports,
                members,
                eofToken);
    }

    public static STNode createFunctionDefinitionNode(
            STNode metadata,
            STNode visibilityQualifier,
            STNode functionKeyword,
            STNode functionName,
            STNode functionSignature,
            STNode functionBody) {

        return new STFunctionDefinitionNode(
                metadata,
                visibilityQualifier,
                functionKeyword,
                functionName,
                functionSignature,
                functionBody);
    }

    public static STNode createImportDeclarationNode(
            STNode importKeyword,
            STNode orgName,
            STNode moduleName,
            STNode version,
            STNode prefix,
            STNode semicolon) {

        return new STImportDeclarationNode(
                importKeyword,
                orgName,
                moduleName,
                version,
                prefix,
                semicolon);
    }

    public static STNode createListenerDeclarationNode(
            STNode metadata,
            STNode visibilityQualifier,
            STNode listenerKeyword,
            STNode typeDescriptor,
            STNode variableName,
            STNode equalsToken,
            STNode initializer,
            STNode semicolonToken) {

        return new STListenerDeclarationNode(
                metadata,
                visibilityQualifier,
                listenerKeyword,
                typeDescriptor,
                variableName,
                equalsToken,
                initializer,
                semicolonToken);
    }

    public static STNode createTypeDefinitionNode(
            STNode metadata,
            STNode visibilityQualifier,
            STNode typeKeyword,
            STNode typeName,
            STNode typeDescriptor,
            STNode semicolonToken) {

        return new STTypeDefinitionNode(
                metadata,
                visibilityQualifier,
                typeKeyword,
                typeName,
                typeDescriptor,
                semicolonToken);
    }

    public static STNode createServiceDeclarationNode(
            STNode metadata,
            STNode serviceKeyword,
            STNode serviceName,
            STNode onKeyword,
            STNode expressions,
            STNode serviceBody) {

        return new STServiceDeclarationNode(
                metadata,
                serviceKeyword,
                serviceName,
                onKeyword,
                expressions,
                serviceBody);
    }

    public static STNode createAssignmentStatementNode(
            STNode varRef,
            STNode equalsToken,
            STNode expression,
            STNode semicolonToken) {

        return new STAssignmentStatementNode(
                varRef,
                equalsToken,
                expression,
                semicolonToken);
    }

    public static STNode createCompoundAssignmentStatementNode(
            STNode lhsExpression,
            STNode binaryOperator,
            STNode equalsToken,
            STNode rhsExpression,
            STNode semicolonToken) {

        return new STCompoundAssignmentStatementNode(
                lhsExpression,
                binaryOperator,
                equalsToken,
                rhsExpression,
                semicolonToken);
    }

    public static STNode createVariableDeclarationNode(
            STNode annotations,
            STNode finalKeyword,
            STNode typeName,
            STNode variableName,
            STNode equalsToken,
            STNode initializer,
            STNode semicolonToken) {

        return new STVariableDeclarationNode(
                annotations,
                finalKeyword,
                typeName,
                variableName,
                equalsToken,
                initializer,
                semicolonToken);
    }

    public static STNode createBlockStatementNode(
            STNode openBraceToken,
            STNode statements,
            STNode closeBraceToken) {

        return new STBlockStatementNode(
                openBraceToken,
                statements,
                closeBraceToken);
    }

    public static STNode createBreakStatementNode(
            STNode breakToken,
            STNode semicolonToken) {

        return new STBreakStatementNode(
                breakToken,
                semicolonToken);
    }

    public static STNode createExpressionStatementNode(
            SyntaxKind kind,
            STNode expression,
            STNode semicolonToken) {

        return new STExpressionStatementNode(
                kind,
                expression,
                semicolonToken);
    }

    public static STNode createContinueStatementNode(
            STNode continueToken,
            STNode semicolonToken) {

        return new STContinueStatementNode(
                continueToken,
                semicolonToken);
    }

    public static STNode createExternalFunctionBodyNode(
            STNode equalsToken,
            STNode annotations,
            STNode externalKeyword,
            STNode semicolonToken) {

        return new STExternalFunctionBodyNode(
                equalsToken,
                annotations,
                externalKeyword,
                semicolonToken);
    }

    public static STNode createIfElseStatementNode(
            STNode ifKeyword,
            STNode condition,
            STNode ifBody,
            STNode elseBody) {

        return new STIfElseStatementNode(
                ifKeyword,
                condition,
                ifBody,
                elseBody);
    }

    public static STNode createElseBlockNode(
            STNode elseKeyword,
            STNode elseBody) {

        return new STElseBlockNode(
                elseKeyword,
                elseBody);
    }

    public static STNode createWhileStatementNode(
            STNode whileKeyword,
            STNode condition,
            STNode whileBody) {

        return new STWhileStatementNode(
                whileKeyword,
                condition,
                whileBody);
    }

    public static STNode createPanicStatementNode(
            STNode panicKeyword,
            STNode expression,
            STNode semicolonToken) {

        return new STPanicStatementNode(
                panicKeyword,
                expression,
                semicolonToken);
    }

    public static STNode createReturnStatementNode(
            STNode returnKeyword,
            STNode expression,
            STNode semicolonToken) {

        return new STReturnStatementNode(
                returnKeyword,
                expression,
                semicolonToken);
    }

    public static STNode createLocalTypeDefinitionStatementNode(
            STNode annotations,
            STNode typeKeyword,
            STNode typeName,
            STNode typeDescriptor,
            STNode semicolonToken) {

        return new STLocalTypeDefinitionStatementNode(
                annotations,
                typeKeyword,
                typeName,
                typeDescriptor,
                semicolonToken);
    }

    public static STNode createLockStatementNode(
            STNode lockKeyword,
            STNode blockStatement) {

        return new STLockStatementNode(
                lockKeyword,
                blockStatement);
    }

    public static STNode createForkStatementNode(
            STNode forkKeyword,
            STNode openBraceToken,
            STNode namedWorkerDeclarations,
            STNode closeBraceToken) {

        return new STForkStatementNode(
                forkKeyword,
                openBraceToken,
                namedWorkerDeclarations,
                closeBraceToken);
    }

    public static STNode createForEachStatementNode(
            STNode forEachKeyword,
            STNode typedBindingPattern,
            STNode inKeyword,
            STNode actionOrExpressionNode,
            STNode blockStatement) {

        return new STForEachStatementNode(
                forEachKeyword,
                typedBindingPattern,
                inKeyword,
                actionOrExpressionNode,
                blockStatement);
    }

    public static STNode createBinaryExpressionNode(
            SyntaxKind kind,
            STNode lhsExpr,
            STNode operator,
            STNode rhsExpr) {

        return new STBinaryExpressionNode(
                kind,
                lhsExpr,
                operator,
                rhsExpr);
    }

    public static STNode createBracedExpressionNode(
            SyntaxKind kind,
            STNode openParen,
            STNode expression,
            STNode closeParen) {

        return new STBracedExpressionNode(
                kind,
                openParen,
                expression,
                closeParen);
    }

    public static STNode createCheckExpressionNode(
            SyntaxKind kind,
            STNode checkKeyword,
            STNode expression) {

        return new STCheckExpressionNode(
                kind,
                checkKeyword,
                expression);
    }

    public static STNode createFieldAccessExpressionNode(
            STNode expression,
            STNode dotToken,
            STNode fieldName) {

        return new STFieldAccessExpressionNode(
                expression,
                dotToken,
                fieldName);
    }

    public static STNode createFunctionCallExpressionNode(
            STNode functionName,
            STNode openParenToken,
            STNode arguments,
            STNode closeParenToken) {

        return new STFunctionCallExpressionNode(
                functionName,
                openParenToken,
                arguments,
                closeParenToken);
    }

    public static STNode createMethodCallExpressionNode(
            STNode expression,
            STNode dotToken,
            STNode methodName,
            STNode openParenToken,
            STNode arguments,
            STNode closeParenToken) {

        return new STMethodCallExpressionNode(
                expression,
                dotToken,
                methodName,
                openParenToken,
                arguments,
                closeParenToken);
    }

    public static STNode createMappingConstructorExpressionNode(
            STNode openBrace,
            STNode fields,
            STNode closeBrace) {

        return new STMappingConstructorExpressionNode(
                openBrace,
                fields,
                closeBrace);
    }

    public static STNode createIndexedExpressionNode(
            STNode containerExpression,
            STNode openBracket,
            STNode keyExpression,
            STNode closeBracket) {

        return new STIndexedExpressionNode(
                containerExpression,
                openBracket,
                keyExpression,
                closeBracket);
    }

    public static STNode createTypeofExpressionNode(
            STNode typeofKeyword,
            STNode expression) {

        return new STTypeofExpressionNode(
                typeofKeyword,
                expression);
    }

    public static STNode createUnaryExpressionNode(
            STNode unaryOperator,
            STNode expression) {

        return new STUnaryExpressionNode(
                unaryOperator,
                expression);
    }

    public static STNode createComputedNameFieldNode(
            STNode leadingComma,
            STNode openBracket,
            STNode fieldNameExpr,
            STNode closeBracket,
            STNode colonToken,
            STNode valueExpr) {

        return new STComputedNameFieldNode(
                leadingComma,
                openBracket,
                fieldNameExpr,
                closeBracket,
                colonToken,
                valueExpr);
    }

    public static STNode createConstantDeclarationNode(
            STNode metadata,
            STNode visibilityQualifier,
            STNode constKeyword,
            STNode typeDescriptor,
            STNode variableName,
            STNode equalsToken,
            STNode initializer,
            STNode semicolonToken) {

        return new STConstantDeclarationNode(
                metadata,
                visibilityQualifier,
                constKeyword,
                typeDescriptor,
                variableName,
                equalsToken,
                initializer,
                semicolonToken);
    }

    public static STNode createDefaultableParameterNode(
            STNode leadingComma,
            STNode annotations,
            STNode visibilityQualifier,
            STNode typeName,
            STNode paramName,
            STNode equalsToken,
            STNode expression) {

        return new STDefaultableParameterNode(
                leadingComma,
                annotations,
                visibilityQualifier,
                typeName,
                paramName,
                equalsToken,
                expression);
    }

    public static STNode createRequiredParameterNode(
            STNode leadingComma,
            STNode annotations,
            STNode visibilityQualifier,
            STNode typeName,
            STNode paramName) {

        return new STRequiredParameterNode(
                leadingComma,
                annotations,
                visibilityQualifier,
                typeName,
                paramName);
    }

    public static STNode createRestParameterNode(
            STNode leadingComma,
            STNode annotations,
            STNode typeName,
            STNode ellipsisToken,
            STNode paramName) {

        return new STRestParameterNode(
                leadingComma,
                annotations,
                typeName,
                ellipsisToken,
                paramName);
    }

    public static STNode createExpressionListItemNode(
            STNode leadingComma,
            STNode expression) {

        return new STExpressionListItemNode(
                leadingComma,
                expression);
    }

    public static STNode createImportOrgNameNode(
            STNode orgName,
            STNode slashToken) {

        return new STImportOrgNameNode(
                orgName,
                slashToken);
    }

    public static STNode createImportPrefixNode(
            STNode asKeyword,
            STNode prefix) {

        return new STImportPrefixNode(
                asKeyword,
                prefix);
    }

    public static STNode createImportSubVersionNode(
            STNode leadingDot,
            STNode versionNumber) {

        return new STImportSubVersionNode(
                leadingDot,
                versionNumber);
    }

    public static STNode createImportVersionNode(
            STNode versionKeyword,
            STNode versionNumber) {

        return new STImportVersionNode(
                versionKeyword,
                versionNumber);
    }

    public static STNode createSpecificFieldNode(
            STNode leadingComma,
            STNode fieldName,
            STNode colon,
            STNode valueExpr) {

        return new STSpecificFieldNode(
                leadingComma,
                fieldName,
                colon,
                valueExpr);
    }

    public static STNode createSpreadFieldNode(
            STNode leadingComma,
            STNode ellipsis,
            STNode valueExpr) {

        return new STSpreadFieldNode(
                leadingComma,
                ellipsis,
                valueExpr);
    }

    public static STNode createNamedArgumentNode(
            STNode leadingComma,
            STNode argumentName,
            STNode equalsToken,
            STNode expression) {

        return new STNamedArgumentNode(
                leadingComma,
                argumentName,
                equalsToken,
                expression);
    }

    public static STNode createPositionalArgumentNode(
            STNode leadingComma,
            STNode expression) {

        return new STPositionalArgumentNode(
                leadingComma,
                expression);
    }

    public static STNode createRestArgumentNode(
            STNode leadingComma,
            STNode ellipsis,
            STNode expression) {

        return new STRestArgumentNode(
                leadingComma,
                ellipsis,
                expression);
    }

    public static STNode createObjectTypeDescriptorNode(
            STNode objectTypeQualifiers,
            STNode objectKeyword,
            STNode openBrace,
            STNode members,
            STNode closeBrace) {

        return new STObjectTypeDescriptorNode(
                objectTypeQualifiers,
                objectKeyword,
                openBrace,
                members,
                closeBrace);
    }

    public static STNode createRecordTypeDescriptorNode(
            STNode objectKeyword,
            STNode bodyStartDelimiter,
            STNode fields,
            STNode bodyEndDelimiter) {

        return new STRecordTypeDescriptorNode(
                objectKeyword,
                bodyStartDelimiter,
                fields,
                bodyEndDelimiter);
    }

    public static STNode createReturnTypeDescriptorNode(
            STNode returnsKeyword,
            STNode annotations,
            STNode type) {

        return new STReturnTypeDescriptorNode(
                returnsKeyword,
                annotations,
                type);
    }

    public static STNode createNilTypeDescriptorNode(
            STNode openParenToken,
            STNode closeParenToken) {

        return new STNilTypeDescriptorNode(
                openParenToken,
                closeParenToken);
    }

    public static STNode createOptionalTypeDescriptorNode(
            STNode typeDescriptor,
            STNode questionMarkToken) {

        return new STOptionalTypeDescriptorNode(
                typeDescriptor,
                questionMarkToken);
    }

    public static STNode createObjectFieldNode(
            STNode metadata,
            STNode visibilityQualifier,
            STNode typeName,
            STNode fieldName,
            STNode equalsToken,
            STNode expression,
            STNode semicolonToken) {

        return new STObjectFieldNode(
                metadata,
                visibilityQualifier,
                typeName,
                fieldName,
                equalsToken,
                expression,
                semicolonToken);
    }

    public static STNode createRecordFieldNode(
            STNode metadata,
            STNode typeName,
            STNode fieldName,
            STNode questionMarkToken,
            STNode semicolonToken) {

        return new STRecordFieldNode(
                metadata,
                typeName,
                fieldName,
                questionMarkToken,
                semicolonToken);
    }

    public static STNode createRecordFieldWithDefaultValueNode(
            STNode metadata,
            STNode typeName,
            STNode fieldName,
            STNode equalsToken,
            STNode expression,
            STNode semicolonToken) {

        return new STRecordFieldWithDefaultValueNode(
                metadata,
                typeName,
                fieldName,
                equalsToken,
                expression,
                semicolonToken);
    }

    public static STNode createRecordRestDescriptorNode(
            STNode typeName,
            STNode ellipsisToken,
            STNode semicolonToken) {

        return new STRecordRestDescriptorNode(
                typeName,
                ellipsisToken,
                semicolonToken);
    }

    public static STNode createTypeReferenceNode(
            STNode asteriskToken,
            STNode typeName,
            STNode semicolonToken) {

        return new STTypeReferenceNode(
                asteriskToken,
                typeName,
                semicolonToken);
    }

    public static STNode createServiceBodyNode(
            STNode openBraceToken,
            STNode resources,
            STNode closeBraceToken) {

        return new STServiceBodyNode(
                openBraceToken,
                resources,
                closeBraceToken);
    }

    public static STNode createAnnotationNode(
            STNode atToken,
            STNode annotReference,
            STNode annotValue) {

        return new STAnnotationNode(
                atToken,
                annotReference,
                annotValue);
    }

    public static STNode createMetadataNode(
            STNode documentationString,
            STNode annotations) {

        return new STMetadataNode(
                documentationString,
                annotations);
    }

    public static STNode createModuleVariableDeclarationNode(
            STNode metadata,
            STNode finalKeyword,
            STNode typeName,
            STNode variableName,
            STNode equalsToken,
            STNode initializer,
            STNode semicolonToken) {

        return new STModuleVariableDeclarationNode(
                metadata,
                finalKeyword,
                typeName,
                variableName,
                equalsToken,
                initializer,
                semicolonToken);
    }

    public static STNode createTypeTestExpressionNode(
            STNode expression,
            STNode isKeyword,
            STNode typeDescriptor) {

        return new STTypeTestExpressionNode(
                expression,
                isKeyword,
                typeDescriptor);
    }

    public static STNode createRemoteMethodCallActionNode(
            STNode expression,
            STNode rightArrowToken,
            STNode methodName,
            STNode openParenToken,
            STNode arguments,
            STNode closeParenToken) {

        return new STRemoteMethodCallActionNode(
                expression,
                rightArrowToken,
                methodName,
                openParenToken,
                arguments,
                closeParenToken);
    }

    public static STNode createParameterizedTypeDescriptorNode(
            STNode parameterizedType,
            STNode ltToken,
            STNode typeNode,
            STNode gtToken) {

        return new STParameterizedTypeDescriptorNode(
                parameterizedType,
                ltToken,
                typeNode,
                gtToken);
    }

    public static STNode createNilLiteralNode(
            STNode openParenToken,
            STNode closeParenToken) {

        return new STNilLiteralNode(
                openParenToken,
                closeParenToken);
    }

    public static STNode createAnnotationDeclarationNode(
            STNode metadata,
            STNode visibilityQualifier,
            STNode constKeyword,
            STNode annotationKeyword,
            STNode typeDescriptor,
            STNode annotationTag,
            STNode onKeyword,
            STNode attachPoints,
            STNode semicolonToken) {

        return new STAnnotationDeclarationNode(
                metadata,
                visibilityQualifier,
                constKeyword,
                annotationKeyword,
                typeDescriptor,
                annotationTag,
                onKeyword,
                attachPoints,
                semicolonToken);
    }

    public static STNode createAnnotationAttachPointNode(
            STNode sourceKeyword,
            STNode firstIdent,
            STNode secondIdent) {

        return new STAnnotationAttachPointNode(
                sourceKeyword,
                firstIdent,
                secondIdent);
    }

    public static STNode createXMLNamespaceDeclarationNode(
            STNode xmlnsKeyword,
            STNode namespaceuri,
            STNode asKeyword,
            STNode namespacePrefix,
            STNode semicolonToken) {

        return new STXMLNamespaceDeclarationNode(
                xmlnsKeyword,
                namespaceuri,
                asKeyword,
                namespacePrefix,
                semicolonToken);
    }

    public static STNode createFunctionBodyBlockNode(
            STNode openBraceToken,
            STNode namedWorkerDeclarator,
            STNode statements,
            STNode closeBraceToken) {

        return new STFunctionBodyBlockNode(
                openBraceToken,
                namedWorkerDeclarator,
                statements,
                closeBraceToken);
    }

    public static STNode createNamedWorkerDeclarationNode(
            STNode annotations,
            STNode workerKeyword,
            STNode workerName,
            STNode returnTypeDesc,
            STNode workerBody) {

        return new STNamedWorkerDeclarationNode(
                annotations,
                workerKeyword,
                workerName,
                returnTypeDesc,
                workerBody);
    }

    public static STNode createNamedWorkerDeclarator(
            STNode workerInitStatements,
            STNode namedWorkerDeclarations) {

        return new STNamedWorkerDeclarator(
                workerInitStatements,
                namedWorkerDeclarations);
    }

    public static STNode createDocumentationStringNode(
            STNode documentationLines) {

        return new STDocumentationStringNode(
                documentationLines);
    }

    public static STNode createBasicLiteralNode(
            SyntaxKind kind,
            STNode literalToken) {

        return new STBasicLiteralNode(
                kind,
                literalToken);
    }

    public static STNode createSimpleNameReferenceNode(
            STNode name) {

        return new STSimpleNameReferenceNode(
                name);
    }

    public static STNode createQualifiedNameReferenceNode(
            STNode modulePrefix,
            STNode colon,
            STNode identifier) {

        return new STQualifiedNameReferenceNode(
                modulePrefix,
                colon,
                identifier);
    }

    public static STNode createBuiltinSimpleNameReferenceNode(
            SyntaxKind kind,
            STNode name) {

        return new STBuiltinSimpleNameReferenceNode(
                kind,
                name);
    }

    public static STNode createTrapExpressionNode(
            SyntaxKind kind,
            STNode trapKeyword,
            STNode expression) {

        return new STTrapExpressionNode(
                kind,
                trapKeyword,
                expression);
    }

    public static STNode createListConstructorExpressionNode(
            STNode openBracket,
            STNode expressions,
            STNode closeBracket) {

        return new STListConstructorExpressionNode(
                openBracket,
                expressions,
                closeBracket);
    }

    public static STNode createTypeCastExpressionNode(
            STNode ltToken,
            STNode typeCastParam,
            STNode gtToken,
            STNode expression) {

        return new STTypeCastExpressionNode(
                ltToken,
                typeCastParam,
                gtToken,
                expression);
    }

    public static STNode createTypeCastParamNode(
            STNode annotations,
            STNode type) {

        return new STTypeCastParamNode(
                annotations,
                type);
    }

    public static STNode createUnionTypeDescriptorNode(
            STNode leftTypeDesc,
            STNode pipeToken,
            STNode rightTypeDesc) {

        return new STUnionTypeDescriptorNode(
                leftTypeDesc,
                pipeToken,
                rightTypeDesc);
    }

    public static STNode createTableConstructorExpressionNode(
            STNode tableKeyword,
            STNode KeySpecifier,
            STNode openBracket,
            STNode mappingConstructors,
            STNode closeBracket) {

        return new STTableConstructorExpressionNode(
                tableKeyword,
                KeySpecifier,
                openBracket,
                mappingConstructors,
                closeBracket);
    }

    public static STNode createKeySpecifierNode(
            STNode keyKeyword,
            STNode openParenToken,
            STNode fieldNames,
            STNode closeParenToken) {

        return new STKeySpecifierNode(
                keyKeyword,
                openParenToken,
                fieldNames,
                closeParenToken);
    }

    public static STNode createErrorTypeDescriptorNode(
            STNode errorKeywordToken,
            STNode errorTypeParamsNode) {

        return new STErrorTypeDescriptorNode(
                errorKeywordToken,
                errorTypeParamsNode);
    }

    public static STNode createErrorTypeParamsNode(
            STNode ltToken,
            STNode parameter,
            STNode gtToken) {

        return new STErrorTypeParamsNode(
                ltToken,
                parameter,
                gtToken);
    }

    public static STNode createStreamTypeDescriptorNode(
            STNode streamKeywordToken,
            STNode streamTypeParamsNode) {

        return new STStreamTypeDescriptorNode(
                streamKeywordToken,
                streamTypeParamsNode);
    }

    public static STNode createStreamTypeParamsNode(
            STNode ltToken,
            STNode leftTypeDescNode,
            STNode commaToken,
            STNode rightTypeDescNode,
            STNode gtToken) {

        return new STStreamTypeParamsNode(
                ltToken,
                leftTypeDescNode,
                commaToken,
                rightTypeDescNode,
                gtToken);
    }

    public static STNode createLetExpressionNode(
            STNode letKeyword,
            STNode letVarDeclarations,
            STNode inKeyword,
            STNode expression) {

        return new STLetExpressionNode(
                letKeyword,
                letVarDeclarations,
                inKeyword,
                expression);
    }

    public static STNode createLetVariableDeclarationNode(
            STNode annotations,
            STNode typeName,
            STNode variableName,
            STNode equalsToken,
            STNode expression) {

        return new STLetVariableDeclarationNode(
                annotations,
                typeName,
                variableName,
                equalsToken,
                expression);
    }

    public static STNode createTemplateExpressionNode(
            SyntaxKind kind,
            STNode type,
            STNode startBacktick,
            STNode content,
            STNode endBacktick) {

        return new STTemplateExpressionNode(
                kind,
                type,
                startBacktick,
                content,
                endBacktick);
    }

    public static STNode createXMLElementNode(
            STNode startTag,
            STNode content,
            STNode endTag) {

        return new STXMLElementNode(
                startTag,
                content,
                endTag);
    }

    public static STNode createXMLStartTagNode(
            STNode ltToken,
            STNode name,
            STNode attributes,
            STNode getToken) {

        return new STXMLStartTagNode(
                ltToken,
                name,
                attributes,
                getToken);
    }

    public static STNode createXMLEndTagNode(
            STNode ltToken,
            STNode slashToken,
            STNode name,
            STNode getToken) {

        return new STXMLEndTagNode(
                ltToken,
                slashToken,
                name,
                getToken);
    }

    public static STNode createXMLSimpleNameNode(
            STNode name) {

        return new STXMLSimpleNameNode(
                name);
    }

    public static STNode createXMLQualifiedNameNode(
            STNode prefix,
            STNode colon,
            STNode name) {

        return new STXMLQualifiedNameNode(
                prefix,
                colon,
                name);
    }

    public static STNode createXMLEmptyElementNode(
            STNode ltToken,
            STNode name,
            STNode attributes,
            STNode slashToken,
            STNode getToken) {

        return new STXMLEmptyElementNode(
                ltToken,
                name,
                attributes,
                slashToken,
                getToken);
    }

    public static STNode createInterpolationNode(
            STNode interpolationStartToken,
            STNode expression,
            STNode interpolationEndToken) {

        return new STInterpolationNode(
                interpolationStartToken,
                expression,
                interpolationEndToken);
    }

    public static STNode createXMLTextNode(
            STNode content) {

        return new STXMLTextNode(
                content);
    }

    public static STNode createXMLAttributeNode(
            STNode attributeName,
            STNode equalToken,
            STNode value) {

        return new STXMLAttributeNode(
                attributeName,
                equalToken,
                value);
    }

    public static STNode createXMLAttributeValue(
            STNode startQuote,
            STNode value,
            STNode endQuote) {

        return new STXMLAttributeValue(
                startQuote,
                value,
                endQuote);
    }

    public static STNode createXMLComment(
            STNode commentStart,
            STNode content,
            STNode commentEnd) {

        return new STXMLComment(
                commentStart,
                content,
                commentEnd);
    }

    public static STNode createXMLProcessingInstruction(
            STNode piStart,
            STNode target,
            STNode data,
            STNode piEnd) {

        return new STXMLProcessingInstruction(
                piStart,
                target,
                data,
                piEnd);
    }

    public static STNode createTableTypeDescriptorNode(
            STNode tableKeywordToken,
            STNode rowTypeParameterNode,
            STNode keyConstraintNode) {

        return new STTableTypeDescriptorNode(
                tableKeywordToken,
                rowTypeParameterNode,
                keyConstraintNode);
    }

    public static STNode createTypeParameterNode(
            STNode ltToken,
            STNode typeNode,
            STNode gtToken) {

        return new STTypeParameterNode(
                ltToken,
                typeNode,
                gtToken);
    }

    public static STNode createKeyTypeConstraintNode(
            STNode keyKeywordToken,
            STNode typeParameterNode) {

        return new STKeyTypeConstraintNode(
                keyKeywordToken,
                typeParameterNode);
    }

    public static STNode createFunctionTypeDescriptorNode(
            STNode functionKeyword,
            STNode functionSignature) {

        return new STFunctionTypeDescriptorNode(
                functionKeyword,
                functionSignature);
    }

    public static STNode createFunctionSignatureNode(
            STNode openParenToken,
            STNode parameters,
            STNode closeParenToken,
            STNode returnTypeDesc) {

        return new STFunctionSignatureNode(
                openParenToken,
                parameters,
                closeParenToken,
                returnTypeDesc);
    }

    public static STNode createExplicitAnonymousFunctionExpressionNode(
            STNode annotations,
            STNode functionKeyword,
            STNode functionSignature,
            STNode functionBody) {

        return new STExplicitAnonymousFunctionExpressionNode(
                annotations,
                functionKeyword,
                functionSignature,
                functionBody);
    }

    public static STNode createExpressionFunctionBodyNode(
            STNode rightDoubleArrow,
            STNode expression,
            STNode semicolon) {

        return new STExpressionFunctionBodyNode(
                rightDoubleArrow,
                expression,
                semicolon);
    }

    public static STNode createTupleTypeDescriptorNode(
            STNode openBracketToken,
            STNode memberTypeDesc,
            STNode restTypeDesc,
            STNode closeBracketToken) {

        return new STTupleTypeDescriptorNode(
                openBracketToken,
                memberTypeDesc,
                restTypeDesc,
                closeBracketToken);
    }

    public static STNode createParenthesisedTypeDescriptorNode(
            STNode openParenToken,
            STNode typedesc,
            STNode closeParenToken) {

        return new STParenthesisedTypeDescriptorNode(
                openParenToken,
                typedesc,
                closeParenToken);
    }

    public static STNode createExplicitNewExpressionNode(
            STNode newKeyword,
            STNode typeDescriptor,
            STNode parenthesizedArgList) {

        return new STExplicitNewExpressionNode(
                newKeyword,
                typeDescriptor,
                parenthesizedArgList);
    }

    public static STNode createImplicitNewExpressionNode(
            STNode newKeyword,
            STNode parenthesizedArgList) {

        return new STImplicitNewExpressionNode(
                newKeyword,
                parenthesizedArgList);
    }

    public static STNode createParenthesizedArgList(
            STNode openParenToken,
            STNode arguments,
            STNode closeParenToken) {

        return new STParenthesizedArgList(
                openParenToken,
                arguments,
                closeParenToken);
    }

    public static STNode createQueryConstructTypeNode(
            STNode tableKeyword,
            STNode KeySpecifier) {

        return new STQueryConstructTypeNode(
                tableKeyword,
                KeySpecifier);
    }

    public static STNode createFromClauseNode(
            STNode fromKeyword,
            STNode typeName,
            STNode variableName,
            STNode inKeyword,
            STNode expression) {

        return new STFromClauseNode(
                fromKeyword,
                typeName,
                variableName,
                inKeyword,
                expression);
    }

    public static STNode createWhereClauseNode(
            STNode whereKeyword,
            STNode expression) {

        return new STWhereClauseNode(
                whereKeyword,
                expression);
    }

    public static STNode createLetClauseNode(
            STNode letKeyword,
            STNode letVarDeclarations) {

        return new STLetClauseNode(
                letKeyword,
                letVarDeclarations);
    }

    public static STNode createQueryPipelineNode(
            STNode fromClause,
            STNode intermediateClauses) {

        return new STQueryPipelineNode(
                fromClause,
                intermediateClauses);
    }

    public static STNode createSelectClauseNode(
            STNode selectKeyword,
            STNode expression) {

        return new STSelectClauseNode(
                selectKeyword,
                expression);
    }

    public static STNode createQueryExpressionNode(
            STNode queryConstructType,
            STNode queryPipeline,
            STNode selectClause) {

        return new STQueryExpressionNode(
                queryConstructType,
                queryPipeline,
                selectClause);
    }

    public static STNode createIntersectionTypeDescriptorNode(
            STNode leftTypeDesc,
            STNode bitwiseAndToken,
            STNode rightTypeDesc) {

        return new STIntersectionTypeDescriptorNode(
                leftTypeDesc,
                bitwiseAndToken,
                rightTypeDesc);
    }

    public static STNode createImplicitAnonymousFunctionParameters(
            STNode openParenToken,
            STNode parameters,
            STNode closeParenToken) {

        return new STImplicitAnonymousFunctionParameters(
                openParenToken,
                parameters,
                closeParenToken);
    }

    public static STNode createImplicitAnonymousFunctionExpressionNode(
            STNode params,
            STNode rightDoubleArrow,
            STNode expression) {

        return new STImplicitAnonymousFunctionExpressionNode(
                params,
                rightDoubleArrow,
                expression);
    }

    public static STNode createStartActionNode(
            STNode startKeyword,
            STNode expression) {

        return new STStartActionNode(
                startKeyword,
                expression);
    }

    public static STNode createFlushActionNode(
            STNode flushKeyword,
            STNode peerWorker) {

        return new STFlushActionNode(
                flushKeyword,
                peerWorker);
    }

    public static STNode createFunctionDeclarationNode(
            STNode metadata,
            STNode visibilityQualifier,
            STNode functionKeyword,
            STNode functionName,
            STNode functionSignature,
            STNode semicolon) {

        return new STFunctionDeclarationNode(
                metadata,
                visibilityQualifier,
                functionKeyword,
                functionName,
                functionSignature,
                semicolon);
    }

<<<<<<< HEAD
    public static STNode createAsyncSendActionNode(
            STNode expression,
            STNode rightArrowToken,
            STNode peerWorker) {

        return new STAsyncSendActionNode(
                expression,
                rightArrowToken,
                peerWorker);
    }

    public static STNode createSyncSendActionNode(
            STNode expression,
            STNode syncSendToken,
            STNode peerWorker) {

        return new STSyncSendActionNode(
                expression,
                syncSendToken,
                peerWorker);
    }

    public static STNode createReceiveActionNode(
            STNode leftArrow,
            STNode receiveWorkers) {

        return new STReceiveActionNode(
                leftArrow,
                receiveWorkers);
    }

    public static STNode createReceiveFieldsNode(
            STNode openBrace,
            STNode receiveField,
            STNode closeBrace) {

        return new STReceiveFieldsNode(
                openBrace,
                receiveField,
                closeBrace);
=======
    public static STNode createTypedBindingPatternNode(
            STNode typeDescriptor,
            STNode bindingPattern) {

        return new STTypedBindingPatternNode(
                typeDescriptor,
                bindingPattern);
    }

    public static STNode createCaptureBindingPatternNode(
            STNode variableName) {

        return new STCaptureBindingPatternNode(
                variableName);
    }

    public static STNode createListBindingPatternNode(
            STNode openBracket,
            STNode bindingPatterns,
            STNode restBindingPattern,
            STNode closeBracket) {

        return new STListBindingPatternNode(
                openBracket,
                bindingPatterns,
                restBindingPattern,
                closeBracket);
    }

    public static STNode createRestBindingPatternNode(
            STNode ellipsisToken,
            STNode variableName) {

        return new STRestBindingPatternNode(
                ellipsisToken,
                variableName);
>>>>>>> 2951963f
    }
}
<|MERGE_RESOLUTION|>--- conflicted
+++ resolved
@@ -1586,48 +1586,6 @@
                 semicolon);
     }
 
-<<<<<<< HEAD
-    public static STNode createAsyncSendActionNode(
-            STNode expression,
-            STNode rightArrowToken,
-            STNode peerWorker) {
-
-        return new STAsyncSendActionNode(
-                expression,
-                rightArrowToken,
-                peerWorker);
-    }
-
-    public static STNode createSyncSendActionNode(
-            STNode expression,
-            STNode syncSendToken,
-            STNode peerWorker) {
-
-        return new STSyncSendActionNode(
-                expression,
-                syncSendToken,
-                peerWorker);
-    }
-
-    public static STNode createReceiveActionNode(
-            STNode leftArrow,
-            STNode receiveWorkers) {
-
-        return new STReceiveActionNode(
-                leftArrow,
-                receiveWorkers);
-    }
-
-    public static STNode createReceiveFieldsNode(
-            STNode openBrace,
-            STNode receiveField,
-            STNode closeBrace) {
-
-        return new STReceiveFieldsNode(
-                openBrace,
-                receiveField,
-                closeBrace);
-=======
     public static STNode createTypedBindingPatternNode(
             STNode typeDescriptor,
             STNode bindingPattern) {
@@ -1664,6 +1622,47 @@
         return new STRestBindingPatternNode(
                 ellipsisToken,
                 variableName);
->>>>>>> 2951963f
+    }
+
+    public static STNode createAsyncSendActionNode(
+            STNode expression,
+            STNode rightArrowToken,
+            STNode peerWorker) {
+
+        return new STAsyncSendActionNode(
+                expression,
+                rightArrowToken,
+                peerWorker);
+    }
+
+    public static STNode createSyncSendActionNode(
+            STNode expression,
+            STNode syncSendToken,
+            STNode peerWorker) {
+
+        return new STSyncSendActionNode(
+                expression,
+                syncSendToken,
+                peerWorker);
+    }
+
+    public static STNode createReceiveActionNode(
+            STNode leftArrow,
+            STNode receiveWorkers) {
+
+        return new STReceiveActionNode(
+                leftArrow,
+                receiveWorkers);
+    }
+
+    public static STNode createReceiveFieldsNode(
+            STNode openBrace,
+            STNode receiveField,
+            STNode closeBrace) {
+
+        return new STReceiveFieldsNode(
+                openBrace,
+                receiveField,
+                closeBrace);
     }
 }
