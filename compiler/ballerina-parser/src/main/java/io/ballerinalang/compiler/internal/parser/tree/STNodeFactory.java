--- conflicted
+++ resolved
@@ -817,7 +817,17 @@
                 semicolonToken);
     }
 
-<<<<<<< HEAD
+    public static STNode createIsExpressionNode(
+            STNode expression,
+            STNode isKeyword,
+            STNode typeDescriptor) {
+
+        return new STIsExpressionNode(
+                expression,
+                isKeyword,
+                typeDescriptor);
+    }
+
     public static STNode createArrayTypeDescriptor(
             STNode typeDescriptorNode,
             STNode dimensions) {
@@ -837,18 +847,4 @@
                 arrayLength,
                 closeBracket);
     }
-
-    public static STNode createIsExpression(
-=======
-    public static STNode createIsExpressionNode(
->>>>>>> 33720f98
-            STNode expression,
-            STNode isKeyword,
-            STNode typeDescriptor) {
-
-        return new STIsExpressionNode(
-                expression,
-                isKeyword,
-                typeDescriptor);
-    }
 }
