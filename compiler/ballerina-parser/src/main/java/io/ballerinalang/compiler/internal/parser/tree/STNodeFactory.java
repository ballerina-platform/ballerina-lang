--- conflicted
+++ resolved
@@ -1518,26 +1518,6 @@
                 selectClause);
     }
 
-<<<<<<< HEAD
-    public static STNode createDoubleGTTokenNode(
-            STNode openGTToken,
-            STNode endGTToken) {
-
-        return new STDoubleGTTokenNode(
-                openGTToken,
-                endGTToken);
-    }
-
-    public static STNode createTrippleGTTokenNode(
-            STNode openGTToken,
-            STNode middleGTToken,
-            STNode endGTToken) {
-
-        return new STTrippleGTTokenNode(
-                openGTToken,
-                middleGTToken,
-                endGTToken);
-=======
     public static STNode createIntersectionTypeDescriptorNode(
             STNode leftTypeDesc,
             STNode bitwiseAndToken,
@@ -1691,6 +1671,5 @@
                 openBrace,
                 receiveField,
                 closeBrace);
->>>>>>> 4b5f9c77
     }
 }
