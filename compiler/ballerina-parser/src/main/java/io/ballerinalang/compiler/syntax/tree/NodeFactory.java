/*
 *  Copyright (c) 2020, WSO2 Inc. (http://www.wso2.org) All Rights Reserved.
 *
 *  WSO2 Inc. licenses this file to you under the Apache License,
 *  Version 2.0 (the "License"); you may not use this file except
 *  in compliance with the License.
 *  You may obtain a copy of the License at
 *
 *    http://www.apache.org/licenses/LICENSE-2.0
 *
 *  Unless required by applicable law or agreed to in writing,
 *  software distributed under the License is distributed on an
 *  "AS IS" BASIS, WITHOUT WARRANTIES OR CONDITIONS OF ANY
 *  KIND, either express or implied.  See the License for the
 *  specific language governing permissions and limitations
 *  under the License.
 */
package io.ballerinalang.compiler.syntax.tree;

import io.ballerinalang.compiler.internal.parser.tree.STNode;
import io.ballerinalang.compiler.internal.parser.tree.STNodeFactory;

import java.util.Objects;

/**
 * A factory for creating nodes in the syntax tree.
 *
 * This is a generated class.
 *
 * @since 2.0.0
 */
public abstract class NodeFactory extends AbstractNodeFactory {

    private NodeFactory() {
    }

    public static ModulePartNode createModulePartNode(
            NodeList<ImportDeclarationNode> imports,
            NodeList<ModuleMemberDeclarationNode> members,
            Token eofToken) {
        Objects.requireNonNull(imports, "imports must not be null");
        Objects.requireNonNull(members, "members must not be null");
        Objects.requireNonNull(eofToken, "eofToken must not be null");

        STNode stModulePartNode = STNodeFactory.createModulePartNode(
                imports.underlyingListNode().internalNode(),
                members.underlyingListNode().internalNode(),
                eofToken.internalNode());
        return stModulePartNode.createUnlinkedFacade();
    }

    public static FunctionDefinitionNode createFunctionDefinitionNode(
            MetadataNode metadata,
            Token visibilityQualifier,
            Token transactionalKeyword,
            Token functionKeyword,
            IdentifierToken functionName,
            FunctionSignatureNode functionSignature,
            FunctionBodyNode functionBody) {
        Objects.requireNonNull(metadata, "metadata must not be null");
        Objects.requireNonNull(functionKeyword, "functionKeyword must not be null");
        Objects.requireNonNull(functionName, "functionName must not be null");
        Objects.requireNonNull(functionSignature, "functionSignature must not be null");
        Objects.requireNonNull(functionBody, "functionBody must not be null");

        STNode stFunctionDefinitionNode = STNodeFactory.createFunctionDefinitionNode(
                metadata.internalNode(),
                getOptionalSTNode(visibilityQualifier),
                getOptionalSTNode(transactionalKeyword),
                functionKeyword.internalNode(),
                functionName.internalNode(),
                functionSignature.internalNode(),
                functionBody.internalNode());
        return stFunctionDefinitionNode.createUnlinkedFacade();
    }

    public static ImportDeclarationNode createImportDeclarationNode(
            Token importKeyword,
            ImportOrgNameNode orgName,
            SeparatedNodeList<IdentifierToken> moduleName,
            ImportVersionNode version,
            ImportPrefixNode prefix,
            Token semicolon) {
        Objects.requireNonNull(importKeyword, "importKeyword must not be null");
        Objects.requireNonNull(moduleName, "moduleName must not be null");
        Objects.requireNonNull(semicolon, "semicolon must not be null");

        STNode stImportDeclarationNode = STNodeFactory.createImportDeclarationNode(
                importKeyword.internalNode(),
                getOptionalSTNode(orgName),
                moduleName.underlyingListNode().internalNode(),
                getOptionalSTNode(version),
                getOptionalSTNode(prefix),
                semicolon.internalNode());
        return stImportDeclarationNode.createUnlinkedFacade();
    }

    public static ListenerDeclarationNode createListenerDeclarationNode(
            MetadataNode metadata,
            Token visibilityQualifier,
            Token listenerKeyword,
            Node typeDescriptor,
            Token variableName,
            Token equalsToken,
            Node initializer,
            Token semicolonToken) {
        Objects.requireNonNull(metadata, "metadata must not be null");
        Objects.requireNonNull(listenerKeyword, "listenerKeyword must not be null");
        Objects.requireNonNull(typeDescriptor, "typeDescriptor must not be null");
        Objects.requireNonNull(variableName, "variableName must not be null");
        Objects.requireNonNull(equalsToken, "equalsToken must not be null");
        Objects.requireNonNull(initializer, "initializer must not be null");
        Objects.requireNonNull(semicolonToken, "semicolonToken must not be null");

        STNode stListenerDeclarationNode = STNodeFactory.createListenerDeclarationNode(
                metadata.internalNode(),
                getOptionalSTNode(visibilityQualifier),
                listenerKeyword.internalNode(),
                typeDescriptor.internalNode(),
                variableName.internalNode(),
                equalsToken.internalNode(),
                initializer.internalNode(),
                semicolonToken.internalNode());
        return stListenerDeclarationNode.createUnlinkedFacade();
    }

    public static TypeDefinitionNode createTypeDefinitionNode(
            MetadataNode metadata,
            Token visibilityQualifier,
            Token typeKeyword,
            Token typeName,
            Node typeDescriptor,
            Token semicolonToken) {
        Objects.requireNonNull(metadata, "metadata must not be null");
        Objects.requireNonNull(typeKeyword, "typeKeyword must not be null");
        Objects.requireNonNull(typeName, "typeName must not be null");
        Objects.requireNonNull(typeDescriptor, "typeDescriptor must not be null");
        Objects.requireNonNull(semicolonToken, "semicolonToken must not be null");

        STNode stTypeDefinitionNode = STNodeFactory.createTypeDefinitionNode(
                metadata.internalNode(),
                getOptionalSTNode(visibilityQualifier),
                typeKeyword.internalNode(),
                typeName.internalNode(),
                typeDescriptor.internalNode(),
                semicolonToken.internalNode());
        return stTypeDefinitionNode.createUnlinkedFacade();
    }

    public static ServiceDeclarationNode createServiceDeclarationNode(
            MetadataNode metadata,
            Token serviceKeyword,
            IdentifierToken serviceName,
            Token onKeyword,
            NodeList<ExpressionNode> expressions,
            Node serviceBody) {
        Objects.requireNonNull(metadata, "metadata must not be null");
        Objects.requireNonNull(serviceKeyword, "serviceKeyword must not be null");
        Objects.requireNonNull(serviceName, "serviceName must not be null");
        Objects.requireNonNull(onKeyword, "onKeyword must not be null");
        Objects.requireNonNull(expressions, "expressions must not be null");
        Objects.requireNonNull(serviceBody, "serviceBody must not be null");

        STNode stServiceDeclarationNode = STNodeFactory.createServiceDeclarationNode(
                metadata.internalNode(),
                serviceKeyword.internalNode(),
                serviceName.internalNode(),
                onKeyword.internalNode(),
                expressions.underlyingListNode().internalNode(),
                serviceBody.internalNode());
        return stServiceDeclarationNode.createUnlinkedFacade();
    }

    public static AssignmentStatementNode createAssignmentStatementNode(
            Node varRef,
            Token equalsToken,
            ExpressionNode expression,
            Token semicolonToken) {
        Objects.requireNonNull(varRef, "varRef must not be null");
        Objects.requireNonNull(equalsToken, "equalsToken must not be null");
        Objects.requireNonNull(expression, "expression must not be null");
        Objects.requireNonNull(semicolonToken, "semicolonToken must not be null");

        STNode stAssignmentStatementNode = STNodeFactory.createAssignmentStatementNode(
                varRef.internalNode(),
                equalsToken.internalNode(),
                expression.internalNode(),
                semicolonToken.internalNode());
        return stAssignmentStatementNode.createUnlinkedFacade();
    }

    public static CompoundAssignmentStatementNode createCompoundAssignmentStatementNode(
            ExpressionNode lhsExpression,
            Token binaryOperator,
            Token equalsToken,
            ExpressionNode rhsExpression,
            Token semicolonToken) {
        Objects.requireNonNull(lhsExpression, "lhsExpression must not be null");
        Objects.requireNonNull(binaryOperator, "binaryOperator must not be null");
        Objects.requireNonNull(equalsToken, "equalsToken must not be null");
        Objects.requireNonNull(rhsExpression, "rhsExpression must not be null");
        Objects.requireNonNull(semicolonToken, "semicolonToken must not be null");

        STNode stCompoundAssignmentStatementNode = STNodeFactory.createCompoundAssignmentStatementNode(
                lhsExpression.internalNode(),
                binaryOperator.internalNode(),
                equalsToken.internalNode(),
                rhsExpression.internalNode(),
                semicolonToken.internalNode());
        return stCompoundAssignmentStatementNode.createUnlinkedFacade();
    }

    public static VariableDeclarationNode createVariableDeclarationNode(
            NodeList<AnnotationNode> annotations,
            Token finalKeyword,
            TypedBindingPatternNode typedBindingPattern,
            Token equalsToken,
            ExpressionNode initializer,
            Token semicolonToken) {
        Objects.requireNonNull(annotations, "annotations must not be null");
        Objects.requireNonNull(typedBindingPattern, "typedBindingPattern must not be null");
        Objects.requireNonNull(semicolonToken, "semicolonToken must not be null");

        STNode stVariableDeclarationNode = STNodeFactory.createVariableDeclarationNode(
                annotations.underlyingListNode().internalNode(),
                getOptionalSTNode(finalKeyword),
                typedBindingPattern.internalNode(),
                getOptionalSTNode(equalsToken),
                getOptionalSTNode(initializer),
                semicolonToken.internalNode());
        return stVariableDeclarationNode.createUnlinkedFacade();
    }

    public static BlockStatementNode createBlockStatementNode(
            Token openBraceToken,
            NodeList<StatementNode> statements,
            Token closeBraceToken) {
        Objects.requireNonNull(openBraceToken, "openBraceToken must not be null");
        Objects.requireNonNull(statements, "statements must not be null");
        Objects.requireNonNull(closeBraceToken, "closeBraceToken must not be null");

        STNode stBlockStatementNode = STNodeFactory.createBlockStatementNode(
                openBraceToken.internalNode(),
                statements.underlyingListNode().internalNode(),
                closeBraceToken.internalNode());
        return stBlockStatementNode.createUnlinkedFacade();
    }

    public static BreakStatementNode createBreakStatementNode(
            Token breakToken,
            Token semicolonToken) {
        Objects.requireNonNull(breakToken, "breakToken must not be null");
        Objects.requireNonNull(semicolonToken, "semicolonToken must not be null");

        STNode stBreakStatementNode = STNodeFactory.createBreakStatementNode(
                breakToken.internalNode(),
                semicolonToken.internalNode());
        return stBreakStatementNode.createUnlinkedFacade();
    }

    public static ExpressionStatementNode createExpressionStatementNode(
            SyntaxKind kind,
            ExpressionNode expression,
            Token semicolonToken) {
        Objects.requireNonNull(expression, "expression must not be null");
        Objects.requireNonNull(semicolonToken, "semicolonToken must not be null");

        STNode stExpressionStatementNode = STNodeFactory.createExpressionStatementNode(
                kind,
                expression.internalNode(),
                semicolonToken.internalNode());
        return stExpressionStatementNode.createUnlinkedFacade();
    }

    public static ContinueStatementNode createContinueStatementNode(
            Token continueToken,
            Token semicolonToken) {
        Objects.requireNonNull(continueToken, "continueToken must not be null");
        Objects.requireNonNull(semicolonToken, "semicolonToken must not be null");

        STNode stContinueStatementNode = STNodeFactory.createContinueStatementNode(
                continueToken.internalNode(),
                semicolonToken.internalNode());
        return stContinueStatementNode.createUnlinkedFacade();
    }

    public static ExternalFunctionBodyNode createExternalFunctionBodyNode(
            Token equalsToken,
            NodeList<AnnotationNode> annotations,
            Token externalKeyword,
            Token semicolonToken) {
        Objects.requireNonNull(equalsToken, "equalsToken must not be null");
        Objects.requireNonNull(annotations, "annotations must not be null");
        Objects.requireNonNull(externalKeyword, "externalKeyword must not be null");
        Objects.requireNonNull(semicolonToken, "semicolonToken must not be null");

        STNode stExternalFunctionBodyNode = STNodeFactory.createExternalFunctionBodyNode(
                equalsToken.internalNode(),
                annotations.underlyingListNode().internalNode(),
                externalKeyword.internalNode(),
                semicolonToken.internalNode());
        return stExternalFunctionBodyNode.createUnlinkedFacade();
    }

    public static IfElseStatementNode createIfElseStatementNode(
            Token ifKeyword,
            ExpressionNode condition,
            BlockStatementNode ifBody,
            Node elseBody) {
        Objects.requireNonNull(ifKeyword, "ifKeyword must not be null");
        Objects.requireNonNull(condition, "condition must not be null");
        Objects.requireNonNull(ifBody, "ifBody must not be null");

        STNode stIfElseStatementNode = STNodeFactory.createIfElseStatementNode(
                ifKeyword.internalNode(),
                condition.internalNode(),
                ifBody.internalNode(),
                getOptionalSTNode(elseBody));
        return stIfElseStatementNode.createUnlinkedFacade();
    }

    public static ElseBlockNode createElseBlockNode(
            Token elseKeyword,
            StatementNode elseBody) {
        Objects.requireNonNull(elseKeyword, "elseKeyword must not be null");
        Objects.requireNonNull(elseBody, "elseBody must not be null");

        STNode stElseBlockNode = STNodeFactory.createElseBlockNode(
                elseKeyword.internalNode(),
                elseBody.internalNode());
        return stElseBlockNode.createUnlinkedFacade();
    }

    public static WhileStatementNode createWhileStatementNode(
            Token whileKeyword,
            ExpressionNode condition,
            BlockStatementNode whileBody) {
        Objects.requireNonNull(whileKeyword, "whileKeyword must not be null");
        Objects.requireNonNull(condition, "condition must not be null");
        Objects.requireNonNull(whileBody, "whileBody must not be null");

        STNode stWhileStatementNode = STNodeFactory.createWhileStatementNode(
                whileKeyword.internalNode(),
                condition.internalNode(),
                whileBody.internalNode());
        return stWhileStatementNode.createUnlinkedFacade();
    }

    public static PanicStatementNode createPanicStatementNode(
            Token panicKeyword,
            ExpressionNode expression,
            Token semicolonToken) {
        Objects.requireNonNull(panicKeyword, "panicKeyword must not be null");
        Objects.requireNonNull(expression, "expression must not be null");
        Objects.requireNonNull(semicolonToken, "semicolonToken must not be null");

        STNode stPanicStatementNode = STNodeFactory.createPanicStatementNode(
                panicKeyword.internalNode(),
                expression.internalNode(),
                semicolonToken.internalNode());
        return stPanicStatementNode.createUnlinkedFacade();
    }

    public static ReturnStatementNode createReturnStatementNode(
            Token returnKeyword,
            ExpressionNode expression,
            Token semicolonToken) {
        Objects.requireNonNull(returnKeyword, "returnKeyword must not be null");
        Objects.requireNonNull(semicolonToken, "semicolonToken must not be null");

        STNode stReturnStatementNode = STNodeFactory.createReturnStatementNode(
                returnKeyword.internalNode(),
                getOptionalSTNode(expression),
                semicolonToken.internalNode());
        return stReturnStatementNode.createUnlinkedFacade();
    }

    public static LocalTypeDefinitionStatementNode createLocalTypeDefinitionStatementNode(
            NodeList<AnnotationNode> annotations,
            Token typeKeyword,
            Node typeName,
            Node typeDescriptor,
            Token semicolonToken) {
        Objects.requireNonNull(annotations, "annotations must not be null");
        Objects.requireNonNull(typeKeyword, "typeKeyword must not be null");
        Objects.requireNonNull(typeName, "typeName must not be null");
        Objects.requireNonNull(typeDescriptor, "typeDescriptor must not be null");
        Objects.requireNonNull(semicolonToken, "semicolonToken must not be null");

        STNode stLocalTypeDefinitionStatementNode = STNodeFactory.createLocalTypeDefinitionStatementNode(
                annotations.underlyingListNode().internalNode(),
                typeKeyword.internalNode(),
                typeName.internalNode(),
                typeDescriptor.internalNode(),
                semicolonToken.internalNode());
        return stLocalTypeDefinitionStatementNode.createUnlinkedFacade();
    }

    public static LockStatementNode createLockStatementNode(
            Token lockKeyword,
            StatementNode blockStatement) {
        Objects.requireNonNull(lockKeyword, "lockKeyword must not be null");
        Objects.requireNonNull(blockStatement, "blockStatement must not be null");

        STNode stLockStatementNode = STNodeFactory.createLockStatementNode(
                lockKeyword.internalNode(),
                blockStatement.internalNode());
        return stLockStatementNode.createUnlinkedFacade();
    }

    public static ForkStatementNode createForkStatementNode(
            Token forkKeyword,
            Token openBraceToken,
            NodeList<NamedWorkerDeclarationNode> namedWorkerDeclarations,
            Token closeBraceToken) {
        Objects.requireNonNull(forkKeyword, "forkKeyword must not be null");
        Objects.requireNonNull(openBraceToken, "openBraceToken must not be null");
        Objects.requireNonNull(namedWorkerDeclarations, "namedWorkerDeclarations must not be null");
        Objects.requireNonNull(closeBraceToken, "closeBraceToken must not be null");

        STNode stForkStatementNode = STNodeFactory.createForkStatementNode(
                forkKeyword.internalNode(),
                openBraceToken.internalNode(),
                namedWorkerDeclarations.underlyingListNode().internalNode(),
                closeBraceToken.internalNode());
        return stForkStatementNode.createUnlinkedFacade();
    }

    public static ForEachStatementNode createForEachStatementNode(
            Token forEachKeyword,
            TypedBindingPatternNode typedBindingPattern,
            Token inKeyword,
            Node actionOrExpressionNode,
            StatementNode blockStatement) {
        Objects.requireNonNull(forEachKeyword, "forEachKeyword must not be null");
        Objects.requireNonNull(typedBindingPattern, "typedBindingPattern must not be null");
        Objects.requireNonNull(inKeyword, "inKeyword must not be null");
        Objects.requireNonNull(actionOrExpressionNode, "actionOrExpressionNode must not be null");
        Objects.requireNonNull(blockStatement, "blockStatement must not be null");

        STNode stForEachStatementNode = STNodeFactory.createForEachStatementNode(
                forEachKeyword.internalNode(),
                typedBindingPattern.internalNode(),
                inKeyword.internalNode(),
                actionOrExpressionNode.internalNode(),
                blockStatement.internalNode());
        return stForEachStatementNode.createUnlinkedFacade();
    }

    public static BinaryExpressionNode createBinaryExpressionNode(
            SyntaxKind kind,
            Node lhsExpr,
            Token operator,
            Node rhsExpr) {
        Objects.requireNonNull(lhsExpr, "lhsExpr must not be null");
        Objects.requireNonNull(operator, "operator must not be null");
        Objects.requireNonNull(rhsExpr, "rhsExpr must not be null");

        STNode stBinaryExpressionNode = STNodeFactory.createBinaryExpressionNode(
                kind,
                lhsExpr.internalNode(),
                operator.internalNode(),
                rhsExpr.internalNode());
        return stBinaryExpressionNode.createUnlinkedFacade();
    }

    public static BracedExpressionNode createBracedExpressionNode(
            SyntaxKind kind,
            Token openParen,
            ExpressionNode expression,
            Token closeParen) {
        Objects.requireNonNull(openParen, "openParen must not be null");
        Objects.requireNonNull(expression, "expression must not be null");
        Objects.requireNonNull(closeParen, "closeParen must not be null");

        STNode stBracedExpressionNode = STNodeFactory.createBracedExpressionNode(
                kind,
                openParen.internalNode(),
                expression.internalNode(),
                closeParen.internalNode());
        return stBracedExpressionNode.createUnlinkedFacade();
    }

    public static CheckExpressionNode createCheckExpressionNode(
            SyntaxKind kind,
            Token checkKeyword,
            ExpressionNode expression) {
        Objects.requireNonNull(checkKeyword, "checkKeyword must not be null");
        Objects.requireNonNull(expression, "expression must not be null");

        STNode stCheckExpressionNode = STNodeFactory.createCheckExpressionNode(
                kind,
                checkKeyword.internalNode(),
                expression.internalNode());
        return stCheckExpressionNode.createUnlinkedFacade();
    }

    public static FieldAccessExpressionNode createFieldAccessExpressionNode(
            ExpressionNode expression,
            Token dotToken,
            NameReferenceNode fieldName) {
        Objects.requireNonNull(expression, "expression must not be null");
        Objects.requireNonNull(dotToken, "dotToken must not be null");
        Objects.requireNonNull(fieldName, "fieldName must not be null");

        STNode stFieldAccessExpressionNode = STNodeFactory.createFieldAccessExpressionNode(
                expression.internalNode(),
                dotToken.internalNode(),
                fieldName.internalNode());
        return stFieldAccessExpressionNode.createUnlinkedFacade();
    }

    public static FunctionCallExpressionNode createFunctionCallExpressionNode(
            Node functionName,
            Token openParenToken,
            NodeList<FunctionArgumentNode> arguments,
            Token closeParenToken) {
        Objects.requireNonNull(functionName, "functionName must not be null");
        Objects.requireNonNull(openParenToken, "openParenToken must not be null");
        Objects.requireNonNull(arguments, "arguments must not be null");
        Objects.requireNonNull(closeParenToken, "closeParenToken must not be null");

        STNode stFunctionCallExpressionNode = STNodeFactory.createFunctionCallExpressionNode(
                functionName.internalNode(),
                openParenToken.internalNode(),
                arguments.underlyingListNode().internalNode(),
                closeParenToken.internalNode());
        return stFunctionCallExpressionNode.createUnlinkedFacade();
    }

    public static MethodCallExpressionNode createMethodCallExpressionNode(
            ExpressionNode expression,
            Token dotToken,
            NameReferenceNode methodName,
            Token openParenToken,
            NodeList<FunctionArgumentNode> arguments,
            Token closeParenToken) {
        Objects.requireNonNull(expression, "expression must not be null");
        Objects.requireNonNull(dotToken, "dotToken must not be null");
        Objects.requireNonNull(methodName, "methodName must not be null");
        Objects.requireNonNull(openParenToken, "openParenToken must not be null");
        Objects.requireNonNull(arguments, "arguments must not be null");
        Objects.requireNonNull(closeParenToken, "closeParenToken must not be null");

        STNode stMethodCallExpressionNode = STNodeFactory.createMethodCallExpressionNode(
                expression.internalNode(),
                dotToken.internalNode(),
                methodName.internalNode(),
                openParenToken.internalNode(),
                arguments.underlyingListNode().internalNode(),
                closeParenToken.internalNode());
        return stMethodCallExpressionNode.createUnlinkedFacade();
    }

    public static MappingConstructorExpressionNode createMappingConstructorExpressionNode(
            Token openBrace,
            SeparatedNodeList<MappingFieldNode> fields,
            Token closeBrace) {
        Objects.requireNonNull(openBrace, "openBrace must not be null");
        Objects.requireNonNull(fields, "fields must not be null");
        Objects.requireNonNull(closeBrace, "closeBrace must not be null");

        STNode stMappingConstructorExpressionNode = STNodeFactory.createMappingConstructorExpressionNode(
                openBrace.internalNode(),
                fields.underlyingListNode().internalNode(),
                closeBrace.internalNode());
        return stMappingConstructorExpressionNode.createUnlinkedFacade();
    }

    public static IndexedExpressionNode createIndexedExpressionNode(
            ExpressionNode containerExpression,
            Token openBracket,
            SeparatedNodeList<ExpressionNode> keyExpression,
            Token closeBracket) {
        Objects.requireNonNull(containerExpression, "containerExpression must not be null");
        Objects.requireNonNull(openBracket, "openBracket must not be null");
        Objects.requireNonNull(keyExpression, "keyExpression must not be null");
        Objects.requireNonNull(closeBracket, "closeBracket must not be null");

        STNode stIndexedExpressionNode = STNodeFactory.createIndexedExpressionNode(
                containerExpression.internalNode(),
                openBracket.internalNode(),
                keyExpression.underlyingListNode().internalNode(),
                closeBracket.internalNode());
        return stIndexedExpressionNode.createUnlinkedFacade();
    }

    public static TypeofExpressionNode createTypeofExpressionNode(
            Token typeofKeyword,
            ExpressionNode expression) {
        Objects.requireNonNull(typeofKeyword, "typeofKeyword must not be null");
        Objects.requireNonNull(expression, "expression must not be null");

        STNode stTypeofExpressionNode = STNodeFactory.createTypeofExpressionNode(
                typeofKeyword.internalNode(),
                expression.internalNode());
        return stTypeofExpressionNode.createUnlinkedFacade();
    }

    public static UnaryExpressionNode createUnaryExpressionNode(
            Token unaryOperator,
            ExpressionNode expression) {
        Objects.requireNonNull(unaryOperator, "unaryOperator must not be null");
        Objects.requireNonNull(expression, "expression must not be null");

        STNode stUnaryExpressionNode = STNodeFactory.createUnaryExpressionNode(
                unaryOperator.internalNode(),
                expression.internalNode());
        return stUnaryExpressionNode.createUnlinkedFacade();
    }

    public static ComputedNameFieldNode createComputedNameFieldNode(
            Token openBracket,
            ExpressionNode fieldNameExpr,
            Token closeBracket,
            Token colonToken,
            ExpressionNode valueExpr) {
        Objects.requireNonNull(openBracket, "openBracket must not be null");
        Objects.requireNonNull(fieldNameExpr, "fieldNameExpr must not be null");
        Objects.requireNonNull(closeBracket, "closeBracket must not be null");
        Objects.requireNonNull(colonToken, "colonToken must not be null");
        Objects.requireNonNull(valueExpr, "valueExpr must not be null");

        STNode stComputedNameFieldNode = STNodeFactory.createComputedNameFieldNode(
                openBracket.internalNode(),
                fieldNameExpr.internalNode(),
                closeBracket.internalNode(),
                colonToken.internalNode(),
                valueExpr.internalNode());
        return stComputedNameFieldNode.createUnlinkedFacade();
    }

    public static ConstantDeclarationNode createConstantDeclarationNode(
            MetadataNode metadata,
            Token visibilityQualifier,
            Token constKeyword,
            TypeDescriptorNode typeDescriptor,
            Token variableName,
            Token equalsToken,
            Node initializer,
            Token semicolonToken) {
        Objects.requireNonNull(metadata, "metadata must not be null");
        Objects.requireNonNull(visibilityQualifier, "visibilityQualifier must not be null");
        Objects.requireNonNull(constKeyword, "constKeyword must not be null");
        Objects.requireNonNull(typeDescriptor, "typeDescriptor must not be null");
        Objects.requireNonNull(variableName, "variableName must not be null");
        Objects.requireNonNull(equalsToken, "equalsToken must not be null");
        Objects.requireNonNull(initializer, "initializer must not be null");
        Objects.requireNonNull(semicolonToken, "semicolonToken must not be null");

        STNode stConstantDeclarationNode = STNodeFactory.createConstantDeclarationNode(
                metadata.internalNode(),
                visibilityQualifier.internalNode(),
                constKeyword.internalNode(),
                typeDescriptor.internalNode(),
                variableName.internalNode(),
                equalsToken.internalNode(),
                initializer.internalNode(),
                semicolonToken.internalNode());
        return stConstantDeclarationNode.createUnlinkedFacade();
    }

    public static DefaultableParameterNode createDefaultableParameterNode(
            Token leadingComma,
            NodeList<AnnotationNode> annotations,
            Token visibilityQualifier,
            Node typeName,
            Token paramName,
            Token equalsToken,
            Node expression) {
        Objects.requireNonNull(annotations, "annotations must not be null");
        Objects.requireNonNull(typeName, "typeName must not be null");
        Objects.requireNonNull(equalsToken, "equalsToken must not be null");
        Objects.requireNonNull(expression, "expression must not be null");

        STNode stDefaultableParameterNode = STNodeFactory.createDefaultableParameterNode(
                getOptionalSTNode(leadingComma),
                annotations.underlyingListNode().internalNode(),
                getOptionalSTNode(visibilityQualifier),
                typeName.internalNode(),
                getOptionalSTNode(paramName),
                equalsToken.internalNode(),
                expression.internalNode());
        return stDefaultableParameterNode.createUnlinkedFacade();
    }

    public static RequiredParameterNode createRequiredParameterNode(
            Token leadingComma,
            NodeList<AnnotationNode> annotations,
            Token visibilityQualifier,
            Node typeName,
            Token paramName) {
        Objects.requireNonNull(annotations, "annotations must not be null");
        Objects.requireNonNull(typeName, "typeName must not be null");

        STNode stRequiredParameterNode = STNodeFactory.createRequiredParameterNode(
                getOptionalSTNode(leadingComma),
                annotations.underlyingListNode().internalNode(),
                getOptionalSTNode(visibilityQualifier),
                typeName.internalNode(),
                getOptionalSTNode(paramName));
        return stRequiredParameterNode.createUnlinkedFacade();
    }

    public static RestParameterNode createRestParameterNode(
            Token leadingComma,
            NodeList<AnnotationNode> annotations,
            Node typeName,
            Token ellipsisToken,
            Token paramName) {
        Objects.requireNonNull(annotations, "annotations must not be null");
        Objects.requireNonNull(typeName, "typeName must not be null");
        Objects.requireNonNull(ellipsisToken, "ellipsisToken must not be null");

        STNode stRestParameterNode = STNodeFactory.createRestParameterNode(
                getOptionalSTNode(leadingComma),
                annotations.underlyingListNode().internalNode(),
                typeName.internalNode(),
                ellipsisToken.internalNode(),
                getOptionalSTNode(paramName));
        return stRestParameterNode.createUnlinkedFacade();
    }

    public static ExpressionListItemNode createExpressionListItemNode(
            Token leadingComma,
            ExpressionNode expression) {
        Objects.requireNonNull(expression, "expression must not be null");

        STNode stExpressionListItemNode = STNodeFactory.createExpressionListItemNode(
                getOptionalSTNode(leadingComma),
                expression.internalNode());
        return stExpressionListItemNode.createUnlinkedFacade();
    }

    public static ImportOrgNameNode createImportOrgNameNode(
            Token orgName,
            Token slashToken) {
        Objects.requireNonNull(orgName, "orgName must not be null");
        Objects.requireNonNull(slashToken, "slashToken must not be null");

        STNode stImportOrgNameNode = STNodeFactory.createImportOrgNameNode(
                orgName.internalNode(),
                slashToken.internalNode());
        return stImportOrgNameNode.createUnlinkedFacade();
    }

    public static ImportPrefixNode createImportPrefixNode(
            Token asKeyword,
            Token prefix) {
        Objects.requireNonNull(asKeyword, "asKeyword must not be null");
        Objects.requireNonNull(prefix, "prefix must not be null");

        STNode stImportPrefixNode = STNodeFactory.createImportPrefixNode(
                asKeyword.internalNode(),
                prefix.internalNode());
        return stImportPrefixNode.createUnlinkedFacade();
    }

    public static ImportSubVersionNode createImportSubVersionNode(
            Token leadingDot,
            Token versionNumber) {
        Objects.requireNonNull(versionNumber, "versionNumber must not be null");

        STNode stImportSubVersionNode = STNodeFactory.createImportSubVersionNode(
                getOptionalSTNode(leadingDot),
                versionNumber.internalNode());
        return stImportSubVersionNode.createUnlinkedFacade();
    }

    public static ImportVersionNode createImportVersionNode(
            Token versionKeyword,
            NodeList<Node> versionNumber) {
        Objects.requireNonNull(versionKeyword, "versionKeyword must not be null");
        Objects.requireNonNull(versionNumber, "versionNumber must not be null");

        STNode stImportVersionNode = STNodeFactory.createImportVersionNode(
                versionKeyword.internalNode(),
                versionNumber.underlyingListNode().internalNode());
        return stImportVersionNode.createUnlinkedFacade();
    }

    public static SpecificFieldNode createSpecificFieldNode(
            Token readonlyKeyword,
            Token fieldName,
            Token colon,
            ExpressionNode valueExpr) {
        Objects.requireNonNull(fieldName, "fieldName must not be null");
        Objects.requireNonNull(colon, "colon must not be null");
        Objects.requireNonNull(valueExpr, "valueExpr must not be null");

        STNode stSpecificFieldNode = STNodeFactory.createSpecificFieldNode(
                getOptionalSTNode(readonlyKeyword),
                fieldName.internalNode(),
                colon.internalNode(),
                valueExpr.internalNode());
        return stSpecificFieldNode.createUnlinkedFacade();
    }

    public static SpreadFieldNode createSpreadFieldNode(
            Token ellipsis,
            ExpressionNode valueExpr) {
        Objects.requireNonNull(ellipsis, "ellipsis must not be null");
        Objects.requireNonNull(valueExpr, "valueExpr must not be null");

        STNode stSpreadFieldNode = STNodeFactory.createSpreadFieldNode(
                ellipsis.internalNode(),
                valueExpr.internalNode());
        return stSpreadFieldNode.createUnlinkedFacade();
    }

    public static NamedArgumentNode createNamedArgumentNode(
            Token leadingComma,
            SimpleNameReferenceNode argumentName,
            Token equalsToken,
            ExpressionNode expression) {
        Objects.requireNonNull(argumentName, "argumentName must not be null");
        Objects.requireNonNull(equalsToken, "equalsToken must not be null");
        Objects.requireNonNull(expression, "expression must not be null");

        STNode stNamedArgumentNode = STNodeFactory.createNamedArgumentNode(
                getOptionalSTNode(leadingComma),
                argumentName.internalNode(),
                equalsToken.internalNode(),
                expression.internalNode());
        return stNamedArgumentNode.createUnlinkedFacade();
    }

    public static PositionalArgumentNode createPositionalArgumentNode(
            Token leadingComma,
            ExpressionNode expression) {
        Objects.requireNonNull(expression, "expression must not be null");

        STNode stPositionalArgumentNode = STNodeFactory.createPositionalArgumentNode(
                getOptionalSTNode(leadingComma),
                expression.internalNode());
        return stPositionalArgumentNode.createUnlinkedFacade();
    }

    public static RestArgumentNode createRestArgumentNode(
            Token leadingComma,
            Token ellipsis,
            ExpressionNode expression) {
        Objects.requireNonNull(ellipsis, "ellipsis must not be null");
        Objects.requireNonNull(expression, "expression must not be null");

        STNode stRestArgumentNode = STNodeFactory.createRestArgumentNode(
                getOptionalSTNode(leadingComma),
                ellipsis.internalNode(),
                expression.internalNode());
        return stRestArgumentNode.createUnlinkedFacade();
    }

    public static ObjectTypeDescriptorNode createObjectTypeDescriptorNode(
            NodeList<Token> objectTypeQualifiers,
            Token objectKeyword,
            Token openBrace,
            NodeList<Node> members,
            Token closeBrace) {
        Objects.requireNonNull(objectTypeQualifiers, "objectTypeQualifiers must not be null");
        Objects.requireNonNull(objectKeyword, "objectKeyword must not be null");
        Objects.requireNonNull(openBrace, "openBrace must not be null");
        Objects.requireNonNull(members, "members must not be null");
        Objects.requireNonNull(closeBrace, "closeBrace must not be null");

        STNode stObjectTypeDescriptorNode = STNodeFactory.createObjectTypeDescriptorNode(
                objectTypeQualifiers.underlyingListNode().internalNode(),
                objectKeyword.internalNode(),
                openBrace.internalNode(),
                members.underlyingListNode().internalNode(),
                closeBrace.internalNode());
        return stObjectTypeDescriptorNode.createUnlinkedFacade();
    }

    public static RecordTypeDescriptorNode createRecordTypeDescriptorNode(
            Token objectKeyword,
            Token bodyStartDelimiter,
            NodeList<Node> fields,
            Token bodyEndDelimiter) {
        Objects.requireNonNull(objectKeyword, "objectKeyword must not be null");
        Objects.requireNonNull(bodyStartDelimiter, "bodyStartDelimiter must not be null");
        Objects.requireNonNull(fields, "fields must not be null");
        Objects.requireNonNull(bodyEndDelimiter, "bodyEndDelimiter must not be null");

        STNode stRecordTypeDescriptorNode = STNodeFactory.createRecordTypeDescriptorNode(
                objectKeyword.internalNode(),
                bodyStartDelimiter.internalNode(),
                fields.underlyingListNode().internalNode(),
                bodyEndDelimiter.internalNode());
        return stRecordTypeDescriptorNode.createUnlinkedFacade();
    }

    public static ReturnTypeDescriptorNode createReturnTypeDescriptorNode(
            Token returnsKeyword,
            NodeList<AnnotationNode> annotations,
            Node type) {
        Objects.requireNonNull(returnsKeyword, "returnsKeyword must not be null");
        Objects.requireNonNull(annotations, "annotations must not be null");
        Objects.requireNonNull(type, "type must not be null");

        STNode stReturnTypeDescriptorNode = STNodeFactory.createReturnTypeDescriptorNode(
                returnsKeyword.internalNode(),
                annotations.underlyingListNode().internalNode(),
                type.internalNode());
        return stReturnTypeDescriptorNode.createUnlinkedFacade();
    }

    public static NilTypeDescriptorNode createNilTypeDescriptorNode(
            Token openParenToken,
            Token closeParenToken) {
        Objects.requireNonNull(openParenToken, "openParenToken must not be null");
        Objects.requireNonNull(closeParenToken, "closeParenToken must not be null");

        STNode stNilTypeDescriptorNode = STNodeFactory.createNilTypeDescriptorNode(
                openParenToken.internalNode(),
                closeParenToken.internalNode());
        return stNilTypeDescriptorNode.createUnlinkedFacade();
    }

    public static OptionalTypeDescriptorNode createOptionalTypeDescriptorNode(
            Node typeDescriptor,
            Token questionMarkToken) {
        Objects.requireNonNull(typeDescriptor, "typeDescriptor must not be null");
        Objects.requireNonNull(questionMarkToken, "questionMarkToken must not be null");

        STNode stOptionalTypeDescriptorNode = STNodeFactory.createOptionalTypeDescriptorNode(
                typeDescriptor.internalNode(),
                questionMarkToken.internalNode());
        return stOptionalTypeDescriptorNode.createUnlinkedFacade();
    }

    public static ObjectFieldNode createObjectFieldNode(
            MetadataNode metadata,
            Token visibilityQualifier,
            Token readonlyKeyword,
            Node typeName,
            Token fieldName,
            Token equalsToken,
            ExpressionNode expression,
            Token semicolonToken) {
        Objects.requireNonNull(metadata, "metadata must not be null");
        Objects.requireNonNull(typeName, "typeName must not be null");
        Objects.requireNonNull(fieldName, "fieldName must not be null");
        Objects.requireNonNull(equalsToken, "equalsToken must not be null");
        Objects.requireNonNull(expression, "expression must not be null");
        Objects.requireNonNull(semicolonToken, "semicolonToken must not be null");

        STNode stObjectFieldNode = STNodeFactory.createObjectFieldNode(
                metadata.internalNode(),
                getOptionalSTNode(visibilityQualifier),
                getOptionalSTNode(readonlyKeyword),
                typeName.internalNode(),
                fieldName.internalNode(),
                equalsToken.internalNode(),
                expression.internalNode(),
                semicolonToken.internalNode());
        return stObjectFieldNode.createUnlinkedFacade();
    }

    public static RecordFieldNode createRecordFieldNode(
            MetadataNode metadata,
            Token readonlyKeyword,
            Node typeName,
            Token fieldName,
            Token questionMarkToken,
            Token semicolonToken) {
        Objects.requireNonNull(metadata, "metadata must not be null");
        Objects.requireNonNull(typeName, "typeName must not be null");
        Objects.requireNonNull(fieldName, "fieldName must not be null");
        Objects.requireNonNull(semicolonToken, "semicolonToken must not be null");

        STNode stRecordFieldNode = STNodeFactory.createRecordFieldNode(
                metadata.internalNode(),
                getOptionalSTNode(readonlyKeyword),
                typeName.internalNode(),
                fieldName.internalNode(),
                getOptionalSTNode(questionMarkToken),
                semicolonToken.internalNode());
        return stRecordFieldNode.createUnlinkedFacade();
    }

    public static RecordFieldWithDefaultValueNode createRecordFieldWithDefaultValueNode(
            MetadataNode metadata,
            Token readonlyKeyword,
            Node typeName,
            Token fieldName,
            Token equalsToken,
            ExpressionNode expression,
            Token semicolonToken) {
        Objects.requireNonNull(metadata, "metadata must not be null");
        Objects.requireNonNull(typeName, "typeName must not be null");
        Objects.requireNonNull(fieldName, "fieldName must not be null");
        Objects.requireNonNull(equalsToken, "equalsToken must not be null");
        Objects.requireNonNull(expression, "expression must not be null");
        Objects.requireNonNull(semicolonToken, "semicolonToken must not be null");

        STNode stRecordFieldWithDefaultValueNode = STNodeFactory.createRecordFieldWithDefaultValueNode(
                metadata.internalNode(),
                getOptionalSTNode(readonlyKeyword),
                typeName.internalNode(),
                fieldName.internalNode(),
                equalsToken.internalNode(),
                expression.internalNode(),
                semicolonToken.internalNode());
        return stRecordFieldWithDefaultValueNode.createUnlinkedFacade();
    }

    public static RecordRestDescriptorNode createRecordRestDescriptorNode(
            Node typeName,
            Token ellipsisToken,
            Token semicolonToken) {
        Objects.requireNonNull(typeName, "typeName must not be null");
        Objects.requireNonNull(ellipsisToken, "ellipsisToken must not be null");
        Objects.requireNonNull(semicolonToken, "semicolonToken must not be null");

        STNode stRecordRestDescriptorNode = STNodeFactory.createRecordRestDescriptorNode(
                typeName.internalNode(),
                ellipsisToken.internalNode(),
                semicolonToken.internalNode());
        return stRecordRestDescriptorNode.createUnlinkedFacade();
    }

    public static TypeReferenceNode createTypeReferenceNode(
            Token asteriskToken,
            Node typeName,
            Token semicolonToken) {
        Objects.requireNonNull(asteriskToken, "asteriskToken must not be null");
        Objects.requireNonNull(typeName, "typeName must not be null");
        Objects.requireNonNull(semicolonToken, "semicolonToken must not be null");

        STNode stTypeReferenceNode = STNodeFactory.createTypeReferenceNode(
                asteriskToken.internalNode(),
                typeName.internalNode(),
                semicolonToken.internalNode());
        return stTypeReferenceNode.createUnlinkedFacade();
    }

    public static ServiceBodyNode createServiceBodyNode(
            Token openBraceToken,
            NodeList<Node> resources,
            Token closeBraceToken) {
        Objects.requireNonNull(openBraceToken, "openBraceToken must not be null");
        Objects.requireNonNull(resources, "resources must not be null");
        Objects.requireNonNull(closeBraceToken, "closeBraceToken must not be null");

        STNode stServiceBodyNode = STNodeFactory.createServiceBodyNode(
                openBraceToken.internalNode(),
                resources.underlyingListNode().internalNode(),
                closeBraceToken.internalNode());
        return stServiceBodyNode.createUnlinkedFacade();
    }

    public static AnnotationNode createAnnotationNode(
            Token atToken,
            Node annotReference,
            MappingConstructorExpressionNode annotValue) {
        Objects.requireNonNull(atToken, "atToken must not be null");
        Objects.requireNonNull(annotReference, "annotReference must not be null");

        STNode stAnnotationNode = STNodeFactory.createAnnotationNode(
                atToken.internalNode(),
                annotReference.internalNode(),
                getOptionalSTNode(annotValue));
        return stAnnotationNode.createUnlinkedFacade();
    }

    public static MetadataNode createMetadataNode(
            Node documentationString,
            NodeList<AnnotationNode> annotations) {
        Objects.requireNonNull(annotations, "annotations must not be null");

        STNode stMetadataNode = STNodeFactory.createMetadataNode(
                getOptionalSTNode(documentationString),
                annotations.underlyingListNode().internalNode());
        return stMetadataNode.createUnlinkedFacade();
    }

    public static ModuleVariableDeclarationNode createModuleVariableDeclarationNode(
            MetadataNode metadata,
            Token finalKeyword,
            TypedBindingPatternNode typedBindingPattern,
            Token equalsToken,
            ExpressionNode initializer,
            Token semicolonToken) {
        Objects.requireNonNull(metadata, "metadata must not be null");
        Objects.requireNonNull(typedBindingPattern, "typedBindingPattern must not be null");
        Objects.requireNonNull(equalsToken, "equalsToken must not be null");
        Objects.requireNonNull(initializer, "initializer must not be null");
        Objects.requireNonNull(semicolonToken, "semicolonToken must not be null");

        STNode stModuleVariableDeclarationNode = STNodeFactory.createModuleVariableDeclarationNode(
                metadata.internalNode(),
                getOptionalSTNode(finalKeyword),
                typedBindingPattern.internalNode(),
                equalsToken.internalNode(),
                initializer.internalNode(),
                semicolonToken.internalNode());
        return stModuleVariableDeclarationNode.createUnlinkedFacade();
    }

    public static TypeTestExpressionNode createTypeTestExpressionNode(
            ExpressionNode expression,
            Token isKeyword,
            Node typeDescriptor) {
        Objects.requireNonNull(expression, "expression must not be null");
        Objects.requireNonNull(isKeyword, "isKeyword must not be null");
        Objects.requireNonNull(typeDescriptor, "typeDescriptor must not be null");

        STNode stTypeTestExpressionNode = STNodeFactory.createTypeTestExpressionNode(
                expression.internalNode(),
                isKeyword.internalNode(),
                typeDescriptor.internalNode());
        return stTypeTestExpressionNode.createUnlinkedFacade();
    }

    public static RemoteMethodCallActionNode createRemoteMethodCallActionNode(
            ExpressionNode expression,
            Token rightArrowToken,
            SimpleNameReferenceNode methodName,
            Token openParenToken,
            NodeList<FunctionArgumentNode> arguments,
            Token closeParenToken) {
        Objects.requireNonNull(expression, "expression must not be null");
        Objects.requireNonNull(rightArrowToken, "rightArrowToken must not be null");
        Objects.requireNonNull(methodName, "methodName must not be null");
        Objects.requireNonNull(openParenToken, "openParenToken must not be null");
        Objects.requireNonNull(arguments, "arguments must not be null");
        Objects.requireNonNull(closeParenToken, "closeParenToken must not be null");

        STNode stRemoteMethodCallActionNode = STNodeFactory.createRemoteMethodCallActionNode(
                expression.internalNode(),
                rightArrowToken.internalNode(),
                methodName.internalNode(),
                openParenToken.internalNode(),
                arguments.underlyingListNode().internalNode(),
                closeParenToken.internalNode());
        return stRemoteMethodCallActionNode.createUnlinkedFacade();
    }

    public static ParameterizedTypeDescriptorNode createParameterizedTypeDescriptorNode(
            Token parameterizedType,
            Token ltToken,
            Node typeNode,
            Token gtToken) {
        Objects.requireNonNull(parameterizedType, "parameterizedType must not be null");
        Objects.requireNonNull(ltToken, "ltToken must not be null");
        Objects.requireNonNull(typeNode, "typeNode must not be null");
        Objects.requireNonNull(gtToken, "gtToken must not be null");

        STNode stParameterizedTypeDescriptorNode = STNodeFactory.createParameterizedTypeDescriptorNode(
                parameterizedType.internalNode(),
                ltToken.internalNode(),
                typeNode.internalNode(),
                gtToken.internalNode());
        return stParameterizedTypeDescriptorNode.createUnlinkedFacade();
    }

    public static NilLiteralNode createNilLiteralNode(
            Token openParenToken,
            Token closeParenToken) {
        Objects.requireNonNull(openParenToken, "openParenToken must not be null");
        Objects.requireNonNull(closeParenToken, "closeParenToken must not be null");

        STNode stNilLiteralNode = STNodeFactory.createNilLiteralNode(
                openParenToken.internalNode(),
                closeParenToken.internalNode());
        return stNilLiteralNode.createUnlinkedFacade();
    }

    public static AnnotationDeclarationNode createAnnotationDeclarationNode(
            MetadataNode metadata,
            Token visibilityQualifier,
            Token constKeyword,
            Token annotationKeyword,
            Node typeDescriptor,
            Token annotationTag,
            Token onKeyword,
            SeparatedNodeList<Node> attachPoints,
            Token semicolonToken) {
        Objects.requireNonNull(metadata, "metadata must not be null");
        Objects.requireNonNull(visibilityQualifier, "visibilityQualifier must not be null");
        Objects.requireNonNull(constKeyword, "constKeyword must not be null");
        Objects.requireNonNull(annotationKeyword, "annotationKeyword must not be null");
        Objects.requireNonNull(typeDescriptor, "typeDescriptor must not be null");
        Objects.requireNonNull(annotationTag, "annotationTag must not be null");
        Objects.requireNonNull(onKeyword, "onKeyword must not be null");
        Objects.requireNonNull(attachPoints, "attachPoints must not be null");
        Objects.requireNonNull(semicolonToken, "semicolonToken must not be null");

        STNode stAnnotationDeclarationNode = STNodeFactory.createAnnotationDeclarationNode(
                metadata.internalNode(),
                visibilityQualifier.internalNode(),
                constKeyword.internalNode(),
                annotationKeyword.internalNode(),
                typeDescriptor.internalNode(),
                annotationTag.internalNode(),
                onKeyword.internalNode(),
                attachPoints.underlyingListNode().internalNode(),
                semicolonToken.internalNode());
        return stAnnotationDeclarationNode.createUnlinkedFacade();
    }

    public static AnnotationAttachPointNode createAnnotationAttachPointNode(
            Token sourceKeyword,
            Token firstIdent,
            Token secondIdent) {
        Objects.requireNonNull(sourceKeyword, "sourceKeyword must not be null");
        Objects.requireNonNull(firstIdent, "firstIdent must not be null");
        Objects.requireNonNull(secondIdent, "secondIdent must not be null");

        STNode stAnnotationAttachPointNode = STNodeFactory.createAnnotationAttachPointNode(
                sourceKeyword.internalNode(),
                firstIdent.internalNode(),
                secondIdent.internalNode());
        return stAnnotationAttachPointNode.createUnlinkedFacade();
    }

    public static XMLNamespaceDeclarationNode createXMLNamespaceDeclarationNode(
            Token xmlnsKeyword,
            ExpressionNode namespaceuri,
            Token asKeyword,
            IdentifierToken namespacePrefix,
            Token semicolonToken) {
        Objects.requireNonNull(xmlnsKeyword, "xmlnsKeyword must not be null");
        Objects.requireNonNull(namespaceuri, "namespaceuri must not be null");
        Objects.requireNonNull(asKeyword, "asKeyword must not be null");
        Objects.requireNonNull(namespacePrefix, "namespacePrefix must not be null");
        Objects.requireNonNull(semicolonToken, "semicolonToken must not be null");

        STNode stXMLNamespaceDeclarationNode = STNodeFactory.createXMLNamespaceDeclarationNode(
                xmlnsKeyword.internalNode(),
                namespaceuri.internalNode(),
                asKeyword.internalNode(),
                namespacePrefix.internalNode(),
                semicolonToken.internalNode());
        return stXMLNamespaceDeclarationNode.createUnlinkedFacade();
    }

    public static ModuleXMLNamespaceDeclarationNode createModuleXMLNamespaceDeclarationNode(
            Token xmlnsKeyword,
            ExpressionNode namespaceuri,
            Token asKeyword,
            IdentifierToken namespacePrefix,
            Token semicolonToken) {
        Objects.requireNonNull(xmlnsKeyword, "xmlnsKeyword must not be null");
        Objects.requireNonNull(namespaceuri, "namespaceuri must not be null");
        Objects.requireNonNull(asKeyword, "asKeyword must not be null");
        Objects.requireNonNull(namespacePrefix, "namespacePrefix must not be null");
        Objects.requireNonNull(semicolonToken, "semicolonToken must not be null");

        STNode stModuleXMLNamespaceDeclarationNode = STNodeFactory.createModuleXMLNamespaceDeclarationNode(
                xmlnsKeyword.internalNode(),
                namespaceuri.internalNode(),
                asKeyword.internalNode(),
                namespacePrefix.internalNode(),
                semicolonToken.internalNode());
        return stModuleXMLNamespaceDeclarationNode.createUnlinkedFacade();
    }

    public static FunctionBodyBlockNode createFunctionBodyBlockNode(
            Token openBraceToken,
            NamedWorkerDeclarator namedWorkerDeclarator,
            NodeList<StatementNode> statements,
            Token closeBraceToken) {
        Objects.requireNonNull(openBraceToken, "openBraceToken must not be null");
        Objects.requireNonNull(statements, "statements must not be null");
        Objects.requireNonNull(closeBraceToken, "closeBraceToken must not be null");

        STNode stFunctionBodyBlockNode = STNodeFactory.createFunctionBodyBlockNode(
                openBraceToken.internalNode(),
                getOptionalSTNode(namedWorkerDeclarator),
                statements.underlyingListNode().internalNode(),
                closeBraceToken.internalNode());
        return stFunctionBodyBlockNode.createUnlinkedFacade();
    }

    public static NamedWorkerDeclarationNode createNamedWorkerDeclarationNode(
            NodeList<AnnotationNode> annotations,
            Token workerKeyword,
            IdentifierToken workerName,
            Node returnTypeDesc,
            BlockStatementNode workerBody) {
        Objects.requireNonNull(annotations, "annotations must not be null");
        Objects.requireNonNull(workerKeyword, "workerKeyword must not be null");
        Objects.requireNonNull(workerName, "workerName must not be null");
        Objects.requireNonNull(workerBody, "workerBody must not be null");

        STNode stNamedWorkerDeclarationNode = STNodeFactory.createNamedWorkerDeclarationNode(
                annotations.underlyingListNode().internalNode(),
                workerKeyword.internalNode(),
                workerName.internalNode(),
                getOptionalSTNode(returnTypeDesc),
                workerBody.internalNode());
        return stNamedWorkerDeclarationNode.createUnlinkedFacade();
    }

    public static NamedWorkerDeclarator createNamedWorkerDeclarator(
            NodeList<StatementNode> workerInitStatements,
            NodeList<NamedWorkerDeclarationNode> namedWorkerDeclarations) {
        Objects.requireNonNull(workerInitStatements, "workerInitStatements must not be null");
        Objects.requireNonNull(namedWorkerDeclarations, "namedWorkerDeclarations must not be null");

        STNode stNamedWorkerDeclarator = STNodeFactory.createNamedWorkerDeclarator(
                workerInitStatements.underlyingListNode().internalNode(),
                namedWorkerDeclarations.underlyingListNode().internalNode());
        return stNamedWorkerDeclarator.createUnlinkedFacade();
    }

    public static DocumentationStringNode createDocumentationStringNode(
            NodeList<Node> documentationLines) {
        Objects.requireNonNull(documentationLines, "documentationLines must not be null");

        STNode stDocumentationStringNode = STNodeFactory.createDocumentationStringNode(
                documentationLines.underlyingListNode().internalNode());
        return stDocumentationStringNode.createUnlinkedFacade();
    }

    public static BasicLiteralNode createBasicLiteralNode(
            SyntaxKind kind,
            Token literalToken) {
        Objects.requireNonNull(literalToken, "literalToken must not be null");

        STNode stBasicLiteralNode = STNodeFactory.createBasicLiteralNode(
                kind,
                literalToken.internalNode());
        return stBasicLiteralNode.createUnlinkedFacade();
    }

    public static SimpleNameReferenceNode createSimpleNameReferenceNode(
            Token name) {
        Objects.requireNonNull(name, "name must not be null");

        STNode stSimpleNameReferenceNode = STNodeFactory.createSimpleNameReferenceNode(
                name.internalNode());
        return stSimpleNameReferenceNode.createUnlinkedFacade();
    }

    public static QualifiedNameReferenceNode createQualifiedNameReferenceNode(
            Token modulePrefix,
            Node colon,
            IdentifierToken identifier) {
        Objects.requireNonNull(modulePrefix, "modulePrefix must not be null");
        Objects.requireNonNull(colon, "colon must not be null");
        Objects.requireNonNull(identifier, "identifier must not be null");

        STNode stQualifiedNameReferenceNode = STNodeFactory.createQualifiedNameReferenceNode(
                modulePrefix.internalNode(),
                colon.internalNode(),
                identifier.internalNode());
        return stQualifiedNameReferenceNode.createUnlinkedFacade();
    }

    public static BuiltinSimpleNameReferenceNode createBuiltinSimpleNameReferenceNode(
            SyntaxKind kind,
            Token name) {
        Objects.requireNonNull(name, "name must not be null");

        STNode stBuiltinSimpleNameReferenceNode = STNodeFactory.createBuiltinSimpleNameReferenceNode(
                kind,
                name.internalNode());
        return stBuiltinSimpleNameReferenceNode.createUnlinkedFacade();
    }

    public static TrapExpressionNode createTrapExpressionNode(
            SyntaxKind kind,
            Token trapKeyword,
            ExpressionNode expression) {
        Objects.requireNonNull(trapKeyword, "trapKeyword must not be null");
        Objects.requireNonNull(expression, "expression must not be null");

        STNode stTrapExpressionNode = STNodeFactory.createTrapExpressionNode(
                kind,
                trapKeyword.internalNode(),
                expression.internalNode());
        return stTrapExpressionNode.createUnlinkedFacade();
    }

    public static ListConstructorExpressionNode createListConstructorExpressionNode(
            Token openBracket,
            SeparatedNodeList<Node> expressions,
            Token closeBracket) {
        Objects.requireNonNull(openBracket, "openBracket must not be null");
        Objects.requireNonNull(expressions, "expressions must not be null");
        Objects.requireNonNull(closeBracket, "closeBracket must not be null");

        STNode stListConstructorExpressionNode = STNodeFactory.createListConstructorExpressionNode(
                openBracket.internalNode(),
                expressions.underlyingListNode().internalNode(),
                closeBracket.internalNode());
        return stListConstructorExpressionNode.createUnlinkedFacade();
    }

    public static TypeCastExpressionNode createTypeCastExpressionNode(
            Token ltToken,
            TypeCastParamNode typeCastParam,
            Token gtToken,
            ExpressionNode expression) {
        Objects.requireNonNull(ltToken, "ltToken must not be null");
        Objects.requireNonNull(typeCastParam, "typeCastParam must not be null");
        Objects.requireNonNull(gtToken, "gtToken must not be null");
        Objects.requireNonNull(expression, "expression must not be null");

        STNode stTypeCastExpressionNode = STNodeFactory.createTypeCastExpressionNode(
                ltToken.internalNode(),
                typeCastParam.internalNode(),
                gtToken.internalNode(),
                expression.internalNode());
        return stTypeCastExpressionNode.createUnlinkedFacade();
    }

    public static TypeCastParamNode createTypeCastParamNode(
            NodeList<AnnotationNode> annotations,
            Node type) {
        Objects.requireNonNull(annotations, "annotations must not be null");
        Objects.requireNonNull(type, "type must not be null");

        STNode stTypeCastParamNode = STNodeFactory.createTypeCastParamNode(
                annotations.underlyingListNode().internalNode(),
                type.internalNode());
        return stTypeCastParamNode.createUnlinkedFacade();
    }

    public static UnionTypeDescriptorNode createUnionTypeDescriptorNode(
            TypeDescriptorNode leftTypeDesc,
            Token pipeToken,
            TypeDescriptorNode rightTypeDesc) {
        Objects.requireNonNull(leftTypeDesc, "leftTypeDesc must not be null");
        Objects.requireNonNull(pipeToken, "pipeToken must not be null");
        Objects.requireNonNull(rightTypeDesc, "rightTypeDesc must not be null");

        STNode stUnionTypeDescriptorNode = STNodeFactory.createUnionTypeDescriptorNode(
                leftTypeDesc.internalNode(),
                pipeToken.internalNode(),
                rightTypeDesc.internalNode());
        return stUnionTypeDescriptorNode.createUnlinkedFacade();
    }

    public static TableConstructorExpressionNode createTableConstructorExpressionNode(
            Token tableKeyword,
            KeySpecifierNode keySpecifier,
            Token openBracket,
            SeparatedNodeList<Node> mappingConstructors,
            Token closeBracket) {
        Objects.requireNonNull(tableKeyword, "tableKeyword must not be null");
        Objects.requireNonNull(keySpecifier, "keySpecifier must not be null");
        Objects.requireNonNull(openBracket, "openBracket must not be null");
        Objects.requireNonNull(mappingConstructors, "mappingConstructors must not be null");
        Objects.requireNonNull(closeBracket, "closeBracket must not be null");

        STNode stTableConstructorExpressionNode = STNodeFactory.createTableConstructorExpressionNode(
                tableKeyword.internalNode(),
                keySpecifier.internalNode(),
                openBracket.internalNode(),
                mappingConstructors.underlyingListNode().internalNode(),
                closeBracket.internalNode());
        return stTableConstructorExpressionNode.createUnlinkedFacade();
    }

    public static KeySpecifierNode createKeySpecifierNode(
            Token keyKeyword,
            Token openParenToken,
            SeparatedNodeList<IdentifierToken> fieldNames,
            Token closeParenToken) {
        Objects.requireNonNull(keyKeyword, "keyKeyword must not be null");
        Objects.requireNonNull(openParenToken, "openParenToken must not be null");
        Objects.requireNonNull(fieldNames, "fieldNames must not be null");
        Objects.requireNonNull(closeParenToken, "closeParenToken must not be null");

        STNode stKeySpecifierNode = STNodeFactory.createKeySpecifierNode(
                keyKeyword.internalNode(),
                openParenToken.internalNode(),
                fieldNames.underlyingListNode().internalNode(),
                closeParenToken.internalNode());
        return stKeySpecifierNode.createUnlinkedFacade();
    }

    public static ErrorTypeDescriptorNode createErrorTypeDescriptorNode(
            Token errorKeywordToken,
            ErrorTypeParamsNode errorTypeParamsNode) {
        Objects.requireNonNull(errorKeywordToken, "errorKeywordToken must not be null");

        STNode stErrorTypeDescriptorNode = STNodeFactory.createErrorTypeDescriptorNode(
                errorKeywordToken.internalNode(),
                getOptionalSTNode(errorTypeParamsNode));
        return stErrorTypeDescriptorNode.createUnlinkedFacade();
    }

    public static ErrorTypeParamsNode createErrorTypeParamsNode(
            Token ltToken,
            Node parameter,
            Token gtToken) {
        Objects.requireNonNull(ltToken, "ltToken must not be null");
        Objects.requireNonNull(parameter, "parameter must not be null");
        Objects.requireNonNull(gtToken, "gtToken must not be null");

        STNode stErrorTypeParamsNode = STNodeFactory.createErrorTypeParamsNode(
                ltToken.internalNode(),
                parameter.internalNode(),
                gtToken.internalNode());
        return stErrorTypeParamsNode.createUnlinkedFacade();
    }

    public static StreamTypeDescriptorNode createStreamTypeDescriptorNode(
            Token streamKeywordToken,
            Node streamTypeParamsNode) {
        Objects.requireNonNull(streamKeywordToken, "streamKeywordToken must not be null");

        STNode stStreamTypeDescriptorNode = STNodeFactory.createStreamTypeDescriptorNode(
                streamKeywordToken.internalNode(),
                getOptionalSTNode(streamTypeParamsNode));
        return stStreamTypeDescriptorNode.createUnlinkedFacade();
    }

    public static StreamTypeParamsNode createStreamTypeParamsNode(
            Token ltToken,
            Node leftTypeDescNode,
            Token commaToken,
            Node rightTypeDescNode,
            Token gtToken) {
        Objects.requireNonNull(ltToken, "ltToken must not be null");
        Objects.requireNonNull(leftTypeDescNode, "leftTypeDescNode must not be null");
        Objects.requireNonNull(gtToken, "gtToken must not be null");

        STNode stStreamTypeParamsNode = STNodeFactory.createStreamTypeParamsNode(
                ltToken.internalNode(),
                leftTypeDescNode.internalNode(),
                getOptionalSTNode(commaToken),
                getOptionalSTNode(rightTypeDescNode),
                gtToken.internalNode());
        return stStreamTypeParamsNode.createUnlinkedFacade();
    }

    public static TypedescTypeDescriptorNode createTypedescTypeDescriptorNode(
            Token typedescKeywordToken,
            TypeParameterNode typedescTypeParamsNode) {
        Objects.requireNonNull(typedescKeywordToken, "typedescKeywordToken must not be null");

        STNode stTypedescTypeDescriptorNode = STNodeFactory.createTypedescTypeDescriptorNode(
                typedescKeywordToken.internalNode(),
                getOptionalSTNode(typedescTypeParamsNode));
        return stTypedescTypeDescriptorNode.createUnlinkedFacade();
    }

    public static LetExpressionNode createLetExpressionNode(
            Token letKeyword,
            SeparatedNodeList<LetVariableDeclarationNode> letVarDeclarations,
            Token inKeyword,
            ExpressionNode expression) {
        Objects.requireNonNull(letKeyword, "letKeyword must not be null");
        Objects.requireNonNull(letVarDeclarations, "letVarDeclarations must not be null");
        Objects.requireNonNull(inKeyword, "inKeyword must not be null");
        Objects.requireNonNull(expression, "expression must not be null");

        STNode stLetExpressionNode = STNodeFactory.createLetExpressionNode(
                letKeyword.internalNode(),
                letVarDeclarations.underlyingListNode().internalNode(),
                inKeyword.internalNode(),
                expression.internalNode());
        return stLetExpressionNode.createUnlinkedFacade();
    }

    public static XmlTypeDescriptorNode createXmlTypeDescriptorNode(
            Token xmlKeywordToken,
            TypeParameterNode xmlTypeParamsNode) {
        Objects.requireNonNull(xmlKeywordToken, "xmlKeywordToken must not be null");

        STNode stXmlTypeDescriptorNode = STNodeFactory.createXmlTypeDescriptorNode(
                xmlKeywordToken.internalNode(),
                getOptionalSTNode(xmlTypeParamsNode));
        return stXmlTypeDescriptorNode.createUnlinkedFacade();
    }

    public static LetVariableDeclarationNode createLetVariableDeclarationNode(
            NodeList<AnnotationNode> annotations,
            TypedBindingPatternNode typedBindingPattern,
            Token equalsToken,
            ExpressionNode expression) {
        Objects.requireNonNull(annotations, "annotations must not be null");
        Objects.requireNonNull(typedBindingPattern, "typedBindingPattern must not be null");
        Objects.requireNonNull(equalsToken, "equalsToken must not be null");
        Objects.requireNonNull(expression, "expression must not be null");

        STNode stLetVariableDeclarationNode = STNodeFactory.createLetVariableDeclarationNode(
                annotations.underlyingListNode().internalNode(),
                typedBindingPattern.internalNode(),
                equalsToken.internalNode(),
                expression.internalNode());
        return stLetVariableDeclarationNode.createUnlinkedFacade();
    }

    public static TemplateExpressionNode createTemplateExpressionNode(
            SyntaxKind kind,
            Token type,
            Token startBacktick,
            NodeList<TemplateMemberNode> content,
            Token endBacktick) {
        Objects.requireNonNull(type, "type must not be null");
        Objects.requireNonNull(startBacktick, "startBacktick must not be null");
        Objects.requireNonNull(content, "content must not be null");
        Objects.requireNonNull(endBacktick, "endBacktick must not be null");

        STNode stTemplateExpressionNode = STNodeFactory.createTemplateExpressionNode(
                kind,
                type.internalNode(),
                startBacktick.internalNode(),
                content.underlyingListNode().internalNode(),
                endBacktick.internalNode());
        return stTemplateExpressionNode.createUnlinkedFacade();
    }

    public static XMLElementNode createXMLElementNode(
            XMLStartTagNode startTag,
            NodeList<XMLItemNode> content,
            XMLEndTagNode endTag) {
        Objects.requireNonNull(startTag, "startTag must not be null");
        Objects.requireNonNull(content, "content must not be null");
        Objects.requireNonNull(endTag, "endTag must not be null");

        STNode stXMLElementNode = STNodeFactory.createXMLElementNode(
                startTag.internalNode(),
                content.underlyingListNode().internalNode(),
                endTag.internalNode());
        return stXMLElementNode.createUnlinkedFacade();
    }

    public static XMLStartTagNode createXMLStartTagNode(
            Token ltToken,
            XMLNameNode name,
            NodeList<XMLAttributeNode> attributes,
            Token getToken) {
        Objects.requireNonNull(ltToken, "ltToken must not be null");
        Objects.requireNonNull(name, "name must not be null");
        Objects.requireNonNull(attributes, "attributes must not be null");
        Objects.requireNonNull(getToken, "getToken must not be null");

        STNode stXMLStartTagNode = STNodeFactory.createXMLStartTagNode(
                ltToken.internalNode(),
                name.internalNode(),
                attributes.underlyingListNode().internalNode(),
                getToken.internalNode());
        return stXMLStartTagNode.createUnlinkedFacade();
    }

    public static XMLEndTagNode createXMLEndTagNode(
            Token ltToken,
            Token slashToken,
            XMLNameNode name,
            Token getToken) {
        Objects.requireNonNull(ltToken, "ltToken must not be null");
        Objects.requireNonNull(slashToken, "slashToken must not be null");
        Objects.requireNonNull(name, "name must not be null");
        Objects.requireNonNull(getToken, "getToken must not be null");

        STNode stXMLEndTagNode = STNodeFactory.createXMLEndTagNode(
                ltToken.internalNode(),
                slashToken.internalNode(),
                name.internalNode(),
                getToken.internalNode());
        return stXMLEndTagNode.createUnlinkedFacade();
    }

    public static XMLSimpleNameNode createXMLSimpleNameNode(
            Token name) {
        Objects.requireNonNull(name, "name must not be null");

        STNode stXMLSimpleNameNode = STNodeFactory.createXMLSimpleNameNode(
                name.internalNode());
        return stXMLSimpleNameNode.createUnlinkedFacade();
    }

    public static XMLQualifiedNameNode createXMLQualifiedNameNode(
            XMLSimpleNameNode prefix,
            Token colon,
            XMLSimpleNameNode name) {
        Objects.requireNonNull(prefix, "prefix must not be null");
        Objects.requireNonNull(colon, "colon must not be null");
        Objects.requireNonNull(name, "name must not be null");

        STNode stXMLQualifiedNameNode = STNodeFactory.createXMLQualifiedNameNode(
                prefix.internalNode(),
                colon.internalNode(),
                name.internalNode());
        return stXMLQualifiedNameNode.createUnlinkedFacade();
    }

    public static XMLEmptyElementNode createXMLEmptyElementNode(
            Token ltToken,
            XMLNameNode name,
            NodeList<XMLAttributeNode> attributes,
            Token slashToken,
            Token getToken) {
        Objects.requireNonNull(ltToken, "ltToken must not be null");
        Objects.requireNonNull(name, "name must not be null");
        Objects.requireNonNull(attributes, "attributes must not be null");
        Objects.requireNonNull(slashToken, "slashToken must not be null");
        Objects.requireNonNull(getToken, "getToken must not be null");

        STNode stXMLEmptyElementNode = STNodeFactory.createXMLEmptyElementNode(
                ltToken.internalNode(),
                name.internalNode(),
                attributes.underlyingListNode().internalNode(),
                slashToken.internalNode(),
                getToken.internalNode());
        return stXMLEmptyElementNode.createUnlinkedFacade();
    }

    public static InterpolationNode createInterpolationNode(
            Token interpolationStartToken,
            ExpressionNode expression,
            Token interpolationEndToken) {
        Objects.requireNonNull(interpolationStartToken, "interpolationStartToken must not be null");
        Objects.requireNonNull(expression, "expression must not be null");
        Objects.requireNonNull(interpolationEndToken, "interpolationEndToken must not be null");

        STNode stInterpolationNode = STNodeFactory.createInterpolationNode(
                interpolationStartToken.internalNode(),
                expression.internalNode(),
                interpolationEndToken.internalNode());
        return stInterpolationNode.createUnlinkedFacade();
    }

    public static XMLTextNode createXMLTextNode(
            Token content) {
        Objects.requireNonNull(content, "content must not be null");

        STNode stXMLTextNode = STNodeFactory.createXMLTextNode(
                content.internalNode());
        return stXMLTextNode.createUnlinkedFacade();
    }

    public static XMLAttributeNode createXMLAttributeNode(
            XMLNameNode attributeName,
            Token equalToken,
            XMLAttributeValue value) {
        Objects.requireNonNull(attributeName, "attributeName must not be null");
        Objects.requireNonNull(equalToken, "equalToken must not be null");
        Objects.requireNonNull(value, "value must not be null");

        STNode stXMLAttributeNode = STNodeFactory.createXMLAttributeNode(
                attributeName.internalNode(),
                equalToken.internalNode(),
                value.internalNode());
        return stXMLAttributeNode.createUnlinkedFacade();
    }

    public static XMLAttributeValue createXMLAttributeValue(
            Token startQuote,
            NodeList<Node> value,
            Token endQuote) {
        Objects.requireNonNull(startQuote, "startQuote must not be null");
        Objects.requireNonNull(value, "value must not be null");
        Objects.requireNonNull(endQuote, "endQuote must not be null");

        STNode stXMLAttributeValue = STNodeFactory.createXMLAttributeValue(
                startQuote.internalNode(),
                value.underlyingListNode().internalNode(),
                endQuote.internalNode());
        return stXMLAttributeValue.createUnlinkedFacade();
    }

    public static XMLComment createXMLComment(
            Token commentStart,
            NodeList<Node> content,
            Token commentEnd) {
        Objects.requireNonNull(commentStart, "commentStart must not be null");
        Objects.requireNonNull(content, "content must not be null");
        Objects.requireNonNull(commentEnd, "commentEnd must not be null");

        STNode stXMLComment = STNodeFactory.createXMLComment(
                commentStart.internalNode(),
                content.underlyingListNode().internalNode(),
                commentEnd.internalNode());
        return stXMLComment.createUnlinkedFacade();
    }

    public static XMLProcessingInstruction createXMLProcessingInstruction(
            Token piStart,
            XMLNameNode target,
            NodeList<Node> data,
            Token piEnd) {
        Objects.requireNonNull(piStart, "piStart must not be null");
        Objects.requireNonNull(target, "target must not be null");
        Objects.requireNonNull(data, "data must not be null");
        Objects.requireNonNull(piEnd, "piEnd must not be null");

        STNode stXMLProcessingInstruction = STNodeFactory.createXMLProcessingInstruction(
                piStart.internalNode(),
                target.internalNode(),
                data.underlyingListNode().internalNode(),
                piEnd.internalNode());
        return stXMLProcessingInstruction.createUnlinkedFacade();
    }

    public static TableTypeDescriptorNode createTableTypeDescriptorNode(
            Token tableKeywordToken,
            Node rowTypeParameterNode,
            Node keyConstraintNode) {
        Objects.requireNonNull(tableKeywordToken, "tableKeywordToken must not be null");
        Objects.requireNonNull(rowTypeParameterNode, "rowTypeParameterNode must not be null");
        Objects.requireNonNull(keyConstraintNode, "keyConstraintNode must not be null");

        STNode stTableTypeDescriptorNode = STNodeFactory.createTableTypeDescriptorNode(
                tableKeywordToken.internalNode(),
                rowTypeParameterNode.internalNode(),
                keyConstraintNode.internalNode());
        return stTableTypeDescriptorNode.createUnlinkedFacade();
    }

    public static TypeParameterNode createTypeParameterNode(
            Token ltToken,
            Node typeNode,
            Token gtToken) {
        Objects.requireNonNull(ltToken, "ltToken must not be null");
        Objects.requireNonNull(typeNode, "typeNode must not be null");
        Objects.requireNonNull(gtToken, "gtToken must not be null");

        STNode stTypeParameterNode = STNodeFactory.createTypeParameterNode(
                ltToken.internalNode(),
                typeNode.internalNode(),
                gtToken.internalNode());
        return stTypeParameterNode.createUnlinkedFacade();
    }

    public static KeyTypeConstraintNode createKeyTypeConstraintNode(
            Token keyKeywordToken,
            Node typeParameterNode) {
        Objects.requireNonNull(keyKeywordToken, "keyKeywordToken must not be null");
        Objects.requireNonNull(typeParameterNode, "typeParameterNode must not be null");

        STNode stKeyTypeConstraintNode = STNodeFactory.createKeyTypeConstraintNode(
                keyKeywordToken.internalNode(),
                typeParameterNode.internalNode());
        return stKeyTypeConstraintNode.createUnlinkedFacade();
    }

    public static FunctionTypeDescriptorNode createFunctionTypeDescriptorNode(
            Token functionKeyword,
            FunctionSignatureNode functionSignature) {
        Objects.requireNonNull(functionKeyword, "functionKeyword must not be null");
        Objects.requireNonNull(functionSignature, "functionSignature must not be null");

        STNode stFunctionTypeDescriptorNode = STNodeFactory.createFunctionTypeDescriptorNode(
                functionKeyword.internalNode(),
                functionSignature.internalNode());
        return stFunctionTypeDescriptorNode.createUnlinkedFacade();
    }

    public static FunctionSignatureNode createFunctionSignatureNode(
            Token openParenToken,
            NodeList<ParameterNode> parameters,
            Token closeParenToken,
            ReturnTypeDescriptorNode returnTypeDesc) {
        Objects.requireNonNull(openParenToken, "openParenToken must not be null");
        Objects.requireNonNull(parameters, "parameters must not be null");
        Objects.requireNonNull(closeParenToken, "closeParenToken must not be null");

        STNode stFunctionSignatureNode = STNodeFactory.createFunctionSignatureNode(
                openParenToken.internalNode(),
                parameters.underlyingListNode().internalNode(),
                closeParenToken.internalNode(),
                getOptionalSTNode(returnTypeDesc));
        return stFunctionSignatureNode.createUnlinkedFacade();
    }

    public static ExplicitAnonymousFunctionExpressionNode createExplicitAnonymousFunctionExpressionNode(
            NodeList<AnnotationNode> annotations,
            Token functionKeyword,
            FunctionSignatureNode functionSignature,
            FunctionBodyNode functionBody) {
        Objects.requireNonNull(annotations, "annotations must not be null");
        Objects.requireNonNull(functionKeyword, "functionKeyword must not be null");
        Objects.requireNonNull(functionSignature, "functionSignature must not be null");
        Objects.requireNonNull(functionBody, "functionBody must not be null");

        STNode stExplicitAnonymousFunctionExpressionNode = STNodeFactory.createExplicitAnonymousFunctionExpressionNode(
                annotations.underlyingListNode().internalNode(),
                functionKeyword.internalNode(),
                functionSignature.internalNode(),
                functionBody.internalNode());
        return stExplicitAnonymousFunctionExpressionNode.createUnlinkedFacade();
    }

    public static ExpressionFunctionBodyNode createExpressionFunctionBodyNode(
            Token rightDoubleArrow,
            ExpressionNode expression,
            Token semicolon) {
        Objects.requireNonNull(rightDoubleArrow, "rightDoubleArrow must not be null");
        Objects.requireNonNull(expression, "expression must not be null");

        STNode stExpressionFunctionBodyNode = STNodeFactory.createExpressionFunctionBodyNode(
                rightDoubleArrow.internalNode(),
                expression.internalNode(),
                getOptionalSTNode(semicolon));
        return stExpressionFunctionBodyNode.createUnlinkedFacade();
    }

    public static TupleTypeDescriptorNode createTupleTypeDescriptorNode(
            Token openBracketToken,
            SeparatedNodeList<Node> memberTypeDesc,
            Token closeBracketToken) {
        Objects.requireNonNull(openBracketToken, "openBracketToken must not be null");
        Objects.requireNonNull(memberTypeDesc, "memberTypeDesc must not be null");
        Objects.requireNonNull(closeBracketToken, "closeBracketToken must not be null");

        STNode stTupleTypeDescriptorNode = STNodeFactory.createTupleTypeDescriptorNode(
                openBracketToken.internalNode(),
                memberTypeDesc.underlyingListNode().internalNode(),
                closeBracketToken.internalNode());
        return stTupleTypeDescriptorNode.createUnlinkedFacade();
    }

    public static ParenthesisedTypeDescriptorNode createParenthesisedTypeDescriptorNode(
            Token openParenToken,
            TypeDescriptorNode typedesc,
            Token closeParenToken) {
        Objects.requireNonNull(openParenToken, "openParenToken must not be null");
        Objects.requireNonNull(typedesc, "typedesc must not be null");
        Objects.requireNonNull(closeParenToken, "closeParenToken must not be null");

        STNode stParenthesisedTypeDescriptorNode = STNodeFactory.createParenthesisedTypeDescriptorNode(
                openParenToken.internalNode(),
                typedesc.internalNode(),
                closeParenToken.internalNode());
        return stParenthesisedTypeDescriptorNode.createUnlinkedFacade();
    }

    public static ExplicitNewExpressionNode createExplicitNewExpressionNode(
            Token newKeyword,
            TypeDescriptorNode typeDescriptor,
            Node parenthesizedArgList) {
        Objects.requireNonNull(newKeyword, "newKeyword must not be null");
        Objects.requireNonNull(typeDescriptor, "typeDescriptor must not be null");
        Objects.requireNonNull(parenthesizedArgList, "parenthesizedArgList must not be null");

        STNode stExplicitNewExpressionNode = STNodeFactory.createExplicitNewExpressionNode(
                newKeyword.internalNode(),
                typeDescriptor.internalNode(),
                parenthesizedArgList.internalNode());
        return stExplicitNewExpressionNode.createUnlinkedFacade();
    }

    public static ImplicitNewExpressionNode createImplicitNewExpressionNode(
            Token newKeyword,
            ParenthesizedArgList parenthesizedArgList) {
        Objects.requireNonNull(newKeyword, "newKeyword must not be null");

        STNode stImplicitNewExpressionNode = STNodeFactory.createImplicitNewExpressionNode(
                newKeyword.internalNode(),
                getOptionalSTNode(parenthesizedArgList));
        return stImplicitNewExpressionNode.createUnlinkedFacade();
    }

    public static ParenthesizedArgList createParenthesizedArgList(
            Token openParenToken,
            NodeList<FunctionArgumentNode> arguments,
            Token closeParenToken) {
        Objects.requireNonNull(openParenToken, "openParenToken must not be null");
        Objects.requireNonNull(arguments, "arguments must not be null");
        Objects.requireNonNull(closeParenToken, "closeParenToken must not be null");

        STNode stParenthesizedArgList = STNodeFactory.createParenthesizedArgList(
                openParenToken.internalNode(),
                arguments.underlyingListNode().internalNode(),
                closeParenToken.internalNode());
        return stParenthesizedArgList.createUnlinkedFacade();
    }

    public static QueryConstructTypeNode createQueryConstructTypeNode(
            Token keyword,
            KeySpecifierNode keySpecifier) {
        Objects.requireNonNull(keyword, "keyword must not be null");

        STNode stQueryConstructTypeNode = STNodeFactory.createQueryConstructTypeNode(
                keyword.internalNode(),
                getOptionalSTNode(keySpecifier));
        return stQueryConstructTypeNode.createUnlinkedFacade();
    }

    public static FromClauseNode createFromClauseNode(
            Token fromKeyword,
            TypedBindingPatternNode typedBindingPattern,
            Token inKeyword,
            ExpressionNode expression) {
        Objects.requireNonNull(fromKeyword, "fromKeyword must not be null");
        Objects.requireNonNull(typedBindingPattern, "typedBindingPattern must not be null");
        Objects.requireNonNull(inKeyword, "inKeyword must not be null");
        Objects.requireNonNull(expression, "expression must not be null");

        STNode stFromClauseNode = STNodeFactory.createFromClauseNode(
                fromKeyword.internalNode(),
                typedBindingPattern.internalNode(),
                inKeyword.internalNode(),
                expression.internalNode());
        return stFromClauseNode.createUnlinkedFacade();
    }

    public static WhereClauseNode createWhereClauseNode(
            Token whereKeyword,
            ExpressionNode expression) {
        Objects.requireNonNull(whereKeyword, "whereKeyword must not be null");
        Objects.requireNonNull(expression, "expression must not be null");

        STNode stWhereClauseNode = STNodeFactory.createWhereClauseNode(
                whereKeyword.internalNode(),
                expression.internalNode());
        return stWhereClauseNode.createUnlinkedFacade();
    }

    public static LetClauseNode createLetClauseNode(
            Token letKeyword,
            SeparatedNodeList<LetVariableDeclarationNode> letVarDeclarations) {
        Objects.requireNonNull(letKeyword, "letKeyword must not be null");
        Objects.requireNonNull(letVarDeclarations, "letVarDeclarations must not be null");

        STNode stLetClauseNode = STNodeFactory.createLetClauseNode(
                letKeyword.internalNode(),
                letVarDeclarations.underlyingListNode().internalNode());
        return stLetClauseNode.createUnlinkedFacade();
    }

    public static QueryPipelineNode createQueryPipelineNode(
            FromClauseNode fromClause,
            NodeList<Node> intermediateClauses) {
        Objects.requireNonNull(fromClause, "fromClause must not be null");
        Objects.requireNonNull(intermediateClauses, "intermediateClauses must not be null");

        STNode stQueryPipelineNode = STNodeFactory.createQueryPipelineNode(
                fromClause.internalNode(),
                intermediateClauses.underlyingListNode().internalNode());
        return stQueryPipelineNode.createUnlinkedFacade();
    }

    public static SelectClauseNode createSelectClauseNode(
            Token selectKeyword,
            ExpressionNode expression) {
        Objects.requireNonNull(selectKeyword, "selectKeyword must not be null");
        Objects.requireNonNull(expression, "expression must not be null");

        STNode stSelectClauseNode = STNodeFactory.createSelectClauseNode(
                selectKeyword.internalNode(),
                expression.internalNode());
        return stSelectClauseNode.createUnlinkedFacade();
    }

    public static QueryExpressionNode createQueryExpressionNode(
            QueryConstructTypeNode queryConstructType,
            QueryPipelineNode queryPipeline,
            SelectClauseNode selectClause,
            OnConflictClauseNode onConflictClause,
            LimitClauseNode limitClause) {
        Objects.requireNonNull(queryPipeline, "queryPipeline must not be null");
        Objects.requireNonNull(selectClause, "selectClause must not be null");

        STNode stQueryExpressionNode = STNodeFactory.createQueryExpressionNode(
                getOptionalSTNode(queryConstructType),
                queryPipeline.internalNode(),
                selectClause.internalNode(),
                getOptionalSTNode(onConflictClause),
                getOptionalSTNode(limitClause));
        return stQueryExpressionNode.createUnlinkedFacade();
    }

    public static IntersectionTypeDescriptorNode createIntersectionTypeDescriptorNode(
            Node leftTypeDesc,
            Token bitwiseAndToken,
            Node rightTypeDesc) {
        Objects.requireNonNull(leftTypeDesc, "leftTypeDesc must not be null");
        Objects.requireNonNull(bitwiseAndToken, "bitwiseAndToken must not be null");
        Objects.requireNonNull(rightTypeDesc, "rightTypeDesc must not be null");

        STNode stIntersectionTypeDescriptorNode = STNodeFactory.createIntersectionTypeDescriptorNode(
                leftTypeDesc.internalNode(),
                bitwiseAndToken.internalNode(),
                rightTypeDesc.internalNode());
        return stIntersectionTypeDescriptorNode.createUnlinkedFacade();
    }

    public static ImplicitAnonymousFunctionParameters createImplicitAnonymousFunctionParameters(
            Token openParenToken,
            SeparatedNodeList<SimpleNameReferenceNode> parameters,
            Token closeParenToken) {
        Objects.requireNonNull(openParenToken, "openParenToken must not be null");
        Objects.requireNonNull(parameters, "parameters must not be null");
        Objects.requireNonNull(closeParenToken, "closeParenToken must not be null");

        STNode stImplicitAnonymousFunctionParameters = STNodeFactory.createImplicitAnonymousFunctionParameters(
                openParenToken.internalNode(),
                parameters.underlyingListNode().internalNode(),
                closeParenToken.internalNode());
        return stImplicitAnonymousFunctionParameters.createUnlinkedFacade();
    }

    public static ImplicitAnonymousFunctionExpressionNode createImplicitAnonymousFunctionExpressionNode(
            Node params,
            Token rightDoubleArrow,
            ExpressionNode expression) {
        Objects.requireNonNull(params, "params must not be null");
        Objects.requireNonNull(rightDoubleArrow, "rightDoubleArrow must not be null");
        Objects.requireNonNull(expression, "expression must not be null");

        STNode stImplicitAnonymousFunctionExpressionNode = STNodeFactory.createImplicitAnonymousFunctionExpressionNode(
                params.internalNode(),
                rightDoubleArrow.internalNode(),
                expression.internalNode());
        return stImplicitAnonymousFunctionExpressionNode.createUnlinkedFacade();
    }

    public static StartActionNode createStartActionNode(
            NodeList<AnnotationNode> annotations,
            Token startKeyword,
            ExpressionNode expression) {
        Objects.requireNonNull(annotations, "annotations must not be null");
        Objects.requireNonNull(startKeyword, "startKeyword must not be null");
        Objects.requireNonNull(expression, "expression must not be null");

        STNode stStartActionNode = STNodeFactory.createStartActionNode(
                annotations.underlyingListNode().internalNode(),
                startKeyword.internalNode(),
                expression.internalNode());
        return stStartActionNode.createUnlinkedFacade();
    }

    public static FlushActionNode createFlushActionNode(
            Token flushKeyword,
            NameReferenceNode peerWorker) {
        Objects.requireNonNull(flushKeyword, "flushKeyword must not be null");
        Objects.requireNonNull(peerWorker, "peerWorker must not be null");

        STNode stFlushActionNode = STNodeFactory.createFlushActionNode(
                flushKeyword.internalNode(),
                peerWorker.internalNode());
        return stFlushActionNode.createUnlinkedFacade();
    }

    public static SingletonTypeDescriptorNode createSingletonTypeDescriptorNode(
            ExpressionNode simpleContExprNode) {
        Objects.requireNonNull(simpleContExprNode, "simpleContExprNode must not be null");

        STNode stSingletonTypeDescriptorNode = STNodeFactory.createSingletonTypeDescriptorNode(
                simpleContExprNode.internalNode());
        return stSingletonTypeDescriptorNode.createUnlinkedFacade();
    }

    public static MethodDeclarationNode createMethodDeclarationNode(
            MetadataNode metadata,
            Token visibilityQualifier,
            Token functionKeyword,
            IdentifierToken methodName,
            FunctionSignatureNode methodSignature,
            Token semicolon) {
        Objects.requireNonNull(metadata, "metadata must not be null");
        Objects.requireNonNull(functionKeyword, "functionKeyword must not be null");
        Objects.requireNonNull(methodName, "methodName must not be null");
        Objects.requireNonNull(methodSignature, "methodSignature must not be null");
        Objects.requireNonNull(semicolon, "semicolon must not be null");

        STNode stMethodDeclarationNode = STNodeFactory.createMethodDeclarationNode(
                metadata.internalNode(),
                getOptionalSTNode(visibilityQualifier),
                functionKeyword.internalNode(),
                methodName.internalNode(),
                methodSignature.internalNode(),
                semicolon.internalNode());
        return stMethodDeclarationNode.createUnlinkedFacade();
    }

    public static TypedBindingPatternNode createTypedBindingPatternNode(
            TypeDescriptorNode typeDescriptor,
            BindingPatternNode bindingPattern) {
        Objects.requireNonNull(typeDescriptor, "typeDescriptor must not be null");
        Objects.requireNonNull(bindingPattern, "bindingPattern must not be null");

        STNode stTypedBindingPatternNode = STNodeFactory.createTypedBindingPatternNode(
                typeDescriptor.internalNode(),
                bindingPattern.internalNode());
        return stTypedBindingPatternNode.createUnlinkedFacade();
    }

    public static CaptureBindingPatternNode createCaptureBindingPatternNode(
            Token variableName) {
        Objects.requireNonNull(variableName, "variableName must not be null");

        STNode stCaptureBindingPatternNode = STNodeFactory.createCaptureBindingPatternNode(
                variableName.internalNode());
        return stCaptureBindingPatternNode.createUnlinkedFacade();
    }

    public static WildcardBindingPatternNode createWildcardBindingPatternNode(
            Token underscoreToken) {
        Objects.requireNonNull(underscoreToken, "underscoreToken must not be null");

        STNode stWildcardBindingPatternNode = STNodeFactory.createWildcardBindingPatternNode(
                underscoreToken.internalNode());
        return stWildcardBindingPatternNode.createUnlinkedFacade();
    }

    public static ListBindingPatternNode createListBindingPatternNode(
            Token openBracket,
            SeparatedNodeList<BindingPatternNode> bindingPatterns,
            RestBindingPatternNode restBindingPattern,
            Token closeBracket) {
        Objects.requireNonNull(openBracket, "openBracket must not be null");
        Objects.requireNonNull(bindingPatterns, "bindingPatterns must not be null");
        Objects.requireNonNull(closeBracket, "closeBracket must not be null");

        STNode stListBindingPatternNode = STNodeFactory.createListBindingPatternNode(
                openBracket.internalNode(),
                bindingPatterns.underlyingListNode().internalNode(),
                getOptionalSTNode(restBindingPattern),
                closeBracket.internalNode());
        return stListBindingPatternNode.createUnlinkedFacade();
    }

    public static MappingBindingPatternNode createMappingBindingPatternNode(
            Token openBrace,
            SeparatedNodeList<FieldBindingPatternNode> fieldBindingPatterns,
            RestBindingPatternNode restBindingPattern,
            Token closeBrace) {
        Objects.requireNonNull(openBrace, "openBrace must not be null");
        Objects.requireNonNull(fieldBindingPatterns, "fieldBindingPatterns must not be null");
        Objects.requireNonNull(closeBrace, "closeBrace must not be null");

        STNode stMappingBindingPatternNode = STNodeFactory.createMappingBindingPatternNode(
                openBrace.internalNode(),
                fieldBindingPatterns.underlyingListNode().internalNode(),
                getOptionalSTNode(restBindingPattern),
                closeBrace.internalNode());
        return stMappingBindingPatternNode.createUnlinkedFacade();
    }

    public static FieldBindingPatternFullNode createFieldBindingPatternFullNode(
            SimpleNameReferenceNode variableName,
            Token colon,
            BindingPatternNode bindingPattern) {
        Objects.requireNonNull(variableName, "variableName must not be null");
        Objects.requireNonNull(colon, "colon must not be null");
        Objects.requireNonNull(bindingPattern, "bindingPattern must not be null");

        STNode stFieldBindingPatternFullNode = STNodeFactory.createFieldBindingPatternFullNode(
                variableName.internalNode(),
                colon.internalNode(),
                bindingPattern.internalNode());
        return stFieldBindingPatternFullNode.createUnlinkedFacade();
    }

    public static FieldBindingPatternVarnameNode createFieldBindingPatternVarnameNode(
            SimpleNameReferenceNode variableName) {
        Objects.requireNonNull(variableName, "variableName must not be null");

        STNode stFieldBindingPatternVarnameNode = STNodeFactory.createFieldBindingPatternVarnameNode(
                variableName.internalNode());
        return stFieldBindingPatternVarnameNode.createUnlinkedFacade();
    }

    public static RestBindingPatternNode createRestBindingPatternNode(
            Token ellipsisToken,
            SimpleNameReferenceNode variableName) {
        Objects.requireNonNull(ellipsisToken, "ellipsisToken must not be null");
        Objects.requireNonNull(variableName, "variableName must not be null");

        STNode stRestBindingPatternNode = STNodeFactory.createRestBindingPatternNode(
                ellipsisToken.internalNode(),
                variableName.internalNode());
        return stRestBindingPatternNode.createUnlinkedFacade();
    }

    public static AsyncSendActionNode createAsyncSendActionNode(
            ExpressionNode expression,
            Token rightArrowToken,
            SimpleNameReferenceNode peerWorker) {
        Objects.requireNonNull(expression, "expression must not be null");
        Objects.requireNonNull(rightArrowToken, "rightArrowToken must not be null");
        Objects.requireNonNull(peerWorker, "peerWorker must not be null");

        STNode stAsyncSendActionNode = STNodeFactory.createAsyncSendActionNode(
                expression.internalNode(),
                rightArrowToken.internalNode(),
                peerWorker.internalNode());
        return stAsyncSendActionNode.createUnlinkedFacade();
    }

    public static SyncSendActionNode createSyncSendActionNode(
            ExpressionNode expression,
            Token syncSendToken,
            SimpleNameReferenceNode peerWorker) {
        Objects.requireNonNull(expression, "expression must not be null");
        Objects.requireNonNull(syncSendToken, "syncSendToken must not be null");
        Objects.requireNonNull(peerWorker, "peerWorker must not be null");

        STNode stSyncSendActionNode = STNodeFactory.createSyncSendActionNode(
                expression.internalNode(),
                syncSendToken.internalNode(),
                peerWorker.internalNode());
        return stSyncSendActionNode.createUnlinkedFacade();
    }

    public static ReceiveActionNode createReceiveActionNode(
            Token leftArrow,
            SimpleNameReferenceNode receiveWorkers) {
        Objects.requireNonNull(leftArrow, "leftArrow must not be null");
        Objects.requireNonNull(receiveWorkers, "receiveWorkers must not be null");

        STNode stReceiveActionNode = STNodeFactory.createReceiveActionNode(
                leftArrow.internalNode(),
                receiveWorkers.internalNode());
        return stReceiveActionNode.createUnlinkedFacade();
    }

    public static ReceiveFieldsNode createReceiveFieldsNode(
            Token openBrace,
            SeparatedNodeList<NameReferenceNode> receiveFields,
            Token closeBrace) {
        Objects.requireNonNull(openBrace, "openBrace must not be null");
        Objects.requireNonNull(receiveFields, "receiveFields must not be null");
        Objects.requireNonNull(closeBrace, "closeBrace must not be null");

        STNode stReceiveFieldsNode = STNodeFactory.createReceiveFieldsNode(
                openBrace.internalNode(),
                receiveFields.underlyingListNode().internalNode(),
                closeBrace.internalNode());
        return stReceiveFieldsNode.createUnlinkedFacade();
    }

    public static RestDescriptorNode createRestDescriptorNode(
            TypeDescriptorNode typeDescriptor,
            Token ellipsisToken) {
        Objects.requireNonNull(typeDescriptor, "typeDescriptor must not be null");
        Objects.requireNonNull(ellipsisToken, "ellipsisToken must not be null");

        STNode stRestDescriptorNode = STNodeFactory.createRestDescriptorNode(
                typeDescriptor.internalNode(),
                ellipsisToken.internalNode());
        return stRestDescriptorNode.createUnlinkedFacade();
    }

    public static DoubleGTTokenNode createDoubleGTTokenNode(
            Token openGTToken,
            Token endGTToken) {
        Objects.requireNonNull(openGTToken, "openGTToken must not be null");
        Objects.requireNonNull(endGTToken, "endGTToken must not be null");

        STNode stDoubleGTTokenNode = STNodeFactory.createDoubleGTTokenNode(
                openGTToken.internalNode(),
                endGTToken.internalNode());
        return stDoubleGTTokenNode.createUnlinkedFacade();
    }

    public static TrippleGTTokenNode createTrippleGTTokenNode(
            Token openGTToken,
            Token middleGTToken,
            Token endGTToken) {
        Objects.requireNonNull(openGTToken, "openGTToken must not be null");
        Objects.requireNonNull(middleGTToken, "middleGTToken must not be null");
        Objects.requireNonNull(endGTToken, "endGTToken must not be null");

        STNode stTrippleGTTokenNode = STNodeFactory.createTrippleGTTokenNode(
                openGTToken.internalNode(),
                middleGTToken.internalNode(),
                endGTToken.internalNode());
        return stTrippleGTTokenNode.createUnlinkedFacade();
    }

    public static WaitActionNode createWaitActionNode(
            Token waitKeyword,
            Node waitFutureExpr) {
        Objects.requireNonNull(waitKeyword, "waitKeyword must not be null");
        Objects.requireNonNull(waitFutureExpr, "waitFutureExpr must not be null");

        STNode stWaitActionNode = STNodeFactory.createWaitActionNode(
                waitKeyword.internalNode(),
                waitFutureExpr.internalNode());
        return stWaitActionNode.createUnlinkedFacade();
    }

    public static WaitFieldsListNode createWaitFieldsListNode(
            Token openBrace,
            SeparatedNodeList<Node> waitFields,
            Token closeBrace) {
        Objects.requireNonNull(openBrace, "openBrace must not be null");
        Objects.requireNonNull(waitFields, "waitFields must not be null");
        Objects.requireNonNull(closeBrace, "closeBrace must not be null");

        STNode stWaitFieldsListNode = STNodeFactory.createWaitFieldsListNode(
                openBrace.internalNode(),
                waitFields.underlyingListNode().internalNode(),
                closeBrace.internalNode());
        return stWaitFieldsListNode.createUnlinkedFacade();
    }

    public static WaitFieldNode createWaitFieldNode(
            SimpleNameReferenceNode fieldName,
            Token colon,
            ExpressionNode waitFutureExpr) {
        Objects.requireNonNull(fieldName, "fieldName must not be null");
        Objects.requireNonNull(colon, "colon must not be null");
        Objects.requireNonNull(waitFutureExpr, "waitFutureExpr must not be null");

        STNode stWaitFieldNode = STNodeFactory.createWaitFieldNode(
                fieldName.internalNode(),
                colon.internalNode(),
                waitFutureExpr.internalNode());
        return stWaitFieldNode.createUnlinkedFacade();
    }

    public static AnnotAccessExpressionNode createAnnotAccessExpressionNode(
            ExpressionNode expression,
            Token annotChainingToken,
            NameReferenceNode annotTagReference) {
        Objects.requireNonNull(expression, "expression must not be null");
        Objects.requireNonNull(annotChainingToken, "annotChainingToken must not be null");
        Objects.requireNonNull(annotTagReference, "annotTagReference must not be null");

        STNode stAnnotAccessExpressionNode = STNodeFactory.createAnnotAccessExpressionNode(
                expression.internalNode(),
                annotChainingToken.internalNode(),
                annotTagReference.internalNode());
        return stAnnotAccessExpressionNode.createUnlinkedFacade();
    }

    public static QueryActionNode createQueryActionNode(
            QueryPipelineNode queryPipeline,
            Token doKeyword,
            BlockStatementNode blockStatement,
            LimitClauseNode limitClause) {
        Objects.requireNonNull(queryPipeline, "queryPipeline must not be null");
        Objects.requireNonNull(doKeyword, "doKeyword must not be null");
        Objects.requireNonNull(blockStatement, "blockStatement must not be null");

        STNode stQueryActionNode = STNodeFactory.createQueryActionNode(
                queryPipeline.internalNode(),
                doKeyword.internalNode(),
                blockStatement.internalNode(),
                getOptionalSTNode(limitClause));
        return stQueryActionNode.createUnlinkedFacade();
    }

    public static OptionalFieldAccessExpressionNode createOptionalFieldAccessExpressionNode(
            ExpressionNode expression,
            Token optionalChainingToken,
            NameReferenceNode fieldName) {
        Objects.requireNonNull(expression, "expression must not be null");
        Objects.requireNonNull(optionalChainingToken, "optionalChainingToken must not be null");
        Objects.requireNonNull(fieldName, "fieldName must not be null");

        STNode stOptionalFieldAccessExpressionNode = STNodeFactory.createOptionalFieldAccessExpressionNode(
                expression.internalNode(),
                optionalChainingToken.internalNode(),
                fieldName.internalNode());
        return stOptionalFieldAccessExpressionNode.createUnlinkedFacade();
    }

    public static ConditionalExpressionNode createConditionalExpressionNode(
            ExpressionNode lhsExpression,
            Token questionMarkToken,
            ExpressionNode middleExpression,
            Token colonToken,
            ExpressionNode endExpression) {
        Objects.requireNonNull(lhsExpression, "lhsExpression must not be null");
        Objects.requireNonNull(questionMarkToken, "questionMarkToken must not be null");
        Objects.requireNonNull(middleExpression, "middleExpression must not be null");
        Objects.requireNonNull(colonToken, "colonToken must not be null");
        Objects.requireNonNull(endExpression, "endExpression must not be null");

        STNode stConditionalExpressionNode = STNodeFactory.createConditionalExpressionNode(
                lhsExpression.internalNode(),
                questionMarkToken.internalNode(),
                middleExpression.internalNode(),
                colonToken.internalNode(),
                endExpression.internalNode());
        return stConditionalExpressionNode.createUnlinkedFacade();
    }

    public static EnumDeclarationNode createEnumDeclarationNode(
            MetadataNode metadata,
            Token qualifier,
            Token enumKeywordToken,
            IdentifierToken identifier,
            Token openBraceToken,
            SeparatedNodeList<Node> enumMemberList,
            Token closeBraceToken) {
        Objects.requireNonNull(metadata, "metadata must not be null");
        Objects.requireNonNull(qualifier, "qualifier must not be null");
        Objects.requireNonNull(enumKeywordToken, "enumKeywordToken must not be null");
        Objects.requireNonNull(identifier, "identifier must not be null");
        Objects.requireNonNull(openBraceToken, "openBraceToken must not be null");
        Objects.requireNonNull(enumMemberList, "enumMemberList must not be null");
        Objects.requireNonNull(closeBraceToken, "closeBraceToken must not be null");

        STNode stEnumDeclarationNode = STNodeFactory.createEnumDeclarationNode(
                metadata.internalNode(),
                qualifier.internalNode(),
                enumKeywordToken.internalNode(),
                identifier.internalNode(),
                openBraceToken.internalNode(),
                enumMemberList.underlyingListNode().internalNode(),
                closeBraceToken.internalNode());
        return stEnumDeclarationNode.createUnlinkedFacade();
    }

    public static EnumMemberNode createEnumMemberNode(
            MetadataNode metadata,
            IdentifierToken identifier,
            Token equalToken,
            ExpressionNode constExprNode) {
        Objects.requireNonNull(metadata, "metadata must not be null");
        Objects.requireNonNull(identifier, "identifier must not be null");
        Objects.requireNonNull(equalToken, "equalToken must not be null");
        Objects.requireNonNull(constExprNode, "constExprNode must not be null");

        STNode stEnumMemberNode = STNodeFactory.createEnumMemberNode(
                metadata.internalNode(),
                identifier.internalNode(),
                equalToken.internalNode(),
                constExprNode.internalNode());
        return stEnumMemberNode.createUnlinkedFacade();
    }

    public static ArrayTypeDescriptorNode createArrayTypeDescriptorNode(
            TypeDescriptorNode memberTypeDesc,
            Token openBracket,
            Node arrayLength,
            Token closeBracket) {
        Objects.requireNonNull(memberTypeDesc, "memberTypeDesc must not be null");
        Objects.requireNonNull(openBracket, "openBracket must not be null");
        Objects.requireNonNull(closeBracket, "closeBracket must not be null");

        STNode stArrayTypeDescriptorNode = STNodeFactory.createArrayTypeDescriptorNode(
                memberTypeDesc.internalNode(),
                openBracket.internalNode(),
                getOptionalSTNode(arrayLength),
                closeBracket.internalNode());
        return stArrayTypeDescriptorNode.createUnlinkedFacade();
    }

    public static TransactionStatementNode createTransactionStatementNode(
            Token transactionKeyword,
            BlockStatementNode blockStatement) {
        Objects.requireNonNull(transactionKeyword, "transactionKeyword must not be null");
        Objects.requireNonNull(blockStatement, "blockStatement must not be null");

        STNode stTransactionStatementNode = STNodeFactory.createTransactionStatementNode(
                transactionKeyword.internalNode(),
                blockStatement.internalNode());
        return stTransactionStatementNode.createUnlinkedFacade();
    }

    public static RollbackStatementNode createRollbackStatementNode(
            Token rollbackKeyword,
            ExpressionNode expression,
            Token semicolon) {
        Objects.requireNonNull(rollbackKeyword, "rollbackKeyword must not be null");
        Objects.requireNonNull(semicolon, "semicolon must not be null");

        STNode stRollbackStatementNode = STNodeFactory.createRollbackStatementNode(
                rollbackKeyword.internalNode(),
                getOptionalSTNode(expression),
                semicolon.internalNode());
        return stRollbackStatementNode.createUnlinkedFacade();
    }

    public static RetryStatementNode createRetryStatementNode(
            Token retryKeyword,
            TypeParameterNode typeParameter,
            ParenthesizedArgList arguments,
            StatementNode retryBody) {
        Objects.requireNonNull(retryKeyword, "retryKeyword must not be null");
        Objects.requireNonNull(retryBody, "retryBody must not be null");

        STNode stRetryStatementNode = STNodeFactory.createRetryStatementNode(
                retryKeyword.internalNode(),
                getOptionalSTNode(typeParameter),
                getOptionalSTNode(arguments),
                retryBody.internalNode());
        return stRetryStatementNode.createUnlinkedFacade();
    }

    public static CommitActionNode createCommitActionNode(
            Token commitKeyword) {
        Objects.requireNonNull(commitKeyword, "commitKeyword must not be null");

        STNode stCommitActionNode = STNodeFactory.createCommitActionNode(
                commitKeyword.internalNode());
        return stCommitActionNode.createUnlinkedFacade();
    }

    public static TransactionalExpressionNode createTransactionalExpressionNode(
            Token transactionalKeyword) {
        Objects.requireNonNull(transactionalKeyword, "transactionalKeyword must not be null");

        STNode stTransactionalExpressionNode = STNodeFactory.createTransactionalExpressionNode(
                transactionalKeyword.internalNode());
        return stTransactionalExpressionNode.createUnlinkedFacade();
    }

    public static ServiceConstructorExpressionNode createServiceConstructorExpressionNode(
            NodeList<AnnotationNode> annotations,
            Token serviceKeyword,
            Node serviceBody) {
        Objects.requireNonNull(annotations, "annotations must not be null");
        Objects.requireNonNull(serviceKeyword, "serviceKeyword must not be null");
        Objects.requireNonNull(serviceBody, "serviceBody must not be null");

        STNode stServiceConstructorExpressionNode = STNodeFactory.createServiceConstructorExpressionNode(
                annotations.underlyingListNode().internalNode(),
                serviceKeyword.internalNode(),
                serviceBody.internalNode());
        return stServiceConstructorExpressionNode.createUnlinkedFacade();
    }

    public static ByteArrayLiteralNode createByteArrayLiteralNode(
            Token type,
            Token startBacktick,
            Token content,
            Token endBacktick) {
        Objects.requireNonNull(type, "type must not be null");
        Objects.requireNonNull(startBacktick, "startBacktick must not be null");
        Objects.requireNonNull(endBacktick, "endBacktick must not be null");

        STNode stByteArrayLiteralNode = STNodeFactory.createByteArrayLiteralNode(
                type.internalNode(),
                startBacktick.internalNode(),
                getOptionalSTNode(content),
                endBacktick.internalNode());
        return stByteArrayLiteralNode.createUnlinkedFacade();
    }

    public static XMLFilterExpressionNode createXMLFilterExpressionNode(
            ExpressionNode expression,
            XMLNamePatternChainingNode xmlPatternChain) {
        Objects.requireNonNull(expression, "expression must not be null");
        Objects.requireNonNull(xmlPatternChain, "xmlPatternChain must not be null");

        STNode stXMLFilterExpressionNode = STNodeFactory.createXMLFilterExpressionNode(
                expression.internalNode(),
                xmlPatternChain.internalNode());
        return stXMLFilterExpressionNode.createUnlinkedFacade();
    }

    public static XMLStepExpressionNode createXMLStepExpressionNode(
            ExpressionNode expression,
            Node xmlStepStart) {
        Objects.requireNonNull(expression, "expression must not be null");
        Objects.requireNonNull(xmlStepStart, "xmlStepStart must not be null");

        STNode stXMLStepExpressionNode = STNodeFactory.createXMLStepExpressionNode(
                expression.internalNode(),
                xmlStepStart.internalNode());
        return stXMLStepExpressionNode.createUnlinkedFacade();
    }

    public static XMLNamePatternChainingNode createXMLNamePatternChainingNode(
            Token startToken,
            SeparatedNodeList<Node> xmlNamePattern,
            Token gtToken) {
        Objects.requireNonNull(startToken, "startToken must not be null");
        Objects.requireNonNull(xmlNamePattern, "xmlNamePattern must not be null");
        Objects.requireNonNull(gtToken, "gtToken must not be null");

        STNode stXMLNamePatternChainingNode = STNodeFactory.createXMLNamePatternChainingNode(
                startToken.internalNode(),
                xmlNamePattern.underlyingListNode().internalNode(),
                gtToken.internalNode());
        return stXMLNamePatternChainingNode.createUnlinkedFacade();
    }

    public static XMLAtomicNamePatternNode createXMLAtomicNamePatternNode(
            Token prefix,
            Token colon,
            Token name) {
        Objects.requireNonNull(prefix, "prefix must not be null");
        Objects.requireNonNull(colon, "colon must not be null");
        Objects.requireNonNull(name, "name must not be null");

        STNode stXMLAtomicNamePatternNode = STNodeFactory.createXMLAtomicNamePatternNode(
                prefix.internalNode(),
                colon.internalNode(),
                name.internalNode());
        return stXMLAtomicNamePatternNode.createUnlinkedFacade();
    }

    public static TypeReferenceTypeDescNode createTypeReferenceTypeDescNode(
            NameReferenceNode typeRef) {
        Objects.requireNonNull(typeRef, "typeRef must not be null");

        STNode stTypeReferenceTypeDescNode = STNodeFactory.createTypeReferenceTypeDescNode(
                typeRef.internalNode());
        return stTypeReferenceTypeDescNode.createUnlinkedFacade();
    }

    public static MatchStatementNode createMatchStatementNode(
            Token matchKeyword,
            ExpressionNode condition,
            Token openBrace,
            NodeList<MatchClauseNode> matchClauses,
            Token closeBrace) {
        Objects.requireNonNull(matchKeyword, "matchKeyword must not be null");
        Objects.requireNonNull(condition, "condition must not be null");
        Objects.requireNonNull(openBrace, "openBrace must not be null");
        Objects.requireNonNull(matchClauses, "matchClauses must not be null");
        Objects.requireNonNull(closeBrace, "closeBrace must not be null");

        STNode stMatchStatementNode = STNodeFactory.createMatchStatementNode(
                matchKeyword.internalNode(),
                condition.internalNode(),
                openBrace.internalNode(),
                matchClauses.underlyingListNode().internalNode(),
                closeBrace.internalNode());
        return stMatchStatementNode.createUnlinkedFacade();
    }

    public static MatchClauseNode createMatchClauseNode(
            SeparatedNodeList<Node> matchPatterns,
            MatchGuardNode matchGuard,
            Token rightDoubleArrow,
            BlockStatementNode blockStatement) {
        Objects.requireNonNull(matchPatterns, "matchPatterns must not be null");
        Objects.requireNonNull(rightDoubleArrow, "rightDoubleArrow must not be null");
        Objects.requireNonNull(blockStatement, "blockStatement must not be null");

        STNode stMatchClauseNode = STNodeFactory.createMatchClauseNode(
                matchPatterns.underlyingListNode().internalNode(),
                getOptionalSTNode(matchGuard),
                rightDoubleArrow.internalNode(),
                blockStatement.internalNode());
        return stMatchClauseNode.createUnlinkedFacade();
    }

    public static MatchGuardNode createMatchGuardNode(
            Token ifKeyword,
            ExpressionNode expression) {
        Objects.requireNonNull(ifKeyword, "ifKeyword must not be null");
        Objects.requireNonNull(expression, "expression must not be null");

        STNode stMatchGuardNode = STNodeFactory.createMatchGuardNode(
                ifKeyword.internalNode(),
                expression.internalNode());
        return stMatchGuardNode.createUnlinkedFacade();
    }

    public static ObjectMethodDefinitionNode createObjectMethodDefinitionNode(
            MetadataNode metadata,
            Token visibilityQualifier,
            Token remoteKeyword,
            Token transactionalKeyword,
            Token functionKeyword,
            IdentifierToken methodName,
            FunctionSignatureNode methodSignature,
            FunctionBodyNode functionBody) {
        Objects.requireNonNull(metadata, "metadata must not be null");
        Objects.requireNonNull(functionKeyword, "functionKeyword must not be null");
        Objects.requireNonNull(methodName, "methodName must not be null");
        Objects.requireNonNull(methodSignature, "methodSignature must not be null");
        Objects.requireNonNull(functionBody, "functionBody must not be null");

        STNode stObjectMethodDefinitionNode = STNodeFactory.createObjectMethodDefinitionNode(
                metadata.internalNode(),
                getOptionalSTNode(visibilityQualifier),
                getOptionalSTNode(remoteKeyword),
                getOptionalSTNode(transactionalKeyword),
                functionKeyword.internalNode(),
                methodName.internalNode(),
                methodSignature.internalNode(),
                functionBody.internalNode());
        return stObjectMethodDefinitionNode.createUnlinkedFacade();
    }

    public static DistinctTypeDescriptorNode createDistinctTypeDescriptorNode(
            Token distinctKeyword,
            TypeDescriptorNode typeDescriptor) {
        Objects.requireNonNull(distinctKeyword, "distinctKeyword must not be null");
        Objects.requireNonNull(typeDescriptor, "typeDescriptor must not be null");

        STNode stDistinctTypeDescriptorNode = STNodeFactory.createDistinctTypeDescriptorNode(
                distinctKeyword.internalNode(),
                typeDescriptor.internalNode());
        return stDistinctTypeDescriptorNode.createUnlinkedFacade();
    }

    public static OnConflictClauseNode createOnConflictClauseNode(
            Token onKeyword,
            Token conflictKeyword,
            ExpressionNode expression) {
        Objects.requireNonNull(onKeyword, "onKeyword must not be null");
        Objects.requireNonNull(conflictKeyword, "conflictKeyword must not be null");
        Objects.requireNonNull(expression, "expression must not be null");

        STNode stOnConflictClauseNode = STNodeFactory.createOnConflictClauseNode(
                onKeyword.internalNode(),
                conflictKeyword.internalNode(),
                expression.internalNode());
        return stOnConflictClauseNode.createUnlinkedFacade();
    }

    public static LimitClauseNode createLimitClauseNode(
            Token limitKeyword,
            ExpressionNode expression) {
        Objects.requireNonNull(limitKeyword, "limitKeyword must not be null");
        Objects.requireNonNull(expression, "expression must not be null");

        STNode stLimitClauseNode = STNodeFactory.createLimitClauseNode(
                limitKeyword.internalNode(),
                expression.internalNode());
        return stLimitClauseNode.createUnlinkedFacade();
    }

    public static JoinClauseNode createJoinClauseNode(
            Token outerKeyword,
            Token joinKeyword,
            TypedBindingPatternNode typedBindingPattern,
            Token inKeyword,
            ExpressionNode expression,
            OnClauseNode onCondition) {
        Objects.requireNonNull(joinKeyword, "joinKeyword must not be null");
        Objects.requireNonNull(typedBindingPattern, "typedBindingPattern must not be null");
        Objects.requireNonNull(inKeyword, "inKeyword must not be null");
        Objects.requireNonNull(expression, "expression must not be null");

        STNode stJoinClauseNode = STNodeFactory.createJoinClauseNode(
                getOptionalSTNode(outerKeyword),
                joinKeyword.internalNode(),
                typedBindingPattern.internalNode(),
                inKeyword.internalNode(),
                expression.internalNode(),
                getOptionalSTNode(onCondition));
        return stJoinClauseNode.createUnlinkedFacade();
    }

    public static OnClauseNode createOnClauseNode(
            Token onKeyword,
            ExpressionNode expression) {
        Objects.requireNonNull(onKeyword, "onKeyword must not be null");
        Objects.requireNonNull(expression, "expression must not be null");

        STNode stOnClauseNode = STNodeFactory.createOnClauseNode(
                onKeyword.internalNode(),
                expression.internalNode());
        return stOnClauseNode.createUnlinkedFacade();
    }

    public static ListMatchPatternNode createListMatchPatternNode(
            Token openBracket,
            SeparatedNodeList<Node> matchPatterns,
            RestMatchPatternNode restMatchPattern,
            Token closeBracket) {
        Objects.requireNonNull(openBracket, "openBracket must not be null");
        Objects.requireNonNull(matchPatterns, "matchPatterns must not be null");
        Objects.requireNonNull(closeBracket, "closeBracket must not be null");

        STNode stListMatchPatternNode = STNodeFactory.createListMatchPatternNode(
                openBracket.internalNode(),
                matchPatterns.underlyingListNode().internalNode(),
                getOptionalSTNode(restMatchPattern),
                closeBracket.internalNode());
        return stListMatchPatternNode.createUnlinkedFacade();
    }

    public static RestMatchPatternNode createRestMatchPatternNode(
            Token ellipsisToken,
            Token varKeywordToken,
            SimpleNameReferenceNode variableName) {
        Objects.requireNonNull(ellipsisToken, "ellipsisToken must not be null");
        Objects.requireNonNull(varKeywordToken, "varKeywordToken must not be null");
        Objects.requireNonNull(variableName, "variableName must not be null");

        STNode stRestMatchPatternNode = STNodeFactory.createRestMatchPatternNode(
                ellipsisToken.internalNode(),
                varKeywordToken.internalNode(),
                variableName.internalNode());
        return stRestMatchPatternNode.createUnlinkedFacade();
    }

<<<<<<< HEAD
    public static ParameterDocumentationLineNode createParameterDocumentationLineNode(
            SyntaxKind kind,
            Token hashToken,
            Token plusToken,
            Token parameterName,
            Token minusToken,
            NodeList<Node> documentElements) {
        Objects.requireNonNull(hashToken, "hashToken must not be null");
        Objects.requireNonNull(plusToken, "plusToken must not be null");
        Objects.requireNonNull(parameterName, "parameterName must not be null");
        Objects.requireNonNull(minusToken, "minusToken must not be null");
        Objects.requireNonNull(documentElements, "documentElements must not be null");

        STNode stParameterDocumentationLineNode = STNodeFactory.createParameterDocumentationLineNode(
                kind,
                hashToken.internalNode(),
                plusToken.internalNode(),
                parameterName.internalNode(),
                minusToken.internalNode(),
                documentElements.underlyingListNode().internalNode());
        return stParameterDocumentationLineNode.createUnlinkedFacade();
    }

    public static DocumentationReferenceNode createDocumentationReferenceNode(
            Token referenceType,
            Token startBacktick,
            Token backtickContent,
            Token endBacktick) {
        Objects.requireNonNull(startBacktick, "startBacktick must not be null");
        Objects.requireNonNull(backtickContent, "backtickContent must not be null");
        Objects.requireNonNull(endBacktick, "endBacktick must not be null");

        STNode stDocumentationReferenceNode = STNodeFactory.createDocumentationReferenceNode(
                getOptionalSTNode(referenceType),
                startBacktick.internalNode(),
                backtickContent.internalNode(),
                endBacktick.internalNode());
        return stDocumentationReferenceNode.createUnlinkedFacade();
    }

    public static DocumentationLineNode createDocumentationLineNode(
            SyntaxKind kind,
            Token hashToken,
            NodeList<Node> documentElements) {
        Objects.requireNonNull(hashToken, "hashToken must not be null");
        Objects.requireNonNull(documentElements, "documentElements must not be null");

        STNode stDocumentationLineNode = STNodeFactory.createDocumentationLineNode(
                kind,
                hashToken.internalNode(),
                documentElements.underlyingListNode().internalNode());
        return stDocumentationLineNode.createUnlinkedFacade();
=======
    public static MappingMatchPatternNode createMappingMatchPatternNode(
            Token openBraceToken,
            SeparatedNodeList<Node> mappingMatchPatternListNode,
            RestMatchPatternNode restMatchPattern,
            Token closeBraceToken) {
        Objects.requireNonNull(openBraceToken, "openBraceToken must not be null");
        Objects.requireNonNull(mappingMatchPatternListNode, "mappingMatchPatternListNode must not be null");
        Objects.requireNonNull(closeBraceToken, "closeBraceToken must not be null");

        STNode stMappingMatchPatternNode = STNodeFactory.createMappingMatchPatternNode(
                openBraceToken.internalNode(),
                mappingMatchPatternListNode.underlyingListNode().internalNode(),
                getOptionalSTNode(restMatchPattern),
                closeBraceToken.internalNode());
        return stMappingMatchPatternNode.createUnlinkedFacade();
    }

    public static FieldMatchPatternNode createFieldMatchPatternNode(
            SimpleNameReferenceNode fieldNameNode,
            Token colonToken,
            Node matchPattern) {
        Objects.requireNonNull(fieldNameNode, "fieldNameNode must not be null");
        Objects.requireNonNull(colonToken, "colonToken must not be null");
        Objects.requireNonNull(matchPattern, "matchPattern must not be null");

        STNode stFieldMatchPatternNode = STNodeFactory.createFieldMatchPatternNode(
                fieldNameNode.internalNode(),
                colonToken.internalNode(),
                matchPattern.internalNode());
        return stFieldMatchPatternNode.createUnlinkedFacade();
>>>>>>> cbb05f7e
    }
}
<|MERGE_RESOLUTION|>--- conflicted
+++ resolved
@@ -1306,7 +1306,7 @@
     }
 
     public static DocumentationStringNode createDocumentationStringNode(
-            NodeList<Node> documentationLines) {
+            NodeList<Token> documentationLines) {
         Objects.requireNonNull(documentationLines, "documentationLines must not be null");
 
         STNode stDocumentationStringNode = STNodeFactory.createDocumentationStringNode(
@@ -2868,60 +2868,6 @@
         return stRestMatchPatternNode.createUnlinkedFacade();
     }
 
-<<<<<<< HEAD
-    public static ParameterDocumentationLineNode createParameterDocumentationLineNode(
-            SyntaxKind kind,
-            Token hashToken,
-            Token plusToken,
-            Token parameterName,
-            Token minusToken,
-            NodeList<Node> documentElements) {
-        Objects.requireNonNull(hashToken, "hashToken must not be null");
-        Objects.requireNonNull(plusToken, "plusToken must not be null");
-        Objects.requireNonNull(parameterName, "parameterName must not be null");
-        Objects.requireNonNull(minusToken, "minusToken must not be null");
-        Objects.requireNonNull(documentElements, "documentElements must not be null");
-
-        STNode stParameterDocumentationLineNode = STNodeFactory.createParameterDocumentationLineNode(
-                kind,
-                hashToken.internalNode(),
-                plusToken.internalNode(),
-                parameterName.internalNode(),
-                minusToken.internalNode(),
-                documentElements.underlyingListNode().internalNode());
-        return stParameterDocumentationLineNode.createUnlinkedFacade();
-    }
-
-    public static DocumentationReferenceNode createDocumentationReferenceNode(
-            Token referenceType,
-            Token startBacktick,
-            Token backtickContent,
-            Token endBacktick) {
-        Objects.requireNonNull(startBacktick, "startBacktick must not be null");
-        Objects.requireNonNull(backtickContent, "backtickContent must not be null");
-        Objects.requireNonNull(endBacktick, "endBacktick must not be null");
-
-        STNode stDocumentationReferenceNode = STNodeFactory.createDocumentationReferenceNode(
-                getOptionalSTNode(referenceType),
-                startBacktick.internalNode(),
-                backtickContent.internalNode(),
-                endBacktick.internalNode());
-        return stDocumentationReferenceNode.createUnlinkedFacade();
-    }
-
-    public static DocumentationLineNode createDocumentationLineNode(
-            SyntaxKind kind,
-            Token hashToken,
-            NodeList<Node> documentElements) {
-        Objects.requireNonNull(hashToken, "hashToken must not be null");
-        Objects.requireNonNull(documentElements, "documentElements must not be null");
-
-        STNode stDocumentationLineNode = STNodeFactory.createDocumentationLineNode(
-                kind,
-                hashToken.internalNode(),
-                documentElements.underlyingListNode().internalNode());
-        return stDocumentationLineNode.createUnlinkedFacade();
-=======
     public static MappingMatchPatternNode createMappingMatchPatternNode(
             Token openBraceToken,
             SeparatedNodeList<Node> mappingMatchPatternListNode,
@@ -2952,6 +2898,5 @@
                 colonToken.internalNode(),
                 matchPattern.internalNode());
         return stFieldMatchPatternNode.createUnlinkedFacade();
->>>>>>> cbb05f7e
     }
 }
