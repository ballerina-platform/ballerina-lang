/*
 *  Copyright (c) 2020, WSO2 Inc. (http://www.wso2.org) All Rights Reserved.
 *
 *  WSO2 Inc. licenses this file to you under the Apache License,
 *  Version 2.0 (the "License"); you may not use this file except
 *  in compliance with the License.
 *  You may obtain a copy of the License at
 *
 *    http://www.apache.org/licenses/LICENSE-2.0
 *
 *  Unless required by applicable law or agreed to in writing,
 *  software distributed under the License is distributed on an
 *  "AS IS" BASIS, WITHOUT WARRANTIES OR CONDITIONS OF ANY
 *  KIND, either express or implied.  See the License for the
 *  specific language governing permissions and limitations
 *  under the License.
 */
package io.ballerinalang.compiler.syntax.tree;

import io.ballerinalang.compiler.internal.parser.tree.STNode;
import io.ballerinalang.compiler.internal.parser.tree.STNodeFactory;

import java.util.Objects;

/**
 * A factory for creating nodes in the syntax tree.
 *
 * This is a generated class.
 *
 * @since 1.3.0
 */
public abstract class NodeFactory extends AbstractNodeFactory {

    private NodeFactory() {
    }

    public static ModulePartNode createModulePartNode(
            NodeList<ImportDeclarationNode> imports,
            NodeList<ModuleMemberDeclarationNode> members,
            Token eofToken) {
        Objects.requireNonNull(imports, "imports must not be null");
        Objects.requireNonNull(members, "members must not be null");
        Objects.requireNonNull(eofToken, "eofToken must not be null");

        STNode stModulePartNode = STNodeFactory.createModulePartNode(
                imports.underlyingListNode().internalNode(),
                members.underlyingListNode().internalNode(),
                eofToken.internalNode());
        return stModulePartNode.createUnlinkedFacade();
    }

    public static FunctionDefinitionNode createFunctionDefinitionNode(
            MetadataNode metadata,
            Token visibilityQualifier,
            Token functionKeyword,
            IdentifierToken functionName,
            FunctionSignatureNode functionSignature,
            Node functionBody) {
        Objects.requireNonNull(metadata, "metadata must not be null");
        Objects.requireNonNull(functionKeyword, "functionKeyword must not be null");
        Objects.requireNonNull(functionName, "functionName must not be null");
        Objects.requireNonNull(functionSignature, "functionSignature must not be null");
        Objects.requireNonNull(functionBody, "functionBody must not be null");

        STNode stFunctionDefinitionNode = STNodeFactory.createFunctionDefinitionNode(
                metadata.internalNode(),
                getOptionalSTNode(visibilityQualifier),
                functionKeyword.internalNode(),
                functionName.internalNode(),
                functionSignature.internalNode(),
                functionBody.internalNode());
        return stFunctionDefinitionNode.createUnlinkedFacade();
    }

    public static ImportDeclarationNode createImportDeclarationNode(
            Token importKeyword,
            Node orgName,
            SeparatedNodeList<IdentifierToken> moduleName,
            Node version,
            Node prefix,
            Token semicolon) {
        Objects.requireNonNull(importKeyword, "importKeyword must not be null");
        Objects.requireNonNull(moduleName, "moduleName must not be null");
        Objects.requireNonNull(semicolon, "semicolon must not be null");

        STNode stImportDeclarationNode = STNodeFactory.createImportDeclarationNode(
                importKeyword.internalNode(),
                getOptionalSTNode(orgName),
                moduleName.underlyingListNode().internalNode(),
                getOptionalSTNode(version),
                getOptionalSTNode(prefix),
                semicolon.internalNode());
        return stImportDeclarationNode.createUnlinkedFacade();
    }

    public static ListenerDeclarationNode createListenerDeclarationNode(
            MetadataNode metadata,
            Token visibilityQualifier,
            Token listenerKeyword,
            Node typeDescriptor,
            Token variableName,
            Token equalsToken,
            Node initializer,
            Token semicolonToken) {
        Objects.requireNonNull(metadata, "metadata must not be null");
        Objects.requireNonNull(listenerKeyword, "listenerKeyword must not be null");
        Objects.requireNonNull(typeDescriptor, "typeDescriptor must not be null");
        Objects.requireNonNull(variableName, "variableName must not be null");
        Objects.requireNonNull(equalsToken, "equalsToken must not be null");
        Objects.requireNonNull(initializer, "initializer must not be null");
        Objects.requireNonNull(semicolonToken, "semicolonToken must not be null");

        STNode stListenerDeclarationNode = STNodeFactory.createListenerDeclarationNode(
                metadata.internalNode(),
                getOptionalSTNode(visibilityQualifier),
                listenerKeyword.internalNode(),
                typeDescriptor.internalNode(),
                variableName.internalNode(),
                equalsToken.internalNode(),
                initializer.internalNode(),
                semicolonToken.internalNode());
        return stListenerDeclarationNode.createUnlinkedFacade();
    }

    public static TypeDefinitionNode createTypeDefinitionNode(
            MetadataNode metadata,
            Token visibilityQualifier,
            Token typeKeyword,
            Token typeName,
            Node typeDescriptor,
            Token semicolonToken) {
        Objects.requireNonNull(metadata, "metadata must not be null");
        Objects.requireNonNull(typeKeyword, "typeKeyword must not be null");
        Objects.requireNonNull(typeName, "typeName must not be null");
        Objects.requireNonNull(typeDescriptor, "typeDescriptor must not be null");
        Objects.requireNonNull(semicolonToken, "semicolonToken must not be null");

        STNode stTypeDefinitionNode = STNodeFactory.createTypeDefinitionNode(
                metadata.internalNode(),
                getOptionalSTNode(visibilityQualifier),
                typeKeyword.internalNode(),
                typeName.internalNode(),
                typeDescriptor.internalNode(),
                semicolonToken.internalNode());
        return stTypeDefinitionNode.createUnlinkedFacade();
    }

    public static ServiceDeclarationNode createServiceDeclarationNode(
            MetadataNode metadata,
            Token serviceKeyword,
            IdentifierToken serviceName,
            Token onKeyword,
            NodeList<ExpressionNode> expressions,
            Node serviceBody) {
        Objects.requireNonNull(metadata, "metadata must not be null");
        Objects.requireNonNull(serviceKeyword, "serviceKeyword must not be null");
        Objects.requireNonNull(serviceName, "serviceName must not be null");
        Objects.requireNonNull(onKeyword, "onKeyword must not be null");
        Objects.requireNonNull(expressions, "expressions must not be null");
        Objects.requireNonNull(serviceBody, "serviceBody must not be null");

        STNode stServiceDeclarationNode = STNodeFactory.createServiceDeclarationNode(
                metadata.internalNode(),
                serviceKeyword.internalNode(),
                serviceName.internalNode(),
                onKeyword.internalNode(),
                expressions.underlyingListNode().internalNode(),
                serviceBody.internalNode());
        return stServiceDeclarationNode.createUnlinkedFacade();
    }

    public static AssignmentStatementNode createAssignmentStatementNode(
            Node varRef,
            Token equalsToken,
            ExpressionNode expression,
            Token semicolonToken) {
        Objects.requireNonNull(varRef, "varRef must not be null");
        Objects.requireNonNull(equalsToken, "equalsToken must not be null");
        Objects.requireNonNull(expression, "expression must not be null");
        Objects.requireNonNull(semicolonToken, "semicolonToken must not be null");

        STNode stAssignmentStatementNode = STNodeFactory.createAssignmentStatementNode(
                varRef.internalNode(),
                equalsToken.internalNode(),
                expression.internalNode(),
                semicolonToken.internalNode());
        return stAssignmentStatementNode.createUnlinkedFacade();
    }

    public static CompoundAssignmentStatementNode createCompoundAssignmentStatementNode(
            ExpressionNode lhsExpression,
            Token binaryOperator,
            Token equalsToken,
            ExpressionNode rhsExpression,
            Token semicolonToken) {
        Objects.requireNonNull(lhsExpression, "lhsExpression must not be null");
        Objects.requireNonNull(binaryOperator, "binaryOperator must not be null");
        Objects.requireNonNull(equalsToken, "equalsToken must not be null");
        Objects.requireNonNull(rhsExpression, "rhsExpression must not be null");
        Objects.requireNonNull(semicolonToken, "semicolonToken must not be null");

        STNode stCompoundAssignmentStatementNode = STNodeFactory.createCompoundAssignmentStatementNode(
                lhsExpression.internalNode(),
                binaryOperator.internalNode(),
                equalsToken.internalNode(),
                rhsExpression.internalNode(),
                semicolonToken.internalNode());
        return stCompoundAssignmentStatementNode.createUnlinkedFacade();
    }

    public static VariableDeclarationNode createVariableDeclarationNode(
            NodeList<AnnotationNode> annotations,
            Token finalKeyword,
            Node typeName,
            Token variableName,
            Token equalsToken,
            ExpressionNode initializer,
            Token semicolonToken) {
        Objects.requireNonNull(annotations, "annotations must not be null");
        Objects.requireNonNull(typeName, "typeName must not be null");
        Objects.requireNonNull(variableName, "variableName must not be null");
        Objects.requireNonNull(semicolonToken, "semicolonToken must not be null");

        STNode stVariableDeclarationNode = STNodeFactory.createVariableDeclarationNode(
                annotations.underlyingListNode().internalNode(),
                getOptionalSTNode(finalKeyword),
                typeName.internalNode(),
                variableName.internalNode(),
                getOptionalSTNode(equalsToken),
                getOptionalSTNode(initializer),
                semicolonToken.internalNode());
        return stVariableDeclarationNode.createUnlinkedFacade();
    }

    public static BlockStatementNode createBlockStatementNode(
            Token openBraceToken,
            NodeList<StatementNode> statements,
            Token closeBraceToken) {
        Objects.requireNonNull(openBraceToken, "openBraceToken must not be null");
        Objects.requireNonNull(statements, "statements must not be null");
        Objects.requireNonNull(closeBraceToken, "closeBraceToken must not be null");

        STNode stBlockStatementNode = STNodeFactory.createBlockStatementNode(
                openBraceToken.internalNode(),
                statements.underlyingListNode().internalNode(),
                closeBraceToken.internalNode());
        return stBlockStatementNode.createUnlinkedFacade();
    }

    public static BreakStatementNode createBreakStatementNode(
            Token breakToken,
            Token semicolonToken) {
        Objects.requireNonNull(breakToken, "breakToken must not be null");
        Objects.requireNonNull(semicolonToken, "semicolonToken must not be null");

        STNode stBreakStatementNode = STNodeFactory.createBreakStatementNode(
                breakToken.internalNode(),
                semicolonToken.internalNode());
        return stBreakStatementNode.createUnlinkedFacade();
    }

    public static ExpressionStatementNode createExpressionStatementNode(
            SyntaxKind kind,
            ExpressionNode expression,
            Token semicolonToken) {
        Objects.requireNonNull(expression, "expression must not be null");
        Objects.requireNonNull(semicolonToken, "semicolonToken must not be null");

        STNode stExpressionStatementNode = STNodeFactory.createExpressionStatementNode(
                kind,
                expression.internalNode(),
                semicolonToken.internalNode());
        return stExpressionStatementNode.createUnlinkedFacade();
    }

    public static ContinueStatementNode createContinueStatementNode(
            Token continueToken,
            Token semicolonToken) {
        Objects.requireNonNull(continueToken, "continueToken must not be null");
        Objects.requireNonNull(semicolonToken, "semicolonToken must not be null");

        STNode stContinueStatementNode = STNodeFactory.createContinueStatementNode(
                continueToken.internalNode(),
                semicolonToken.internalNode());
        return stContinueStatementNode.createUnlinkedFacade();
    }

    public static ExternalFunctionBodyNode createExternalFunctionBodyNode(
            Token equalsToken,
            NodeList<AnnotationNode> annotations,
            Token externalKeyword,
            Token semicolonToken) {
        Objects.requireNonNull(equalsToken, "equalsToken must not be null");
        Objects.requireNonNull(annotations, "annotations must not be null");
        Objects.requireNonNull(externalKeyword, "externalKeyword must not be null");
        Objects.requireNonNull(semicolonToken, "semicolonToken must not be null");

        STNode stExternalFunctionBodyNode = STNodeFactory.createExternalFunctionBodyNode(
                equalsToken.internalNode(),
                annotations.underlyingListNode().internalNode(),
                externalKeyword.internalNode(),
                semicolonToken.internalNode());
        return stExternalFunctionBodyNode.createUnlinkedFacade();
    }

    public static IfElseStatementNode createIfElseStatementNode(
            Token ifKeyword,
            ExpressionNode condition,
            BlockStatementNode ifBody,
            Node elseBody) {
        Objects.requireNonNull(ifKeyword, "ifKeyword must not be null");
        Objects.requireNonNull(condition, "condition must not be null");
        Objects.requireNonNull(ifBody, "ifBody must not be null");

        STNode stIfElseStatementNode = STNodeFactory.createIfElseStatementNode(
                ifKeyword.internalNode(),
                condition.internalNode(),
                ifBody.internalNode(),
                getOptionalSTNode(elseBody));
        return stIfElseStatementNode.createUnlinkedFacade();
    }

    public static ElseBlockNode createElseBlockNode(
            Token elseKeyword,
            StatementNode elseBody) {
        Objects.requireNonNull(elseKeyword, "elseKeyword must not be null");
        Objects.requireNonNull(elseBody, "elseBody must not be null");

        STNode stElseBlockNode = STNodeFactory.createElseBlockNode(
                elseKeyword.internalNode(),
                elseBody.internalNode());
        return stElseBlockNode.createUnlinkedFacade();
    }

    public static WhileStatementNode createWhileStatementNode(
            Token whileKeyword,
            ExpressionNode condition,
            BlockStatementNode whileBody) {
        Objects.requireNonNull(whileKeyword, "whileKeyword must not be null");
        Objects.requireNonNull(condition, "condition must not be null");
        Objects.requireNonNull(whileBody, "whileBody must not be null");

        STNode stWhileStatementNode = STNodeFactory.createWhileStatementNode(
                whileKeyword.internalNode(),
                condition.internalNode(),
                whileBody.internalNode());
        return stWhileStatementNode.createUnlinkedFacade();
    }

    public static PanicStatementNode createPanicStatementNode(
            Token panicKeyword,
            ExpressionNode expression,
            Token semicolonToken) {
        Objects.requireNonNull(panicKeyword, "panicKeyword must not be null");
        Objects.requireNonNull(expression, "expression must not be null");
        Objects.requireNonNull(semicolonToken, "semicolonToken must not be null");

        STNode stPanicStatementNode = STNodeFactory.createPanicStatementNode(
                panicKeyword.internalNode(),
                expression.internalNode(),
                semicolonToken.internalNode());
        return stPanicStatementNode.createUnlinkedFacade();
    }

    public static ReturnStatementNode createReturnStatementNode(
            Token returnKeyword,
            ExpressionNode expression,
            Token semicolonToken) {
        Objects.requireNonNull(returnKeyword, "returnKeyword must not be null");
        Objects.requireNonNull(semicolonToken, "semicolonToken must not be null");

        STNode stReturnStatementNode = STNodeFactory.createReturnStatementNode(
                returnKeyword.internalNode(),
                getOptionalSTNode(expression),
                semicolonToken.internalNode());
        return stReturnStatementNode.createUnlinkedFacade();
    }

    public static LocalTypeDefinitionStatementNode createLocalTypeDefinitionStatementNode(
            NodeList<AnnotationNode> annotations,
            Token typeKeyword,
            Node typeName,
            Node typeDescriptor,
            Token semicolonToken) {
        Objects.requireNonNull(annotations, "annotations must not be null");
        Objects.requireNonNull(typeKeyword, "typeKeyword must not be null");
        Objects.requireNonNull(typeName, "typeName must not be null");
        Objects.requireNonNull(typeDescriptor, "typeDescriptor must not be null");
        Objects.requireNonNull(semicolonToken, "semicolonToken must not be null");

        STNode stLocalTypeDefinitionStatementNode = STNodeFactory.createLocalTypeDefinitionStatementNode(
                annotations.underlyingListNode().internalNode(),
                typeKeyword.internalNode(),
                typeName.internalNode(),
                typeDescriptor.internalNode(),
                semicolonToken.internalNode());
        return stLocalTypeDefinitionStatementNode.createUnlinkedFacade();
    }

    public static LockStatementNode createLockStatementNode(
            Token lockKeyword,
            StatementNode blockStatement) {
        Objects.requireNonNull(lockKeyword, "lockKeyword must not be null");
        Objects.requireNonNull(blockStatement, "blockStatement must not be null");

        STNode stLockStatementNode = STNodeFactory.createLockStatementNode(
                lockKeyword.internalNode(),
                blockStatement.internalNode());
        return stLockStatementNode.createUnlinkedFacade();
    }

    public static ForkStatementNode createForkStatementNode(
            Token forkKeyword,
            Token openBraceToken,
            NodeList<NamedWorkerDeclarationNode> namedWorkerDeclarations,
            Token closeBraceToken) {
        Objects.requireNonNull(forkKeyword, "forkKeyword must not be null");
        Objects.requireNonNull(openBraceToken, "openBraceToken must not be null");
        Objects.requireNonNull(namedWorkerDeclarations, "namedWorkerDeclarations must not be null");
        Objects.requireNonNull(closeBraceToken, "closeBraceToken must not be null");

        STNode stForkStatementNode = STNodeFactory.createForkStatementNode(
                forkKeyword.internalNode(),
                openBraceToken.internalNode(),
                namedWorkerDeclarations.underlyingListNode().internalNode(),
                closeBraceToken.internalNode());
        return stForkStatementNode.createUnlinkedFacade();
    }

    public static ForEachStatementNode createForEachStatementNode(
            Token forEachKeyword,
            Node typedBindingPattern,
            Token inKeyword,
            Node ActionOrExpressionNode,
            StatementNode blockStatement) {
        Objects.requireNonNull(forEachKeyword, "forEachKeyword must not be null");
        Objects.requireNonNull(typedBindingPattern, "typedBindingPattern must not be null");
        Objects.requireNonNull(inKeyword, "inKeyword must not be null");
        Objects.requireNonNull(ActionOrExpressionNode, "ActionOrExpressionNode must not be null");
        Objects.requireNonNull(blockStatement, "blockStatement must not be null");

        STNode stForEachStatementNode = STNodeFactory.createForEachStatementNode(
                forEachKeyword.internalNode(),
                typedBindingPattern.internalNode(),
                inKeyword.internalNode(),
                ActionOrExpressionNode.internalNode(),
                blockStatement.internalNode());
        return stForEachStatementNode.createUnlinkedFacade();
    }

    public static BinaryExpressionNode createBinaryExpressionNode(
            SyntaxKind kind,
            Node lhsExpr,
            Token operator,
            Node rhsExpr) {
        Objects.requireNonNull(lhsExpr, "lhsExpr must not be null");
        Objects.requireNonNull(operator, "operator must not be null");
        Objects.requireNonNull(rhsExpr, "rhsExpr must not be null");

        STNode stBinaryExpressionNode = STNodeFactory.createBinaryExpressionNode(
                kind,
                lhsExpr.internalNode(),
                operator.internalNode(),
                rhsExpr.internalNode());
        return stBinaryExpressionNode.createUnlinkedFacade();
    }

    public static BracedExpressionNode createBracedExpressionNode(
            SyntaxKind kind,
            Token openParen,
            ExpressionNode expression,
            Token closeParen) {
        Objects.requireNonNull(openParen, "openParen must not be null");
        Objects.requireNonNull(expression, "expression must not be null");
        Objects.requireNonNull(closeParen, "closeParen must not be null");

        STNode stBracedExpressionNode = STNodeFactory.createBracedExpressionNode(
                kind,
                openParen.internalNode(),
                expression.internalNode(),
                closeParen.internalNode());
        return stBracedExpressionNode.createUnlinkedFacade();
    }

    public static CheckExpressionNode createCheckExpressionNode(
            SyntaxKind kind,
            Token checkKeyword,
            ExpressionNode expression) {
        Objects.requireNonNull(checkKeyword, "checkKeyword must not be null");
        Objects.requireNonNull(expression, "expression must not be null");

        STNode stCheckExpressionNode = STNodeFactory.createCheckExpressionNode(
                kind,
                checkKeyword.internalNode(),
                expression.internalNode());
        return stCheckExpressionNode.createUnlinkedFacade();
    }

    public static FieldAccessExpressionNode createFieldAccessExpressionNode(
            ExpressionNode expression,
            Token dotToken,
            Token fieldName) {
        Objects.requireNonNull(expression, "expression must not be null");
        Objects.requireNonNull(dotToken, "dotToken must not be null");
        Objects.requireNonNull(fieldName, "fieldName must not be null");

        STNode stFieldAccessExpressionNode = STNodeFactory.createFieldAccessExpressionNode(
                expression.internalNode(),
                dotToken.internalNode(),
                fieldName.internalNode());
        return stFieldAccessExpressionNode.createUnlinkedFacade();
    }

    public static FunctionCallExpressionNode createFunctionCallExpressionNode(
            Node functionName,
            Token openParenToken,
            NodeList<FunctionArgumentNode> arguments,
            Token closeParenToken) {
        Objects.requireNonNull(functionName, "functionName must not be null");
        Objects.requireNonNull(openParenToken, "openParenToken must not be null");
        Objects.requireNonNull(arguments, "arguments must not be null");
        Objects.requireNonNull(closeParenToken, "closeParenToken must not be null");

        STNode stFunctionCallExpressionNode = STNodeFactory.createFunctionCallExpressionNode(
                functionName.internalNode(),
                openParenToken.internalNode(),
                arguments.underlyingListNode().internalNode(),
                closeParenToken.internalNode());
        return stFunctionCallExpressionNode.createUnlinkedFacade();
    }

    public static MethodCallExpressionNode createMethodCallExpressionNode(
            ExpressionNode expression,
            Token dotToken,
            Token methodName,
            Token openParenToken,
            NodeList<FunctionArgumentNode> arguments,
            Token closeParenToken) {
        Objects.requireNonNull(expression, "expression must not be null");
        Objects.requireNonNull(dotToken, "dotToken must not be null");
        Objects.requireNonNull(methodName, "methodName must not be null");
        Objects.requireNonNull(openParenToken, "openParenToken must not be null");
        Objects.requireNonNull(arguments, "arguments must not be null");
        Objects.requireNonNull(closeParenToken, "closeParenToken must not be null");

        STNode stMethodCallExpressionNode = STNodeFactory.createMethodCallExpressionNode(
                expression.internalNode(),
                dotToken.internalNode(),
                methodName.internalNode(),
                openParenToken.internalNode(),
                arguments.underlyingListNode().internalNode(),
                closeParenToken.internalNode());
        return stMethodCallExpressionNode.createUnlinkedFacade();
    }

    public static MappingConstructorExpressionNode createMappingConstructorExpressionNode(
            Token openBrace,
            NodeList<MappingFieldNode> fields,
            Token closeBrace) {
        Objects.requireNonNull(openBrace, "openBrace must not be null");
        Objects.requireNonNull(fields, "fields must not be null");
        Objects.requireNonNull(closeBrace, "closeBrace must not be null");

        STNode stMappingConstructorExpressionNode = STNodeFactory.createMappingConstructorExpressionNode(
                openBrace.internalNode(),
                fields.underlyingListNode().internalNode(),
                closeBrace.internalNode());
        return stMappingConstructorExpressionNode.createUnlinkedFacade();
    }

    public static IndexedExpressionNode createIndexedExpressionNode(
            ExpressionNode containerExpression,
            Token openBracket,
            ExpressionNode keyExpression,
            Token closeBracket) {
        Objects.requireNonNull(containerExpression, "containerExpression must not be null");
        Objects.requireNonNull(openBracket, "openBracket must not be null");
        Objects.requireNonNull(keyExpression, "keyExpression must not be null");
        Objects.requireNonNull(closeBracket, "closeBracket must not be null");

        STNode stIndexedExpressionNode = STNodeFactory.createIndexedExpressionNode(
                containerExpression.internalNode(),
                openBracket.internalNode(),
                keyExpression.internalNode(),
                closeBracket.internalNode());
        return stIndexedExpressionNode.createUnlinkedFacade();
    }

    public static TypeofExpressionNode createTypeofExpressionNode(
            Token typeofKeyword,
            ExpressionNode expression) {
        Objects.requireNonNull(typeofKeyword, "typeofKeyword must not be null");
        Objects.requireNonNull(expression, "expression must not be null");

        STNode stTypeofExpressionNode = STNodeFactory.createTypeofExpressionNode(
                typeofKeyword.internalNode(),
                expression.internalNode());
        return stTypeofExpressionNode.createUnlinkedFacade();
    }

    public static UnaryExpressionNode createUnaryExpressionNode(
            Token unaryOperator,
            ExpressionNode expression) {
        Objects.requireNonNull(unaryOperator, "unaryOperator must not be null");
        Objects.requireNonNull(expression, "expression must not be null");

        STNode stUnaryExpressionNode = STNodeFactory.createUnaryExpressionNode(
                unaryOperator.internalNode(),
                expression.internalNode());
        return stUnaryExpressionNode.createUnlinkedFacade();
    }

    public static ComputedNameFieldNode createComputedNameFieldNode(
            Token leadingComma,
            Token openBracket,
            ExpressionNode fieldNameExpr,
            Token closeBracket,
            Token colonToken,
            ExpressionNode valueExpr) {
        Objects.requireNonNull(leadingComma, "leadingComma must not be null");
        Objects.requireNonNull(openBracket, "openBracket must not be null");
        Objects.requireNonNull(fieldNameExpr, "fieldNameExpr must not be null");
        Objects.requireNonNull(closeBracket, "closeBracket must not be null");
        Objects.requireNonNull(colonToken, "colonToken must not be null");
        Objects.requireNonNull(valueExpr, "valueExpr must not be null");

        STNode stComputedNameFieldNode = STNodeFactory.createComputedNameFieldNode(
                leadingComma.internalNode(),
                openBracket.internalNode(),
                fieldNameExpr.internalNode(),
                closeBracket.internalNode(),
                colonToken.internalNode(),
                valueExpr.internalNode());
        return stComputedNameFieldNode.createUnlinkedFacade();
    }

    public static ConstantDeclarationNode createConstantDeclarationNode(
            MetadataNode metadata,
            Token visibilityQualifier,
            Token constKeyword,
            Node typeDescriptor,
            Token variableName,
            Token equalsToken,
            Node initializer,
            Token semicolonToken) {
        Objects.requireNonNull(metadata, "metadata must not be null");
        Objects.requireNonNull(visibilityQualifier, "visibilityQualifier must not be null");
        Objects.requireNonNull(constKeyword, "constKeyword must not be null");
        Objects.requireNonNull(typeDescriptor, "typeDescriptor must not be null");
        Objects.requireNonNull(variableName, "variableName must not be null");
        Objects.requireNonNull(equalsToken, "equalsToken must not be null");
        Objects.requireNonNull(initializer, "initializer must not be null");
        Objects.requireNonNull(semicolonToken, "semicolonToken must not be null");

        STNode stConstantDeclarationNode = STNodeFactory.createConstantDeclarationNode(
                metadata.internalNode(),
                visibilityQualifier.internalNode(),
                constKeyword.internalNode(),
                typeDescriptor.internalNode(),
                variableName.internalNode(),
                equalsToken.internalNode(),
                initializer.internalNode(),
                semicolonToken.internalNode());
        return stConstantDeclarationNode.createUnlinkedFacade();
    }

    public static DefaultableParameterNode createDefaultableParameterNode(
            Token leadingComma,
            NodeList<AnnotationNode> annotations,
            Token visibilityQualifier,
            Node typeName,
            Token paramName,
            Token equalsToken,
            Node expression) {
        Objects.requireNonNull(leadingComma, "leadingComma must not be null");
        Objects.requireNonNull(annotations, "annotations must not be null");
        Objects.requireNonNull(typeName, "typeName must not be null");
        Objects.requireNonNull(paramName, "paramName must not be null");
        Objects.requireNonNull(equalsToken, "equalsToken must not be null");
        Objects.requireNonNull(expression, "expression must not be null");

        STNode stDefaultableParameterNode = STNodeFactory.createDefaultableParameterNode(
                leadingComma.internalNode(),
                annotations.underlyingListNode().internalNode(),
                getOptionalSTNode(visibilityQualifier),
                typeName.internalNode(),
                paramName.internalNode(),
                equalsToken.internalNode(),
                expression.internalNode());
        return stDefaultableParameterNode.createUnlinkedFacade();
    }

    public static RequiredParameterNode createRequiredParameterNode(
            Token leadingComma,
            NodeList<AnnotationNode> annotations,
            Token visibilityQualifier,
            Node typeName,
            Token paramName) {
        Objects.requireNonNull(leadingComma, "leadingComma must not be null");
        Objects.requireNonNull(annotations, "annotations must not be null");
        Objects.requireNonNull(typeName, "typeName must not be null");
        Objects.requireNonNull(paramName, "paramName must not be null");

        STNode stRequiredParameterNode = STNodeFactory.createRequiredParameterNode(
                leadingComma.internalNode(),
                annotations.underlyingListNode().internalNode(),
                getOptionalSTNode(visibilityQualifier),
                typeName.internalNode(),
                paramName.internalNode());
        return stRequiredParameterNode.createUnlinkedFacade();
    }

    public static RestParameterNode createRestParameterNode(
            Token leadingComma,
            NodeList<AnnotationNode> annotations,
            Node typeName,
            Token ellipsisToken,
            Token paramName) {
        Objects.requireNonNull(leadingComma, "leadingComma must not be null");
        Objects.requireNonNull(annotations, "annotations must not be null");
        Objects.requireNonNull(typeName, "typeName must not be null");
        Objects.requireNonNull(ellipsisToken, "ellipsisToken must not be null");
        Objects.requireNonNull(paramName, "paramName must not be null");

        STNode stRestParameterNode = STNodeFactory.createRestParameterNode(
                leadingComma.internalNode(),
                annotations.underlyingListNode().internalNode(),
                typeName.internalNode(),
                ellipsisToken.internalNode(),
                paramName.internalNode());
        return stRestParameterNode.createUnlinkedFacade();
    }

    public static ExpressionListItemNode createExpressionListItemNode(
            Token leadingComma,
            ExpressionNode expression) {
        Objects.requireNonNull(leadingComma, "leadingComma must not be null");
        Objects.requireNonNull(expression, "expression must not be null");

        STNode stExpressionListItemNode = STNodeFactory.createExpressionListItemNode(
                leadingComma.internalNode(),
                expression.internalNode());
        return stExpressionListItemNode.createUnlinkedFacade();
    }

    public static ImportOrgNameNode createImportOrgNameNode(
            Token orgName,
            Token slashToken) {
        Objects.requireNonNull(orgName, "orgName must not be null");
        Objects.requireNonNull(slashToken, "slashToken must not be null");

        STNode stImportOrgNameNode = STNodeFactory.createImportOrgNameNode(
                orgName.internalNode(),
                slashToken.internalNode());
        return stImportOrgNameNode.createUnlinkedFacade();
    }

    public static ImportPrefixNode createImportPrefixNode(
            Token asKeyword,
            Token prefix) {
        Objects.requireNonNull(asKeyword, "asKeyword must not be null");
        Objects.requireNonNull(prefix, "prefix must not be null");

        STNode stImportPrefixNode = STNodeFactory.createImportPrefixNode(
                asKeyword.internalNode(),
                prefix.internalNode());
        return stImportPrefixNode.createUnlinkedFacade();
    }

    public static ImportSubVersionNode createImportSubVersionNode(
            Token leadingDot,
            Token versionNumber) {
        Objects.requireNonNull(leadingDot, "leadingDot must not be null");
        Objects.requireNonNull(versionNumber, "versionNumber must not be null");

        STNode stImportSubVersionNode = STNodeFactory.createImportSubVersionNode(
                leadingDot.internalNode(),
                versionNumber.internalNode());
        return stImportSubVersionNode.createUnlinkedFacade();
    }

    public static ImportVersionNode createImportVersionNode(
            Token versionKeyword,
            Node versionNumber) {
        Objects.requireNonNull(versionKeyword, "versionKeyword must not be null");
        Objects.requireNonNull(versionNumber, "versionNumber must not be null");

        STNode stImportVersionNode = STNodeFactory.createImportVersionNode(
                versionKeyword.internalNode(),
                versionNumber.internalNode());
        return stImportVersionNode.createUnlinkedFacade();
    }

    public static SpecificFieldNode createSpecificFieldNode(
            Token leadingComma,
            Token fieldName,
            Token colon,
            ExpressionNode valueExpr) {
        Objects.requireNonNull(leadingComma, "leadingComma must not be null");
        Objects.requireNonNull(fieldName, "fieldName must not be null");
        Objects.requireNonNull(colon, "colon must not be null");
        Objects.requireNonNull(valueExpr, "valueExpr must not be null");

        STNode stSpecificFieldNode = STNodeFactory.createSpecificFieldNode(
                leadingComma.internalNode(),
                fieldName.internalNode(),
                colon.internalNode(),
                valueExpr.internalNode());
        return stSpecificFieldNode.createUnlinkedFacade();
    }

    public static SpreadFieldNode createSpreadFieldNode(
            Token leadingComma,
            Token ellipsis,
            ExpressionNode valueExpr) {
        Objects.requireNonNull(leadingComma, "leadingComma must not be null");
        Objects.requireNonNull(ellipsis, "ellipsis must not be null");
        Objects.requireNonNull(valueExpr, "valueExpr must not be null");

        STNode stSpreadFieldNode = STNodeFactory.createSpreadFieldNode(
                leadingComma.internalNode(),
                ellipsis.internalNode(),
                valueExpr.internalNode());
        return stSpreadFieldNode.createUnlinkedFacade();
    }

    public static NamedArgumentNode createNamedArgumentNode(
            Token leadingComma,
            Token argumentName,
            Token equalsToken,
            ExpressionNode expression) {
        Objects.requireNonNull(leadingComma, "leadingComma must not be null");
        Objects.requireNonNull(argumentName, "argumentName must not be null");
        Objects.requireNonNull(equalsToken, "equalsToken must not be null");
        Objects.requireNonNull(expression, "expression must not be null");

        STNode stNamedArgumentNode = STNodeFactory.createNamedArgumentNode(
                leadingComma.internalNode(),
                argumentName.internalNode(),
                equalsToken.internalNode(),
                expression.internalNode());
        return stNamedArgumentNode.createUnlinkedFacade();
    }

    public static PositionalArgumentNode createPositionalArgumentNode(
            Token leadingComma,
            ExpressionNode expression) {
        Objects.requireNonNull(leadingComma, "leadingComma must not be null");
        Objects.requireNonNull(expression, "expression must not be null");

        STNode stPositionalArgumentNode = STNodeFactory.createPositionalArgumentNode(
                leadingComma.internalNode(),
                expression.internalNode());
        return stPositionalArgumentNode.createUnlinkedFacade();
    }

    public static RestArgumentNode createRestArgumentNode(
            Token leadingComma,
            Token ellipsis,
            ExpressionNode expression) {
        Objects.requireNonNull(leadingComma, "leadingComma must not be null");
        Objects.requireNonNull(ellipsis, "ellipsis must not be null");
        Objects.requireNonNull(expression, "expression must not be null");

        STNode stRestArgumentNode = STNodeFactory.createRestArgumentNode(
                leadingComma.internalNode(),
                ellipsis.internalNode(),
                expression.internalNode());
        return stRestArgumentNode.createUnlinkedFacade();
    }

    public static ObjectTypeDescriptorNode createObjectTypeDescriptorNode(
            NodeList<Token> objectTypeQualifiers,
            Token objectKeyword,
            Token openBrace,
            NodeList<Node> members,
            Token closeBrace) {
        Objects.requireNonNull(objectTypeQualifiers, "objectTypeQualifiers must not be null");
        Objects.requireNonNull(objectKeyword, "objectKeyword must not be null");
        Objects.requireNonNull(openBrace, "openBrace must not be null");
        Objects.requireNonNull(members, "members must not be null");
        Objects.requireNonNull(closeBrace, "closeBrace must not be null");

        STNode stObjectTypeDescriptorNode = STNodeFactory.createObjectTypeDescriptorNode(
                objectTypeQualifiers.underlyingListNode().internalNode(),
                objectKeyword.internalNode(),
                openBrace.internalNode(),
                members.underlyingListNode().internalNode(),
                closeBrace.internalNode());
        return stObjectTypeDescriptorNode.createUnlinkedFacade();
    }

    public static RecordTypeDescriptorNode createRecordTypeDescriptorNode(
            Token objectKeyword,
            Token bodyStartDelimiter,
            NodeList<Node> fields,
            Token bodyEndDelimiter) {
        Objects.requireNonNull(objectKeyword, "objectKeyword must not be null");
        Objects.requireNonNull(bodyStartDelimiter, "bodyStartDelimiter must not be null");
        Objects.requireNonNull(fields, "fields must not be null");
        Objects.requireNonNull(bodyEndDelimiter, "bodyEndDelimiter must not be null");

        STNode stRecordTypeDescriptorNode = STNodeFactory.createRecordTypeDescriptorNode(
                objectKeyword.internalNode(),
                bodyStartDelimiter.internalNode(),
                fields.underlyingListNode().internalNode(),
                bodyEndDelimiter.internalNode());
        return stRecordTypeDescriptorNode.createUnlinkedFacade();
    }

    public static ReturnTypeDescriptorNode createReturnTypeDescriptorNode(
            Token returnsKeyword,
            NodeList<AnnotationNode> annotations,
            Node type) {
        Objects.requireNonNull(returnsKeyword, "returnsKeyword must not be null");
        Objects.requireNonNull(annotations, "annotations must not be null");
        Objects.requireNonNull(type, "type must not be null");

        STNode stReturnTypeDescriptorNode = STNodeFactory.createReturnTypeDescriptorNode(
                returnsKeyword.internalNode(),
                annotations.underlyingListNode().internalNode(),
                type.internalNode());
        return stReturnTypeDescriptorNode.createUnlinkedFacade();
    }

    public static NilTypeDescriptorNode createNilTypeDescriptorNode(
            Token openParenToken,
            Token closeParenToken) {
        Objects.requireNonNull(openParenToken, "openParenToken must not be null");
        Objects.requireNonNull(closeParenToken, "closeParenToken must not be null");

        STNode stNilTypeDescriptorNode = STNodeFactory.createNilTypeDescriptorNode(
                openParenToken.internalNode(),
                closeParenToken.internalNode());
        return stNilTypeDescriptorNode.createUnlinkedFacade();
    }

    public static OptionalTypeDescriptorNode createOptionalTypeDescriptorNode(
            Node typeDescriptor,
            Token questionMarkToken) {
        Objects.requireNonNull(typeDescriptor, "typeDescriptor must not be null");
        Objects.requireNonNull(questionMarkToken, "questionMarkToken must not be null");

        STNode stOptionalTypeDescriptorNode = STNodeFactory.createOptionalTypeDescriptorNode(
                typeDescriptor.internalNode(),
                questionMarkToken.internalNode());
        return stOptionalTypeDescriptorNode.createUnlinkedFacade();
    }

    public static ObjectFieldNode createObjectFieldNode(
            MetadataNode metadata,
            Token visibilityQualifier,
            Node typeName,
            Token fieldName,
            Token equalsToken,
            ExpressionNode expression,
            Token semicolonToken) {
        Objects.requireNonNull(metadata, "metadata must not be null");
        Objects.requireNonNull(visibilityQualifier, "visibilityQualifier must not be null");
        Objects.requireNonNull(typeName, "typeName must not be null");
        Objects.requireNonNull(fieldName, "fieldName must not be null");
        Objects.requireNonNull(equalsToken, "equalsToken must not be null");
        Objects.requireNonNull(expression, "expression must not be null");
        Objects.requireNonNull(semicolonToken, "semicolonToken must not be null");

        STNode stObjectFieldNode = STNodeFactory.createObjectFieldNode(
                metadata.internalNode(),
                visibilityQualifier.internalNode(),
                typeName.internalNode(),
                fieldName.internalNode(),
                equalsToken.internalNode(),
                expression.internalNode(),
                semicolonToken.internalNode());
        return stObjectFieldNode.createUnlinkedFacade();
    }

    public static RecordFieldNode createRecordFieldNode(
            MetadataNode metadata,
            Node typeName,
            Token fieldName,
            Token questionMarkToken,
            Token semicolonToken) {
        Objects.requireNonNull(metadata, "metadata must not be null");
        Objects.requireNonNull(typeName, "typeName must not be null");
        Objects.requireNonNull(fieldName, "fieldName must not be null");
        Objects.requireNonNull(semicolonToken, "semicolonToken must not be null");

        STNode stRecordFieldNode = STNodeFactory.createRecordFieldNode(
                metadata.internalNode(),
                typeName.internalNode(),
                fieldName.internalNode(),
                getOptionalSTNode(questionMarkToken),
                semicolonToken.internalNode());
        return stRecordFieldNode.createUnlinkedFacade();
    }

    public static RecordFieldWithDefaultValueNode createRecordFieldWithDefaultValueNode(
            MetadataNode metadata,
            Node typeName,
            Token fieldName,
            Token equalsToken,
            ExpressionNode expression,
            Token semicolonToken) {
        Objects.requireNonNull(metadata, "metadata must not be null");
        Objects.requireNonNull(typeName, "typeName must not be null");
        Objects.requireNonNull(fieldName, "fieldName must not be null");
        Objects.requireNonNull(equalsToken, "equalsToken must not be null");
        Objects.requireNonNull(expression, "expression must not be null");
        Objects.requireNonNull(semicolonToken, "semicolonToken must not be null");

        STNode stRecordFieldWithDefaultValueNode = STNodeFactory.createRecordFieldWithDefaultValueNode(
                metadata.internalNode(),
                typeName.internalNode(),
                fieldName.internalNode(),
                equalsToken.internalNode(),
                expression.internalNode(),
                semicolonToken.internalNode());
        return stRecordFieldWithDefaultValueNode.createUnlinkedFacade();
    }

    public static RecordRestDescriptorNode createRecordRestDescriptorNode(
            Node typeName,
            Token ellipsisToken,
            Token semicolonToken) {
        Objects.requireNonNull(typeName, "typeName must not be null");
        Objects.requireNonNull(ellipsisToken, "ellipsisToken must not be null");
        Objects.requireNonNull(semicolonToken, "semicolonToken must not be null");

        STNode stRecordRestDescriptorNode = STNodeFactory.createRecordRestDescriptorNode(
                typeName.internalNode(),
                ellipsisToken.internalNode(),
                semicolonToken.internalNode());
        return stRecordRestDescriptorNode.createUnlinkedFacade();
    }

    public static TypeReferenceNode createTypeReferenceNode(
            Token asteriskToken,
            Node typeName,
            Token semicolonToken) {
        Objects.requireNonNull(asteriskToken, "asteriskToken must not be null");
        Objects.requireNonNull(typeName, "typeName must not be null");
        Objects.requireNonNull(semicolonToken, "semicolonToken must not be null");

        STNode stTypeReferenceNode = STNodeFactory.createTypeReferenceNode(
                asteriskToken.internalNode(),
                typeName.internalNode(),
                semicolonToken.internalNode());
        return stTypeReferenceNode.createUnlinkedFacade();
    }

    public static ServiceBodyNode createServiceBodyNode(
            Token openBraceToken,
            NodeList<Node> resources,
            Token closeBraceToken) {
        Objects.requireNonNull(openBraceToken, "openBraceToken must not be null");
        Objects.requireNonNull(resources, "resources must not be null");
        Objects.requireNonNull(closeBraceToken, "closeBraceToken must not be null");

        STNode stServiceBodyNode = STNodeFactory.createServiceBodyNode(
                openBraceToken.internalNode(),
                resources.underlyingListNode().internalNode(),
                closeBraceToken.internalNode());
        return stServiceBodyNode.createUnlinkedFacade();
    }

    public static AnnotationNode createAnnotationNode(
            Token atToken,
            Node annotReference,
            MappingConstructorExpressionNode annotValue) {
        Objects.requireNonNull(atToken, "atToken must not be null");
        Objects.requireNonNull(annotReference, "annotReference must not be null");

        STNode stAnnotationNode = STNodeFactory.createAnnotationNode(
                atToken.internalNode(),
                annotReference.internalNode(),
                getOptionalSTNode(annotValue));
        return stAnnotationNode.createUnlinkedFacade();
    }

    public static MetadataNode createMetadataNode(
            Node documentationString,
            NodeList<AnnotationNode> annotations) {
        Objects.requireNonNull(annotations, "annotations must not be null");

        STNode stMetadataNode = STNodeFactory.createMetadataNode(
                getOptionalSTNode(documentationString),
                annotations.underlyingListNode().internalNode());
        return stMetadataNode.createUnlinkedFacade();
    }

    public static ModuleVariableDeclarationNode createModuleVariableDeclarationNode(
            MetadataNode metadata,
            Token finalKeyword,
            Node typeName,
            Token variableName,
            Token equalsToken,
            ExpressionNode initializer,
            Token semicolonToken) {
        Objects.requireNonNull(metadata, "metadata must not be null");
        Objects.requireNonNull(typeName, "typeName must not be null");
        Objects.requireNonNull(variableName, "variableName must not be null");
        Objects.requireNonNull(equalsToken, "equalsToken must not be null");
        Objects.requireNonNull(initializer, "initializer must not be null");
        Objects.requireNonNull(semicolonToken, "semicolonToken must not be null");

        STNode stModuleVariableDeclarationNode = STNodeFactory.createModuleVariableDeclarationNode(
                metadata.internalNode(),
                getOptionalSTNode(finalKeyword),
                typeName.internalNode(),
                variableName.internalNode(),
                equalsToken.internalNode(),
                initializer.internalNode(),
                semicolonToken.internalNode());
        return stModuleVariableDeclarationNode.createUnlinkedFacade();
    }

    public static TypeTestExpressionNode createTypeTestExpressionNode(
            ExpressionNode expression,
            Token isKeyword,
            Node typeDescriptor) {
        Objects.requireNonNull(expression, "expression must not be null");
        Objects.requireNonNull(isKeyword, "isKeyword must not be null");
        Objects.requireNonNull(typeDescriptor, "typeDescriptor must not be null");

        STNode stTypeTestExpressionNode = STNodeFactory.createTypeTestExpressionNode(
                expression.internalNode(),
                isKeyword.internalNode(),
                typeDescriptor.internalNode());
        return stTypeTestExpressionNode.createUnlinkedFacade();
    }

    public static RemoteMethodCallActionNode createRemoteMethodCallActionNode(
            ExpressionNode expression,
            Token rightArrowToken,
            Token methodName,
            Token openParenToken,
            NodeList<FunctionArgumentNode> arguments,
            Token closeParenToken) {
        Objects.requireNonNull(expression, "expression must not be null");
        Objects.requireNonNull(rightArrowToken, "rightArrowToken must not be null");
        Objects.requireNonNull(methodName, "methodName must not be null");
        Objects.requireNonNull(openParenToken, "openParenToken must not be null");
        Objects.requireNonNull(arguments, "arguments must not be null");
        Objects.requireNonNull(closeParenToken, "closeParenToken must not be null");

        STNode stRemoteMethodCallActionNode = STNodeFactory.createRemoteMethodCallActionNode(
                expression.internalNode(),
                rightArrowToken.internalNode(),
                methodName.internalNode(),
                openParenToken.internalNode(),
                arguments.underlyingListNode().internalNode(),
                closeParenToken.internalNode());
        return stRemoteMethodCallActionNode.createUnlinkedFacade();
    }

    public static ParameterizedTypeDescriptorNode createParameterizedTypeDescriptorNode(
            Token parameterizedType,
            Token ltToken,
            Node typeNode,
            Token gtToken) {
        Objects.requireNonNull(parameterizedType, "parameterizedType must not be null");
        Objects.requireNonNull(ltToken, "ltToken must not be null");
        Objects.requireNonNull(typeNode, "typeNode must not be null");
        Objects.requireNonNull(gtToken, "gtToken must not be null");

        STNode stParameterizedTypeDescriptorNode = STNodeFactory.createParameterizedTypeDescriptorNode(
                parameterizedType.internalNode(),
                ltToken.internalNode(),
                typeNode.internalNode(),
                gtToken.internalNode());
        return stParameterizedTypeDescriptorNode.createUnlinkedFacade();
    }

    public static NilLiteralNode createNilLiteralNode(
            Token openParenToken,
            Token closeParenToken) {
        Objects.requireNonNull(openParenToken, "openParenToken must not be null");
        Objects.requireNonNull(closeParenToken, "closeParenToken must not be null");

        STNode stNilLiteralNode = STNodeFactory.createNilLiteralNode(
                openParenToken.internalNode(),
                closeParenToken.internalNode());
        return stNilLiteralNode.createUnlinkedFacade();
    }

    public static AnnotationDeclarationNode createAnnotationDeclarationNode(
            MetadataNode metadata,
            Token visibilityQualifier,
            Token constKeyword,
            Token annotationKeyword,
            Node typeDescriptor,
            Token annotationTag,
            Token onKeyword,
            SeparatedNodeList<Node> attachPoints,
            Token semicolonToken) {
        Objects.requireNonNull(metadata, "metadata must not be null");
        Objects.requireNonNull(visibilityQualifier, "visibilityQualifier must not be null");
        Objects.requireNonNull(constKeyword, "constKeyword must not be null");
        Objects.requireNonNull(annotationKeyword, "annotationKeyword must not be null");
        Objects.requireNonNull(typeDescriptor, "typeDescriptor must not be null");
        Objects.requireNonNull(annotationTag, "annotationTag must not be null");
        Objects.requireNonNull(onKeyword, "onKeyword must not be null");
        Objects.requireNonNull(attachPoints, "attachPoints must not be null");
        Objects.requireNonNull(semicolonToken, "semicolonToken must not be null");

        STNode stAnnotationDeclarationNode = STNodeFactory.createAnnotationDeclarationNode(
                metadata.internalNode(),
                visibilityQualifier.internalNode(),
                constKeyword.internalNode(),
                annotationKeyword.internalNode(),
                typeDescriptor.internalNode(),
                annotationTag.internalNode(),
                onKeyword.internalNode(),
                attachPoints.underlyingListNode().internalNode(),
                semicolonToken.internalNode());
        return stAnnotationDeclarationNode.createUnlinkedFacade();
    }

    public static AnnotationAttachPointNode createAnnotationAttachPointNode(
            Token sourceKeyword,
            Token firstIdent,
            Token secondIdent) {
        Objects.requireNonNull(sourceKeyword, "sourceKeyword must not be null");
        Objects.requireNonNull(firstIdent, "firstIdent must not be null");
        Objects.requireNonNull(secondIdent, "secondIdent must not be null");

        STNode stAnnotationAttachPointNode = STNodeFactory.createAnnotationAttachPointNode(
                sourceKeyword.internalNode(),
                firstIdent.internalNode(),
                secondIdent.internalNode());
        return stAnnotationAttachPointNode.createUnlinkedFacade();
    }

    public static XMLNamespaceDeclarationNode createXMLNamespaceDeclarationNode(
            Token xmlnsKeyword,
            ExpressionNode namespaceuri,
            Token asKeyword,
            IdentifierToken namespacePrefix,
            Token semicolonToken) {
        Objects.requireNonNull(xmlnsKeyword, "xmlnsKeyword must not be null");
        Objects.requireNonNull(namespaceuri, "namespaceuri must not be null");
        Objects.requireNonNull(asKeyword, "asKeyword must not be null");
        Objects.requireNonNull(namespacePrefix, "namespacePrefix must not be null");
        Objects.requireNonNull(semicolonToken, "semicolonToken must not be null");

        STNode stXMLNamespaceDeclarationNode = STNodeFactory.createXMLNamespaceDeclarationNode(
                xmlnsKeyword.internalNode(),
                namespaceuri.internalNode(),
                asKeyword.internalNode(),
                namespacePrefix.internalNode(),
                semicolonToken.internalNode());
        return stXMLNamespaceDeclarationNode.createUnlinkedFacade();
    }

    public static FunctionBodyBlockNode createFunctionBodyBlockNode(
            Token openBraceToken,
            NamedWorkerDeclarator namedWorkerDeclarator,
            NodeList<StatementNode> statements,
            Token closeBraceToken) {
        Objects.requireNonNull(openBraceToken, "openBraceToken must not be null");
        Objects.requireNonNull(statements, "statements must not be null");
        Objects.requireNonNull(closeBraceToken, "closeBraceToken must not be null");

        STNode stFunctionBodyBlockNode = STNodeFactory.createFunctionBodyBlockNode(
                openBraceToken.internalNode(),
                getOptionalSTNode(namedWorkerDeclarator),
                statements.underlyingListNode().internalNode(),
                closeBraceToken.internalNode());
        return stFunctionBodyBlockNode.createUnlinkedFacade();
    }

    public static NamedWorkerDeclarationNode createNamedWorkerDeclarationNode(
            NodeList<AnnotationNode> annotations,
            Token workerKeyword,
            IdentifierToken workerName,
            Node returnTypeDesc,
            BlockStatementNode workerBody) {
        Objects.requireNonNull(annotations, "annotations must not be null");
        Objects.requireNonNull(workerKeyword, "workerKeyword must not be null");
        Objects.requireNonNull(workerName, "workerName must not be null");
        Objects.requireNonNull(workerBody, "workerBody must not be null");

        STNode stNamedWorkerDeclarationNode = STNodeFactory.createNamedWorkerDeclarationNode(
                annotations.underlyingListNode().internalNode(),
                workerKeyword.internalNode(),
                workerName.internalNode(),
                getOptionalSTNode(returnTypeDesc),
                workerBody.internalNode());
        return stNamedWorkerDeclarationNode.createUnlinkedFacade();
    }

    public static NamedWorkerDeclarator createNamedWorkerDeclarator(
            NodeList<StatementNode> workerInitStatements,
            NodeList<NamedWorkerDeclarationNode> namedWorkerDeclarations) {
        Objects.requireNonNull(workerInitStatements, "workerInitStatements must not be null");
        Objects.requireNonNull(namedWorkerDeclarations, "namedWorkerDeclarations must not be null");

        STNode stNamedWorkerDeclarator = STNodeFactory.createNamedWorkerDeclarator(
                workerInitStatements.underlyingListNode().internalNode(),
                namedWorkerDeclarations.underlyingListNode().internalNode());
        return stNamedWorkerDeclarator.createUnlinkedFacade();
    }

    public static DocumentationStringNode createDocumentationStringNode(
            NodeList<Token> documentationLines) {
        Objects.requireNonNull(documentationLines, "documentationLines must not be null");

        STNode stDocumentationStringNode = STNodeFactory.createDocumentationStringNode(
                documentationLines.underlyingListNode().internalNode());
        return stDocumentationStringNode.createUnlinkedFacade();
    }

    public static BasicLiteralNode createBasicLiteralNode(
            SyntaxKind kind,
            Token literalToken) {
        Objects.requireNonNull(literalToken, "literalToken must not be null");

        STNode stBasicLiteralNode = STNodeFactory.createBasicLiteralNode(
                kind,
                literalToken.internalNode());
        return stBasicLiteralNode.createUnlinkedFacade();
    }

    public static SimpleNameReferenceNode createSimpleNameReferenceNode(
            Token name) {
        Objects.requireNonNull(name, "name must not be null");

        STNode stSimpleNameReferenceNode = STNodeFactory.createSimpleNameReferenceNode(
                name.internalNode());
        return stSimpleNameReferenceNode.createUnlinkedFacade();
    }

    public static QualifiedNameReferenceNode createQualifiedNameReferenceNode(
            Token modulePrefix,
            Node colon,
            IdentifierToken identifier) {
        Objects.requireNonNull(modulePrefix, "modulePrefix must not be null");
        Objects.requireNonNull(colon, "colon must not be null");
        Objects.requireNonNull(identifier, "identifier must not be null");

        STNode stQualifiedNameReferenceNode = STNodeFactory.createQualifiedNameReferenceNode(
                modulePrefix.internalNode(),
                colon.internalNode(),
                identifier.internalNode());
        return stQualifiedNameReferenceNode.createUnlinkedFacade();
    }

    public static BuiltinSimpleNameReferenceNode createBuiltinSimpleNameReferenceNode(
            SyntaxKind kind,
            Token name) {
        Objects.requireNonNull(name, "name must not be null");

        STNode stBuiltinSimpleNameReferenceNode = STNodeFactory.createBuiltinSimpleNameReferenceNode(
                kind,
                name.internalNode());
        return stBuiltinSimpleNameReferenceNode.createUnlinkedFacade();
    }

    public static TrapExpressionNode createTrapExpressionNode(
            Token trapKeyword,
            ExpressionNode expression) {
        Objects.requireNonNull(trapKeyword, "trapKeyword must not be null");
        Objects.requireNonNull(expression, "expression must not be null");

        STNode stTrapExpressionNode = STNodeFactory.createTrapExpressionNode(
                trapKeyword.internalNode(),
                expression.internalNode());
        return stTrapExpressionNode.createUnlinkedFacade();
    }

    public static ListConstructorExpressionNode createListConstructorExpressionNode(
            Token openBracket,
            SeparatedNodeList<Node> expressions,
            Token closeBracket) {
        Objects.requireNonNull(openBracket, "openBracket must not be null");
        Objects.requireNonNull(expressions, "expressions must not be null");
        Objects.requireNonNull(closeBracket, "closeBracket must not be null");

        STNode stListConstructorExpressionNode = STNodeFactory.createListConstructorExpressionNode(
                openBracket.internalNode(),
                expressions.underlyingListNode().internalNode(),
                closeBracket.internalNode());
        return stListConstructorExpressionNode.createUnlinkedFacade();
    }

    public static TypeCastExpressionNode createTypeCastExpressionNode(
            Token ltToken,
            TypeCastParamNode typeCastParam,
            Token gtToken,
            ExpressionNode expression) {
        Objects.requireNonNull(ltToken, "ltToken must not be null");
        Objects.requireNonNull(typeCastParam, "typeCastParam must not be null");
        Objects.requireNonNull(gtToken, "gtToken must not be null");
        Objects.requireNonNull(expression, "expression must not be null");

        STNode stTypeCastExpressionNode = STNodeFactory.createTypeCastExpressionNode(
                ltToken.internalNode(),
                typeCastParam.internalNode(),
                gtToken.internalNode(),
                expression.internalNode());
        return stTypeCastExpressionNode.createUnlinkedFacade();
    }

    public static TypeCastParamNode createTypeCastParamNode(
            NodeList<AnnotationNode> annotations,
            Node type) {
        Objects.requireNonNull(annotations, "annotations must not be null");
        Objects.requireNonNull(type, "type must not be null");

        STNode stTypeCastParamNode = STNodeFactory.createTypeCastParamNode(
                annotations.underlyingListNode().internalNode(),
                type.internalNode());
        return stTypeCastParamNode.createUnlinkedFacade();
    }

    public static UnionTypeDescriptorNode createUnionTypeDescriptorNode(
            Node leftTypeDesc,
            Token pipeToken,
            Node rightTypeDesc) {
        Objects.requireNonNull(leftTypeDesc, "leftTypeDesc must not be null");
        Objects.requireNonNull(pipeToken, "pipeToken must not be null");
        Objects.requireNonNull(rightTypeDesc, "rightTypeDesc must not be null");

        STNode stUnionTypeDescriptorNode = STNodeFactory.createUnionTypeDescriptorNode(
                leftTypeDesc.internalNode(),
                pipeToken.internalNode(),
                rightTypeDesc.internalNode());
        return stUnionTypeDescriptorNode.createUnlinkedFacade();
    }

    public static TableConstructorExpressionNode createTableConstructorExpressionNode(
            Token tableKeyword,
            KeySpecifierNode KeySpecifier,
            Token openBracket,
            SeparatedNodeList<Node> mappingConstructors,
            Token closeBracket) {
        Objects.requireNonNull(tableKeyword, "tableKeyword must not be null");
        Objects.requireNonNull(KeySpecifier, "KeySpecifier must not be null");
        Objects.requireNonNull(openBracket, "openBracket must not be null");
        Objects.requireNonNull(mappingConstructors, "mappingConstructors must not be null");
        Objects.requireNonNull(closeBracket, "closeBracket must not be null");

        STNode stTableConstructorExpressionNode = STNodeFactory.createTableConstructorExpressionNode(
                tableKeyword.internalNode(),
                KeySpecifier.internalNode(),
                openBracket.internalNode(),
                mappingConstructors.underlyingListNode().internalNode(),
                closeBracket.internalNode());
        return stTableConstructorExpressionNode.createUnlinkedFacade();
    }

    public static KeySpecifierNode createKeySpecifierNode(
            Token keyKeyword,
            Token openParenToken,
            SeparatedNodeList<Node> fieldNames,
            Token closeParenToken) {
        Objects.requireNonNull(keyKeyword, "keyKeyword must not be null");
        Objects.requireNonNull(openParenToken, "openParenToken must not be null");
        Objects.requireNonNull(fieldNames, "fieldNames must not be null");
        Objects.requireNonNull(closeParenToken, "closeParenToken must not be null");

        STNode stKeySpecifierNode = STNodeFactory.createKeySpecifierNode(
                keyKeyword.internalNode(),
                openParenToken.internalNode(),
                fieldNames.underlyingListNode().internalNode(),
                closeParenToken.internalNode());
        return stKeySpecifierNode.createUnlinkedFacade();
    }

    public static ErrorTypeDescriptorNode createErrorTypeDescriptorNode(
            Token errorKeywordToken,
            Node errorTypeParamsNode) {
        Objects.requireNonNull(errorKeywordToken, "errorKeywordToken must not be null");
        Objects.requireNonNull(errorTypeParamsNode, "errorTypeParamsNode must not be null");

        STNode stErrorTypeDescriptorNode = STNodeFactory.createErrorTypeDescriptorNode(
                errorKeywordToken.internalNode(),
                errorTypeParamsNode.internalNode());
        return stErrorTypeDescriptorNode.createUnlinkedFacade();
    }

    public static ErrorTypeParamsNode createErrorTypeParamsNode(
            Token ltToken,
            Node parameter,
            Token gtToken) {
        Objects.requireNonNull(ltToken, "ltToken must not be null");
        Objects.requireNonNull(parameter, "parameter must not be null");
        Objects.requireNonNull(gtToken, "gtToken must not be null");

        STNode stErrorTypeParamsNode = STNodeFactory.createErrorTypeParamsNode(
                ltToken.internalNode(),
                parameter.internalNode(),
                gtToken.internalNode());
        return stErrorTypeParamsNode.createUnlinkedFacade();
    }

    public static StreamTypeDescriptorNode createStreamTypeDescriptorNode(
            Token streamKeywordToken,
            Node streamTypeParamsNode) {
        Objects.requireNonNull(streamKeywordToken, "streamKeywordToken must not be null");
        Objects.requireNonNull(streamTypeParamsNode, "streamTypeParamsNode must not be null");

        STNode stStreamTypeDescriptorNode = STNodeFactory.createStreamTypeDescriptorNode(
                streamKeywordToken.internalNode(),
                streamTypeParamsNode.internalNode());
        return stStreamTypeDescriptorNode.createUnlinkedFacade();
    }

    public static StreamTypeParamsNode createStreamTypeParamsNode(
            Token ltToken,
            Node leftTypeDescNode,
            Token commaToken,
            Node rightTypeDescNode,
            Token gtToken) {
        Objects.requireNonNull(ltToken, "ltToken must not be null");
        Objects.requireNonNull(leftTypeDescNode, "leftTypeDescNode must not be null");
        Objects.requireNonNull(commaToken, "commaToken must not be null");
        Objects.requireNonNull(rightTypeDescNode, "rightTypeDescNode must not be null");
        Objects.requireNonNull(gtToken, "gtToken must not be null");

        STNode stStreamTypeParamsNode = STNodeFactory.createStreamTypeParamsNode(
                ltToken.internalNode(),
                leftTypeDescNode.internalNode(),
                commaToken.internalNode(),
                rightTypeDescNode.internalNode(),
                gtToken.internalNode());
        return stStreamTypeParamsNode.createUnlinkedFacade();
    }

    public static LetExpressionNode createLetExpressionNode(
            Token letKeyword,
            SeparatedNodeList<Node> letVarDeclarations,
            Token inKeyword,
            ExpressionNode expression) {
        Objects.requireNonNull(letKeyword, "letKeyword must not be null");
        Objects.requireNonNull(letVarDeclarations, "letVarDeclarations must not be null");
        Objects.requireNonNull(inKeyword, "inKeyword must not be null");
        Objects.requireNonNull(expression, "expression must not be null");

        STNode stLetExpressionNode = STNodeFactory.createLetExpressionNode(
                letKeyword.internalNode(),
                letVarDeclarations.underlyingListNode().internalNode(),
                inKeyword.internalNode(),
                expression.internalNode());
        return stLetExpressionNode.createUnlinkedFacade();
    }

    public static LetVariableDeclarationNode createLetVariableDeclarationNode(
            NodeList<AnnotationNode> annotations,
            Node typeName,
            Token variableName,
            Token equalsToken,
            ExpressionNode expression) {
        Objects.requireNonNull(annotations, "annotations must not be null");
        Objects.requireNonNull(typeName, "typeName must not be null");
        Objects.requireNonNull(variableName, "variableName must not be null");
        Objects.requireNonNull(equalsToken, "equalsToken must not be null");
        Objects.requireNonNull(expression, "expression must not be null");

        STNode stLetVariableDeclarationNode = STNodeFactory.createLetVariableDeclarationNode(
                annotations.underlyingListNode().internalNode(),
                typeName.internalNode(),
                variableName.internalNode(),
                equalsToken.internalNode(),
                expression.internalNode());
        return stLetVariableDeclarationNode.createUnlinkedFacade();
    }

    public static TemplateExpressionNode createTemplateExpressionNode(
            SyntaxKind kind,
            Token type,
            Token startBacktick,
            NodeList<TemplateMemberNode> content,
            Token endBacktick) {
        Objects.requireNonNull(type, "type must not be null");
        Objects.requireNonNull(startBacktick, "startBacktick must not be null");
        Objects.requireNonNull(content, "content must not be null");
        Objects.requireNonNull(endBacktick, "endBacktick must not be null");

        STNode stTemplateExpressionNode = STNodeFactory.createTemplateExpressionNode(
                kind,
                type.internalNode(),
                startBacktick.internalNode(),
                content.underlyingListNode().internalNode(),
                endBacktick.internalNode());
        return stTemplateExpressionNode.createUnlinkedFacade();
    }

    public static XMLElementNode createXMLElementNode(
            XMLStartTagNode startTag,
            NodeList<XMLItemNode> content,
            XMLEndTagNode endTag) {
        Objects.requireNonNull(startTag, "startTag must not be null");
        Objects.requireNonNull(content, "content must not be null");
        Objects.requireNonNull(endTag, "endTag must not be null");

        STNode stXMLElementNode = STNodeFactory.createXMLElementNode(
                startTag.internalNode(),
                content.underlyingListNode().internalNode(),
                endTag.internalNode());
        return stXMLElementNode.createUnlinkedFacade();
    }

    public static XMLStartTagNode createXMLStartTagNode(
            Token ltToken,
            XMLNameNode name,
            NodeList<XMLAttributeNode> attributes,
            Token getToken) {
        Objects.requireNonNull(ltToken, "ltToken must not be null");
        Objects.requireNonNull(name, "name must not be null");
        Objects.requireNonNull(attributes, "attributes must not be null");
        Objects.requireNonNull(getToken, "getToken must not be null");

        STNode stXMLStartTagNode = STNodeFactory.createXMLStartTagNode(
                ltToken.internalNode(),
                name.internalNode(),
                attributes.underlyingListNode().internalNode(),
                getToken.internalNode());
        return stXMLStartTagNode.createUnlinkedFacade();
    }

    public static XMLEndTagNode createXMLEndTagNode(
            Token ltToken,
            Token slashToken,
            XMLNameNode name,
            Token getToken) {
        Objects.requireNonNull(ltToken, "ltToken must not be null");
        Objects.requireNonNull(slashToken, "slashToken must not be null");
        Objects.requireNonNull(name, "name must not be null");
        Objects.requireNonNull(getToken, "getToken must not be null");

        STNode stXMLEndTagNode = STNodeFactory.createXMLEndTagNode(
                ltToken.internalNode(),
                slashToken.internalNode(),
                name.internalNode(),
                getToken.internalNode());
        return stXMLEndTagNode.createUnlinkedFacade();
    }

    public static XMLSimpleNameNode createXMLSimpleNameNode(
            XMLSimpleNameNode name) {
        Objects.requireNonNull(name, "name must not be null");

        STNode stXMLSimpleNameNode = STNodeFactory.createXMLSimpleNameNode(
                name.internalNode());
        return stXMLSimpleNameNode.createUnlinkedFacade();
    }

    public static XMLQualifiedNameNode createXMLQualifiedNameNode(
            XMLSimpleNameNode prefix,
            Token colon,
            XMLSimpleNameNode name) {
        Objects.requireNonNull(prefix, "prefix must not be null");
        Objects.requireNonNull(colon, "colon must not be null");
        Objects.requireNonNull(name, "name must not be null");

        STNode stXMLQualifiedNameNode = STNodeFactory.createXMLQualifiedNameNode(
                prefix.internalNode(),
                colon.internalNode(),
                name.internalNode());
        return stXMLQualifiedNameNode.createUnlinkedFacade();
    }

    public static XMLEmptyElementNode createXMLEmptyElementNode(
            Token ltToken,
            XMLNameNode name,
            NodeList<XMLAttributeNode> attributes,
            Token slashToken,
            Token getToken) {
        Objects.requireNonNull(ltToken, "ltToken must not be null");
        Objects.requireNonNull(name, "name must not be null");
        Objects.requireNonNull(attributes, "attributes must not be null");
        Objects.requireNonNull(slashToken, "slashToken must not be null");
        Objects.requireNonNull(getToken, "getToken must not be null");

        STNode stXMLEmptyElementNode = STNodeFactory.createXMLEmptyElementNode(
                ltToken.internalNode(),
                name.internalNode(),
                attributes.underlyingListNode().internalNode(),
                slashToken.internalNode(),
                getToken.internalNode());
        return stXMLEmptyElementNode.createUnlinkedFacade();
    }

    public static InterpolationNode createInterpolationNode(
            Token interpolationStartToken,
            ExpressionNode expression,
            Token interpolationEndToken) {
        Objects.requireNonNull(interpolationStartToken, "interpolationStartToken must not be null");
        Objects.requireNonNull(expression, "expression must not be null");
        Objects.requireNonNull(interpolationEndToken, "interpolationEndToken must not be null");

        STNode stInterpolationNode = STNodeFactory.createInterpolationNode(
                interpolationStartToken.internalNode(),
                expression.internalNode(),
                interpolationEndToken.internalNode());
        return stInterpolationNode.createUnlinkedFacade();
    }

    public static XMLTextNode createXMLTextNode(
            Token content) {
        Objects.requireNonNull(content, "content must not be null");

        STNode stXMLTextNode = STNodeFactory.createXMLTextNode(
                content.internalNode());
        return stXMLTextNode.createUnlinkedFacade();
    }

    public static XMLAttributeNode createXMLAttributeNode(
            XMLNameNode attributeName,
            Token equalToken,
            XMLAttributeValue value) {
        Objects.requireNonNull(attributeName, "attributeName must not be null");
        Objects.requireNonNull(equalToken, "equalToken must not be null");
        Objects.requireNonNull(value, "value must not be null");

        STNode stXMLAttributeNode = STNodeFactory.createXMLAttributeNode(
                attributeName.internalNode(),
                equalToken.internalNode(),
                value.internalNode());
        return stXMLAttributeNode.createUnlinkedFacade();
    }

    public static XMLAttributeValue createXMLAttributeValue(
            Token startQuote,
            NodeList<Node> value,
            Token endQuote) {
        Objects.requireNonNull(startQuote, "startQuote must not be null");
        Objects.requireNonNull(value, "value must not be null");
        Objects.requireNonNull(endQuote, "endQuote must not be null");

        STNode stXMLAttributeValue = STNodeFactory.createXMLAttributeValue(
                startQuote.internalNode(),
                value.underlyingListNode().internalNode(),
                endQuote.internalNode());
        return stXMLAttributeValue.createUnlinkedFacade();
    }

    public static XMLComment createXMLComment(
            Token commentStart,
            NodeList<Node> content,
            Token commentEnd) {
        Objects.requireNonNull(commentStart, "commentStart must not be null");
        Objects.requireNonNull(content, "content must not be null");
        Objects.requireNonNull(commentEnd, "commentEnd must not be null");

        STNode stXMLComment = STNodeFactory.createXMLComment(
                commentStart.internalNode(),
                content.underlyingListNode().internalNode(),
                commentEnd.internalNode());
        return stXMLComment.createUnlinkedFacade();
    }

    public static XMLProcessingInstruction createXMLProcessingInstruction(
            Token piStart,
            XMLNameNode target,
            NodeList<Node> data,
            Token piEnd) {
        Objects.requireNonNull(piStart, "piStart must not be null");
        Objects.requireNonNull(target, "target must not be null");
        Objects.requireNonNull(data, "data must not be null");
        Objects.requireNonNull(piEnd, "piEnd must not be null");

        STNode stXMLProcessingInstruction = STNodeFactory.createXMLProcessingInstruction(
                piStart.internalNode(),
                target.internalNode(),
                data.underlyingListNode().internalNode(),
                piEnd.internalNode());
        return stXMLProcessingInstruction.createUnlinkedFacade();
    }

<<<<<<< HEAD
    public static TypedBindingPattern createTypedBindingPattern(
            Node typeDescriptor,
            BindingPatternNode bindingPattern) {
        Objects.requireNonNull(typeDescriptor, "typeDescriptor must not be null");
        Objects.requireNonNull(bindingPattern, "bindingPattern must not be null");

        STNode stTypedBindingPattern = STNodeFactory.createTypedBindingPattern(
                typeDescriptor.internalNode(),
                bindingPattern.internalNode());
        return stTypedBindingPattern.createUnlinkedFacade();
    }

    public static BindingPatternNode createBindingPatternNode(
            Token variableName) {

        STNode stBindingPatternNode = STNodeFactory.createBindingPatternNode(
                getOptionalSTNode(variableName));
        return stBindingPatternNode.createUnlinkedFacade();
=======
    public static FunctionTypeDescriptorNode createFunctionTypeDescriptorNode(
            Token functionKeyword,
            FunctionSignatureNode functionSignature) {
        Objects.requireNonNull(functionKeyword, "functionKeyword must not be null");
        Objects.requireNonNull(functionSignature, "functionSignature must not be null");

        STNode stFunctionTypeDescriptorNode = STNodeFactory.createFunctionTypeDescriptorNode(
                functionKeyword.internalNode(),
                functionSignature.internalNode());
        return stFunctionTypeDescriptorNode.createUnlinkedFacade();
    }

    public static AnonymousFunctionExpressionNode createAnonymousFunctionExpressionNode(
            NodeList<AnnotationNode> annotations,
            Token functionKeyword,
            FunctionSignatureNode functionSignature,
            Node functionBody) {
        Objects.requireNonNull(annotations, "annotations must not be null");
        Objects.requireNonNull(functionKeyword, "functionKeyword must not be null");
        Objects.requireNonNull(functionSignature, "functionSignature must not be null");
        Objects.requireNonNull(functionBody, "functionBody must not be null");

        STNode stAnonymousFunctionExpressionNode = STNodeFactory.createAnonymousFunctionExpressionNode(
                annotations.underlyingListNode().internalNode(),
                functionKeyword.internalNode(),
                functionSignature.internalNode(),
                functionBody.internalNode());
        return stAnonymousFunctionExpressionNode.createUnlinkedFacade();
    }

    public static FunctionSignatureNode createFunctionSignatureNode(
            Token openParenToken,
            NodeList<ParameterNode> parameters,
            Token closeParenToken,
            ReturnTypeDescriptorNode returnTypeDesc) {
        Objects.requireNonNull(openParenToken, "openParenToken must not be null");
        Objects.requireNonNull(parameters, "parameters must not be null");
        Objects.requireNonNull(closeParenToken, "closeParenToken must not be null");

        STNode stFunctionSignatureNode = STNodeFactory.createFunctionSignatureNode(
                openParenToken.internalNode(),
                parameters.underlyingListNode().internalNode(),
                closeParenToken.internalNode(),
                getOptionalSTNode(returnTypeDesc));
        return stFunctionSignatureNode.createUnlinkedFacade();
>>>>>>> 39c16a04
    }
}
<|MERGE_RESOLUTION|>--- conflicted
+++ resolved
@@ -1769,26 +1769,6 @@
         return stXMLProcessingInstruction.createUnlinkedFacade();
     }
 
-<<<<<<< HEAD
-    public static TypedBindingPattern createTypedBindingPattern(
-            Node typeDescriptor,
-            BindingPatternNode bindingPattern) {
-        Objects.requireNonNull(typeDescriptor, "typeDescriptor must not be null");
-        Objects.requireNonNull(bindingPattern, "bindingPattern must not be null");
-
-        STNode stTypedBindingPattern = STNodeFactory.createTypedBindingPattern(
-                typeDescriptor.internalNode(),
-                bindingPattern.internalNode());
-        return stTypedBindingPattern.createUnlinkedFacade();
-    }
-
-    public static BindingPatternNode createBindingPatternNode(
-            Token variableName) {
-
-        STNode stBindingPatternNode = STNodeFactory.createBindingPatternNode(
-                getOptionalSTNode(variableName));
-        return stBindingPatternNode.createUnlinkedFacade();
-=======
     public static FunctionTypeDescriptorNode createFunctionTypeDescriptorNode(
             Token functionKeyword,
             FunctionSignatureNode functionSignature) {
@@ -1834,6 +1814,25 @@
                 closeParenToken.internalNode(),
                 getOptionalSTNode(returnTypeDesc));
         return stFunctionSignatureNode.createUnlinkedFacade();
->>>>>>> 39c16a04
-    }
-}
+    }
+
+    public static TypedBindingPattern createTypedBindingPattern(
+            Node typeDescriptor,
+            BindingPatternNode bindingPattern) {
+        Objects.requireNonNull(typeDescriptor, "typeDescriptor must not be null");
+        Objects.requireNonNull(bindingPattern, "bindingPattern must not be null");
+
+        STNode stTypedBindingPattern = STNodeFactory.createTypedBindingPattern(
+                typeDescriptor.internalNode(),
+                bindingPattern.internalNode());
+        return stTypedBindingPattern.createUnlinkedFacade();
+    }
+
+    public static BindingPatternNode createBindingPatternNode(
+            Token variableName) {
+
+        STNode stBindingPatternNode = STNodeFactory.createBindingPatternNode(
+                getOptionalSTNode(variableName));
+        return stBindingPatternNode.createUnlinkedFacade();
+    }
+}