/*
 *  Copyright (c) 2020, WSO2 Inc. (http://www.wso2.org) All Rights Reserved.
 *
 *  WSO2 Inc. licenses this file to you under the Apache License,
 *  Version 2.0 (the "License"); you may not use this file except
 *  in compliance with the License.
 *  You may obtain a copy of the License at
 *
 *    http://www.apache.org/licenses/LICENSE-2.0
 *
 *  Unless required by applicable law or agreed to in writing,
 *  software distributed under the License is distributed on an
 *  "AS IS" BASIS, WITHOUT WARRANTIES OR CONDITIONS OF ANY
 *  KIND, either express or implied.  See the License for the
 *  specific language governing permissions and limitations
 *  under the License.
 */
package io.ballerinalang.compiler.syntax.tree;

import io.ballerinalang.compiler.internal.parser.tree.STNode;
import io.ballerinalang.compiler.internal.parser.tree.STNodeFactory;
import java.util.Objects;

/**
 * A factory for creating nodes in the syntax tree.
 *
 * This is a generated class.
 *
 * @since 1.3.0
 */
public abstract class NodeFactory extends AbstractNodeFactory {

    private NodeFactory() {
    }

    public static ModulePartNode createModulePartNode(
            NodeList<ImportDeclarationNode> imports,
            NodeList<ModuleMemberDeclarationNode> members,
            Token eofToken) {
        Objects.requireNonNull(imports, "imports must not be null");
        Objects.requireNonNull(members, "members must not be null");
        Objects.requireNonNull(eofToken, "eofToken must not be null");

        STNode stModulePartNode = STNodeFactory.createModulePartNode(
                imports.underlyingListNode().internalNode(),
                members.underlyingListNode().internalNode(),
                eofToken.internalNode());
        return stModulePartNode.createUnlinkedFacade();
    }

    public static FunctionDefinitionNode createFunctionDefinitionNode(
            MetadataNode metadata,
            Token visibilityQualifier,
            Token functionKeyword,
            IdentifierToken functionName,
            Token openParenToken,
            NodeList<ParameterNode> parameters,
            Token closeParenToken,
            Node returnTypeDesc,
            BlockStatementNode functionBody) {
        Objects.requireNonNull(metadata, "metadata must not be null");
        Objects.requireNonNull(visibilityQualifier, "visibilityQualifier must not be null");
        Objects.requireNonNull(functionKeyword, "functionKeyword must not be null");
        Objects.requireNonNull(functionName, "functionName must not be null");
        Objects.requireNonNull(openParenToken, "openParenToken must not be null");
        Objects.requireNonNull(parameters, "parameters must not be null");
        Objects.requireNonNull(closeParenToken, "closeParenToken must not be null");
        Objects.requireNonNull(returnTypeDesc, "returnTypeDesc must not be null");
        Objects.requireNonNull(functionBody, "functionBody must not be null");

        STNode stFunctionDefinitionNode = STNodeFactory.createFunctionDefinitionNode(
                metadata.internalNode(),
                visibilityQualifier.internalNode(),
                functionKeyword.internalNode(),
                functionName.internalNode(),
                openParenToken.internalNode(),
                parameters.underlyingListNode().internalNode(),
                closeParenToken.internalNode(),
                returnTypeDesc.internalNode(),
                functionBody.internalNode());
        return stFunctionDefinitionNode.createUnlinkedFacade();
    }

    public static ImportDeclarationNode createImportDeclarationNode(
            Token importKeyword,
            Token orgName,
            Node moduleName,
            Node version,
            Node prefix,
            Token semicolon) {
        Objects.requireNonNull(importKeyword, "importKeyword must not be null");
        Objects.requireNonNull(orgName, "orgName must not be null");
        Objects.requireNonNull(moduleName, "moduleName must not be null");
        Objects.requireNonNull(version, "version must not be null");
        Objects.requireNonNull(prefix, "prefix must not be null");
        Objects.requireNonNull(semicolon, "semicolon must not be null");

        STNode stImportDeclarationNode = STNodeFactory.createImportDeclarationNode(
                importKeyword.internalNode(),
                orgName.internalNode(),
                moduleName.internalNode(),
                version.internalNode(),
                prefix.internalNode(),
                semicolon.internalNode());
        return stImportDeclarationNode.createUnlinkedFacade();
    }

    public static ListenerDeclarationNode createListenerDeclarationNode(
            MetadataNode metadata,
            Token visibilityQualifier,
            Token listenerKeyword,
            Node typeDescriptor,
            Token variableName,
            Token equalsToken,
            Node initializer,
            Token semicolonToken) {
        Objects.requireNonNull(metadata, "metadata must not be null");
        Objects.requireNonNull(visibilityQualifier, "visibilityQualifier must not be null");
        Objects.requireNonNull(listenerKeyword, "listenerKeyword must not be null");
        Objects.requireNonNull(typeDescriptor, "typeDescriptor must not be null");
        Objects.requireNonNull(variableName, "variableName must not be null");
        Objects.requireNonNull(equalsToken, "equalsToken must not be null");
        Objects.requireNonNull(initializer, "initializer must not be null");
        Objects.requireNonNull(semicolonToken, "semicolonToken must not be null");

        STNode stListenerDeclarationNode = STNodeFactory.createListenerDeclarationNode(
                metadata.internalNode(),
                visibilityQualifier.internalNode(),
                listenerKeyword.internalNode(),
                typeDescriptor.internalNode(),
                variableName.internalNode(),
                equalsToken.internalNode(),
                initializer.internalNode(),
                semicolonToken.internalNode());
        return stListenerDeclarationNode.createUnlinkedFacade();
    }

    public static TypeDefinitionNode createTypeDefinitionNode(
            MetadataNode metadata,
            Token visibilityQualifier,
            Token typeKeyword,
            Token typeName,
            Node typeDescriptor,
            Token semicolonToken) {
        Objects.requireNonNull(metadata, "metadata must not be null");
        Objects.requireNonNull(visibilityQualifier, "visibilityQualifier must not be null");
        Objects.requireNonNull(typeKeyword, "typeKeyword must not be null");
        Objects.requireNonNull(typeName, "typeName must not be null");
        Objects.requireNonNull(typeDescriptor, "typeDescriptor must not be null");
        Objects.requireNonNull(semicolonToken, "semicolonToken must not be null");

        STNode stTypeDefinitionNode = STNodeFactory.createTypeDefinitionNode(
                metadata.internalNode(),
                visibilityQualifier.internalNode(),
                typeKeyword.internalNode(),
                typeName.internalNode(),
                typeDescriptor.internalNode(),
                semicolonToken.internalNode());
        return stTypeDefinitionNode.createUnlinkedFacade();
    }

    public static ServiceDeclarationNode createServiceDeclarationNode(
            MetadataNode metadata,
            Token serviceKeyword,
            IdentifierToken serviceName,
            Token onKeyword,
            NodeList<ExpressionNode> expressions,
            Node serviceBody) {
        Objects.requireNonNull(metadata, "metadata must not be null");
        Objects.requireNonNull(serviceKeyword, "serviceKeyword must not be null");
        Objects.requireNonNull(serviceName, "serviceName must not be null");
        Objects.requireNonNull(onKeyword, "onKeyword must not be null");
        Objects.requireNonNull(expressions, "expressions must not be null");
        Objects.requireNonNull(serviceBody, "serviceBody must not be null");

        STNode stServiceDeclarationNode = STNodeFactory.createServiceDeclarationNode(
                metadata.internalNode(),
                serviceKeyword.internalNode(),
                serviceName.internalNode(),
                onKeyword.internalNode(),
                expressions.underlyingListNode().internalNode(),
                serviceBody.internalNode());
        return stServiceDeclarationNode.createUnlinkedFacade();
    }

    public static AssignmentStatementNode createAssignmentStatementNode(
            Node varRef,
            Token equalsToken,
            ExpressionNode expression,
            Token semicolonToken) {
        Objects.requireNonNull(varRef, "varRef must not be null");
        Objects.requireNonNull(equalsToken, "equalsToken must not be null");
        Objects.requireNonNull(expression, "expression must not be null");
        Objects.requireNonNull(semicolonToken, "semicolonToken must not be null");

        STNode stAssignmentStatementNode = STNodeFactory.createAssignmentStatementNode(
                varRef.internalNode(),
                equalsToken.internalNode(),
                expression.internalNode(),
                semicolonToken.internalNode());
        return stAssignmentStatementNode.createUnlinkedFacade();
    }

    public static CompoundAssignmentStatementNode createCompoundAssignmentStatementNode(
            ExpressionNode lhsExpression,
            Token binaryOperator,
            Token equalsToken,
            ExpressionNode rhsExpression,
            Token semicolonToken) {
        Objects.requireNonNull(lhsExpression, "lhsExpression must not be null");
        Objects.requireNonNull(binaryOperator, "binaryOperator must not be null");
        Objects.requireNonNull(equalsToken, "equalsToken must not be null");
        Objects.requireNonNull(rhsExpression, "rhsExpression must not be null");
        Objects.requireNonNull(semicolonToken, "semicolonToken must not be null");

        STNode stCompoundAssignmentStatementNode = STNodeFactory.createCompoundAssignmentStatementNode(
                lhsExpression.internalNode(),
                binaryOperator.internalNode(),
                equalsToken.internalNode(),
                rhsExpression.internalNode(),
                semicolonToken.internalNode());
        return stCompoundAssignmentStatementNode.createUnlinkedFacade();
    }

    public static VariableDeclarationNode createVariableDeclarationNode(
            NodeList<AnnotationNode> annotations,
            Token finalKeyword,
            Node typeName,
            Token variableName,
            Token equalsToken,
            ExpressionNode initializer,
            Token semicolonToken) {
        Objects.requireNonNull(annotations, "annotations must not be null");
        Objects.requireNonNull(finalKeyword, "finalKeyword must not be null");
        Objects.requireNonNull(typeName, "typeName must not be null");
        Objects.requireNonNull(variableName, "variableName must not be null");
        Objects.requireNonNull(equalsToken, "equalsToken must not be null");
        Objects.requireNonNull(initializer, "initializer must not be null");
        Objects.requireNonNull(semicolonToken, "semicolonToken must not be null");

        STNode stVariableDeclarationNode = STNodeFactory.createVariableDeclarationNode(
                annotations.underlyingListNode().internalNode(),
                finalKeyword.internalNode(),
                typeName.internalNode(),
                variableName.internalNode(),
                equalsToken.internalNode(),
                initializer.internalNode(),
                semicolonToken.internalNode());
        return stVariableDeclarationNode.createUnlinkedFacade();
    }

    public static BlockStatementNode createBlockStatementNode(
            Token openBraceToken,
            NodeList<StatementNode> statements,
            Token closeBraceToken) {
        Objects.requireNonNull(openBraceToken, "openBraceToken must not be null");
        Objects.requireNonNull(statements, "statements must not be null");
        Objects.requireNonNull(closeBraceToken, "closeBraceToken must not be null");

        STNode stBlockStatementNode = STNodeFactory.createBlockStatementNode(
                openBraceToken.internalNode(),
                statements.underlyingListNode().internalNode(),
                closeBraceToken.internalNode());
        return stBlockStatementNode.createUnlinkedFacade();
    }

    public static BreakStatementNode createBreakStatementNode(
            Token breakToken,
            Token semicolonToken) {
        Objects.requireNonNull(breakToken, "breakToken must not be null");
        Objects.requireNonNull(semicolonToken, "semicolonToken must not be null");

        STNode stBreakStatementNode = STNodeFactory.createBreakStatementNode(
                breakToken.internalNode(),
                semicolonToken.internalNode());
        return stBreakStatementNode.createUnlinkedFacade();
    }

    public static ExpressionStatementNode createExpressionStatementNode(
            SyntaxKind kind,
            ExpressionNode expression,
            Token semicolonToken) {
        Objects.requireNonNull(expression, "expression must not be null");
        Objects.requireNonNull(semicolonToken, "semicolonToken must not be null");

        STNode stExpressionStatementNode = STNodeFactory.createExpressionStatementNode(
                kind,
                expression.internalNode(),
                semicolonToken.internalNode());
        return stExpressionStatementNode.createUnlinkedFacade();
    }

    public static ContinueStatementNode createContinueStatementNode(
            Token continueToken,
            Token semicolonToken) {
        Objects.requireNonNull(continueToken, "continueToken must not be null");
        Objects.requireNonNull(semicolonToken, "semicolonToken must not be null");

        STNode stContinueStatementNode = STNodeFactory.createContinueStatementNode(
                continueToken.internalNode(),
                semicolonToken.internalNode());
        return stContinueStatementNode.createUnlinkedFacade();
    }

    public static ExternalFunctionBodyNode createExternalFunctionBodyNode(
            Token equalsToken,
            NodeList<AnnotationNode> annotations,
            Token externalKeyword,
            Token semicolonToken) {
        Objects.requireNonNull(equalsToken, "equalsToken must not be null");
        Objects.requireNonNull(annotations, "annotations must not be null");
        Objects.requireNonNull(externalKeyword, "externalKeyword must not be null");
        Objects.requireNonNull(semicolonToken, "semicolonToken must not be null");

        STNode stExternalFunctionBodyNode = STNodeFactory.createExternalFunctionBodyNode(
                equalsToken.internalNode(),
                annotations.underlyingListNode().internalNode(),
                externalKeyword.internalNode(),
                semicolonToken.internalNode());
        return stExternalFunctionBodyNode.createUnlinkedFacade();
    }

    public static IfElseStatementNode createIfElseStatementNode(
            Token ifKeyword,
            ExpressionNode condition,
            Node ifBody,
            Node elseBody) {
        Objects.requireNonNull(ifKeyword, "ifKeyword must not be null");
        Objects.requireNonNull(condition, "condition must not be null");
        Objects.requireNonNull(ifBody, "ifBody must not be null");
        Objects.requireNonNull(elseBody, "elseBody must not be null");

        STNode stIfElseStatementNode = STNodeFactory.createIfElseStatementNode(
                ifKeyword.internalNode(),
                condition.internalNode(),
                ifBody.internalNode(),
                elseBody.internalNode());
        return stIfElseStatementNode.createUnlinkedFacade();
    }

    public static ElseBlockNode createElseBlockNode(
            Token elseKeyword,
            Node elseBody) {
        Objects.requireNonNull(elseKeyword, "elseKeyword must not be null");
        Objects.requireNonNull(elseBody, "elseBody must not be null");

        STNode stElseBlockNode = STNodeFactory.createElseBlockNode(
                elseKeyword.internalNode(),
                elseBody.internalNode());
        return stElseBlockNode.createUnlinkedFacade();
    }

    public static WhileStatementNode createWhileStatementNode(
            Token whileKeyword,
            ExpressionNode condition,
            Node whileBody) {
        Objects.requireNonNull(whileKeyword, "whileKeyword must not be null");
        Objects.requireNonNull(condition, "condition must not be null");
        Objects.requireNonNull(whileBody, "whileBody must not be null");

        STNode stWhileStatementNode = STNodeFactory.createWhileStatementNode(
                whileKeyword.internalNode(),
                condition.internalNode(),
                whileBody.internalNode());
        return stWhileStatementNode.createUnlinkedFacade();
    }

    public static PanicStatementNode createPanicStatementNode(
            Token panicKeyword,
            ExpressionNode expression,
            Token semicolonToken) {
        Objects.requireNonNull(panicKeyword, "panicKeyword must not be null");
        Objects.requireNonNull(expression, "expression must not be null");
        Objects.requireNonNull(semicolonToken, "semicolonToken must not be null");

        STNode stPanicStatementNode = STNodeFactory.createPanicStatementNode(
                panicKeyword.internalNode(),
                expression.internalNode(),
                semicolonToken.internalNode());
        return stPanicStatementNode.createUnlinkedFacade();
    }

    public static ReturnStatementNode createReturnStatementNode(
            Token returnKeyword,
            ExpressionNode expression,
            Token semicolonToken) {
        Objects.requireNonNull(returnKeyword, "returnKeyword must not be null");
        Objects.requireNonNull(expression, "expression must not be null");
        Objects.requireNonNull(semicolonToken, "semicolonToken must not be null");

        STNode stReturnStatementNode = STNodeFactory.createReturnStatementNode(
                returnKeyword.internalNode(),
                expression.internalNode(),
                semicolonToken.internalNode());
        return stReturnStatementNode.createUnlinkedFacade();
    }

    public static LocalTypeDefinitionStatementNode createLocalTypeDefinitionStatementNode(
            NodeList<AnnotationNode> annotations,
            Token typeKeyword,
            Node typeName,
            Node typeDescriptor,
            Token semicolonToken) {
        Objects.requireNonNull(annotations, "annotations must not be null");
        Objects.requireNonNull(typeKeyword, "typeKeyword must not be null");
        Objects.requireNonNull(typeName, "typeName must not be null");
        Objects.requireNonNull(typeDescriptor, "typeDescriptor must not be null");
        Objects.requireNonNull(semicolonToken, "semicolonToken must not be null");

        STNode stLocalTypeDefinitionStatementNode = STNodeFactory.createLocalTypeDefinitionStatementNode(
                annotations.underlyingListNode().internalNode(),
                typeKeyword.internalNode(),
                typeName.internalNode(),
                typeDescriptor.internalNode(),
                semicolonToken.internalNode());
        return stLocalTypeDefinitionStatementNode.createUnlinkedFacade();
    }

    public static BinaryExpressionNode createBinaryExpressionNode(
            SyntaxKind kind,
            Node lhsExpr,
            Token operator,
            Node rhsExpr) {
        Objects.requireNonNull(lhsExpr, "lhsExpr must not be null");
        Objects.requireNonNull(operator, "operator must not be null");
        Objects.requireNonNull(rhsExpr, "rhsExpr must not be null");

        STNode stBinaryExpressionNode = STNodeFactory.createBinaryExpressionNode(
                kind,
                lhsExpr.internalNode(),
                operator.internalNode(),
                rhsExpr.internalNode());
        return stBinaryExpressionNode.createUnlinkedFacade();
    }

    public static BracedExpressionNode createBracedExpressionNode(
            SyntaxKind kind,
            Token openParen,
            ExpressionNode expression,
            Token closeParen) {
        Objects.requireNonNull(openParen, "openParen must not be null");
        Objects.requireNonNull(expression, "expression must not be null");
        Objects.requireNonNull(closeParen, "closeParen must not be null");

        STNode stBracedExpressionNode = STNodeFactory.createBracedExpressionNode(
                kind,
                openParen.internalNode(),
                expression.internalNode(),
                closeParen.internalNode());
        return stBracedExpressionNode.createUnlinkedFacade();
    }

    public static CheckExpressionNode createCheckExpressionNode(
            Token checkKeyword,
            ExpressionNode expression) {
        Objects.requireNonNull(checkKeyword, "checkKeyword must not be null");
        Objects.requireNonNull(expression, "expression must not be null");

        STNode stCheckExpressionNode = STNodeFactory.createCheckExpressionNode(
                checkKeyword.internalNode(),
                expression.internalNode());
        return stCheckExpressionNode.createUnlinkedFacade();
    }

    public static FieldAccessExpressionNode createFieldAccessExpressionNode(
            ExpressionNode expression,
            Token dotToken,
            Token fieldName) {
        Objects.requireNonNull(expression, "expression must not be null");
        Objects.requireNonNull(dotToken, "dotToken must not be null");
        Objects.requireNonNull(fieldName, "fieldName must not be null");

        STNode stFieldAccessExpressionNode = STNodeFactory.createFieldAccessExpressionNode(
                expression.internalNode(),
                dotToken.internalNode(),
                fieldName.internalNode());
        return stFieldAccessExpressionNode.createUnlinkedFacade();
    }

    public static FunctionCallExpressionNode createFunctionCallExpressionNode(
            Node functionName,
            Token openParenToken,
            NodeList<FunctionArgumentNode> arguments,
            Token closeParenToken) {
        Objects.requireNonNull(functionName, "functionName must not be null");
        Objects.requireNonNull(openParenToken, "openParenToken must not be null");
        Objects.requireNonNull(arguments, "arguments must not be null");
        Objects.requireNonNull(closeParenToken, "closeParenToken must not be null");

        STNode stFunctionCallExpressionNode = STNodeFactory.createFunctionCallExpressionNode(
                functionName.internalNode(),
                openParenToken.internalNode(),
                arguments.underlyingListNode().internalNode(),
                closeParenToken.internalNode());
        return stFunctionCallExpressionNode.createUnlinkedFacade();
    }

    public static MethodCallExpressionNode createMethodCallExpressionNode(
            ExpressionNode expression,
            Token dotToken,
            Token methodName,
            Token openParenToken,
            NodeList<FunctionArgumentNode> arguments,
            Token closeParenToken) {
        Objects.requireNonNull(expression, "expression must not be null");
        Objects.requireNonNull(dotToken, "dotToken must not be null");
        Objects.requireNonNull(methodName, "methodName must not be null");
        Objects.requireNonNull(openParenToken, "openParenToken must not be null");
        Objects.requireNonNull(arguments, "arguments must not be null");
        Objects.requireNonNull(closeParenToken, "closeParenToken must not be null");

        STNode stMethodCallExpressionNode = STNodeFactory.createMethodCallExpressionNode(
                expression.internalNode(),
                dotToken.internalNode(),
                methodName.internalNode(),
                openParenToken.internalNode(),
                arguments.underlyingListNode().internalNode(),
                closeParenToken.internalNode());
        return stMethodCallExpressionNode.createUnlinkedFacade();
    }

    public static MappingConstructorExpressionNode createMappingConstructorExpressionNode(
            Token openBrace,
            NodeList<MappingFieldNode> fields,
            Token closeBrace) {
        Objects.requireNonNull(openBrace, "openBrace must not be null");
        Objects.requireNonNull(fields, "fields must not be null");
        Objects.requireNonNull(closeBrace, "closeBrace must not be null");

        STNode stMappingConstructorExpressionNode = STNodeFactory.createMappingConstructorExpressionNode(
                openBrace.internalNode(),
                fields.underlyingListNode().internalNode(),
                closeBrace.internalNode());
        return stMappingConstructorExpressionNode.createUnlinkedFacade();
    }

    public static MemberAccessExpressionNode createMemberAccessExpressionNode(
            ExpressionNode containerExpression,
            Token openBracket,
            ExpressionNode keyExpression,
            Token closeBracket) {
        Objects.requireNonNull(containerExpression, "containerExpression must not be null");
        Objects.requireNonNull(openBracket, "openBracket must not be null");
        Objects.requireNonNull(keyExpression, "keyExpression must not be null");
        Objects.requireNonNull(closeBracket, "closeBracket must not be null");

        STNode stMemberAccessExpressionNode = STNodeFactory.createMemberAccessExpressionNode(
                containerExpression.internalNode(),
                openBracket.internalNode(),
                keyExpression.internalNode(),
                closeBracket.internalNode());
        return stMemberAccessExpressionNode.createUnlinkedFacade();
    }

    public static TypeofExpressionNode createTypeofExpressionNode(
            Token typeofKeyword,
            ExpressionNode expression) {
        Objects.requireNonNull(typeofKeyword, "typeofKeyword must not be null");
        Objects.requireNonNull(expression, "expression must not be null");

        STNode stTypeofExpressionNode = STNodeFactory.createTypeofExpressionNode(
                typeofKeyword.internalNode(),
                expression.internalNode());
        return stTypeofExpressionNode.createUnlinkedFacade();
    }

    public static UnaryExpressionNode createUnaryExpressionNode(
            Token unaryOperator,
            ExpressionNode expression) {
        Objects.requireNonNull(unaryOperator, "unaryOperator must not be null");
        Objects.requireNonNull(expression, "expression must not be null");

        STNode stUnaryExpressionNode = STNodeFactory.createUnaryExpressionNode(
                unaryOperator.internalNode(),
                expression.internalNode());
        return stUnaryExpressionNode.createUnlinkedFacade();
    }

    public static ComputedNameFieldNode createComputedNameFieldNode(
            Token leadingComma,
            Token openBracket,
            ExpressionNode fieldNameExpr,
            Token closeBracket,
            Token colonToken,
            ExpressionNode valueExpr) {
        Objects.requireNonNull(leadingComma, "leadingComma must not be null");
        Objects.requireNonNull(openBracket, "openBracket must not be null");
        Objects.requireNonNull(fieldNameExpr, "fieldNameExpr must not be null");
        Objects.requireNonNull(closeBracket, "closeBracket must not be null");
        Objects.requireNonNull(colonToken, "colonToken must not be null");
        Objects.requireNonNull(valueExpr, "valueExpr must not be null");

        STNode stComputedNameFieldNode = STNodeFactory.createComputedNameFieldNode(
                leadingComma.internalNode(),
                openBracket.internalNode(),
                fieldNameExpr.internalNode(),
                closeBracket.internalNode(),
                colonToken.internalNode(),
                valueExpr.internalNode());
        return stComputedNameFieldNode.createUnlinkedFacade();
    }

    public static ConstantDeclarationNode createConstantDeclarationNode(
            MetadataNode metadata,
            Token visibilityQualifier,
            Token constKeyword,
            Node typeDescriptor,
            Token variableName,
            Token equalsToken,
            Node initializer,
            Token semicolonToken) {
        Objects.requireNonNull(metadata, "metadata must not be null");
        Objects.requireNonNull(visibilityQualifier, "visibilityQualifier must not be null");
        Objects.requireNonNull(constKeyword, "constKeyword must not be null");
        Objects.requireNonNull(typeDescriptor, "typeDescriptor must not be null");
        Objects.requireNonNull(variableName, "variableName must not be null");
        Objects.requireNonNull(equalsToken, "equalsToken must not be null");
        Objects.requireNonNull(initializer, "initializer must not be null");
        Objects.requireNonNull(semicolonToken, "semicolonToken must not be null");

        STNode stConstantDeclarationNode = STNodeFactory.createConstantDeclarationNode(
                metadata.internalNode(),
                visibilityQualifier.internalNode(),
                constKeyword.internalNode(),
                typeDescriptor.internalNode(),
                variableName.internalNode(),
                equalsToken.internalNode(),
                initializer.internalNode(),
                semicolonToken.internalNode());
        return stConstantDeclarationNode.createUnlinkedFacade();
    }

    public static DefaultableParameterNode createDefaultableParameterNode(
            Token leadingComma,
            NodeList<AnnotationNode> annotations,
            Token visibilityQualifier,
            Node type,
            Token paramName,
            Token equalsToken,
            Node expression) {
        Objects.requireNonNull(leadingComma, "leadingComma must not be null");
        Objects.requireNonNull(annotations, "annotations must not be null");
        Objects.requireNonNull(visibilityQualifier, "visibilityQualifier must not be null");
        Objects.requireNonNull(type, "type must not be null");
        Objects.requireNonNull(paramName, "paramName must not be null");
        Objects.requireNonNull(equalsToken, "equalsToken must not be null");
        Objects.requireNonNull(expression, "expression must not be null");

        STNode stDefaultableParameterNode = STNodeFactory.createDefaultableParameterNode(
                leadingComma.internalNode(),
                annotations.underlyingListNode().internalNode(),
                visibilityQualifier.internalNode(),
                type.internalNode(),
                paramName.internalNode(),
                equalsToken.internalNode(),
                expression.internalNode());
        return stDefaultableParameterNode.createUnlinkedFacade();
    }

    public static RequiredParameterNode createRequiredParameterNode(
            Token leadingComma,
            NodeList<AnnotationNode> annotations,
            Token visibilityQualifier,
            Node type,
            Token paramName) {
        Objects.requireNonNull(leadingComma, "leadingComma must not be null");
        Objects.requireNonNull(annotations, "annotations must not be null");
        Objects.requireNonNull(visibilityQualifier, "visibilityQualifier must not be null");
        Objects.requireNonNull(type, "type must not be null");
        Objects.requireNonNull(paramName, "paramName must not be null");

        STNode stRequiredParameterNode = STNodeFactory.createRequiredParameterNode(
                leadingComma.internalNode(),
                annotations.underlyingListNode().internalNode(),
                visibilityQualifier.internalNode(),
                type.internalNode(),
                paramName.internalNode());
        return stRequiredParameterNode.createUnlinkedFacade();
    }

    public static RestParameterNode createRestParameterNode(
            Token leadingComma,
            NodeList<AnnotationNode> annotations,
            Node type,
            Token ellipsisToken,
            Token paramName) {
        Objects.requireNonNull(leadingComma, "leadingComma must not be null");
        Objects.requireNonNull(annotations, "annotations must not be null");
        Objects.requireNonNull(type, "type must not be null");
        Objects.requireNonNull(ellipsisToken, "ellipsisToken must not be null");
        Objects.requireNonNull(paramName, "paramName must not be null");

        STNode stRestParameterNode = STNodeFactory.createRestParameterNode(
                leadingComma.internalNode(),
                annotations.underlyingListNode().internalNode(),
                type.internalNode(),
                ellipsisToken.internalNode(),
                paramName.internalNode());
        return stRestParameterNode.createUnlinkedFacade();
    }

    public static ExpressionListItemNode createExpressionListItemNode(
            Token leadingComma,
            ExpressionNode expression) {
        Objects.requireNonNull(leadingComma, "leadingComma must not be null");
        Objects.requireNonNull(expression, "expression must not be null");

        STNode stExpressionListItemNode = STNodeFactory.createExpressionListItemNode(
                leadingComma.internalNode(),
                expression.internalNode());
        return stExpressionListItemNode.createUnlinkedFacade();
    }

    public static ImportOrgNameNode createImportOrgNameNode(
            Token orgName,
            Token slashToken) {
        Objects.requireNonNull(orgName, "orgName must not be null");
        Objects.requireNonNull(slashToken, "slashToken must not be null");

        STNode stImportOrgNameNode = STNodeFactory.createImportOrgNameNode(
                orgName.internalNode(),
                slashToken.internalNode());
        return stImportOrgNameNode.createUnlinkedFacade();
    }

    public static ImportPrefixNode createImportPrefixNode(
            Token asKeyword,
            Token prefix) {
        Objects.requireNonNull(asKeyword, "asKeyword must not be null");
        Objects.requireNonNull(prefix, "prefix must not be null");

        STNode stImportPrefixNode = STNodeFactory.createImportPrefixNode(
                asKeyword.internalNode(),
                prefix.internalNode());
        return stImportPrefixNode.createUnlinkedFacade();
    }

    public static ImportSubVersionNode createImportSubVersionNode(
            Token leadingDot,
            Token versionNumber) {
        Objects.requireNonNull(leadingDot, "leadingDot must not be null");
        Objects.requireNonNull(versionNumber, "versionNumber must not be null");

        STNode stImportSubVersionNode = STNodeFactory.createImportSubVersionNode(
                leadingDot.internalNode(),
                versionNumber.internalNode());
        return stImportSubVersionNode.createUnlinkedFacade();
    }

    public static ImportVersionNode createImportVersionNode(
            Token versionKeyword,
            Node versionNumber) {
        Objects.requireNonNull(versionKeyword, "versionKeyword must not be null");
        Objects.requireNonNull(versionNumber, "versionNumber must not be null");

        STNode stImportVersionNode = STNodeFactory.createImportVersionNode(
                versionKeyword.internalNode(),
                versionNumber.internalNode());
        return stImportVersionNode.createUnlinkedFacade();
    }

    public static SubModuleNameNode createSubModuleNameNode(
            Token leadingDot,
            IdentifierToken moduleName) {
        Objects.requireNonNull(leadingDot, "leadingDot must not be null");
        Objects.requireNonNull(moduleName, "moduleName must not be null");

        STNode stSubModuleNameNode = STNodeFactory.createSubModuleNameNode(
                leadingDot.internalNode(),
                moduleName.internalNode());
        return stSubModuleNameNode.createUnlinkedFacade();
    }

    public static SpecificFieldNode createSpecificFieldNode(
            Token leadingComma,
            IdentifierToken fieldName,
            Token colon,
            ExpressionNode valueExpr) {
        Objects.requireNonNull(leadingComma, "leadingComma must not be null");
        Objects.requireNonNull(fieldName, "fieldName must not be null");
        Objects.requireNonNull(colon, "colon must not be null");
        Objects.requireNonNull(valueExpr, "valueExpr must not be null");

        STNode stSpecificFieldNode = STNodeFactory.createSpecificFieldNode(
                leadingComma.internalNode(),
                fieldName.internalNode(),
                colon.internalNode(),
                valueExpr.internalNode());
        return stSpecificFieldNode.createUnlinkedFacade();
    }

    public static SpreadFieldNode createSpreadFieldNode(
            Token leadingComma,
            Token ellipsis,
            ExpressionNode valueExpr) {
        Objects.requireNonNull(leadingComma, "leadingComma must not be null");
        Objects.requireNonNull(ellipsis, "ellipsis must not be null");
        Objects.requireNonNull(valueExpr, "valueExpr must not be null");

        STNode stSpreadFieldNode = STNodeFactory.createSpreadFieldNode(
                leadingComma.internalNode(),
                ellipsis.internalNode(),
                valueExpr.internalNode());
        return stSpreadFieldNode.createUnlinkedFacade();
    }

    public static NamedArgumentNode createNamedArgumentNode(
            Token leadingComma,
            Token argumentName,
            Token equalsToken,
            ExpressionNode expression) {
        Objects.requireNonNull(leadingComma, "leadingComma must not be null");
        Objects.requireNonNull(argumentName, "argumentName must not be null");
        Objects.requireNonNull(equalsToken, "equalsToken must not be null");
        Objects.requireNonNull(expression, "expression must not be null");

        STNode stNamedArgumentNode = STNodeFactory.createNamedArgumentNode(
                leadingComma.internalNode(),
                argumentName.internalNode(),
                equalsToken.internalNode(),
                expression.internalNode());
        return stNamedArgumentNode.createUnlinkedFacade();
    }

    public static PositionalArgumentNode createPositionalArgumentNode(
            Token leadingComma,
            ExpressionNode expression) {
        Objects.requireNonNull(leadingComma, "leadingComma must not be null");
        Objects.requireNonNull(expression, "expression must not be null");

        STNode stPositionalArgumentNode = STNodeFactory.createPositionalArgumentNode(
                leadingComma.internalNode(),
                expression.internalNode());
        return stPositionalArgumentNode.createUnlinkedFacade();
    }

    public static RestArgumentNode createRestArgumentNode(
            Token leadingComma,
            Token ellipsis,
            ExpressionNode expression) {
        Objects.requireNonNull(leadingComma, "leadingComma must not be null");
        Objects.requireNonNull(ellipsis, "ellipsis must not be null");
        Objects.requireNonNull(expression, "expression must not be null");

        STNode stRestArgumentNode = STNodeFactory.createRestArgumentNode(
                leadingComma.internalNode(),
                ellipsis.internalNode(),
                expression.internalNode());
        return stRestArgumentNode.createUnlinkedFacade();
    }

    public static ObjectTypeDescriptorNode createObjectTypeDescriptorNode(
            NodeList<Token> objectTypeQualifiers,
            Token objectKeyword,
            Token openBrace,
            NodeList<Node> members,
            Token closeBrace) {
        Objects.requireNonNull(objectTypeQualifiers, "objectTypeQualifiers must not be null");
        Objects.requireNonNull(objectKeyword, "objectKeyword must not be null");
        Objects.requireNonNull(openBrace, "openBrace must not be null");
        Objects.requireNonNull(members, "members must not be null");
        Objects.requireNonNull(closeBrace, "closeBrace must not be null");

        STNode stObjectTypeDescriptorNode = STNodeFactory.createObjectTypeDescriptorNode(
                objectTypeQualifiers.underlyingListNode().internalNode(),
                objectKeyword.internalNode(),
                openBrace.internalNode(),
                members.underlyingListNode().internalNode(),
                closeBrace.internalNode());
        return stObjectTypeDescriptorNode.createUnlinkedFacade();
    }

    public static RecordTypeDescriptorNode createRecordTypeDescriptorNode(
            Token objectKeyword,
            Token bodyStartDelimiter,
            NodeList<Node> fields,
            Token bodyEndDelimiter) {
        Objects.requireNonNull(objectKeyword, "objectKeyword must not be null");
        Objects.requireNonNull(bodyStartDelimiter, "bodyStartDelimiter must not be null");
        Objects.requireNonNull(fields, "fields must not be null");
        Objects.requireNonNull(bodyEndDelimiter, "bodyEndDelimiter must not be null");

        STNode stRecordTypeDescriptorNode = STNodeFactory.createRecordTypeDescriptorNode(
                objectKeyword.internalNode(),
                bodyStartDelimiter.internalNode(),
                fields.underlyingListNode().internalNode(),
                bodyEndDelimiter.internalNode());
        return stRecordTypeDescriptorNode.createUnlinkedFacade();
    }

    public static ReturnTypeDescriptorNode createReturnTypeDescriptorNode(
            Token returnsKeyword,
            NodeList<AnnotationNode> annotations,
            Node type) {
        Objects.requireNonNull(returnsKeyword, "returnsKeyword must not be null");
        Objects.requireNonNull(annotations, "annotations must not be null");
        Objects.requireNonNull(type, "type must not be null");

        STNode stReturnTypeDescriptorNode = STNodeFactory.createReturnTypeDescriptorNode(
                returnsKeyword.internalNode(),
                annotations.underlyingListNode().internalNode(),
                type.internalNode());
        return stReturnTypeDescriptorNode.createUnlinkedFacade();
    }

    public static NilTypeDescriptorNode createNilTypeDescriptorNode(
            Token openParenToken,
            Token closeParenToken) {
        Objects.requireNonNull(openParenToken, "openParenToken must not be null");
        Objects.requireNonNull(closeParenToken, "closeParenToken must not be null");

        STNode stNilTypeDescriptorNode = STNodeFactory.createNilTypeDescriptorNode(
                openParenToken.internalNode(),
                closeParenToken.internalNode());
        return stNilTypeDescriptorNode.createUnlinkedFacade();
    }

    public static OptionalTypeDescriptorNode createOptionalTypeDescriptorNode(
            Node typeDescriptor,
            Token questionMarkToken) {
        Objects.requireNonNull(typeDescriptor, "typeDescriptor must not be null");
        Objects.requireNonNull(questionMarkToken, "questionMarkToken must not be null");

        STNode stOptionalTypeDescriptorNode = STNodeFactory.createOptionalTypeDescriptorNode(
                typeDescriptor.internalNode(),
                questionMarkToken.internalNode());
        return stOptionalTypeDescriptorNode.createUnlinkedFacade();
    }

    public static ObjectFieldNode createObjectFieldNode(
            MetadataNode metadata,
            Token visibilityQualifier,
            Node type,
            Token fieldName,
            Token equalsToken,
            ExpressionNode expression,
            Token semicolonToken) {
        Objects.requireNonNull(metadata, "metadata must not be null");
        Objects.requireNonNull(visibilityQualifier, "visibilityQualifier must not be null");
        Objects.requireNonNull(type, "type must not be null");
        Objects.requireNonNull(fieldName, "fieldName must not be null");
        Objects.requireNonNull(equalsToken, "equalsToken must not be null");
        Objects.requireNonNull(expression, "expression must not be null");
        Objects.requireNonNull(semicolonToken, "semicolonToken must not be null");

        STNode stObjectFieldNode = STNodeFactory.createObjectFieldNode(
                metadata.internalNode(),
                visibilityQualifier.internalNode(),
                type.internalNode(),
                fieldName.internalNode(),
                equalsToken.internalNode(),
                expression.internalNode(),
                semicolonToken.internalNode());
        return stObjectFieldNode.createUnlinkedFacade();
    }

    public static RecordFieldNode createRecordFieldNode(
            MetadataNode metadata,
            Node type,
            Token fieldName,
            Token questionMarkToken,
            Token semicolonToken) {
        Objects.requireNonNull(metadata, "metadata must not be null");
        Objects.requireNonNull(type, "type must not be null");
        Objects.requireNonNull(fieldName, "fieldName must not be null");
        Objects.requireNonNull(questionMarkToken, "questionMarkToken must not be null");
        Objects.requireNonNull(semicolonToken, "semicolonToken must not be null");

        STNode stRecordFieldNode = STNodeFactory.createRecordFieldNode(
                metadata.internalNode(),
                type.internalNode(),
                fieldName.internalNode(),
                questionMarkToken.internalNode(),
                semicolonToken.internalNode());
        return stRecordFieldNode.createUnlinkedFacade();
    }

    public static RecordFieldWithDefaultValueNode createRecordFieldWithDefaultValueNode(
            MetadataNode metadata,
            Node type,
            Token fieldName,
            Token equalsToken,
            ExpressionNode expression,
            Token semicolonToken) {
        Objects.requireNonNull(metadata, "metadata must not be null");
        Objects.requireNonNull(type, "type must not be null");
        Objects.requireNonNull(fieldName, "fieldName must not be null");
        Objects.requireNonNull(equalsToken, "equalsToken must not be null");
        Objects.requireNonNull(expression, "expression must not be null");
        Objects.requireNonNull(semicolonToken, "semicolonToken must not be null");

        STNode stRecordFieldWithDefaultValueNode = STNodeFactory.createRecordFieldWithDefaultValueNode(
                metadata.internalNode(),
                type.internalNode(),
                fieldName.internalNode(),
                equalsToken.internalNode(),
                expression.internalNode(),
                semicolonToken.internalNode());
        return stRecordFieldWithDefaultValueNode.createUnlinkedFacade();
    }

    public static RecordRestDescriptorNode createRecordRestDescriptorNode(
            Node type,
            Token ellipsisToken,
            Token semicolonToken) {
        Objects.requireNonNull(type, "type must not be null");
        Objects.requireNonNull(ellipsisToken, "ellipsisToken must not be null");
        Objects.requireNonNull(semicolonToken, "semicolonToken must not be null");

        STNode stRecordRestDescriptorNode = STNodeFactory.createRecordRestDescriptorNode(
                type.internalNode(),
                ellipsisToken.internalNode(),
                semicolonToken.internalNode());
        return stRecordRestDescriptorNode.createUnlinkedFacade();
    }

    public static TypeReferenceNode createTypeReferenceNode(
            Token asteriskToken,
            Node type,
            Token semicolonToken) {
        Objects.requireNonNull(asteriskToken, "asteriskToken must not be null");
        Objects.requireNonNull(type, "type must not be null");
        Objects.requireNonNull(semicolonToken, "semicolonToken must not be null");

        STNode stTypeReferenceNode = STNodeFactory.createTypeReferenceNode(
                asteriskToken.internalNode(),
                type.internalNode(),
                semicolonToken.internalNode());
        return stTypeReferenceNode.createUnlinkedFacade();
    }

    public static QualifiedIdentifierNode createQualifiedIdentifierNode(
            Token modulePrefix,
            Node colon,
            IdentifierToken identifier) {
        Objects.requireNonNull(modulePrefix, "modulePrefix must not be null");
        Objects.requireNonNull(colon, "colon must not be null");
        Objects.requireNonNull(identifier, "identifier must not be null");

        STNode stQualifiedIdentifierNode = STNodeFactory.createQualifiedIdentifierNode(
                modulePrefix.internalNode(),
                colon.internalNode(),
                identifier.internalNode());
        return stQualifiedIdentifierNode.createUnlinkedFacade();
    }

    public static ServiceBodyNode createServiceBodyNode(
            Token openBraceToken,
            NodeList<Node> resources,
            Token closeBraceToken) {
        Objects.requireNonNull(openBraceToken, "openBraceToken must not be null");
        Objects.requireNonNull(resources, "resources must not be null");
        Objects.requireNonNull(closeBraceToken, "closeBraceToken must not be null");

        STNode stServiceBodyNode = STNodeFactory.createServiceBodyNode(
                openBraceToken.internalNode(),
                resources.underlyingListNode().internalNode(),
                closeBraceToken.internalNode());
        return stServiceBodyNode.createUnlinkedFacade();
    }

    public static AnnotationNode createAnnotationNode(
            Token atToken,
            Node annotReference,
            MappingConstructorExpressionNode annotValue) {
        Objects.requireNonNull(atToken, "atToken must not be null");
        Objects.requireNonNull(annotReference, "annotReference must not be null");
        Objects.requireNonNull(annotValue, "annotValue must not be null");

        STNode stAnnotationNode = STNodeFactory.createAnnotationNode(
                atToken.internalNode(),
                annotReference.internalNode(),
                annotValue.internalNode());
        return stAnnotationNode.createUnlinkedFacade();
    }

    public static MetadataNode createMetadataNode(
            Node documentationString,
            NodeList<AnnotationNode> annotations) {
        Objects.requireNonNull(documentationString, "documentationString must not be null");
        Objects.requireNonNull(annotations, "annotations must not be null");

        STNode stMetadataNode = STNodeFactory.createMetadataNode(
                documentationString.internalNode(),
                annotations.underlyingListNode().internalNode());
        return stMetadataNode.createUnlinkedFacade();
    }

    public static ModuleVariableDeclarationNode createModuleVariableDeclarationNode(
            MetadataNode metadata,
            Token finalKeyword,
            Node typeName,
            Token variableName,
            Token equalsToken,
            ExpressionNode initializer,
            Token semicolonToken) {
        Objects.requireNonNull(metadata, "metadata must not be null");
        Objects.requireNonNull(finalKeyword, "finalKeyword must not be null");
        Objects.requireNonNull(typeName, "typeName must not be null");
        Objects.requireNonNull(variableName, "variableName must not be null");
        Objects.requireNonNull(equalsToken, "equalsToken must not be null");
        Objects.requireNonNull(initializer, "initializer must not be null");
        Objects.requireNonNull(semicolonToken, "semicolonToken must not be null");

        STNode stModuleVariableDeclarationNode = STNodeFactory.createModuleVariableDeclarationNode(
                metadata.internalNode(),
                finalKeyword.internalNode(),
                typeName.internalNode(),
                variableName.internalNode(),
                equalsToken.internalNode(),
                initializer.internalNode(),
                semicolonToken.internalNode());
        return stModuleVariableDeclarationNode.createUnlinkedFacade();
    }

    public static IsExpressionNode createIsExpressionNode(
            ExpressionNode expression,
            Token isKeyword,
            Node typeDescriptor) {
        Objects.requireNonNull(expression, "expression must not be null");
        Objects.requireNonNull(isKeyword, "isKeyword must not be null");
        Objects.requireNonNull(typeDescriptor, "typeDescriptor must not be null");

        STNode stIsExpressionNode = STNodeFactory.createIsExpressionNode(
                expression.internalNode(),
                isKeyword.internalNode(),
                typeDescriptor.internalNode());
        return stIsExpressionNode.createUnlinkedFacade();
    }

<<<<<<< HEAD
    public static ArrayTypeDescriptorNode createArrayTypeDescriptorNode(
            Node typeDescriptorNode,
            Token openBracketToken,
            Node arrayLengthNode,
            Token closeBracketToken) {
        Objects.requireNonNull(typeDescriptorNode, "typeDescriptorNode must not be null");
        Objects.requireNonNull(openBracketToken, "openBracketToken must not be null");
        Objects.requireNonNull(arrayLengthNode, "arrayLengthNode must not be null");
        Objects.requireNonNull(closeBracketToken, "closeBracketToken must not be null");

        STNode stArrayTypeDescriptorNode = STNodeFactory.createArrayTypeDescriptorNode(
                typeDescriptorNode.internalNode(),
                openBracketToken.internalNode(),
                arrayLengthNode.internalNode(),
                closeBracketToken.internalNode());
        return stArrayTypeDescriptorNode.createUnlinkedFacade();
=======
    public static RemoteMethodCallActionNode createRemoteMethodCallActionNode(
            ExpressionNode expression,
            Token rightArrowToken,
            Token methodName,
            Token openParenToken,
            NodeList<FunctionArgumentNode> arguments,
            Token closeParenToken) {
        Objects.requireNonNull(expression, "expression must not be null");
        Objects.requireNonNull(rightArrowToken, "rightArrowToken must not be null");
        Objects.requireNonNull(methodName, "methodName must not be null");
        Objects.requireNonNull(openParenToken, "openParenToken must not be null");
        Objects.requireNonNull(arguments, "arguments must not be null");
        Objects.requireNonNull(closeParenToken, "closeParenToken must not be null");

        STNode stRemoteMethodCallActionNode = STNodeFactory.createRemoteMethodCallActionNode(
                expression.internalNode(),
                rightArrowToken.internalNode(),
                methodName.internalNode(),
                openParenToken.internalNode(),
                arguments.underlyingListNode().internalNode(),
                closeParenToken.internalNode());
        return stRemoteMethodCallActionNode.createUnlinkedFacade();
>>>>>>> 5d102aeb
    }
}
<|MERGE_RESOLUTION|>--- conflicted
+++ resolved
@@ -1128,7 +1128,6 @@
         return stIsExpressionNode.createUnlinkedFacade();
     }
 
-<<<<<<< HEAD
     public static ArrayTypeDescriptorNode createArrayTypeDescriptorNode(
             Node typeDescriptorNode,
             Token openBracketToken,
@@ -1145,7 +1144,8 @@
                 arrayLengthNode.internalNode(),
                 closeBracketToken.internalNode());
         return stArrayTypeDescriptorNode.createUnlinkedFacade();
-=======
+    }
+
     public static RemoteMethodCallActionNode createRemoteMethodCallActionNode(
             ExpressionNode expression,
             Token rightArrowToken,
@@ -1168,6 +1168,5 @@
                 arguments.underlyingListNode().internalNode(),
                 closeParenToken.internalNode());
         return stRemoteMethodCallActionNode.createUnlinkedFacade();
->>>>>>> 5d102aeb
     }
 }
