--- conflicted
+++ resolved
@@ -1819,47 +1819,6 @@
         return stFunctionSignatureNode.createUnlinkedFacade();
     }
 
-<<<<<<< HEAD
-    public static ExplicitNewExpression createExplicitNewExpression(
-            Token NewKeyword,
-            Node TypeDescriptor,
-            Node ParenthesizedArgList) {
-        Objects.requireNonNull(NewKeyword, "NewKeyword must not be null");
-        Objects.requireNonNull(TypeDescriptor, "TypeDescriptor must not be null");
-        Objects.requireNonNull(ParenthesizedArgList, "ParenthesizedArgList must not be null");
-
-        STNode stExplicitNewExpression = STNodeFactory.createExplicitNewExpression(
-                NewKeyword.internalNode(),
-                TypeDescriptor.internalNode(),
-                ParenthesizedArgList.internalNode());
-        return stExplicitNewExpression.createUnlinkedFacade();
-    }
-
-    public static ImplicitNewExpression createImplicitNewExpression(
-            Token NewKeyword,
-            Node ParenthesizedArgList) {
-        Objects.requireNonNull(NewKeyword, "NewKeyword must not be null");
-
-        STNode stImplicitNewExpression = STNodeFactory.createImplicitNewExpression(
-                NewKeyword.internalNode(),
-                getOptionalSTNode(ParenthesizedArgList));
-        return stImplicitNewExpression.createUnlinkedFacade();
-    }
-
-    public static ParenthesizedArgList createParenthesizedArgList(
-            Token openParenToken,
-            NodeList<FunctionArgumentNode> arguments,
-            Token closeParenToken) {
-        Objects.requireNonNull(openParenToken, "openParenToken must not be null");
-        Objects.requireNonNull(arguments, "arguments must not be null");
-        Objects.requireNonNull(closeParenToken, "closeParenToken must not be null");
-
-        STNode stParenthesizedArgList = STNodeFactory.createParenthesizedArgList(
-                openParenToken.internalNode(),
-                arguments.underlyingListNode().internalNode(),
-                closeParenToken.internalNode());
-        return stParenthesizedArgList.createUnlinkedFacade();
-=======
     public static TupleTypeDescriptorNode createTupleTypeDescriptorNode(
             Token openBracketToken,
             NodeList<TypeDescriptorNode> memberTypeDesc,
@@ -1876,6 +1835,46 @@
                 restTypeDesc.internalNode(),
                 closeBracketToken.internalNode());
         return stTupleTypeDescriptorNode.createUnlinkedFacade();
->>>>>>> 02c42f53
+    }
+
+    public static ExplicitNewExpression createExplicitNewExpression(
+            Token NewKeyword,
+            Node TypeDescriptor,
+            Node ParenthesizedArgList) {
+        Objects.requireNonNull(NewKeyword, "NewKeyword must not be null");
+        Objects.requireNonNull(TypeDescriptor, "TypeDescriptor must not be null");
+        Objects.requireNonNull(ParenthesizedArgList, "ParenthesizedArgList must not be null");
+
+        STNode stExplicitNewExpression = STNodeFactory.createExplicitNewExpression(
+                NewKeyword.internalNode(),
+                TypeDescriptor.internalNode(),
+                ParenthesizedArgList.internalNode());
+        return stExplicitNewExpression.createUnlinkedFacade();
+    }
+
+    public static ImplicitNewExpression createImplicitNewExpression(
+            Token NewKeyword,
+            Node ParenthesizedArgList) {
+        Objects.requireNonNull(NewKeyword, "NewKeyword must not be null");
+
+        STNode stImplicitNewExpression = STNodeFactory.createImplicitNewExpression(
+                NewKeyword.internalNode(),
+                getOptionalSTNode(ParenthesizedArgList));
+        return stImplicitNewExpression.createUnlinkedFacade();
+    }
+
+    public static ParenthesizedArgList createParenthesizedArgList(
+            Token openParenToken,
+            NodeList<FunctionArgumentNode> arguments,
+            Token closeParenToken) {
+        Objects.requireNonNull(openParenToken, "openParenToken must not be null");
+        Objects.requireNonNull(arguments, "arguments must not be null");
+        Objects.requireNonNull(closeParenToken, "closeParenToken must not be null");
+
+        STNode stParenthesizedArgList = STNodeFactory.createParenthesizedArgList(
+                openParenToken.internalNode(),
+                arguments.underlyingListNode().internalNode(),
+                closeParenToken.internalNode());
+        return stParenthesizedArgList.createUnlinkedFacade();
     }
 }
