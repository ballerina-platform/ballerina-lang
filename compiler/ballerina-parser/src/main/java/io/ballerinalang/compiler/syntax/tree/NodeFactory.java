--- conflicted
+++ resolved
@@ -2966,7 +2966,32 @@
         return stDocumentationReferenceNode.createUnlinkedFacade();
     }
 
-<<<<<<< HEAD
+    public static OrderByClauseNode createOrderByClauseNode(
+            Token orderKeyword,
+            Token byKeyword,
+            SeparatedNodeList<OrderKeyNode> orderKey) {
+        Objects.requireNonNull(orderKeyword, "orderKeyword must not be null");
+        Objects.requireNonNull(byKeyword, "byKeyword must not be null");
+        Objects.requireNonNull(orderKey, "orderKey must not be null");
+
+        STNode stOrderByClauseNode = STNodeFactory.createOrderByClauseNode(
+                orderKeyword.internalNode(),
+                byKeyword.internalNode(),
+                orderKey.underlyingListNode().internalNode());
+        return stOrderByClauseNode.createUnlinkedFacade();
+    }
+
+    public static OrderKeyNode createOrderKeyNode(
+            ExpressionNode expression,
+            Token orderDirection) {
+        Objects.requireNonNull(expression, "expression must not be null");
+
+        STNode stOrderKeyNode = STNodeFactory.createOrderKeyNode(
+                expression.internalNode(),
+                getOptionalSTNode(orderDirection));
+        return stOrderKeyNode.createUnlinkedFacade();
+    }
+
     public static OnFailClauseNode createOnFailClauseNode(
             Token onKeyword,
             Token failKeyword,
@@ -3000,31 +3025,5 @@
                 blockStatement.internalNode(),
                 getOptionalSTNode(onFailClause));
         return stDoStatementNode.createUnlinkedFacade();
-=======
-    public static OrderByClauseNode createOrderByClauseNode(
-            Token orderKeyword,
-            Token byKeyword,
-            SeparatedNodeList<OrderKeyNode> orderKey) {
-        Objects.requireNonNull(orderKeyword, "orderKeyword must not be null");
-        Objects.requireNonNull(byKeyword, "byKeyword must not be null");
-        Objects.requireNonNull(orderKey, "orderKey must not be null");
-
-        STNode stOrderByClauseNode = STNodeFactory.createOrderByClauseNode(
-                orderKeyword.internalNode(),
-                byKeyword.internalNode(),
-                orderKey.underlyingListNode().internalNode());
-        return stOrderByClauseNode.createUnlinkedFacade();
-    }
-
-    public static OrderKeyNode createOrderKeyNode(
-            ExpressionNode expression,
-            Token orderDirection) {
-        Objects.requireNonNull(expression, "expression must not be null");
-
-        STNode stOrderKeyNode = STNodeFactory.createOrderKeyNode(
-                expression.internalNode(),
-                getOptionalSTNode(orderDirection));
-        return stOrderKeyNode.createUnlinkedFacade();
->>>>>>> 1b14df9d
     }
 }
