/*
 *  Copyright (c) 2020, WSO2 Inc. (http://www.wso2.org) All Rights Reserved.
 *
 *  WSO2 Inc. licenses this file to you under the Apache License,
 *  Version 2.0 (the "License"); you may not use this file except
 *  in compliance with the License.
 *  You may obtain a copy of the License at
 *
 *    http://www.apache.org/licenses/LICENSE-2.0
 *
 *  Unless required by applicable law or agreed to in writing,
 *  software distributed under the License is distributed on an
 *  "AS IS" BASIS, WITHOUT WARRANTIES OR CONDITIONS OF ANY
 *  KIND, either express or implied.  See the License for the
 *  specific language governing permissions and limitations
 *  under the License.
 */
package io.ballerinalang.compiler.syntax.tree;

import io.ballerinalang.compiler.internal.parser.tree.STNode;
import io.ballerinalang.compiler.internal.parser.tree.STNodeFactory;

import java.util.Objects;

/**
 * A factory for creating nodes in the syntax tree.
 *
 * This is a generated class.
 *
 * @since 1.3.0
 */
public abstract class NodeFactory extends AbstractNodeFactory {

    private NodeFactory() {
    }

    public static ModulePartNode createModulePartNode(
            NodeList<ImportDeclarationNode> imports,
            NodeList<ModuleMemberDeclarationNode> members,
            Token eofToken) {
        Objects.requireNonNull(imports, "imports must not be null");
        Objects.requireNonNull(members, "members must not be null");
        Objects.requireNonNull(eofToken, "eofToken must not be null");

        STNode stModulePartNode = STNodeFactory.createModulePartNode(
                imports.underlyingListNode().internalNode(),
                members.underlyingListNode().internalNode(),
                eofToken.internalNode());
        return stModulePartNode.createUnlinkedFacade();
    }

    public static FunctionDefinitionNode createFunctionDefinitionNode(
            MetadataNode metadata,
            Token visibilityQualifier,
            Token functionKeyword,
            IdentifierToken functionName,
            FunctionSignatureNode functionSignature,
            FunctionBodyNode functionBody) {
        Objects.requireNonNull(metadata, "metadata must not be null");
        Objects.requireNonNull(functionKeyword, "functionKeyword must not be null");
        Objects.requireNonNull(functionName, "functionName must not be null");
        Objects.requireNonNull(functionSignature, "functionSignature must not be null");
        Objects.requireNonNull(functionBody, "functionBody must not be null");

        STNode stFunctionDefinitionNode = STNodeFactory.createFunctionDefinitionNode(
                metadata.internalNode(),
                getOptionalSTNode(visibilityQualifier),
                functionKeyword.internalNode(),
                functionName.internalNode(),
                functionSignature.internalNode(),
                functionBody.internalNode());
        return stFunctionDefinitionNode.createUnlinkedFacade();
    }

    public static ImportDeclarationNode createImportDeclarationNode(
            Token importKeyword,
            Node orgName,
            SeparatedNodeList<IdentifierToken> moduleName,
            Node version,
            Node prefix,
            Token semicolon) {
        Objects.requireNonNull(importKeyword, "importKeyword must not be null");
        Objects.requireNonNull(moduleName, "moduleName must not be null");
        Objects.requireNonNull(semicolon, "semicolon must not be null");

        STNode stImportDeclarationNode = STNodeFactory.createImportDeclarationNode(
                importKeyword.internalNode(),
                getOptionalSTNode(orgName),
                moduleName.underlyingListNode().internalNode(),
                getOptionalSTNode(version),
                getOptionalSTNode(prefix),
                semicolon.internalNode());
        return stImportDeclarationNode.createUnlinkedFacade();
    }

    public static ListenerDeclarationNode createListenerDeclarationNode(
            MetadataNode metadata,
            Token visibilityQualifier,
            Token listenerKeyword,
            Node typeDescriptor,
            Token variableName,
            Token equalsToken,
            Node initializer,
            Token semicolonToken) {
        Objects.requireNonNull(metadata, "metadata must not be null");
        Objects.requireNonNull(listenerKeyword, "listenerKeyword must not be null");
        Objects.requireNonNull(typeDescriptor, "typeDescriptor must not be null");
        Objects.requireNonNull(variableName, "variableName must not be null");
        Objects.requireNonNull(equalsToken, "equalsToken must not be null");
        Objects.requireNonNull(initializer, "initializer must not be null");
        Objects.requireNonNull(semicolonToken, "semicolonToken must not be null");

        STNode stListenerDeclarationNode = STNodeFactory.createListenerDeclarationNode(
                metadata.internalNode(),
                getOptionalSTNode(visibilityQualifier),
                listenerKeyword.internalNode(),
                typeDescriptor.internalNode(),
                variableName.internalNode(),
                equalsToken.internalNode(),
                initializer.internalNode(),
                semicolonToken.internalNode());
        return stListenerDeclarationNode.createUnlinkedFacade();
    }

    public static TypeDefinitionNode createTypeDefinitionNode(
            MetadataNode metadata,
            Token visibilityQualifier,
            Token typeKeyword,
            Token typeName,
            Node typeDescriptor,
            Token semicolonToken) {
        Objects.requireNonNull(metadata, "metadata must not be null");
        Objects.requireNonNull(typeKeyword, "typeKeyword must not be null");
        Objects.requireNonNull(typeName, "typeName must not be null");
        Objects.requireNonNull(typeDescriptor, "typeDescriptor must not be null");
        Objects.requireNonNull(semicolonToken, "semicolonToken must not be null");

        STNode stTypeDefinitionNode = STNodeFactory.createTypeDefinitionNode(
                metadata.internalNode(),
                getOptionalSTNode(visibilityQualifier),
                typeKeyword.internalNode(),
                typeName.internalNode(),
                typeDescriptor.internalNode(),
                semicolonToken.internalNode());
        return stTypeDefinitionNode.createUnlinkedFacade();
    }

    public static ServiceDeclarationNode createServiceDeclarationNode(
            MetadataNode metadata,
            Token serviceKeyword,
            IdentifierToken serviceName,
            Token onKeyword,
            NodeList<ExpressionNode> expressions,
            Node serviceBody) {
        Objects.requireNonNull(metadata, "metadata must not be null");
        Objects.requireNonNull(serviceKeyword, "serviceKeyword must not be null");
        Objects.requireNonNull(serviceName, "serviceName must not be null");
        Objects.requireNonNull(onKeyword, "onKeyword must not be null");
        Objects.requireNonNull(expressions, "expressions must not be null");
        Objects.requireNonNull(serviceBody, "serviceBody must not be null");

        STNode stServiceDeclarationNode = STNodeFactory.createServiceDeclarationNode(
                metadata.internalNode(),
                serviceKeyword.internalNode(),
                serviceName.internalNode(),
                onKeyword.internalNode(),
                expressions.underlyingListNode().internalNode(),
                serviceBody.internalNode());
        return stServiceDeclarationNode.createUnlinkedFacade();
    }

    public static AssignmentStatementNode createAssignmentStatementNode(
            Node varRef,
            Token equalsToken,
            ExpressionNode expression,
            Token semicolonToken) {
        Objects.requireNonNull(varRef, "varRef must not be null");
        Objects.requireNonNull(equalsToken, "equalsToken must not be null");
        Objects.requireNonNull(expression, "expression must not be null");
        Objects.requireNonNull(semicolonToken, "semicolonToken must not be null");

        STNode stAssignmentStatementNode = STNodeFactory.createAssignmentStatementNode(
                varRef.internalNode(),
                equalsToken.internalNode(),
                expression.internalNode(),
                semicolonToken.internalNode());
        return stAssignmentStatementNode.createUnlinkedFacade();
    }

    public static CompoundAssignmentStatementNode createCompoundAssignmentStatementNode(
            ExpressionNode lhsExpression,
            Token binaryOperator,
            Token equalsToken,
            ExpressionNode rhsExpression,
            Token semicolonToken) {
        Objects.requireNonNull(lhsExpression, "lhsExpression must not be null");
        Objects.requireNonNull(binaryOperator, "binaryOperator must not be null");
        Objects.requireNonNull(equalsToken, "equalsToken must not be null");
        Objects.requireNonNull(rhsExpression, "rhsExpression must not be null");
        Objects.requireNonNull(semicolonToken, "semicolonToken must not be null");

        STNode stCompoundAssignmentStatementNode = STNodeFactory.createCompoundAssignmentStatementNode(
                lhsExpression.internalNode(),
                binaryOperator.internalNode(),
                equalsToken.internalNode(),
                rhsExpression.internalNode(),
                semicolonToken.internalNode());
        return stCompoundAssignmentStatementNode.createUnlinkedFacade();
    }

    public static VariableDeclarationNode createVariableDeclarationNode(
            NodeList<AnnotationNode> annotations,
            Token finalKeyword,
            Node typeName,
            Token variableName,
            Token equalsToken,
            ExpressionNode initializer,
            Token semicolonToken) {
        Objects.requireNonNull(annotations, "annotations must not be null");
        Objects.requireNonNull(typeName, "typeName must not be null");
        Objects.requireNonNull(variableName, "variableName must not be null");
        Objects.requireNonNull(semicolonToken, "semicolonToken must not be null");

        STNode stVariableDeclarationNode = STNodeFactory.createVariableDeclarationNode(
                annotations.underlyingListNode().internalNode(),
                getOptionalSTNode(finalKeyword),
                typeName.internalNode(),
                variableName.internalNode(),
                getOptionalSTNode(equalsToken),
                getOptionalSTNode(initializer),
                semicolonToken.internalNode());
        return stVariableDeclarationNode.createUnlinkedFacade();
    }

    public static BlockStatementNode createBlockStatementNode(
            Token openBraceToken,
            NodeList<StatementNode> statements,
            Token closeBraceToken) {
        Objects.requireNonNull(openBraceToken, "openBraceToken must not be null");
        Objects.requireNonNull(statements, "statements must not be null");
        Objects.requireNonNull(closeBraceToken, "closeBraceToken must not be null");

        STNode stBlockStatementNode = STNodeFactory.createBlockStatementNode(
                openBraceToken.internalNode(),
                statements.underlyingListNode().internalNode(),
                closeBraceToken.internalNode());
        return stBlockStatementNode.createUnlinkedFacade();
    }

    public static BreakStatementNode createBreakStatementNode(
            Token breakToken,
            Token semicolonToken) {
        Objects.requireNonNull(breakToken, "breakToken must not be null");
        Objects.requireNonNull(semicolonToken, "semicolonToken must not be null");

        STNode stBreakStatementNode = STNodeFactory.createBreakStatementNode(
                breakToken.internalNode(),
                semicolonToken.internalNode());
        return stBreakStatementNode.createUnlinkedFacade();
    }

    public static ExpressionStatementNode createExpressionStatementNode(
            SyntaxKind kind,
            ExpressionNode expression,
            Token semicolonToken) {
        Objects.requireNonNull(expression, "expression must not be null");
        Objects.requireNonNull(semicolonToken, "semicolonToken must not be null");

        STNode stExpressionStatementNode = STNodeFactory.createExpressionStatementNode(
                kind,
                expression.internalNode(),
                semicolonToken.internalNode());
        return stExpressionStatementNode.createUnlinkedFacade();
    }

    public static ContinueStatementNode createContinueStatementNode(
            Token continueToken,
            Token semicolonToken) {
        Objects.requireNonNull(continueToken, "continueToken must not be null");
        Objects.requireNonNull(semicolonToken, "semicolonToken must not be null");

        STNode stContinueStatementNode = STNodeFactory.createContinueStatementNode(
                continueToken.internalNode(),
                semicolonToken.internalNode());
        return stContinueStatementNode.createUnlinkedFacade();
    }

    public static ExternalFunctionBodyNode createExternalFunctionBodyNode(
            Token equalsToken,
            NodeList<AnnotationNode> annotations,
            Token externalKeyword,
            Token semicolonToken) {
        Objects.requireNonNull(equalsToken, "equalsToken must not be null");
        Objects.requireNonNull(annotations, "annotations must not be null");
        Objects.requireNonNull(externalKeyword, "externalKeyword must not be null");
        Objects.requireNonNull(semicolonToken, "semicolonToken must not be null");

        STNode stExternalFunctionBodyNode = STNodeFactory.createExternalFunctionBodyNode(
                equalsToken.internalNode(),
                annotations.underlyingListNode().internalNode(),
                externalKeyword.internalNode(),
                semicolonToken.internalNode());
        return stExternalFunctionBodyNode.createUnlinkedFacade();
    }

    public static IfElseStatementNode createIfElseStatementNode(
            Token ifKeyword,
            ExpressionNode condition,
            BlockStatementNode ifBody,
            Node elseBody) {
        Objects.requireNonNull(ifKeyword, "ifKeyword must not be null");
        Objects.requireNonNull(condition, "condition must not be null");
        Objects.requireNonNull(ifBody, "ifBody must not be null");

        STNode stIfElseStatementNode = STNodeFactory.createIfElseStatementNode(
                ifKeyword.internalNode(),
                condition.internalNode(),
                ifBody.internalNode(),
                getOptionalSTNode(elseBody));
        return stIfElseStatementNode.createUnlinkedFacade();
    }

    public static ElseBlockNode createElseBlockNode(
            Token elseKeyword,
            StatementNode elseBody) {
        Objects.requireNonNull(elseKeyword, "elseKeyword must not be null");
        Objects.requireNonNull(elseBody, "elseBody must not be null");

        STNode stElseBlockNode = STNodeFactory.createElseBlockNode(
                elseKeyword.internalNode(),
                elseBody.internalNode());
        return stElseBlockNode.createUnlinkedFacade();
    }

    public static WhileStatementNode createWhileStatementNode(
            Token whileKeyword,
            ExpressionNode condition,
            BlockStatementNode whileBody) {
        Objects.requireNonNull(whileKeyword, "whileKeyword must not be null");
        Objects.requireNonNull(condition, "condition must not be null");
        Objects.requireNonNull(whileBody, "whileBody must not be null");

        STNode stWhileStatementNode = STNodeFactory.createWhileStatementNode(
                whileKeyword.internalNode(),
                condition.internalNode(),
                whileBody.internalNode());
        return stWhileStatementNode.createUnlinkedFacade();
    }

    public static PanicStatementNode createPanicStatementNode(
            Token panicKeyword,
            ExpressionNode expression,
            Token semicolonToken) {
        Objects.requireNonNull(panicKeyword, "panicKeyword must not be null");
        Objects.requireNonNull(expression, "expression must not be null");
        Objects.requireNonNull(semicolonToken, "semicolonToken must not be null");

        STNode stPanicStatementNode = STNodeFactory.createPanicStatementNode(
                panicKeyword.internalNode(),
                expression.internalNode(),
                semicolonToken.internalNode());
        return stPanicStatementNode.createUnlinkedFacade();
    }

    public static ReturnStatementNode createReturnStatementNode(
            Token returnKeyword,
            ExpressionNode expression,
            Token semicolonToken) {
        Objects.requireNonNull(returnKeyword, "returnKeyword must not be null");
        Objects.requireNonNull(semicolonToken, "semicolonToken must not be null");

        STNode stReturnStatementNode = STNodeFactory.createReturnStatementNode(
                returnKeyword.internalNode(),
                getOptionalSTNode(expression),
                semicolonToken.internalNode());
        return stReturnStatementNode.createUnlinkedFacade();
    }

    public static LocalTypeDefinitionStatementNode createLocalTypeDefinitionStatementNode(
            NodeList<AnnotationNode> annotations,
            Token typeKeyword,
            Node typeName,
            Node typeDescriptor,
            Token semicolonToken) {
        Objects.requireNonNull(annotations, "annotations must not be null");
        Objects.requireNonNull(typeKeyword, "typeKeyword must not be null");
        Objects.requireNonNull(typeName, "typeName must not be null");
        Objects.requireNonNull(typeDescriptor, "typeDescriptor must not be null");
        Objects.requireNonNull(semicolonToken, "semicolonToken must not be null");

        STNode stLocalTypeDefinitionStatementNode = STNodeFactory.createLocalTypeDefinitionStatementNode(
                annotations.underlyingListNode().internalNode(),
                typeKeyword.internalNode(),
                typeName.internalNode(),
                typeDescriptor.internalNode(),
                semicolonToken.internalNode());
        return stLocalTypeDefinitionStatementNode.createUnlinkedFacade();
    }

    public static LockStatementNode createLockStatementNode(
            Token lockKeyword,
            StatementNode blockStatement) {
        Objects.requireNonNull(lockKeyword, "lockKeyword must not be null");
        Objects.requireNonNull(blockStatement, "blockStatement must not be null");

        STNode stLockStatementNode = STNodeFactory.createLockStatementNode(
                lockKeyword.internalNode(),
                blockStatement.internalNode());
        return stLockStatementNode.createUnlinkedFacade();
    }

    public static ForkStatementNode createForkStatementNode(
            Token forkKeyword,
            Token openBraceToken,
            NodeList<NamedWorkerDeclarationNode> namedWorkerDeclarations,
            Token closeBraceToken) {
        Objects.requireNonNull(forkKeyword, "forkKeyword must not be null");
        Objects.requireNonNull(openBraceToken, "openBraceToken must not be null");
        Objects.requireNonNull(namedWorkerDeclarations, "namedWorkerDeclarations must not be null");
        Objects.requireNonNull(closeBraceToken, "closeBraceToken must not be null");

        STNode stForkStatementNode = STNodeFactory.createForkStatementNode(
                forkKeyword.internalNode(),
                openBraceToken.internalNode(),
                namedWorkerDeclarations.underlyingListNode().internalNode(),
                closeBraceToken.internalNode());
        return stForkStatementNode.createUnlinkedFacade();
    }

    public static ForEachStatementNode createForEachStatementNode(
            Token forEachKeyword,
            TypedBindingPatternNode typedBindingPattern,
            Token inKeyword,
            Node actionOrExpressionNode,
            StatementNode blockStatement) {
        Objects.requireNonNull(forEachKeyword, "forEachKeyword must not be null");
        Objects.requireNonNull(typedBindingPattern, "typedBindingPattern must not be null");
        Objects.requireNonNull(inKeyword, "inKeyword must not be null");
        Objects.requireNonNull(actionOrExpressionNode, "actionOrExpressionNode must not be null");
        Objects.requireNonNull(blockStatement, "blockStatement must not be null");

        STNode stForEachStatementNode = STNodeFactory.createForEachStatementNode(
                forEachKeyword.internalNode(),
                typedBindingPattern.internalNode(),
                inKeyword.internalNode(),
                actionOrExpressionNode.internalNode(),
                blockStatement.internalNode());
        return stForEachStatementNode.createUnlinkedFacade();
    }

    public static BinaryExpressionNode createBinaryExpressionNode(
            SyntaxKind kind,
            Node lhsExpr,
            Token operator,
            Node rhsExpr) {
        Objects.requireNonNull(lhsExpr, "lhsExpr must not be null");
        Objects.requireNonNull(operator, "operator must not be null");
        Objects.requireNonNull(rhsExpr, "rhsExpr must not be null");

        STNode stBinaryExpressionNode = STNodeFactory.createBinaryExpressionNode(
                kind,
                lhsExpr.internalNode(),
                operator.internalNode(),
                rhsExpr.internalNode());
        return stBinaryExpressionNode.createUnlinkedFacade();
    }

    public static BracedExpressionNode createBracedExpressionNode(
            SyntaxKind kind,
            Token openParen,
            ExpressionNode expression,
            Token closeParen) {
        Objects.requireNonNull(openParen, "openParen must not be null");
        Objects.requireNonNull(expression, "expression must not be null");
        Objects.requireNonNull(closeParen, "closeParen must not be null");

        STNode stBracedExpressionNode = STNodeFactory.createBracedExpressionNode(
                kind,
                openParen.internalNode(),
                expression.internalNode(),
                closeParen.internalNode());
        return stBracedExpressionNode.createUnlinkedFacade();
    }

    public static CheckExpressionNode createCheckExpressionNode(
            SyntaxKind kind,
            Token checkKeyword,
            ExpressionNode expression) {
        Objects.requireNonNull(checkKeyword, "checkKeyword must not be null");
        Objects.requireNonNull(expression, "expression must not be null");

        STNode stCheckExpressionNode = STNodeFactory.createCheckExpressionNode(
                kind,
                checkKeyword.internalNode(),
                expression.internalNode());
        return stCheckExpressionNode.createUnlinkedFacade();
    }

    public static FieldAccessExpressionNode createFieldAccessExpressionNode(
            ExpressionNode expression,
            Token dotToken,
            Token fieldName) {
        Objects.requireNonNull(expression, "expression must not be null");
        Objects.requireNonNull(dotToken, "dotToken must not be null");
        Objects.requireNonNull(fieldName, "fieldName must not be null");

        STNode stFieldAccessExpressionNode = STNodeFactory.createFieldAccessExpressionNode(
                expression.internalNode(),
                dotToken.internalNode(),
                fieldName.internalNode());
        return stFieldAccessExpressionNode.createUnlinkedFacade();
    }

    public static FunctionCallExpressionNode createFunctionCallExpressionNode(
            Node functionName,
            Token openParenToken,
            NodeList<FunctionArgumentNode> arguments,
            Token closeParenToken) {
        Objects.requireNonNull(functionName, "functionName must not be null");
        Objects.requireNonNull(openParenToken, "openParenToken must not be null");
        Objects.requireNonNull(arguments, "arguments must not be null");
        Objects.requireNonNull(closeParenToken, "closeParenToken must not be null");

        STNode stFunctionCallExpressionNode = STNodeFactory.createFunctionCallExpressionNode(
                functionName.internalNode(),
                openParenToken.internalNode(),
                arguments.underlyingListNode().internalNode(),
                closeParenToken.internalNode());
        return stFunctionCallExpressionNode.createUnlinkedFacade();
    }

    public static MethodCallExpressionNode createMethodCallExpressionNode(
            ExpressionNode expression,
            Token dotToken,
            Token methodName,
            Token openParenToken,
            NodeList<FunctionArgumentNode> arguments,
            Token closeParenToken) {
        Objects.requireNonNull(expression, "expression must not be null");
        Objects.requireNonNull(dotToken, "dotToken must not be null");
        Objects.requireNonNull(methodName, "methodName must not be null");
        Objects.requireNonNull(openParenToken, "openParenToken must not be null");
        Objects.requireNonNull(arguments, "arguments must not be null");
        Objects.requireNonNull(closeParenToken, "closeParenToken must not be null");

        STNode stMethodCallExpressionNode = STNodeFactory.createMethodCallExpressionNode(
                expression.internalNode(),
                dotToken.internalNode(),
                methodName.internalNode(),
                openParenToken.internalNode(),
                arguments.underlyingListNode().internalNode(),
                closeParenToken.internalNode());
        return stMethodCallExpressionNode.createUnlinkedFacade();
    }

    public static MappingConstructorExpressionNode createMappingConstructorExpressionNode(
            Token openBrace,
            NodeList<MappingFieldNode> fields,
            Token closeBrace) {
        Objects.requireNonNull(openBrace, "openBrace must not be null");
        Objects.requireNonNull(fields, "fields must not be null");
        Objects.requireNonNull(closeBrace, "closeBrace must not be null");

        STNode stMappingConstructorExpressionNode = STNodeFactory.createMappingConstructorExpressionNode(
                openBrace.internalNode(),
                fields.underlyingListNode().internalNode(),
                closeBrace.internalNode());
        return stMappingConstructorExpressionNode.createUnlinkedFacade();
    }

    public static IndexedExpressionNode createIndexedExpressionNode(
            ExpressionNode containerExpression,
            Token openBracket,
            ExpressionNode keyExpression,
            Token closeBracket) {
        Objects.requireNonNull(containerExpression, "containerExpression must not be null");
        Objects.requireNonNull(openBracket, "openBracket must not be null");
        Objects.requireNonNull(keyExpression, "keyExpression must not be null");
        Objects.requireNonNull(closeBracket, "closeBracket must not be null");

        STNode stIndexedExpressionNode = STNodeFactory.createIndexedExpressionNode(
                containerExpression.internalNode(),
                openBracket.internalNode(),
                keyExpression.internalNode(),
                closeBracket.internalNode());
        return stIndexedExpressionNode.createUnlinkedFacade();
    }

    public static TypeofExpressionNode createTypeofExpressionNode(
            Token typeofKeyword,
            ExpressionNode expression) {
        Objects.requireNonNull(typeofKeyword, "typeofKeyword must not be null");
        Objects.requireNonNull(expression, "expression must not be null");

        STNode stTypeofExpressionNode = STNodeFactory.createTypeofExpressionNode(
                typeofKeyword.internalNode(),
                expression.internalNode());
        return stTypeofExpressionNode.createUnlinkedFacade();
    }

    public static UnaryExpressionNode createUnaryExpressionNode(
            Token unaryOperator,
            ExpressionNode expression) {
        Objects.requireNonNull(unaryOperator, "unaryOperator must not be null");
        Objects.requireNonNull(expression, "expression must not be null");

        STNode stUnaryExpressionNode = STNodeFactory.createUnaryExpressionNode(
                unaryOperator.internalNode(),
                expression.internalNode());
        return stUnaryExpressionNode.createUnlinkedFacade();
    }

    public static ComputedNameFieldNode createComputedNameFieldNode(
            Token leadingComma,
            Token openBracket,
            ExpressionNode fieldNameExpr,
            Token closeBracket,
            Token colonToken,
            ExpressionNode valueExpr) {
        Objects.requireNonNull(leadingComma, "leadingComma must not be null");
        Objects.requireNonNull(openBracket, "openBracket must not be null");
        Objects.requireNonNull(fieldNameExpr, "fieldNameExpr must not be null");
        Objects.requireNonNull(closeBracket, "closeBracket must not be null");
        Objects.requireNonNull(colonToken, "colonToken must not be null");
        Objects.requireNonNull(valueExpr, "valueExpr must not be null");

        STNode stComputedNameFieldNode = STNodeFactory.createComputedNameFieldNode(
                leadingComma.internalNode(),
                openBracket.internalNode(),
                fieldNameExpr.internalNode(),
                closeBracket.internalNode(),
                colonToken.internalNode(),
                valueExpr.internalNode());
        return stComputedNameFieldNode.createUnlinkedFacade();
    }

    public static ConstantDeclarationNode createConstantDeclarationNode(
            MetadataNode metadata,
            Token visibilityQualifier,
            Token constKeyword,
            Node typeDescriptor,
            Token variableName,
            Token equalsToken,
            Node initializer,
            Token semicolonToken) {
        Objects.requireNonNull(metadata, "metadata must not be null");
        Objects.requireNonNull(visibilityQualifier, "visibilityQualifier must not be null");
        Objects.requireNonNull(constKeyword, "constKeyword must not be null");
        Objects.requireNonNull(typeDescriptor, "typeDescriptor must not be null");
        Objects.requireNonNull(variableName, "variableName must not be null");
        Objects.requireNonNull(equalsToken, "equalsToken must not be null");
        Objects.requireNonNull(initializer, "initializer must not be null");
        Objects.requireNonNull(semicolonToken, "semicolonToken must not be null");

        STNode stConstantDeclarationNode = STNodeFactory.createConstantDeclarationNode(
                metadata.internalNode(),
                visibilityQualifier.internalNode(),
                constKeyword.internalNode(),
                typeDescriptor.internalNode(),
                variableName.internalNode(),
                equalsToken.internalNode(),
                initializer.internalNode(),
                semicolonToken.internalNode());
        return stConstantDeclarationNode.createUnlinkedFacade();
    }

    public static DefaultableParameterNode createDefaultableParameterNode(
            Token leadingComma,
            NodeList<AnnotationNode> annotations,
            Token visibilityQualifier,
            Node typeName,
            Token paramName,
            Token equalsToken,
            Node expression) {
        Objects.requireNonNull(leadingComma, "leadingComma must not be null");
        Objects.requireNonNull(annotations, "annotations must not be null");
        Objects.requireNonNull(typeName, "typeName must not be null");
        Objects.requireNonNull(paramName, "paramName must not be null");
        Objects.requireNonNull(equalsToken, "equalsToken must not be null");
        Objects.requireNonNull(expression, "expression must not be null");

        STNode stDefaultableParameterNode = STNodeFactory.createDefaultableParameterNode(
                leadingComma.internalNode(),
                annotations.underlyingListNode().internalNode(),
                getOptionalSTNode(visibilityQualifier),
                typeName.internalNode(),
                paramName.internalNode(),
                equalsToken.internalNode(),
                expression.internalNode());
        return stDefaultableParameterNode.createUnlinkedFacade();
    }

    public static RequiredParameterNode createRequiredParameterNode(
            Token leadingComma,
            NodeList<AnnotationNode> annotations,
            Token visibilityQualifier,
            Node typeName,
            Token paramName) {
        Objects.requireNonNull(leadingComma, "leadingComma must not be null");
        Objects.requireNonNull(annotations, "annotations must not be null");
        Objects.requireNonNull(typeName, "typeName must not be null");
        Objects.requireNonNull(paramName, "paramName must not be null");

        STNode stRequiredParameterNode = STNodeFactory.createRequiredParameterNode(
                leadingComma.internalNode(),
                annotations.underlyingListNode().internalNode(),
                getOptionalSTNode(visibilityQualifier),
                typeName.internalNode(),
                paramName.internalNode());
        return stRequiredParameterNode.createUnlinkedFacade();
    }

    public static RestParameterNode createRestParameterNode(
            Token leadingComma,
            NodeList<AnnotationNode> annotations,
            Node typeName,
            Token ellipsisToken,
            Token paramName) {
        Objects.requireNonNull(leadingComma, "leadingComma must not be null");
        Objects.requireNonNull(annotations, "annotations must not be null");
        Objects.requireNonNull(typeName, "typeName must not be null");
        Objects.requireNonNull(ellipsisToken, "ellipsisToken must not be null");
        Objects.requireNonNull(paramName, "paramName must not be null");

        STNode stRestParameterNode = STNodeFactory.createRestParameterNode(
                leadingComma.internalNode(),
                annotations.underlyingListNode().internalNode(),
                typeName.internalNode(),
                ellipsisToken.internalNode(),
                paramName.internalNode());
        return stRestParameterNode.createUnlinkedFacade();
    }

    public static ExpressionListItemNode createExpressionListItemNode(
            Token leadingComma,
            ExpressionNode expression) {
        Objects.requireNonNull(leadingComma, "leadingComma must not be null");
        Objects.requireNonNull(expression, "expression must not be null");

        STNode stExpressionListItemNode = STNodeFactory.createExpressionListItemNode(
                leadingComma.internalNode(),
                expression.internalNode());
        return stExpressionListItemNode.createUnlinkedFacade();
    }

    public static ImportOrgNameNode createImportOrgNameNode(
            Token orgName,
            Token slashToken) {
        Objects.requireNonNull(orgName, "orgName must not be null");
        Objects.requireNonNull(slashToken, "slashToken must not be null");

        STNode stImportOrgNameNode = STNodeFactory.createImportOrgNameNode(
                orgName.internalNode(),
                slashToken.internalNode());
        return stImportOrgNameNode.createUnlinkedFacade();
    }

    public static ImportPrefixNode createImportPrefixNode(
            Token asKeyword,
            Token prefix) {
        Objects.requireNonNull(asKeyword, "asKeyword must not be null");
        Objects.requireNonNull(prefix, "prefix must not be null");

        STNode stImportPrefixNode = STNodeFactory.createImportPrefixNode(
                asKeyword.internalNode(),
                prefix.internalNode());
        return stImportPrefixNode.createUnlinkedFacade();
    }

    public static ImportSubVersionNode createImportSubVersionNode(
            Token leadingDot,
            Token versionNumber) {
        Objects.requireNonNull(leadingDot, "leadingDot must not be null");
        Objects.requireNonNull(versionNumber, "versionNumber must not be null");

        STNode stImportSubVersionNode = STNodeFactory.createImportSubVersionNode(
                leadingDot.internalNode(),
                versionNumber.internalNode());
        return stImportSubVersionNode.createUnlinkedFacade();
    }

    public static ImportVersionNode createImportVersionNode(
            Token versionKeyword,
            Node versionNumber) {
        Objects.requireNonNull(versionKeyword, "versionKeyword must not be null");
        Objects.requireNonNull(versionNumber, "versionNumber must not be null");

        STNode stImportVersionNode = STNodeFactory.createImportVersionNode(
                versionKeyword.internalNode(),
                versionNumber.internalNode());
        return stImportVersionNode.createUnlinkedFacade();
    }

    public static SpecificFieldNode createSpecificFieldNode(
            Token leadingComma,
            Token fieldName,
            Token colon,
            ExpressionNode valueExpr) {
        Objects.requireNonNull(leadingComma, "leadingComma must not be null");
        Objects.requireNonNull(fieldName, "fieldName must not be null");
        Objects.requireNonNull(colon, "colon must not be null");
        Objects.requireNonNull(valueExpr, "valueExpr must not be null");

        STNode stSpecificFieldNode = STNodeFactory.createSpecificFieldNode(
                leadingComma.internalNode(),
                fieldName.internalNode(),
                colon.internalNode(),
                valueExpr.internalNode());
        return stSpecificFieldNode.createUnlinkedFacade();
    }

    public static SpreadFieldNode createSpreadFieldNode(
            Token leadingComma,
            Token ellipsis,
            ExpressionNode valueExpr) {
        Objects.requireNonNull(leadingComma, "leadingComma must not be null");
        Objects.requireNonNull(ellipsis, "ellipsis must not be null");
        Objects.requireNonNull(valueExpr, "valueExpr must not be null");

        STNode stSpreadFieldNode = STNodeFactory.createSpreadFieldNode(
                leadingComma.internalNode(),
                ellipsis.internalNode(),
                valueExpr.internalNode());
        return stSpreadFieldNode.createUnlinkedFacade();
    }

    public static NamedArgumentNode createNamedArgumentNode(
            Token leadingComma,
            SimpleNameReferenceNode argumentName,
            Token equalsToken,
            ExpressionNode expression) {
        Objects.requireNonNull(leadingComma, "leadingComma must not be null");
        Objects.requireNonNull(argumentName, "argumentName must not be null");
        Objects.requireNonNull(equalsToken, "equalsToken must not be null");
        Objects.requireNonNull(expression, "expression must not be null");

        STNode stNamedArgumentNode = STNodeFactory.createNamedArgumentNode(
                leadingComma.internalNode(),
                argumentName.internalNode(),
                equalsToken.internalNode(),
                expression.internalNode());
        return stNamedArgumentNode.createUnlinkedFacade();
    }

    public static PositionalArgumentNode createPositionalArgumentNode(
            Token leadingComma,
            ExpressionNode expression) {
        Objects.requireNonNull(leadingComma, "leadingComma must not be null");
        Objects.requireNonNull(expression, "expression must not be null");

        STNode stPositionalArgumentNode = STNodeFactory.createPositionalArgumentNode(
                leadingComma.internalNode(),
                expression.internalNode());
        return stPositionalArgumentNode.createUnlinkedFacade();
    }

    public static RestArgumentNode createRestArgumentNode(
            Token leadingComma,
            Token ellipsis,
            ExpressionNode expression) {
        Objects.requireNonNull(leadingComma, "leadingComma must not be null");
        Objects.requireNonNull(ellipsis, "ellipsis must not be null");
        Objects.requireNonNull(expression, "expression must not be null");

        STNode stRestArgumentNode = STNodeFactory.createRestArgumentNode(
                leadingComma.internalNode(),
                ellipsis.internalNode(),
                expression.internalNode());
        return stRestArgumentNode.createUnlinkedFacade();
    }

    public static ObjectTypeDescriptorNode createObjectTypeDescriptorNode(
            NodeList<Token> objectTypeQualifiers,
            Token objectKeyword,
            Token openBrace,
            NodeList<Node> members,
            Token closeBrace) {
        Objects.requireNonNull(objectTypeQualifiers, "objectTypeQualifiers must not be null");
        Objects.requireNonNull(objectKeyword, "objectKeyword must not be null");
        Objects.requireNonNull(openBrace, "openBrace must not be null");
        Objects.requireNonNull(members, "members must not be null");
        Objects.requireNonNull(closeBrace, "closeBrace must not be null");

        STNode stObjectTypeDescriptorNode = STNodeFactory.createObjectTypeDescriptorNode(
                objectTypeQualifiers.underlyingListNode().internalNode(),
                objectKeyword.internalNode(),
                openBrace.internalNode(),
                members.underlyingListNode().internalNode(),
                closeBrace.internalNode());
        return stObjectTypeDescriptorNode.createUnlinkedFacade();
    }

    public static RecordTypeDescriptorNode createRecordTypeDescriptorNode(
            Token objectKeyword,
            Token bodyStartDelimiter,
            NodeList<Node> fields,
            Token bodyEndDelimiter) {
        Objects.requireNonNull(objectKeyword, "objectKeyword must not be null");
        Objects.requireNonNull(bodyStartDelimiter, "bodyStartDelimiter must not be null");
        Objects.requireNonNull(fields, "fields must not be null");
        Objects.requireNonNull(bodyEndDelimiter, "bodyEndDelimiter must not be null");

        STNode stRecordTypeDescriptorNode = STNodeFactory.createRecordTypeDescriptorNode(
                objectKeyword.internalNode(),
                bodyStartDelimiter.internalNode(),
                fields.underlyingListNode().internalNode(),
                bodyEndDelimiter.internalNode());
        return stRecordTypeDescriptorNode.createUnlinkedFacade();
    }

    public static ReturnTypeDescriptorNode createReturnTypeDescriptorNode(
            Token returnsKeyword,
            NodeList<AnnotationNode> annotations,
            Node type) {
        Objects.requireNonNull(returnsKeyword, "returnsKeyword must not be null");
        Objects.requireNonNull(annotations, "annotations must not be null");
        Objects.requireNonNull(type, "type must not be null");

        STNode stReturnTypeDescriptorNode = STNodeFactory.createReturnTypeDescriptorNode(
                returnsKeyword.internalNode(),
                annotations.underlyingListNode().internalNode(),
                type.internalNode());
        return stReturnTypeDescriptorNode.createUnlinkedFacade();
    }

    public static NilTypeDescriptorNode createNilTypeDescriptorNode(
            Token openParenToken,
            Token closeParenToken) {
        Objects.requireNonNull(openParenToken, "openParenToken must not be null");
        Objects.requireNonNull(closeParenToken, "closeParenToken must not be null");

        STNode stNilTypeDescriptorNode = STNodeFactory.createNilTypeDescriptorNode(
                openParenToken.internalNode(),
                closeParenToken.internalNode());
        return stNilTypeDescriptorNode.createUnlinkedFacade();
    }

    public static OptionalTypeDescriptorNode createOptionalTypeDescriptorNode(
            Node typeDescriptor,
            Token questionMarkToken) {
        Objects.requireNonNull(typeDescriptor, "typeDescriptor must not be null");
        Objects.requireNonNull(questionMarkToken, "questionMarkToken must not be null");

        STNode stOptionalTypeDescriptorNode = STNodeFactory.createOptionalTypeDescriptorNode(
                typeDescriptor.internalNode(),
                questionMarkToken.internalNode());
        return stOptionalTypeDescriptorNode.createUnlinkedFacade();
    }

    public static ObjectFieldNode createObjectFieldNode(
            MetadataNode metadata,
            Token visibilityQualifier,
            Node typeName,
            Token fieldName,
            Token equalsToken,
            ExpressionNode expression,
            Token semicolonToken) {
        Objects.requireNonNull(metadata, "metadata must not be null");
        Objects.requireNonNull(visibilityQualifier, "visibilityQualifier must not be null");
        Objects.requireNonNull(typeName, "typeName must not be null");
        Objects.requireNonNull(fieldName, "fieldName must not be null");
        Objects.requireNonNull(equalsToken, "equalsToken must not be null");
        Objects.requireNonNull(expression, "expression must not be null");
        Objects.requireNonNull(semicolonToken, "semicolonToken must not be null");

        STNode stObjectFieldNode = STNodeFactory.createObjectFieldNode(
                metadata.internalNode(),
                visibilityQualifier.internalNode(),
                typeName.internalNode(),
                fieldName.internalNode(),
                equalsToken.internalNode(),
                expression.internalNode(),
                semicolonToken.internalNode());
        return stObjectFieldNode.createUnlinkedFacade();
    }

    public static RecordFieldNode createRecordFieldNode(
            MetadataNode metadata,
            Node typeName,
            Token fieldName,
            Token questionMarkToken,
            Token semicolonToken) {
        Objects.requireNonNull(metadata, "metadata must not be null");
        Objects.requireNonNull(typeName, "typeName must not be null");
        Objects.requireNonNull(fieldName, "fieldName must not be null");
        Objects.requireNonNull(semicolonToken, "semicolonToken must not be null");

        STNode stRecordFieldNode = STNodeFactory.createRecordFieldNode(
                metadata.internalNode(),
                typeName.internalNode(),
                fieldName.internalNode(),
                getOptionalSTNode(questionMarkToken),
                semicolonToken.internalNode());
        return stRecordFieldNode.createUnlinkedFacade();
    }

    public static RecordFieldWithDefaultValueNode createRecordFieldWithDefaultValueNode(
            MetadataNode metadata,
            Node typeName,
            Token fieldName,
            Token equalsToken,
            ExpressionNode expression,
            Token semicolonToken) {
        Objects.requireNonNull(metadata, "metadata must not be null");
        Objects.requireNonNull(typeName, "typeName must not be null");
        Objects.requireNonNull(fieldName, "fieldName must not be null");
        Objects.requireNonNull(equalsToken, "equalsToken must not be null");
        Objects.requireNonNull(expression, "expression must not be null");
        Objects.requireNonNull(semicolonToken, "semicolonToken must not be null");

        STNode stRecordFieldWithDefaultValueNode = STNodeFactory.createRecordFieldWithDefaultValueNode(
                metadata.internalNode(),
                typeName.internalNode(),
                fieldName.internalNode(),
                equalsToken.internalNode(),
                expression.internalNode(),
                semicolonToken.internalNode());
        return stRecordFieldWithDefaultValueNode.createUnlinkedFacade();
    }

    public static RecordRestDescriptorNode createRecordRestDescriptorNode(
            Node typeName,
            Token ellipsisToken,
            Token semicolonToken) {
        Objects.requireNonNull(typeName, "typeName must not be null");
        Objects.requireNonNull(ellipsisToken, "ellipsisToken must not be null");
        Objects.requireNonNull(semicolonToken, "semicolonToken must not be null");

        STNode stRecordRestDescriptorNode = STNodeFactory.createRecordRestDescriptorNode(
                typeName.internalNode(),
                ellipsisToken.internalNode(),
                semicolonToken.internalNode());
        return stRecordRestDescriptorNode.createUnlinkedFacade();
    }

    public static TypeReferenceNode createTypeReferenceNode(
            Token asteriskToken,
            Node typeName,
            Token semicolonToken) {
        Objects.requireNonNull(asteriskToken, "asteriskToken must not be null");
        Objects.requireNonNull(typeName, "typeName must not be null");
        Objects.requireNonNull(semicolonToken, "semicolonToken must not be null");

        STNode stTypeReferenceNode = STNodeFactory.createTypeReferenceNode(
                asteriskToken.internalNode(),
                typeName.internalNode(),
                semicolonToken.internalNode());
        return stTypeReferenceNode.createUnlinkedFacade();
    }

    public static ServiceBodyNode createServiceBodyNode(
            Token openBraceToken,
            NodeList<Node> resources,
            Token closeBraceToken) {
        Objects.requireNonNull(openBraceToken, "openBraceToken must not be null");
        Objects.requireNonNull(resources, "resources must not be null");
        Objects.requireNonNull(closeBraceToken, "closeBraceToken must not be null");

        STNode stServiceBodyNode = STNodeFactory.createServiceBodyNode(
                openBraceToken.internalNode(),
                resources.underlyingListNode().internalNode(),
                closeBraceToken.internalNode());
        return stServiceBodyNode.createUnlinkedFacade();
    }

    public static AnnotationNode createAnnotationNode(
            Token atToken,
            Node annotReference,
            MappingConstructorExpressionNode annotValue) {
        Objects.requireNonNull(atToken, "atToken must not be null");
        Objects.requireNonNull(annotReference, "annotReference must not be null");

        STNode stAnnotationNode = STNodeFactory.createAnnotationNode(
                atToken.internalNode(),
                annotReference.internalNode(),
                getOptionalSTNode(annotValue));
        return stAnnotationNode.createUnlinkedFacade();
    }

    public static MetadataNode createMetadataNode(
            Node documentationString,
            NodeList<AnnotationNode> annotations) {
        Objects.requireNonNull(annotations, "annotations must not be null");

        STNode stMetadataNode = STNodeFactory.createMetadataNode(
                getOptionalSTNode(documentationString),
                annotations.underlyingListNode().internalNode());
        return stMetadataNode.createUnlinkedFacade();
    }

    public static ModuleVariableDeclarationNode createModuleVariableDeclarationNode(
            MetadataNode metadata,
            Token finalKeyword,
            Node typeName,
            Token variableName,
            Token equalsToken,
            ExpressionNode initializer,
            Token semicolonToken) {
        Objects.requireNonNull(metadata, "metadata must not be null");
        Objects.requireNonNull(typeName, "typeName must not be null");
        Objects.requireNonNull(variableName, "variableName must not be null");
        Objects.requireNonNull(equalsToken, "equalsToken must not be null");
        Objects.requireNonNull(initializer, "initializer must not be null");
        Objects.requireNonNull(semicolonToken, "semicolonToken must not be null");

        STNode stModuleVariableDeclarationNode = STNodeFactory.createModuleVariableDeclarationNode(
                metadata.internalNode(),
                getOptionalSTNode(finalKeyword),
                typeName.internalNode(),
                variableName.internalNode(),
                equalsToken.internalNode(),
                initializer.internalNode(),
                semicolonToken.internalNode());
        return stModuleVariableDeclarationNode.createUnlinkedFacade();
    }

    public static TypeTestExpressionNode createTypeTestExpressionNode(
            ExpressionNode expression,
            Token isKeyword,
            Node typeDescriptor) {
        Objects.requireNonNull(expression, "expression must not be null");
        Objects.requireNonNull(isKeyword, "isKeyword must not be null");
        Objects.requireNonNull(typeDescriptor, "typeDescriptor must not be null");

        STNode stTypeTestExpressionNode = STNodeFactory.createTypeTestExpressionNode(
                expression.internalNode(),
                isKeyword.internalNode(),
                typeDescriptor.internalNode());
        return stTypeTestExpressionNode.createUnlinkedFacade();
    }

    public static RemoteMethodCallActionNode createRemoteMethodCallActionNode(
            ExpressionNode expression,
            Token rightArrowToken,
            Token methodName,
            Token openParenToken,
            NodeList<FunctionArgumentNode> arguments,
            Token closeParenToken) {
        Objects.requireNonNull(expression, "expression must not be null");
        Objects.requireNonNull(rightArrowToken, "rightArrowToken must not be null");
        Objects.requireNonNull(methodName, "methodName must not be null");
        Objects.requireNonNull(openParenToken, "openParenToken must not be null");
        Objects.requireNonNull(arguments, "arguments must not be null");
        Objects.requireNonNull(closeParenToken, "closeParenToken must not be null");

        STNode stRemoteMethodCallActionNode = STNodeFactory.createRemoteMethodCallActionNode(
                expression.internalNode(),
                rightArrowToken.internalNode(),
                methodName.internalNode(),
                openParenToken.internalNode(),
                arguments.underlyingListNode().internalNode(),
                closeParenToken.internalNode());
        return stRemoteMethodCallActionNode.createUnlinkedFacade();
    }

    public static ParameterizedTypeDescriptorNode createParameterizedTypeDescriptorNode(
            Token parameterizedType,
            Token ltToken,
            Node typeNode,
            Token gtToken) {
        Objects.requireNonNull(parameterizedType, "parameterizedType must not be null");
        Objects.requireNonNull(ltToken, "ltToken must not be null");
        Objects.requireNonNull(typeNode, "typeNode must not be null");
        Objects.requireNonNull(gtToken, "gtToken must not be null");

        STNode stParameterizedTypeDescriptorNode = STNodeFactory.createParameterizedTypeDescriptorNode(
                parameterizedType.internalNode(),
                ltToken.internalNode(),
                typeNode.internalNode(),
                gtToken.internalNode());
        return stParameterizedTypeDescriptorNode.createUnlinkedFacade();
    }

    public static NilLiteralNode createNilLiteralNode(
            Token openParenToken,
            Token closeParenToken) {
        Objects.requireNonNull(openParenToken, "openParenToken must not be null");
        Objects.requireNonNull(closeParenToken, "closeParenToken must not be null");

        STNode stNilLiteralNode = STNodeFactory.createNilLiteralNode(
                openParenToken.internalNode(),
                closeParenToken.internalNode());
        return stNilLiteralNode.createUnlinkedFacade();
    }

    public static AnnotationDeclarationNode createAnnotationDeclarationNode(
            MetadataNode metadata,
            Token visibilityQualifier,
            Token constKeyword,
            Token annotationKeyword,
            Node typeDescriptor,
            Token annotationTag,
            Token onKeyword,
            SeparatedNodeList<Node> attachPoints,
            Token semicolonToken) {
        Objects.requireNonNull(metadata, "metadata must not be null");
        Objects.requireNonNull(visibilityQualifier, "visibilityQualifier must not be null");
        Objects.requireNonNull(constKeyword, "constKeyword must not be null");
        Objects.requireNonNull(annotationKeyword, "annotationKeyword must not be null");
        Objects.requireNonNull(typeDescriptor, "typeDescriptor must not be null");
        Objects.requireNonNull(annotationTag, "annotationTag must not be null");
        Objects.requireNonNull(onKeyword, "onKeyword must not be null");
        Objects.requireNonNull(attachPoints, "attachPoints must not be null");
        Objects.requireNonNull(semicolonToken, "semicolonToken must not be null");

        STNode stAnnotationDeclarationNode = STNodeFactory.createAnnotationDeclarationNode(
                metadata.internalNode(),
                visibilityQualifier.internalNode(),
                constKeyword.internalNode(),
                annotationKeyword.internalNode(),
                typeDescriptor.internalNode(),
                annotationTag.internalNode(),
                onKeyword.internalNode(),
                attachPoints.underlyingListNode().internalNode(),
                semicolonToken.internalNode());
        return stAnnotationDeclarationNode.createUnlinkedFacade();
    }

    public static AnnotationAttachPointNode createAnnotationAttachPointNode(
            Token sourceKeyword,
            Token firstIdent,
            Token secondIdent) {
        Objects.requireNonNull(sourceKeyword, "sourceKeyword must not be null");
        Objects.requireNonNull(firstIdent, "firstIdent must not be null");
        Objects.requireNonNull(secondIdent, "secondIdent must not be null");

        STNode stAnnotationAttachPointNode = STNodeFactory.createAnnotationAttachPointNode(
                sourceKeyword.internalNode(),
                firstIdent.internalNode(),
                secondIdent.internalNode());
        return stAnnotationAttachPointNode.createUnlinkedFacade();
    }

    public static XMLNamespaceDeclarationNode createXMLNamespaceDeclarationNode(
            Token xmlnsKeyword,
            ExpressionNode namespaceuri,
            Token asKeyword,
            IdentifierToken namespacePrefix,
            Token semicolonToken) {
        Objects.requireNonNull(xmlnsKeyword, "xmlnsKeyword must not be null");
        Objects.requireNonNull(namespaceuri, "namespaceuri must not be null");
        Objects.requireNonNull(asKeyword, "asKeyword must not be null");
        Objects.requireNonNull(namespacePrefix, "namespacePrefix must not be null");
        Objects.requireNonNull(semicolonToken, "semicolonToken must not be null");

        STNode stXMLNamespaceDeclarationNode = STNodeFactory.createXMLNamespaceDeclarationNode(
                xmlnsKeyword.internalNode(),
                namespaceuri.internalNode(),
                asKeyword.internalNode(),
                namespacePrefix.internalNode(),
                semicolonToken.internalNode());
        return stXMLNamespaceDeclarationNode.createUnlinkedFacade();
    }

    public static FunctionBodyBlockNode createFunctionBodyBlockNode(
            Token openBraceToken,
            NamedWorkerDeclarator namedWorkerDeclarator,
            NodeList<StatementNode> statements,
            Token closeBraceToken) {
        Objects.requireNonNull(openBraceToken, "openBraceToken must not be null");
        Objects.requireNonNull(statements, "statements must not be null");
        Objects.requireNonNull(closeBraceToken, "closeBraceToken must not be null");

        STNode stFunctionBodyBlockNode = STNodeFactory.createFunctionBodyBlockNode(
                openBraceToken.internalNode(),
                getOptionalSTNode(namedWorkerDeclarator),
                statements.underlyingListNode().internalNode(),
                closeBraceToken.internalNode());
        return stFunctionBodyBlockNode.createUnlinkedFacade();
    }

    public static NamedWorkerDeclarationNode createNamedWorkerDeclarationNode(
            NodeList<AnnotationNode> annotations,
            Token workerKeyword,
            IdentifierToken workerName,
            Node returnTypeDesc,
            BlockStatementNode workerBody) {
        Objects.requireNonNull(annotations, "annotations must not be null");
        Objects.requireNonNull(workerKeyword, "workerKeyword must not be null");
        Objects.requireNonNull(workerName, "workerName must not be null");
        Objects.requireNonNull(workerBody, "workerBody must not be null");

        STNode stNamedWorkerDeclarationNode = STNodeFactory.createNamedWorkerDeclarationNode(
                annotations.underlyingListNode().internalNode(),
                workerKeyword.internalNode(),
                workerName.internalNode(),
                getOptionalSTNode(returnTypeDesc),
                workerBody.internalNode());
        return stNamedWorkerDeclarationNode.createUnlinkedFacade();
    }

    public static NamedWorkerDeclarator createNamedWorkerDeclarator(
            NodeList<StatementNode> workerInitStatements,
            NodeList<NamedWorkerDeclarationNode> namedWorkerDeclarations) {
        Objects.requireNonNull(workerInitStatements, "workerInitStatements must not be null");
        Objects.requireNonNull(namedWorkerDeclarations, "namedWorkerDeclarations must not be null");

        STNode stNamedWorkerDeclarator = STNodeFactory.createNamedWorkerDeclarator(
                workerInitStatements.underlyingListNode().internalNode(),
                namedWorkerDeclarations.underlyingListNode().internalNode());
        return stNamedWorkerDeclarator.createUnlinkedFacade();
    }

    public static DocumentationStringNode createDocumentationStringNode(
            NodeList<Token> documentationLines) {
        Objects.requireNonNull(documentationLines, "documentationLines must not be null");

        STNode stDocumentationStringNode = STNodeFactory.createDocumentationStringNode(
                documentationLines.underlyingListNode().internalNode());
        return stDocumentationStringNode.createUnlinkedFacade();
    }

    public static BasicLiteralNode createBasicLiteralNode(
            SyntaxKind kind,
            Token literalToken) {
        Objects.requireNonNull(literalToken, "literalToken must not be null");

        STNode stBasicLiteralNode = STNodeFactory.createBasicLiteralNode(
                kind,
                literalToken.internalNode());
        return stBasicLiteralNode.createUnlinkedFacade();
    }

    public static SimpleNameReferenceNode createSimpleNameReferenceNode(
            Token name) {
        Objects.requireNonNull(name, "name must not be null");

        STNode stSimpleNameReferenceNode = STNodeFactory.createSimpleNameReferenceNode(
                name.internalNode());
        return stSimpleNameReferenceNode.createUnlinkedFacade();
    }

    public static QualifiedNameReferenceNode createQualifiedNameReferenceNode(
            Token modulePrefix,
            Node colon,
            IdentifierToken identifier) {
        Objects.requireNonNull(modulePrefix, "modulePrefix must not be null");
        Objects.requireNonNull(colon, "colon must not be null");
        Objects.requireNonNull(identifier, "identifier must not be null");

        STNode stQualifiedNameReferenceNode = STNodeFactory.createQualifiedNameReferenceNode(
                modulePrefix.internalNode(),
                colon.internalNode(),
                identifier.internalNode());
        return stQualifiedNameReferenceNode.createUnlinkedFacade();
    }

    public static BuiltinSimpleNameReferenceNode createBuiltinSimpleNameReferenceNode(
            SyntaxKind kind,
            Token name) {
        Objects.requireNonNull(name, "name must not be null");

        STNode stBuiltinSimpleNameReferenceNode = STNodeFactory.createBuiltinSimpleNameReferenceNode(
                kind,
                name.internalNode());
        return stBuiltinSimpleNameReferenceNode.createUnlinkedFacade();
    }

    public static TrapExpressionNode createTrapExpressionNode(
            SyntaxKind kind,
            Token trapKeyword,
            ExpressionNode expression) {
        Objects.requireNonNull(trapKeyword, "trapKeyword must not be null");
        Objects.requireNonNull(expression, "expression must not be null");

        STNode stTrapExpressionNode = STNodeFactory.createTrapExpressionNode(
                kind,
                trapKeyword.internalNode(),
                expression.internalNode());
        return stTrapExpressionNode.createUnlinkedFacade();
    }

    public static ListConstructorExpressionNode createListConstructorExpressionNode(
            Token openBracket,
            SeparatedNodeList<Node> expressions,
            Token closeBracket) {
        Objects.requireNonNull(openBracket, "openBracket must not be null");
        Objects.requireNonNull(expressions, "expressions must not be null");
        Objects.requireNonNull(closeBracket, "closeBracket must not be null");

        STNode stListConstructorExpressionNode = STNodeFactory.createListConstructorExpressionNode(
                openBracket.internalNode(),
                expressions.underlyingListNode().internalNode(),
                closeBracket.internalNode());
        return stListConstructorExpressionNode.createUnlinkedFacade();
    }

    public static TypeCastExpressionNode createTypeCastExpressionNode(
            Token ltToken,
            TypeCastParamNode typeCastParam,
            Token gtToken,
            ExpressionNode expression) {
        Objects.requireNonNull(ltToken, "ltToken must not be null");
        Objects.requireNonNull(typeCastParam, "typeCastParam must not be null");
        Objects.requireNonNull(gtToken, "gtToken must not be null");
        Objects.requireNonNull(expression, "expression must not be null");

        STNode stTypeCastExpressionNode = STNodeFactory.createTypeCastExpressionNode(
                ltToken.internalNode(),
                typeCastParam.internalNode(),
                gtToken.internalNode(),
                expression.internalNode());
        return stTypeCastExpressionNode.createUnlinkedFacade();
    }

    public static TypeCastParamNode createTypeCastParamNode(
            NodeList<AnnotationNode> annotations,
            Node type) {
        Objects.requireNonNull(annotations, "annotations must not be null");
        Objects.requireNonNull(type, "type must not be null");

        STNode stTypeCastParamNode = STNodeFactory.createTypeCastParamNode(
                annotations.underlyingListNode().internalNode(),
                type.internalNode());
        return stTypeCastParamNode.createUnlinkedFacade();
    }

    public static UnionTypeDescriptorNode createUnionTypeDescriptorNode(
            TypeDescriptorNode leftTypeDesc,
            Token pipeToken,
            TypeDescriptorNode rightTypeDesc) {
        Objects.requireNonNull(leftTypeDesc, "leftTypeDesc must not be null");
        Objects.requireNonNull(pipeToken, "pipeToken must not be null");
        Objects.requireNonNull(rightTypeDesc, "rightTypeDesc must not be null");

        STNode stUnionTypeDescriptorNode = STNodeFactory.createUnionTypeDescriptorNode(
                leftTypeDesc.internalNode(),
                pipeToken.internalNode(),
                rightTypeDesc.internalNode());
        return stUnionTypeDescriptorNode.createUnlinkedFacade();
    }

    public static TableConstructorExpressionNode createTableConstructorExpressionNode(
            Token tableKeyword,
            KeySpecifierNode KeySpecifier,
            Token openBracket,
            SeparatedNodeList<Node> mappingConstructors,
            Token closeBracket) {
        Objects.requireNonNull(tableKeyword, "tableKeyword must not be null");
        Objects.requireNonNull(KeySpecifier, "KeySpecifier must not be null");
        Objects.requireNonNull(openBracket, "openBracket must not be null");
        Objects.requireNonNull(mappingConstructors, "mappingConstructors must not be null");
        Objects.requireNonNull(closeBracket, "closeBracket must not be null");

        STNode stTableConstructorExpressionNode = STNodeFactory.createTableConstructorExpressionNode(
                tableKeyword.internalNode(),
                KeySpecifier.internalNode(),
                openBracket.internalNode(),
                mappingConstructors.underlyingListNode().internalNode(),
                closeBracket.internalNode());
        return stTableConstructorExpressionNode.createUnlinkedFacade();
    }

    public static KeySpecifierNode createKeySpecifierNode(
            Token keyKeyword,
            Token openParenToken,
            SeparatedNodeList<Node> fieldNames,
            Token closeParenToken) {
        Objects.requireNonNull(keyKeyword, "keyKeyword must not be null");
        Objects.requireNonNull(openParenToken, "openParenToken must not be null");
        Objects.requireNonNull(fieldNames, "fieldNames must not be null");
        Objects.requireNonNull(closeParenToken, "closeParenToken must not be null");

        STNode stKeySpecifierNode = STNodeFactory.createKeySpecifierNode(
                keyKeyword.internalNode(),
                openParenToken.internalNode(),
                fieldNames.underlyingListNode().internalNode(),
                closeParenToken.internalNode());
        return stKeySpecifierNode.createUnlinkedFacade();
    }

    public static ErrorTypeDescriptorNode createErrorTypeDescriptorNode(
            Token errorKeywordToken,
            ErrorTypeParamsNode errorTypeParamsNode) {
        Objects.requireNonNull(errorKeywordToken, "errorKeywordToken must not be null");

        STNode stErrorTypeDescriptorNode = STNodeFactory.createErrorTypeDescriptorNode(
                errorKeywordToken.internalNode(),
                getOptionalSTNode(errorTypeParamsNode));
        return stErrorTypeDescriptorNode.createUnlinkedFacade();
    }

    public static ErrorTypeParamsNode createErrorTypeParamsNode(
            Token ltToken,
            Node parameter,
            Token gtToken) {
        Objects.requireNonNull(ltToken, "ltToken must not be null");
        Objects.requireNonNull(parameter, "parameter must not be null");
        Objects.requireNonNull(gtToken, "gtToken must not be null");

        STNode stErrorTypeParamsNode = STNodeFactory.createErrorTypeParamsNode(
                ltToken.internalNode(),
                parameter.internalNode(),
                gtToken.internalNode());
        return stErrorTypeParamsNode.createUnlinkedFacade();
    }

    public static StreamTypeDescriptorNode createStreamTypeDescriptorNode(
            Token streamKeywordToken,
            Node streamTypeParamsNode) {
        Objects.requireNonNull(streamKeywordToken, "streamKeywordToken must not be null");
        Objects.requireNonNull(streamTypeParamsNode, "streamTypeParamsNode must not be null");

        STNode stStreamTypeDescriptorNode = STNodeFactory.createStreamTypeDescriptorNode(
                streamKeywordToken.internalNode(),
                streamTypeParamsNode.internalNode());
        return stStreamTypeDescriptorNode.createUnlinkedFacade();
    }

    public static StreamTypeParamsNode createStreamTypeParamsNode(
            Token ltToken,
            Node leftTypeDescNode,
            Token commaToken,
            Node rightTypeDescNode,
            Token gtToken) {
        Objects.requireNonNull(ltToken, "ltToken must not be null");
        Objects.requireNonNull(leftTypeDescNode, "leftTypeDescNode must not be null");
        Objects.requireNonNull(commaToken, "commaToken must not be null");
        Objects.requireNonNull(rightTypeDescNode, "rightTypeDescNode must not be null");
        Objects.requireNonNull(gtToken, "gtToken must not be null");

        STNode stStreamTypeParamsNode = STNodeFactory.createStreamTypeParamsNode(
                ltToken.internalNode(),
                leftTypeDescNode.internalNode(),
                commaToken.internalNode(),
                rightTypeDescNode.internalNode(),
                gtToken.internalNode());
        return stStreamTypeParamsNode.createUnlinkedFacade();
    }

    public static LetExpressionNode createLetExpressionNode(
            Token letKeyword,
            SeparatedNodeList<Node> letVarDeclarations,
            Token inKeyword,
            ExpressionNode expression) {
        Objects.requireNonNull(letKeyword, "letKeyword must not be null");
        Objects.requireNonNull(letVarDeclarations, "letVarDeclarations must not be null");
        Objects.requireNonNull(inKeyword, "inKeyword must not be null");
        Objects.requireNonNull(expression, "expression must not be null");

        STNode stLetExpressionNode = STNodeFactory.createLetExpressionNode(
                letKeyword.internalNode(),
                letVarDeclarations.underlyingListNode().internalNode(),
                inKeyword.internalNode(),
                expression.internalNode());
        return stLetExpressionNode.createUnlinkedFacade();
    }

    public static LetVariableDeclarationNode createLetVariableDeclarationNode(
            NodeList<AnnotationNode> annotations,
            Node typeName,
            Token variableName,
            Token equalsToken,
            ExpressionNode expression) {
        Objects.requireNonNull(annotations, "annotations must not be null");
        Objects.requireNonNull(typeName, "typeName must not be null");
        Objects.requireNonNull(variableName, "variableName must not be null");
        Objects.requireNonNull(equalsToken, "equalsToken must not be null");
        Objects.requireNonNull(expression, "expression must not be null");

        STNode stLetVariableDeclarationNode = STNodeFactory.createLetVariableDeclarationNode(
                annotations.underlyingListNode().internalNode(),
                typeName.internalNode(),
                variableName.internalNode(),
                equalsToken.internalNode(),
                expression.internalNode());
        return stLetVariableDeclarationNode.createUnlinkedFacade();
    }

    public static TemplateExpressionNode createTemplateExpressionNode(
            SyntaxKind kind,
            Token type,
            Token startBacktick,
            NodeList<TemplateMemberNode> content,
            Token endBacktick) {
        Objects.requireNonNull(type, "type must not be null");
        Objects.requireNonNull(startBacktick, "startBacktick must not be null");
        Objects.requireNonNull(content, "content must not be null");
        Objects.requireNonNull(endBacktick, "endBacktick must not be null");

        STNode stTemplateExpressionNode = STNodeFactory.createTemplateExpressionNode(
                kind,
                type.internalNode(),
                startBacktick.internalNode(),
                content.underlyingListNode().internalNode(),
                endBacktick.internalNode());
        return stTemplateExpressionNode.createUnlinkedFacade();
    }

    public static XMLElementNode createXMLElementNode(
            XMLStartTagNode startTag,
            NodeList<XMLItemNode> content,
            XMLEndTagNode endTag) {
        Objects.requireNonNull(startTag, "startTag must not be null");
        Objects.requireNonNull(content, "content must not be null");
        Objects.requireNonNull(endTag, "endTag must not be null");

        STNode stXMLElementNode = STNodeFactory.createXMLElementNode(
                startTag.internalNode(),
                content.underlyingListNode().internalNode(),
                endTag.internalNode());
        return stXMLElementNode.createUnlinkedFacade();
    }

    public static XMLStartTagNode createXMLStartTagNode(
            Token ltToken,
            XMLNameNode name,
            NodeList<XMLAttributeNode> attributes,
            Token getToken) {
        Objects.requireNonNull(ltToken, "ltToken must not be null");
        Objects.requireNonNull(name, "name must not be null");
        Objects.requireNonNull(attributes, "attributes must not be null");
        Objects.requireNonNull(getToken, "getToken must not be null");

        STNode stXMLStartTagNode = STNodeFactory.createXMLStartTagNode(
                ltToken.internalNode(),
                name.internalNode(),
                attributes.underlyingListNode().internalNode(),
                getToken.internalNode());
        return stXMLStartTagNode.createUnlinkedFacade();
    }

    public static XMLEndTagNode createXMLEndTagNode(
            Token ltToken,
            Token slashToken,
            XMLNameNode name,
            Token getToken) {
        Objects.requireNonNull(ltToken, "ltToken must not be null");
        Objects.requireNonNull(slashToken, "slashToken must not be null");
        Objects.requireNonNull(name, "name must not be null");
        Objects.requireNonNull(getToken, "getToken must not be null");

        STNode stXMLEndTagNode = STNodeFactory.createXMLEndTagNode(
                ltToken.internalNode(),
                slashToken.internalNode(),
                name.internalNode(),
                getToken.internalNode());
        return stXMLEndTagNode.createUnlinkedFacade();
    }

    public static XMLSimpleNameNode createXMLSimpleNameNode(
            Token name) {
        Objects.requireNonNull(name, "name must not be null");

        STNode stXMLSimpleNameNode = STNodeFactory.createXMLSimpleNameNode(
                name.internalNode());
        return stXMLSimpleNameNode.createUnlinkedFacade();
    }

    public static XMLQualifiedNameNode createXMLQualifiedNameNode(
            XMLSimpleNameNode prefix,
            Token colon,
            XMLSimpleNameNode name) {
        Objects.requireNonNull(prefix, "prefix must not be null");
        Objects.requireNonNull(colon, "colon must not be null");
        Objects.requireNonNull(name, "name must not be null");

        STNode stXMLQualifiedNameNode = STNodeFactory.createXMLQualifiedNameNode(
                prefix.internalNode(),
                colon.internalNode(),
                name.internalNode());
        return stXMLQualifiedNameNode.createUnlinkedFacade();
    }

    public static XMLEmptyElementNode createXMLEmptyElementNode(
            Token ltToken,
            XMLNameNode name,
            NodeList<XMLAttributeNode> attributes,
            Token slashToken,
            Token getToken) {
        Objects.requireNonNull(ltToken, "ltToken must not be null");
        Objects.requireNonNull(name, "name must not be null");
        Objects.requireNonNull(attributes, "attributes must not be null");
        Objects.requireNonNull(slashToken, "slashToken must not be null");
        Objects.requireNonNull(getToken, "getToken must not be null");

        STNode stXMLEmptyElementNode = STNodeFactory.createXMLEmptyElementNode(
                ltToken.internalNode(),
                name.internalNode(),
                attributes.underlyingListNode().internalNode(),
                slashToken.internalNode(),
                getToken.internalNode());
        return stXMLEmptyElementNode.createUnlinkedFacade();
    }

    public static InterpolationNode createInterpolationNode(
            Token interpolationStartToken,
            ExpressionNode expression,
            Token interpolationEndToken) {
        Objects.requireNonNull(interpolationStartToken, "interpolationStartToken must not be null");
        Objects.requireNonNull(expression, "expression must not be null");
        Objects.requireNonNull(interpolationEndToken, "interpolationEndToken must not be null");

        STNode stInterpolationNode = STNodeFactory.createInterpolationNode(
                interpolationStartToken.internalNode(),
                expression.internalNode(),
                interpolationEndToken.internalNode());
        return stInterpolationNode.createUnlinkedFacade();
    }

    public static XMLTextNode createXMLTextNode(
            Token content) {
        Objects.requireNonNull(content, "content must not be null");

        STNode stXMLTextNode = STNodeFactory.createXMLTextNode(
                content.internalNode());
        return stXMLTextNode.createUnlinkedFacade();
    }

    public static XMLAttributeNode createXMLAttributeNode(
            XMLNameNode attributeName,
            Token equalToken,
            XMLAttributeValue value) {
        Objects.requireNonNull(attributeName, "attributeName must not be null");
        Objects.requireNonNull(equalToken, "equalToken must not be null");
        Objects.requireNonNull(value, "value must not be null");

        STNode stXMLAttributeNode = STNodeFactory.createXMLAttributeNode(
                attributeName.internalNode(),
                equalToken.internalNode(),
                value.internalNode());
        return stXMLAttributeNode.createUnlinkedFacade();
    }

    public static XMLAttributeValue createXMLAttributeValue(
            Token startQuote,
            NodeList<Node> value,
            Token endQuote) {
        Objects.requireNonNull(startQuote, "startQuote must not be null");
        Objects.requireNonNull(value, "value must not be null");
        Objects.requireNonNull(endQuote, "endQuote must not be null");

        STNode stXMLAttributeValue = STNodeFactory.createXMLAttributeValue(
                startQuote.internalNode(),
                value.underlyingListNode().internalNode(),
                endQuote.internalNode());
        return stXMLAttributeValue.createUnlinkedFacade();
    }

    public static XMLComment createXMLComment(
            Token commentStart,
            NodeList<Node> content,
            Token commentEnd) {
        Objects.requireNonNull(commentStart, "commentStart must not be null");
        Objects.requireNonNull(content, "content must not be null");
        Objects.requireNonNull(commentEnd, "commentEnd must not be null");

        STNode stXMLComment = STNodeFactory.createXMLComment(
                commentStart.internalNode(),
                content.underlyingListNode().internalNode(),
                commentEnd.internalNode());
        return stXMLComment.createUnlinkedFacade();
    }

    public static XMLProcessingInstruction createXMLProcessingInstruction(
            Token piStart,
            XMLNameNode target,
            NodeList<Node> data,
            Token piEnd) {
        Objects.requireNonNull(piStart, "piStart must not be null");
        Objects.requireNonNull(target, "target must not be null");
        Objects.requireNonNull(data, "data must not be null");
        Objects.requireNonNull(piEnd, "piEnd must not be null");

        STNode stXMLProcessingInstruction = STNodeFactory.createXMLProcessingInstruction(
                piStart.internalNode(),
                target.internalNode(),
                data.underlyingListNode().internalNode(),
                piEnd.internalNode());
        return stXMLProcessingInstruction.createUnlinkedFacade();
    }

    public static TableTypeDescriptorNode createTableTypeDescriptorNode(
            Token tableKeywordToken,
            Node rowTypeParameterNode,
            Node keyConstraintNode) {
        Objects.requireNonNull(tableKeywordToken, "tableKeywordToken must not be null");
        Objects.requireNonNull(rowTypeParameterNode, "rowTypeParameterNode must not be null");
        Objects.requireNonNull(keyConstraintNode, "keyConstraintNode must not be null");

        STNode stTableTypeDescriptorNode = STNodeFactory.createTableTypeDescriptorNode(
                tableKeywordToken.internalNode(),
                rowTypeParameterNode.internalNode(),
                keyConstraintNode.internalNode());
        return stTableTypeDescriptorNode.createUnlinkedFacade();
    }

    public static TypeParameterNode createTypeParameterNode(
            Token ltToken,
            Node typeNode,
            Token gtToken) {
        Objects.requireNonNull(ltToken, "ltToken must not be null");
        Objects.requireNonNull(typeNode, "typeNode must not be null");
        Objects.requireNonNull(gtToken, "gtToken must not be null");

        STNode stTypeParameterNode = STNodeFactory.createTypeParameterNode(
                ltToken.internalNode(),
                typeNode.internalNode(),
                gtToken.internalNode());
        return stTypeParameterNode.createUnlinkedFacade();
    }

    public static KeyTypeConstraintNode createKeyTypeConstraintNode(
            Token keyKeywordToken,
            Node typeParameterNode) {
        Objects.requireNonNull(keyKeywordToken, "keyKeywordToken must not be null");
        Objects.requireNonNull(typeParameterNode, "typeParameterNode must not be null");

        STNode stKeyTypeConstraintNode = STNodeFactory.createKeyTypeConstraintNode(
                keyKeywordToken.internalNode(),
                typeParameterNode.internalNode());
        return stKeyTypeConstraintNode.createUnlinkedFacade();
    }

    public static FunctionTypeDescriptorNode createFunctionTypeDescriptorNode(
            Token functionKeyword,
            FunctionSignatureNode functionSignature) {
        Objects.requireNonNull(functionKeyword, "functionKeyword must not be null");
        Objects.requireNonNull(functionSignature, "functionSignature must not be null");

        STNode stFunctionTypeDescriptorNode = STNodeFactory.createFunctionTypeDescriptorNode(
                functionKeyword.internalNode(),
                functionSignature.internalNode());
        return stFunctionTypeDescriptorNode.createUnlinkedFacade();
    }

    public static FunctionSignatureNode createFunctionSignatureNode(
            Token openParenToken,
            NodeList<ParameterNode> parameters,
            Token closeParenToken,
            ReturnTypeDescriptorNode returnTypeDesc) {
        Objects.requireNonNull(openParenToken, "openParenToken must not be null");
        Objects.requireNonNull(parameters, "parameters must not be null");
        Objects.requireNonNull(closeParenToken, "closeParenToken must not be null");

        STNode stFunctionSignatureNode = STNodeFactory.createFunctionSignatureNode(
                openParenToken.internalNode(),
                parameters.underlyingListNode().internalNode(),
                closeParenToken.internalNode(),
                getOptionalSTNode(returnTypeDesc));
        return stFunctionSignatureNode.createUnlinkedFacade();
    }

    public static ExplicitAnonymousFunctionExpressionNode createExplicitAnonymousFunctionExpressionNode(
            NodeList<AnnotationNode> annotations,
            Token functionKeyword,
            FunctionSignatureNode functionSignature,
            FunctionBodyNode functionBody) {
        Objects.requireNonNull(annotations, "annotations must not be null");
        Objects.requireNonNull(functionKeyword, "functionKeyword must not be null");
        Objects.requireNonNull(functionSignature, "functionSignature must not be null");
        Objects.requireNonNull(functionBody, "functionBody must not be null");

        STNode stExplicitAnonymousFunctionExpressionNode = STNodeFactory.createExplicitAnonymousFunctionExpressionNode(
                annotations.underlyingListNode().internalNode(),
                functionKeyword.internalNode(),
                functionSignature.internalNode(),
                functionBody.internalNode());
        return stExplicitAnonymousFunctionExpressionNode.createUnlinkedFacade();
    }

    public static ExpressionFunctionBodyNode createExpressionFunctionBodyNode(
            Token rightDoubleArrow,
            ExpressionNode expression,
            Token semicolon) {
        Objects.requireNonNull(rightDoubleArrow, "rightDoubleArrow must not be null");
        Objects.requireNonNull(expression, "expression must not be null");

        STNode stExpressionFunctionBodyNode = STNodeFactory.createExpressionFunctionBodyNode(
                rightDoubleArrow.internalNode(),
                expression.internalNode(),
                getOptionalSTNode(semicolon));
        return stExpressionFunctionBodyNode.createUnlinkedFacade();
    }

    public static TupleTypeDescriptorNode createTupleTypeDescriptorNode(
            Token openBracketToken,
            SeparatedNodeList<TypeDescriptorNode> memberTypeDesc,
            Node restTypeDesc,
            Token closeBracketToken) {
        Objects.requireNonNull(openBracketToken, "openBracketToken must not be null");
        Objects.requireNonNull(memberTypeDesc, "memberTypeDesc must not be null");
        Objects.requireNonNull(restTypeDesc, "restTypeDesc must not be null");
        Objects.requireNonNull(closeBracketToken, "closeBracketToken must not be null");

        STNode stTupleTypeDescriptorNode = STNodeFactory.createTupleTypeDescriptorNode(
                openBracketToken.internalNode(),
                memberTypeDesc.underlyingListNode().internalNode(),
                restTypeDesc.internalNode(),
                closeBracketToken.internalNode());
        return stTupleTypeDescriptorNode.createUnlinkedFacade();
    }

    public static ParenthesisedTypeDescriptorNode createParenthesisedTypeDescriptorNode(
            Token openParenToken,
            TypeDescriptorNode typedesc,
            Token closeParenToken) {
        Objects.requireNonNull(openParenToken, "openParenToken must not be null");
        Objects.requireNonNull(typedesc, "typedesc must not be null");
        Objects.requireNonNull(closeParenToken, "closeParenToken must not be null");

        STNode stParenthesisedTypeDescriptorNode = STNodeFactory.createParenthesisedTypeDescriptorNode(
                openParenToken.internalNode(),
                typedesc.internalNode(),
                closeParenToken.internalNode());
        return stParenthesisedTypeDescriptorNode.createUnlinkedFacade();
    }

    public static ExplicitNewExpressionNode createExplicitNewExpressionNode(
            Token newKeyword,
            TypeDescriptorNode typeDescriptor,
            Node parenthesizedArgList) {
        Objects.requireNonNull(newKeyword, "newKeyword must not be null");
        Objects.requireNonNull(typeDescriptor, "typeDescriptor must not be null");
        Objects.requireNonNull(parenthesizedArgList, "parenthesizedArgList must not be null");

        STNode stExplicitNewExpressionNode = STNodeFactory.createExplicitNewExpressionNode(
                newKeyword.internalNode(),
                typeDescriptor.internalNode(),
                parenthesizedArgList.internalNode());
        return stExplicitNewExpressionNode.createUnlinkedFacade();
    }

    public static ImplicitNewExpressionNode createImplicitNewExpressionNode(
            Token newKeyword,
            ParenthesizedArgList parenthesizedArgList) {
        Objects.requireNonNull(newKeyword, "newKeyword must not be null");

        STNode stImplicitNewExpressionNode = STNodeFactory.createImplicitNewExpressionNode(
                newKeyword.internalNode(),
                getOptionalSTNode(parenthesizedArgList));
        return stImplicitNewExpressionNode.createUnlinkedFacade();
    }

    public static ParenthesizedArgList createParenthesizedArgList(
            Token openParenToken,
            NodeList<FunctionArgumentNode> arguments,
            Token closeParenToken) {
        Objects.requireNonNull(openParenToken, "openParenToken must not be null");
        Objects.requireNonNull(arguments, "arguments must not be null");
        Objects.requireNonNull(closeParenToken, "closeParenToken must not be null");

        STNode stParenthesizedArgList = STNodeFactory.createParenthesizedArgList(
                openParenToken.internalNode(),
                arguments.underlyingListNode().internalNode(),
                closeParenToken.internalNode());
        return stParenthesizedArgList.createUnlinkedFacade();
    }

    public static QueryConstructTypeNode createQueryConstructTypeNode(
            Token tableKeyword,
            KeySpecifierNode KeySpecifier) {
        Objects.requireNonNull(tableKeyword, "tableKeyword must not be null");
        Objects.requireNonNull(KeySpecifier, "KeySpecifier must not be null");

        STNode stQueryConstructTypeNode = STNodeFactory.createQueryConstructTypeNode(
                tableKeyword.internalNode(),
                KeySpecifier.internalNode());
        return stQueryConstructTypeNode.createUnlinkedFacade();
    }

    public static FromClauseNode createFromClauseNode(
            Token fromKeyword,
            Node typeName,
            Token variableName,
            Token inKeyword,
            ExpressionNode expression) {
        Objects.requireNonNull(fromKeyword, "fromKeyword must not be null");
        Objects.requireNonNull(typeName, "typeName must not be null");
        Objects.requireNonNull(variableName, "variableName must not be null");
        Objects.requireNonNull(inKeyword, "inKeyword must not be null");
        Objects.requireNonNull(expression, "expression must not be null");

        STNode stFromClauseNode = STNodeFactory.createFromClauseNode(
                fromKeyword.internalNode(),
                typeName.internalNode(),
                variableName.internalNode(),
                inKeyword.internalNode(),
                expression.internalNode());
        return stFromClauseNode.createUnlinkedFacade();
    }

    public static WhereClauseNode createWhereClauseNode(
            Token whereKeyword,
            ExpressionNode expression) {
        Objects.requireNonNull(whereKeyword, "whereKeyword must not be null");
        Objects.requireNonNull(expression, "expression must not be null");

        STNode stWhereClauseNode = STNodeFactory.createWhereClauseNode(
                whereKeyword.internalNode(),
                expression.internalNode());
        return stWhereClauseNode.createUnlinkedFacade();
    }

    public static LetClauseNode createLetClauseNode(
            Token letKeyword,
            SeparatedNodeList<Node> letVarDeclarations) {
        Objects.requireNonNull(letKeyword, "letKeyword must not be null");
        Objects.requireNonNull(letVarDeclarations, "letVarDeclarations must not be null");

        STNode stLetClauseNode = STNodeFactory.createLetClauseNode(
                letKeyword.internalNode(),
                letVarDeclarations.underlyingListNode().internalNode());
        return stLetClauseNode.createUnlinkedFacade();
    }

    public static QueryPipelineNode createQueryPipelineNode(
            FromClauseNode fromClause,
            NodeList<Node> intermediateClauses) {
        Objects.requireNonNull(fromClause, "fromClause must not be null");
        Objects.requireNonNull(intermediateClauses, "intermediateClauses must not be null");

        STNode stQueryPipelineNode = STNodeFactory.createQueryPipelineNode(
                fromClause.internalNode(),
                intermediateClauses.underlyingListNode().internalNode());
        return stQueryPipelineNode.createUnlinkedFacade();
    }

    public static SelectClauseNode createSelectClauseNode(
            Token selectKeyword,
            ExpressionNode expression) {
        Objects.requireNonNull(selectKeyword, "selectKeyword must not be null");
        Objects.requireNonNull(expression, "expression must not be null");

        STNode stSelectClauseNode = STNodeFactory.createSelectClauseNode(
                selectKeyword.internalNode(),
                expression.internalNode());
        return stSelectClauseNode.createUnlinkedFacade();
    }

    public static QueryExpressionNode createQueryExpressionNode(
            QueryConstructTypeNode queryConstructType,
            QueryPipelineNode queryPipeline,
            SelectClauseNode selectClause) {
        Objects.requireNonNull(queryConstructType, "queryConstructType must not be null");
        Objects.requireNonNull(queryPipeline, "queryPipeline must not be null");
        Objects.requireNonNull(selectClause, "selectClause must not be null");

        STNode stQueryExpressionNode = STNodeFactory.createQueryExpressionNode(
                queryConstructType.internalNode(),
                queryPipeline.internalNode(),
                selectClause.internalNode());
        return stQueryExpressionNode.createUnlinkedFacade();
    }

    public static IntersectionTypeDescriptorNode createIntersectionTypeDescriptorNode(
            Node leftTypeDesc,
            Token bitwiseAndToken,
            Node rightTypeDesc) {
        Objects.requireNonNull(leftTypeDesc, "leftTypeDesc must not be null");
        Objects.requireNonNull(bitwiseAndToken, "bitwiseAndToken must not be null");
        Objects.requireNonNull(rightTypeDesc, "rightTypeDesc must not be null");

        STNode stIntersectionTypeDescriptorNode = STNodeFactory.createIntersectionTypeDescriptorNode(
                leftTypeDesc.internalNode(),
                bitwiseAndToken.internalNode(),
                rightTypeDesc.internalNode());
        return stIntersectionTypeDescriptorNode.createUnlinkedFacade();
    }

    public static ImplicitAnonymousFunctionParameters createImplicitAnonymousFunctionParameters(
            Token openParenToken,
            SeparatedNodeList<SimpleNameReferenceNode> parameters,
            Token closeParenToken) {
        Objects.requireNonNull(openParenToken, "openParenToken must not be null");
        Objects.requireNonNull(parameters, "parameters must not be null");
        Objects.requireNonNull(closeParenToken, "closeParenToken must not be null");

        STNode stImplicitAnonymousFunctionParameters = STNodeFactory.createImplicitAnonymousFunctionParameters(
                openParenToken.internalNode(),
                parameters.underlyingListNode().internalNode(),
                closeParenToken.internalNode());
        return stImplicitAnonymousFunctionParameters.createUnlinkedFacade();
    }

    public static ImplicitAnonymousFunctionExpressionNode createImplicitAnonymousFunctionExpressionNode(
            Node params,
            Token rightDoubleArrow,
            ExpressionNode expression) {
        Objects.requireNonNull(params, "params must not be null");
        Objects.requireNonNull(rightDoubleArrow, "rightDoubleArrow must not be null");
        Objects.requireNonNull(expression, "expression must not be null");

        STNode stImplicitAnonymousFunctionExpressionNode = STNodeFactory.createImplicitAnonymousFunctionExpressionNode(
                params.internalNode(),
                rightDoubleArrow.internalNode(),
                expression.internalNode());
        return stImplicitAnonymousFunctionExpressionNode.createUnlinkedFacade();
    }

    public static StartActionNode createStartActionNode(
            Token startKeyword,
            ExpressionNode expression) {
        Objects.requireNonNull(startKeyword, "startKeyword must not be null");
        Objects.requireNonNull(expression, "expression must not be null");

        STNode stStartActionNode = STNodeFactory.createStartActionNode(
                startKeyword.internalNode(),
                expression.internalNode());
        return stStartActionNode.createUnlinkedFacade();
    }

    public static FlushActionNode createFlushActionNode(
            Token flushKeyword,
            NameReferenceNode peerWorker) {
        Objects.requireNonNull(flushKeyword, "flushKeyword must not be null");
        Objects.requireNonNull(peerWorker, "peerWorker must not be null");

        STNode stFlushActionNode = STNodeFactory.createFlushActionNode(
                flushKeyword.internalNode(),
                peerWorker.internalNode());
        return stFlushActionNode.createUnlinkedFacade();
    }

    public static FunctionDeclarationNode createFunctionDeclarationNode(
            MetadataNode metadata,
            Token visibilityQualifier,
            Token functionKeyword,
            IdentifierToken functionName,
            FunctionSignatureNode functionSignature,
            Token semicolon) {
        Objects.requireNonNull(metadata, "metadata must not be null");
        Objects.requireNonNull(functionKeyword, "functionKeyword must not be null");
        Objects.requireNonNull(functionName, "functionName must not be null");
        Objects.requireNonNull(functionSignature, "functionSignature must not be null");
        Objects.requireNonNull(semicolon, "semicolon must not be null");

        STNode stFunctionDeclarationNode = STNodeFactory.createFunctionDeclarationNode(
                metadata.internalNode(),
                getOptionalSTNode(visibilityQualifier),
                functionKeyword.internalNode(),
                functionName.internalNode(),
                functionSignature.internalNode(),
                semicolon.internalNode());
        return stFunctionDeclarationNode.createUnlinkedFacade();
    }

<<<<<<< HEAD
    public static AsyncSendActionNode createAsyncSendActionNode(
            ExpressionNode expression,
            Token rightArrowToken,
            NameReferenceNode peerWorker) {
        Objects.requireNonNull(expression, "expression must not be null");
        Objects.requireNonNull(rightArrowToken, "rightArrowToken must not be null");
        Objects.requireNonNull(peerWorker, "peerWorker must not be null");

        STNode stAsyncSendActionNode = STNodeFactory.createAsyncSendActionNode(
                expression.internalNode(),
                rightArrowToken.internalNode(),
                peerWorker.internalNode());
        return stAsyncSendActionNode.createUnlinkedFacade();
    }

    public static SyncSendActionNode createSyncSendActionNode(
            ExpressionNode expression,
            Token syncSendToken,
            NameReferenceNode peerWorker) {
        Objects.requireNonNull(expression, "expression must not be null");
        Objects.requireNonNull(syncSendToken, "syncSendToken must not be null");
        Objects.requireNonNull(peerWorker, "peerWorker must not be null");

        STNode stSyncSendActionNode = STNodeFactory.createSyncSendActionNode(
                expression.internalNode(),
                syncSendToken.internalNode(),
                peerWorker.internalNode());
        return stSyncSendActionNode.createUnlinkedFacade();
    }

    public static ReceiveActionNode createReceiveActionNode(
            Token leftArrow,
            Node receiveWorkers) {
        Objects.requireNonNull(leftArrow, "leftArrow must not be null");
        Objects.requireNonNull(receiveWorkers, "receiveWorkers must not be null");

        STNode stReceiveActionNode = STNodeFactory.createReceiveActionNode(
                leftArrow.internalNode(),
                receiveWorkers.internalNode());
        return stReceiveActionNode.createUnlinkedFacade();
    }

    public static ReceiveFieldsNode createReceiveFieldsNode(
            Token openBrace,
            SeparatedNodeList<NameReferenceNode> receiveField,
            Token closeBrace) {
        Objects.requireNonNull(openBrace, "openBrace must not be null");
        Objects.requireNonNull(receiveField, "receiveField must not be null");
        Objects.requireNonNull(closeBrace, "closeBrace must not be null");

        STNode stReceiveFieldsNode = STNodeFactory.createReceiveFieldsNode(
                openBrace.internalNode(),
                receiveField.underlyingListNode().internalNode(),
                closeBrace.internalNode());
        return stReceiveFieldsNode.createUnlinkedFacade();
=======
    public static TypedBindingPatternNode createTypedBindingPatternNode(
            TypeDescriptorNode typeDescriptor,
            BindingPatternNode bindingPattern) {
        Objects.requireNonNull(typeDescriptor, "typeDescriptor must not be null");
        Objects.requireNonNull(bindingPattern, "bindingPattern must not be null");

        STNode stTypedBindingPatternNode = STNodeFactory.createTypedBindingPatternNode(
                typeDescriptor.internalNode(),
                bindingPattern.internalNode());
        return stTypedBindingPatternNode.createUnlinkedFacade();
    }

    public static CaptureBindingPatternNode createCaptureBindingPatternNode(
            SimpleNameReferenceNode variableName) {

        STNode stCaptureBindingPatternNode = STNodeFactory.createCaptureBindingPatternNode(
                getOptionalSTNode(variableName));
        return stCaptureBindingPatternNode.createUnlinkedFacade();
    }

    public static ListBindingPatternNode createListBindingPatternNode(
            Token openBracket,
            SeparatedNodeList<BindingPatternNode> bindingPatterns,
            RestBindingPatternNode restBindingPattern,
            Token closeBracket) {
        Objects.requireNonNull(openBracket, "openBracket must not be null");
        Objects.requireNonNull(bindingPatterns, "bindingPatterns must not be null");
        Objects.requireNonNull(closeBracket, "closeBracket must not be null");

        STNode stListBindingPatternNode = STNodeFactory.createListBindingPatternNode(
                openBracket.internalNode(),
                bindingPatterns.underlyingListNode().internalNode(),
                getOptionalSTNode(restBindingPattern),
                closeBracket.internalNode());
        return stListBindingPatternNode.createUnlinkedFacade();
    }

    public static RestBindingPatternNode createRestBindingPatternNode(
            Token ellipsisToken,
            SimpleNameReferenceNode variableName) {
        Objects.requireNonNull(ellipsisToken, "ellipsisToken must not be null");
        Objects.requireNonNull(variableName, "variableName must not be null");

        STNode stRestBindingPatternNode = STNodeFactory.createRestBindingPatternNode(
                ellipsisToken.internalNode(),
                variableName.internalNode());
        return stRestBindingPatternNode.createUnlinkedFacade();
>>>>>>> 2951963f
    }
}
<|MERGE_RESOLUTION|>--- conflicted
+++ resolved
@@ -2135,63 +2135,6 @@
         return stFunctionDeclarationNode.createUnlinkedFacade();
     }
 
-<<<<<<< HEAD
-    public static AsyncSendActionNode createAsyncSendActionNode(
-            ExpressionNode expression,
-            Token rightArrowToken,
-            NameReferenceNode peerWorker) {
-        Objects.requireNonNull(expression, "expression must not be null");
-        Objects.requireNonNull(rightArrowToken, "rightArrowToken must not be null");
-        Objects.requireNonNull(peerWorker, "peerWorker must not be null");
-
-        STNode stAsyncSendActionNode = STNodeFactory.createAsyncSendActionNode(
-                expression.internalNode(),
-                rightArrowToken.internalNode(),
-                peerWorker.internalNode());
-        return stAsyncSendActionNode.createUnlinkedFacade();
-    }
-
-    public static SyncSendActionNode createSyncSendActionNode(
-            ExpressionNode expression,
-            Token syncSendToken,
-            NameReferenceNode peerWorker) {
-        Objects.requireNonNull(expression, "expression must not be null");
-        Objects.requireNonNull(syncSendToken, "syncSendToken must not be null");
-        Objects.requireNonNull(peerWorker, "peerWorker must not be null");
-
-        STNode stSyncSendActionNode = STNodeFactory.createSyncSendActionNode(
-                expression.internalNode(),
-                syncSendToken.internalNode(),
-                peerWorker.internalNode());
-        return stSyncSendActionNode.createUnlinkedFacade();
-    }
-
-    public static ReceiveActionNode createReceiveActionNode(
-            Token leftArrow,
-            Node receiveWorkers) {
-        Objects.requireNonNull(leftArrow, "leftArrow must not be null");
-        Objects.requireNonNull(receiveWorkers, "receiveWorkers must not be null");
-
-        STNode stReceiveActionNode = STNodeFactory.createReceiveActionNode(
-                leftArrow.internalNode(),
-                receiveWorkers.internalNode());
-        return stReceiveActionNode.createUnlinkedFacade();
-    }
-
-    public static ReceiveFieldsNode createReceiveFieldsNode(
-            Token openBrace,
-            SeparatedNodeList<NameReferenceNode> receiveField,
-            Token closeBrace) {
-        Objects.requireNonNull(openBrace, "openBrace must not be null");
-        Objects.requireNonNull(receiveField, "receiveField must not be null");
-        Objects.requireNonNull(closeBrace, "closeBrace must not be null");
-
-        STNode stReceiveFieldsNode = STNodeFactory.createReceiveFieldsNode(
-                openBrace.internalNode(),
-                receiveField.underlyingListNode().internalNode(),
-                closeBrace.internalNode());
-        return stReceiveFieldsNode.createUnlinkedFacade();
-=======
     public static TypedBindingPatternNode createTypedBindingPatternNode(
             TypeDescriptorNode typeDescriptor,
             BindingPatternNode bindingPattern) {
@@ -2239,6 +2182,62 @@
                 ellipsisToken.internalNode(),
                 variableName.internalNode());
         return stRestBindingPatternNode.createUnlinkedFacade();
->>>>>>> 2951963f
+    }
+
+    public static AsyncSendActionNode createAsyncSendActionNode(
+            ExpressionNode expression,
+            Token rightArrowToken,
+            NameReferenceNode peerWorker) {
+        Objects.requireNonNull(expression, "expression must not be null");
+        Objects.requireNonNull(rightArrowToken, "rightArrowToken must not be null");
+        Objects.requireNonNull(peerWorker, "peerWorker must not be null");
+
+        STNode stAsyncSendActionNode = STNodeFactory.createAsyncSendActionNode(
+                expression.internalNode(),
+                rightArrowToken.internalNode(),
+                peerWorker.internalNode());
+        return stAsyncSendActionNode.createUnlinkedFacade();
+    }
+
+    public static SyncSendActionNode createSyncSendActionNode(
+            ExpressionNode expression,
+            Token syncSendToken,
+            NameReferenceNode peerWorker) {
+        Objects.requireNonNull(expression, "expression must not be null");
+        Objects.requireNonNull(syncSendToken, "syncSendToken must not be null");
+        Objects.requireNonNull(peerWorker, "peerWorker must not be null");
+
+        STNode stSyncSendActionNode = STNodeFactory.createSyncSendActionNode(
+                expression.internalNode(),
+                syncSendToken.internalNode(),
+                peerWorker.internalNode());
+        return stSyncSendActionNode.createUnlinkedFacade();
+    }
+
+    public static ReceiveActionNode createReceiveActionNode(
+            Token leftArrow,
+            Node receiveWorkers) {
+        Objects.requireNonNull(leftArrow, "leftArrow must not be null");
+        Objects.requireNonNull(receiveWorkers, "receiveWorkers must not be null");
+
+        STNode stReceiveActionNode = STNodeFactory.createReceiveActionNode(
+                leftArrow.internalNode(),
+                receiveWorkers.internalNode());
+        return stReceiveActionNode.createUnlinkedFacade();
+    }
+
+    public static ReceiveFieldsNode createReceiveFieldsNode(
+            Token openBrace,
+            SeparatedNodeList<NameReferenceNode> receiveField,
+            Token closeBrace) {
+        Objects.requireNonNull(openBrace, "openBrace must not be null");
+        Objects.requireNonNull(receiveField, "receiveField must not be null");
+        Objects.requireNonNull(closeBrace, "closeBrace must not be null");
+
+        STNode stReceiveFieldsNode = STNodeFactory.createReceiveFieldsNode(
+                openBrace.internalNode(),
+                receiveField.underlyingListNode().internalNode(),
+                closeBrace.internalNode());
+        return stReceiveFieldsNode.createUnlinkedFacade();
     }
 }
