--- conflicted
+++ resolved
@@ -547,13 +547,12 @@
         visitSyntaxNode(flushActionNode);
     }
 
-<<<<<<< HEAD
+    public void visit(FunctionDeclarationNode functionDeclarationNode) {
+        visitSyntaxNode(functionDeclarationNode);
+    }
+
     public void visit(AsyncActionNode asyncActionNode) {
         visitSyntaxNode(asyncActionNode);
-=======
-    public void visit(FunctionDeclarationNode functionDeclarationNode) {
-        visitSyntaxNode(functionDeclarationNode);
->>>>>>> df73fd33
     }
 
     // Tokens
