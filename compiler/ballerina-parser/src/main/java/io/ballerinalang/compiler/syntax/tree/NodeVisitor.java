--- conflicted
+++ resolved
@@ -287,13 +287,8 @@
         visitSyntaxNode(isExpressionNode);
     }
 
-<<<<<<< HEAD
-    public void visit(NilLiteralNode nilLiteralNode) {
-        visitSyntaxNode(nilLiteralNode);
-=======
     public void visit(RemoteMethodCallActionNode remoteMethodCallActionNode) {
         visitSyntaxNode(remoteMethodCallActionNode);
->>>>>>> 5d102aeb
     }
 
     // Tokens
