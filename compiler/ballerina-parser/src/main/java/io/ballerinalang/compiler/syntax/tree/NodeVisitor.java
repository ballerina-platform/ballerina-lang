/*
 *  Copyright (c) 2020, WSO2 Inc. (http://www.wso2.org) All Rights Reserved.
 *
 *  WSO2 Inc. licenses this file to you under the Apache License,
 *  Version 2.0 (the "License"); you may not use this file except
 *  in compliance with the License.
 *  You may obtain a copy of the License at
 *
 *    http://www.apache.org/licenses/LICENSE-2.0
 *
 *  Unless required by applicable law or agreed to in writing,
 *  software distributed under the License is distributed on an
 *  "AS IS" BASIS, WITHOUT WARRANTIES OR CONDITIONS OF ANY
 *  KIND, either express or implied.  See the License for the
 *  specific language governing permissions and limitations
 *  under the License.
 */
package io.ballerinalang.compiler.syntax.tree;


/**
 * The {@code NodeVisitor} visits each node in the syntax tree allowing
 * us to do something at each node.
 * <p>
 * This class separates tree nodes from various unrelated operations that needs
 * to be performed on the syntax tree nodes.
 * <p>
 * {@code NodeVisitor} is a abstract class that itself visits the complete
 * tree. Subclasses have the ability to override only the required visit methods.
 * <p>
 * There exists a visit method for each node in the Ballerina syntax tree.
 * These methods return void. If you are looking for a visitor that has visit
 * methods that returns something, see {@link NodeTransformer}.
 *
 * This is a generated class.
 *
 * @see NodeTransformer
 * @since 1.3.0
 */
public abstract class NodeVisitor {

    public void visit(ModulePartNode modulePartNode) {
        visitSyntaxNode(modulePartNode);
    }

    public void visit(FunctionDefinitionNode functionDefinitionNode) {
        visitSyntaxNode(functionDefinitionNode);
    }

    public void visit(ImportDeclarationNode importDeclarationNode) {
        visitSyntaxNode(importDeclarationNode);
    }

    public void visit(ListenerDeclarationNode listenerDeclarationNode) {
        visitSyntaxNode(listenerDeclarationNode);
    }

    public void visit(TypeDefinitionNode typeDefinitionNode) {
        visitSyntaxNode(typeDefinitionNode);
    }

    public void visit(ServiceDeclarationNode serviceDeclarationNode) {
        visitSyntaxNode(serviceDeclarationNode);
    }

    public void visit(AssignmentStatementNode assignmentStatementNode) {
        visitSyntaxNode(assignmentStatementNode);
    }

    public void visit(CompoundAssignmentStatementNode compoundAssignmentStatementNode) {
        visitSyntaxNode(compoundAssignmentStatementNode);
    }

    public void visit(VariableDeclarationNode variableDeclarationNode) {
        visitSyntaxNode(variableDeclarationNode);
    }

    public void visit(BlockStatementNode blockStatementNode) {
        visitSyntaxNode(blockStatementNode);
    }

    public void visit(BreakStatementNode breakStatementNode) {
        visitSyntaxNode(breakStatementNode);
    }

    public void visit(ExpressionStatementNode expressionStatementNode) {
        visitSyntaxNode(expressionStatementNode);
    }

    public void visit(ContinueStatementNode continueStatementNode) {
        visitSyntaxNode(continueStatementNode);
    }

    public void visit(ExternalFunctionBodyNode externalFunctionBodyNode) {
        visitSyntaxNode(externalFunctionBodyNode);
    }

    public void visit(IfElseStatementNode ifElseStatementNode) {
        visitSyntaxNode(ifElseStatementNode);
    }

    public void visit(ElseBlockNode elseBlockNode) {
        visitSyntaxNode(elseBlockNode);
    }

    public void visit(WhileStatementNode whileStatementNode) {
        visitSyntaxNode(whileStatementNode);
    }

    public void visit(PanicStatementNode panicStatementNode) {
        visitSyntaxNode(panicStatementNode);
    }

    public void visit(ReturnStatementNode returnStatementNode) {
        visitSyntaxNode(returnStatementNode);
    }

    public void visit(LocalTypeDefinitionStatementNode localTypeDefinitionStatementNode) {
        visitSyntaxNode(localTypeDefinitionStatementNode);
    }

    public void visit(LockStatementNode lockStatementNode) {
        visitSyntaxNode(lockStatementNode);
    }

    public void visit(ForkStatementNode forkStatementNode) {
        visitSyntaxNode(forkStatementNode);
    }

    public void visit(ForEachStatementNode forEachStatementNode) {
        visitSyntaxNode(forEachStatementNode);
    }

    public void visit(BinaryExpressionNode binaryExpressionNode) {
        visitSyntaxNode(binaryExpressionNode);
    }

    public void visit(BracedExpressionNode bracedExpressionNode) {
        visitSyntaxNode(bracedExpressionNode);
    }

    public void visit(CheckExpressionNode checkExpressionNode) {
        visitSyntaxNode(checkExpressionNode);
    }

    public void visit(FieldAccessExpressionNode fieldAccessExpressionNode) {
        visitSyntaxNode(fieldAccessExpressionNode);
    }

    public void visit(FunctionCallExpressionNode functionCallExpressionNode) {
        visitSyntaxNode(functionCallExpressionNode);
    }

    public void visit(MethodCallExpressionNode methodCallExpressionNode) {
        visitSyntaxNode(methodCallExpressionNode);
    }

    public void visit(MappingConstructorExpressionNode mappingConstructorExpressionNode) {
        visitSyntaxNode(mappingConstructorExpressionNode);
    }

    public void visit(MemberAccessExpressionNode memberAccessExpressionNode) {
        visitSyntaxNode(memberAccessExpressionNode);
    }

    public void visit(TypeofExpressionNode typeofExpressionNode) {
        visitSyntaxNode(typeofExpressionNode);
    }

    public void visit(UnaryExpressionNode unaryExpressionNode) {
        visitSyntaxNode(unaryExpressionNode);
    }

    public void visit(ComputedNameFieldNode computedNameFieldNode) {
        visitSyntaxNode(computedNameFieldNode);
    }

    public void visit(ConstantDeclarationNode constantDeclarationNode) {
        visitSyntaxNode(constantDeclarationNode);
    }

    public void visit(DefaultableParameterNode defaultableParameterNode) {
        visitSyntaxNode(defaultableParameterNode);
    }

    public void visit(RequiredParameterNode requiredParameterNode) {
        visitSyntaxNode(requiredParameterNode);
    }

    public void visit(RestParameterNode restParameterNode) {
        visitSyntaxNode(restParameterNode);
    }

    public void visit(ExpressionListItemNode expressionListItemNode) {
        visitSyntaxNode(expressionListItemNode);
    }

    public void visit(ImportOrgNameNode importOrgNameNode) {
        visitSyntaxNode(importOrgNameNode);
    }

    public void visit(ImportPrefixNode importPrefixNode) {
        visitSyntaxNode(importPrefixNode);
    }

    public void visit(ImportSubVersionNode importSubVersionNode) {
        visitSyntaxNode(importSubVersionNode);
    }

    public void visit(ImportVersionNode importVersionNode) {
        visitSyntaxNode(importVersionNode);
    }

    public void visit(SpecificFieldNode specificFieldNode) {
        visitSyntaxNode(specificFieldNode);
    }

    public void visit(SpreadFieldNode spreadFieldNode) {
        visitSyntaxNode(spreadFieldNode);
    }

    public void visit(NamedArgumentNode namedArgumentNode) {
        visitSyntaxNode(namedArgumentNode);
    }

    public void visit(PositionalArgumentNode positionalArgumentNode) {
        visitSyntaxNode(positionalArgumentNode);
    }

    public void visit(RestArgumentNode restArgumentNode) {
        visitSyntaxNode(restArgumentNode);
    }

    public void visit(ObjectTypeDescriptorNode objectTypeDescriptorNode) {
        visitSyntaxNode(objectTypeDescriptorNode);
    }

    public void visit(RecordTypeDescriptorNode recordTypeDescriptorNode) {
        visitSyntaxNode(recordTypeDescriptorNode);
    }

    public void visit(ReturnTypeDescriptorNode returnTypeDescriptorNode) {
        visitSyntaxNode(returnTypeDescriptorNode);
    }

    public void visit(NilTypeDescriptorNode nilTypeDescriptorNode) {
        visitSyntaxNode(nilTypeDescriptorNode);
    }

    public void visit(OptionalTypeDescriptorNode optionalTypeDescriptorNode) {
        visitSyntaxNode(optionalTypeDescriptorNode);
    }

    public void visit(ObjectFieldNode objectFieldNode) {
        visitSyntaxNode(objectFieldNode);
    }

    public void visit(RecordFieldNode recordFieldNode) {
        visitSyntaxNode(recordFieldNode);
    }

    public void visit(RecordFieldWithDefaultValueNode recordFieldWithDefaultValueNode) {
        visitSyntaxNode(recordFieldWithDefaultValueNode);
    }

    public void visit(RecordRestDescriptorNode recordRestDescriptorNode) {
        visitSyntaxNode(recordRestDescriptorNode);
    }

    public void visit(TypeReferenceNode typeReferenceNode) {
        visitSyntaxNode(typeReferenceNode);
    }

    public void visit(ServiceBodyNode serviceBodyNode) {
        visitSyntaxNode(serviceBodyNode);
    }

    public void visit(AnnotationNode annotationNode) {
        visitSyntaxNode(annotationNode);
    }

    public void visit(MetadataNode metadataNode) {
        visitSyntaxNode(metadataNode);
    }

    public void visit(ModuleVariableDeclarationNode moduleVariableDeclarationNode) {
        visitSyntaxNode(moduleVariableDeclarationNode);
    }

    public void visit(TypeTestExpressionNode typeTestExpressionNode) {
        visitSyntaxNode(typeTestExpressionNode);
    }

    public void visit(ArrayTypeDescriptorNode arrayTypeDescriptorNode) {
        visitSyntaxNode(arrayTypeDescriptorNode);
    }

    public void visit(RemoteMethodCallActionNode remoteMethodCallActionNode) {
        visitSyntaxNode(remoteMethodCallActionNode);
    }

    public void visit(ParameterizedTypeDescriptorNode parameterizedTypeDescriptorNode) {
        visitSyntaxNode(parameterizedTypeDescriptorNode);
    }

    public void visit(NilLiteralNode nilLiteralNode) {
        visitSyntaxNode(nilLiteralNode);
    }

    public void visit(AnnotationDeclarationNode annotationDeclarationNode) {
        visitSyntaxNode(annotationDeclarationNode);
    }

    public void visit(AnnotationAttachPointNode annotationAttachPointNode) {
        visitSyntaxNode(annotationAttachPointNode);
    }

    public void visit(XMLNamespaceDeclarationNode xMLNamespaceDeclarationNode) {
        visitSyntaxNode(xMLNamespaceDeclarationNode);
    }

    public void visit(FunctionBodyBlockNode functionBodyBlockNode) {
        visitSyntaxNode(functionBodyBlockNode);
    }

    public void visit(NamedWorkerDeclarationNode namedWorkerDeclarationNode) {
        visitSyntaxNode(namedWorkerDeclarationNode);
    }

    public void visit(NamedWorkerDeclarator namedWorkerDeclarator) {
        visitSyntaxNode(namedWorkerDeclarator);
    }

    public void visit(DocumentationStringNode documentationStringNode) {
        visitSyntaxNode(documentationStringNode);
    }

    public void visit(BasicLiteralNode basicLiteralNode) {
        visitSyntaxNode(basicLiteralNode);
    }

    public void visit(SimpleNameReferenceNode simpleNameReferenceNode) {
        visitSyntaxNode(simpleNameReferenceNode);
    }

    public void visit(QualifiedNameReferenceNode qualifiedNameReferenceNode) {
        visitSyntaxNode(qualifiedNameReferenceNode);
    }

    public void visit(BuiltinSimpleNameReferenceNode builtinSimpleNameReferenceNode) {
        visitSyntaxNode(builtinSimpleNameReferenceNode);
    }

    public void visit(TrapExpressionNode trapExpressionNode) {
        visitSyntaxNode(trapExpressionNode);
    }

    public void visit(ListConstructorExpressionNode listConstructorExpressionNode) {
        visitSyntaxNode(listConstructorExpressionNode);
    }

    public void visit(TypeCastExpressionNode typeCastExpressionNode) {
        visitSyntaxNode(typeCastExpressionNode);
    }

    public void visit(TypeCastParamNode typeCastParamNode) {
        visitSyntaxNode(typeCastParamNode);
    }

    public void visit(UnionTypeDescriptorNode unionTypeDescriptorNode) {
        visitSyntaxNode(unionTypeDescriptorNode);
    }

    public void visit(TableConstructorExpressionNode tableConstructorExpressionNode) {
        visitSyntaxNode(tableConstructorExpressionNode);
    }

    public void visit(KeySpecifierNode keySpecifierNode) {
        visitSyntaxNode(keySpecifierNode);
    }

<<<<<<< HEAD
    public void visit(LetExpressionNode letExpressionNode) {
        visitSyntaxNode(letExpressionNode);
    }

    public void visit(LetVariableDeclarationNode letVariableDeclarationNode) {
        visitSyntaxNode(letVariableDeclarationNode);
=======
    public void visit(ErrorTypeDescriptorNode errorTypeDescriptorNode) {
        visitSyntaxNode(errorTypeDescriptorNode);
    }

    public void visit(ErrorTypeParamsNode errorTypeParamsNode) {
        visitSyntaxNode(errorTypeParamsNode);
>>>>>>> 5acfcd43
    }

    // Tokens

    public void visit(Token token) {
    }

    // Misc

    public void visit(Minutiae minutiae) {
    }

    protected void visitSyntaxNode(Node node) {
        // TODO Find a better way to check for token
        if (node instanceof Token) {
            node.accept(this);
            return;
        }

        NonTerminalNode nonTerminalNode = (NonTerminalNode) node;
        for (Node child : nonTerminalNode.children()) {
            child.accept(this);
        }
    }
}
<|MERGE_RESOLUTION|>--- conflicted
+++ resolved
@@ -379,21 +379,12 @@
         visitSyntaxNode(keySpecifierNode);
     }
 
-<<<<<<< HEAD
-    public void visit(LetExpressionNode letExpressionNode) {
-        visitSyntaxNode(letExpressionNode);
-    }
-
-    public void visit(LetVariableDeclarationNode letVariableDeclarationNode) {
-        visitSyntaxNode(letVariableDeclarationNode);
-=======
     public void visit(ErrorTypeDescriptorNode errorTypeDescriptorNode) {
         visitSyntaxNode(errorTypeDescriptorNode);
     }
 
     public void visit(ErrorTypeParamsNode errorTypeParamsNode) {
         visitSyntaxNode(errorTypeParamsNode);
->>>>>>> 5acfcd43
     }
 
     // Tokens
