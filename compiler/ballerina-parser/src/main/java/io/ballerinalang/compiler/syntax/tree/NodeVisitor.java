/*
 *  Copyright (c) 2020, WSO2 Inc. (http://www.wso2.org) All Rights Reserved.
 *
 *  WSO2 Inc. licenses this file to you under the Apache License,
 *  Version 2.0 (the "License"); you may not use this file except
 *  in compliance with the License.
 *  You may obtain a copy of the License at
 *
 *    http://www.apache.org/licenses/LICENSE-2.0
 *
 *  Unless required by applicable law or agreed to in writing,
 *  software distributed under the License is distributed on an
 *  "AS IS" BASIS, WITHOUT WARRANTIES OR CONDITIONS OF ANY
 *  KIND, either express or implied.  See the License for the
 *  specific language governing permissions and limitations
 *  under the License.
 */
package io.ballerinalang.compiler.syntax.tree;


/**
 * The {@code NodeVisitor} visits each node in the syntax tree allowing
 * us to do something at each node.
 * <p>
 * This class separates tree nodes from various unrelated operations that needs
 * to be performed on the syntax tree nodes.
 * <p>
 * {@code NodeVisitor} is a abstract class that itself visits the complete
 * tree. Subclasses have the ability to override only the required visit methods.
 * <p>
 * There exists a visit method for each node in the Ballerina syntax tree.
 * These methods return void. If you are looking for a visitor that has visit
 * methods that returns something, see {@link NodeTransformer}.
 *
 * This is a generated class.
 *
 * @see NodeTransformer
 * @since 2.0.0
 */
public abstract class NodeVisitor {

    public void visit(ModulePartNode modulePartNode) {
        visitSyntaxNode(modulePartNode);
    }

    public void visit(FunctionDefinitionNode functionDefinitionNode) {
        visitSyntaxNode(functionDefinitionNode);
    }

    public void visit(ImportDeclarationNode importDeclarationNode) {
        visitSyntaxNode(importDeclarationNode);
    }

    public void visit(ListenerDeclarationNode listenerDeclarationNode) {
        visitSyntaxNode(listenerDeclarationNode);
    }

    public void visit(TypeDefinitionNode typeDefinitionNode) {
        visitSyntaxNode(typeDefinitionNode);
    }

    public void visit(ServiceDeclarationNode serviceDeclarationNode) {
        visitSyntaxNode(serviceDeclarationNode);
    }

    public void visit(AssignmentStatementNode assignmentStatementNode) {
        visitSyntaxNode(assignmentStatementNode);
    }

    public void visit(CompoundAssignmentStatementNode compoundAssignmentStatementNode) {
        visitSyntaxNode(compoundAssignmentStatementNode);
    }

    public void visit(VariableDeclarationNode variableDeclarationNode) {
        visitSyntaxNode(variableDeclarationNode);
    }

    public void visit(BlockStatementNode blockStatementNode) {
        visitSyntaxNode(blockStatementNode);
    }

    public void visit(BreakStatementNode breakStatementNode) {
        visitSyntaxNode(breakStatementNode);
    }

    public void visit(ExpressionStatementNode expressionStatementNode) {
        visitSyntaxNode(expressionStatementNode);
    }

    public void visit(ContinueStatementNode continueStatementNode) {
        visitSyntaxNode(continueStatementNode);
    }

    public void visit(ExternalFunctionBodyNode externalFunctionBodyNode) {
        visitSyntaxNode(externalFunctionBodyNode);
    }

    public void visit(IfElseStatementNode ifElseStatementNode) {
        visitSyntaxNode(ifElseStatementNode);
    }

    public void visit(ElseBlockNode elseBlockNode) {
        visitSyntaxNode(elseBlockNode);
    }

    public void visit(WhileStatementNode whileStatementNode) {
        visitSyntaxNode(whileStatementNode);
    }

    public void visit(PanicStatementNode panicStatementNode) {
        visitSyntaxNode(panicStatementNode);
    }

    public void visit(ReturnStatementNode returnStatementNode) {
        visitSyntaxNode(returnStatementNode);
    }

    public void visit(LocalTypeDefinitionStatementNode localTypeDefinitionStatementNode) {
        visitSyntaxNode(localTypeDefinitionStatementNode);
    }

    public void visit(LockStatementNode lockStatementNode) {
        visitSyntaxNode(lockStatementNode);
    }

    public void visit(ForkStatementNode forkStatementNode) {
        visitSyntaxNode(forkStatementNode);
    }

    public void visit(ForEachStatementNode forEachStatementNode) {
        visitSyntaxNode(forEachStatementNode);
    }

    public void visit(BinaryExpressionNode binaryExpressionNode) {
        visitSyntaxNode(binaryExpressionNode);
    }

    public void visit(BracedExpressionNode bracedExpressionNode) {
        visitSyntaxNode(bracedExpressionNode);
    }

    public void visit(CheckExpressionNode checkExpressionNode) {
        visitSyntaxNode(checkExpressionNode);
    }

    public void visit(FieldAccessExpressionNode fieldAccessExpressionNode) {
        visitSyntaxNode(fieldAccessExpressionNode);
    }

    public void visit(FunctionCallExpressionNode functionCallExpressionNode) {
        visitSyntaxNode(functionCallExpressionNode);
    }

    public void visit(MethodCallExpressionNode methodCallExpressionNode) {
        visitSyntaxNode(methodCallExpressionNode);
    }

    public void visit(MappingConstructorExpressionNode mappingConstructorExpressionNode) {
        visitSyntaxNode(mappingConstructorExpressionNode);
    }

    public void visit(IndexedExpressionNode indexedExpressionNode) {
        visitSyntaxNode(indexedExpressionNode);
    }

    public void visit(TypeofExpressionNode typeofExpressionNode) {
        visitSyntaxNode(typeofExpressionNode);
    }

    public void visit(UnaryExpressionNode unaryExpressionNode) {
        visitSyntaxNode(unaryExpressionNode);
    }

    public void visit(ComputedNameFieldNode computedNameFieldNode) {
        visitSyntaxNode(computedNameFieldNode);
    }

    public void visit(ConstantDeclarationNode constantDeclarationNode) {
        visitSyntaxNode(constantDeclarationNode);
    }

    public void visit(DefaultableParameterNode defaultableParameterNode) {
        visitSyntaxNode(defaultableParameterNode);
    }

    public void visit(RequiredParameterNode requiredParameterNode) {
        visitSyntaxNode(requiredParameterNode);
    }

    public void visit(RestParameterNode restParameterNode) {
        visitSyntaxNode(restParameterNode);
    }

    public void visit(ExpressionListItemNode expressionListItemNode) {
        visitSyntaxNode(expressionListItemNode);
    }

    public void visit(ImportOrgNameNode importOrgNameNode) {
        visitSyntaxNode(importOrgNameNode);
    }

    public void visit(ImportPrefixNode importPrefixNode) {
        visitSyntaxNode(importPrefixNode);
    }

    public void visit(ImportSubVersionNode importSubVersionNode) {
        visitSyntaxNode(importSubVersionNode);
    }

    public void visit(ImportVersionNode importVersionNode) {
        visitSyntaxNode(importVersionNode);
    }

    public void visit(SpecificFieldNode specificFieldNode) {
        visitSyntaxNode(specificFieldNode);
    }

    public void visit(SpreadFieldNode spreadFieldNode) {
        visitSyntaxNode(spreadFieldNode);
    }

    public void visit(NamedArgumentNode namedArgumentNode) {
        visitSyntaxNode(namedArgumentNode);
    }

    public void visit(PositionalArgumentNode positionalArgumentNode) {
        visitSyntaxNode(positionalArgumentNode);
    }

    public void visit(RestArgumentNode restArgumentNode) {
        visitSyntaxNode(restArgumentNode);
    }

    public void visit(ObjectTypeDescriptorNode objectTypeDescriptorNode) {
        visitSyntaxNode(objectTypeDescriptorNode);
    }

    public void visit(RecordTypeDescriptorNode recordTypeDescriptorNode) {
        visitSyntaxNode(recordTypeDescriptorNode);
    }

    public void visit(ReturnTypeDescriptorNode returnTypeDescriptorNode) {
        visitSyntaxNode(returnTypeDescriptorNode);
    }

    public void visit(NilTypeDescriptorNode nilTypeDescriptorNode) {
        visitSyntaxNode(nilTypeDescriptorNode);
    }

    public void visit(OptionalTypeDescriptorNode optionalTypeDescriptorNode) {
        visitSyntaxNode(optionalTypeDescriptorNode);
    }

    public void visit(ObjectFieldNode objectFieldNode) {
        visitSyntaxNode(objectFieldNode);
    }

    public void visit(RecordFieldNode recordFieldNode) {
        visitSyntaxNode(recordFieldNode);
    }

    public void visit(RecordFieldWithDefaultValueNode recordFieldWithDefaultValueNode) {
        visitSyntaxNode(recordFieldWithDefaultValueNode);
    }

    public void visit(RecordRestDescriptorNode recordRestDescriptorNode) {
        visitSyntaxNode(recordRestDescriptorNode);
    }

    public void visit(TypeReferenceNode typeReferenceNode) {
        visitSyntaxNode(typeReferenceNode);
    }

    public void visit(ServiceBodyNode serviceBodyNode) {
        visitSyntaxNode(serviceBodyNode);
    }

    public void visit(AnnotationNode annotationNode) {
        visitSyntaxNode(annotationNode);
    }

    public void visit(MetadataNode metadataNode) {
        visitSyntaxNode(metadataNode);
    }

    public void visit(ModuleVariableDeclarationNode moduleVariableDeclarationNode) {
        visitSyntaxNode(moduleVariableDeclarationNode);
    }

    public void visit(TypeTestExpressionNode typeTestExpressionNode) {
        visitSyntaxNode(typeTestExpressionNode);
    }

    public void visit(RemoteMethodCallActionNode remoteMethodCallActionNode) {
        visitSyntaxNode(remoteMethodCallActionNode);
    }

    public void visit(ParameterizedTypeDescriptorNode parameterizedTypeDescriptorNode) {
        visitSyntaxNode(parameterizedTypeDescriptorNode);
    }

    public void visit(NilLiteralNode nilLiteralNode) {
        visitSyntaxNode(nilLiteralNode);
    }

    public void visit(AnnotationDeclarationNode annotationDeclarationNode) {
        visitSyntaxNode(annotationDeclarationNode);
    }

    public void visit(AnnotationAttachPointNode annotationAttachPointNode) {
        visitSyntaxNode(annotationAttachPointNode);
    }

    public void visit(XMLNamespaceDeclarationNode xMLNamespaceDeclarationNode) {
        visitSyntaxNode(xMLNamespaceDeclarationNode);
    }

    public void visit(FunctionBodyBlockNode functionBodyBlockNode) {
        visitSyntaxNode(functionBodyBlockNode);
    }

    public void visit(NamedWorkerDeclarationNode namedWorkerDeclarationNode) {
        visitSyntaxNode(namedWorkerDeclarationNode);
    }

    public void visit(NamedWorkerDeclarator namedWorkerDeclarator) {
        visitSyntaxNode(namedWorkerDeclarator);
    }

    public void visit(DocumentationStringNode documentationStringNode) {
        visitSyntaxNode(documentationStringNode);
    }

    public void visit(BasicLiteralNode basicLiteralNode) {
        visitSyntaxNode(basicLiteralNode);
    }

    public void visit(SimpleNameReferenceNode simpleNameReferenceNode) {
        visitSyntaxNode(simpleNameReferenceNode);
    }

    public void visit(QualifiedNameReferenceNode qualifiedNameReferenceNode) {
        visitSyntaxNode(qualifiedNameReferenceNode);
    }

    public void visit(BuiltinSimpleNameReferenceNode builtinSimpleNameReferenceNode) {
        visitSyntaxNode(builtinSimpleNameReferenceNode);
    }

    public void visit(TrapExpressionNode trapExpressionNode) {
        visitSyntaxNode(trapExpressionNode);
    }

    public void visit(ListConstructorExpressionNode listConstructorExpressionNode) {
        visitSyntaxNode(listConstructorExpressionNode);
    }

    public void visit(TypeCastExpressionNode typeCastExpressionNode) {
        visitSyntaxNode(typeCastExpressionNode);
    }

    public void visit(TypeCastParamNode typeCastParamNode) {
        visitSyntaxNode(typeCastParamNode);
    }

    public void visit(UnionTypeDescriptorNode unionTypeDescriptorNode) {
        visitSyntaxNode(unionTypeDescriptorNode);
    }

    public void visit(TableConstructorExpressionNode tableConstructorExpressionNode) {
        visitSyntaxNode(tableConstructorExpressionNode);
    }

    public void visit(KeySpecifierNode keySpecifierNode) {
        visitSyntaxNode(keySpecifierNode);
    }

    public void visit(ErrorTypeDescriptorNode errorTypeDescriptorNode) {
        visitSyntaxNode(errorTypeDescriptorNode);
    }

    public void visit(ErrorTypeParamsNode errorTypeParamsNode) {
        visitSyntaxNode(errorTypeParamsNode);
    }

    public void visit(StreamTypeDescriptorNode streamTypeDescriptorNode) {
        visitSyntaxNode(streamTypeDescriptorNode);
    }

    public void visit(StreamTypeParamsNode streamTypeParamsNode) {
        visitSyntaxNode(streamTypeParamsNode);
    }

    public void visit(LetExpressionNode letExpressionNode) {
        visitSyntaxNode(letExpressionNode);
    }

    public void visit(LetVariableDeclarationNode letVariableDeclarationNode) {
        visitSyntaxNode(letVariableDeclarationNode);
    }

    public void visit(TemplateExpressionNode templateExpressionNode) {
        visitSyntaxNode(templateExpressionNode);
    }

    public void visit(XMLElementNode xMLElementNode) {
        visitSyntaxNode(xMLElementNode);
    }

    public void visit(XMLStartTagNode xMLStartTagNode) {
        visitSyntaxNode(xMLStartTagNode);
    }

    public void visit(XMLEndTagNode xMLEndTagNode) {
        visitSyntaxNode(xMLEndTagNode);
    }

    public void visit(XMLSimpleNameNode xMLSimpleNameNode) {
        visitSyntaxNode(xMLSimpleNameNode);
    }

    public void visit(XMLQualifiedNameNode xMLQualifiedNameNode) {
        visitSyntaxNode(xMLQualifiedNameNode);
    }

    public void visit(XMLEmptyElementNode xMLEmptyElementNode) {
        visitSyntaxNode(xMLEmptyElementNode);
    }

    public void visit(InterpolationNode interpolationNode) {
        visitSyntaxNode(interpolationNode);
    }

    public void visit(XMLTextNode xMLTextNode) {
        visitSyntaxNode(xMLTextNode);
    }

    public void visit(XMLAttributeNode xMLAttributeNode) {
        visitSyntaxNode(xMLAttributeNode);
    }

    public void visit(XMLAttributeValue xMLAttributeValue) {
        visitSyntaxNode(xMLAttributeValue);
    }

    public void visit(XMLComment xMLComment) {
        visitSyntaxNode(xMLComment);
    }

    public void visit(XMLProcessingInstruction xMLProcessingInstruction) {
        visitSyntaxNode(xMLProcessingInstruction);
    }

    public void visit(TableTypeDescriptorNode tableTypeDescriptorNode) {
        visitSyntaxNode(tableTypeDescriptorNode);
    }

    public void visit(TypeParameterNode typeParameterNode) {
        visitSyntaxNode(typeParameterNode);
    }

    public void visit(KeyTypeConstraintNode keyTypeConstraintNode) {
        visitSyntaxNode(keyTypeConstraintNode);
    }

    public void visit(FunctionTypeDescriptorNode functionTypeDescriptorNode) {
        visitSyntaxNode(functionTypeDescriptorNode);
    }

    public void visit(FunctionSignatureNode functionSignatureNode) {
        visitSyntaxNode(functionSignatureNode);
    }

    public void visit(ExplicitAnonymousFunctionExpressionNode explicitAnonymousFunctionExpressionNode) {
        visitSyntaxNode(explicitAnonymousFunctionExpressionNode);
    }

    public void visit(ExpressionFunctionBodyNode expressionFunctionBodyNode) {
        visitSyntaxNode(expressionFunctionBodyNode);
    }

    public void visit(TupleTypeDescriptorNode tupleTypeDescriptorNode) {
        visitSyntaxNode(tupleTypeDescriptorNode);
    }

    public void visit(ParenthesisedTypeDescriptorNode parenthesisedTypeDescriptorNode) {
        visitSyntaxNode(parenthesisedTypeDescriptorNode);
    }

    public void visit(ExplicitNewExpressionNode explicitNewExpressionNode) {
        visitSyntaxNode(explicitNewExpressionNode);
    }

    public void visit(ImplicitNewExpressionNode implicitNewExpressionNode) {
        visitSyntaxNode(implicitNewExpressionNode);
    }

    public void visit(ParenthesizedArgList parenthesizedArgList) {
        visitSyntaxNode(parenthesizedArgList);
    }

    public void visit(QueryConstructTypeNode queryConstructTypeNode) {
        visitSyntaxNode(queryConstructTypeNode);
    }

    public void visit(FromClauseNode fromClauseNode) {
        visitSyntaxNode(fromClauseNode);
    }

    public void visit(WhereClauseNode whereClauseNode) {
        visitSyntaxNode(whereClauseNode);
    }

    public void visit(LetClauseNode letClauseNode) {
        visitSyntaxNode(letClauseNode);
    }

    public void visit(QueryPipelineNode queryPipelineNode) {
        visitSyntaxNode(queryPipelineNode);
    }

    public void visit(SelectClauseNode selectClauseNode) {
        visitSyntaxNode(selectClauseNode);
    }

    public void visit(QueryExpressionNode queryExpressionNode) {
        visitSyntaxNode(queryExpressionNode);
    }

    public void visit(IntersectionTypeDescriptorNode intersectionTypeDescriptorNode) {
        visitSyntaxNode(intersectionTypeDescriptorNode);
    }

    public void visit(ImplicitAnonymousFunctionParameters implicitAnonymousFunctionParameters) {
        visitSyntaxNode(implicitAnonymousFunctionParameters);
    }

    public void visit(ImplicitAnonymousFunctionExpressionNode implicitAnonymousFunctionExpressionNode) {
        visitSyntaxNode(implicitAnonymousFunctionExpressionNode);
    }

    public void visit(StartActionNode startActionNode) {
        visitSyntaxNode(startActionNode);
    }

    public void visit(FlushActionNode flushActionNode) {
        visitSyntaxNode(flushActionNode);
    }

    public void visit(SingletonTypeDescriptorNode singletonTypeDescriptorNode) {
        visitSyntaxNode(singletonTypeDescriptorNode);
    }

    public void visit(FunctionDeclarationNode functionDeclarationNode) {
        visitSyntaxNode(functionDeclarationNode);
    }

    public void visit(TypedBindingPatternNode typedBindingPatternNode) {
        visitSyntaxNode(typedBindingPatternNode);
    }

    public void visit(CaptureBindingPatternNode captureBindingPatternNode) {
        visitSyntaxNode(captureBindingPatternNode);
    }

    public void visit(WildcardBindingPatternNode wildcardBindingPatternNode) {
        visitSyntaxNode(wildcardBindingPatternNode);
    }

    public void visit(ListBindingPatternNode listBindingPatternNode) {
        visitSyntaxNode(listBindingPatternNode);
    }

    public void visit(MappingBindingPatternNode mappingBindingPatternNode) {
        visitSyntaxNode(mappingBindingPatternNode);
    }

    public void visit(FieldBindingPatternFullNode fieldBindingPatternFullNode) {
        visitSyntaxNode(fieldBindingPatternFullNode);
    }

    public void visit(FieldBindingPatternVarnameNode fieldBindingPatternVarnameNode) {
        visitSyntaxNode(fieldBindingPatternVarnameNode);
    }

    public void visit(RestBindingPatternNode restBindingPatternNode) {
        visitSyntaxNode(restBindingPatternNode);
    }

    public void visit(AsyncSendActionNode asyncSendActionNode) {
        visitSyntaxNode(asyncSendActionNode);
    }

    public void visit(SyncSendActionNode syncSendActionNode) {
        visitSyntaxNode(syncSendActionNode);
    }

    public void visit(ReceiveActionNode receiveActionNode) {
        visitSyntaxNode(receiveActionNode);
    }

    public void visit(ReceiveFieldsNode receiveFieldsNode) {
        visitSyntaxNode(receiveFieldsNode);
    }

    public void visit(RestDescriptorNode restDescriptorNode) {
        visitSyntaxNode(restDescriptorNode);
    }

    public void visit(DoubleGTTokenNode doubleGTTokenNode) {
        visitSyntaxNode(doubleGTTokenNode);
    }

    public void visit(TrippleGTTokenNode trippleGTTokenNode) {
        visitSyntaxNode(trippleGTTokenNode);
    }

    public void visit(WaitActionNode waitActionNode) {
        visitSyntaxNode(waitActionNode);
    }

    public void visit(WaitFieldsListNode waitFieldsListNode) {
        visitSyntaxNode(waitFieldsListNode);
    }

    public void visit(WaitFieldNode waitFieldNode) {
        visitSyntaxNode(waitFieldNode);
    }

    public void visit(AnnotAccessExpressionNode annotAccessExpressionNode) {
        visitSyntaxNode(annotAccessExpressionNode);
    }

    public void visit(QueryActionNode queryActionNode) {
        visitSyntaxNode(queryActionNode);
    }

    public void visit(OptionalFieldAccessExpressionNode optionalFieldAccessExpressionNode) {
        visitSyntaxNode(optionalFieldAccessExpressionNode);
    }

    public void visit(ConditionalExpressionNode conditionalExpressionNode) {
        visitSyntaxNode(conditionalExpressionNode);
    }

    public void visit(EnumDeclarationNode enumDeclarationNode) {
        visitSyntaxNode(enumDeclarationNode);
    }

    public void visit(EnumMemberNode enumMemberNode) {
        visitSyntaxNode(enumMemberNode);
    }

    public void visit(ArrayTypeDescriptorNode arrayTypeDescriptorNode) {
        visitSyntaxNode(arrayTypeDescriptorNode);
    }

    public void visit(TransactionStatementNode transactionStatementNode) {
        visitSyntaxNode(transactionStatementNode);
    }

    public void visit(RollbackStatementNode rollbackStatementNode) {
        visitSyntaxNode(rollbackStatementNode);
    }

    public void visit(RetryStatementNode retryStatementNode) {
        visitSyntaxNode(retryStatementNode);
    }

    public void visit(CommitActionNode commitActionNode) {
        visitSyntaxNode(commitActionNode);
    }

    public void visit(TransactionalExpressionNode transactionalExpressionNode) {
        visitSyntaxNode(transactionalExpressionNode);
    }

    public void visit(ServiceConstructorExpressionNode serviceConstructorExpressionNode) {
        visitSyntaxNode(serviceConstructorExpressionNode);
    }

    public void visit(ByteArrayLiteralNode byteArrayLiteralNode) {
        visitSyntaxNode(byteArrayLiteralNode);
    }

<<<<<<< HEAD
    public void visit(TypeReferenceTypeDescNode typeReferenceTypeDescNode) {
        visitSyntaxNode(typeReferenceTypeDescNode);
=======
    public void visit(XMLFilterExpressionNode xMLFilterExpressionNode) {
        visitSyntaxNode(xMLFilterExpressionNode);
    }

    public void visit(XMLStepExpressionNode xMLStepExpressionNode) {
        visitSyntaxNode(xMLStepExpressionNode);
    }

    public void visit(XMLNamePatternChainingNode xMLNamePatternChainingNode) {
        visitSyntaxNode(xMLNamePatternChainingNode);
    }

    public void visit(XMLAtomicNamePatternNode xMLAtomicNamePatternNode) {
        visitSyntaxNode(xMLAtomicNamePatternNode);
>>>>>>> 85bb62a3
    }

    // Tokens

    public void visit(Token token) {
    }

    // Misc

    protected void visitSyntaxNode(Node node) {
        // TODO Find a better way to check for token
        if (node instanceof Token) {
            node.accept(this);
            return;
        }

        NonTerminalNode nonTerminalNode = (NonTerminalNode) node;
        for (Node child : nonTerminalNode.children()) {
            child.accept(this);
        }
    }
}
<|MERGE_RESOLUTION|>--- conflicted
+++ resolved
@@ -683,25 +683,24 @@
         visitSyntaxNode(byteArrayLiteralNode);
     }
 
-<<<<<<< HEAD
+    public void visit(XMLFilterExpressionNode xMLFilterExpressionNode) {
+        visitSyntaxNode(xMLFilterExpressionNode);
+    }
+
+    public void visit(XMLStepExpressionNode xMLStepExpressionNode) {
+        visitSyntaxNode(xMLStepExpressionNode);
+    }
+
+    public void visit(XMLNamePatternChainingNode xMLNamePatternChainingNode) {
+        visitSyntaxNode(xMLNamePatternChainingNode);
+    }
+
+    public void visit(XMLAtomicNamePatternNode xMLAtomicNamePatternNode) {
+        visitSyntaxNode(xMLAtomicNamePatternNode);
+    }
+
     public void visit(TypeReferenceTypeDescNode typeReferenceTypeDescNode) {
         visitSyntaxNode(typeReferenceTypeDescNode);
-=======
-    public void visit(XMLFilterExpressionNode xMLFilterExpressionNode) {
-        visitSyntaxNode(xMLFilterExpressionNode);
-    }
-
-    public void visit(XMLStepExpressionNode xMLStepExpressionNode) {
-        visitSyntaxNode(xMLStepExpressionNode);
-    }
-
-    public void visit(XMLNamePatternChainingNode xMLNamePatternChainingNode) {
-        visitSyntaxNode(xMLNamePatternChainingNode);
-    }
-
-    public void visit(XMLAtomicNamePatternNode xMLAtomicNamePatternNode) {
-        visitSyntaxNode(xMLAtomicNamePatternNode);
->>>>>>> 85bb62a3
     }
 
     // Tokens
