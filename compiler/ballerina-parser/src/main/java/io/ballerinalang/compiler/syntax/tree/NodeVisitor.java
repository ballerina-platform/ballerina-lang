/*
 *  Copyright (c) 2020, WSO2 Inc. (http://www.wso2.org) All Rights Reserved.
 *
 *  WSO2 Inc. licenses this file to you under the Apache License,
 *  Version 2.0 (the "License"); you may not use this file except
 *  in compliance with the License.
 *  You may obtain a copy of the License at
 *
 *    http://www.apache.org/licenses/LICENSE-2.0
 *
 *  Unless required by applicable law or agreed to in writing,
 *  software distributed under the License is distributed on an
 *  "AS IS" BASIS, WITHOUT WARRANTIES OR CONDITIONS OF ANY
 *  KIND, either express or implied.  See the License for the
 *  specific language governing permissions and limitations
 *  under the License.
 */
package io.ballerinalang.compiler.syntax.tree;


/**
 * The {@code NodeVisitor} visits each node in the syntax tree allowing
 * us to do something at each node.
 * <p>
 * This class separates tree nodes from various unrelated operations that needs
 * to be performed on the syntax tree nodes.
 * <p>
 * {@code NodeVisitor} is a abstract class that itself visits the complete
 * tree. Subclasses have the ability to override only the required visit methods.
 * <p>
 * There exists a visit method for each node in the Ballerina syntax tree.
 * These methods return void. If you are looking for a visitor that has visit
 * methods that returns something, see {@link NodeTransformer}.
 *
 * This is a generated class.
 *
 * @see NodeTransformer
 * @since 1.3.0
 */
public abstract class NodeVisitor {

    public void visit(ModulePart modulePart) {
        visitSyntaxNode(modulePart);
    }

    public void visit(FunctionDefinition functionDefinition) {
        visitSyntaxNode(functionDefinition);
    }

    public void visit(ImportDeclaration importDeclaration) {
        visitSyntaxNode(importDeclaration);
    }

    public void visit(ListenerDeclaration listenerDeclaration) {
        visitSyntaxNode(listenerDeclaration);
    }

    public void visit(TypeDefinitionNode typeDefinitionNode) {
        visitSyntaxNode(typeDefinitionNode);
    }

    public void visit(ServiceDeclaration serviceDeclaration) {
        visitSyntaxNode(serviceDeclaration);
    }

    public void visit(AssignmentStatement assignmentStatement) {
        visitSyntaxNode(assignmentStatement);
    }

    public void visit(CompoundAssignmentStatement compoundAssignmentStatement) {
        visitSyntaxNode(compoundAssignmentStatement);
    }

    public void visit(VariableDeclaration variableDeclaration) {
        visitSyntaxNode(variableDeclaration);
    }

    public void visit(BlockStatement blockStatement) {
        visitSyntaxNode(blockStatement);
    }

    public void visit(BreakStatement breakStatement) {
        visitSyntaxNode(breakStatement);
    }

    public void visit(CallStatement callStatement) {
        visitSyntaxNode(callStatement);
    }

    public void visit(ContinueStatement continueStatement) {
        visitSyntaxNode(continueStatement);
    }

    public void visit(ExternalFunctionBody externalFunctionBody) {
        visitSyntaxNode(externalFunctionBody);
    }

    public void visit(IfElseStatement ifElseStatement) {
        visitSyntaxNode(ifElseStatement);
    }

    public void visit(ElseBlock elseBlock) {
        visitSyntaxNode(elseBlock);
    }

    public void visit(WhileStatement whileStatement) {
        visitSyntaxNode(whileStatement);
    }

    public void visit(PanicStatement panicStatement) {
        visitSyntaxNode(panicStatement);
    }

    public void visit(ReturnStatement returnStatement) {
        visitSyntaxNode(returnStatement);
    }

    public void visit(BinaryExpression binaryExpression) {
        visitSyntaxNode(binaryExpression);
    }

    public void visit(BracedExpression bracedExpression) {
        visitSyntaxNode(bracedExpression);
    }

    public void visit(CheckExpression checkExpression) {
        visitSyntaxNode(checkExpression);
    }

    public void visit(FieldAccessExpression fieldAccessExpression) {
        visitSyntaxNode(fieldAccessExpression);
    }

    public void visit(FunctionCallExpression functionCallExpression) {
        visitSyntaxNode(functionCallExpression);
    }

    public void visit(MethodCallExpression methodCallExpression) {
        visitSyntaxNode(methodCallExpression);
    }

    public void visit(MappingConstructorExpression mappingConstructorExpression) {
        visitSyntaxNode(mappingConstructorExpression);
    }

    public void visit(MemberAccessExpression memberAccessExpression) {
        visitSyntaxNode(memberAccessExpression);
    }

    public void visit(TypeofExpression typeofExpression) {
        visitSyntaxNode(typeofExpression);
    }

    public void visit(UnaryExpression unaryExpression) {
        visitSyntaxNode(unaryExpression);
    }

    public void visit(ComputedNameField computedNameField) {
        visitSyntaxNode(computedNameField);
    }

    public void visit(ConstantDeclaration constantDeclaration) {
        visitSyntaxNode(constantDeclaration);
    }

    public void visit(DefaultableParameter defaultableParameter) {
        visitSyntaxNode(defaultableParameter);
    }

    public void visit(RequiredParameter requiredParameter) {
        visitSyntaxNode(requiredParameter);
    }

    public void visit(RestParameter restParameter) {
        visitSyntaxNode(restParameter);
    }

    public void visit(ExpressionListItem expressionListItem) {
        visitSyntaxNode(expressionListItem);
    }

    public void visit(ImportOrgName importOrgName) {
        visitSyntaxNode(importOrgName);
    }

    public void visit(ImportPrefix importPrefix) {
        visitSyntaxNode(importPrefix);
    }

    public void visit(ImportSubVersion importSubVersion) {
        visitSyntaxNode(importSubVersion);
    }

    public void visit(ImportVersion importVersion) {
        visitSyntaxNode(importVersion);
    }

    public void visit(SubModuleName subModuleName) {
        visitSyntaxNode(subModuleName);
    }

    public void visit(SpecificField specificField) {
        visitSyntaxNode(specificField);
    }

    public void visit(SpreadField spreadField) {
        visitSyntaxNode(spreadField);
    }

    public void visit(NamedArgument namedArgument) {
        visitSyntaxNode(namedArgument);
    }

    public void visit(PositionalArgument positionalArgument) {
        visitSyntaxNode(positionalArgument);
    }

    public void visit(RestArgument restArgument) {
        visitSyntaxNode(restArgument);
    }

    public void visit(ObjectTypeDescriptor objectTypeDescriptor) {
        visitSyntaxNode(objectTypeDescriptor);
    }

    public void visit(RecordTypeDescriptor recordTypeDescriptor) {
        visitSyntaxNode(recordTypeDescriptor);
    }

    public void visit(ReturnTypeDescriptor returnTypeDescriptor) {
        visitSyntaxNode(returnTypeDescriptor);
    }

    public void visit(NilTypeDescriptor nilTypeDescriptor) {
        visitSyntaxNode(nilTypeDescriptor);
    }

    public void visit(OptionalTypeDescriptor optionalTypeDescriptor) {
        visitSyntaxNode(optionalTypeDescriptor);
    }

    public void visit(ObjectField objectField) {
        visitSyntaxNode(objectField);
    }

    public void visit(RecordField recordField) {
        visitSyntaxNode(recordField);
    }

    public void visit(RecordFieldWithDefaultValue recordFieldWithDefaultValue) {
        visitSyntaxNode(recordFieldWithDefaultValue);
    }

    public void visit(RecordRestDescriptor recordRestDescriptor) {
        visitSyntaxNode(recordRestDescriptor);
    }

    public void visit(TypeReference typeReference) {
        visitSyntaxNode(typeReference);
    }

    public void visit(QualifiedIdentifier qualifiedIdentifier) {
        visitSyntaxNode(qualifiedIdentifier);
    }

    public void visit(ServiceBody serviceBody) {
        visitSyntaxNode(serviceBody);
    }

    public void visit(Annotation annotation) {
        visitSyntaxNode(annotation);
    }

    public void visit(Metadata metadata) {
        visitSyntaxNode(metadata);
    }

    public void visit(ModuleVariableDeclaration moduleVariableDeclaration) {
        visitSyntaxNode(moduleVariableDeclaration);
    }

<<<<<<< HEAD
    public void visit(ArrayTypeDescriptor arrayTypeDescriptor) {
        visitSyntaxNode(arrayTypeDescriptor);
    }

    public void visit(ArrayDimension arrayDimension) {
        visitSyntaxNode(arrayDimension);
=======
    public void visit(IsExpression isExpression) {
        visitSyntaxNode(isExpression);
>>>>>>> 91c5b018
    }

    // Tokens

    public void visit(Token token) {
    }

    public void visit(EmptyToken emptyToken) {
    }

    // Misc

    public void visit(EmptyNode emptyNode) {
    }

    public void visit(Minutiae minutiae) {
    }

    protected void visitSyntaxNode(Node node) {
        // TODO Find a better way to check for token
        if (node instanceof Token) {
            node.accept(this);
            return;
        }

        NonTerminalNode nonTerminalNode = (NonTerminalNode) node;
        for (Node child : nonTerminalNode.children()) {
            child.accept(this);
        }
    }
}
<|MERGE_RESOLUTION|>--- conflicted
+++ resolved
@@ -279,17 +279,16 @@
         visitSyntaxNode(moduleVariableDeclaration);
     }
 
-<<<<<<< HEAD
     public void visit(ArrayTypeDescriptor arrayTypeDescriptor) {
         visitSyntaxNode(arrayTypeDescriptor);
     }
 
     public void visit(ArrayDimension arrayDimension) {
         visitSyntaxNode(arrayDimension);
-=======
+    }
+
     public void visit(IsExpression isExpression) {
         visitSyntaxNode(isExpression);
->>>>>>> 91c5b018
     }
 
     // Tokens
