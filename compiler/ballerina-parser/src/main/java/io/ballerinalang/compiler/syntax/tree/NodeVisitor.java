/*
 *  Copyright (c) 2020, WSO2 Inc. (http://www.wso2.org) All Rights Reserved.
 *
 *  WSO2 Inc. licenses this file to you under the Apache License,
 *  Version 2.0 (the "License"); you may not use this file except
 *  in compliance with the License.
 *  You may obtain a copy of the License at
 *
 *    http://www.apache.org/licenses/LICENSE-2.0
 *
 *  Unless required by applicable law or agreed to in writing,
 *  software distributed under the License is distributed on an
 *  "AS IS" BASIS, WITHOUT WARRANTIES OR CONDITIONS OF ANY
 *  KIND, either express or implied.  See the License for the
 *  specific language governing permissions and limitations
 *  under the License.
 */
package io.ballerinalang.compiler.syntax.tree;


/**
 * The {@code NodeVisitor} visits each node in the syntax tree allowing
 * us to do something at each node.
 * <p>
 * This class separates tree nodes from various unrelated operations that needs
 * to be performed on the syntax tree nodes.
 * <p>
 * {@code NodeVisitor} is a abstract class that itself visits the complete
 * tree. Subclasses have the ability to override only the required visit methods.
 * <p>
 * There exists a visit method for each node in the Ballerina syntax tree.
 * These methods return void. If you are looking for a visitor that has visit
 * methods that returns something, see {@link NodeTransformer}.
 *
 * This is a generated class.
 *
 * @see NodeTransformer
 * @since 1.3.0
 */
public abstract class NodeVisitor {

    public void visit(ModulePartNode modulePartNode) {
        visitSyntaxNode(modulePartNode);
    }

    public void visit(FunctionDefinitionNode functionDefinitionNode) {
        visitSyntaxNode(functionDefinitionNode);
    }

    public void visit(ImportDeclarationNode importDeclarationNode) {
        visitSyntaxNode(importDeclarationNode);
    }

    public void visit(ListenerDeclarationNode listenerDeclarationNode) {
        visitSyntaxNode(listenerDeclarationNode);
    }

    public void visit(TypeDefinitionNode typeDefinitionNode) {
        visitSyntaxNode(typeDefinitionNode);
    }

    public void visit(ServiceDeclarationNode serviceDeclarationNode) {
        visitSyntaxNode(serviceDeclarationNode);
    }

    public void visit(AssignmentStatementNode assignmentStatementNode) {
        visitSyntaxNode(assignmentStatementNode);
    }

    public void visit(CompoundAssignmentStatementNode compoundAssignmentStatementNode) {
        visitSyntaxNode(compoundAssignmentStatementNode);
    }

    public void visit(VariableDeclarationNode variableDeclarationNode) {
        visitSyntaxNode(variableDeclarationNode);
    }

    public void visit(BlockStatementNode blockStatementNode) {
        visitSyntaxNode(blockStatementNode);
    }

    public void visit(BreakStatementNode breakStatementNode) {
        visitSyntaxNode(breakStatementNode);
    }

    public void visit(ExpressionStatementNode expressionStatementNode) {
        visitSyntaxNode(expressionStatementNode);
    }

    public void visit(ContinueStatementNode continueStatementNode) {
        visitSyntaxNode(continueStatementNode);
    }

    public void visit(ExternalFunctionBodyNode externalFunctionBodyNode) {
        visitSyntaxNode(externalFunctionBodyNode);
    }

    public void visit(IfElseStatementNode ifElseStatementNode) {
        visitSyntaxNode(ifElseStatementNode);
    }

    public void visit(ElseBlockNode elseBlockNode) {
        visitSyntaxNode(elseBlockNode);
    }

    public void visit(WhileStatementNode whileStatementNode) {
        visitSyntaxNode(whileStatementNode);
    }

    public void visit(PanicStatementNode panicStatementNode) {
        visitSyntaxNode(panicStatementNode);
    }

    public void visit(ReturnStatementNode returnStatementNode) {
        visitSyntaxNode(returnStatementNode);
    }

    public void visit(LocalTypeDefinitionStatementNode localTypeDefinitionStatementNode) {
        visitSyntaxNode(localTypeDefinitionStatementNode);
    }

    public void visit(LockStatementNode lockStatementNode) {
        visitSyntaxNode(lockStatementNode);
    }

    public void visit(ForkStatementNode forkStatementNode) {
        visitSyntaxNode(forkStatementNode);
    }

    public void visit(ForEachStatementNode forEachStatementNode) {
        visitSyntaxNode(forEachStatementNode);
    }

    public void visit(BinaryExpressionNode binaryExpressionNode) {
        visitSyntaxNode(binaryExpressionNode);
    }

    public void visit(BracedExpressionNode bracedExpressionNode) {
        visitSyntaxNode(bracedExpressionNode);
    }

    public void visit(CheckExpressionNode checkExpressionNode) {
        visitSyntaxNode(checkExpressionNode);
    }

    public void visit(FieldAccessExpressionNode fieldAccessExpressionNode) {
        visitSyntaxNode(fieldAccessExpressionNode);
    }

    public void visit(FunctionCallExpressionNode functionCallExpressionNode) {
        visitSyntaxNode(functionCallExpressionNode);
    }

    public void visit(MethodCallExpressionNode methodCallExpressionNode) {
        visitSyntaxNode(methodCallExpressionNode);
    }

    public void visit(MappingConstructorExpressionNode mappingConstructorExpressionNode) {
        visitSyntaxNode(mappingConstructorExpressionNode);
    }

    public void visit(IndexedExpressionNode indexedExpressionNode) {
        visitSyntaxNode(indexedExpressionNode);
    }

    public void visit(TypeofExpressionNode typeofExpressionNode) {
        visitSyntaxNode(typeofExpressionNode);
    }

    public void visit(UnaryExpressionNode unaryExpressionNode) {
        visitSyntaxNode(unaryExpressionNode);
    }

    public void visit(ComputedNameFieldNode computedNameFieldNode) {
        visitSyntaxNode(computedNameFieldNode);
    }

    public void visit(ConstantDeclarationNode constantDeclarationNode) {
        visitSyntaxNode(constantDeclarationNode);
    }

    public void visit(DefaultableParameterNode defaultableParameterNode) {
        visitSyntaxNode(defaultableParameterNode);
    }

    public void visit(RequiredParameterNode requiredParameterNode) {
        visitSyntaxNode(requiredParameterNode);
    }

    public void visit(RestParameterNode restParameterNode) {
        visitSyntaxNode(restParameterNode);
    }

    public void visit(ExpressionListItemNode expressionListItemNode) {
        visitSyntaxNode(expressionListItemNode);
    }

    public void visit(ImportOrgNameNode importOrgNameNode) {
        visitSyntaxNode(importOrgNameNode);
    }

    public void visit(ImportPrefixNode importPrefixNode) {
        visitSyntaxNode(importPrefixNode);
    }

    public void visit(ImportSubVersionNode importSubVersionNode) {
        visitSyntaxNode(importSubVersionNode);
    }

    public void visit(ImportVersionNode importVersionNode) {
        visitSyntaxNode(importVersionNode);
    }

    public void visit(SpecificFieldNode specificFieldNode) {
        visitSyntaxNode(specificFieldNode);
    }

    public void visit(SpreadFieldNode spreadFieldNode) {
        visitSyntaxNode(spreadFieldNode);
    }

    public void visit(NamedArgumentNode namedArgumentNode) {
        visitSyntaxNode(namedArgumentNode);
    }

    public void visit(PositionalArgumentNode positionalArgumentNode) {
        visitSyntaxNode(positionalArgumentNode);
    }

    public void visit(RestArgumentNode restArgumentNode) {
        visitSyntaxNode(restArgumentNode);
    }

    public void visit(ObjectTypeDescriptorNode objectTypeDescriptorNode) {
        visitSyntaxNode(objectTypeDescriptorNode);
    }

    public void visit(RecordTypeDescriptorNode recordTypeDescriptorNode) {
        visitSyntaxNode(recordTypeDescriptorNode);
    }

    public void visit(ReturnTypeDescriptorNode returnTypeDescriptorNode) {
        visitSyntaxNode(returnTypeDescriptorNode);
    }

    public void visit(NilTypeDescriptorNode nilTypeDescriptorNode) {
        visitSyntaxNode(nilTypeDescriptorNode);
    }

    public void visit(OptionalTypeDescriptorNode optionalTypeDescriptorNode) {
        visitSyntaxNode(optionalTypeDescriptorNode);
    }

    public void visit(ObjectFieldNode objectFieldNode) {
        visitSyntaxNode(objectFieldNode);
    }

    public void visit(RecordFieldNode recordFieldNode) {
        visitSyntaxNode(recordFieldNode);
    }

    public void visit(RecordFieldWithDefaultValueNode recordFieldWithDefaultValueNode) {
        visitSyntaxNode(recordFieldWithDefaultValueNode);
    }

    public void visit(RecordRestDescriptorNode recordRestDescriptorNode) {
        visitSyntaxNode(recordRestDescriptorNode);
    }

    public void visit(TypeReferenceNode typeReferenceNode) {
        visitSyntaxNode(typeReferenceNode);
    }

    public void visit(ServiceBodyNode serviceBodyNode) {
        visitSyntaxNode(serviceBodyNode);
    }

    public void visit(AnnotationNode annotationNode) {
        visitSyntaxNode(annotationNode);
    }

    public void visit(MetadataNode metadataNode) {
        visitSyntaxNode(metadataNode);
    }

    public void visit(ModuleVariableDeclarationNode moduleVariableDeclarationNode) {
        visitSyntaxNode(moduleVariableDeclarationNode);
    }

    public void visit(TypeTestExpressionNode typeTestExpressionNode) {
        visitSyntaxNode(typeTestExpressionNode);
    }

    public void visit(RemoteMethodCallActionNode remoteMethodCallActionNode) {
        visitSyntaxNode(remoteMethodCallActionNode);
    }

    public void visit(ParameterizedTypeDescriptorNode parameterizedTypeDescriptorNode) {
        visitSyntaxNode(parameterizedTypeDescriptorNode);
    }

    public void visit(NilLiteralNode nilLiteralNode) {
        visitSyntaxNode(nilLiteralNode);
    }

    public void visit(AnnotationDeclarationNode annotationDeclarationNode) {
        visitSyntaxNode(annotationDeclarationNode);
    }

    public void visit(AnnotationAttachPointNode annotationAttachPointNode) {
        visitSyntaxNode(annotationAttachPointNode);
    }

    public void visit(XMLNamespaceDeclarationNode xMLNamespaceDeclarationNode) {
        visitSyntaxNode(xMLNamespaceDeclarationNode);
    }

    public void visit(FunctionBodyBlockNode functionBodyBlockNode) {
        visitSyntaxNode(functionBodyBlockNode);
    }

    public void visit(NamedWorkerDeclarationNode namedWorkerDeclarationNode) {
        visitSyntaxNode(namedWorkerDeclarationNode);
    }

    public void visit(NamedWorkerDeclarator namedWorkerDeclarator) {
        visitSyntaxNode(namedWorkerDeclarator);
    }

    public void visit(DocumentationStringNode documentationStringNode) {
        visitSyntaxNode(documentationStringNode);
    }

    public void visit(BasicLiteralNode basicLiteralNode) {
        visitSyntaxNode(basicLiteralNode);
    }

    public void visit(SimpleNameReferenceNode simpleNameReferenceNode) {
        visitSyntaxNode(simpleNameReferenceNode);
    }

    public void visit(QualifiedNameReferenceNode qualifiedNameReferenceNode) {
        visitSyntaxNode(qualifiedNameReferenceNode);
    }

    public void visit(BuiltinSimpleNameReferenceNode builtinSimpleNameReferenceNode) {
        visitSyntaxNode(builtinSimpleNameReferenceNode);
    }

    public void visit(TrapExpressionNode trapExpressionNode) {
        visitSyntaxNode(trapExpressionNode);
    }

    public void visit(ListConstructorExpressionNode listConstructorExpressionNode) {
        visitSyntaxNode(listConstructorExpressionNode);
    }

    public void visit(TypeCastExpressionNode typeCastExpressionNode) {
        visitSyntaxNode(typeCastExpressionNode);
    }

    public void visit(TypeCastParamNode typeCastParamNode) {
        visitSyntaxNode(typeCastParamNode);
    }

    public void visit(UnionTypeDescriptorNode unionTypeDescriptorNode) {
        visitSyntaxNode(unionTypeDescriptorNode);
    }

    public void visit(TableConstructorExpressionNode tableConstructorExpressionNode) {
        visitSyntaxNode(tableConstructorExpressionNode);
    }

    public void visit(KeySpecifierNode keySpecifierNode) {
        visitSyntaxNode(keySpecifierNode);
    }

    public void visit(ErrorTypeDescriptorNode errorTypeDescriptorNode) {
        visitSyntaxNode(errorTypeDescriptorNode);
    }

    public void visit(ErrorTypeParamsNode errorTypeParamsNode) {
        visitSyntaxNode(errorTypeParamsNode);
    }

    public void visit(StreamTypeDescriptorNode streamTypeDescriptorNode) {
        visitSyntaxNode(streamTypeDescriptorNode);
    }

    public void visit(StreamTypeParamsNode streamTypeParamsNode) {
        visitSyntaxNode(streamTypeParamsNode);
    }

    public void visit(LetExpressionNode letExpressionNode) {
        visitSyntaxNode(letExpressionNode);
    }

    public void visit(LetVariableDeclarationNode letVariableDeclarationNode) {
        visitSyntaxNode(letVariableDeclarationNode);
    }

    public void visit(TemplateExpressionNode templateExpressionNode) {
        visitSyntaxNode(templateExpressionNode);
    }

    public void visit(XMLElementNode xMLElementNode) {
        visitSyntaxNode(xMLElementNode);
    }

    public void visit(XMLStartTagNode xMLStartTagNode) {
        visitSyntaxNode(xMLStartTagNode);
    }

    public void visit(XMLEndTagNode xMLEndTagNode) {
        visitSyntaxNode(xMLEndTagNode);
    }

    public void visit(XMLSimpleNameNode xMLSimpleNameNode) {
        visitSyntaxNode(xMLSimpleNameNode);
    }

    public void visit(XMLQualifiedNameNode xMLQualifiedNameNode) {
        visitSyntaxNode(xMLQualifiedNameNode);
    }

    public void visit(XMLEmptyElementNode xMLEmptyElementNode) {
        visitSyntaxNode(xMLEmptyElementNode);
    }

    public void visit(InterpolationNode interpolationNode) {
        visitSyntaxNode(interpolationNode);
    }

    public void visit(XMLTextNode xMLTextNode) {
        visitSyntaxNode(xMLTextNode);
    }

    public void visit(XMLAttributeNode xMLAttributeNode) {
        visitSyntaxNode(xMLAttributeNode);
    }

    public void visit(XMLAttributeValue xMLAttributeValue) {
        visitSyntaxNode(xMLAttributeValue);
    }

    public void visit(XMLComment xMLComment) {
        visitSyntaxNode(xMLComment);
    }

    public void visit(XMLProcessingInstruction xMLProcessingInstruction) {
        visitSyntaxNode(xMLProcessingInstruction);
    }

    public void visit(TableTypeDescriptorNode tableTypeDescriptorNode) {
        visitSyntaxNode(tableTypeDescriptorNode);
    }

    public void visit(TypeParameterNode typeParameterNode) {
        visitSyntaxNode(typeParameterNode);
    }

    public void visit(KeyTypeConstraintNode keyTypeConstraintNode) {
        visitSyntaxNode(keyTypeConstraintNode);
    }

    public void visit(FunctionTypeDescriptorNode functionTypeDescriptorNode) {
        visitSyntaxNode(functionTypeDescriptorNode);
    }

    public void visit(FunctionSignatureNode functionSignatureNode) {
        visitSyntaxNode(functionSignatureNode);
    }

    public void visit(ExplicitAnonymousFunctionExpressionNode explicitAnonymousFunctionExpressionNode) {
        visitSyntaxNode(explicitAnonymousFunctionExpressionNode);
    }

    public void visit(ExpressionFunctionBodyNode expressionFunctionBodyNode) {
        visitSyntaxNode(expressionFunctionBodyNode);
    }

    public void visit(TupleTypeDescriptorNode tupleTypeDescriptorNode) {
        visitSyntaxNode(tupleTypeDescriptorNode);
    }

    public void visit(ParenthesisedTypeDescriptorNode parenthesisedTypeDescriptorNode) {
        visitSyntaxNode(parenthesisedTypeDescriptorNode);
    }

    public void visit(ExplicitNewExpressionNode explicitNewExpressionNode) {
        visitSyntaxNode(explicitNewExpressionNode);
    }

    public void visit(ImplicitNewExpressionNode implicitNewExpressionNode) {
        visitSyntaxNode(implicitNewExpressionNode);
    }

    public void visit(ParenthesizedArgList parenthesizedArgList) {
        visitSyntaxNode(parenthesizedArgList);
    }

    public void visit(QueryConstructTypeNode queryConstructTypeNode) {
        visitSyntaxNode(queryConstructTypeNode);
    }

    public void visit(FromClauseNode fromClauseNode) {
        visitSyntaxNode(fromClauseNode);
    }

    public void visit(WhereClauseNode whereClauseNode) {
        visitSyntaxNode(whereClauseNode);
    }

    public void visit(LetClauseNode letClauseNode) {
        visitSyntaxNode(letClauseNode);
    }

    public void visit(QueryPipelineNode queryPipelineNode) {
        visitSyntaxNode(queryPipelineNode);
    }

    public void visit(SelectClauseNode selectClauseNode) {
        visitSyntaxNode(selectClauseNode);
    }

    public void visit(QueryExpressionNode queryExpressionNode) {
        visitSyntaxNode(queryExpressionNode);
    }

    public void visit(IntersectionTypeDescriptorNode intersectionTypeDescriptorNode) {
        visitSyntaxNode(intersectionTypeDescriptorNode);
    }

    public void visit(ImplicitAnonymousFunctionParameters implicitAnonymousFunctionParameters) {
        visitSyntaxNode(implicitAnonymousFunctionParameters);
    }

    public void visit(ImplicitAnonymousFunctionExpressionNode implicitAnonymousFunctionExpressionNode) {
        visitSyntaxNode(implicitAnonymousFunctionExpressionNode);
    }

    public void visit(StartActionNode startActionNode) {
        visitSyntaxNode(startActionNode);
    }

    public void visit(FlushActionNode flushActionNode) {
        visitSyntaxNode(flushActionNode);
    }

<<<<<<< HEAD
    public void visit(SingletonTypeDescriptorNode singletonTypeDescriptorNode) {
        visitSyntaxNode(singletonTypeDescriptorNode);
=======
    public void visit(FunctionDeclarationNode functionDeclarationNode) {
        visitSyntaxNode(functionDeclarationNode);
>>>>>>> df73fd33
    }

    // Tokens

    public void visit(Token token) {
    }

    // Misc

    protected void visitSyntaxNode(Node node) {
        // TODO Find a better way to check for token
        if (node instanceof Token) {
            node.accept(this);
            return;
        }

        NonTerminalNode nonTerminalNode = (NonTerminalNode) node;
        for (Node child : nonTerminalNode.children()) {
            child.accept(this);
        }
    }
}
<|MERGE_RESOLUTION|>--- conflicted
+++ resolved
@@ -547,13 +547,12 @@
         visitSyntaxNode(flushActionNode);
     }
 
-<<<<<<< HEAD
     public void visit(SingletonTypeDescriptorNode singletonTypeDescriptorNode) {
         visitSyntaxNode(singletonTypeDescriptorNode);
-=======
+    }
+
     public void visit(FunctionDeclarationNode functionDeclarationNode) {
         visitSyntaxNode(functionDeclarationNode);
->>>>>>> df73fd33
     }
 
     // Tokens
