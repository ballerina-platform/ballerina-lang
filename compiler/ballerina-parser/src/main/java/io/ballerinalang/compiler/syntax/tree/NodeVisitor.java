/*
 *  Copyright (c) 2020, WSO2 Inc. (http://www.wso2.org) All Rights Reserved.
 *
 *  WSO2 Inc. licenses this file to you under the Apache License,
 *  Version 2.0 (the "License"); you may not use this file except
 *  in compliance with the License.
 *  You may obtain a copy of the License at
 *
 *    http://www.apache.org/licenses/LICENSE-2.0
 *
 *  Unless required by applicable law or agreed to in writing,
 *  software distributed under the License is distributed on an
 *  "AS IS" BASIS, WITHOUT WARRANTIES OR CONDITIONS OF ANY
 *  KIND, either express or implied.  See the License for the
 *  specific language governing permissions and limitations
 *  under the License.
 */
package io.ballerinalang.compiler.syntax.tree;


/**
 * The {@code NodeVisitor} visits each node in the syntax tree allowing
 * us to do something at each node.
 * <p>
 * This class separates tree nodes from various unrelated operations that needs
 * to be performed on the syntax tree nodes.
 * <p>
 * {@code NodeVisitor} is a abstract class that itself visits the complete
 * tree. Subclasses have the ability to override only the required visit methods.
 * <p>
 * There exists a visit method for each node in the Ballerina syntax tree.
 * These methods return void. If you are looking for a visitor that has visit
 * methods that returns something, see {@link NodeTransformer}.
 *
 * This is a generated class.
 *
 * @see NodeTransformer
 * @since 1.3.0
 */
public abstract class NodeVisitor {

    public void visit(ModulePartNode modulePartNode) {
        visitSyntaxNode(modulePartNode);
    }

    public void visit(FunctionDefinitionNode functionDefinitionNode) {
        visitSyntaxNode(functionDefinitionNode);
    }

    public void visit(ImportDeclarationNode importDeclarationNode) {
        visitSyntaxNode(importDeclarationNode);
    }

    public void visit(ListenerDeclarationNode listenerDeclarationNode) {
        visitSyntaxNode(listenerDeclarationNode);
    }

    public void visit(TypeDefinitionNode typeDefinitionNode) {
        visitSyntaxNode(typeDefinitionNode);
    }

    public void visit(ServiceDeclarationNode serviceDeclarationNode) {
        visitSyntaxNode(serviceDeclarationNode);
    }

    public void visit(AssignmentStatementNode assignmentStatementNode) {
        visitSyntaxNode(assignmentStatementNode);
    }

    public void visit(CompoundAssignmentStatementNode compoundAssignmentStatementNode) {
        visitSyntaxNode(compoundAssignmentStatementNode);
    }

    public void visit(VariableDeclarationNode variableDeclarationNode) {
        visitSyntaxNode(variableDeclarationNode);
    }

    public void visit(BlockStatementNode blockStatementNode) {
        visitSyntaxNode(blockStatementNode);
    }

    public void visit(BreakStatementNode breakStatementNode) {
        visitSyntaxNode(breakStatementNode);
    }

    public void visit(ExpressionStatementNode expressionStatementNode) {
        visitSyntaxNode(expressionStatementNode);
    }

    public void visit(ContinueStatementNode continueStatementNode) {
        visitSyntaxNode(continueStatementNode);
    }

    public void visit(ExternalFunctionBodyNode externalFunctionBodyNode) {
        visitSyntaxNode(externalFunctionBodyNode);
    }

    public void visit(IfElseStatementNode ifElseStatementNode) {
        visitSyntaxNode(ifElseStatementNode);
    }

    public void visit(ElseBlockNode elseBlockNode) {
        visitSyntaxNode(elseBlockNode);
    }

    public void visit(WhileStatementNode whileStatementNode) {
        visitSyntaxNode(whileStatementNode);
    }

    public void visit(PanicStatementNode panicStatementNode) {
        visitSyntaxNode(panicStatementNode);
    }

    public void visit(ReturnStatementNode returnStatementNode) {
        visitSyntaxNode(returnStatementNode);
    }

    public void visit(LocalTypeDefinitionStatementNode localTypeDefinitionStatementNode) {
        visitSyntaxNode(localTypeDefinitionStatementNode);
    }

    public void visit(LockStatementNode lockStatementNode) {
        visitSyntaxNode(lockStatementNode);
    }

    public void visit(ForkStatementNode forkStatementNode) {
        visitSyntaxNode(forkStatementNode);
    }

    public void visit(BinaryExpressionNode binaryExpressionNode) {
        visitSyntaxNode(binaryExpressionNode);
    }

    public void visit(BracedExpressionNode bracedExpressionNode) {
        visitSyntaxNode(bracedExpressionNode);
    }

    public void visit(CheckExpressionNode checkExpressionNode) {
        visitSyntaxNode(checkExpressionNode);
    }

    public void visit(FieldAccessExpressionNode fieldAccessExpressionNode) {
        visitSyntaxNode(fieldAccessExpressionNode);
    }

    public void visit(FunctionCallExpressionNode functionCallExpressionNode) {
        visitSyntaxNode(functionCallExpressionNode);
    }

    public void visit(MethodCallExpressionNode methodCallExpressionNode) {
        visitSyntaxNode(methodCallExpressionNode);
    }

    public void visit(MappingConstructorExpressionNode mappingConstructorExpressionNode) {
        visitSyntaxNode(mappingConstructorExpressionNode);
    }

    public void visit(MemberAccessExpressionNode memberAccessExpressionNode) {
        visitSyntaxNode(memberAccessExpressionNode);
    }

    public void visit(TypeofExpressionNode typeofExpressionNode) {
        visitSyntaxNode(typeofExpressionNode);
    }

    public void visit(UnaryExpressionNode unaryExpressionNode) {
        visitSyntaxNode(unaryExpressionNode);
    }

    public void visit(ComputedNameFieldNode computedNameFieldNode) {
        visitSyntaxNode(computedNameFieldNode);
    }

    public void visit(ConstantDeclarationNode constantDeclarationNode) {
        visitSyntaxNode(constantDeclarationNode);
    }

    public void visit(DefaultableParameterNode defaultableParameterNode) {
        visitSyntaxNode(defaultableParameterNode);
    }

    public void visit(RequiredParameterNode requiredParameterNode) {
        visitSyntaxNode(requiredParameterNode);
    }

    public void visit(RestParameterNode restParameterNode) {
        visitSyntaxNode(restParameterNode);
    }

    public void visit(ExpressionListItemNode expressionListItemNode) {
        visitSyntaxNode(expressionListItemNode);
    }

    public void visit(ImportOrgNameNode importOrgNameNode) {
        visitSyntaxNode(importOrgNameNode);
    }

    public void visit(ImportPrefixNode importPrefixNode) {
        visitSyntaxNode(importPrefixNode);
    }

    public void visit(ImportSubVersionNode importSubVersionNode) {
        visitSyntaxNode(importSubVersionNode);
    }

    public void visit(ImportVersionNode importVersionNode) {
        visitSyntaxNode(importVersionNode);
    }

    public void visit(SpecificFieldNode specificFieldNode) {
        visitSyntaxNode(specificFieldNode);
    }

    public void visit(SpreadFieldNode spreadFieldNode) {
        visitSyntaxNode(spreadFieldNode);
    }

    public void visit(NamedArgumentNode namedArgumentNode) {
        visitSyntaxNode(namedArgumentNode);
    }

    public void visit(PositionalArgumentNode positionalArgumentNode) {
        visitSyntaxNode(positionalArgumentNode);
    }

    public void visit(RestArgumentNode restArgumentNode) {
        visitSyntaxNode(restArgumentNode);
    }

    public void visit(ObjectTypeDescriptorNode objectTypeDescriptorNode) {
        visitSyntaxNode(objectTypeDescriptorNode);
    }

    public void visit(RecordTypeDescriptorNode recordTypeDescriptorNode) {
        visitSyntaxNode(recordTypeDescriptorNode);
    }

    public void visit(ReturnTypeDescriptorNode returnTypeDescriptorNode) {
        visitSyntaxNode(returnTypeDescriptorNode);
    }

    public void visit(NilTypeDescriptorNode nilTypeDescriptorNode) {
        visitSyntaxNode(nilTypeDescriptorNode);
    }

    public void visit(OptionalTypeDescriptorNode optionalTypeDescriptorNode) {
        visitSyntaxNode(optionalTypeDescriptorNode);
    }

    public void visit(ObjectFieldNode objectFieldNode) {
        visitSyntaxNode(objectFieldNode);
    }

    public void visit(RecordFieldNode recordFieldNode) {
        visitSyntaxNode(recordFieldNode);
    }

    public void visit(RecordFieldWithDefaultValueNode recordFieldWithDefaultValueNode) {
        visitSyntaxNode(recordFieldWithDefaultValueNode);
    }

    public void visit(RecordRestDescriptorNode recordRestDescriptorNode) {
        visitSyntaxNode(recordRestDescriptorNode);
    }

    public void visit(TypeReferenceNode typeReferenceNode) {
        visitSyntaxNode(typeReferenceNode);
    }

    public void visit(ServiceBodyNode serviceBodyNode) {
        visitSyntaxNode(serviceBodyNode);
    }

    public void visit(AnnotationNode annotationNode) {
        visitSyntaxNode(annotationNode);
    }

    public void visit(MetadataNode metadataNode) {
        visitSyntaxNode(metadataNode);
    }

    public void visit(ModuleVariableDeclarationNode moduleVariableDeclarationNode) {
        visitSyntaxNode(moduleVariableDeclarationNode);
    }

    public void visit(TypeTestExpressionNode typeTestExpressionNode) {
        visitSyntaxNode(typeTestExpressionNode);
    }

    public void visit(ArrayTypeDescriptorNode arrayTypeDescriptorNode) {
        visitSyntaxNode(arrayTypeDescriptorNode);
    }

    public void visit(RemoteMethodCallActionNode remoteMethodCallActionNode) {
        visitSyntaxNode(remoteMethodCallActionNode);
    }

    public void visit(ParameterizedTypeDescriptorNode parameterizedTypeDescriptorNode) {
        visitSyntaxNode(parameterizedTypeDescriptorNode);
    }

    public void visit(NilLiteralNode nilLiteralNode) {
        visitSyntaxNode(nilLiteralNode);
    }

    public void visit(AnnotationDeclarationNode annotationDeclarationNode) {
        visitSyntaxNode(annotationDeclarationNode);
    }

    public void visit(AnnotationAttachPointNode annotationAttachPointNode) {
        visitSyntaxNode(annotationAttachPointNode);
    }

    public void visit(XMLNamespaceDeclarationNode xMLNamespaceDeclarationNode) {
        visitSyntaxNode(xMLNamespaceDeclarationNode);
    }

    public void visit(FunctionBodyBlockNode functionBodyBlockNode) {
        visitSyntaxNode(functionBodyBlockNode);
    }

    public void visit(NamedWorkerDeclarationNode namedWorkerDeclarationNode) {
        visitSyntaxNode(namedWorkerDeclarationNode);
    }

    public void visit(NamedWorkerDeclarator namedWorkerDeclarator) {
        visitSyntaxNode(namedWorkerDeclarator);
    }

    public void visit(DocumentationStringNode documentationStringNode) {
        visitSyntaxNode(documentationStringNode);
    }

<<<<<<< HEAD
    public void visit(UnionTypeDescriptorNode unionTypeDescriptorNode) {
        visitSyntaxNode(unionTypeDescriptorNode);
=======
    public void visit(BasicLiteralNode basicLiteralNode) {
        visitSyntaxNode(basicLiteralNode);
    }

    public void visit(SimpleNameReferenceNode simpleNameReferenceNode) {
        visitSyntaxNode(simpleNameReferenceNode);
    }

    public void visit(QualifiedNameReferenceNode qualifiedNameReferenceNode) {
        visitSyntaxNode(qualifiedNameReferenceNode);
    }

    public void visit(BuiltinSimpleNameReferenceNode builtinSimpleNameReferenceNode) {
        visitSyntaxNode(builtinSimpleNameReferenceNode);
>>>>>>> cd2a1a5f
    }

    // Tokens

    public void visit(Token token) {
    }

    // Misc

    public void visit(Minutiae minutiae) {
    }

    protected void visitSyntaxNode(Node node) {
        // TODO Find a better way to check for token
        if (node instanceof Token) {
            node.accept(this);
            return;
        }

        NonTerminalNode nonTerminalNode = (NonTerminalNode) node;
        for (Node child : nonTerminalNode.children()) {
            child.accept(this);
        }
    }
}
<|MERGE_RESOLUTION|>--- conflicted
+++ resolved
@@ -331,25 +331,24 @@
         visitSyntaxNode(documentationStringNode);
     }
 
-<<<<<<< HEAD
+    public void visit(BasicLiteralNode basicLiteralNode) {
+        visitSyntaxNode(basicLiteralNode);
+    }
+
+    public void visit(SimpleNameReferenceNode simpleNameReferenceNode) {
+        visitSyntaxNode(simpleNameReferenceNode);
+    }
+
+    public void visit(QualifiedNameReferenceNode qualifiedNameReferenceNode) {
+        visitSyntaxNode(qualifiedNameReferenceNode);
+    }
+
+    public void visit(BuiltinSimpleNameReferenceNode builtinSimpleNameReferenceNode) {
+        visitSyntaxNode(builtinSimpleNameReferenceNode);
+    }
+
     public void visit(UnionTypeDescriptorNode unionTypeDescriptorNode) {
         visitSyntaxNode(unionTypeDescriptorNode);
-=======
-    public void visit(BasicLiteralNode basicLiteralNode) {
-        visitSyntaxNode(basicLiteralNode);
-    }
-
-    public void visit(SimpleNameReferenceNode simpleNameReferenceNode) {
-        visitSyntaxNode(simpleNameReferenceNode);
-    }
-
-    public void visit(QualifiedNameReferenceNode qualifiedNameReferenceNode) {
-        visitSyntaxNode(qualifiedNameReferenceNode);
-    }
-
-    public void visit(BuiltinSimpleNameReferenceNode builtinSimpleNameReferenceNode) {
-        visitSyntaxNode(builtinSimpleNameReferenceNode);
->>>>>>> cd2a1a5f
     }
 
     // Tokens
