/*
 *  Copyright (c) 2020, WSO2 Inc. (http://www.wso2.org) All Rights Reserved.
 *
 *  WSO2 Inc. licenses this file to you under the Apache License,
 *  Version 2.0 (the "License"); you may not use this file except
 *  in compliance with the License.
 *  You may obtain a copy of the License at
 *
 *    http://www.apache.org/licenses/LICENSE-2.0
 *
 *  Unless required by applicable law or agreed to in writing,
 *  software distributed under the License is distributed on an
 *  "AS IS" BASIS, WITHOUT WARRANTIES OR CONDITIONS OF ANY
 *  KIND, either express or implied.  See the License for the
 *  specific language governing permissions and limitations
 *  under the License.
 */
package io.ballerinalang.compiler.syntax.tree;


/**
 * The {@code NodeVisitor} visits each node in the syntax tree allowing
 * us to do something at each node.
 * <p>
 * This class separates tree nodes from various unrelated operations that needs
 * to be performed on the syntax tree nodes.
 * <p>
 * {@code NodeVisitor} is a abstract class that itself visits the complete
 * tree. Subclasses have the ability to override only the required visit methods.
 * <p>
 * There exists a visit method for each node in the Ballerina syntax tree.
 * These methods return void. If you are looking for a visitor that has visit
 * methods that returns something, see {@link NodeTransformer}.
 *
 * This is a generated class.
 *
 * @see NodeTransformer
 * @since 2.0.0
 */
public abstract class NodeVisitor {

    public void visit(ModulePartNode modulePartNode) {
        visitSyntaxNode(modulePartNode);
    }

    public void visit(FunctionDefinitionNode functionDefinitionNode) {
        visitSyntaxNode(functionDefinitionNode);
    }

    public void visit(ImportDeclarationNode importDeclarationNode) {
        visitSyntaxNode(importDeclarationNode);
    }

    public void visit(ListenerDeclarationNode listenerDeclarationNode) {
        visitSyntaxNode(listenerDeclarationNode);
    }

    public void visit(TypeDefinitionNode typeDefinitionNode) {
        visitSyntaxNode(typeDefinitionNode);
    }

    public void visit(ServiceDeclarationNode serviceDeclarationNode) {
        visitSyntaxNode(serviceDeclarationNode);
    }

    public void visit(AssignmentStatementNode assignmentStatementNode) {
        visitSyntaxNode(assignmentStatementNode);
    }

    public void visit(CompoundAssignmentStatementNode compoundAssignmentStatementNode) {
        visitSyntaxNode(compoundAssignmentStatementNode);
    }

    public void visit(VariableDeclarationNode variableDeclarationNode) {
        visitSyntaxNode(variableDeclarationNode);
    }

    public void visit(BlockStatementNode blockStatementNode) {
        visitSyntaxNode(blockStatementNode);
    }

    public void visit(BreakStatementNode breakStatementNode) {
        visitSyntaxNode(breakStatementNode);
    }

    public void visit(FailStatementNode failStatementNode) {
        visitSyntaxNode(failStatementNode);
    }

    public void visit(ExpressionStatementNode expressionStatementNode) {
        visitSyntaxNode(expressionStatementNode);
    }

    public void visit(ContinueStatementNode continueStatementNode) {
        visitSyntaxNode(continueStatementNode);
    }

    public void visit(ExternalFunctionBodyNode externalFunctionBodyNode) {
        visitSyntaxNode(externalFunctionBodyNode);
    }

    public void visit(IfElseStatementNode ifElseStatementNode) {
        visitSyntaxNode(ifElseStatementNode);
    }

    public void visit(ElseBlockNode elseBlockNode) {
        visitSyntaxNode(elseBlockNode);
    }

    public void visit(WhileStatementNode whileStatementNode) {
        visitSyntaxNode(whileStatementNode);
    }

    public void visit(PanicStatementNode panicStatementNode) {
        visitSyntaxNode(panicStatementNode);
    }

    public void visit(ReturnStatementNode returnStatementNode) {
        visitSyntaxNode(returnStatementNode);
    }

    public void visit(LocalTypeDefinitionStatementNode localTypeDefinitionStatementNode) {
        visitSyntaxNode(localTypeDefinitionStatementNode);
    }

    public void visit(LockStatementNode lockStatementNode) {
        visitSyntaxNode(lockStatementNode);
    }

    public void visit(ForkStatementNode forkStatementNode) {
        visitSyntaxNode(forkStatementNode);
    }

    public void visit(ForEachStatementNode forEachStatementNode) {
        visitSyntaxNode(forEachStatementNode);
    }

    public void visit(BinaryExpressionNode binaryExpressionNode) {
        visitSyntaxNode(binaryExpressionNode);
    }

    public void visit(BracedExpressionNode bracedExpressionNode) {
        visitSyntaxNode(bracedExpressionNode);
    }

    public void visit(CheckExpressionNode checkExpressionNode) {
        visitSyntaxNode(checkExpressionNode);
    }

    public void visit(FieldAccessExpressionNode fieldAccessExpressionNode) {
        visitSyntaxNode(fieldAccessExpressionNode);
    }

    public void visit(FunctionCallExpressionNode functionCallExpressionNode) {
        visitSyntaxNode(functionCallExpressionNode);
    }

    public void visit(MethodCallExpressionNode methodCallExpressionNode) {
        visitSyntaxNode(methodCallExpressionNode);
    }

    public void visit(MappingConstructorExpressionNode mappingConstructorExpressionNode) {
        visitSyntaxNode(mappingConstructorExpressionNode);
    }

    public void visit(IndexedExpressionNode indexedExpressionNode) {
        visitSyntaxNode(indexedExpressionNode);
    }

    public void visit(TypeofExpressionNode typeofExpressionNode) {
        visitSyntaxNode(typeofExpressionNode);
    }

    public void visit(UnaryExpressionNode unaryExpressionNode) {
        visitSyntaxNode(unaryExpressionNode);
    }

    public void visit(ComputedNameFieldNode computedNameFieldNode) {
        visitSyntaxNode(computedNameFieldNode);
    }

    public void visit(ConstantDeclarationNode constantDeclarationNode) {
        visitSyntaxNode(constantDeclarationNode);
    }

    public void visit(DefaultableParameterNode defaultableParameterNode) {
        visitSyntaxNode(defaultableParameterNode);
    }

    public void visit(RequiredParameterNode requiredParameterNode) {
        visitSyntaxNode(requiredParameterNode);
    }

    public void visit(RestParameterNode restParameterNode) {
        visitSyntaxNode(restParameterNode);
    }

    public void visit(ImportOrgNameNode importOrgNameNode) {
        visitSyntaxNode(importOrgNameNode);
    }

    public void visit(ImportPrefixNode importPrefixNode) {
        visitSyntaxNode(importPrefixNode);
    }

    public void visit(ImportVersionNode importVersionNode) {
        visitSyntaxNode(importVersionNode);
    }

    public void visit(SpecificFieldNode specificFieldNode) {
        visitSyntaxNode(specificFieldNode);
    }

    public void visit(SpreadFieldNode spreadFieldNode) {
        visitSyntaxNode(spreadFieldNode);
    }

    public void visit(NamedArgumentNode namedArgumentNode) {
        visitSyntaxNode(namedArgumentNode);
    }

    public void visit(PositionalArgumentNode positionalArgumentNode) {
        visitSyntaxNode(positionalArgumentNode);
    }

    public void visit(RestArgumentNode restArgumentNode) {
        visitSyntaxNode(restArgumentNode);
    }

    public void visit(ObjectTypeDescriptorNode objectTypeDescriptorNode) {
        visitSyntaxNode(objectTypeDescriptorNode);
    }

    public void visit(ObjectConstructorExpressionNode objectConstructorExpressionNode) {
        visitSyntaxNode(objectConstructorExpressionNode);
    }

    public void visit(RecordTypeDescriptorNode recordTypeDescriptorNode) {
        visitSyntaxNode(recordTypeDescriptorNode);
    }

    public void visit(ReturnTypeDescriptorNode returnTypeDescriptorNode) {
        visitSyntaxNode(returnTypeDescriptorNode);
    }

    public void visit(NilTypeDescriptorNode nilTypeDescriptorNode) {
        visitSyntaxNode(nilTypeDescriptorNode);
    }

    public void visit(OptionalTypeDescriptorNode optionalTypeDescriptorNode) {
        visitSyntaxNode(optionalTypeDescriptorNode);
    }

    public void visit(ObjectFieldNode objectFieldNode) {
        visitSyntaxNode(objectFieldNode);
    }

    public void visit(RecordFieldNode recordFieldNode) {
        visitSyntaxNode(recordFieldNode);
    }

    public void visit(RecordFieldWithDefaultValueNode recordFieldWithDefaultValueNode) {
        visitSyntaxNode(recordFieldWithDefaultValueNode);
    }

    public void visit(RecordRestDescriptorNode recordRestDescriptorNode) {
        visitSyntaxNode(recordRestDescriptorNode);
    }

    public void visit(TypeReferenceNode typeReferenceNode) {
        visitSyntaxNode(typeReferenceNode);
    }

    public void visit(ServiceBodyNode serviceBodyNode) {
        visitSyntaxNode(serviceBodyNode);
    }

    public void visit(AnnotationNode annotationNode) {
        visitSyntaxNode(annotationNode);
    }

    public void visit(MetadataNode metadataNode) {
        visitSyntaxNode(metadataNode);
    }

    public void visit(ModuleVariableDeclarationNode moduleVariableDeclarationNode) {
        visitSyntaxNode(moduleVariableDeclarationNode);
    }

    public void visit(TypeTestExpressionNode typeTestExpressionNode) {
        visitSyntaxNode(typeTestExpressionNode);
    }

    public void visit(RemoteMethodCallActionNode remoteMethodCallActionNode) {
        visitSyntaxNode(remoteMethodCallActionNode);
    }

    public void visit(ParameterizedTypeDescriptorNode parameterizedTypeDescriptorNode) {
        visitSyntaxNode(parameterizedTypeDescriptorNode);
    }

    public void visit(NilLiteralNode nilLiteralNode) {
        visitSyntaxNode(nilLiteralNode);
    }

    public void visit(AnnotationDeclarationNode annotationDeclarationNode) {
        visitSyntaxNode(annotationDeclarationNode);
    }

    public void visit(AnnotationAttachPointNode annotationAttachPointNode) {
        visitSyntaxNode(annotationAttachPointNode);
    }

    public void visit(XMLNamespaceDeclarationNode xMLNamespaceDeclarationNode) {
        visitSyntaxNode(xMLNamespaceDeclarationNode);
    }

    public void visit(ModuleXMLNamespaceDeclarationNode moduleXMLNamespaceDeclarationNode) {
        visitSyntaxNode(moduleXMLNamespaceDeclarationNode);
    }

    public void visit(FunctionBodyBlockNode functionBodyBlockNode) {
        visitSyntaxNode(functionBodyBlockNode);
    }

    public void visit(NamedWorkerDeclarationNode namedWorkerDeclarationNode) {
        visitSyntaxNode(namedWorkerDeclarationNode);
    }

    public void visit(NamedWorkerDeclarator namedWorkerDeclarator) {
        visitSyntaxNode(namedWorkerDeclarator);
    }

    public void visit(BasicLiteralNode basicLiteralNode) {
        visitSyntaxNode(basicLiteralNode);
    }

    public void visit(SimpleNameReferenceNode simpleNameReferenceNode) {
        visitSyntaxNode(simpleNameReferenceNode);
    }

    public void visit(QualifiedNameReferenceNode qualifiedNameReferenceNode) {
        visitSyntaxNode(qualifiedNameReferenceNode);
    }

    public void visit(BuiltinSimpleNameReferenceNode builtinSimpleNameReferenceNode) {
        visitSyntaxNode(builtinSimpleNameReferenceNode);
    }

    public void visit(TrapExpressionNode trapExpressionNode) {
        visitSyntaxNode(trapExpressionNode);
    }

    public void visit(ListConstructorExpressionNode listConstructorExpressionNode) {
        visitSyntaxNode(listConstructorExpressionNode);
    }

    public void visit(TypeCastExpressionNode typeCastExpressionNode) {
        visitSyntaxNode(typeCastExpressionNode);
    }

    public void visit(TypeCastParamNode typeCastParamNode) {
        visitSyntaxNode(typeCastParamNode);
    }

    public void visit(UnionTypeDescriptorNode unionTypeDescriptorNode) {
        visitSyntaxNode(unionTypeDescriptorNode);
    }

    public void visit(TableConstructorExpressionNode tableConstructorExpressionNode) {
        visitSyntaxNode(tableConstructorExpressionNode);
    }

    public void visit(KeySpecifierNode keySpecifierNode) {
        visitSyntaxNode(keySpecifierNode);
    }

    public void visit(ErrorTypeDescriptorNode errorTypeDescriptorNode) {
        visitSyntaxNode(errorTypeDescriptorNode);
    }

    public void visit(ErrorTypeParamsNode errorTypeParamsNode) {
        visitSyntaxNode(errorTypeParamsNode);
    }

    public void visit(StreamTypeDescriptorNode streamTypeDescriptorNode) {
        visitSyntaxNode(streamTypeDescriptorNode);
    }

    public void visit(StreamTypeParamsNode streamTypeParamsNode) {
        visitSyntaxNode(streamTypeParamsNode);
    }

    public void visit(TypedescTypeDescriptorNode typedescTypeDescriptorNode) {
        visitSyntaxNode(typedescTypeDescriptorNode);
    }

    public void visit(LetExpressionNode letExpressionNode) {
        visitSyntaxNode(letExpressionNode);
    }

    public void visit(XmlTypeDescriptorNode xmlTypeDescriptorNode) {
        visitSyntaxNode(xmlTypeDescriptorNode);
    }

    public void visit(LetVariableDeclarationNode letVariableDeclarationNode) {
        visitSyntaxNode(letVariableDeclarationNode);
    }

    public void visit(TemplateExpressionNode templateExpressionNode) {
        visitSyntaxNode(templateExpressionNode);
    }

    public void visit(XMLElementNode xMLElementNode) {
        visitSyntaxNode(xMLElementNode);
    }

    public void visit(XMLStartTagNode xMLStartTagNode) {
        visitSyntaxNode(xMLStartTagNode);
    }

    public void visit(XMLEndTagNode xMLEndTagNode) {
        visitSyntaxNode(xMLEndTagNode);
    }

    public void visit(XMLSimpleNameNode xMLSimpleNameNode) {
        visitSyntaxNode(xMLSimpleNameNode);
    }

    public void visit(XMLQualifiedNameNode xMLQualifiedNameNode) {
        visitSyntaxNode(xMLQualifiedNameNode);
    }

    public void visit(XMLEmptyElementNode xMLEmptyElementNode) {
        visitSyntaxNode(xMLEmptyElementNode);
    }

    public void visit(InterpolationNode interpolationNode) {
        visitSyntaxNode(interpolationNode);
    }

    public void visit(XMLTextNode xMLTextNode) {
        visitSyntaxNode(xMLTextNode);
    }

    public void visit(XMLAttributeNode xMLAttributeNode) {
        visitSyntaxNode(xMLAttributeNode);
    }

    public void visit(XMLAttributeValue xMLAttributeValue) {
        visitSyntaxNode(xMLAttributeValue);
    }

    public void visit(XMLComment xMLComment) {
        visitSyntaxNode(xMLComment);
    }

    public void visit(XMLProcessingInstruction xMLProcessingInstruction) {
        visitSyntaxNode(xMLProcessingInstruction);
    }

    public void visit(TableTypeDescriptorNode tableTypeDescriptorNode) {
        visitSyntaxNode(tableTypeDescriptorNode);
    }

    public void visit(TypeParameterNode typeParameterNode) {
        visitSyntaxNode(typeParameterNode);
    }

    public void visit(KeyTypeConstraintNode keyTypeConstraintNode) {
        visitSyntaxNode(keyTypeConstraintNode);
    }

    public void visit(FunctionTypeDescriptorNode functionTypeDescriptorNode) {
        visitSyntaxNode(functionTypeDescriptorNode);
    }

    public void visit(FunctionSignatureNode functionSignatureNode) {
        visitSyntaxNode(functionSignatureNode);
    }

    public void visit(ExplicitAnonymousFunctionExpressionNode explicitAnonymousFunctionExpressionNode) {
        visitSyntaxNode(explicitAnonymousFunctionExpressionNode);
    }

    public void visit(ExpressionFunctionBodyNode expressionFunctionBodyNode) {
        visitSyntaxNode(expressionFunctionBodyNode);
    }

    public void visit(TupleTypeDescriptorNode tupleTypeDescriptorNode) {
        visitSyntaxNode(tupleTypeDescriptorNode);
    }

    public void visit(ParenthesisedTypeDescriptorNode parenthesisedTypeDescriptorNode) {
        visitSyntaxNode(parenthesisedTypeDescriptorNode);
    }

    public void visit(ExplicitNewExpressionNode explicitNewExpressionNode) {
        visitSyntaxNode(explicitNewExpressionNode);
    }

    public void visit(ImplicitNewExpressionNode implicitNewExpressionNode) {
        visitSyntaxNode(implicitNewExpressionNode);
    }

    public void visit(ParenthesizedArgList parenthesizedArgList) {
        visitSyntaxNode(parenthesizedArgList);
    }

    public void visit(QueryConstructTypeNode queryConstructTypeNode) {
        visitSyntaxNode(queryConstructTypeNode);
    }

    public void visit(FromClauseNode fromClauseNode) {
        visitSyntaxNode(fromClauseNode);
    }

    public void visit(WhereClauseNode whereClauseNode) {
        visitSyntaxNode(whereClauseNode);
    }

    public void visit(LetClauseNode letClauseNode) {
        visitSyntaxNode(letClauseNode);
    }

    public void visit(JoinClauseNode joinClauseNode) {
        visitSyntaxNode(joinClauseNode);
    }

    public void visit(OnClauseNode onClauseNode) {
        visitSyntaxNode(onClauseNode);
    }

    public void visit(LimitClauseNode limitClauseNode) {
        visitSyntaxNode(limitClauseNode);
    }

    public void visit(OnConflictClauseNode onConflictClauseNode) {
        visitSyntaxNode(onConflictClauseNode);
    }

    public void visit(QueryPipelineNode queryPipelineNode) {
        visitSyntaxNode(queryPipelineNode);
    }

    public void visit(SelectClauseNode selectClauseNode) {
        visitSyntaxNode(selectClauseNode);
    }

    public void visit(QueryExpressionNode queryExpressionNode) {
        visitSyntaxNode(queryExpressionNode);
    }

    public void visit(QueryActionNode queryActionNode) {
        visitSyntaxNode(queryActionNode);
    }

    public void visit(IntersectionTypeDescriptorNode intersectionTypeDescriptorNode) {
        visitSyntaxNode(intersectionTypeDescriptorNode);
    }

    public void visit(ImplicitAnonymousFunctionParameters implicitAnonymousFunctionParameters) {
        visitSyntaxNode(implicitAnonymousFunctionParameters);
    }

    public void visit(ImplicitAnonymousFunctionExpressionNode implicitAnonymousFunctionExpressionNode) {
        visitSyntaxNode(implicitAnonymousFunctionExpressionNode);
    }

    public void visit(StartActionNode startActionNode) {
        visitSyntaxNode(startActionNode);
    }

    public void visit(FlushActionNode flushActionNode) {
        visitSyntaxNode(flushActionNode);
    }

    public void visit(SingletonTypeDescriptorNode singletonTypeDescriptorNode) {
        visitSyntaxNode(singletonTypeDescriptorNode);
    }

    public void visit(MethodDeclarationNode methodDeclarationNode) {
        visitSyntaxNode(methodDeclarationNode);
    }

    public void visit(TypedBindingPatternNode typedBindingPatternNode) {
        visitSyntaxNode(typedBindingPatternNode);
    }

    public void visit(CaptureBindingPatternNode captureBindingPatternNode) {
        visitSyntaxNode(captureBindingPatternNode);
    }

    public void visit(WildcardBindingPatternNode wildcardBindingPatternNode) {
        visitSyntaxNode(wildcardBindingPatternNode);
    }

    public void visit(ListBindingPatternNode listBindingPatternNode) {
        visitSyntaxNode(listBindingPatternNode);
    }

    public void visit(MappingBindingPatternNode mappingBindingPatternNode) {
        visitSyntaxNode(mappingBindingPatternNode);
    }

    public void visit(FieldBindingPatternFullNode fieldBindingPatternFullNode) {
        visitSyntaxNode(fieldBindingPatternFullNode);
    }

    public void visit(FieldBindingPatternVarnameNode fieldBindingPatternVarnameNode) {
        visitSyntaxNode(fieldBindingPatternVarnameNode);
    }

    public void visit(RestBindingPatternNode restBindingPatternNode) {
        visitSyntaxNode(restBindingPatternNode);
    }

    public void visit(ErrorBindingPatternNode errorBindingPatternNode) {
        visitSyntaxNode(errorBindingPatternNode);
    }

    public void visit(NamedArgBindingPatternNode namedArgBindingPatternNode) {
        visitSyntaxNode(namedArgBindingPatternNode);
    }

    public void visit(AsyncSendActionNode asyncSendActionNode) {
        visitSyntaxNode(asyncSendActionNode);
    }

    public void visit(SyncSendActionNode syncSendActionNode) {
        visitSyntaxNode(syncSendActionNode);
    }

    public void visit(ReceiveActionNode receiveActionNode) {
        visitSyntaxNode(receiveActionNode);
    }

    public void visit(ReceiveFieldsNode receiveFieldsNode) {
        visitSyntaxNode(receiveFieldsNode);
    }

    public void visit(RestDescriptorNode restDescriptorNode) {
        visitSyntaxNode(restDescriptorNode);
    }

    public void visit(DoubleGTTokenNode doubleGTTokenNode) {
        visitSyntaxNode(doubleGTTokenNode);
    }

    public void visit(TrippleGTTokenNode trippleGTTokenNode) {
        visitSyntaxNode(trippleGTTokenNode);
    }

    public void visit(WaitActionNode waitActionNode) {
        visitSyntaxNode(waitActionNode);
    }

    public void visit(WaitFieldsListNode waitFieldsListNode) {
        visitSyntaxNode(waitFieldsListNode);
    }

    public void visit(WaitFieldNode waitFieldNode) {
        visitSyntaxNode(waitFieldNode);
    }

    public void visit(AnnotAccessExpressionNode annotAccessExpressionNode) {
        visitSyntaxNode(annotAccessExpressionNode);
    }

    public void visit(OptionalFieldAccessExpressionNode optionalFieldAccessExpressionNode) {
        visitSyntaxNode(optionalFieldAccessExpressionNode);
    }

    public void visit(ConditionalExpressionNode conditionalExpressionNode) {
        visitSyntaxNode(conditionalExpressionNode);
    }

    public void visit(EnumDeclarationNode enumDeclarationNode) {
        visitSyntaxNode(enumDeclarationNode);
    }

    public void visit(EnumMemberNode enumMemberNode) {
        visitSyntaxNode(enumMemberNode);
    }

    public void visit(ArrayTypeDescriptorNode arrayTypeDescriptorNode) {
        visitSyntaxNode(arrayTypeDescriptorNode);
    }

    public void visit(TransactionStatementNode transactionStatementNode) {
        visitSyntaxNode(transactionStatementNode);
    }

    public void visit(RollbackStatementNode rollbackStatementNode) {
        visitSyntaxNode(rollbackStatementNode);
    }

    public void visit(RetryStatementNode retryStatementNode) {
        visitSyntaxNode(retryStatementNode);
    }

    public void visit(CommitActionNode commitActionNode) {
        visitSyntaxNode(commitActionNode);
    }

    public void visit(TransactionalExpressionNode transactionalExpressionNode) {
        visitSyntaxNode(transactionalExpressionNode);
    }

    public void visit(ServiceConstructorExpressionNode serviceConstructorExpressionNode) {
        visitSyntaxNode(serviceConstructorExpressionNode);
    }

    public void visit(ByteArrayLiteralNode byteArrayLiteralNode) {
        visitSyntaxNode(byteArrayLiteralNode);
    }

    public void visit(XMLFilterExpressionNode xMLFilterExpressionNode) {
        visitSyntaxNode(xMLFilterExpressionNode);
    }

    public void visit(XMLStepExpressionNode xMLStepExpressionNode) {
        visitSyntaxNode(xMLStepExpressionNode);
    }

    public void visit(XMLNamePatternChainingNode xMLNamePatternChainingNode) {
        visitSyntaxNode(xMLNamePatternChainingNode);
    }

    public void visit(XMLAtomicNamePatternNode xMLAtomicNamePatternNode) {
        visitSyntaxNode(xMLAtomicNamePatternNode);
    }

    public void visit(TypeReferenceTypeDescNode typeReferenceTypeDescNode) {
        visitSyntaxNode(typeReferenceTypeDescNode);
    }

    public void visit(MatchStatementNode matchStatementNode) {
        visitSyntaxNode(matchStatementNode);
    }

    public void visit(MatchClauseNode matchClauseNode) {
        visitSyntaxNode(matchClauseNode);
    }

    public void visit(MatchGuardNode matchGuardNode) {
        visitSyntaxNode(matchGuardNode);
    }

    public void visit(DistinctTypeDescriptorNode distinctTypeDescriptorNode) {
        visitSyntaxNode(distinctTypeDescriptorNode);
    }

    public void visit(ListMatchPatternNode listMatchPatternNode) {
        visitSyntaxNode(listMatchPatternNode);
    }

    public void visit(RestMatchPatternNode restMatchPatternNode) {
        visitSyntaxNode(restMatchPatternNode);
    }

    public void visit(MappingMatchPatternNode mappingMatchPatternNode) {
        visitSyntaxNode(mappingMatchPatternNode);
    }

    public void visit(FieldMatchPatternNode fieldMatchPatternNode) {
        visitSyntaxNode(fieldMatchPatternNode);
    }

    public void visit(FunctionalMatchPatternNode functionalMatchPatternNode) {
        visitSyntaxNode(functionalMatchPatternNode);
    }

    public void visit(NamedArgMatchPatternNode namedArgMatchPatternNode) {
        visitSyntaxNode(namedArgMatchPatternNode);
    }

    public void visit(MarkdownDocumentationNode markdownDocumentationNode) {
        visitSyntaxNode(markdownDocumentationNode);
    }

    public void visit(MarkdownDocumentationLineNode markdownDocumentationLineNode) {
        visitSyntaxNode(markdownDocumentationLineNode);
    }

    public void visit(MarkdownParameterDocumentationLineNode markdownParameterDocumentationLineNode) {
        visitSyntaxNode(markdownParameterDocumentationLineNode);
    }

    public void visit(DocumentationReferenceNode documentationReferenceNode) {
        visitSyntaxNode(documentationReferenceNode);
    }

    public void visit(OrderByClauseNode orderByClauseNode) {
        visitSyntaxNode(orderByClauseNode);
    }

    public void visit(OrderKeyNode orderKeyNode) {
        visitSyntaxNode(orderKeyNode);
    }

<<<<<<< HEAD
    public void visit(OnFailClauseNode onFailClauseNode) {
        visitSyntaxNode(onFailClauseNode);
    }

    public void visit(DoStatementNode doStatementNode) {
        visitSyntaxNode(doStatementNode);
=======
    public void visit(ClassDefinitionNode classDefinitionNode) {
        visitSyntaxNode(classDefinitionNode);
>>>>>>> ed5e41ea
    }

    // Tokens

    public void visit(Token token) {
    }

    // Misc

    protected void visitSyntaxNode(Node node) {
        // TODO Find a better way to check for token
        if (node instanceof Token) {
            node.accept(this);
            return;
        }

        NonTerminalNode nonTerminalNode = (NonTerminalNode) node;
        for (Node child : nonTerminalNode.children()) {
            child.accept(this);
        }
    }
}
<|MERGE_RESOLUTION|>--- conflicted
+++ resolved
@@ -799,17 +799,16 @@
         visitSyntaxNode(orderKeyNode);
     }
 
-<<<<<<< HEAD
     public void visit(OnFailClauseNode onFailClauseNode) {
         visitSyntaxNode(onFailClauseNode);
     }
 
     public void visit(DoStatementNode doStatementNode) {
         visitSyntaxNode(doStatementNode);
-=======
+    }
+
     public void visit(ClassDefinitionNode classDefinitionNode) {
         visitSyntaxNode(classDefinitionNode);
->>>>>>> ed5e41ea
     }
 
     // Tokens
