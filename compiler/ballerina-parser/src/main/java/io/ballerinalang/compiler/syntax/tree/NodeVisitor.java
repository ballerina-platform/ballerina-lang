--- conflicted
+++ resolved
@@ -267,10 +267,6 @@
         visitSyntaxNode(serviceBody);
     }
 
-    public void visit(OptionalTypeDescriptor optionalTypeDescriptor) {
-        visitSyntaxNode(optionalTypeDescriptor);
-    }
-
     // Tokens
 
     public void visit(Token token) {
@@ -287,7 +283,6 @@
     public void visit(Minutiae minutiae) {
     }
 
-<<<<<<< HEAD
     public void visit(Annotation annotation) {
         visitSyntaxNode(annotation);
     }
@@ -300,8 +295,6 @@
         visitSyntaxNode(moduleVarDecl);
     }
 
-=======
->>>>>>> eed9b6fa
     protected void visitSyntaxNode(Node node) {
         // TODO Find a better way to check for token
         if (node instanceof Token) {
