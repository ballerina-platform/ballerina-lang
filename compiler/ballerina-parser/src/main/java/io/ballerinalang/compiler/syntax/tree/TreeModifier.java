/*
 *  Copyright (c) 2020, WSO2 Inc. (http://www.wso2.org) All Rights Reserved.
 *
 *  WSO2 Inc. licenses this file to you under the Apache License,
 *  Version 2.0 (the "License"); you may not use this file except
 *  in compliance with the License.
 *  You may obtain a copy of the License at
 *
 *    http://www.apache.org/licenses/LICENSE-2.0
 *
 *  Unless required by applicable law or agreed to in writing,
 *  software distributed under the License is distributed on an
 *  "AS IS" BASIS, WITHOUT WARRANTIES OR CONDITIONS OF ANY
 *  KIND, either express or implied.  See the License for the
 *  specific language governing permissions and limitations
 *  under the License.
 */
package io.ballerinalang.compiler.syntax.tree;

import io.ballerinalang.compiler.internal.parser.tree.STNode;
import io.ballerinalang.compiler.internal.parser.tree.STNodeFactory;

import java.util.function.Function;

/**
 * Produces a new tree by doing a depth-first traversal of the tree.
 *
 * This is a generated class.
 *
 * @since 2.0.0
 */
public abstract class TreeModifier extends NodeTransformer<Node> {

    @Override
    public ModulePartNode transform(
            ModulePartNode modulePartNode) {
        NodeList<ImportDeclarationNode> imports =
                modifyNodeList(modulePartNode.imports());
        NodeList<ModuleMemberDeclarationNode> members =
                modifyNodeList(modulePartNode.members());
        Token eofToken =
                modifyToken(modulePartNode.eofToken());
        return modulePartNode.modify(
                imports,
                members,
                eofToken);
    }

    @Override
    public FunctionDefinitionNode transform(
            FunctionDefinitionNode functionDefinitionNode) {
        MetadataNode metadata =
                modifyNode(functionDefinitionNode.metadata().orElse(null));
        NodeList<Token> qualifierList =
                modifyNodeList(functionDefinitionNode.qualifierList());
        Token functionKeyword =
                modifyToken(functionDefinitionNode.functionKeyword());
        IdentifierToken functionName =
                modifyNode(functionDefinitionNode.functionName());
        FunctionSignatureNode functionSignature =
                modifyNode(functionDefinitionNode.functionSignature());
        FunctionBodyNode functionBody =
                modifyNode(functionDefinitionNode.functionBody());
        return functionDefinitionNode.modify(
                functionDefinitionNode.kind(),
                metadata,
                qualifierList,
                functionKeyword,
                functionName,
                functionSignature,
                functionBody);
    }

    @Override
    public ImportDeclarationNode transform(
            ImportDeclarationNode importDeclarationNode) {
        Token importKeyword =
                modifyToken(importDeclarationNode.importKeyword());
        ImportOrgNameNode orgName =
                modifyNode(importDeclarationNode.orgName().orElse(null));
        SeparatedNodeList<IdentifierToken> moduleName =
                modifySeparatedNodeList(importDeclarationNode.moduleName());
        ImportVersionNode version =
                modifyNode(importDeclarationNode.version().orElse(null));
        ImportPrefixNode prefix =
                modifyNode(importDeclarationNode.prefix().orElse(null));
        Token semicolon =
                modifyToken(importDeclarationNode.semicolon());
        return importDeclarationNode.modify(
                importKeyword,
                orgName,
                moduleName,
                version,
                prefix,
                semicolon);
    }

    @Override
    public ListenerDeclarationNode transform(
            ListenerDeclarationNode listenerDeclarationNode) {
        MetadataNode metadata =
                modifyNode(listenerDeclarationNode.metadata().orElse(null));
        Token visibilityQualifier =
                modifyToken(listenerDeclarationNode.visibilityQualifier().orElse(null));
        Token listenerKeyword =
                modifyToken(listenerDeclarationNode.listenerKeyword());
        Node typeDescriptor =
                modifyNode(listenerDeclarationNode.typeDescriptor());
        Token variableName =
                modifyToken(listenerDeclarationNode.variableName());
        Token equalsToken =
                modifyToken(listenerDeclarationNode.equalsToken());
        Node initializer =
                modifyNode(listenerDeclarationNode.initializer());
        Token semicolonToken =
                modifyToken(listenerDeclarationNode.semicolonToken());
        return listenerDeclarationNode.modify(
                metadata,
                visibilityQualifier,
                listenerKeyword,
                typeDescriptor,
                variableName,
                equalsToken,
                initializer,
                semicolonToken);
    }

    @Override
    public TypeDefinitionNode transform(
            TypeDefinitionNode typeDefinitionNode) {
        MetadataNode metadata =
                modifyNode(typeDefinitionNode.metadata().orElse(null));
        Token visibilityQualifier =
                modifyToken(typeDefinitionNode.visibilityQualifier().orElse(null));
        Token typeKeyword =
                modifyToken(typeDefinitionNode.typeKeyword());
        Token typeName =
                modifyToken(typeDefinitionNode.typeName());
        Node typeDescriptor =
                modifyNode(typeDefinitionNode.typeDescriptor());
        Token semicolonToken =
                modifyToken(typeDefinitionNode.semicolonToken());
        return typeDefinitionNode.modify(
                metadata,
                visibilityQualifier,
                typeKeyword,
                typeName,
                typeDescriptor,
                semicolonToken);
    }

    @Override
    public ServiceDeclarationNode transform(
            ServiceDeclarationNode serviceDeclarationNode) {
        MetadataNode metadata =
                modifyNode(serviceDeclarationNode.metadata().orElse(null));
        Token serviceKeyword =
                modifyToken(serviceDeclarationNode.serviceKeyword());
        IdentifierToken serviceName =
                modifyNode(serviceDeclarationNode.serviceName());
        Token onKeyword =
                modifyToken(serviceDeclarationNode.onKeyword());
        SeparatedNodeList<ExpressionNode> expressions =
                modifySeparatedNodeList(serviceDeclarationNode.expressions());
        Node serviceBody =
                modifyNode(serviceDeclarationNode.serviceBody());
        return serviceDeclarationNode.modify(
                metadata,
                serviceKeyword,
                serviceName,
                onKeyword,
                expressions,
                serviceBody);
    }

    @Override
    public AssignmentStatementNode transform(
            AssignmentStatementNode assignmentStatementNode) {
        Node varRef =
                modifyNode(assignmentStatementNode.varRef());
        Token equalsToken =
                modifyToken(assignmentStatementNode.equalsToken());
        ExpressionNode expression =
                modifyNode(assignmentStatementNode.expression());
        Token semicolonToken =
                modifyToken(assignmentStatementNode.semicolonToken());
        return assignmentStatementNode.modify(
                varRef,
                equalsToken,
                expression,
                semicolonToken);
    }

    @Override
    public CompoundAssignmentStatementNode transform(
            CompoundAssignmentStatementNode compoundAssignmentStatementNode) {
        ExpressionNode lhsExpression =
                modifyNode(compoundAssignmentStatementNode.lhsExpression());
        Token binaryOperator =
                modifyToken(compoundAssignmentStatementNode.binaryOperator());
        Token equalsToken =
                modifyToken(compoundAssignmentStatementNode.equalsToken());
        ExpressionNode rhsExpression =
                modifyNode(compoundAssignmentStatementNode.rhsExpression());
        Token semicolonToken =
                modifyToken(compoundAssignmentStatementNode.semicolonToken());
        return compoundAssignmentStatementNode.modify(
                lhsExpression,
                binaryOperator,
                equalsToken,
                rhsExpression,
                semicolonToken);
    }

    @Override
    public VariableDeclarationNode transform(
            VariableDeclarationNode variableDeclarationNode) {
        NodeList<AnnotationNode> annotations =
                modifyNodeList(variableDeclarationNode.annotations());
        Token finalKeyword =
                modifyToken(variableDeclarationNode.finalKeyword().orElse(null));
        TypedBindingPatternNode typedBindingPattern =
                modifyNode(variableDeclarationNode.typedBindingPattern());
        Token equalsToken =
                modifyToken(variableDeclarationNode.equalsToken().orElse(null));
        ExpressionNode initializer =
                modifyNode(variableDeclarationNode.initializer().orElse(null));
        Token semicolonToken =
                modifyToken(variableDeclarationNode.semicolonToken());
        return variableDeclarationNode.modify(
                annotations,
                finalKeyword,
                typedBindingPattern,
                equalsToken,
                initializer,
                semicolonToken);
    }

    @Override
    public BlockStatementNode transform(
            BlockStatementNode blockStatementNode) {
        Token openBraceToken =
                modifyToken(blockStatementNode.openBraceToken());
        NodeList<StatementNode> statements =
                modifyNodeList(blockStatementNode.statements());
        Token closeBraceToken =
                modifyToken(blockStatementNode.closeBraceToken());
        return blockStatementNode.modify(
                openBraceToken,
                statements,
                closeBraceToken);
    }

    @Override
    public BreakStatementNode transform(
            BreakStatementNode breakStatementNode) {
        Token breakToken =
                modifyToken(breakStatementNode.breakToken());
        Token semicolonToken =
                modifyToken(breakStatementNode.semicolonToken());
        return breakStatementNode.modify(
                breakToken,
                semicolonToken);
    }

    @Override
    public ExpressionStatementNode transform(
            ExpressionStatementNode expressionStatementNode) {
        ExpressionNode expression =
                modifyNode(expressionStatementNode.expression());
        Token semicolonToken =
                modifyToken(expressionStatementNode.semicolonToken());
        return expressionStatementNode.modify(
                expressionStatementNode.kind(),
                expression,
                semicolonToken);
    }

    @Override
    public ContinueStatementNode transform(
            ContinueStatementNode continueStatementNode) {
        Token continueToken =
                modifyToken(continueStatementNode.continueToken());
        Token semicolonToken =
                modifyToken(continueStatementNode.semicolonToken());
        return continueStatementNode.modify(
                continueToken,
                semicolonToken);
    }

    @Override
    public ExternalFunctionBodyNode transform(
            ExternalFunctionBodyNode externalFunctionBodyNode) {
        Token equalsToken =
                modifyToken(externalFunctionBodyNode.equalsToken());
        NodeList<AnnotationNode> annotations =
                modifyNodeList(externalFunctionBodyNode.annotations());
        Token externalKeyword =
                modifyToken(externalFunctionBodyNode.externalKeyword());
        Token semicolonToken =
                modifyToken(externalFunctionBodyNode.semicolonToken());
        return externalFunctionBodyNode.modify(
                equalsToken,
                annotations,
                externalKeyword,
                semicolonToken);
    }

    @Override
    public IfElseStatementNode transform(
            IfElseStatementNode ifElseStatementNode) {
        Token ifKeyword =
                modifyToken(ifElseStatementNode.ifKeyword());
        ExpressionNode condition =
                modifyNode(ifElseStatementNode.condition());
        BlockStatementNode ifBody =
                modifyNode(ifElseStatementNode.ifBody());
        Node elseBody =
                modifyNode(ifElseStatementNode.elseBody().orElse(null));
        return ifElseStatementNode.modify(
                ifKeyword,
                condition,
                ifBody,
                elseBody);
    }

    @Override
    public ElseBlockNode transform(
            ElseBlockNode elseBlockNode) {
        Token elseKeyword =
                modifyToken(elseBlockNode.elseKeyword());
        StatementNode elseBody =
                modifyNode(elseBlockNode.elseBody());
        return elseBlockNode.modify(
                elseKeyword,
                elseBody);
    }

    @Override
    public WhileStatementNode transform(
            WhileStatementNode whileStatementNode) {
        Token whileKeyword =
                modifyToken(whileStatementNode.whileKeyword());
        ExpressionNode condition =
                modifyNode(whileStatementNode.condition());
        BlockStatementNode whileBody =
                modifyNode(whileStatementNode.whileBody());
        return whileStatementNode.modify(
                whileKeyword,
                condition,
                whileBody);
    }

    @Override
    public PanicStatementNode transform(
            PanicStatementNode panicStatementNode) {
        Token panicKeyword =
                modifyToken(panicStatementNode.panicKeyword());
        ExpressionNode expression =
                modifyNode(panicStatementNode.expression());
        Token semicolonToken =
                modifyToken(panicStatementNode.semicolonToken());
        return panicStatementNode.modify(
                panicKeyword,
                expression,
                semicolonToken);
    }

    @Override
    public ReturnStatementNode transform(
            ReturnStatementNode returnStatementNode) {
        Token returnKeyword =
                modifyToken(returnStatementNode.returnKeyword());
        ExpressionNode expression =
                modifyNode(returnStatementNode.expression().orElse(null));
        Token semicolonToken =
                modifyToken(returnStatementNode.semicolonToken());
        return returnStatementNode.modify(
                returnKeyword,
                expression,
                semicolonToken);
    }

    @Override
    public LocalTypeDefinitionStatementNode transform(
            LocalTypeDefinitionStatementNode localTypeDefinitionStatementNode) {
        NodeList<AnnotationNode> annotations =
                modifyNodeList(localTypeDefinitionStatementNode.annotations());
        Token typeKeyword =
                modifyToken(localTypeDefinitionStatementNode.typeKeyword());
        Node typeName =
                modifyNode(localTypeDefinitionStatementNode.typeName());
        Node typeDescriptor =
                modifyNode(localTypeDefinitionStatementNode.typeDescriptor());
        Token semicolonToken =
                modifyToken(localTypeDefinitionStatementNode.semicolonToken());
        return localTypeDefinitionStatementNode.modify(
                annotations,
                typeKeyword,
                typeName,
                typeDescriptor,
                semicolonToken);
    }

    @Override
    public LockStatementNode transform(
            LockStatementNode lockStatementNode) {
        Token lockKeyword =
                modifyToken(lockStatementNode.lockKeyword());
        StatementNode blockStatement =
                modifyNode(lockStatementNode.blockStatement());
        return lockStatementNode.modify(
                lockKeyword,
                blockStatement);
    }

    @Override
    public ForkStatementNode transform(
            ForkStatementNode forkStatementNode) {
        Token forkKeyword =
                modifyToken(forkStatementNode.forkKeyword());
        Token openBraceToken =
                modifyToken(forkStatementNode.openBraceToken());
        NodeList<NamedWorkerDeclarationNode> namedWorkerDeclarations =
                modifyNodeList(forkStatementNode.namedWorkerDeclarations());
        Token closeBraceToken =
                modifyToken(forkStatementNode.closeBraceToken());
        return forkStatementNode.modify(
                forkKeyword,
                openBraceToken,
                namedWorkerDeclarations,
                closeBraceToken);
    }

    @Override
    public ForEachStatementNode transform(
            ForEachStatementNode forEachStatementNode) {
        Token forEachKeyword =
                modifyToken(forEachStatementNode.forEachKeyword());
        TypedBindingPatternNode typedBindingPattern =
                modifyNode(forEachStatementNode.typedBindingPattern());
        Token inKeyword =
                modifyToken(forEachStatementNode.inKeyword());
        Node actionOrExpressionNode =
                modifyNode(forEachStatementNode.actionOrExpressionNode());
        StatementNode blockStatement =
                modifyNode(forEachStatementNode.blockStatement());
        return forEachStatementNode.modify(
                forEachKeyword,
                typedBindingPattern,
                inKeyword,
                actionOrExpressionNode,
                blockStatement);
    }

    @Override
    public BinaryExpressionNode transform(
            BinaryExpressionNode binaryExpressionNode) {
        Node lhsExpr =
                modifyNode(binaryExpressionNode.lhsExpr());
        Token operator =
                modifyToken(binaryExpressionNode.operator());
        Node rhsExpr =
                modifyNode(binaryExpressionNode.rhsExpr());
        return binaryExpressionNode.modify(
                binaryExpressionNode.kind(),
                lhsExpr,
                operator,
                rhsExpr);
    }

    @Override
    public BracedExpressionNode transform(
            BracedExpressionNode bracedExpressionNode) {
        Token openParen =
                modifyToken(bracedExpressionNode.openParen());
        ExpressionNode expression =
                modifyNode(bracedExpressionNode.expression());
        Token closeParen =
                modifyToken(bracedExpressionNode.closeParen());
        return bracedExpressionNode.modify(
                bracedExpressionNode.kind(),
                openParen,
                expression,
                closeParen);
    }

    @Override
    public CheckExpressionNode transform(
            CheckExpressionNode checkExpressionNode) {
        Token checkKeyword =
                modifyToken(checkExpressionNode.checkKeyword());
        ExpressionNode expression =
                modifyNode(checkExpressionNode.expression());
        return checkExpressionNode.modify(
                checkExpressionNode.kind(),
                checkKeyword,
                expression);
    }

    @Override
    public FailExpressionNode transform(
            FailExpressionNode failExpressionNode) {
        Token failKeyword =
                modifyToken(failExpressionNode.failKeyword());
        ExpressionNode expression =
                modifyNode(failExpressionNode.expression());
        return failExpressionNode.modify(
                failExpressionNode.kind(),
                failKeyword,
                expression);
    }

    @Override
    public FieldAccessExpressionNode transform(
            FieldAccessExpressionNode fieldAccessExpressionNode) {
        ExpressionNode expression =
                modifyNode(fieldAccessExpressionNode.expression());
        Token dotToken =
                modifyToken(fieldAccessExpressionNode.dotToken());
        NameReferenceNode fieldName =
                modifyNode(fieldAccessExpressionNode.fieldName());
        return fieldAccessExpressionNode.modify(
                expression,
                dotToken,
                fieldName);
    }

    @Override
    public FunctionCallExpressionNode transform(
            FunctionCallExpressionNode functionCallExpressionNode) {
        NameReferenceNode functionName =
                modifyNode(functionCallExpressionNode.functionName());
        Token openParenToken =
                modifyToken(functionCallExpressionNode.openParenToken());
        SeparatedNodeList<FunctionArgumentNode> arguments =
                modifySeparatedNodeList(functionCallExpressionNode.arguments());
        Token closeParenToken =
                modifyToken(functionCallExpressionNode.closeParenToken());
        return functionCallExpressionNode.modify(
                functionName,
                openParenToken,
                arguments,
                closeParenToken);
    }

    @Override
    public MethodCallExpressionNode transform(
            MethodCallExpressionNode methodCallExpressionNode) {
        ExpressionNode expression =
                modifyNode(methodCallExpressionNode.expression());
        Token dotToken =
                modifyToken(methodCallExpressionNode.dotToken());
        NameReferenceNode methodName =
                modifyNode(methodCallExpressionNode.methodName());
        Token openParenToken =
                modifyToken(methodCallExpressionNode.openParenToken());
        SeparatedNodeList<FunctionArgumentNode> arguments =
                modifySeparatedNodeList(methodCallExpressionNode.arguments());
        Token closeParenToken =
                modifyToken(methodCallExpressionNode.closeParenToken());
        return methodCallExpressionNode.modify(
                expression,
                dotToken,
                methodName,
                openParenToken,
                arguments,
                closeParenToken);
    }

    @Override
    public MappingConstructorExpressionNode transform(
            MappingConstructorExpressionNode mappingConstructorExpressionNode) {
        Token openBrace =
                modifyToken(mappingConstructorExpressionNode.openBrace());
        SeparatedNodeList<MappingFieldNode> fields =
                modifySeparatedNodeList(mappingConstructorExpressionNode.fields());
        Token closeBrace =
                modifyToken(mappingConstructorExpressionNode.closeBrace());
        return mappingConstructorExpressionNode.modify(
                openBrace,
                fields,
                closeBrace);
    }

    @Override
    public IndexedExpressionNode transform(
            IndexedExpressionNode indexedExpressionNode) {
        ExpressionNode containerExpression =
                modifyNode(indexedExpressionNode.containerExpression());
        Token openBracket =
                modifyToken(indexedExpressionNode.openBracket());
        SeparatedNodeList<ExpressionNode> keyExpression =
                modifySeparatedNodeList(indexedExpressionNode.keyExpression());
        Token closeBracket =
                modifyToken(indexedExpressionNode.closeBracket());
        return indexedExpressionNode.modify(
                containerExpression,
                openBracket,
                keyExpression,
                closeBracket);
    }

    @Override
    public TypeofExpressionNode transform(
            TypeofExpressionNode typeofExpressionNode) {
        Token typeofKeyword =
                modifyToken(typeofExpressionNode.typeofKeyword());
        ExpressionNode expression =
                modifyNode(typeofExpressionNode.expression());
        return typeofExpressionNode.modify(
                typeofKeyword,
                expression);
    }

    @Override
    public UnaryExpressionNode transform(
            UnaryExpressionNode unaryExpressionNode) {
        Token unaryOperator =
                modifyToken(unaryExpressionNode.unaryOperator());
        ExpressionNode expression =
                modifyNode(unaryExpressionNode.expression());
        return unaryExpressionNode.modify(
                unaryOperator,
                expression);
    }

    @Override
    public ComputedNameFieldNode transform(
            ComputedNameFieldNode computedNameFieldNode) {
        Token openBracket =
                modifyToken(computedNameFieldNode.openBracket());
        ExpressionNode fieldNameExpr =
                modifyNode(computedNameFieldNode.fieldNameExpr());
        Token closeBracket =
                modifyToken(computedNameFieldNode.closeBracket());
        Token colonToken =
                modifyToken(computedNameFieldNode.colonToken());
        ExpressionNode valueExpr =
                modifyNode(computedNameFieldNode.valueExpr());
        return computedNameFieldNode.modify(
                openBracket,
                fieldNameExpr,
                closeBracket,
                colonToken,
                valueExpr);
    }

    @Override
    public ConstantDeclarationNode transform(
            ConstantDeclarationNode constantDeclarationNode) {
        MetadataNode metadata =
                modifyNode(constantDeclarationNode.metadata().orElse(null));
        Token visibilityQualifier =
                modifyToken(constantDeclarationNode.visibilityQualifier());
        Token constKeyword =
                modifyToken(constantDeclarationNode.constKeyword());
        TypeDescriptorNode typeDescriptor =
                modifyNode(constantDeclarationNode.typeDescriptor());
        Token variableName =
                modifyToken(constantDeclarationNode.variableName());
        Token equalsToken =
                modifyToken(constantDeclarationNode.equalsToken());
        Node initializer =
                modifyNode(constantDeclarationNode.initializer());
        Token semicolonToken =
                modifyToken(constantDeclarationNode.semicolonToken());
        return constantDeclarationNode.modify(
                metadata,
                visibilityQualifier,
                constKeyword,
                typeDescriptor,
                variableName,
                equalsToken,
                initializer,
                semicolonToken);
    }

    @Override
    public DefaultableParameterNode transform(
            DefaultableParameterNode defaultableParameterNode) {
        NodeList<AnnotationNode> annotations =
                modifyNodeList(defaultableParameterNode.annotations());
        Token visibilityQualifier =
                modifyToken(defaultableParameterNode.visibilityQualifier().orElse(null));
        Node typeName =
                modifyNode(defaultableParameterNode.typeName());
        Token paramName =
                modifyToken(defaultableParameterNode.paramName().orElse(null));
        Token equalsToken =
                modifyToken(defaultableParameterNode.equalsToken());
        Node expression =
                modifyNode(defaultableParameterNode.expression());
        return defaultableParameterNode.modify(
                annotations,
                visibilityQualifier,
                typeName,
                paramName,
                equalsToken,
                expression);
    }

    @Override
    public RequiredParameterNode transform(
            RequiredParameterNode requiredParameterNode) {
        NodeList<AnnotationNode> annotations =
                modifyNodeList(requiredParameterNode.annotations());
        Token visibilityQualifier =
                modifyToken(requiredParameterNode.visibilityQualifier().orElse(null));
        Node typeName =
                modifyNode(requiredParameterNode.typeName());
        Token paramName =
                modifyToken(requiredParameterNode.paramName().orElse(null));
        return requiredParameterNode.modify(
                annotations,
                visibilityQualifier,
                typeName,
                paramName);
    }

    @Override
    public RestParameterNode transform(
            RestParameterNode restParameterNode) {
        NodeList<AnnotationNode> annotations =
                modifyNodeList(restParameterNode.annotations());
        Node typeName =
                modifyNode(restParameterNode.typeName());
        Token ellipsisToken =
                modifyToken(restParameterNode.ellipsisToken());
        Token paramName =
                modifyToken(restParameterNode.paramName().orElse(null));
        return restParameterNode.modify(
                annotations,
                typeName,
                ellipsisToken,
                paramName);
    }

    @Override
    public ImportOrgNameNode transform(
            ImportOrgNameNode importOrgNameNode) {
        Token orgName =
                modifyToken(importOrgNameNode.orgName());
        Token slashToken =
                modifyToken(importOrgNameNode.slashToken());
        return importOrgNameNode.modify(
                orgName,
                slashToken);
    }

    @Override
    public ImportPrefixNode transform(
            ImportPrefixNode importPrefixNode) {
        Token asKeyword =
                modifyToken(importPrefixNode.asKeyword());
        Token prefix =
                modifyToken(importPrefixNode.prefix());
        return importPrefixNode.modify(
                asKeyword,
                prefix);
    }

    @Override
    public ImportVersionNode transform(
            ImportVersionNode importVersionNode) {
        Token versionKeyword =
                modifyToken(importVersionNode.versionKeyword());
        SeparatedNodeList<Token> versionNumber =
                modifySeparatedNodeList(importVersionNode.versionNumber());
        return importVersionNode.modify(
                versionKeyword,
                versionNumber);
    }

    @Override
    public SpecificFieldNode transform(
            SpecificFieldNode specificFieldNode) {
        Token readonlyKeyword =
                modifyToken(specificFieldNode.readonlyKeyword().orElse(null));
        Token fieldName =
                modifyToken(specificFieldNode.fieldName());
        Token colon =
                modifyToken(specificFieldNode.colon());
        ExpressionNode valueExpr =
                modifyNode(specificFieldNode.valueExpr());
        return specificFieldNode.modify(
                readonlyKeyword,
                fieldName,
                colon,
                valueExpr);
    }

    @Override
    public SpreadFieldNode transform(
            SpreadFieldNode spreadFieldNode) {
        Token ellipsis =
                modifyToken(spreadFieldNode.ellipsis());
        ExpressionNode valueExpr =
                modifyNode(spreadFieldNode.valueExpr());
        return spreadFieldNode.modify(
                ellipsis,
                valueExpr);
    }

    @Override
    public NamedArgumentNode transform(
            NamedArgumentNode namedArgumentNode) {
        SimpleNameReferenceNode argumentName =
                modifyNode(namedArgumentNode.argumentName());
        Token equalsToken =
                modifyToken(namedArgumentNode.equalsToken());
        ExpressionNode expression =
                modifyNode(namedArgumentNode.expression());
        return namedArgumentNode.modify(
                argumentName,
                equalsToken,
                expression);
    }

    @Override
    public PositionalArgumentNode transform(
            PositionalArgumentNode positionalArgumentNode) {
        ExpressionNode expression =
                modifyNode(positionalArgumentNode.expression());
        return positionalArgumentNode.modify(
                expression);
    }

    @Override
    public RestArgumentNode transform(
            RestArgumentNode restArgumentNode) {
        Token ellipsis =
                modifyToken(restArgumentNode.ellipsis());
        ExpressionNode expression =
                modifyNode(restArgumentNode.expression());
        return restArgumentNode.modify(
                ellipsis,
                expression);
    }

    @Override
    public ObjectTypeDescriptorNode transform(
            ObjectTypeDescriptorNode objectTypeDescriptorNode) {
        NodeList<Token> objectTypeQualifiers =
                modifyNodeList(objectTypeDescriptorNode.objectTypeQualifiers());
        Token objectKeyword =
                modifyToken(objectTypeDescriptorNode.objectKeyword());
        Token openBrace =
                modifyToken(objectTypeDescriptorNode.openBrace());
        NodeList<Node> members =
                modifyNodeList(objectTypeDescriptorNode.members());
        Token closeBrace =
                modifyToken(objectTypeDescriptorNode.closeBrace());
        return objectTypeDescriptorNode.modify(
                objectTypeQualifiers,
                objectKeyword,
                openBrace,
                members,
                closeBrace);
    }

    @Override
    public RecordTypeDescriptorNode transform(
            RecordTypeDescriptorNode recordTypeDescriptorNode) {
        Token recordKeyword =
                modifyToken(recordTypeDescriptorNode.recordKeyword());
        Token bodyStartDelimiter =
                modifyToken(recordTypeDescriptorNode.bodyStartDelimiter());
        NodeList<Node> fields =
                modifyNodeList(recordTypeDescriptorNode.fields());
        RecordRestDescriptorNode recordRestDescriptor =
                modifyNode(recordTypeDescriptorNode.recordRestDescriptor().orElse(null));
        Token bodyEndDelimiter =
                modifyToken(recordTypeDescriptorNode.bodyEndDelimiter());
        return recordTypeDescriptorNode.modify(
                recordKeyword,
                bodyStartDelimiter,
                fields,
                recordRestDescriptor,
                bodyEndDelimiter);
    }

    @Override
    public ReturnTypeDescriptorNode transform(
            ReturnTypeDescriptorNode returnTypeDescriptorNode) {
        Token returnsKeyword =
                modifyToken(returnTypeDescriptorNode.returnsKeyword());
        NodeList<AnnotationNode> annotations =
                modifyNodeList(returnTypeDescriptorNode.annotations());
        Node type =
                modifyNode(returnTypeDescriptorNode.type());
        return returnTypeDescriptorNode.modify(
                returnsKeyword,
                annotations,
                type);
    }

    @Override
    public NilTypeDescriptorNode transform(
            NilTypeDescriptorNode nilTypeDescriptorNode) {
        Token openParenToken =
                modifyToken(nilTypeDescriptorNode.openParenToken());
        Token closeParenToken =
                modifyToken(nilTypeDescriptorNode.closeParenToken());
        return nilTypeDescriptorNode.modify(
                openParenToken,
                closeParenToken);
    }

    @Override
    public OptionalTypeDescriptorNode transform(
            OptionalTypeDescriptorNode optionalTypeDescriptorNode) {
        Node typeDescriptor =
                modifyNode(optionalTypeDescriptorNode.typeDescriptor());
        Token questionMarkToken =
                modifyToken(optionalTypeDescriptorNode.questionMarkToken());
        return optionalTypeDescriptorNode.modify(
                typeDescriptor,
                questionMarkToken);
    }

    @Override
    public ObjectFieldNode transform(
            ObjectFieldNode objectFieldNode) {
        MetadataNode metadata =
                modifyNode(objectFieldNode.metadata().orElse(null));
        Token visibilityQualifier =
                modifyToken(objectFieldNode.visibilityQualifier().orElse(null));
        Token readonlyKeyword =
                modifyToken(objectFieldNode.readonlyKeyword().orElse(null));
        Node typeName =
                modifyNode(objectFieldNode.typeName());
        Token fieldName =
                modifyToken(objectFieldNode.fieldName());
        Token equalsToken =
                modifyToken(objectFieldNode.equalsToken());
        ExpressionNode expression =
                modifyNode(objectFieldNode.expression());
        Token semicolonToken =
                modifyToken(objectFieldNode.semicolonToken());
        return objectFieldNode.modify(
                metadata,
                visibilityQualifier,
                readonlyKeyword,
                typeName,
                fieldName,
                equalsToken,
                expression,
                semicolonToken);
    }

    @Override
    public RecordFieldNode transform(
            RecordFieldNode recordFieldNode) {
        MetadataNode metadata =
                modifyNode(recordFieldNode.metadata().orElse(null));
        Token readonlyKeyword =
                modifyToken(recordFieldNode.readonlyKeyword().orElse(null));
        Node typeName =
                modifyNode(recordFieldNode.typeName());
        Token fieldName =
                modifyToken(recordFieldNode.fieldName());
        Token questionMarkToken =
                modifyToken(recordFieldNode.questionMarkToken().orElse(null));
        Token semicolonToken =
                modifyToken(recordFieldNode.semicolonToken());
        return recordFieldNode.modify(
                metadata,
                readonlyKeyword,
                typeName,
                fieldName,
                questionMarkToken,
                semicolonToken);
    }

    @Override
    public RecordFieldWithDefaultValueNode transform(
            RecordFieldWithDefaultValueNode recordFieldWithDefaultValueNode) {
        MetadataNode metadata =
                modifyNode(recordFieldWithDefaultValueNode.metadata().orElse(null));
        Token readonlyKeyword =
                modifyToken(recordFieldWithDefaultValueNode.readonlyKeyword().orElse(null));
        Node typeName =
                modifyNode(recordFieldWithDefaultValueNode.typeName());
        Token fieldName =
                modifyToken(recordFieldWithDefaultValueNode.fieldName());
        Token equalsToken =
                modifyToken(recordFieldWithDefaultValueNode.equalsToken());
        ExpressionNode expression =
                modifyNode(recordFieldWithDefaultValueNode.expression());
        Token semicolonToken =
                modifyToken(recordFieldWithDefaultValueNode.semicolonToken());
        return recordFieldWithDefaultValueNode.modify(
                metadata,
                readonlyKeyword,
                typeName,
                fieldName,
                equalsToken,
                expression,
                semicolonToken);
    }

    @Override
    public RecordRestDescriptorNode transform(
            RecordRestDescriptorNode recordRestDescriptorNode) {
        Node typeName =
                modifyNode(recordRestDescriptorNode.typeName());
        Token ellipsisToken =
                modifyToken(recordRestDescriptorNode.ellipsisToken());
        Token semicolonToken =
                modifyToken(recordRestDescriptorNode.semicolonToken());
        return recordRestDescriptorNode.modify(
                typeName,
                ellipsisToken,
                semicolonToken);
    }

    @Override
    public TypeReferenceNode transform(
            TypeReferenceNode typeReferenceNode) {
        Token asteriskToken =
                modifyToken(typeReferenceNode.asteriskToken());
        Node typeName =
                modifyNode(typeReferenceNode.typeName());
        Token semicolonToken =
                modifyToken(typeReferenceNode.semicolonToken());
        return typeReferenceNode.modify(
                asteriskToken,
                typeName,
                semicolonToken);
    }

    @Override
    public ServiceBodyNode transform(
            ServiceBodyNode serviceBodyNode) {
        Token openBraceToken =
                modifyToken(serviceBodyNode.openBraceToken());
        NodeList<Node> resources =
                modifyNodeList(serviceBodyNode.resources());
        Token closeBraceToken =
                modifyToken(serviceBodyNode.closeBraceToken());
        return serviceBodyNode.modify(
                openBraceToken,
                resources,
                closeBraceToken);
    }

    @Override
    public AnnotationNode transform(
            AnnotationNode annotationNode) {
        Token atToken =
                modifyToken(annotationNode.atToken());
        Node annotReference =
                modifyNode(annotationNode.annotReference());
        MappingConstructorExpressionNode annotValue =
                modifyNode(annotationNode.annotValue().orElse(null));
        return annotationNode.modify(
                atToken,
                annotReference,
                annotValue);
    }

    @Override
    public MetadataNode transform(
            MetadataNode metadataNode) {
        Node documentationString =
                modifyNode(metadataNode.documentationString().orElse(null));
        NodeList<AnnotationNode> annotations =
                modifyNodeList(metadataNode.annotations());
        return metadataNode.modify(
                documentationString,
                annotations);
    }

    @Override
    public ModuleVariableDeclarationNode transform(
            ModuleVariableDeclarationNode moduleVariableDeclarationNode) {
        MetadataNode metadata =
                modifyNode(moduleVariableDeclarationNode.metadata().orElse(null));
        Token finalKeyword =
                modifyToken(moduleVariableDeclarationNode.finalKeyword().orElse(null));
        TypedBindingPatternNode typedBindingPattern =
                modifyNode(moduleVariableDeclarationNode.typedBindingPattern());
        Token equalsToken =
                modifyToken(moduleVariableDeclarationNode.equalsToken());
        ExpressionNode initializer =
                modifyNode(moduleVariableDeclarationNode.initializer());
        Token semicolonToken =
                modifyToken(moduleVariableDeclarationNode.semicolonToken());
        return moduleVariableDeclarationNode.modify(
                metadata,
                finalKeyword,
                typedBindingPattern,
                equalsToken,
                initializer,
                semicolonToken);
    }

    @Override
    public TypeTestExpressionNode transform(
            TypeTestExpressionNode typeTestExpressionNode) {
        ExpressionNode expression =
                modifyNode(typeTestExpressionNode.expression());
        Token isKeyword =
                modifyToken(typeTestExpressionNode.isKeyword());
        Node typeDescriptor =
                modifyNode(typeTestExpressionNode.typeDescriptor());
        return typeTestExpressionNode.modify(
                expression,
                isKeyword,
                typeDescriptor);
    }

    @Override
    public RemoteMethodCallActionNode transform(
            RemoteMethodCallActionNode remoteMethodCallActionNode) {
        ExpressionNode expression =
                modifyNode(remoteMethodCallActionNode.expression());
        Token rightArrowToken =
                modifyToken(remoteMethodCallActionNode.rightArrowToken());
        SimpleNameReferenceNode methodName =
                modifyNode(remoteMethodCallActionNode.methodName());
        Token openParenToken =
                modifyToken(remoteMethodCallActionNode.openParenToken());
        SeparatedNodeList<FunctionArgumentNode> arguments =
                modifySeparatedNodeList(remoteMethodCallActionNode.arguments());
        Token closeParenToken =
                modifyToken(remoteMethodCallActionNode.closeParenToken());
        return remoteMethodCallActionNode.modify(
                expression,
                rightArrowToken,
                methodName,
                openParenToken,
                arguments,
                closeParenToken);
    }

    @Override
    public ParameterizedTypeDescriptorNode transform(
            ParameterizedTypeDescriptorNode parameterizedTypeDescriptorNode) {
        Token parameterizedType =
                modifyToken(parameterizedTypeDescriptorNode.parameterizedType());
        TypeParameterNode typeParameter =
                modifyNode(parameterizedTypeDescriptorNode.typeParameter());
        return parameterizedTypeDescriptorNode.modify(
                parameterizedType,
                typeParameter);
    }

    @Override
    public NilLiteralNode transform(
            NilLiteralNode nilLiteralNode) {
        Token openParenToken =
                modifyToken(nilLiteralNode.openParenToken());
        Token closeParenToken =
                modifyToken(nilLiteralNode.closeParenToken());
        return nilLiteralNode.modify(
                openParenToken,
                closeParenToken);
    }

    @Override
    public AnnotationDeclarationNode transform(
            AnnotationDeclarationNode annotationDeclarationNode) {
        MetadataNode metadata =
                modifyNode(annotationDeclarationNode.metadata().orElse(null));
        Token visibilityQualifier =
                modifyToken(annotationDeclarationNode.visibilityQualifier());
        Token constKeyword =
                modifyToken(annotationDeclarationNode.constKeyword());
        Token annotationKeyword =
                modifyToken(annotationDeclarationNode.annotationKeyword());
        Node typeDescriptor =
                modifyNode(annotationDeclarationNode.typeDescriptor());
        Token annotationTag =
                modifyToken(annotationDeclarationNode.annotationTag());
        Token onKeyword =
                modifyToken(annotationDeclarationNode.onKeyword());
        SeparatedNodeList<Node> attachPoints =
                modifySeparatedNodeList(annotationDeclarationNode.attachPoints());
        Token semicolonToken =
                modifyToken(annotationDeclarationNode.semicolonToken());
        return annotationDeclarationNode.modify(
                metadata,
                visibilityQualifier,
                constKeyword,
                annotationKeyword,
                typeDescriptor,
                annotationTag,
                onKeyword,
                attachPoints,
                semicolonToken);
    }

    @Override
    public AnnotationAttachPointNode transform(
            AnnotationAttachPointNode annotationAttachPointNode) {
        Token sourceKeyword =
                modifyToken(annotationAttachPointNode.sourceKeyword());
        Token firstIdent =
                modifyToken(annotationAttachPointNode.firstIdent());
        Token secondIdent =
                modifyToken(annotationAttachPointNode.secondIdent());
        return annotationAttachPointNode.modify(
                sourceKeyword,
                firstIdent,
                secondIdent);
    }

    @Override
    public XMLNamespaceDeclarationNode transform(
            XMLNamespaceDeclarationNode xMLNamespaceDeclarationNode) {
        Token xmlnsKeyword =
                modifyToken(xMLNamespaceDeclarationNode.xmlnsKeyword());
        ExpressionNode namespaceuri =
                modifyNode(xMLNamespaceDeclarationNode.namespaceuri());
        Token asKeyword =
                modifyToken(xMLNamespaceDeclarationNode.asKeyword());
        IdentifierToken namespacePrefix =
                modifyNode(xMLNamespaceDeclarationNode.namespacePrefix());
        Token semicolonToken =
                modifyToken(xMLNamespaceDeclarationNode.semicolonToken());
        return xMLNamespaceDeclarationNode.modify(
                xmlnsKeyword,
                namespaceuri,
                asKeyword,
                namespacePrefix,
                semicolonToken);
    }

    @Override
    public ModuleXMLNamespaceDeclarationNode transform(
            ModuleXMLNamespaceDeclarationNode moduleXMLNamespaceDeclarationNode) {
        Token xmlnsKeyword =
                modifyToken(moduleXMLNamespaceDeclarationNode.xmlnsKeyword());
        ExpressionNode namespaceuri =
                modifyNode(moduleXMLNamespaceDeclarationNode.namespaceuri());
        Token asKeyword =
                modifyToken(moduleXMLNamespaceDeclarationNode.asKeyword());
        IdentifierToken namespacePrefix =
                modifyNode(moduleXMLNamespaceDeclarationNode.namespacePrefix());
        Token semicolonToken =
                modifyToken(moduleXMLNamespaceDeclarationNode.semicolonToken());
        return moduleXMLNamespaceDeclarationNode.modify(
                xmlnsKeyword,
                namespaceuri,
                asKeyword,
                namespacePrefix,
                semicolonToken);
    }

    @Override
    public FunctionBodyBlockNode transform(
            FunctionBodyBlockNode functionBodyBlockNode) {
        Token openBraceToken =
                modifyToken(functionBodyBlockNode.openBraceToken());
        NamedWorkerDeclarator namedWorkerDeclarator =
                modifyNode(functionBodyBlockNode.namedWorkerDeclarator().orElse(null));
        NodeList<StatementNode> statements =
                modifyNodeList(functionBodyBlockNode.statements());
        Token closeBraceToken =
                modifyToken(functionBodyBlockNode.closeBraceToken());
        return functionBodyBlockNode.modify(
                openBraceToken,
                namedWorkerDeclarator,
                statements,
                closeBraceToken);
    }

    @Override
    public NamedWorkerDeclarationNode transform(
            NamedWorkerDeclarationNode namedWorkerDeclarationNode) {
        NodeList<AnnotationNode> annotations =
                modifyNodeList(namedWorkerDeclarationNode.annotations());
        Token workerKeyword =
                modifyToken(namedWorkerDeclarationNode.workerKeyword());
        IdentifierToken workerName =
                modifyNode(namedWorkerDeclarationNode.workerName());
        Node returnTypeDesc =
                modifyNode(namedWorkerDeclarationNode.returnTypeDesc().orElse(null));
        BlockStatementNode workerBody =
                modifyNode(namedWorkerDeclarationNode.workerBody());
        return namedWorkerDeclarationNode.modify(
                annotations,
                workerKeyword,
                workerName,
                returnTypeDesc,
                workerBody);
    }

    @Override
    public NamedWorkerDeclarator transform(
            NamedWorkerDeclarator namedWorkerDeclarator) {
        NodeList<StatementNode> workerInitStatements =
                modifyNodeList(namedWorkerDeclarator.workerInitStatements());
        NodeList<NamedWorkerDeclarationNode> namedWorkerDeclarations =
                modifyNodeList(namedWorkerDeclarator.namedWorkerDeclarations());
        return namedWorkerDeclarator.modify(
                workerInitStatements,
                namedWorkerDeclarations);
    }

    @Override
    public BasicLiteralNode transform(
            BasicLiteralNode basicLiteralNode) {
        Token literalToken =
                modifyToken(basicLiteralNode.literalToken());
        return basicLiteralNode.modify(
                basicLiteralNode.kind(),
                literalToken);
    }

    @Override
    public SimpleNameReferenceNode transform(
            SimpleNameReferenceNode simpleNameReferenceNode) {
        Token name =
                modifyToken(simpleNameReferenceNode.name());
        return simpleNameReferenceNode.modify(
                name);
    }

    @Override
    public QualifiedNameReferenceNode transform(
            QualifiedNameReferenceNode qualifiedNameReferenceNode) {
        Token modulePrefix =
                modifyToken(qualifiedNameReferenceNode.modulePrefix());
        Node colon =
                modifyNode(qualifiedNameReferenceNode.colon());
        IdentifierToken identifier =
                modifyNode(qualifiedNameReferenceNode.identifier());
        return qualifiedNameReferenceNode.modify(
                modulePrefix,
                colon,
                identifier);
    }

    @Override
    public BuiltinSimpleNameReferenceNode transform(
            BuiltinSimpleNameReferenceNode builtinSimpleNameReferenceNode) {
        Token name =
                modifyToken(builtinSimpleNameReferenceNode.name());
        return builtinSimpleNameReferenceNode.modify(
                builtinSimpleNameReferenceNode.kind(),
                name);
    }

    @Override
    public TrapExpressionNode transform(
            TrapExpressionNode trapExpressionNode) {
        Token trapKeyword =
                modifyToken(trapExpressionNode.trapKeyword());
        ExpressionNode expression =
                modifyNode(trapExpressionNode.expression());
        return trapExpressionNode.modify(
                trapExpressionNode.kind(),
                trapKeyword,
                expression);
    }

    @Override
    public ListConstructorExpressionNode transform(
            ListConstructorExpressionNode listConstructorExpressionNode) {
        Token openBracket =
                modifyToken(listConstructorExpressionNode.openBracket());
        SeparatedNodeList<Node> expressions =
                modifySeparatedNodeList(listConstructorExpressionNode.expressions());
        Token closeBracket =
                modifyToken(listConstructorExpressionNode.closeBracket());
        return listConstructorExpressionNode.modify(
                openBracket,
                expressions,
                closeBracket);
    }

    @Override
    public TypeCastExpressionNode transform(
            TypeCastExpressionNode typeCastExpressionNode) {
        Token ltToken =
                modifyToken(typeCastExpressionNode.ltToken());
        TypeCastParamNode typeCastParam =
                modifyNode(typeCastExpressionNode.typeCastParam());
        Token gtToken =
                modifyToken(typeCastExpressionNode.gtToken());
        ExpressionNode expression =
                modifyNode(typeCastExpressionNode.expression());
        return typeCastExpressionNode.modify(
                ltToken,
                typeCastParam,
                gtToken,
                expression);
    }

    @Override
    public TypeCastParamNode transform(
            TypeCastParamNode typeCastParamNode) {
        NodeList<AnnotationNode> annotations =
                modifyNodeList(typeCastParamNode.annotations());
        Node type =
                modifyNode(typeCastParamNode.type());
        return typeCastParamNode.modify(
                annotations,
                type);
    }

    @Override
    public UnionTypeDescriptorNode transform(
            UnionTypeDescriptorNode unionTypeDescriptorNode) {
        TypeDescriptorNode leftTypeDesc =
                modifyNode(unionTypeDescriptorNode.leftTypeDesc());
        Token pipeToken =
                modifyToken(unionTypeDescriptorNode.pipeToken());
        TypeDescriptorNode rightTypeDesc =
                modifyNode(unionTypeDescriptorNode.rightTypeDesc());
        return unionTypeDescriptorNode.modify(
                leftTypeDesc,
                pipeToken,
                rightTypeDesc);
    }

    @Override
    public TableConstructorExpressionNode transform(
            TableConstructorExpressionNode tableConstructorExpressionNode) {
        Token tableKeyword =
                modifyToken(tableConstructorExpressionNode.tableKeyword());
        KeySpecifierNode keySpecifier =
                modifyNode(tableConstructorExpressionNode.keySpecifier());
        Token openBracket =
                modifyToken(tableConstructorExpressionNode.openBracket());
        SeparatedNodeList<Node> mappingConstructors =
                modifySeparatedNodeList(tableConstructorExpressionNode.mappingConstructors());
        Token closeBracket =
                modifyToken(tableConstructorExpressionNode.closeBracket());
        return tableConstructorExpressionNode.modify(
                tableKeyword,
                keySpecifier,
                openBracket,
                mappingConstructors,
                closeBracket);
    }

    @Override
    public KeySpecifierNode transform(
            KeySpecifierNode keySpecifierNode) {
        Token keyKeyword =
                modifyToken(keySpecifierNode.keyKeyword());
        Token openParenToken =
                modifyToken(keySpecifierNode.openParenToken());
        SeparatedNodeList<IdentifierToken> fieldNames =
                modifySeparatedNodeList(keySpecifierNode.fieldNames());
        Token closeParenToken =
                modifyToken(keySpecifierNode.closeParenToken());
        return keySpecifierNode.modify(
                keyKeyword,
                openParenToken,
                fieldNames,
                closeParenToken);
    }

    @Override
    public ErrorTypeDescriptorNode transform(
            ErrorTypeDescriptorNode errorTypeDescriptorNode) {
        Token errorKeywordToken =
                modifyToken(errorTypeDescriptorNode.errorKeywordToken());
        ErrorTypeParamsNode errorTypeParamsNode =
                modifyNode(errorTypeDescriptorNode.errorTypeParamsNode().orElse(null));
        return errorTypeDescriptorNode.modify(
                errorKeywordToken,
                errorTypeParamsNode);
    }

    @Override
    public ErrorTypeParamsNode transform(
            ErrorTypeParamsNode errorTypeParamsNode) {
        Token ltToken =
                modifyToken(errorTypeParamsNode.ltToken());
        Node parameter =
                modifyNode(errorTypeParamsNode.parameter());
        Token gtToken =
                modifyToken(errorTypeParamsNode.gtToken());
        return errorTypeParamsNode.modify(
                ltToken,
                parameter,
                gtToken);
    }

    @Override
    public StreamTypeDescriptorNode transform(
            StreamTypeDescriptorNode streamTypeDescriptorNode) {
        Token streamKeywordToken =
                modifyToken(streamTypeDescriptorNode.streamKeywordToken());
        Node streamTypeParamsNode =
                modifyNode(streamTypeDescriptorNode.streamTypeParamsNode().orElse(null));
        return streamTypeDescriptorNode.modify(
                streamKeywordToken,
                streamTypeParamsNode);
    }

    @Override
    public StreamTypeParamsNode transform(
            StreamTypeParamsNode streamTypeParamsNode) {
        Token ltToken =
                modifyToken(streamTypeParamsNode.ltToken());
        Node leftTypeDescNode =
                modifyNode(streamTypeParamsNode.leftTypeDescNode());
        Token commaToken =
                modifyToken(streamTypeParamsNode.commaToken().orElse(null));
        Node rightTypeDescNode =
                modifyNode(streamTypeParamsNode.rightTypeDescNode().orElse(null));
        Token gtToken =
                modifyToken(streamTypeParamsNode.gtToken());
        return streamTypeParamsNode.modify(
                ltToken,
                leftTypeDescNode,
                commaToken,
                rightTypeDescNode,
                gtToken);
    }

    @Override
    public TypedescTypeDescriptorNode transform(
            TypedescTypeDescriptorNode typedescTypeDescriptorNode) {
        Token typedescKeywordToken =
                modifyToken(typedescTypeDescriptorNode.typedescKeywordToken());
        TypeParameterNode typedescTypeParamsNode =
                modifyNode(typedescTypeDescriptorNode.typedescTypeParamsNode().orElse(null));
        return typedescTypeDescriptorNode.modify(
                typedescKeywordToken,
                typedescTypeParamsNode);
    }

    @Override
    public LetExpressionNode transform(
            LetExpressionNode letExpressionNode) {
        Token letKeyword =
                modifyToken(letExpressionNode.letKeyword());
        SeparatedNodeList<LetVariableDeclarationNode> letVarDeclarations =
                modifySeparatedNodeList(letExpressionNode.letVarDeclarations());
        Token inKeyword =
                modifyToken(letExpressionNode.inKeyword());
        ExpressionNode expression =
                modifyNode(letExpressionNode.expression());
        return letExpressionNode.modify(
                letKeyword,
                letVarDeclarations,
                inKeyword,
                expression);
    }

    @Override
    public XmlTypeDescriptorNode transform(
            XmlTypeDescriptorNode xmlTypeDescriptorNode) {
        Token xmlKeywordToken =
                modifyToken(xmlTypeDescriptorNode.xmlKeywordToken());
        TypeParameterNode xmlTypeParamsNode =
                modifyNode(xmlTypeDescriptorNode.xmlTypeParamsNode().orElse(null));
        return xmlTypeDescriptorNode.modify(
                xmlKeywordToken,
                xmlTypeParamsNode);
    }

    @Override
    public LetVariableDeclarationNode transform(
            LetVariableDeclarationNode letVariableDeclarationNode) {
        NodeList<AnnotationNode> annotations =
                modifyNodeList(letVariableDeclarationNode.annotations());
        TypedBindingPatternNode typedBindingPattern =
                modifyNode(letVariableDeclarationNode.typedBindingPattern());
        Token equalsToken =
                modifyToken(letVariableDeclarationNode.equalsToken());
        ExpressionNode expression =
                modifyNode(letVariableDeclarationNode.expression());
        return letVariableDeclarationNode.modify(
                annotations,
                typedBindingPattern,
                equalsToken,
                expression);
    }

    @Override
    public TemplateExpressionNode transform(
            TemplateExpressionNode templateExpressionNode) {
        Token type =
                modifyToken(templateExpressionNode.type());
        Token startBacktick =
                modifyToken(templateExpressionNode.startBacktick());
        NodeList<TemplateMemberNode> content =
                modifyNodeList(templateExpressionNode.content());
        Token endBacktick =
                modifyToken(templateExpressionNode.endBacktick());
        return templateExpressionNode.modify(
                templateExpressionNode.kind(),
                type,
                startBacktick,
                content,
                endBacktick);
    }

    @Override
    public XMLElementNode transform(
            XMLElementNode xMLElementNode) {
        XMLStartTagNode startTag =
                modifyNode(xMLElementNode.startTag());
        NodeList<XMLItemNode> content =
                modifyNodeList(xMLElementNode.content());
        XMLEndTagNode endTag =
                modifyNode(xMLElementNode.endTag());
        return xMLElementNode.modify(
                startTag,
                content,
                endTag);
    }

    @Override
    public XMLStartTagNode transform(
            XMLStartTagNode xMLStartTagNode) {
        Token ltToken =
                modifyToken(xMLStartTagNode.ltToken());
        XMLNameNode name =
                modifyNode(xMLStartTagNode.name());
        NodeList<XMLAttributeNode> attributes =
                modifyNodeList(xMLStartTagNode.attributes());
        Token getToken =
                modifyToken(xMLStartTagNode.getToken());
        return xMLStartTagNode.modify(
                ltToken,
                name,
                attributes,
                getToken);
    }

    @Override
    public XMLEndTagNode transform(
            XMLEndTagNode xMLEndTagNode) {
        Token ltToken =
                modifyToken(xMLEndTagNode.ltToken());
        Token slashToken =
                modifyToken(xMLEndTagNode.slashToken());
        XMLNameNode name =
                modifyNode(xMLEndTagNode.name());
        Token getToken =
                modifyToken(xMLEndTagNode.getToken());
        return xMLEndTagNode.modify(
                ltToken,
                slashToken,
                name,
                getToken);
    }

    @Override
    public XMLSimpleNameNode transform(
            XMLSimpleNameNode xMLSimpleNameNode) {
        Token name =
                modifyToken(xMLSimpleNameNode.name());
        return xMLSimpleNameNode.modify(
                name);
    }

    @Override
    public XMLQualifiedNameNode transform(
            XMLQualifiedNameNode xMLQualifiedNameNode) {
        XMLSimpleNameNode prefix =
                modifyNode(xMLQualifiedNameNode.prefix());
        Token colon =
                modifyToken(xMLQualifiedNameNode.colon());
        XMLSimpleNameNode name =
                modifyNode(xMLQualifiedNameNode.name());
        return xMLQualifiedNameNode.modify(
                prefix,
                colon,
                name);
    }

    @Override
    public XMLEmptyElementNode transform(
            XMLEmptyElementNode xMLEmptyElementNode) {
        Token ltToken =
                modifyToken(xMLEmptyElementNode.ltToken());
        XMLNameNode name =
                modifyNode(xMLEmptyElementNode.name());
        NodeList<XMLAttributeNode> attributes =
                modifyNodeList(xMLEmptyElementNode.attributes());
        Token slashToken =
                modifyToken(xMLEmptyElementNode.slashToken());
        Token getToken =
                modifyToken(xMLEmptyElementNode.getToken());
        return xMLEmptyElementNode.modify(
                ltToken,
                name,
                attributes,
                slashToken,
                getToken);
    }

    @Override
    public InterpolationNode transform(
            InterpolationNode interpolationNode) {
        Token interpolationStartToken =
                modifyToken(interpolationNode.interpolationStartToken());
        ExpressionNode expression =
                modifyNode(interpolationNode.expression());
        Token interpolationEndToken =
                modifyToken(interpolationNode.interpolationEndToken());
        return interpolationNode.modify(
                interpolationStartToken,
                expression,
                interpolationEndToken);
    }

    @Override
    public XMLTextNode transform(
            XMLTextNode xMLTextNode) {
        Token content =
                modifyToken(xMLTextNode.content());
        return xMLTextNode.modify(
                content);
    }

    @Override
    public XMLAttributeNode transform(
            XMLAttributeNode xMLAttributeNode) {
        XMLNameNode attributeName =
                modifyNode(xMLAttributeNode.attributeName());
        Token equalToken =
                modifyToken(xMLAttributeNode.equalToken());
        XMLAttributeValue value =
                modifyNode(xMLAttributeNode.value());
        return xMLAttributeNode.modify(
                attributeName,
                equalToken,
                value);
    }

    @Override
    public XMLAttributeValue transform(
            XMLAttributeValue xMLAttributeValue) {
        Token startQuote =
                modifyToken(xMLAttributeValue.startQuote());
        NodeList<Node> value =
                modifyNodeList(xMLAttributeValue.value());
        Token endQuote =
                modifyToken(xMLAttributeValue.endQuote());
        return xMLAttributeValue.modify(
                startQuote,
                value,
                endQuote);
    }

    @Override
    public XMLComment transform(
            XMLComment xMLComment) {
        Token commentStart =
                modifyToken(xMLComment.commentStart());
        NodeList<Node> content =
                modifyNodeList(xMLComment.content());
        Token commentEnd =
                modifyToken(xMLComment.commentEnd());
        return xMLComment.modify(
                commentStart,
                content,
                commentEnd);
    }

    @Override
    public XMLProcessingInstruction transform(
            XMLProcessingInstruction xMLProcessingInstruction) {
        Token piStart =
                modifyToken(xMLProcessingInstruction.piStart());
        XMLNameNode target =
                modifyNode(xMLProcessingInstruction.target());
        NodeList<Node> data =
                modifyNodeList(xMLProcessingInstruction.data());
        Token piEnd =
                modifyToken(xMLProcessingInstruction.piEnd());
        return xMLProcessingInstruction.modify(
                piStart,
                target,
                data,
                piEnd);
    }

    @Override
    public TableTypeDescriptorNode transform(
            TableTypeDescriptorNode tableTypeDescriptorNode) {
        Token tableKeywordToken =
                modifyToken(tableTypeDescriptorNode.tableKeywordToken());
        Node rowTypeParameterNode =
                modifyNode(tableTypeDescriptorNode.rowTypeParameterNode());
        Node keyConstraintNode =
                modifyNode(tableTypeDescriptorNode.keyConstraintNode());
        return tableTypeDescriptorNode.modify(
                tableKeywordToken,
                rowTypeParameterNode,
                keyConstraintNode);
    }

    @Override
    public TypeParameterNode transform(
            TypeParameterNode typeParameterNode) {
        Token ltToken =
                modifyToken(typeParameterNode.ltToken());
        TypeDescriptorNode typeNode =
                modifyNode(typeParameterNode.typeNode());
        Token gtToken =
                modifyToken(typeParameterNode.gtToken());
        return typeParameterNode.modify(
                ltToken,
                typeNode,
                gtToken);
    }

    @Override
    public KeyTypeConstraintNode transform(
            KeyTypeConstraintNode keyTypeConstraintNode) {
        Token keyKeywordToken =
                modifyToken(keyTypeConstraintNode.keyKeywordToken());
        Node typeParameterNode =
                modifyNode(keyTypeConstraintNode.typeParameterNode());
        return keyTypeConstraintNode.modify(
                keyKeywordToken,
                typeParameterNode);
    }

    @Override
    public FunctionTypeDescriptorNode transform(
            FunctionTypeDescriptorNode functionTypeDescriptorNode) {
        Token functionKeyword =
                modifyToken(functionTypeDescriptorNode.functionKeyword());
        FunctionSignatureNode functionSignature =
                modifyNode(functionTypeDescriptorNode.functionSignature());
        return functionTypeDescriptorNode.modify(
                functionKeyword,
                functionSignature);
    }

    @Override
    public FunctionSignatureNode transform(
            FunctionSignatureNode functionSignatureNode) {
        Token openParenToken =
                modifyToken(functionSignatureNode.openParenToken());
        SeparatedNodeList<ParameterNode> parameters =
                modifySeparatedNodeList(functionSignatureNode.parameters());
        Token closeParenToken =
                modifyToken(functionSignatureNode.closeParenToken());
        ReturnTypeDescriptorNode returnTypeDesc =
                modifyNode(functionSignatureNode.returnTypeDesc().orElse(null));
        return functionSignatureNode.modify(
                openParenToken,
                parameters,
                closeParenToken,
                returnTypeDesc);
    }

    @Override
    public ExplicitAnonymousFunctionExpressionNode transform(
            ExplicitAnonymousFunctionExpressionNode explicitAnonymousFunctionExpressionNode) {
        NodeList<AnnotationNode> annotations =
                modifyNodeList(explicitAnonymousFunctionExpressionNode.annotations());
        Token functionKeyword =
                modifyToken(explicitAnonymousFunctionExpressionNode.functionKeyword());
        FunctionSignatureNode functionSignature =
                modifyNode(explicitAnonymousFunctionExpressionNode.functionSignature());
        FunctionBodyNode functionBody =
                modifyNode(explicitAnonymousFunctionExpressionNode.functionBody());
        return explicitAnonymousFunctionExpressionNode.modify(
                annotations,
                functionKeyword,
                functionSignature,
                functionBody);
    }

    @Override
    public ExpressionFunctionBodyNode transform(
            ExpressionFunctionBodyNode expressionFunctionBodyNode) {
        Token rightDoubleArrow =
                modifyToken(expressionFunctionBodyNode.rightDoubleArrow());
        ExpressionNode expression =
                modifyNode(expressionFunctionBodyNode.expression());
        Token semicolon =
                modifyToken(expressionFunctionBodyNode.semicolon().orElse(null));
        return expressionFunctionBodyNode.modify(
                rightDoubleArrow,
                expression,
                semicolon);
    }

    @Override
    public TupleTypeDescriptorNode transform(
            TupleTypeDescriptorNode tupleTypeDescriptorNode) {
        Token openBracketToken =
                modifyToken(tupleTypeDescriptorNode.openBracketToken());
        SeparatedNodeList<Node> memberTypeDesc =
                modifySeparatedNodeList(tupleTypeDescriptorNode.memberTypeDesc());
        Token closeBracketToken =
                modifyToken(tupleTypeDescriptorNode.closeBracketToken());
        return tupleTypeDescriptorNode.modify(
                openBracketToken,
                memberTypeDesc,
                closeBracketToken);
    }

    @Override
    public ParenthesisedTypeDescriptorNode transform(
            ParenthesisedTypeDescriptorNode parenthesisedTypeDescriptorNode) {
        Token openParenToken =
                modifyToken(parenthesisedTypeDescriptorNode.openParenToken());
        TypeDescriptorNode typedesc =
                modifyNode(parenthesisedTypeDescriptorNode.typedesc());
        Token closeParenToken =
                modifyToken(parenthesisedTypeDescriptorNode.closeParenToken());
        return parenthesisedTypeDescriptorNode.modify(
                openParenToken,
                typedesc,
                closeParenToken);
    }

    @Override
    public ExplicitNewExpressionNode transform(
            ExplicitNewExpressionNode explicitNewExpressionNode) {
        Token newKeyword =
                modifyToken(explicitNewExpressionNode.newKeyword());
        TypeDescriptorNode typeDescriptor =
                modifyNode(explicitNewExpressionNode.typeDescriptor());
        ParenthesizedArgList parenthesizedArgList =
                modifyNode(explicitNewExpressionNode.parenthesizedArgList());
        return explicitNewExpressionNode.modify(
                newKeyword,
                typeDescriptor,
                parenthesizedArgList);
    }

    @Override
    public ImplicitNewExpressionNode transform(
            ImplicitNewExpressionNode implicitNewExpressionNode) {
        Token newKeyword =
                modifyToken(implicitNewExpressionNode.newKeyword());
        ParenthesizedArgList parenthesizedArgList =
                modifyNode(implicitNewExpressionNode.parenthesizedArgList().orElse(null));
        return implicitNewExpressionNode.modify(
                newKeyword,
                parenthesizedArgList);
    }

    @Override
    public ParenthesizedArgList transform(
            ParenthesizedArgList parenthesizedArgList) {
        Token openParenToken =
                modifyToken(parenthesizedArgList.openParenToken());
        SeparatedNodeList<FunctionArgumentNode> arguments =
                modifySeparatedNodeList(parenthesizedArgList.arguments());
        Token closeParenToken =
                modifyToken(parenthesizedArgList.closeParenToken());
        return parenthesizedArgList.modify(
                openParenToken,
                arguments,
                closeParenToken);
    }

    @Override
    public QueryConstructTypeNode transform(
            QueryConstructTypeNode queryConstructTypeNode) {
        Token keyword =
                modifyToken(queryConstructTypeNode.keyword());
        KeySpecifierNode keySpecifier =
                modifyNode(queryConstructTypeNode.keySpecifier().orElse(null));
        return queryConstructTypeNode.modify(
                keyword,
                keySpecifier);
    }

    @Override
    public FromClauseNode transform(
            FromClauseNode fromClauseNode) {
        Token fromKeyword =
                modifyToken(fromClauseNode.fromKeyword());
        TypedBindingPatternNode typedBindingPattern =
                modifyNode(fromClauseNode.typedBindingPattern());
        Token inKeyword =
                modifyToken(fromClauseNode.inKeyword());
        ExpressionNode expression =
                modifyNode(fromClauseNode.expression());
        return fromClauseNode.modify(
                fromKeyword,
                typedBindingPattern,
                inKeyword,
                expression);
    }

    @Override
    public WhereClauseNode transform(
            WhereClauseNode whereClauseNode) {
        Token whereKeyword =
                modifyToken(whereClauseNode.whereKeyword());
        ExpressionNode expression =
                modifyNode(whereClauseNode.expression());
        return whereClauseNode.modify(
                whereKeyword,
                expression);
    }

    @Override
    public LetClauseNode transform(
            LetClauseNode letClauseNode) {
        Token letKeyword =
                modifyToken(letClauseNode.letKeyword());
        SeparatedNodeList<LetVariableDeclarationNode> letVarDeclarations =
                modifySeparatedNodeList(letClauseNode.letVarDeclarations());
        return letClauseNode.modify(
                letKeyword,
                letVarDeclarations);
    }

    @Override
    public QueryPipelineNode transform(
            QueryPipelineNode queryPipelineNode) {
        FromClauseNode fromClause =
                modifyNode(queryPipelineNode.fromClause());
        NodeList<ClauseNode> intermediateClauses =
                modifyNodeList(queryPipelineNode.intermediateClauses());
        return queryPipelineNode.modify(
                fromClause,
                intermediateClauses);
    }

    @Override
    public SelectClauseNode transform(
            SelectClauseNode selectClauseNode) {
        Token selectKeyword =
                modifyToken(selectClauseNode.selectKeyword());
        ExpressionNode expression =
                modifyNode(selectClauseNode.expression());
        return selectClauseNode.modify(
                selectKeyword,
                expression);
    }

    @Override
    public QueryExpressionNode transform(
            QueryExpressionNode queryExpressionNode) {
        QueryConstructTypeNode queryConstructType =
                modifyNode(queryExpressionNode.queryConstructType().orElse(null));
        QueryPipelineNode queryPipeline =
                modifyNode(queryExpressionNode.queryPipeline());
        SelectClauseNode selectClause =
                modifyNode(queryExpressionNode.selectClause());
        OnConflictClauseNode onConflictClause =
                modifyNode(queryExpressionNode.onConflictClause().orElse(null));
        LimitClauseNode limitClause =
                modifyNode(queryExpressionNode.limitClause().orElse(null));
        return queryExpressionNode.modify(
                queryConstructType,
                queryPipeline,
                selectClause,
                onConflictClause,
                limitClause);
    }

    @Override
    public IntersectionTypeDescriptorNode transform(
            IntersectionTypeDescriptorNode intersectionTypeDescriptorNode) {
        Node leftTypeDesc =
                modifyNode(intersectionTypeDescriptorNode.leftTypeDesc());
        Token bitwiseAndToken =
                modifyToken(intersectionTypeDescriptorNode.bitwiseAndToken());
        Node rightTypeDesc =
                modifyNode(intersectionTypeDescriptorNode.rightTypeDesc());
        return intersectionTypeDescriptorNode.modify(
                leftTypeDesc,
                bitwiseAndToken,
                rightTypeDesc);
    }

    @Override
    public ImplicitAnonymousFunctionParameters transform(
            ImplicitAnonymousFunctionParameters implicitAnonymousFunctionParameters) {
        Token openParenToken =
                modifyToken(implicitAnonymousFunctionParameters.openParenToken());
        SeparatedNodeList<SimpleNameReferenceNode> parameters =
                modifySeparatedNodeList(implicitAnonymousFunctionParameters.parameters());
        Token closeParenToken =
                modifyToken(implicitAnonymousFunctionParameters.closeParenToken());
        return implicitAnonymousFunctionParameters.modify(
                openParenToken,
                parameters,
                closeParenToken);
    }

    @Override
    public ImplicitAnonymousFunctionExpressionNode transform(
            ImplicitAnonymousFunctionExpressionNode implicitAnonymousFunctionExpressionNode) {
        Node params =
                modifyNode(implicitAnonymousFunctionExpressionNode.params());
        Token rightDoubleArrow =
                modifyToken(implicitAnonymousFunctionExpressionNode.rightDoubleArrow());
        ExpressionNode expression =
                modifyNode(implicitAnonymousFunctionExpressionNode.expression());
        return implicitAnonymousFunctionExpressionNode.modify(
                params,
                rightDoubleArrow,
                expression);
    }

    @Override
    public StartActionNode transform(
            StartActionNode startActionNode) {
        NodeList<AnnotationNode> annotations =
                modifyNodeList(startActionNode.annotations());
        Token startKeyword =
                modifyToken(startActionNode.startKeyword());
        ExpressionNode expression =
                modifyNode(startActionNode.expression());
        return startActionNode.modify(
                annotations,
                startKeyword,
                expression);
    }

    @Override
    public FlushActionNode transform(
            FlushActionNode flushActionNode) {
        Token flushKeyword =
                modifyToken(flushActionNode.flushKeyword());
        NameReferenceNode peerWorker =
                modifyNode(flushActionNode.peerWorker());
        return flushActionNode.modify(
                flushKeyword,
                peerWorker);
    }

    @Override
    public SingletonTypeDescriptorNode transform(
            SingletonTypeDescriptorNode singletonTypeDescriptorNode) {
        ExpressionNode simpleContExprNode =
                modifyNode(singletonTypeDescriptorNode.simpleContExprNode());
        return singletonTypeDescriptorNode.modify(
                simpleContExprNode);
    }

    @Override
    public MethodDeclarationNode transform(
            MethodDeclarationNode methodDeclarationNode) {
        MetadataNode metadata =
                modifyNode(methodDeclarationNode.metadata().orElse(null));
        NodeList<Token> qualifierList =
                modifyNodeList(methodDeclarationNode.qualifierList());
        Token functionKeyword =
                modifyToken(methodDeclarationNode.functionKeyword());
        IdentifierToken methodName =
                modifyNode(methodDeclarationNode.methodName());
        FunctionSignatureNode methodSignature =
                modifyNode(methodDeclarationNode.methodSignature());
        Token semicolon =
                modifyToken(methodDeclarationNode.semicolon());
        return methodDeclarationNode.modify(
                metadata,
                qualifierList,
                functionKeyword,
                methodName,
                methodSignature,
                semicolon);
    }

    @Override
    public TypedBindingPatternNode transform(
            TypedBindingPatternNode typedBindingPatternNode) {
        TypeDescriptorNode typeDescriptor =
                modifyNode(typedBindingPatternNode.typeDescriptor());
        BindingPatternNode bindingPattern =
                modifyNode(typedBindingPatternNode.bindingPattern());
        return typedBindingPatternNode.modify(
                typeDescriptor,
                bindingPattern);
    }

    @Override
    public CaptureBindingPatternNode transform(
            CaptureBindingPatternNode captureBindingPatternNode) {
        Token variableName =
                modifyToken(captureBindingPatternNode.variableName());
        return captureBindingPatternNode.modify(
                variableName);
    }

    @Override
    public WildcardBindingPatternNode transform(
            WildcardBindingPatternNode wildcardBindingPatternNode) {
        Token underscoreToken =
                modifyToken(wildcardBindingPatternNode.underscoreToken());
        return wildcardBindingPatternNode.modify(
                underscoreToken);
    }

    @Override
    public ListBindingPatternNode transform(
            ListBindingPatternNode listBindingPatternNode) {
        Token openBracket =
                modifyToken(listBindingPatternNode.openBracket());
        SeparatedNodeList<BindingPatternNode> bindingPatterns =
                modifySeparatedNodeList(listBindingPatternNode.bindingPatterns());
        RestBindingPatternNode restBindingPattern =
                modifyNode(listBindingPatternNode.restBindingPattern().orElse(null));
        Token closeBracket =
                modifyToken(listBindingPatternNode.closeBracket());
        return listBindingPatternNode.modify(
                openBracket,
                bindingPatterns,
                restBindingPattern,
                closeBracket);
    }

    @Override
    public MappingBindingPatternNode transform(
            MappingBindingPatternNode mappingBindingPatternNode) {
        Token openBrace =
                modifyToken(mappingBindingPatternNode.openBrace());
        SeparatedNodeList<FieldBindingPatternNode> fieldBindingPatterns =
                modifySeparatedNodeList(mappingBindingPatternNode.fieldBindingPatterns());
        RestBindingPatternNode restBindingPattern =
                modifyNode(mappingBindingPatternNode.restBindingPattern().orElse(null));
        Token closeBrace =
                modifyToken(mappingBindingPatternNode.closeBrace());
        return mappingBindingPatternNode.modify(
                openBrace,
                fieldBindingPatterns,
                restBindingPattern,
                closeBrace);
    }

    @Override
    public FieldBindingPatternFullNode transform(
            FieldBindingPatternFullNode fieldBindingPatternFullNode) {
        SimpleNameReferenceNode variableName =
                modifyNode(fieldBindingPatternFullNode.variableName());
        Token colon =
                modifyToken(fieldBindingPatternFullNode.colon());
        BindingPatternNode bindingPattern =
                modifyNode(fieldBindingPatternFullNode.bindingPattern());
        return fieldBindingPatternFullNode.modify(
                variableName,
                colon,
                bindingPattern);
    }

    @Override
    public FieldBindingPatternVarnameNode transform(
            FieldBindingPatternVarnameNode fieldBindingPatternVarnameNode) {
        SimpleNameReferenceNode variableName =
                modifyNode(fieldBindingPatternVarnameNode.variableName());
        return fieldBindingPatternVarnameNode.modify(
                variableName);
    }

    @Override
    public RestBindingPatternNode transform(
            RestBindingPatternNode restBindingPatternNode) {
        Token ellipsisToken =
                modifyToken(restBindingPatternNode.ellipsisToken());
        SimpleNameReferenceNode variableName =
                modifyNode(restBindingPatternNode.variableName());
        return restBindingPatternNode.modify(
                ellipsisToken,
                variableName);
    }

    @Override
    public FunctionalBindingPatternNode transform(
            FunctionalBindingPatternNode functionalBindingPatternNode) {
        Node typeReference =
                modifyNode(functionalBindingPatternNode.typeReference());
        Token openParenthesis =
                modifyToken(functionalBindingPatternNode.openParenthesis());
        SeparatedNodeList<BindingPatternNode> argListBindingPatterns =
                modifySeparatedNodeList(functionalBindingPatternNode.argListBindingPatterns());
        Token closeParenthesis =
                modifyToken(functionalBindingPatternNode.closeParenthesis());
        return functionalBindingPatternNode.modify(
                typeReference,
                openParenthesis,
                argListBindingPatterns,
                closeParenthesis);
    }

    @Override
    public NamedArgBindingPatternNode transform(
            NamedArgBindingPatternNode namedArgBindingPatternNode) {
        IdentifierToken argName =
                modifyNode(namedArgBindingPatternNode.argName());
        Token equalsToken =
                modifyToken(namedArgBindingPatternNode.equalsToken());
        BindingPatternNode bindingPattern =
                modifyNode(namedArgBindingPatternNode.bindingPattern());
        return namedArgBindingPatternNode.modify(
                argName,
                equalsToken,
                bindingPattern);
    }

    @Override
    public AsyncSendActionNode transform(
            AsyncSendActionNode asyncSendActionNode) {
        ExpressionNode expression =
                modifyNode(asyncSendActionNode.expression());
        Token rightArrowToken =
                modifyToken(asyncSendActionNode.rightArrowToken());
        SimpleNameReferenceNode peerWorker =
                modifyNode(asyncSendActionNode.peerWorker());
        return asyncSendActionNode.modify(
                expression,
                rightArrowToken,
                peerWorker);
    }

    @Override
    public SyncSendActionNode transform(
            SyncSendActionNode syncSendActionNode) {
        ExpressionNode expression =
                modifyNode(syncSendActionNode.expression());
        Token syncSendToken =
                modifyToken(syncSendActionNode.syncSendToken());
        SimpleNameReferenceNode peerWorker =
                modifyNode(syncSendActionNode.peerWorker());
        return syncSendActionNode.modify(
                expression,
                syncSendToken,
                peerWorker);
    }

    @Override
    public ReceiveActionNode transform(
            ReceiveActionNode receiveActionNode) {
        Token leftArrow =
                modifyToken(receiveActionNode.leftArrow());
        SimpleNameReferenceNode receiveWorkers =
                modifyNode(receiveActionNode.receiveWorkers());
        return receiveActionNode.modify(
                leftArrow,
                receiveWorkers);
    }

    @Override
    public ReceiveFieldsNode transform(
            ReceiveFieldsNode receiveFieldsNode) {
        Token openBrace =
                modifyToken(receiveFieldsNode.openBrace());
        SeparatedNodeList<NameReferenceNode> receiveFields =
                modifySeparatedNodeList(receiveFieldsNode.receiveFields());
        Token closeBrace =
                modifyToken(receiveFieldsNode.closeBrace());
        return receiveFieldsNode.modify(
                openBrace,
                receiveFields,
                closeBrace);
    }

    @Override
    public RestDescriptorNode transform(
            RestDescriptorNode restDescriptorNode) {
        TypeDescriptorNode typeDescriptor =
                modifyNode(restDescriptorNode.typeDescriptor());
        Token ellipsisToken =
                modifyToken(restDescriptorNode.ellipsisToken());
        return restDescriptorNode.modify(
                typeDescriptor,
                ellipsisToken);
    }

    @Override
    public DoubleGTTokenNode transform(
            DoubleGTTokenNode doubleGTTokenNode) {
        Token openGTToken =
                modifyToken(doubleGTTokenNode.openGTToken());
        Token endGTToken =
                modifyToken(doubleGTTokenNode.endGTToken());
        return doubleGTTokenNode.modify(
                openGTToken,
                endGTToken);
    }

    @Override
    public TrippleGTTokenNode transform(
            TrippleGTTokenNode trippleGTTokenNode) {
        Token openGTToken =
                modifyToken(trippleGTTokenNode.openGTToken());
        Token middleGTToken =
                modifyToken(trippleGTTokenNode.middleGTToken());
        Token endGTToken =
                modifyToken(trippleGTTokenNode.endGTToken());
        return trippleGTTokenNode.modify(
                openGTToken,
                middleGTToken,
                endGTToken);
    }

    @Override
    public WaitActionNode transform(
            WaitActionNode waitActionNode) {
        Token waitKeyword =
                modifyToken(waitActionNode.waitKeyword());
        Node waitFutureExpr =
                modifyNode(waitActionNode.waitFutureExpr());
        return waitActionNode.modify(
                waitKeyword,
                waitFutureExpr);
    }

    @Override
    public WaitFieldsListNode transform(
            WaitFieldsListNode waitFieldsListNode) {
        Token openBrace =
                modifyToken(waitFieldsListNode.openBrace());
        SeparatedNodeList<Node> waitFields =
                modifySeparatedNodeList(waitFieldsListNode.waitFields());
        Token closeBrace =
                modifyToken(waitFieldsListNode.closeBrace());
        return waitFieldsListNode.modify(
                openBrace,
                waitFields,
                closeBrace);
    }

    @Override
    public WaitFieldNode transform(
            WaitFieldNode waitFieldNode) {
        SimpleNameReferenceNode fieldName =
                modifyNode(waitFieldNode.fieldName());
        Token colon =
                modifyToken(waitFieldNode.colon());
        ExpressionNode waitFutureExpr =
                modifyNode(waitFieldNode.waitFutureExpr());
        return waitFieldNode.modify(
                fieldName,
                colon,
                waitFutureExpr);
    }

    @Override
    public AnnotAccessExpressionNode transform(
            AnnotAccessExpressionNode annotAccessExpressionNode) {
        ExpressionNode expression =
                modifyNode(annotAccessExpressionNode.expression());
        Token annotChainingToken =
                modifyToken(annotAccessExpressionNode.annotChainingToken());
        NameReferenceNode annotTagReference =
                modifyNode(annotAccessExpressionNode.annotTagReference());
        return annotAccessExpressionNode.modify(
                expression,
                annotChainingToken,
                annotTagReference);
    }

    @Override
    public QueryActionNode transform(
            QueryActionNode queryActionNode) {
        QueryPipelineNode queryPipeline =
                modifyNode(queryActionNode.queryPipeline());
        Token doKeyword =
                modifyToken(queryActionNode.doKeyword());
        BlockStatementNode blockStatement =
                modifyNode(queryActionNode.blockStatement());
        LimitClauseNode limitClause =
                modifyNode(queryActionNode.limitClause().orElse(null));
        return queryActionNode.modify(
                queryPipeline,
                doKeyword,
                blockStatement,
                limitClause);
    }

    @Override
    public OptionalFieldAccessExpressionNode transform(
            OptionalFieldAccessExpressionNode optionalFieldAccessExpressionNode) {
        ExpressionNode expression =
                modifyNode(optionalFieldAccessExpressionNode.expression());
        Token optionalChainingToken =
                modifyToken(optionalFieldAccessExpressionNode.optionalChainingToken());
        NameReferenceNode fieldName =
                modifyNode(optionalFieldAccessExpressionNode.fieldName());
        return optionalFieldAccessExpressionNode.modify(
                expression,
                optionalChainingToken,
                fieldName);
    }

    @Override
    public ConditionalExpressionNode transform(
            ConditionalExpressionNode conditionalExpressionNode) {
        ExpressionNode lhsExpression =
                modifyNode(conditionalExpressionNode.lhsExpression());
        Token questionMarkToken =
                modifyToken(conditionalExpressionNode.questionMarkToken());
        ExpressionNode middleExpression =
                modifyNode(conditionalExpressionNode.middleExpression());
        Token colonToken =
                modifyToken(conditionalExpressionNode.colonToken());
        ExpressionNode endExpression =
                modifyNode(conditionalExpressionNode.endExpression());
        return conditionalExpressionNode.modify(
                lhsExpression,
                questionMarkToken,
                middleExpression,
                colonToken,
                endExpression);
    }

    @Override
    public EnumDeclarationNode transform(
            EnumDeclarationNode enumDeclarationNode) {
        MetadataNode metadata =
                modifyNode(enumDeclarationNode.metadata().orElse(null));
        Token qualifier =
                modifyToken(enumDeclarationNode.qualifier());
        Token enumKeywordToken =
                modifyToken(enumDeclarationNode.enumKeywordToken());
        IdentifierToken identifier =
                modifyNode(enumDeclarationNode.identifier());
        Token openBraceToken =
                modifyToken(enumDeclarationNode.openBraceToken());
        SeparatedNodeList<Node> enumMemberList =
                modifySeparatedNodeList(enumDeclarationNode.enumMemberList());
        Token closeBraceToken =
                modifyToken(enumDeclarationNode.closeBraceToken());
        return enumDeclarationNode.modify(
                metadata,
                qualifier,
                enumKeywordToken,
                identifier,
                openBraceToken,
                enumMemberList,
                closeBraceToken);
    }

    @Override
    public EnumMemberNode transform(
            EnumMemberNode enumMemberNode) {
        MetadataNode metadata =
                modifyNode(enumMemberNode.metadata().orElse(null));
        IdentifierToken identifier =
                modifyNode(enumMemberNode.identifier());
        Token equalToken =
                modifyToken(enumMemberNode.equalToken());
        ExpressionNode constExprNode =
                modifyNode(enumMemberNode.constExprNode());
        return enumMemberNode.modify(
                metadata,
                identifier,
                equalToken,
                constExprNode);
    }

    @Override
    public ArrayTypeDescriptorNode transform(
            ArrayTypeDescriptorNode arrayTypeDescriptorNode) {
        TypeDescriptorNode memberTypeDesc =
                modifyNode(arrayTypeDescriptorNode.memberTypeDesc());
        Token openBracket =
                modifyToken(arrayTypeDescriptorNode.openBracket());
        Node arrayLength =
                modifyNode(arrayTypeDescriptorNode.arrayLength().orElse(null));
        Token closeBracket =
                modifyToken(arrayTypeDescriptorNode.closeBracket());
        return arrayTypeDescriptorNode.modify(
                memberTypeDesc,
                openBracket,
                arrayLength,
                closeBracket);
    }

    @Override
    public TransactionStatementNode transform(
            TransactionStatementNode transactionStatementNode) {
        Token transactionKeyword =
                modifyToken(transactionStatementNode.transactionKeyword());
        BlockStatementNode blockStatement =
                modifyNode(transactionStatementNode.blockStatement());
        return transactionStatementNode.modify(
                transactionKeyword,
                blockStatement);
    }

    @Override
    public RollbackStatementNode transform(
            RollbackStatementNode rollbackStatementNode) {
        Token rollbackKeyword =
                modifyToken(rollbackStatementNode.rollbackKeyword());
        ExpressionNode expression =
                modifyNode(rollbackStatementNode.expression().orElse(null));
        Token semicolon =
                modifyToken(rollbackStatementNode.semicolon());
        return rollbackStatementNode.modify(
                rollbackKeyword,
                expression,
                semicolon);
    }

    @Override
    public RetryStatementNode transform(
            RetryStatementNode retryStatementNode) {
        Token retryKeyword =
                modifyToken(retryStatementNode.retryKeyword());
        TypeParameterNode typeParameter =
                modifyNode(retryStatementNode.typeParameter().orElse(null));
        ParenthesizedArgList arguments =
                modifyNode(retryStatementNode.arguments().orElse(null));
        StatementNode retryBody =
                modifyNode(retryStatementNode.retryBody());
        return retryStatementNode.modify(
                retryKeyword,
                typeParameter,
                arguments,
                retryBody);
    }

    @Override
    public CommitActionNode transform(
            CommitActionNode commitActionNode) {
        Token commitKeyword =
                modifyToken(commitActionNode.commitKeyword());
        return commitActionNode.modify(
                commitKeyword);
    }

    @Override
    public TransactionalExpressionNode transform(
            TransactionalExpressionNode transactionalExpressionNode) {
        Token transactionalKeyword =
                modifyToken(transactionalExpressionNode.transactionalKeyword());
        return transactionalExpressionNode.modify(
                transactionalKeyword);
    }

    @Override
    public ServiceConstructorExpressionNode transform(
            ServiceConstructorExpressionNode serviceConstructorExpressionNode) {
        NodeList<AnnotationNode> annotations =
                modifyNodeList(serviceConstructorExpressionNode.annotations());
        Token serviceKeyword =
                modifyToken(serviceConstructorExpressionNode.serviceKeyword());
        Node serviceBody =
                modifyNode(serviceConstructorExpressionNode.serviceBody());
        return serviceConstructorExpressionNode.modify(
                annotations,
                serviceKeyword,
                serviceBody);
    }

    @Override
    public ByteArrayLiteralNode transform(
            ByteArrayLiteralNode byteArrayLiteralNode) {
        Token type =
                modifyToken(byteArrayLiteralNode.type());
        Token startBacktick =
                modifyToken(byteArrayLiteralNode.startBacktick());
        Token content =
                modifyToken(byteArrayLiteralNode.content().orElse(null));
        Token endBacktick =
                modifyToken(byteArrayLiteralNode.endBacktick());
        return byteArrayLiteralNode.modify(
                type,
                startBacktick,
                content,
                endBacktick);
    }

    @Override
    public XMLFilterExpressionNode transform(
            XMLFilterExpressionNode xMLFilterExpressionNode) {
        ExpressionNode expression =
                modifyNode(xMLFilterExpressionNode.expression());
        XMLNamePatternChainingNode xmlPatternChain =
                modifyNode(xMLFilterExpressionNode.xmlPatternChain());
        return xMLFilterExpressionNode.modify(
                expression,
                xmlPatternChain);
    }

    @Override
    public XMLStepExpressionNode transform(
            XMLStepExpressionNode xMLStepExpressionNode) {
        ExpressionNode expression =
                modifyNode(xMLStepExpressionNode.expression());
        Node xmlStepStart =
                modifyNode(xMLStepExpressionNode.xmlStepStart());
        return xMLStepExpressionNode.modify(
                expression,
                xmlStepStart);
    }

    @Override
    public XMLNamePatternChainingNode transform(
            XMLNamePatternChainingNode xMLNamePatternChainingNode) {
        Token startToken =
                modifyToken(xMLNamePatternChainingNode.startToken());
        SeparatedNodeList<Node> xmlNamePattern =
                modifySeparatedNodeList(xMLNamePatternChainingNode.xmlNamePattern());
        Token gtToken =
                modifyToken(xMLNamePatternChainingNode.gtToken());
        return xMLNamePatternChainingNode.modify(
                startToken,
                xmlNamePattern,
                gtToken);
    }

    @Override
    public XMLAtomicNamePatternNode transform(
            XMLAtomicNamePatternNode xMLAtomicNamePatternNode) {
        Token prefix =
                modifyToken(xMLAtomicNamePatternNode.prefix());
        Token colon =
                modifyToken(xMLAtomicNamePatternNode.colon());
        Token name =
                modifyToken(xMLAtomicNamePatternNode.name());
        return xMLAtomicNamePatternNode.modify(
                prefix,
                colon,
                name);
    }

    @Override
    public TypeReferenceTypeDescNode transform(
            TypeReferenceTypeDescNode typeReferenceTypeDescNode) {
        NameReferenceNode typeRef =
                modifyNode(typeReferenceTypeDescNode.typeRef());
        return typeReferenceTypeDescNode.modify(
                typeRef);
    }

    @Override
    public MatchStatementNode transform(
            MatchStatementNode matchStatementNode) {
        Token matchKeyword =
                modifyToken(matchStatementNode.matchKeyword());
        ExpressionNode condition =
                modifyNode(matchStatementNode.condition());
        Token openBrace =
                modifyToken(matchStatementNode.openBrace());
        NodeList<MatchClauseNode> matchClauses =
                modifyNodeList(matchStatementNode.matchClauses());
        Token closeBrace =
                modifyToken(matchStatementNode.closeBrace());
        return matchStatementNode.modify(
                matchKeyword,
                condition,
                openBrace,
                matchClauses,
                closeBrace);
    }

    @Override
    public MatchClauseNode transform(
            MatchClauseNode matchClauseNode) {
        SeparatedNodeList<Node> matchPatterns =
                modifySeparatedNodeList(matchClauseNode.matchPatterns());
        MatchGuardNode matchGuard =
                modifyNode(matchClauseNode.matchGuard().orElse(null));
        Token rightDoubleArrow =
                modifyToken(matchClauseNode.rightDoubleArrow());
        BlockStatementNode blockStatement =
                modifyNode(matchClauseNode.blockStatement());
        return matchClauseNode.modify(
                matchPatterns,
                matchGuard,
                rightDoubleArrow,
                blockStatement);
    }

    @Override
    public MatchGuardNode transform(
            MatchGuardNode matchGuardNode) {
        Token ifKeyword =
                modifyToken(matchGuardNode.ifKeyword());
        ExpressionNode expression =
                modifyNode(matchGuardNode.expression());
        return matchGuardNode.modify(
                ifKeyword,
                expression);
    }

    @Override
    public DistinctTypeDescriptorNode transform(
            DistinctTypeDescriptorNode distinctTypeDescriptorNode) {
        Token distinctKeyword =
                modifyToken(distinctTypeDescriptorNode.distinctKeyword());
        TypeDescriptorNode typeDescriptor =
                modifyNode(distinctTypeDescriptorNode.typeDescriptor());
        return distinctTypeDescriptorNode.modify(
                distinctKeyword,
                typeDescriptor);
    }

    @Override
    public OnConflictClauseNode transform(
            OnConflictClauseNode onConflictClauseNode) {
        Token onKeyword =
                modifyToken(onConflictClauseNode.onKeyword());
        Token conflictKeyword =
                modifyToken(onConflictClauseNode.conflictKeyword());
        ExpressionNode expression =
                modifyNode(onConflictClauseNode.expression());
        return onConflictClauseNode.modify(
                onKeyword,
                conflictKeyword,
                expression);
    }

    @Override
    public LimitClauseNode transform(
            LimitClauseNode limitClauseNode) {
        Token limitKeyword =
                modifyToken(limitClauseNode.limitKeyword());
        ExpressionNode expression =
                modifyNode(limitClauseNode.expression());
        return limitClauseNode.modify(
                limitKeyword,
                expression);
    }

    @Override
    public JoinClauseNode transform(
            JoinClauseNode joinClauseNode) {
        Token outerKeyword =
                modifyToken(joinClauseNode.outerKeyword().orElse(null));
        Token joinKeyword =
                modifyToken(joinClauseNode.joinKeyword());
        TypedBindingPatternNode typedBindingPattern =
                modifyNode(joinClauseNode.typedBindingPattern());
        Token inKeyword =
                modifyToken(joinClauseNode.inKeyword());
        ExpressionNode expression =
                modifyNode(joinClauseNode.expression());
        OnClauseNode onCondition =
                modifyNode(joinClauseNode.onCondition().orElse(null));
        return joinClauseNode.modify(
                outerKeyword,
                joinKeyword,
                typedBindingPattern,
                inKeyword,
                expression,
                onCondition);
    }

    @Override
    public OnClauseNode transform(
            OnClauseNode onClauseNode) {
        Token onKeyword =
                modifyToken(onClauseNode.onKeyword());
        ExpressionNode expression =
                modifyNode(onClauseNode.expression());
        return onClauseNode.modify(
                onKeyword,
                expression);
    }

    @Override
    public ListMatchPatternNode transform(
            ListMatchPatternNode listMatchPatternNode) {
        Token openBracket =
                modifyToken(listMatchPatternNode.openBracket());
        SeparatedNodeList<Node> matchPatterns =
                modifySeparatedNodeList(listMatchPatternNode.matchPatterns());
        RestMatchPatternNode restMatchPattern =
                modifyNode(listMatchPatternNode.restMatchPattern().orElse(null));
        Token closeBracket =
                modifyToken(listMatchPatternNode.closeBracket());
        return listMatchPatternNode.modify(
                openBracket,
                matchPatterns,
                restMatchPattern,
                closeBracket);
    }

    @Override
    public RestMatchPatternNode transform(
            RestMatchPatternNode restMatchPatternNode) {
        Token ellipsisToken =
                modifyToken(restMatchPatternNode.ellipsisToken());
        Token varKeywordToken =
                modifyToken(restMatchPatternNode.varKeywordToken());
        SimpleNameReferenceNode variableName =
                modifyNode(restMatchPatternNode.variableName());
        return restMatchPatternNode.modify(
                ellipsisToken,
                varKeywordToken,
                variableName);
    }

    @Override
    public MappingMatchPatternNode transform(
            MappingMatchPatternNode mappingMatchPatternNode) {
        Token openBraceToken =
                modifyToken(mappingMatchPatternNode.openBraceToken());
        SeparatedNodeList<FieldMatchPatternNode> fieldMatchPatterns =
                modifySeparatedNodeList(mappingMatchPatternNode.fieldMatchPatterns());
        RestMatchPatternNode restMatchPattern =
                modifyNode(mappingMatchPatternNode.restMatchPattern().orElse(null));
        Token closeBraceToken =
                modifyToken(mappingMatchPatternNode.closeBraceToken());
        return mappingMatchPatternNode.modify(
                openBraceToken,
                fieldMatchPatterns,
                restMatchPattern,
                closeBraceToken);
    }

    @Override
    public FieldMatchPatternNode transform(
            FieldMatchPatternNode fieldMatchPatternNode) {
        SimpleNameReferenceNode fieldNameNode =
                modifyNode(fieldMatchPatternNode.fieldNameNode());
        Token colonToken =
                modifyToken(fieldMatchPatternNode.colonToken());
        Node matchPattern =
                modifyNode(fieldMatchPatternNode.matchPattern());
        return fieldMatchPatternNode.modify(
                fieldNameNode,
                colonToken,
                matchPattern);
    }

    @Override
    public FunctionalMatchPatternNode transform(
            FunctionalMatchPatternNode functionalMatchPatternNode) {
        Node typeRef =
                modifyNode(functionalMatchPatternNode.typeRef());
        Token openParenthesisToken =
                modifyToken(functionalMatchPatternNode.openParenthesisToken());
        SeparatedNodeList<Node> argListMatchPatternNode =
                modifySeparatedNodeList(functionalMatchPatternNode.argListMatchPatternNode());
        Token closeParenthesisToken =
                modifyToken(functionalMatchPatternNode.closeParenthesisToken());
        return functionalMatchPatternNode.modify(
                typeRef,
                openParenthesisToken,
                argListMatchPatternNode,
                closeParenthesisToken);
    }

    @Override
    public NamedArgMatchPatternNode transform(
            NamedArgMatchPatternNode namedArgMatchPatternNode) {
        IdentifierToken identifier =
                modifyNode(namedArgMatchPatternNode.identifier());
        Token equalToken =
                modifyToken(namedArgMatchPatternNode.equalToken());
        Node matchPattern =
                modifyNode(namedArgMatchPatternNode.matchPattern());
        return namedArgMatchPatternNode.modify(
                identifier,
                equalToken,
                matchPattern);
    }

    @Override
    public MarkdownDocumentationNode transform(
            MarkdownDocumentationNode markdownDocumentationNode) {
        NodeList<Node> documentationLines =
                modifyNodeList(markdownDocumentationNode.documentationLines());
        return markdownDocumentationNode.modify(
                documentationLines);
    }

    @Override
    public MarkdownDocumentationLineNode transform(
            MarkdownDocumentationLineNode markdownDocumentationLineNode) {
        Token hashToken =
                modifyToken(markdownDocumentationLineNode.hashToken());
        NodeList<Node> documentElements =
                modifyNodeList(markdownDocumentationLineNode.documentElements());
        return markdownDocumentationLineNode.modify(
                markdownDocumentationLineNode.kind(),
                hashToken,
                documentElements);
    }

    @Override
    public MarkdownParameterDocumentationLineNode transform(
            MarkdownParameterDocumentationLineNode markdownParameterDocumentationLineNode) {
        Token hashToken =
                modifyToken(markdownParameterDocumentationLineNode.hashToken());
        Token plusToken =
                modifyToken(markdownParameterDocumentationLineNode.plusToken());
        Token parameterName =
                modifyToken(markdownParameterDocumentationLineNode.parameterName());
        Token minusToken =
                modifyToken(markdownParameterDocumentationLineNode.minusToken());
        NodeList<Node> documentElements =
                modifyNodeList(markdownParameterDocumentationLineNode.documentElements());
        return markdownParameterDocumentationLineNode.modify(
                markdownParameterDocumentationLineNode.kind(),
                hashToken,
                plusToken,
                parameterName,
                minusToken,
                documentElements);
    }

    @Override
    public DocumentationReferenceNode transform(
            DocumentationReferenceNode documentationReferenceNode) {
        Token referenceType =
                modifyToken(documentationReferenceNode.referenceType().orElse(null));
        Token startBacktick =
                modifyToken(documentationReferenceNode.startBacktick());
        Node backtickContent =
                modifyNode(documentationReferenceNode.backtickContent());
        Token endBacktick =
                modifyToken(documentationReferenceNode.endBacktick());
        return documentationReferenceNode.modify(
                referenceType,
                startBacktick,
                backtickContent,
                endBacktick);
    }

    @Override
<<<<<<< HEAD
    public ClassDefinitionNode transform(
            ClassDefinitionNode classDefinitionNode) {
        MetadataNode metadata =
                modifyNode(classDefinitionNode.metadata());
        Token visibilityQualifier =
                modifyToken(classDefinitionNode.visibilityQualifier().orElse(null));
        NodeList<Token> classTypeQualifiers =
                modifyNodeList(classDefinitionNode.classTypeQualifiers());
        Token classKeyword =
                modifyToken(classDefinitionNode.classKeyword());
        Token className =
                modifyToken(classDefinitionNode.className());
        Token openBrace =
                modifyToken(classDefinitionNode.openBrace());
        NodeList<Node> members =
                modifyNodeList(classDefinitionNode.members());
        Token closeBrace =
                modifyToken(classDefinitionNode.closeBrace());
        Token semicolonToken =
                modifyToken(classDefinitionNode.semicolonToken());
        return classDefinitionNode.modify(
                metadata,
                visibilityQualifier,
                classTypeQualifiers,
                classKeyword,
                className,
                openBrace,
                members,
                closeBrace,
                semicolonToken);
=======
    public OrderByClauseNode transform(
            OrderByClauseNode orderByClauseNode) {
        Token orderKeyword =
                modifyToken(orderByClauseNode.orderKeyword());
        Token byKeyword =
                modifyToken(orderByClauseNode.byKeyword());
        SeparatedNodeList<OrderKeyNode> orderKey =
                modifySeparatedNodeList(orderByClauseNode.orderKey());
        return orderByClauseNode.modify(
                orderKeyword,
                byKeyword,
                orderKey);
    }

    @Override
    public OrderKeyNode transform(
            OrderKeyNode orderKeyNode) {
        ExpressionNode expression =
                modifyNode(orderKeyNode.expression());
        Token orderDirection =
                modifyToken(orderKeyNode.orderDirection().orElse(null));
        return orderKeyNode.modify(
                expression,
                orderDirection);
>>>>>>> 1d54e2c6
    }

    // Tokens

    @Override
    public Token transform(Token token) {
        return token;
    }

    @Override
    public IdentifierToken transform(IdentifierToken identifier) {
        return identifier;
    }

    @Override
    protected Node transformSyntaxNode(Node node) {
        return node;
    }

    protected <T extends Node> NodeList<T> modifyNodeList(NodeList<T> nodeList) {
        return modifyGenericNodeList(nodeList, NodeList::new);
    }

    protected <T extends Node> SeparatedNodeList<T> modifySeparatedNodeList(SeparatedNodeList<T> nodeList) {
        return modifyGenericNodeList(nodeList, SeparatedNodeList::new);
    }

    private <T extends Node, N extends NodeList<T>> N modifyGenericNodeList(
            N nodeList,
            Function<NonTerminalNode, N> nodeListCreator) {
        if (nodeList.isEmpty()) {
            return nodeList;
        }

        boolean nodeModified = false;
        STNode[] newSTNodes = new STNode[nodeList.size()];
        for (int index = 0; index < nodeList.size(); index++) {
            T oldNode = nodeList.get(index);
            T newNode = modifyNode(oldNode);
            if (oldNode != newNode) {
                nodeModified = true;
            }
            newSTNodes[index] = newNode.internalNode();
        }

        if (!nodeModified) {
            return nodeList;
        }

        STNode stNodeList = STNodeFactory.createNodeList(java.util.Arrays.asList(newSTNodes));
        return nodeListCreator.apply(stNodeList.createUnlinkedFacade());
    }

    protected <T extends Token> T modifyToken(T token) {
        if (token == null) {
            return null;
        }
        // TODO
        return (T) token.apply(this);
    }

    protected <T extends Node> T modifyNode(T node) {
        if (node == null) {
            return null;
        }
        // TODO
        return (T) node.apply(this);
    }
}
<|MERGE_RESOLUTION|>--- conflicted
+++ resolved
@@ -3011,7 +3011,6 @@
     }
 
     @Override
-<<<<<<< HEAD
     public ClassDefinitionNode transform(
             ClassDefinitionNode classDefinitionNode) {
         MetadataNode metadata =
@@ -3042,7 +3041,9 @@
                 members,
                 closeBrace,
                 semicolonToken);
-=======
+    }
+
+    @Override
     public OrderByClauseNode transform(
             OrderByClauseNode orderByClauseNode) {
         Token orderKeyword =
@@ -3067,7 +3068,6 @@
         return orderKeyNode.modify(
                 expression,
                 orderDirection);
->>>>>>> 1d54e2c6
     }
 
     // Tokens
