/*
 *  Copyright (c) 2020, WSO2 Inc. (http://www.wso2.org) All Rights Reserved.
 *
 *  WSO2 Inc. licenses this file to you under the Apache License,
 *  Version 2.0 (the "License"); you may not use this file except
 *  in compliance with the License.
 *  You may obtain a copy of the License at
 *
 *    http://www.apache.org/licenses/LICENSE-2.0
 *
 *  Unless required by applicable law or agreed to in writing,
 *  software distributed under the License is distributed on an
 *  "AS IS" BASIS, WITHOUT WARRANTIES OR CONDITIONS OF ANY
 *  KIND, either express or implied.  See the License for the
 *  specific language governing permissions and limitations
 *  under the License.
 */
package io.ballerinalang.compiler.syntax.tree;

import io.ballerinalang.compiler.internal.parser.tree.STNode;
import io.ballerinalang.compiler.internal.parser.tree.STNodeFactory;

import java.util.function.Function;

/**
 * Produces a new tree by doing a depth-first traversal of the tree.
 *
 * This is a generated class.
 *
 * @since 1.3.0
 */
public abstract class TreeModifier extends NodeTransformer<Node> {

    @Override
    public Node transform(ModulePartNode modulePartNode) {
        NodeList<ImportDeclarationNode> imports = modifyNodeList(modulePartNode.imports());
        NodeList<ModuleMemberDeclarationNode> members = modifyNodeList(modulePartNode.members());
        Token eofToken = modifyToken(modulePartNode.eofToken());
        return modulePartNode.modify(
                imports,
                members,
                eofToken);
    }

    @Override
    public Node transform(FunctionDefinitionNode functionDefinitionNode) {
        MetadataNode metadata = modifyNode(functionDefinitionNode.metadata());
        Token visibilityQualifier = modifyToken(functionDefinitionNode.visibilityQualifier().orElse(null));
        Token functionKeyword = modifyToken(functionDefinitionNode.functionKeyword());
        IdentifierToken functionName = modifyNode(functionDefinitionNode.functionName());
        FunctionSignatureNode functionSignature = modifyNode(functionDefinitionNode.functionSignature());
        Node functionBody = modifyNode(functionDefinitionNode.functionBody());
        return functionDefinitionNode.modify(
                metadata,
                visibilityQualifier,
                functionKeyword,
                functionName,
                functionSignature,
                functionBody);
    }

    @Override
    public Node transform(ImportDeclarationNode importDeclarationNode) {
        Token importKeyword = modifyToken(importDeclarationNode.importKeyword());
        Node orgName = modifyNode(importDeclarationNode.orgName().orElse(null));
        SeparatedNodeList<IdentifierToken> moduleName = modifySeparatedNodeList(importDeclarationNode.moduleName());
        Node version = modifyNode(importDeclarationNode.version().orElse(null));
        Node prefix = modifyNode(importDeclarationNode.prefix().orElse(null));
        Token semicolon = modifyToken(importDeclarationNode.semicolon());
        return importDeclarationNode.modify(
                importKeyword,
                orgName,
                moduleName,
                version,
                prefix,
                semicolon);
    }

    @Override
    public Node transform(ListenerDeclarationNode listenerDeclarationNode) {
        MetadataNode metadata = modifyNode(listenerDeclarationNode.metadata());
        Token visibilityQualifier = modifyToken(listenerDeclarationNode.visibilityQualifier().orElse(null));
        Token listenerKeyword = modifyToken(listenerDeclarationNode.listenerKeyword());
        Node typeDescriptor = modifyNode(listenerDeclarationNode.typeDescriptor());
        Token variableName = modifyToken(listenerDeclarationNode.variableName());
        Token equalsToken = modifyToken(listenerDeclarationNode.equalsToken());
        Node initializer = modifyNode(listenerDeclarationNode.initializer());
        Token semicolonToken = modifyToken(listenerDeclarationNode.semicolonToken());
        return listenerDeclarationNode.modify(
                metadata,
                visibilityQualifier,
                listenerKeyword,
                typeDescriptor,
                variableName,
                equalsToken,
                initializer,
                semicolonToken);
    }

    @Override
    public Node transform(TypeDefinitionNode typeDefinitionNode) {
        MetadataNode metadata = modifyNode(typeDefinitionNode.metadata());
        Token visibilityQualifier = modifyToken(typeDefinitionNode.visibilityQualifier().orElse(null));
        Token typeKeyword = modifyToken(typeDefinitionNode.typeKeyword());
        Token typeName = modifyToken(typeDefinitionNode.typeName());
        Node typeDescriptor = modifyNode(typeDefinitionNode.typeDescriptor());
        Token semicolonToken = modifyToken(typeDefinitionNode.semicolonToken());
        return typeDefinitionNode.modify(
                metadata,
                visibilityQualifier,
                typeKeyword,
                typeName,
                typeDescriptor,
                semicolonToken);
    }

    @Override
    public Node transform(ServiceDeclarationNode serviceDeclarationNode) {
        MetadataNode metadata = modifyNode(serviceDeclarationNode.metadata());
        Token serviceKeyword = modifyToken(serviceDeclarationNode.serviceKeyword());
        IdentifierToken serviceName = modifyNode(serviceDeclarationNode.serviceName());
        Token onKeyword = modifyToken(serviceDeclarationNode.onKeyword());
        NodeList<ExpressionNode> expressions = modifyNodeList(serviceDeclarationNode.expressions());
        Node serviceBody = modifyNode(serviceDeclarationNode.serviceBody());
        return serviceDeclarationNode.modify(
                metadata,
                serviceKeyword,
                serviceName,
                onKeyword,
                expressions,
                serviceBody);
    }

    @Override
    public Node transform(AssignmentStatementNode assignmentStatementNode) {
        Node varRef = modifyNode(assignmentStatementNode.varRef());
        Token equalsToken = modifyToken(assignmentStatementNode.equalsToken());
        ExpressionNode expression = modifyNode(assignmentStatementNode.expression());
        Token semicolonToken = modifyToken(assignmentStatementNode.semicolonToken());
        return assignmentStatementNode.modify(
                varRef,
                equalsToken,
                expression,
                semicolonToken);
    }

    @Override
    public Node transform(CompoundAssignmentStatementNode compoundAssignmentStatementNode) {
        ExpressionNode lhsExpression = modifyNode(compoundAssignmentStatementNode.lhsExpression());
        Token binaryOperator = modifyToken(compoundAssignmentStatementNode.binaryOperator());
        Token equalsToken = modifyToken(compoundAssignmentStatementNode.equalsToken());
        ExpressionNode rhsExpression = modifyNode(compoundAssignmentStatementNode.rhsExpression());
        Token semicolonToken = modifyToken(compoundAssignmentStatementNode.semicolonToken());
        return compoundAssignmentStatementNode.modify(
                lhsExpression,
                binaryOperator,
                equalsToken,
                rhsExpression,
                semicolonToken);
    }

    @Override
    public Node transform(VariableDeclarationNode variableDeclarationNode) {
        NodeList<AnnotationNode> annotations = modifyNodeList(variableDeclarationNode.annotations());
        Token finalKeyword = modifyToken(variableDeclarationNode.finalKeyword().orElse(null));
        Node typeName = modifyNode(variableDeclarationNode.typeName());
        Token variableName = modifyToken(variableDeclarationNode.variableName());
        Token equalsToken = modifyToken(variableDeclarationNode.equalsToken().orElse(null));
        ExpressionNode initializer = modifyNode(variableDeclarationNode.initializer().orElse(null));
        Token semicolonToken = modifyToken(variableDeclarationNode.semicolonToken());
        return variableDeclarationNode.modify(
                annotations,
                finalKeyword,
                typeName,
                variableName,
                equalsToken,
                initializer,
                semicolonToken);
    }

    @Override
    public Node transform(BlockStatementNode blockStatementNode) {
        Token openBraceToken = modifyToken(blockStatementNode.openBraceToken());
        NodeList<StatementNode> statements = modifyNodeList(blockStatementNode.statements());
        Token closeBraceToken = modifyToken(blockStatementNode.closeBraceToken());
        return blockStatementNode.modify(
                openBraceToken,
                statements,
                closeBraceToken);
    }

    @Override
    public Node transform(BreakStatementNode breakStatementNode) {
        Token breakToken = modifyToken(breakStatementNode.breakToken());
        Token semicolonToken = modifyToken(breakStatementNode.semicolonToken());
        return breakStatementNode.modify(
                breakToken,
                semicolonToken);
    }

    @Override
    public Node transform(ExpressionStatementNode expressionStatementNode) {
        ExpressionNode expression = modifyNode(expressionStatementNode.expression());
        Token semicolonToken = modifyToken(expressionStatementNode.semicolonToken());
        return expressionStatementNode.modify(
                expressionStatementNode.kind(),
                expression,
                semicolonToken);
    }

    @Override
    public Node transform(ContinueStatementNode continueStatementNode) {
        Token continueToken = modifyToken(continueStatementNode.continueToken());
        Token semicolonToken = modifyToken(continueStatementNode.semicolonToken());
        return continueStatementNode.modify(
                continueToken,
                semicolonToken);
    }

    @Override
    public Node transform(ExternalFunctionBodyNode externalFunctionBodyNode) {
        Token equalsToken = modifyToken(externalFunctionBodyNode.equalsToken());
        NodeList<AnnotationNode> annotations = modifyNodeList(externalFunctionBodyNode.annotations());
        Token externalKeyword = modifyToken(externalFunctionBodyNode.externalKeyword());
        Token semicolonToken = modifyToken(externalFunctionBodyNode.semicolonToken());
        return externalFunctionBodyNode.modify(
                equalsToken,
                annotations,
                externalKeyword,
                semicolonToken);
    }

    @Override
    public Node transform(IfElseStatementNode ifElseStatementNode) {
        Token ifKeyword = modifyToken(ifElseStatementNode.ifKeyword());
        ExpressionNode condition = modifyNode(ifElseStatementNode.condition());
        BlockStatementNode ifBody = modifyNode(ifElseStatementNode.ifBody());
        Node elseBody = modifyNode(ifElseStatementNode.elseBody().orElse(null));
        return ifElseStatementNode.modify(
                ifKeyword,
                condition,
                ifBody,
                elseBody);
    }

    @Override
    public Node transform(ElseBlockNode elseBlockNode) {
        Token elseKeyword = modifyToken(elseBlockNode.elseKeyword());
        StatementNode elseBody = modifyNode(elseBlockNode.elseBody());
        return elseBlockNode.modify(
                elseKeyword,
                elseBody);
    }

    @Override
    public Node transform(WhileStatementNode whileStatementNode) {
        Token whileKeyword = modifyToken(whileStatementNode.whileKeyword());
        ExpressionNode condition = modifyNode(whileStatementNode.condition());
        BlockStatementNode whileBody = modifyNode(whileStatementNode.whileBody());
        return whileStatementNode.modify(
                whileKeyword,
                condition,
                whileBody);
    }

    @Override
    public Node transform(PanicStatementNode panicStatementNode) {
        Token panicKeyword = modifyToken(panicStatementNode.panicKeyword());
        ExpressionNode expression = modifyNode(panicStatementNode.expression());
        Token semicolonToken = modifyToken(panicStatementNode.semicolonToken());
        return panicStatementNode.modify(
                panicKeyword,
                expression,
                semicolonToken);
    }

    @Override
    public Node transform(ReturnStatementNode returnStatementNode) {
        Token returnKeyword = modifyToken(returnStatementNode.returnKeyword());
        ExpressionNode expression = modifyNode(returnStatementNode.expression().orElse(null));
        Token semicolonToken = modifyToken(returnStatementNode.semicolonToken());
        return returnStatementNode.modify(
                returnKeyword,
                expression,
                semicolonToken);
    }

    @Override
    public Node transform(LocalTypeDefinitionStatementNode localTypeDefinitionStatementNode) {
        NodeList<AnnotationNode> annotations = modifyNodeList(localTypeDefinitionStatementNode.annotations());
        Token typeKeyword = modifyToken(localTypeDefinitionStatementNode.typeKeyword());
        Node typeName = modifyNode(localTypeDefinitionStatementNode.typeName());
        Node typeDescriptor = modifyNode(localTypeDefinitionStatementNode.typeDescriptor());
        Token semicolonToken = modifyToken(localTypeDefinitionStatementNode.semicolonToken());
        return localTypeDefinitionStatementNode.modify(
                annotations,
                typeKeyword,
                typeName,
                typeDescriptor,
                semicolonToken);
    }

    @Override
    public Node transform(LockStatementNode lockStatementNode) {
        Token lockKeyword = modifyToken(lockStatementNode.lockKeyword());
        StatementNode blockStatement = modifyNode(lockStatementNode.blockStatement());
        return lockStatementNode.modify(
                lockKeyword,
                blockStatement);
    }

    @Override
    public Node transform(ForkStatementNode forkStatementNode) {
        Token forkKeyword = modifyToken(forkStatementNode.forkKeyword());
        Token openBraceToken = modifyToken(forkStatementNode.openBraceToken());
        NodeList<NamedWorkerDeclarationNode> namedWorkerDeclarations = modifyNodeList(forkStatementNode.namedWorkerDeclarations());
        Token closeBraceToken = modifyToken(forkStatementNode.closeBraceToken());
        return forkStatementNode.modify(
                forkKeyword,
                openBraceToken,
                namedWorkerDeclarations,
                closeBraceToken);
    }

    @Override
    public Node transform(ForEachStatementNode forEachStatementNode) {
        Token forEachKeyword = modifyToken(forEachStatementNode.forEachKeyword());
        Node typeDescriptor = modifyNode(forEachStatementNode.typeDescriptor());
        Token variableName = modifyToken(forEachStatementNode.variableName());
        Token inKeyword = modifyToken(forEachStatementNode.inKeyword());
        Node ActionOrExpressionNode = modifyNode(forEachStatementNode.ActionOrExpressionNode());
        StatementNode blockStatement = modifyNode(forEachStatementNode.blockStatement());
        return forEachStatementNode.modify(
                forEachKeyword,
                typeDescriptor,
                variableName,
                inKeyword,
                ActionOrExpressionNode,
                blockStatement);
    }

    @Override
    public Node transform(BinaryExpressionNode binaryExpressionNode) {
        Node lhsExpr = modifyNode(binaryExpressionNode.lhsExpr());
        Token operator = modifyToken(binaryExpressionNode.operator());
        Node rhsExpr = modifyNode(binaryExpressionNode.rhsExpr());
        return binaryExpressionNode.modify(
                binaryExpressionNode.kind(),
                lhsExpr,
                operator,
                rhsExpr);
    }

    @Override
    public Node transform(BracedExpressionNode bracedExpressionNode) {
        Token openParen = modifyToken(bracedExpressionNode.openParen());
        ExpressionNode expression = modifyNode(bracedExpressionNode.expression());
        Token closeParen = modifyToken(bracedExpressionNode.closeParen());
        return bracedExpressionNode.modify(
                bracedExpressionNode.kind(),
                openParen,
                expression,
                closeParen);
    }

    @Override
    public Node transform(CheckExpressionNode checkExpressionNode) {
        Token checkKeyword = modifyToken(checkExpressionNode.checkKeyword());
        ExpressionNode expression = modifyNode(checkExpressionNode.expression());
        return checkExpressionNode.modify(
                checkExpressionNode.kind(),
                checkKeyword,
                expression);
    }

    @Override
    public Node transform(FieldAccessExpressionNode fieldAccessExpressionNode) {
        ExpressionNode expression = modifyNode(fieldAccessExpressionNode.expression());
        Token dotToken = modifyToken(fieldAccessExpressionNode.dotToken());
        Token fieldName = modifyToken(fieldAccessExpressionNode.fieldName());
        return fieldAccessExpressionNode.modify(
                expression,
                dotToken,
                fieldName);
    }

    @Override
    public Node transform(FunctionCallExpressionNode functionCallExpressionNode) {
        Node functionName = modifyNode(functionCallExpressionNode.functionName());
        Token openParenToken = modifyToken(functionCallExpressionNode.openParenToken());
        NodeList<FunctionArgumentNode> arguments = modifyNodeList(functionCallExpressionNode.arguments());
        Token closeParenToken = modifyToken(functionCallExpressionNode.closeParenToken());
        return functionCallExpressionNode.modify(
                functionName,
                openParenToken,
                arguments,
                closeParenToken);
    }

    @Override
    public Node transform(MethodCallExpressionNode methodCallExpressionNode) {
        ExpressionNode expression = modifyNode(methodCallExpressionNode.expression());
        Token dotToken = modifyToken(methodCallExpressionNode.dotToken());
        Token methodName = modifyToken(methodCallExpressionNode.methodName());
        Token openParenToken = modifyToken(methodCallExpressionNode.openParenToken());
        NodeList<FunctionArgumentNode> arguments = modifyNodeList(methodCallExpressionNode.arguments());
        Token closeParenToken = modifyToken(methodCallExpressionNode.closeParenToken());
        return methodCallExpressionNode.modify(
                expression,
                dotToken,
                methodName,
                openParenToken,
                arguments,
                closeParenToken);
    }

    @Override
    public Node transform(MappingConstructorExpressionNode mappingConstructorExpressionNode) {
        Token openBrace = modifyToken(mappingConstructorExpressionNode.openBrace());
        NodeList<MappingFieldNode> fields = modifyNodeList(mappingConstructorExpressionNode.fields());
        Token closeBrace = modifyToken(mappingConstructorExpressionNode.closeBrace());
        return mappingConstructorExpressionNode.modify(
                openBrace,
                fields,
                closeBrace);
    }

    @Override
    public Node transform(IndexedExpressionNode indexedExpressionNode) {
        ExpressionNode containerExpression = modifyNode(indexedExpressionNode.containerExpression());
        Token openBracket = modifyToken(indexedExpressionNode.openBracket());
        ExpressionNode keyExpression = modifyNode(indexedExpressionNode.keyExpression());
        Token closeBracket = modifyToken(indexedExpressionNode.closeBracket());
        return indexedExpressionNode.modify(
                containerExpression,
                openBracket,
                keyExpression,
                closeBracket);
    }

    @Override
    public Node transform(TypeofExpressionNode typeofExpressionNode) {
        Token typeofKeyword = modifyToken(typeofExpressionNode.typeofKeyword());
        ExpressionNode expression = modifyNode(typeofExpressionNode.expression());
        return typeofExpressionNode.modify(
                typeofKeyword,
                expression);
    }

    @Override
    public Node transform(UnaryExpressionNode unaryExpressionNode) {
        Token unaryOperator = modifyToken(unaryExpressionNode.unaryOperator());
        ExpressionNode expression = modifyNode(unaryExpressionNode.expression());
        return unaryExpressionNode.modify(
                unaryOperator,
                expression);
    }

    @Override
    public Node transform(ComputedNameFieldNode computedNameFieldNode) {
        Token leadingComma = modifyToken(computedNameFieldNode.leadingComma());
        Token openBracket = modifyToken(computedNameFieldNode.openBracket());
        ExpressionNode fieldNameExpr = modifyNode(computedNameFieldNode.fieldNameExpr());
        Token closeBracket = modifyToken(computedNameFieldNode.closeBracket());
        Token colonToken = modifyToken(computedNameFieldNode.colonToken());
        ExpressionNode valueExpr = modifyNode(computedNameFieldNode.valueExpr());
        return computedNameFieldNode.modify(
                leadingComma,
                openBracket,
                fieldNameExpr,
                closeBracket,
                colonToken,
                valueExpr);
    }

    @Override
    public Node transform(ConstantDeclarationNode constantDeclarationNode) {
        MetadataNode metadata = modifyNode(constantDeclarationNode.metadata());
        Token visibilityQualifier = modifyToken(constantDeclarationNode.visibilityQualifier());
        Token constKeyword = modifyToken(constantDeclarationNode.constKeyword());
        Node typeDescriptor = modifyNode(constantDeclarationNode.typeDescriptor());
        Token variableName = modifyToken(constantDeclarationNode.variableName());
        Token equalsToken = modifyToken(constantDeclarationNode.equalsToken());
        Node initializer = modifyNode(constantDeclarationNode.initializer());
        Token semicolonToken = modifyToken(constantDeclarationNode.semicolonToken());
        return constantDeclarationNode.modify(
                metadata,
                visibilityQualifier,
                constKeyword,
                typeDescriptor,
                variableName,
                equalsToken,
                initializer,
                semicolonToken);
    }

    @Override
    public Node transform(DefaultableParameterNode defaultableParameterNode) {
        Token leadingComma = modifyToken(defaultableParameterNode.leadingComma());
        NodeList<AnnotationNode> annotations = modifyNodeList(defaultableParameterNode.annotations());
        Token visibilityQualifier = modifyToken(defaultableParameterNode.visibilityQualifier().orElse(null));
        Node typeName = modifyNode(defaultableParameterNode.typeName());
        Token paramName = modifyToken(defaultableParameterNode.paramName());
        Token equalsToken = modifyToken(defaultableParameterNode.equalsToken());
        Node expression = modifyNode(defaultableParameterNode.expression());
        return defaultableParameterNode.modify(
                leadingComma,
                annotations,
                visibilityQualifier,
                typeName,
                paramName,
                equalsToken,
                expression);
    }

    @Override
    public Node transform(RequiredParameterNode requiredParameterNode) {
        Token leadingComma = modifyToken(requiredParameterNode.leadingComma());
        NodeList<AnnotationNode> annotations = modifyNodeList(requiredParameterNode.annotations());
        Token visibilityQualifier = modifyToken(requiredParameterNode.visibilityQualifier().orElse(null));
        Node typeName = modifyNode(requiredParameterNode.typeName());
        Token paramName = modifyToken(requiredParameterNode.paramName());
        return requiredParameterNode.modify(
                leadingComma,
                annotations,
                visibilityQualifier,
                typeName,
                paramName);
    }

    @Override
    public Node transform(RestParameterNode restParameterNode) {
        Token leadingComma = modifyToken(restParameterNode.leadingComma());
        NodeList<AnnotationNode> annotations = modifyNodeList(restParameterNode.annotations());
        Node typeName = modifyNode(restParameterNode.typeName());
        Token ellipsisToken = modifyToken(restParameterNode.ellipsisToken());
        Token paramName = modifyToken(restParameterNode.paramName());
        return restParameterNode.modify(
                leadingComma,
                annotations,
                typeName,
                ellipsisToken,
                paramName);
    }

    @Override
    public Node transform(ExpressionListItemNode expressionListItemNode) {
        Token leadingComma = modifyToken(expressionListItemNode.leadingComma());
        ExpressionNode expression = modifyNode(expressionListItemNode.expression());
        return expressionListItemNode.modify(
                leadingComma,
                expression);
    }

    @Override
    public Node transform(ImportOrgNameNode importOrgNameNode) {
        Token orgName = modifyToken(importOrgNameNode.orgName());
        Token slashToken = modifyToken(importOrgNameNode.slashToken());
        return importOrgNameNode.modify(
                orgName,
                slashToken);
    }

    @Override
    public Node transform(ImportPrefixNode importPrefixNode) {
        Token asKeyword = modifyToken(importPrefixNode.asKeyword());
        Token prefix = modifyToken(importPrefixNode.prefix());
        return importPrefixNode.modify(
                asKeyword,
                prefix);
    }

    @Override
    public Node transform(ImportSubVersionNode importSubVersionNode) {
        Token leadingDot = modifyToken(importSubVersionNode.leadingDot());
        Token versionNumber = modifyToken(importSubVersionNode.versionNumber());
        return importSubVersionNode.modify(
                leadingDot,
                versionNumber);
    }

    @Override
    public Node transform(ImportVersionNode importVersionNode) {
        Token versionKeyword = modifyToken(importVersionNode.versionKeyword());
        Node versionNumber = modifyNode(importVersionNode.versionNumber());
        return importVersionNode.modify(
                versionKeyword,
                versionNumber);
    }

    @Override
    public Node transform(SpecificFieldNode specificFieldNode) {
        Token leadingComma = modifyToken(specificFieldNode.leadingComma());
        Token fieldName = modifyToken(specificFieldNode.fieldName());
        Token colon = modifyToken(specificFieldNode.colon());
        ExpressionNode valueExpr = modifyNode(specificFieldNode.valueExpr());
        return specificFieldNode.modify(
                leadingComma,
                fieldName,
                colon,
                valueExpr);
    }

    @Override
    public Node transform(SpreadFieldNode spreadFieldNode) {
        Token leadingComma = modifyToken(spreadFieldNode.leadingComma());
        Token ellipsis = modifyToken(spreadFieldNode.ellipsis());
        ExpressionNode valueExpr = modifyNode(spreadFieldNode.valueExpr());
        return spreadFieldNode.modify(
                leadingComma,
                ellipsis,
                valueExpr);
    }

    @Override
    public Node transform(NamedArgumentNode namedArgumentNode) {
        Token leadingComma = modifyToken(namedArgumentNode.leadingComma());
        SimpleNameReferenceNode argumentName = modifyNode(namedArgumentNode.argumentName());
        Token equalsToken = modifyToken(namedArgumentNode.equalsToken());
        ExpressionNode expression = modifyNode(namedArgumentNode.expression());
        return namedArgumentNode.modify(
                leadingComma,
                argumentName,
                equalsToken,
                expression);
    }

    @Override
    public Node transform(PositionalArgumentNode positionalArgumentNode) {
        Token leadingComma = modifyToken(positionalArgumentNode.leadingComma());
        ExpressionNode expression = modifyNode(positionalArgumentNode.expression());
        return positionalArgumentNode.modify(
                leadingComma,
                expression);
    }

    @Override
    public Node transform(RestArgumentNode restArgumentNode) {
        Token leadingComma = modifyToken(restArgumentNode.leadingComma());
        Token ellipsis = modifyToken(restArgumentNode.ellipsis());
        ExpressionNode expression = modifyNode(restArgumentNode.expression());
        return restArgumentNode.modify(
                leadingComma,
                ellipsis,
                expression);
    }

    @Override
    public Node transform(ObjectTypeDescriptorNode objectTypeDescriptorNode) {
        NodeList<Token> objectTypeQualifiers = modifyNodeList(objectTypeDescriptorNode.objectTypeQualifiers());
        Token objectKeyword = modifyToken(objectTypeDescriptorNode.objectKeyword());
        Token openBrace = modifyToken(objectTypeDescriptorNode.openBrace());
        NodeList<Node> members = modifyNodeList(objectTypeDescriptorNode.members());
        Token closeBrace = modifyToken(objectTypeDescriptorNode.closeBrace());
        return objectTypeDescriptorNode.modify(
                objectTypeQualifiers,
                objectKeyword,
                openBrace,
                members,
                closeBrace);
    }

    @Override
    public Node transform(RecordTypeDescriptorNode recordTypeDescriptorNode) {
        Token objectKeyword = modifyToken(recordTypeDescriptorNode.objectKeyword());
        Token bodyStartDelimiter = modifyToken(recordTypeDescriptorNode.bodyStartDelimiter());
        NodeList<Node> fields = modifyNodeList(recordTypeDescriptorNode.fields());
        Token bodyEndDelimiter = modifyToken(recordTypeDescriptorNode.bodyEndDelimiter());
        return recordTypeDescriptorNode.modify(
                objectKeyword,
                bodyStartDelimiter,
                fields,
                bodyEndDelimiter);
    }

    @Override
    public Node transform(ReturnTypeDescriptorNode returnTypeDescriptorNode) {
        Token returnsKeyword = modifyToken(returnTypeDescriptorNode.returnsKeyword());
        NodeList<AnnotationNode> annotations = modifyNodeList(returnTypeDescriptorNode.annotations());
        Node type = modifyNode(returnTypeDescriptorNode.type());
        return returnTypeDescriptorNode.modify(
                returnsKeyword,
                annotations,
                type);
    }

    @Override
    public Node transform(NilTypeDescriptorNode nilTypeDescriptorNode) {
        Token openParenToken = modifyToken(nilTypeDescriptorNode.openParenToken());
        Token closeParenToken = modifyToken(nilTypeDescriptorNode.closeParenToken());
        return nilTypeDescriptorNode.modify(
                openParenToken,
                closeParenToken);
    }

    @Override
    public Node transform(OptionalTypeDescriptorNode optionalTypeDescriptorNode) {
        Node typeDescriptor = modifyNode(optionalTypeDescriptorNode.typeDescriptor());
        Token questionMarkToken = modifyToken(optionalTypeDescriptorNode.questionMarkToken());
        return optionalTypeDescriptorNode.modify(
                typeDescriptor,
                questionMarkToken);
    }

    @Override
    public Node transform(ObjectFieldNode objectFieldNode) {
        MetadataNode metadata = modifyNode(objectFieldNode.metadata());
        Token visibilityQualifier = modifyToken(objectFieldNode.visibilityQualifier());
        Node typeName = modifyNode(objectFieldNode.typeName());
        Token fieldName = modifyToken(objectFieldNode.fieldName());
        Token equalsToken = modifyToken(objectFieldNode.equalsToken());
        ExpressionNode expression = modifyNode(objectFieldNode.expression());
        Token semicolonToken = modifyToken(objectFieldNode.semicolonToken());
        return objectFieldNode.modify(
                metadata,
                visibilityQualifier,
                typeName,
                fieldName,
                equalsToken,
                expression,
                semicolonToken);
    }

    @Override
    public Node transform(RecordFieldNode recordFieldNode) {
        MetadataNode metadata = modifyNode(recordFieldNode.metadata());
        Node typeName = modifyNode(recordFieldNode.typeName());
        Token fieldName = modifyToken(recordFieldNode.fieldName());
        Token questionMarkToken = modifyToken(recordFieldNode.questionMarkToken().orElse(null));
        Token semicolonToken = modifyToken(recordFieldNode.semicolonToken());
        return recordFieldNode.modify(
                metadata,
                typeName,
                fieldName,
                questionMarkToken,
                semicolonToken);
    }

    @Override
    public Node transform(RecordFieldWithDefaultValueNode recordFieldWithDefaultValueNode) {
        MetadataNode metadata = modifyNode(recordFieldWithDefaultValueNode.metadata());
        Node typeName = modifyNode(recordFieldWithDefaultValueNode.typeName());
        Token fieldName = modifyToken(recordFieldWithDefaultValueNode.fieldName());
        Token equalsToken = modifyToken(recordFieldWithDefaultValueNode.equalsToken());
        ExpressionNode expression = modifyNode(recordFieldWithDefaultValueNode.expression());
        Token semicolonToken = modifyToken(recordFieldWithDefaultValueNode.semicolonToken());
        return recordFieldWithDefaultValueNode.modify(
                metadata,
                typeName,
                fieldName,
                equalsToken,
                expression,
                semicolonToken);
    }

    @Override
    public Node transform(RecordRestDescriptorNode recordRestDescriptorNode) {
        Node typeName = modifyNode(recordRestDescriptorNode.typeName());
        Token ellipsisToken = modifyToken(recordRestDescriptorNode.ellipsisToken());
        Token semicolonToken = modifyToken(recordRestDescriptorNode.semicolonToken());
        return recordRestDescriptorNode.modify(
                typeName,
                ellipsisToken,
                semicolonToken);
    }

    @Override
    public Node transform(TypeReferenceNode typeReferenceNode) {
        Token asteriskToken = modifyToken(typeReferenceNode.asteriskToken());
        Node typeName = modifyNode(typeReferenceNode.typeName());
        Token semicolonToken = modifyToken(typeReferenceNode.semicolonToken());
        return typeReferenceNode.modify(
                asteriskToken,
                typeName,
                semicolonToken);
    }

    @Override
    public Node transform(ServiceBodyNode serviceBodyNode) {
        Token openBraceToken = modifyToken(serviceBodyNode.openBraceToken());
        NodeList<Node> resources = modifyNodeList(serviceBodyNode.resources());
        Token closeBraceToken = modifyToken(serviceBodyNode.closeBraceToken());
        return serviceBodyNode.modify(
                openBraceToken,
                resources,
                closeBraceToken);
    }

    @Override
    public Node transform(AnnotationNode annotationNode) {
        Token atToken = modifyToken(annotationNode.atToken());
        Node annotReference = modifyNode(annotationNode.annotReference());
        MappingConstructorExpressionNode annotValue = modifyNode(annotationNode.annotValue().orElse(null));
        return annotationNode.modify(
                atToken,
                annotReference,
                annotValue);
    }

    @Override
    public Node transform(MetadataNode metadataNode) {
        Node documentationString = modifyNode(metadataNode.documentationString().orElse(null));
        NodeList<AnnotationNode> annotations = modifyNodeList(metadataNode.annotations());
        return metadataNode.modify(
                documentationString,
                annotations);
    }

    @Override
    public Node transform(ModuleVariableDeclarationNode moduleVariableDeclarationNode) {
        MetadataNode metadata = modifyNode(moduleVariableDeclarationNode.metadata());
        Token finalKeyword = modifyToken(moduleVariableDeclarationNode.finalKeyword().orElse(null));
        Node typeName = modifyNode(moduleVariableDeclarationNode.typeName());
        Token variableName = modifyToken(moduleVariableDeclarationNode.variableName());
        Token equalsToken = modifyToken(moduleVariableDeclarationNode.equalsToken());
        ExpressionNode initializer = modifyNode(moduleVariableDeclarationNode.initializer());
        Token semicolonToken = modifyToken(moduleVariableDeclarationNode.semicolonToken());
        return moduleVariableDeclarationNode.modify(
                metadata,
                finalKeyword,
                typeName,
                variableName,
                equalsToken,
                initializer,
                semicolonToken);
    }

    @Override
    public Node transform(TypeTestExpressionNode typeTestExpressionNode) {
        ExpressionNode expression = modifyNode(typeTestExpressionNode.expression());
        Token isKeyword = modifyToken(typeTestExpressionNode.isKeyword());
        Node typeDescriptor = modifyNode(typeTestExpressionNode.typeDescriptor());
        return typeTestExpressionNode.modify(
                expression,
                isKeyword,
                typeDescriptor);
    }

    @Override
    public Node transform(RemoteMethodCallActionNode remoteMethodCallActionNode) {
        ExpressionNode expression = modifyNode(remoteMethodCallActionNode.expression());
        Token rightArrowToken = modifyToken(remoteMethodCallActionNode.rightArrowToken());
        Token methodName = modifyToken(remoteMethodCallActionNode.methodName());
        Token openParenToken = modifyToken(remoteMethodCallActionNode.openParenToken());
        NodeList<FunctionArgumentNode> arguments = modifyNodeList(remoteMethodCallActionNode.arguments());
        Token closeParenToken = modifyToken(remoteMethodCallActionNode.closeParenToken());
        return remoteMethodCallActionNode.modify(
                expression,
                rightArrowToken,
                methodName,
                openParenToken,
                arguments,
                closeParenToken);
    }

    @Override
    public Node transform(ParameterizedTypeDescriptorNode parameterizedTypeDescriptorNode) {
        Token parameterizedType = modifyToken(parameterizedTypeDescriptorNode.parameterizedType());
        Token ltToken = modifyToken(parameterizedTypeDescriptorNode.ltToken());
        Node typeNode = modifyNode(parameterizedTypeDescriptorNode.typeNode());
        Token gtToken = modifyToken(parameterizedTypeDescriptorNode.gtToken());
        return parameterizedTypeDescriptorNode.modify(
                parameterizedType,
                ltToken,
                typeNode,
                gtToken);
    }

    @Override
    public Node transform(NilLiteralNode nilLiteralNode) {
        Token openParenToken = modifyToken(nilLiteralNode.openParenToken());
        Token closeParenToken = modifyToken(nilLiteralNode.closeParenToken());
        return nilLiteralNode.modify(
                openParenToken,
                closeParenToken);
    }

    @Override
    public Node transform(AnnotationDeclarationNode annotationDeclarationNode) {
        MetadataNode metadata = modifyNode(annotationDeclarationNode.metadata());
        Token visibilityQualifier = modifyToken(annotationDeclarationNode.visibilityQualifier());
        Token constKeyword = modifyToken(annotationDeclarationNode.constKeyword());
        Token annotationKeyword = modifyToken(annotationDeclarationNode.annotationKeyword());
        Node typeDescriptor = modifyNode(annotationDeclarationNode.typeDescriptor());
        Token annotationTag = modifyToken(annotationDeclarationNode.annotationTag());
        Token onKeyword = modifyToken(annotationDeclarationNode.onKeyword());
        SeparatedNodeList<Node> attachPoints = modifySeparatedNodeList(annotationDeclarationNode.attachPoints());
        Token semicolonToken = modifyToken(annotationDeclarationNode.semicolonToken());
        return annotationDeclarationNode.modify(
                metadata,
                visibilityQualifier,
                constKeyword,
                annotationKeyword,
                typeDescriptor,
                annotationTag,
                onKeyword,
                attachPoints,
                semicolonToken);
    }

    @Override
    public Node transform(AnnotationAttachPointNode annotationAttachPointNode) {
        Token sourceKeyword = modifyToken(annotationAttachPointNode.sourceKeyword());
        Token firstIdent = modifyToken(annotationAttachPointNode.firstIdent());
        Token secondIdent = modifyToken(annotationAttachPointNode.secondIdent());
        return annotationAttachPointNode.modify(
                sourceKeyword,
                firstIdent,
                secondIdent);
    }

    @Override
    public Node transform(XMLNamespaceDeclarationNode xMLNamespaceDeclarationNode) {
        Token xmlnsKeyword = modifyToken(xMLNamespaceDeclarationNode.xmlnsKeyword());
        ExpressionNode namespaceuri = modifyNode(xMLNamespaceDeclarationNode.namespaceuri());
        Token asKeyword = modifyToken(xMLNamespaceDeclarationNode.asKeyword());
        IdentifierToken namespacePrefix = modifyNode(xMLNamespaceDeclarationNode.namespacePrefix());
        Token semicolonToken = modifyToken(xMLNamespaceDeclarationNode.semicolonToken());
        return xMLNamespaceDeclarationNode.modify(
                xmlnsKeyword,
                namespaceuri,
                asKeyword,
                namespacePrefix,
                semicolonToken);
    }

    @Override
    public Node transform(FunctionBodyBlockNode functionBodyBlockNode) {
        Token openBraceToken = modifyToken(functionBodyBlockNode.openBraceToken());
        NamedWorkerDeclarator namedWorkerDeclarator = modifyNode(functionBodyBlockNode.namedWorkerDeclarator().orElse(null));
        NodeList<StatementNode> statements = modifyNodeList(functionBodyBlockNode.statements());
        Token closeBraceToken = modifyToken(functionBodyBlockNode.closeBraceToken());
        return functionBodyBlockNode.modify(
                openBraceToken,
                namedWorkerDeclarator,
                statements,
                closeBraceToken);
    }

    @Override
    public Node transform(NamedWorkerDeclarationNode namedWorkerDeclarationNode) {
        NodeList<AnnotationNode> annotations = modifyNodeList(namedWorkerDeclarationNode.annotations());
        Token workerKeyword = modifyToken(namedWorkerDeclarationNode.workerKeyword());
        IdentifierToken workerName = modifyNode(namedWorkerDeclarationNode.workerName());
        Node returnTypeDesc = modifyNode(namedWorkerDeclarationNode.returnTypeDesc().orElse(null));
        BlockStatementNode workerBody = modifyNode(namedWorkerDeclarationNode.workerBody());
        return namedWorkerDeclarationNode.modify(
                annotations,
                workerKeyword,
                workerName,
                returnTypeDesc,
                workerBody);
    }

    @Override
    public Node transform(NamedWorkerDeclarator namedWorkerDeclarator) {
        NodeList<StatementNode> workerInitStatements = modifyNodeList(namedWorkerDeclarator.workerInitStatements());
        NodeList<NamedWorkerDeclarationNode> namedWorkerDeclarations = modifyNodeList(namedWorkerDeclarator.namedWorkerDeclarations());
        return namedWorkerDeclarator.modify(
                workerInitStatements,
                namedWorkerDeclarations);
    }

    @Override
    public Node transform(DocumentationStringNode documentationStringNode) {
        NodeList<Token> documentationLines = modifyNodeList(documentationStringNode.documentationLines());
        return documentationStringNode.modify(
                documentationLines);
    }

    @Override
    public Node transform(BasicLiteralNode basicLiteralNode) {
        Token literalToken = modifyToken(basicLiteralNode.literalToken());
        return basicLiteralNode.modify(
                basicLiteralNode.kind(),
                literalToken);
    }

    @Override
    public Node transform(SimpleNameReferenceNode simpleNameReferenceNode) {
        Token name = modifyToken(simpleNameReferenceNode.name());
        return simpleNameReferenceNode.modify(
                name);
    }

    @Override
    public Node transform(QualifiedNameReferenceNode qualifiedNameReferenceNode) {
        Token modulePrefix = modifyToken(qualifiedNameReferenceNode.modulePrefix());
        Node colon = modifyNode(qualifiedNameReferenceNode.colon());
        IdentifierToken identifier = modifyNode(qualifiedNameReferenceNode.identifier());
        return qualifiedNameReferenceNode.modify(
                modulePrefix,
                colon,
                identifier);
    }

    @Override
    public Node transform(BuiltinSimpleNameReferenceNode builtinSimpleNameReferenceNode) {
        Token name = modifyToken(builtinSimpleNameReferenceNode.name());
        return builtinSimpleNameReferenceNode.modify(
                builtinSimpleNameReferenceNode.kind(),
                name);
    }

    @Override
    public Node transform(TrapExpressionNode trapExpressionNode) {
        Token trapKeyword = modifyToken(trapExpressionNode.trapKeyword());
        ExpressionNode expression = modifyNode(trapExpressionNode.expression());
        return trapExpressionNode.modify(
                trapKeyword,
                expression);
    }

    @Override
    public Node transform(ListConstructorExpressionNode listConstructorExpressionNode) {
        Token openBracket = modifyToken(listConstructorExpressionNode.openBracket());
        SeparatedNodeList<Node> expressions = modifySeparatedNodeList(listConstructorExpressionNode.expressions());
        Token closeBracket = modifyToken(listConstructorExpressionNode.closeBracket());
        return listConstructorExpressionNode.modify(
                openBracket,
                expressions,
                closeBracket);
    }

    @Override
    public Node transform(TypeCastExpressionNode typeCastExpressionNode) {
        Token ltToken = modifyToken(typeCastExpressionNode.ltToken());
        TypeCastParamNode typeCastParam = modifyNode(typeCastExpressionNode.typeCastParam());
        Token gtToken = modifyToken(typeCastExpressionNode.gtToken());
        ExpressionNode expression = modifyNode(typeCastExpressionNode.expression());
        return typeCastExpressionNode.modify(
                ltToken,
                typeCastParam,
                gtToken,
                expression);
    }

    @Override
    public Node transform(TypeCastParamNode typeCastParamNode) {
        NodeList<AnnotationNode> annotations = modifyNodeList(typeCastParamNode.annotations());
        Node type = modifyNode(typeCastParamNode.type());
        return typeCastParamNode.modify(
                annotations,
                type);
    }

    @Override
    public Node transform(UnionTypeDescriptorNode unionTypeDescriptorNode) {
        Node leftTypeDesc = modifyNode(unionTypeDescriptorNode.leftTypeDesc());
        Token pipeToken = modifyToken(unionTypeDescriptorNode.pipeToken());
        Node rightTypeDesc = modifyNode(unionTypeDescriptorNode.rightTypeDesc());
        return unionTypeDescriptorNode.modify(
                leftTypeDesc,
                pipeToken,
                rightTypeDesc);
    }

    @Override
    public Node transform(TableConstructorExpressionNode tableConstructorExpressionNode) {
        Token tableKeyword = modifyToken(tableConstructorExpressionNode.tableKeyword());
        KeySpecifierNode KeySpecifier = modifyNode(tableConstructorExpressionNode.KeySpecifier());
        Token openBracket = modifyToken(tableConstructorExpressionNode.openBracket());
        SeparatedNodeList<Node> mappingConstructors = modifySeparatedNodeList(tableConstructorExpressionNode.mappingConstructors());
        Token closeBracket = modifyToken(tableConstructorExpressionNode.closeBracket());
        return tableConstructorExpressionNode.modify(
                tableKeyword,
                KeySpecifier,
                openBracket,
                mappingConstructors,
                closeBracket);
    }

    @Override
    public Node transform(KeySpecifierNode keySpecifierNode) {
        Token keyKeyword = modifyToken(keySpecifierNode.keyKeyword());
        Token openParenToken = modifyToken(keySpecifierNode.openParenToken());
        SeparatedNodeList<Node> fieldNames = modifySeparatedNodeList(keySpecifierNode.fieldNames());
        Token closeParenToken = modifyToken(keySpecifierNode.closeParenToken());
        return keySpecifierNode.modify(
                keyKeyword,
                openParenToken,
                fieldNames,
                closeParenToken);
    }

    @Override
    public Node transform(ErrorTypeDescriptorNode errorTypeDescriptorNode) {
        Token errorKeywordToken = modifyToken(errorTypeDescriptorNode.errorKeywordToken());
        Node errorTypeParamsNode = modifyNode(errorTypeDescriptorNode.errorTypeParamsNode());
        return errorTypeDescriptorNode.modify(
                errorKeywordToken,
                errorTypeParamsNode);
    }

    @Override
    public Node transform(ErrorTypeParamsNode errorTypeParamsNode) {
        Token ltToken = modifyToken(errorTypeParamsNode.ltToken());
        Node parameter = modifyNode(errorTypeParamsNode.parameter());
        Token gtToken = modifyToken(errorTypeParamsNode.gtToken());
        return errorTypeParamsNode.modify(
                ltToken,
                parameter,
                gtToken);
    }

    @Override
    public Node transform(StreamTypeDescriptorNode streamTypeDescriptorNode) {
        Token streamKeywordToken = modifyToken(streamTypeDescriptorNode.streamKeywordToken());
        Node streamTypeParamsNode = modifyNode(streamTypeDescriptorNode.streamTypeParamsNode());
        return streamTypeDescriptorNode.modify(
                streamKeywordToken,
                streamTypeParamsNode);
    }

    @Override
    public Node transform(StreamTypeParamsNode streamTypeParamsNode) {
        Token ltToken = modifyToken(streamTypeParamsNode.ltToken());
        Node leftTypeDescNode = modifyNode(streamTypeParamsNode.leftTypeDescNode());
        Token commaToken = modifyToken(streamTypeParamsNode.commaToken());
        Node rightTypeDescNode = modifyNode(streamTypeParamsNode.rightTypeDescNode());
        Token gtToken = modifyToken(streamTypeParamsNode.gtToken());
        return streamTypeParamsNode.modify(
                ltToken,
                leftTypeDescNode,
                commaToken,
                rightTypeDescNode,
                gtToken);
    }

    @Override
    public Node transform(LetExpressionNode letExpressionNode) {
        Token letKeyword = modifyToken(letExpressionNode.letKeyword());
        SeparatedNodeList<Node> letVarDeclarations = modifySeparatedNodeList(letExpressionNode.letVarDeclarations());
        Token inKeyword = modifyToken(letExpressionNode.inKeyword());
        ExpressionNode expression = modifyNode(letExpressionNode.expression());
        return letExpressionNode.modify(
                letKeyword,
                letVarDeclarations,
                inKeyword,
                expression);
    }

    @Override
    public Node transform(LetVariableDeclarationNode letVariableDeclarationNode) {
        NodeList<AnnotationNode> annotations = modifyNodeList(letVariableDeclarationNode.annotations());
        Node typeName = modifyNode(letVariableDeclarationNode.typeName());
        Token variableName = modifyToken(letVariableDeclarationNode.variableName());
        Token equalsToken = modifyToken(letVariableDeclarationNode.equalsToken());
        ExpressionNode expression = modifyNode(letVariableDeclarationNode.expression());
        return letVariableDeclarationNode.modify(
                annotations,
                typeName,
                variableName,
                equalsToken,
                expression);
    }

    @Override
    public Node transform(TemplateExpressionNode templateExpressionNode) {
        Token type = modifyToken(templateExpressionNode.type());
        Token startBacktick = modifyToken(templateExpressionNode.startBacktick());
        NodeList<TemplateMemberNode> content = modifyNodeList(templateExpressionNode.content());
        Token endBacktick = modifyToken(templateExpressionNode.endBacktick());
        return templateExpressionNode.modify(
                templateExpressionNode.kind(),
                type,
                startBacktick,
                content,
                endBacktick);
    }

    @Override
    public Node transform(XMLElementNode xMLElementNode) {
        XMLStartTagNode startTag = modifyNode(xMLElementNode.startTag());
        NodeList<XMLItemNode> content = modifyNodeList(xMLElementNode.content());
        XMLEndTagNode endTag = modifyNode(xMLElementNode.endTag());
        return xMLElementNode.modify(
                startTag,
                content,
                endTag);
    }

    @Override
    public Node transform(XMLStartTagNode xMLStartTagNode) {
        Token ltToken = modifyToken(xMLStartTagNode.ltToken());
        XMLNameNode name = modifyNode(xMLStartTagNode.name());
        NodeList<XMLAttributeNode> attributes = modifyNodeList(xMLStartTagNode.attributes());
        Token getToken = modifyToken(xMLStartTagNode.getToken());
        return xMLStartTagNode.modify(
                ltToken,
                name,
                attributes,
                getToken);
    }

    @Override
    public Node transform(XMLEndTagNode xMLEndTagNode) {
        Token ltToken = modifyToken(xMLEndTagNode.ltToken());
        Token slashToken = modifyToken(xMLEndTagNode.slashToken());
        XMLNameNode name = modifyNode(xMLEndTagNode.name());
        Token getToken = modifyToken(xMLEndTagNode.getToken());
        return xMLEndTagNode.modify(
                ltToken,
                slashToken,
                name,
                getToken);
    }

    @Override
    public Node transform(XMLSimpleNameNode xMLSimpleNameNode) {
        XMLSimpleNameNode name = modifyNode(xMLSimpleNameNode.name());
        return xMLSimpleNameNode.modify(
                name);
    }

    @Override
    public Node transform(XMLQualifiedNameNode xMLQualifiedNameNode) {
        XMLSimpleNameNode prefix = modifyNode(xMLQualifiedNameNode.prefix());
        Token colon = modifyToken(xMLQualifiedNameNode.colon());
        XMLSimpleNameNode name = modifyNode(xMLQualifiedNameNode.name());
        return xMLQualifiedNameNode.modify(
                prefix,
                colon,
                name);
    }

    @Override
    public Node transform(XMLEmptyElementNode xMLEmptyElementNode) {
        Token ltToken = modifyToken(xMLEmptyElementNode.ltToken());
        XMLNameNode name = modifyNode(xMLEmptyElementNode.name());
        NodeList<XMLAttributeNode> attributes = modifyNodeList(xMLEmptyElementNode.attributes());
        Token slashToken = modifyToken(xMLEmptyElementNode.slashToken());
        Token getToken = modifyToken(xMLEmptyElementNode.getToken());
        return xMLEmptyElementNode.modify(
                ltToken,
                name,
                attributes,
                slashToken,
                getToken);
    }

    @Override
    public Node transform(InterpolationNode interpolationNode) {
        Token interpolationStartToken = modifyToken(interpolationNode.interpolationStartToken());
        ExpressionNode expression = modifyNode(interpolationNode.expression());
        Token interpolationEndToken = modifyToken(interpolationNode.interpolationEndToken());
        return interpolationNode.modify(
                interpolationStartToken,
                expression,
                interpolationEndToken);
    }

    @Override
    public Node transform(XMLTextNode xMLTextNode) {
        Token content = modifyToken(xMLTextNode.content());
        return xMLTextNode.modify(
                content);
    }

    @Override
    public Node transform(XMLAttributeNode xMLAttributeNode) {
        XMLNameNode attributeName = modifyNode(xMLAttributeNode.attributeName());
        Token equalToken = modifyToken(xMLAttributeNode.equalToken());
        XMLAttributeValue value = modifyNode(xMLAttributeNode.value());
        return xMLAttributeNode.modify(
                attributeName,
                equalToken,
                value);
    }

    @Override
    public Node transform(XMLAttributeValue xMLAttributeValue) {
        Token startQuote = modifyToken(xMLAttributeValue.startQuote());
        NodeList<Node> value = modifyNodeList(xMLAttributeValue.value());
        Token endQuote = modifyToken(xMLAttributeValue.endQuote());
        return xMLAttributeValue.modify(
                startQuote,
                value,
                endQuote);
    }

    @Override
    public Node transform(XMLComment xMLComment) {
        Token commentStart = modifyToken(xMLComment.commentStart());
        NodeList<Node> content = modifyNodeList(xMLComment.content());
        Token commentEnd = modifyToken(xMLComment.commentEnd());
        return xMLComment.modify(
                commentStart,
                content,
                commentEnd);
    }

    @Override
    public Node transform(XMLProcessingInstruction xMLProcessingInstruction) {
        Token piStart = modifyToken(xMLProcessingInstruction.piStart());
        XMLNameNode target = modifyNode(xMLProcessingInstruction.target());
        NodeList<Node> data = modifyNodeList(xMLProcessingInstruction.data());
        Token piEnd = modifyToken(xMLProcessingInstruction.piEnd());
        return xMLProcessingInstruction.modify(
                piStart,
                target,
                data,
                piEnd);
    }

    @Override
    public Node transform(TableTypeDescriptorNode tableTypeDescriptorNode) {
        Token tableKeywordToken = modifyToken(tableTypeDescriptorNode.tableKeywordToken());
        Node rowTypeParameterNode = modifyNode(tableTypeDescriptorNode.rowTypeParameterNode());
        Node keyConstraintNode = modifyNode(tableTypeDescriptorNode.keyConstraintNode());
        return tableTypeDescriptorNode.modify(
                tableKeywordToken,
                rowTypeParameterNode,
                keyConstraintNode);
    }

    @Override
    public Node transform(TypeParameterNode typeParameterNode) {
        Token ltToken = modifyToken(typeParameterNode.ltToken());
        Node typeNode = modifyNode(typeParameterNode.typeNode());
        Token gtToken = modifyToken(typeParameterNode.gtToken());
        return typeParameterNode.modify(
                ltToken,
                typeNode,
                gtToken);
    }

    @Override
    public Node transform(KeyTypeConstraintNode keyTypeConstraintNode) {
        Token keyKeywordToken = modifyToken(keyTypeConstraintNode.keyKeywordToken());
        Node typeParameterNode = modifyNode(keyTypeConstraintNode.typeParameterNode());
        return keyTypeConstraintNode.modify(
                keyKeywordToken,
                typeParameterNode);
    }

    @Override
    public Node transform(FunctionTypeDescriptorNode functionTypeDescriptorNode) {
        Token functionKeyword = modifyToken(functionTypeDescriptorNode.functionKeyword());
        FunctionSignatureNode functionSignature = modifyNode(functionTypeDescriptorNode.functionSignature());
        return functionTypeDescriptorNode.modify(
                functionKeyword,
                functionSignature);
    }

    @Override
    public Node transform(AnonymousFunctionExpressionNode anonymousFunctionExpressionNode) {
        NodeList<AnnotationNode> annotations = modifyNodeList(anonymousFunctionExpressionNode.annotations());
        Token functionKeyword = modifyToken(anonymousFunctionExpressionNode.functionKeyword());
        FunctionSignatureNode functionSignature = modifyNode(anonymousFunctionExpressionNode.functionSignature());
        Node functionBody = modifyNode(anonymousFunctionExpressionNode.functionBody());
        return anonymousFunctionExpressionNode.modify(
                annotations,
                functionKeyword,
                functionSignature,
                functionBody);
    }

    @Override
    public Node transform(FunctionSignatureNode functionSignatureNode) {
        Token openParenToken = modifyToken(functionSignatureNode.openParenToken());
        NodeList<ParameterNode> parameters = modifyNodeList(functionSignatureNode.parameters());
        Token closeParenToken = modifyToken(functionSignatureNode.closeParenToken());
        ReturnTypeDescriptorNode returnTypeDesc = modifyNode(functionSignatureNode.returnTypeDesc().orElse(null));
        return functionSignatureNode.modify(
                openParenToken,
                parameters,
                closeParenToken,
                returnTypeDesc);
    }

    @Override
    public Node transform(TupleTypeDescriptorNode tupleTypeDescriptorNode) {
        Token openBracketToken = modifyToken(tupleTypeDescriptorNode.openBracketToken());
        SeparatedNodeList<TypeDescriptorNode> memberTypeDesc = modifySeparatedNodeList(tupleTypeDescriptorNode.memberTypeDesc());
        Node restTypeDesc = modifyNode(tupleTypeDescriptorNode.restTypeDesc());
        Token closeBracketToken = modifyToken(tupleTypeDescriptorNode.closeBracketToken());
        return tupleTypeDescriptorNode.modify(
                openBracketToken,
                memberTypeDesc,
                restTypeDesc,
                closeBracketToken);
    }

    @Override
    public Node transform(ParenthesisedTypeDescriptorNode parenthesisedTypeDescriptorNode) {
        Token openParenToken = modifyToken(parenthesisedTypeDescriptorNode.openParenToken());
        TypeDescriptorNode typedesc = modifyNode(parenthesisedTypeDescriptorNode.typedesc());
        Token closeParenToken = modifyToken(parenthesisedTypeDescriptorNode.closeParenToken());
        return parenthesisedTypeDescriptorNode.modify(
                openParenToken,
                typedesc,
                closeParenToken);
    }

    @Override
    public Node transform(ExplicitNewExpressionNode explicitNewExpressionNode) {
        Token NewKeyword = modifyToken(explicitNewExpressionNode.NewKeyword());
        TypeDescriptorNode TypeDescriptor = modifyNode(explicitNewExpressionNode.TypeDescriptor());
        Node ParenthesizedArgList = modifyNode(explicitNewExpressionNode.ParenthesizedArgList());
        return explicitNewExpressionNode.modify(
                NewKeyword,
                TypeDescriptor,
                ParenthesizedArgList);
    }

    @Override
    public Node transform(ImplicitNewExpressionNode implicitNewExpressionNode) {
        Token NewKeyword = modifyToken(implicitNewExpressionNode.NewKeyword());
        ParenthesizedArgList ParenthesizedArgList = modifyNode(implicitNewExpressionNode.ParenthesizedArgList().orElse(null));
        return implicitNewExpressionNode.modify(
                NewKeyword,
                ParenthesizedArgList);
    }

    @Override
    public Node transform(ParenthesizedArgList parenthesizedArgList) {
        Token openParenToken = modifyToken(parenthesizedArgList.openParenToken());
        NodeList<FunctionArgumentNode> arguments = modifyNodeList(parenthesizedArgList.arguments());
        Token closeParenToken = modifyToken(parenthesizedArgList.closeParenToken());
        return parenthesizedArgList.modify(
                openParenToken,
                arguments,
                closeParenToken);
    }

<<<<<<< HEAD
=======
    @Override
    public Node transform(ReadOnlyTypeDescriptorNode readOnlyTypeDescriptorNode) {
        Token readonlyKeyWordToken = modifyToken(readOnlyTypeDescriptorNode.readonlyKeyWordToken());
        Node typeParameterNode = modifyNode(readOnlyTypeDescriptorNode.typeParameterNode());
        return readOnlyTypeDescriptorNode.modify(
                readonlyKeyWordToken,
                typeParameterNode);
    }

    @Override
    public Node transform(QueryConstructTypeNode queryConstructTypeNode) {
        Token tableKeyword = modifyToken(queryConstructTypeNode.tableKeyword());
        KeySpecifierNode KeySpecifier = modifyNode(queryConstructTypeNode.KeySpecifier());
        return queryConstructTypeNode.modify(
                tableKeyword,
                KeySpecifier);
    }

    @Override
    public Node transform(FromClauseNode fromClauseNode) {
        Token fromKeyword = modifyToken(fromClauseNode.fromKeyword());
        Node typeName = modifyNode(fromClauseNode.typeName());
        Token variableName = modifyToken(fromClauseNode.variableName());
        Token inKeyword = modifyToken(fromClauseNode.inKeyword());
        ExpressionNode expression = modifyNode(fromClauseNode.expression());
        return fromClauseNode.modify(
                fromKeyword,
                typeName,
                variableName,
                inKeyword,
                expression);
    }

    @Override
    public Node transform(WhereClauseNode whereClauseNode) {
        Token whereKeyword = modifyToken(whereClauseNode.whereKeyword());
        ExpressionNode expression = modifyNode(whereClauseNode.expression());
        return whereClauseNode.modify(
                whereKeyword,
                expression);
    }

    @Override
    public Node transform(LetClauseNode letClauseNode) {
        Token letKeyword = modifyToken(letClauseNode.letKeyword());
        SeparatedNodeList<Node> letVarDeclarations = modifySeparatedNodeList(letClauseNode.letVarDeclarations());
        return letClauseNode.modify(
                letKeyword,
                letVarDeclarations);
    }

    @Override
    public Node transform(QueryPipelineNode queryPipelineNode) {
        FromClauseNode fromClause = modifyNode(queryPipelineNode.fromClause());
        NodeList<Node> intermediateClauses = modifyNodeList(queryPipelineNode.intermediateClauses());
        return queryPipelineNode.modify(
                fromClause,
                intermediateClauses);
    }

    @Override
    public Node transform(SelectClauseNode selectClauseNode) {
        Token selectKeyword = modifyToken(selectClauseNode.selectKeyword());
        ExpressionNode expression = modifyNode(selectClauseNode.expression());
        return selectClauseNode.modify(
                selectKeyword,
                expression);
    }

    @Override
    public Node transform(QueryExpressionNode queryExpressionNode) {
        QueryConstructTypeNode queryConstructType = modifyNode(queryExpressionNode.queryConstructType());
        QueryPipelineNode queryPipeline = modifyNode(queryExpressionNode.queryPipeline());
        SelectClauseNode selectClause = modifyNode(queryExpressionNode.selectClause());
        return queryExpressionNode.modify(
                queryConstructType,
                queryPipeline,
                selectClause);
    }

>>>>>>> c5237504
    // Tokens

    @Override
    public Node transform(Token token) {
        return token;
    }

    @Override
    public Node transform(IdentifierToken identifier) {
        return identifier;
    }

    @Override
    protected Node transformSyntaxNode(Node node) {
        return node;
    }

    protected <T extends Node> NodeList<T> modifyNodeList(NodeList<T> nodeList) {
        return modifyGenericNodeList(nodeList, NodeList::new);
    }

    protected <T extends Node> SeparatedNodeList<T> modifySeparatedNodeList(SeparatedNodeList<T> nodeList) {
        return modifyGenericNodeList(nodeList, SeparatedNodeList::new);
    }

    private <T extends Node, N extends NodeList<T>> N modifyGenericNodeList(
            N nodeList,
            Function<NonTerminalNode, N> nodeListCreator) {
        if (nodeList.isEmpty()) {
            return nodeList;
        }

        boolean nodeModified = false;
        STNode[] newSTNodes = new STNode[nodeList.size()];
        for (int index = 0; index < nodeList.size(); index++) {
            T oldNode = nodeList.get(index);
            T newNode = modifyNode(oldNode);
            if (oldNode != newNode) {
                nodeModified = true;
            }
            newSTNodes[index] = newNode.internalNode();
        }

        if (!nodeModified) {
            return nodeList;
        }

        STNode stNodeList = STNodeFactory.createNodeList(java.util.Arrays.asList(newSTNodes));
        return nodeListCreator.apply(stNodeList.createUnlinkedFacade());
    }

    protected <T extends Token> T modifyToken(T token) {
        if (token == null) {
            return null;
        }
        // TODO
        return (T) token.apply(this);
    }

    protected <T extends Node> T modifyNode(T node) {
        if (node == null) {
            return null;
        }
        // TODO
        return (T) node.apply(this);
    }
}
<|MERGE_RESOLUTION|>--- conflicted
+++ resolved
@@ -1424,17 +1424,6 @@
                 closeParenToken);
     }
 
-<<<<<<< HEAD
-=======
-    @Override
-    public Node transform(ReadOnlyTypeDescriptorNode readOnlyTypeDescriptorNode) {
-        Token readonlyKeyWordToken = modifyToken(readOnlyTypeDescriptorNode.readonlyKeyWordToken());
-        Node typeParameterNode = modifyNode(readOnlyTypeDescriptorNode.typeParameterNode());
-        return readOnlyTypeDescriptorNode.modify(
-                readonlyKeyWordToken,
-                typeParameterNode);
-    }
-
     @Override
     public Node transform(QueryConstructTypeNode queryConstructTypeNode) {
         Token tableKeyword = modifyToken(queryConstructTypeNode.tableKeyword());
@@ -1506,7 +1495,6 @@
                 selectClause);
     }
 
->>>>>>> c5237504
     // Tokens
 
     @Override
