--- conflicted
+++ resolved
@@ -50,17 +50,9 @@
     public FunctionDefinitionNode transform(
             FunctionDefinitionNode functionDefinitionNode) {
         MetadataNode metadata =
-<<<<<<< HEAD
-                modifyNode(functionDefinitionNode.metadata());
+                modifyNode(functionDefinitionNode.metadata().orElse(null));
         NodeList<Token> qualifierList =
                 modifyNodeList(functionDefinitionNode.qualifierList());
-=======
-                modifyNode(functionDefinitionNode.metadata().orElse(null));
-        Token visibilityQualifier =
-                modifyToken(functionDefinitionNode.visibilityQualifier().orElse(null));
-        Token transactionalKeyword =
-                modifyToken(functionDefinitionNode.transactionalKeyword().orElse(null));
->>>>>>> 8688dd87
         Token functionKeyword =
                 modifyToken(functionDefinitionNode.functionKeyword());
         IdentifierToken functionName =
@@ -2185,15 +2177,9 @@
     public MethodDeclarationNode transform(
             MethodDeclarationNode methodDeclarationNode) {
         MetadataNode metadata =
-<<<<<<< HEAD
-                modifyNode(methodDeclarationNode.metadata());
+                modifyNode(methodDeclarationNode.metadata().orElse(null));
         NodeList<Token> qualifierList =
                 modifyNodeList(methodDeclarationNode.qualifierList());
-=======
-                modifyNode(methodDeclarationNode.metadata().orElse(null));
-        Token visibilityQualifier =
-                modifyToken(methodDeclarationNode.visibilityQualifier().orElse(null));
->>>>>>> 8688dd87
         Token functionKeyword =
                 modifyToken(methodDeclarationNode.functionKeyword());
         IdentifierToken methodName =
@@ -2830,19 +2816,9 @@
     public ObjectMethodDefinitionNode transform(
             ObjectMethodDefinitionNode objectMethodDefinitionNode) {
         MetadataNode metadata =
-<<<<<<< HEAD
-                modifyNode(objectMethodDefinitionNode.metadata());
+                modifyNode(objectMethodDefinitionNode.metadata().orElse(null));
         NodeList<Token> qualifierList =
                 modifyNodeList(objectMethodDefinitionNode.qualifierList());
-=======
-                modifyNode(objectMethodDefinitionNode.metadata().orElse(null));
-        Token visibilityQualifier =
-                modifyToken(objectMethodDefinitionNode.visibilityQualifier().orElse(null));
-        Token remoteKeyword =
-                modifyToken(objectMethodDefinitionNode.remoteKeyword().orElse(null));
-        Token transactionalKeyword =
-                modifyToken(objectMethodDefinitionNode.transactionalKeyword().orElse(null));
->>>>>>> 8688dd87
         Token functionKeyword =
                 modifyToken(objectMethodDefinitionNode.functionKeyword());
         IdentifierToken methodName =
