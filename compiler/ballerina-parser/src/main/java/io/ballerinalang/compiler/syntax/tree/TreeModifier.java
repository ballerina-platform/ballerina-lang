/*
 *  Copyright (c) 2020, WSO2 Inc. (http://www.wso2.org) All Rights Reserved.
 *
 *  WSO2 Inc. licenses this file to you under the Apache License,
 *  Version 2.0 (the "License"); you may not use this file except
 *  in compliance with the License.
 *  You may obtain a copy of the License at
 *
 *    http://www.apache.org/licenses/LICENSE-2.0
 *
 *  Unless required by applicable law or agreed to in writing,
 *  software distributed under the License is distributed on an
 *  "AS IS" BASIS, WITHOUT WARRANTIES OR CONDITIONS OF ANY
 *  KIND, either express or implied.  See the License for the
 *  specific language governing permissions and limitations
 *  under the License.
 */
package io.ballerinalang.compiler.syntax.tree;

import io.ballerinalang.compiler.internal.parser.tree.STNode;
import io.ballerinalang.compiler.internal.parser.tree.STNodeFactory;

/**
 * Produces a new tree by doing a depth-first traversal of the tree.
 *
 * This is a generated class.
 *
 * @since 1.3.0
 */
public abstract class TreeModifier extends NodeTransformer<Node> {

    @Override
    public Node transform(ModulePart modulePart) {
        NodeList<ImportDeclaration> imports = modifyNodeList(modulePart.imports());
        NodeList<ModuleMemberDeclaration> members = modifyNodeList(modulePart.members());
        Token eofToken = modifyToken(modulePart.eofToken());
        return modulePart.modify(
                imports,
                members,
                eofToken);
    }

    @Override
    public Node transform(FunctionDefinition functionDefinition) {
        Metadata metadata = modifyNode(functionDefinition.metadata());
        Token visibilityQualifier = modifyToken(functionDefinition.visibilityQualifier());
        Token functionKeyword = modifyToken(functionDefinition.functionKeyword());
        Identifier functionName = modifyNode(functionDefinition.functionName());
        Token openParenToken = modifyToken(functionDefinition.openParenToken());
        NodeList<Parameter> parameters = modifyNodeList(functionDefinition.parameters());
        Token closeParenToken = modifyToken(functionDefinition.closeParenToken());
        Node returnTypeDesc = modifyNode(functionDefinition.returnTypeDesc());
        BlockStatement functionBody = modifyNode(functionDefinition.functionBody());
        return functionDefinition.modify(
                metadata,
                visibilityQualifier,
                functionKeyword,
                functionName,
                openParenToken,
                parameters,
                closeParenToken,
                returnTypeDesc,
                functionBody);
    }

    @Override
    public Node transform(ImportDeclaration importDeclaration) {
        Token importKeyword = modifyToken(importDeclaration.importKeyword());
        Token orgName = modifyToken(importDeclaration.orgName());
        Node moduleName = modifyNode(importDeclaration.moduleName());
        Node version = modifyNode(importDeclaration.version());
        Node prefix = modifyNode(importDeclaration.prefix());
        Token semicolon = modifyToken(importDeclaration.semicolon());
        return importDeclaration.modify(
                importKeyword,
                orgName,
                moduleName,
                version,
                prefix,
                semicolon);
    }

    @Override
    public Node transform(ListenerDeclaration listenerDeclaration) {
        Metadata metadata = modifyNode(listenerDeclaration.metadata());
        Token visibilityQualifier = modifyToken(listenerDeclaration.visibilityQualifier());
        Token listenerKeyword = modifyToken(listenerDeclaration.listenerKeyword());
        Node typeDescriptor = modifyNode(listenerDeclaration.typeDescriptor());
        Token variableName = modifyToken(listenerDeclaration.variableName());
        Token equalsToken = modifyToken(listenerDeclaration.equalsToken());
        Node initializer = modifyNode(listenerDeclaration.initializer());
        Token semicolonToken = modifyToken(listenerDeclaration.semicolonToken());
        return listenerDeclaration.modify(
                metadata,
                visibilityQualifier,
                listenerKeyword,
                typeDescriptor,
                variableName,
                equalsToken,
                initializer,
                semicolonToken);
    }

    @Override
    public Node transform(TypeDefinitionNode typeDefinitionNode) {
        Metadata metadata = modifyNode(typeDefinitionNode.metadata());
        Token visibilityQualifier = modifyToken(typeDefinitionNode.visibilityQualifier());
        Token typeKeyword = modifyToken(typeDefinitionNode.typeKeyword());
        Token typeName = modifyToken(typeDefinitionNode.typeName());
        Node typeDescriptor = modifyNode(typeDefinitionNode.typeDescriptor());
        Token semicolonToken = modifyToken(typeDefinitionNode.semicolonToken());
        return typeDefinitionNode.modify(
                metadata,
                visibilityQualifier,
                typeKeyword,
                typeName,
                typeDescriptor,
                semicolonToken);
    }

    @Override
    public Node transform(ServiceDeclaration serviceDeclaration) {
        Metadata metadata = modifyNode(serviceDeclaration.metadata());
        Token serviceKeyword = modifyToken(serviceDeclaration.serviceKeyword());
        Identifier serviceName = modifyNode(serviceDeclaration.serviceName());
        Token onKeyword = modifyToken(serviceDeclaration.onKeyword());
        NodeList<Expression> expressions = modifyNodeList(serviceDeclaration.expressions());
        Node serviceBody = modifyNode(serviceDeclaration.serviceBody());
        return serviceDeclaration.modify(
                metadata,
                serviceKeyword,
                serviceName,
                onKeyword,
                expressions,
                serviceBody);
    }

    @Override
    public Node transform(AssignmentStatement assignmentStatement) {
        Node varRef = modifyNode(assignmentStatement.varRef());
        Token equalsToken = modifyToken(assignmentStatement.equalsToken());
        Expression expression = modifyNode(assignmentStatement.expression());
        Token semicolonToken = modifyToken(assignmentStatement.semicolonToken());
        return assignmentStatement.modify(
                varRef,
                equalsToken,
                expression,
                semicolonToken);
    }

    @Override
    public Node transform(CompoundAssignmentStatement compoundAssignmentStatement) {
        Expression lhsExpression = modifyNode(compoundAssignmentStatement.lhsExpression());
        Token binaryOperator = modifyToken(compoundAssignmentStatement.binaryOperator());
        Token equalsToken = modifyToken(compoundAssignmentStatement.equalsToken());
        Expression rhsExpression = modifyNode(compoundAssignmentStatement.rhsExpression());
        Token semicolonToken = modifyToken(compoundAssignmentStatement.semicolonToken());
        return compoundAssignmentStatement.modify(
                lhsExpression,
                binaryOperator,
                equalsToken,
                rhsExpression,
                semicolonToken);
    }

    @Override
    public Node transform(VariableDeclaration variableDeclaration) {
        NodeList<Annotation> annotations = modifyNodeList(variableDeclaration.annotations());
        Token finalKeyword = modifyToken(variableDeclaration.finalKeyword());
        Node typeName = modifyNode(variableDeclaration.typeName());
        Token variableName = modifyToken(variableDeclaration.variableName());
        Token equalsToken = modifyToken(variableDeclaration.equalsToken());
        Expression initializer = modifyNode(variableDeclaration.initializer());
        Token semicolonToken = modifyToken(variableDeclaration.semicolonToken());
        return variableDeclaration.modify(
                annotations,
                finalKeyword,
                typeName,
                variableName,
                equalsToken,
                initializer,
                semicolonToken);
    }

    @Override
    public Node transform(BlockStatement blockStatement) {
        Token openBraceToken = modifyToken(blockStatement.openBraceToken());
        NodeList<Statement> statements = modifyNodeList(blockStatement.statements());
        Token closeBraceToken = modifyToken(blockStatement.closeBraceToken());
        return blockStatement.modify(
                openBraceToken,
                statements,
                closeBraceToken);
    }

    @Override
    public Node transform(BreakStatement breakStatement) {
        Token breakToken = modifyToken(breakStatement.breakToken());
        Token semicolonToken = modifyToken(breakStatement.semicolonToken());
        return breakStatement.modify(
                breakToken,
                semicolonToken);
    }

    @Override
    public Node transform(CallStatement callStatement) {
        Node expression = modifyNode(callStatement.expression());
        Token semicolonToken = modifyToken(callStatement.semicolonToken());
        return callStatement.modify(
                expression,
                semicolonToken);
    }

    @Override
    public Node transform(ContinueStatement continueStatement) {
        Token continueToken = modifyToken(continueStatement.continueToken());
        Token semicolonToken = modifyToken(continueStatement.semicolonToken());
        return continueStatement.modify(
                continueToken,
                semicolonToken);
    }

    @Override
    public Node transform(ExternalFunctionBody externalFunctionBody) {
        Token equalsToken = modifyToken(externalFunctionBody.equalsToken());
        NodeList<Annotation> annotations = modifyNodeList(externalFunctionBody.annotations());
        Token externalKeyword = modifyToken(externalFunctionBody.externalKeyword());
        Token semicolonToken = modifyToken(externalFunctionBody.semicolonToken());
        return externalFunctionBody.modify(
                equalsToken,
                annotations,
                externalKeyword,
                semicolonToken);
    }

    @Override
    public Node transform(IfElseStatement ifElseStatement) {
        Token ifKeyword = modifyToken(ifElseStatement.ifKeyword());
        Node condition = modifyNode(ifElseStatement.condition());
        Node ifBody = modifyNode(ifElseStatement.ifBody());
        Node elseBody = modifyNode(ifElseStatement.elseBody());
        return ifElseStatement.modify(
                ifKeyword,
                condition,
                ifBody,
                elseBody);
    }

    @Override
    public Node transform(ElseBlock elseBlock) {
        Token elseKeyword = modifyToken(elseBlock.elseKeyword());
        Node elseBody = modifyNode(elseBlock.elseBody());
        return elseBlock.modify(
                elseKeyword,
                elseBody);
    }

    @Override
    public Node transform(WhileStatement whileStatement) {
        Token whileKeyword = modifyToken(whileStatement.whileKeyword());
        Expression condition = modifyNode(whileStatement.condition());
        Node whileBody = modifyNode(whileStatement.whileBody());
        return whileStatement.modify(
                whileKeyword,
                condition,
                whileBody);
    }

    @Override
    public Node transform(PanicStatement panicStatement) {
        Token panicKeyword = modifyToken(panicStatement.panicKeyword());
        Expression expression = modifyNode(panicStatement.expression());
        Token semicolonToken = modifyToken(panicStatement.semicolonToken());
        return panicStatement.modify(
                panicKeyword,
                expression,
                semicolonToken);
    }

    @Override
    public Node transform(ReturnStatement returnStatement) {
        Token returnKeyword = modifyToken(returnStatement.returnKeyword());
        Expression expression = modifyNode(returnStatement.expression());
        Token semicolonToken = modifyToken(returnStatement.semicolonToken());
        return returnStatement.modify(
                returnKeyword,
                expression,
                semicolonToken);
    }

    @Override
    public Node transform(BinaryExpression binaryExpression) {
        Node lhsExpr = modifyNode(binaryExpression.lhsExpr());
        Token operator = modifyToken(binaryExpression.operator());
        Node rhsExpr = modifyNode(binaryExpression.rhsExpr());
        return binaryExpression.modify(
                binaryExpression.kind(),
                lhsExpr,
                operator,
                rhsExpr);
    }

    @Override
    public Node transform(BracedExpression bracedExpression) {
        Token openParen = modifyToken(bracedExpression.openParen());
        Node expression = modifyNode(bracedExpression.expression());
        Token closeParen = modifyToken(bracedExpression.closeParen());
        return bracedExpression.modify(
                bracedExpression.kind(),
                openParen,
                expression,
                closeParen);
    }

    @Override
    public Node transform(CheckExpression checkExpression) {
        Token checkKeyword = modifyToken(checkExpression.checkKeyword());
        Node expression = modifyNode(checkExpression.expression());
        return checkExpression.modify(
                checkKeyword,
                expression);
    }

    @Override
    public Node transform(FieldAccessExpression fieldAccessExpression) {
        Node expression = modifyNode(fieldAccessExpression.expression());
        Token dotToken = modifyToken(fieldAccessExpression.dotToken());
        Token fieldName = modifyToken(fieldAccessExpression.fieldName());
        return fieldAccessExpression.modify(
                expression,
                dotToken,
                fieldName);
    }

    @Override
    public Node transform(FunctionCallExpression functionCallExpression) {
        Node functionName = modifyNode(functionCallExpression.functionName());
        Token openParenToken = modifyToken(functionCallExpression.openParenToken());
        NodeList<FunctionArgument> arguments = modifyNodeList(functionCallExpression.arguments());
        Token closeParenToken = modifyToken(functionCallExpression.closeParenToken());
        return functionCallExpression.modify(
                functionName,
                openParenToken,
                arguments,
                closeParenToken);
    }

    @Override
    public Node transform(MethodCallExpression methodCallExpression) {
        Expression expression = modifyNode(methodCallExpression.expression());
        Token dotToken = modifyToken(methodCallExpression.dotToken());
        Token methodName = modifyToken(methodCallExpression.methodName());
        Token openParenToken = modifyToken(methodCallExpression.openParenToken());
        NodeList<FunctionArgument> arguments = modifyNodeList(methodCallExpression.arguments());
        Token closeParenToken = modifyToken(methodCallExpression.closeParenToken());
        return methodCallExpression.modify(
                expression,
                dotToken,
                methodName,
                openParenToken,
                arguments,
                closeParenToken);
    }

    @Override
    public Node transform(MappingConstructorExpression mappingConstructorExpression) {
        Token openBrace = modifyToken(mappingConstructorExpression.openBrace());
        NodeList<MappingField> fields = modifyNodeList(mappingConstructorExpression.fields());
        Token closeBrace = modifyToken(mappingConstructorExpression.closeBrace());
        return mappingConstructorExpression.modify(
                openBrace,
                fields,
                closeBrace);
    }

    @Override
    public Node transform(MemberAccessExpression memberAccessExpression) {
        Expression containerExpression = modifyNode(memberAccessExpression.containerExpression());
        Token openBracket = modifyToken(memberAccessExpression.openBracket());
        Expression keyExpression = modifyNode(memberAccessExpression.keyExpression());
        Token closeBracket = modifyToken(memberAccessExpression.closeBracket());
        return memberAccessExpression.modify(
                containerExpression,
                openBracket,
                keyExpression,
                closeBracket);
    }

    @Override
    public Node transform(TypeofExpression typeofExpression) {
        Token typeofKeyword = modifyToken(typeofExpression.typeofKeyword());
        Node expression = modifyNode(typeofExpression.expression());
        return typeofExpression.modify(
                typeofKeyword,
                expression);
    }

    @Override
    public Node transform(UnaryExpression unaryExpression) {
        Token unaryOperator = modifyToken(unaryExpression.unaryOperator());
        Node expression = modifyNode(unaryExpression.expression());
        return unaryExpression.modify(
                unaryOperator,
                expression);
    }

    @Override
    public Node transform(ComputedNameField computedNameField) {
        Token leadingComma = modifyToken(computedNameField.leadingComma());
        Token openBracket = modifyToken(computedNameField.openBracket());
        Node fieldNameExpr = modifyNode(computedNameField.fieldNameExpr());
        Token closeBracket = modifyToken(computedNameField.closeBracket());
        Token colonToken = modifyToken(computedNameField.colonToken());
        Node valueExpr = modifyNode(computedNameField.valueExpr());
        return computedNameField.modify(
                leadingComma,
                openBracket,
                fieldNameExpr,
                closeBracket,
                colonToken,
                valueExpr);
    }

    @Override
    public Node transform(ConstantDeclaration constantDeclaration) {
        Metadata metadata = modifyNode(constantDeclaration.metadata());
        Token visibilityQualifier = modifyToken(constantDeclaration.visibilityQualifier());
        Token constKeyword = modifyToken(constantDeclaration.constKeyword());
        Node typeDescriptor = modifyNode(constantDeclaration.typeDescriptor());
        Token variableName = modifyToken(constantDeclaration.variableName());
        Token equalsToken = modifyToken(constantDeclaration.equalsToken());
        Node initializer = modifyNode(constantDeclaration.initializer());
        Token semicolonToken = modifyToken(constantDeclaration.semicolonToken());
        return constantDeclaration.modify(
                metadata,
                visibilityQualifier,
                constKeyword,
                typeDescriptor,
                variableName,
                equalsToken,
                initializer,
                semicolonToken);
    }

    @Override
    public Node transform(DefaultableParameter defaultableParameter) {
        Token leadingComma = modifyToken(defaultableParameter.leadingComma());
        NodeList<Annotation> annotations = modifyNodeList(defaultableParameter.annotations());
        Token visibilityQualifier = modifyToken(defaultableParameter.visibilityQualifier());
        Node type = modifyNode(defaultableParameter.type());
        Token paramName = modifyToken(defaultableParameter.paramName());
        Token equalsToken = modifyToken(defaultableParameter.equalsToken());
        Node expression = modifyNode(defaultableParameter.expression());
        return defaultableParameter.modify(
                leadingComma,
                annotations,
                visibilityQualifier,
                type,
                paramName,
                equalsToken,
                expression);
    }

    @Override
    public Node transform(RequiredParameter requiredParameter) {
        Token leadingComma = modifyToken(requiredParameter.leadingComma());
        NodeList<Annotation> annotations = modifyNodeList(requiredParameter.annotations());
        Token visibilityQualifier = modifyToken(requiredParameter.visibilityQualifier());
        Node type = modifyNode(requiredParameter.type());
        Token paramName = modifyToken(requiredParameter.paramName());
        return requiredParameter.modify(
                leadingComma,
                annotations,
                visibilityQualifier,
                type,
                paramName);
    }

    @Override
    public Node transform(RestParameter restParameter) {
        Token leadingComma = modifyToken(restParameter.leadingComma());
        NodeList<Annotation> annotations = modifyNodeList(restParameter.annotations());
        Node type = modifyNode(restParameter.type());
        Token ellipsisToken = modifyToken(restParameter.ellipsisToken());
        Token paramName = modifyToken(restParameter.paramName());
        return restParameter.modify(
                leadingComma,
                annotations,
                type,
                ellipsisToken,
                paramName);
    }

    @Override
    public Node transform(ExpressionListItem expressionListItem) {
        Token leadingComma = modifyToken(expressionListItem.leadingComma());
        Node expression = modifyNode(expressionListItem.expression());
        return expressionListItem.modify(
                leadingComma,
                expression);
    }

    @Override
    public Node transform(ImportOrgName importOrgName) {
        Token orgName = modifyToken(importOrgName.orgName());
        Token slashToken = modifyToken(importOrgName.slashToken());
        return importOrgName.modify(
                orgName,
                slashToken);
    }

    @Override
    public Node transform(ImportPrefix importPrefix) {
        Token asKeyword = modifyToken(importPrefix.asKeyword());
        Token prefix = modifyToken(importPrefix.prefix());
        return importPrefix.modify(
                asKeyword,
                prefix);
    }

    @Override
    public Node transform(ImportSubVersion importSubVersion) {
        Token leadingDot = modifyToken(importSubVersion.leadingDot());
        Token versionNumber = modifyToken(importSubVersion.versionNumber());
        return importSubVersion.modify(
                leadingDot,
                versionNumber);
    }

    @Override
    public Node transform(ImportVersion importVersion) {
        Token versionKeyword = modifyToken(importVersion.versionKeyword());
        Node versionNumber = modifyNode(importVersion.versionNumber());
        return importVersion.modify(
                versionKeyword,
                versionNumber);
    }

    @Override
    public Node transform(SubModuleName subModuleName) {
        Token leadingDot = modifyToken(subModuleName.leadingDot());
        Identifier moduleName = modifyNode(subModuleName.moduleName());
        return subModuleName.modify(
                leadingDot,
                moduleName);
    }

    @Override
    public Node transform(SpecificField specificField) {
        Token leadingComma = modifyToken(specificField.leadingComma());
        Identifier fieldName = modifyNode(specificField.fieldName());
        Token colon = modifyToken(specificField.colon());
        Expression valueExpr = modifyNode(specificField.valueExpr());
        return specificField.modify(
                leadingComma,
                fieldName,
                colon,
                valueExpr);
    }

    @Override
    public Node transform(SpreadField spreadField) {
        Token leadingComma = modifyToken(spreadField.leadingComma());
        Token ellipsis = modifyToken(spreadField.ellipsis());
        Expression valueExpr = modifyNode(spreadField.valueExpr());
        return spreadField.modify(
                leadingComma,
                ellipsis,
                valueExpr);
    }

    @Override
    public Node transform(NamedArgument namedArgument) {
        Token leadingComma = modifyToken(namedArgument.leadingComma());
        Token argumentName = modifyToken(namedArgument.argumentName());
        Token equalsToken = modifyToken(namedArgument.equalsToken());
        Expression expression = modifyNode(namedArgument.expression());
        return namedArgument.modify(
                leadingComma,
                argumentName,
                equalsToken,
                expression);
    }

    @Override
    public Node transform(PositionalArgument positionalArgument) {
        Token leadingComma = modifyToken(positionalArgument.leadingComma());
        Expression expression = modifyNode(positionalArgument.expression());
        return positionalArgument.modify(
                leadingComma,
                expression);
    }

    @Override
    public Node transform(RestArgument restArgument) {
        Token leadingComma = modifyToken(restArgument.leadingComma());
        Token ellipsis = modifyToken(restArgument.ellipsis());
        Expression expression = modifyNode(restArgument.expression());
        return restArgument.modify(
                leadingComma,
                ellipsis,
                expression);
    }

    @Override
    public Node transform(ObjectTypeDescriptor objectTypeDescriptor) {
        NodeList<Token> objectTypeQualifiers = modifyNodeList(objectTypeDescriptor.objectTypeQualifiers());
        Token objectKeyword = modifyToken(objectTypeDescriptor.objectKeyword());
        Token openBrace = modifyToken(objectTypeDescriptor.openBrace());
        NodeList<Node> members = modifyNodeList(objectTypeDescriptor.members());
        Token closeBrace = modifyToken(objectTypeDescriptor.closeBrace());
        return objectTypeDescriptor.modify(
                objectTypeQualifiers,
                objectKeyword,
                openBrace,
                members,
                closeBrace);
    }

    @Override
    public Node transform(RecordTypeDescriptor recordTypeDescriptor) {
        Token objectKeyword = modifyToken(recordTypeDescriptor.objectKeyword());
        Token bodyStartDelimiter = modifyToken(recordTypeDescriptor.bodyStartDelimiter());
        NodeList<Node> fields = modifyNodeList(recordTypeDescriptor.fields());
        Token bodyEndDelimiter = modifyToken(recordTypeDescriptor.bodyEndDelimiter());
        return recordTypeDescriptor.modify(
                objectKeyword,
                bodyStartDelimiter,
                fields,
                bodyEndDelimiter);
    }

    @Override
    public Node transform(ReturnTypeDescriptor returnTypeDescriptor) {
        Token returnsKeyword = modifyToken(returnTypeDescriptor.returnsKeyword());
        NodeList<Annotation> annotations = modifyNodeList(returnTypeDescriptor.annotations());
        Node type = modifyNode(returnTypeDescriptor.type());
        return returnTypeDescriptor.modify(
                returnsKeyword,
                annotations,
                type);
    }

    @Override
    public Node transform(NilTypeDescriptor nilTypeDescriptor) {
        Token openParenToken = modifyToken(nilTypeDescriptor.openParenToken());
        Token closeParenToken = modifyToken(nilTypeDescriptor.closeParenToken());
        return nilTypeDescriptor.modify(
                openParenToken,
                closeParenToken);
    }

    @Override
    public Node transform(OptionalTypeDescriptor optionalTypeDescriptor) {
        Node typeDescriptor = modifyNode(optionalTypeDescriptor.typeDescriptor());
        Token questionMarkToken = modifyToken(optionalTypeDescriptor.questionMarkToken());
        return optionalTypeDescriptor.modify(
                typeDescriptor,
                questionMarkToken);
    }

    @Override
    public Node transform(ObjectField objectField) {
        Metadata metadata = modifyNode(objectField.metadata());
        Token visibilityQualifier = modifyToken(objectField.visibilityQualifier());
        Node type = modifyNode(objectField.type());
        Token fieldName = modifyToken(objectField.fieldName());
        Token equalsToken = modifyToken(objectField.equalsToken());
        Expression expression = modifyNode(objectField.expression());
        Token semicolonToken = modifyToken(objectField.semicolonToken());
        return objectField.modify(
                metadata,
                visibilityQualifier,
                type,
                fieldName,
                equalsToken,
                expression,
                semicolonToken);
    }

    @Override
    public Node transform(RecordField recordField) {
        Metadata metadata = modifyNode(recordField.metadata());
        Node type = modifyNode(recordField.type());
        Token fieldName = modifyToken(recordField.fieldName());
        Token questionMarkToken = modifyToken(recordField.questionMarkToken());
        Token semicolonToken = modifyToken(recordField.semicolonToken());
        return recordField.modify(
                metadata,
                type,
                fieldName,
                questionMarkToken,
                semicolonToken);
    }

    @Override
    public Node transform(RecordFieldWithDefaultValue recordFieldWithDefaultValue) {
        Metadata metadata = modifyNode(recordFieldWithDefaultValue.metadata());
        Node type = modifyNode(recordFieldWithDefaultValue.type());
        Token fieldName = modifyToken(recordFieldWithDefaultValue.fieldName());
        Token equalsToken = modifyToken(recordFieldWithDefaultValue.equalsToken());
        Expression expression = modifyNode(recordFieldWithDefaultValue.expression());
        Token semicolonToken = modifyToken(recordFieldWithDefaultValue.semicolonToken());
        return recordFieldWithDefaultValue.modify(
                metadata,
                type,
                fieldName,
                equalsToken,
                expression,
                semicolonToken);
    }

    @Override
    public Node transform(RecordRestDescriptor recordRestDescriptor) {
        Node type = modifyNode(recordRestDescriptor.type());
        Token ellipsisToken = modifyToken(recordRestDescriptor.ellipsisToken());
        Token semicolonToken = modifyToken(recordRestDescriptor.semicolonToken());
        return recordRestDescriptor.modify(
                type,
                ellipsisToken,
                semicolonToken);
    }

    @Override
    public Node transform(TypeReference typeReference) {
        Token asteriskToken = modifyToken(typeReference.asteriskToken());
        Node type = modifyNode(typeReference.type());
        Token semicolonToken = modifyToken(typeReference.semicolonToken());
        return typeReference.modify(
                asteriskToken,
                type,
                semicolonToken);
    }

    @Override
    public Node transform(QualifiedIdentifier qualifiedIdentifier) {
        Token modulePrefix = modifyToken(qualifiedIdentifier.modulePrefix());
        Node colon = modifyNode(qualifiedIdentifier.colon());
        Identifier identifier = modifyNode(qualifiedIdentifier.identifier());
        return qualifiedIdentifier.modify(
                modulePrefix,
                colon,
                identifier);
    }

    @Override
    public Node transform(ServiceBody serviceBody) {
        Token openBraceToken = modifyToken(serviceBody.openBraceToken());
        NodeList<Node> resources = modifyNodeList(serviceBody.resources());
        Token closeBraceToken = modifyToken(serviceBody.closeBraceToken());
        return serviceBody.modify(
                openBraceToken,
                resources,
                closeBraceToken);
    }

    @Override
<<<<<<< HEAD
    public Node transform(IsExpression isExpression) {
        Node expression = modifyNode(isExpression.expression());
        Token isKeyword = modifyToken(isExpression.isKeyword());
        Node typeDescriptor = modifyNode(isExpression.typeDescriptor());
        return isExpression.modify(
                expression,
                isKeyword,
                typeDescriptor);
=======
    public Node transform(Annotation annotation) {
        Token atToken = modifyToken(annotation.atToken());
        Node annotReference = modifyNode(annotation.annotReference());
        MappingConstructorExpression annotValue = modifyNode(annotation.annotValue());
        return annotation.modify(
                atToken,
                annotReference,
                annotValue);
    }

    @Override
    public Node transform(Metadata metadata) {
        Node documentationString = modifyNode(metadata.documentationString());
        NodeList<Annotation> annotations = modifyNodeList(metadata.annotations());
        return metadata.modify(
                documentationString,
                annotations);
    }

    @Override
    public Node transform(ModuleVariableDeclaration moduleVariableDeclaration) {
        Metadata metadata = modifyNode(moduleVariableDeclaration.metadata());
        Token finalKeyword = modifyToken(moduleVariableDeclaration.finalKeyword());
        Node typeName = modifyNode(moduleVariableDeclaration.typeName());
        Token variableName = modifyToken(moduleVariableDeclaration.variableName());
        Token equalsToken = modifyToken(moduleVariableDeclaration.equalsToken());
        Expression initializer = modifyNode(moduleVariableDeclaration.initializer());
        Token semicolonToken = modifyToken(moduleVariableDeclaration.semicolonToken());
        return moduleVariableDeclaration.modify(
                metadata,
                finalKeyword,
                typeName,
                variableName,
                equalsToken,
                initializer,
                semicolonToken);
>>>>>>> 310e16ab
    }

    // Tokens

    @Override
    public Node transform(Token token) {
        return token;
    }

    @Override
    public Node transform(Identifier identifier) {
        return identifier;
    }

    @Override
    public Node transform(EmptyToken emptyToken) {
        return emptyToken;
    }

    @Override
    protected Node transformSyntaxNode(Node node) {
        return node;
    }

    protected <T extends Node> NodeList<T> modifyNodeList(NodeList<T> nodeList) {
        if (nodeList.isEmpty()) {
            return nodeList;
        }

        boolean nodeModified = false;
        STNode[] newSTNodes = new STNode[nodeList.size()];
        for (int index = 0; index < nodeList.size(); index++) {
            T oldNode = nodeList.get(index);
            T newNode = modifyNode(oldNode);
            if (oldNode != newNode) {
                nodeModified = true;
            }
            newSTNodes[index] = newNode.internalNode();
        }

        if (!nodeModified) {
            return nodeList;
        }

        STNode stNodeList = STNodeFactory.createNodeList(java.util.Arrays.asList(newSTNodes));
        return new NodeList<>(stNodeList.createUnlinkedFacade());
    }

    protected <T extends Token> T modifyToken(T token) {
        // TODO
        return (T) token.apply(this);
    }

    protected <T extends Node> T modifyNode(T node) {
        // TODO
        return (T) node.apply(this);
    }
}
<|MERGE_RESOLUTION|>--- conflicted
+++ resolved
@@ -755,16 +755,6 @@
     }
 
     @Override
-<<<<<<< HEAD
-    public Node transform(IsExpression isExpression) {
-        Node expression = modifyNode(isExpression.expression());
-        Token isKeyword = modifyToken(isExpression.isKeyword());
-        Node typeDescriptor = modifyNode(isExpression.typeDescriptor());
-        return isExpression.modify(
-                expression,
-                isKeyword,
-                typeDescriptor);
-=======
     public Node transform(Annotation annotation) {
         Token atToken = modifyToken(annotation.atToken());
         Node annotReference = modifyNode(annotation.annotReference());
@@ -801,7 +791,6 @@
                 equalsToken,
                 initializer,
                 semicolonToken);
->>>>>>> 310e16ab
     }
 
     // Tokens
