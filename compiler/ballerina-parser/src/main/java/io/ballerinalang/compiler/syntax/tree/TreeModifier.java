--- conflicted
+++ resolved
@@ -2056,25 +2056,6 @@
     }
 
     @Override
-<<<<<<< HEAD
-    public Node transform(DoubleGTTokenNode doubleGTTokenNode) {
-        Token openGTToken = modifyToken(doubleGTTokenNode.openGTToken());
-        Token endGTToken = modifyToken(doubleGTTokenNode.endGTToken());
-        return doubleGTTokenNode.modify(
-                openGTToken,
-                endGTToken);
-    }
-
-    @Override
-    public Node transform(TrippleGTTokenNode trippleGTTokenNode) {
-        Token openGTToken = modifyToken(trippleGTTokenNode.openGTToken());
-        Token middleGTToken = modifyToken(trippleGTTokenNode.middleGTToken());
-        Token endGTToken = modifyToken(trippleGTTokenNode.endGTToken());
-        return trippleGTTokenNode.modify(
-                openGTToken,
-                middleGTToken,
-                endGTToken);
-=======
     public IntersectionTypeDescriptorNode transform(
             IntersectionTypeDescriptorNode intersectionTypeDescriptorNode) {
         Node leftTypeDesc =
@@ -2282,7 +2263,6 @@
                 openBrace,
                 receiveField,
                 closeBrace);
->>>>>>> 4b5f9c77
     }
 
     // Tokens
