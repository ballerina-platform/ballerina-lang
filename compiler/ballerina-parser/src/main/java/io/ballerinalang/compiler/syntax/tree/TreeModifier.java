--- conflicted
+++ resolved
@@ -1368,7 +1368,61 @@
     }
 
     @Override
-<<<<<<< HEAD
+    public Node transform(TupleTypeDescriptorNode tupleTypeDescriptorNode) {
+        Token openBracketToken = modifyToken(tupleTypeDescriptorNode.openBracketToken());
+        SeparatedNodeList<TypeDescriptorNode> memberTypeDesc = modifySeparatedNodeList(tupleTypeDescriptorNode.memberTypeDesc());
+        Node restTypeDesc = modifyNode(tupleTypeDescriptorNode.restTypeDesc());
+        Token closeBracketToken = modifyToken(tupleTypeDescriptorNode.closeBracketToken());
+        return tupleTypeDescriptorNode.modify(
+                openBracketToken,
+                memberTypeDesc,
+                restTypeDesc,
+                closeBracketToken);
+    }
+
+    @Override
+    public Node transform(ParenthesisedTypeDescriptorNode parenthesisedTypeDescriptorNode) {
+        Token openParenToken = modifyToken(parenthesisedTypeDescriptorNode.openParenToken());
+        TypeDescriptorNode typedesc = modifyNode(parenthesisedTypeDescriptorNode.typedesc());
+        Token closeParenToken = modifyToken(parenthesisedTypeDescriptorNode.closeParenToken());
+        return parenthesisedTypeDescriptorNode.modify(
+                openParenToken,
+                typedesc,
+                closeParenToken);
+    }
+
+    @Override
+    public Node transform(ExplicitNewExpression explicitNewExpression) {
+        Token NewKeyword = modifyToken(explicitNewExpression.NewKeyword());
+        Node TypeDescriptor = modifyNode(explicitNewExpression.TypeDescriptor());
+        Node ParenthesizedArgList = modifyNode(explicitNewExpression.ParenthesizedArgList());
+        return explicitNewExpression.modify(
+                NewKeyword,
+                TypeDescriptor,
+                ParenthesizedArgList);
+    }
+
+    @Override
+    public Node transform(ImplicitNewExpression implicitNewExpression) {
+        Token NewKeyword = modifyToken(implicitNewExpression.NewKeyword());
+        Node ParenthesizedArgList = modifyNode(implicitNewExpression.ParenthesizedArgList().orElse(null));
+        return implicitNewExpression.modify(
+                NewKeyword,
+                ParenthesizedArgList);
+    }
+
+    @Override
+    public Node transform(ParenthesizedArgList parenthesizedArgList) {
+        Token openParenToken = modifyToken(parenthesizedArgList.openParenToken());
+        NodeList<FunctionArgumentNode> arguments = modifyNodeList(parenthesizedArgList.arguments());
+        Token closeParenToken = modifyToken(parenthesizedArgList.closeParenToken());
+        return parenthesizedArgList.modify(
+                openParenToken,
+                arguments,
+                closeParenToken);
+    }
+
+    @Override
     public Node transform(TypedBindingPatternNode typedBindingPatternNode) {
         Node typeDescriptor = modifyNode(typedBindingPatternNode.typeDescriptor());
         BindingPatternNode bindingPattern = modifyNode(typedBindingPatternNode.bindingPattern());
@@ -1404,60 +1458,6 @@
         return restBindingPatternNode.modify(
                 ellipsisToken,
                 variableName);
-=======
-    public Node transform(TupleTypeDescriptorNode tupleTypeDescriptorNode) {
-        Token openBracketToken = modifyToken(tupleTypeDescriptorNode.openBracketToken());
-        SeparatedNodeList<TypeDescriptorNode> memberTypeDesc = modifySeparatedNodeList(tupleTypeDescriptorNode.memberTypeDesc());
-        Node restTypeDesc = modifyNode(tupleTypeDescriptorNode.restTypeDesc());
-        Token closeBracketToken = modifyToken(tupleTypeDescriptorNode.closeBracketToken());
-        return tupleTypeDescriptorNode.modify(
-                openBracketToken,
-                memberTypeDesc,
-                restTypeDesc,
-                closeBracketToken);
-    }
-
-    @Override
-    public Node transform(ParenthesisedTypeDescriptorNode parenthesisedTypeDescriptorNode) {
-        Token openParenToken = modifyToken(parenthesisedTypeDescriptorNode.openParenToken());
-        TypeDescriptorNode typedesc = modifyNode(parenthesisedTypeDescriptorNode.typedesc());
-        Token closeParenToken = modifyToken(parenthesisedTypeDescriptorNode.closeParenToken());
-        return parenthesisedTypeDescriptorNode.modify(
-                openParenToken,
-                typedesc,
-                closeParenToken);
-    }
-
-    @Override
-    public Node transform(ExplicitNewExpression explicitNewExpression) {
-        Token NewKeyword = modifyToken(explicitNewExpression.NewKeyword());
-        Node TypeDescriptor = modifyNode(explicitNewExpression.TypeDescriptor());
-        Node ParenthesizedArgList = modifyNode(explicitNewExpression.ParenthesizedArgList());
-        return explicitNewExpression.modify(
-                NewKeyword,
-                TypeDescriptor,
-                ParenthesizedArgList);
-    }
-
-    @Override
-    public Node transform(ImplicitNewExpression implicitNewExpression) {
-        Token NewKeyword = modifyToken(implicitNewExpression.NewKeyword());
-        Node ParenthesizedArgList = modifyNode(implicitNewExpression.ParenthesizedArgList().orElse(null));
-        return implicitNewExpression.modify(
-                NewKeyword,
-                ParenthesizedArgList);
-    }
-
-    @Override
-    public Node transform(ParenthesizedArgList parenthesizedArgList) {
-        Token openParenToken = modifyToken(parenthesizedArgList.openParenToken());
-        NodeList<FunctionArgumentNode> arguments = modifyNodeList(parenthesizedArgList.arguments());
-        Token closeParenToken = modifyToken(parenthesizedArgList.closeParenToken());
-        return parenthesizedArgList.modify(
-                openParenToken,
-                arguments,
-                closeParenToken);
->>>>>>> 3dc36b68
     }
 
     // Tokens
