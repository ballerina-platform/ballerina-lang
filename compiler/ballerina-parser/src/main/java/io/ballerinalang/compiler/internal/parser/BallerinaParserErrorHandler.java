--- conflicted
+++ resolved
@@ -1078,18 +1078,16 @@
                 case TYPEDESC_RHS:
                     return seekInAlternativesPaths(lookahead, currentDepth, matchingRulesCount, TYPEDESC_RHS,
                             isEntryPoint);
-<<<<<<< HEAD
+                case TRAP_KEYWORD:
+                    hasMatch = nextToken.kind == SyntaxKind.TRAP_KEYWORD;
+                    break;
+                case LIST_CONSTRUCTOR_RHS:
+                    return seekInAlternativesPaths(lookahead, currentDepth, matchingRulesCount, LIST_CONSTRUCTOR_RHS,
+                            isEntryPoint);
                 case PIPE:
                     hasMatch = nextToken.kind == SyntaxKind.PIPE_TOKEN;
                     break;
-=======
-                case TRAP_KEYWORD:
-                    hasMatch = nextToken.kind == SyntaxKind.TRAP_KEYWORD;
-                    break;
-                case LIST_CONSTRUCTOR_RHS:
-                    return seekInAlternativesPaths(lookahead, currentDepth, matchingRulesCount, LIST_CONSTRUCTOR_RHS,
-                            isEntryPoint);
->>>>>>> 8f1962e0
+
 
                 // Productions (Non-terminals which doesn't have alternative paths)
                 case COMP_UNIT:
@@ -1576,11 +1574,8 @@
             case NAMED_WORKER_DECL:
             case FORK_STMT:
             case PARAMETERIZED_TYPE_DESCRIPTOR:
-<<<<<<< HEAD
+            case LIST_CONSTRUCTOR:
             case UNION_TYPE_DESCRIPTOR:
-=======
-            case LIST_CONSTRUCTOR:
->>>>>>> 8f1962e0
                 startContext(currentCtx);
                 break;
             default:
@@ -2011,19 +2006,16 @@
                 return ParserRuleContext.FORK_KEYWORD;
             case FORK_KEYWORD:
                 return ParserRuleContext.OPEN_BRACE;
-<<<<<<< HEAD
-            case UNION_TYPE_DESCRIPTOR:
-                return ParserRuleContext.PIPE;
-            case PIPE:
-                return ParserRuleContext.TYPE_DESCRIPTOR;
-=======
             case TRAP_EXPRESSION:
                 return ParserRuleContext.TRAP_KEYWORD;
             case TRAP_KEYWORD:
                 return ParserRuleContext.EXPRESSION;
             case LIST_CONSTRUCTOR:
                 return ParserRuleContext.OPEN_BRACKET;
->>>>>>> 8f1962e0
+            case UNION_TYPE_DESCRIPTOR:
+                return ParserRuleContext.PIPE;
+            case PIPE:
+                return ParserRuleContext.TYPE_DESCRIPTOR;
             case NON_RECURSIVE_TYPE:
                 return getNextRuleForTypeDescriptor();
             case PARAMETERIZED_TYPE_DESCRIPTOR:
@@ -2949,13 +2941,10 @@
                 return SyntaxKind.HEX_FLOATING_POINT_LITERAL;
             case PARAMETERIZED_TYPE:
                 return SyntaxKind.MAP_KEYWORD;
-<<<<<<< HEAD
+            case TRAP_KEYWORD:
+                return SyntaxKind.TRAP_KEYWORD;
             case PIPE:
                 return SyntaxKind.PIPE_TOKEN;
-=======
-            case TRAP_KEYWORD:
-                return SyntaxKind.TRAP_KEYWORD;
->>>>>>> 8f1962e0
 
             // TODO:
             case COMP_UNIT:
