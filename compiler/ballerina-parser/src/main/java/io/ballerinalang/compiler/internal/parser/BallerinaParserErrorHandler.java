--- conflicted
+++ resolved
@@ -60,9 +60,9 @@
 
     /**
      * Two or more rules which's left side of the production is same (has alternative paths).
-     *  eg : FUNC_BODIES --> FUNC_BODY_BLOCK
-     *       FUNC_BODIES --> EXTERNAL_FUNC_BODY
-    */
+     * eg : FUNC_BODIES --> FUNC_BODY_BLOCK
+     * FUNC_BODIES --> EXTERNAL_FUNC_BODY
+     */
 
     private static final ParserRuleContext[] FUNC_BODIES =
             { ParserRuleContext.FUNC_BODY_BLOCK, ParserRuleContext.EXTERNAL_FUNC_BODY };
@@ -178,9 +178,9 @@
 
     private static final ParserRuleContext[] RETURN_RHS = { ParserRuleContext.SEMICOLON, ParserRuleContext.EXPRESSION };
 
-    private static final ParserRuleContext[] EXPRESSIONS = { ParserRuleContext.BASIC_LITERAL,
-            ParserRuleContext.VARIABLE_REF, ParserRuleContext.ACCESS_EXPRESSION, ParserRuleContext.TYPEOF_EXPRESSION,
-            ParserRuleContext.UNARY_EXPRESSION };
+    private static final ParserRuleContext[] EXPRESSIONS =
+            { ParserRuleContext.BASIC_LITERAL, ParserRuleContext.VARIABLE_REF, ParserRuleContext.ACCESS_EXPRESSION,
+                    ParserRuleContext.TYPEOF_EXPRESSION, ParserRuleContext.UNARY_EXPRESSION };
 
     private static final ParserRuleContext[] MAPPING_FIELD_START = { ParserRuleContext.MAPPING_FIELD_NAME,
             ParserRuleContext.STRING_LITERAL, ParserRuleContext.COMPUTED_FIELD_NAME, ParserRuleContext.ELLIPSIS };
@@ -846,21 +846,18 @@
                     break;
                 case CONST_DECL_RHS:
                     return seekInAlternativesPaths(lookahead, currentDepth, matchingRulesCount, CONST_DECL_RHS);
-<<<<<<< HEAD
+                case TYPEOF_KEYWORD:
+                    hasMatch = nextToken.kind == SyntaxKind.TYPEOF_KEYWORD;
+                    break;
+                case UNARY_OPERATOR:
+                    hasMatch = isUnaryOperator(nextToken);
+                    break;
                 case AT:
                     hasMatch = nextToken.kind == SyntaxKind.AT_TOKEN;
                     break;
                 case PARAMETER_WITHOUT_QUALIFIER:
                     return seekInAlternativesPaths(lookahead, currentDepth, matchingRulesCount,
                             PARAMETER_WITHOUT_QUALIFIER);
-=======
-                case TYPEOF_KEYWORD:
-                    hasMatch = nextToken.kind == SyntaxKind.TYPEOF_KEYWORD;
-                    break;
-                case UNARY_OPERATOR:
-                    hasMatch = isUnaryOperator(nextToken);
-                    break;
->>>>>>> 64fa6fe7
 
                 // Productions (Non-terminals which does'nt have alternative paths)
                 case COMP_UNIT:
@@ -898,7 +895,7 @@
                 case CONTINUE_STATEMENT:
                 case LISTENER_DECL:
                 case CONSTANT_DECL:
-<<<<<<< HEAD
+                case NIL_TYPE_DESCRIPTOR:
                 case ANNOTATIONS:
                 case DOC_STRING:
 
@@ -908,9 +905,6 @@
                 case TYPE_REFERENCE:
                 case ANNOT_REFERENCE:
 
-=======
-                case NIL_TYPE_DESCRIPTOR:
->>>>>>> 64fa6fe7
                 default:
                     // Stay at the same place
                     skipRule = true;
@@ -1294,16 +1288,13 @@
             case SERVICE_DECL:
             case LISTENER_DECL:
             case CONSTANT_DECL:
-<<<<<<< HEAD
+            case NIL_TYPE_DESCRIPTOR:
+            case COMPOUND_ASSIGNMENT_STMT:
             case ANNOTATIONS:
             case VARIABLE_REF:
             case TYPE_REFERENCE:
             case ANNOT_REFERENCE:
             case MAPPING_CONSTRUCTOR:
-=======
-            case NIL_TYPE_DESCRIPTOR:
-            case COMPOUND_ASSIGNMENT_STMT:
->>>>>>> 64fa6fe7
                 startContext(currentCtx);
                 break;
             default:
@@ -1353,7 +1344,7 @@
                 }
                 if (parentCtx == ParserRuleContext.NIL_TYPE_DESCRIPTOR) {
                     endContext();
-                    //After parsing nil type descriptor all the other parsing is same as next rule of simple type
+                    // After parsing nil type descriptor all the other parsing is same as next rule of simple type
                     return getNextRuleForSimpleTypeDesc();
                 }
                 // endContext(); // end func signature
@@ -1589,7 +1580,16 @@
                 return ParserRuleContext.CONST_DECL_TYPE;
             case CONST_DECL_TYPE:
                 return ParserRuleContext.CONST_DECL_RHS;
-<<<<<<< HEAD
+            case NIL_TYPE_DESCRIPTOR:
+                return ParserRuleContext.OPEN_PARENTHESIS;
+            case TYPEOF_EXPRESSION:
+                return ParserRuleContext.TYPEOF_KEYWORD;
+            case TYPEOF_KEYWORD:
+                return ParserRuleContext.EXPRESSION;
+            case UNARY_EXPRESSION:
+                return ParserRuleContext.UNARY_OPERATOR;
+            case UNARY_OPERATOR:
+                return ParserRuleContext.EXPRESSION;
             case AT:
                 return ParserRuleContext.ANNOT_REFERENCE;
             case DOC_STRING:
@@ -1608,7 +1608,7 @@
                     return ParserRuleContext.COLON;
                 }
                 // Else this is a simple identifier. Hence fall through.
-            case IDENTIFIER: // identifier can be reached only from a
+            case IDENTIFIER:
                 parentCtx = getParentContext();
                 endContext();
                 switch (parentCtx) {
@@ -1621,18 +1621,6 @@
                     default:
                         throw new IllegalStateException();
                 }
-=======
-            case NIL_TYPE_DESCRIPTOR:
-                return ParserRuleContext.OPEN_PARENTHESIS;
-            case TYPEOF_EXPRESSION:
-                return ParserRuleContext.TYPEOF_KEYWORD;
-            case TYPEOF_KEYWORD:
-                return ParserRuleContext.EXPRESSION;
-            case UNARY_EXPRESSION:
-                return ParserRuleContext.UNARY_OPERATOR;
-            case UNARY_OPERATOR:
-                return ParserRuleContext.EXPRESSION;
->>>>>>> 64fa6fe7
 
             case DECIMAL_INTEGER_LITERAL:
             case OBJECT_FUNC_OR_FIELD:
@@ -1881,7 +1869,7 @@
                 // to a defaultable param
                 switchContext(ParserRuleContext.DEFAULTABLE_PARAM);
                 if (isCompoundBinaryOperator(nextToken.kind)) {
-                    return ParserRuleContext.COMPOUND_BINARY_OPERATOR;        
+                    return ParserRuleContext.COMPOUND_BINARY_OPERATOR;
                 } else {
                     return ParserRuleContext.ASSIGN_OP;
                 }
@@ -2262,17 +2250,14 @@
                 return SyntaxKind.FINAL_KEYWORD;
             case CONST_DECL_TYPE:
                 return SyntaxKind.IDENTIFIER_TOKEN;
-<<<<<<< HEAD
-            case AT:
-                return SyntaxKind.AT_TOKEN;
-=======
             case NIL_TYPE_DESCRIPTOR:
                 return SyntaxKind.NIL_TYPE;
             case TYPEOF_KEYWORD:
                 return SyntaxKind.TYPEOF_KEYWORD;
             case UNARY_OPERATOR:
                 return SyntaxKind.PLUS_TOKEN;
->>>>>>> 64fa6fe7
+            case AT:
+                return SyntaxKind.AT_TOKEN;
 
             // TODO:
             case COMP_UNIT:
