--- conflicted
+++ resolved
@@ -105,19 +105,11 @@
             ParserRuleContext.ASSIGNMENT_STMT, ParserRuleContext.VAR_DECL_STMT, ParserRuleContext.IF_BLOCK,
             ParserRuleContext.WHILE_BLOCK, ParserRuleContext.CALL_STMT, ParserRuleContext.PANIC_STMT,
             ParserRuleContext.CONTINUE_STATEMENT, ParserRuleContext.BREAK_STATEMENT, ParserRuleContext.RETURN_STMT,
-<<<<<<< HEAD
             ParserRuleContext.MATCH_STMT, ParserRuleContext.EXPRESSION_STATEMENT, ParserRuleContext.LOCK_STMT,
             ParserRuleContext.BLOCK_STMT, ParserRuleContext.NAMED_WORKER_DECL, ParserRuleContext.FORK_STMT,
             ParserRuleContext.FOREACH_STMT, ParserRuleContext.XML_NAMESPACE_DECLARATION,
-            ParserRuleContext.TRANSACTION_STMT, ParserRuleContext.RETRY_STMT, ParserRuleContext.ROLLBACK_STMT };
-=======
-            ParserRuleContext.LOCAL_TYPE_DEFINITION_STMT,  ParserRuleContext.MATCH_STMT,
-            ParserRuleContext.EXPRESSION_STATEMENT, ParserRuleContext.LOCK_STMT, ParserRuleContext.BLOCK_STMT,
-            ParserRuleContext.NAMED_WORKER_DECL, ParserRuleContext.FORK_STMT, ParserRuleContext.FOREACH_STMT,
-            ParserRuleContext.XML_NAMESPACE_DECLARATION, ParserRuleContext.TRANSACTION_STMT,
-            ParserRuleContext.RETRY_STMT, ParserRuleContext.ROLLBACK_STMT, ParserRuleContext.DO_BLOCK,
-            ParserRuleContext.FAIL_STATEMENT };
->>>>>>> 8de2b622
+            ParserRuleContext.TRANSACTION_STMT, ParserRuleContext.RETRY_STMT, ParserRuleContext.ROLLBACK_STMT,
+            ParserRuleContext.DO_BLOCK, ParserRuleContext.FAIL_STATEMENT };
 
     private static final ParserRuleContext[] VAR_DECL_RHS =
             { ParserRuleContext.ASSIGN_OP, ParserRuleContext.SEMICOLON };
