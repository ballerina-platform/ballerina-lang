--- conflicted
+++ resolved
@@ -136,13 +136,8 @@
     private static final ParserRuleContext[] TYPE_DESCRIPTORS = { ParserRuleContext.SIMPLE_TYPE_DESCRIPTOR,
             ParserRuleContext.OBJECT_TYPE_DESCRIPTOR, ParserRuleContext.RECORD_TYPE_DESCRIPTOR,
             ParserRuleContext.NIL_TYPE_DESCRIPTOR, ParserRuleContext.PARAMETERIZED_TYPE,
-<<<<<<< HEAD
             ParserRuleContext.ERROR_KEYWORD, ParserRuleContext.STREAM_KEYWORD, ParserRuleContext.TABLE_KEYWORD,
-            ParserRuleContext.FUNC_TYPE_DESC };
-=======
-            ParserRuleContext.ERROR_KEYWORD, ParserRuleContext.STREAM_KEYWORD, ParserRuleContext.FUNC_TYPE_DESC,
-            ParserRuleContext.PARENTHESISED_TYPE_DESC_START };
->>>>>>> 3492d786
+            ParserRuleContext.FUNC_TYPE_DESC, ParserRuleContext.PARENTHESISED_TYPE_DESC_START };
 
     private static final ParserRuleContext[] RECORD_FIELD_OR_RECORD_END =
             { ParserRuleContext.RECORD_BODY_END, ParserRuleContext.RECORD_FIELD };
@@ -332,14 +327,12 @@
             { ParserRuleContext.END_OF_TYPE_DESC, ParserRuleContext.ARRAY_TYPE_DESCRIPTOR,
                     ParserRuleContext.OPTIONAL_TYPE_DESCRIPTOR, ParserRuleContext.PIPE };
 
-<<<<<<< HEAD
     private static final ParserRuleContext[] TABLE_TYPE_DESC_RHS =
             { ParserRuleContext.KEY_KEYWORD, ParserRuleContext.TYPEDESC_RHS };
-=======
+
     private static final ParserRuleContext[] NEW_KEYWORD_RHS =
             { ParserRuleContext.TYPE_DESC_IN_NEW_EXPR, ParserRuleContext.EXPRESSION_RHS };
 
->>>>>>> 3492d786
 
     public BallerinaParserErrorHandler(AbstractTokenReader tokenReader) {
         super(tokenReader);
@@ -1124,21 +1117,18 @@
                 case INFERRED_TYPE_DESC:
                     hasMatch = nextToken.kind == SyntaxKind.ASTERISK_TOKEN;
                     break;
-<<<<<<< HEAD
                 case KEY_CONSTRAINTS_RHS:
                     return seekInAlternativesPaths(lookahead, currentDepth, matchingRulesCount, KEY_CONSTRAINTS_RHS,
                             isEntryPoint);
                 case TABLE_TYPE_DESC_RHS:
                     return seekInAlternativesPaths(lookahead, currentDepth, matchingRulesCount, TABLE_TYPE_DESC_RHS,
                             isEntryPoint);
-=======
                 case NEW_KEYWORD:
                     hasMatch = nextToken.kind == SyntaxKind.NEW_KEYWORD;
                     break;
                 case NEW_KEYWORD_RHS:
                     return seekInAlternativesPaths(lookahead, currentDepth,
                             matchingRulesCount, NEW_KEYWORD_RHS, isEntryPoint);
->>>>>>> 3492d786
 
                 case COMP_UNIT:
                 case FUNC_DEF_OR_FUNC_TYPE:
@@ -1551,17 +1541,12 @@
                     return ParserRuleContext.EXPRESSION_RHS;
                 } else if (parentCtx == ParserRuleContext.KEY_SPECIFIER) {
                     endContext(); // end key-specifier
-<<<<<<< HEAD
                     if (isInTypeDescContext()) {
                         return ParserRuleContext.TYPEDESC_RHS;
                     }
                     return ParserRuleContext.OPEN_BRACKET; //table-constructor ctx
-=======
-                    // For now key-specifier ctx is only referred inside table-constructor ctx
-                    return ParserRuleContext.OPEN_BRACKET;
                 } else if (isInTypeDescContext()) {
                     return ParserRuleContext.TYPEDESC_RHS;
->>>>>>> 3492d786
                 }
                 return ParserRuleContext.EXPRESSION_RHS;
             case EXPRESSION:
@@ -1987,13 +1972,10 @@
                 return ParserRuleContext.TYPEDESC_RHS;
             case INFERRED_TYPE_DESC:
                 return ParserRuleContext.GT;
-<<<<<<< HEAD
             case ROW_TYPE_PARAM:
                 return ParserRuleContext.LT;
-=======
             case PARENTHESISED_TYPE_DESC_START:
                 return ParserRuleContext.TYPE_DESC_IN_PARENTHESIS;
->>>>>>> 3492d786
 
             case FUNC_TYPE_OR_DEF_SIGNATURE_RHS:
             case OBJECT_FUNC_OR_FIELD:
