/*
 * Copyright (c) 2020, WSO2 Inc. (http://www.wso2.org) All Rights Reserved.
 *
 * WSO2 Inc. licenses this file to you under the Apache License,
 * Version 2.0 (the "License"); you may not use this file except
 * in compliance with the License.
 * You may obtain a copy of the License at
 *
 *   http://www.apache.org/licenses/LICENSE-2.0
 *
 * Unless required by applicable law or agreed to in writing,
 * software distributed under the License is distributed on an
 * "AS IS" BASIS, WITHOUT WARRANTIES OR CONDITIONS OF ANY
 * KIND, either express or implied.  See the License for the
 * specific language governing permissions and limitations
 * under the License.
 */
package io.ballerinalang.compiler.internal.parser;

import io.ballerinalang.compiler.internal.parser.tree.STToken;
import io.ballerinalang.compiler.syntax.tree.SyntaxKind;

import java.util.ArrayDeque;

/**
 * <p>
 * Responsible for recovering from a parser error.
 *
 * When an unexpected token is reached, error handler will try inserting/removing a token from the current head, and see
 * how far the parser can successfully progress. After fixing the current head and trying to progress, if it encounters
 * more errors, then it will try to fix those as well. All possible combinations of insertions and deletions will be
 * tried out for such errors. Once all possible paths are discovered, pick the optimal combination that leads to the
 * best recovery. Finally, apply the best solution and continue the parsing.
 * </p>
 * e.g.:
 * If the best combination of fixes was <code>[insert, insert, remove, remove]</code>, then apply only the first
 * fix and continue.
 * <ul>
 * <li>
 * If the fix was a ‘remove’ - then consume the token stream once, and continue from the same rule again.
 * </li>
 * <li>
 * If the fix was an ‘insert’ - then insert the missing node, and continue from the next rule, without consuming the
 * token stream.
 * </li>
 * </ul>
 *
 * @since 1.2.0
 */
public class BallerinaParserErrorHandler extends AbstractParserErrorHandler {

    /**
     * FUNC_DEF_OR_FUNC_TYPE --> When a func-def and func-type-desc are possible.
     * e.g: start of a module level construct that starts with 'function' keyword.
     */
    private static final ParserRuleContext[] FUNC_TYPE_OR_DEF_OPTIONAL_RETURNS =
            { ParserRuleContext.RETURNS_KEYWORD, ParserRuleContext.FUNC_TYPE_OR_DEF_SIGNATURE_RHS };

    private static final ParserRuleContext[] FUNC_TYPE_OR_DEF_SIGNATURE_RHS =
            { ParserRuleContext.FUNC_BODY, ParserRuleContext.TYPEDESC_RHS };

    /**
     * FUNC_DEF --> When only function definitions are possible. eg: resource function.
     */
    private static final ParserRuleContext[] FUNC_DEF_OPTIONAL_RETURNS =
            { ParserRuleContext.RETURNS_KEYWORD, ParserRuleContext.FUNC_BODY };

    private static final ParserRuleContext[] FUNC_BODY =
            { ParserRuleContext.FUNC_BODY_BLOCK, ParserRuleContext.EXTERNAL_FUNC_BODY };

    /**
     * ANNON_FUNC_OR_FUNC_TYPE --> When a anonymous function or a func-type-desc is possible.
     * eg: Both anon-func and func-type-desc can be used as an expression.
     */
    private static final ParserRuleContext[] ANNON_FUNC_OR_FUNC_TYPE_OPTIONAL_RETURNS =
            { ParserRuleContext.RETURNS_KEYWORD, ParserRuleContext.ANNON_FUNC_OR_FUNC_TYPE_SIGNATURE_RHS };

    private static final ParserRuleContext[] ANNON_FUNC_OR_FUNC_TYPE_SIGNATURE_RHS =
            { ParserRuleContext.FUNC_BODY_BLOCK, ParserRuleContext.TYPEDESC_RHS, ParserRuleContext.EXPRESSION_RHS };

    private static final ParserRuleContext[] WORKER_NAME_RHS =
            { ParserRuleContext.RETURNS_KEYWORD, ParserRuleContext.BLOCK_STMT };

    // We add named-worker-decl also as a statement. This is because we let having a named-worker
    // in all places a statement can be added during parsing, but then validates it based on the
    // context after the parsing the node is complete. This is to provide better error messages.
    private static final ParserRuleContext[] STATEMENTS = { ParserRuleContext.CLOSE_BRACE,
            ParserRuleContext.ASSIGNMENT_STMT, ParserRuleContext.VAR_DECL_STMT, ParserRuleContext.IF_BLOCK,
            ParserRuleContext.WHILE_BLOCK, ParserRuleContext.CALL_STMT, ParserRuleContext.PANIC_STMT,
            ParserRuleContext.CONTINUE_STATEMENT, ParserRuleContext.BREAK_STATEMENT, ParserRuleContext.RETURN_STMT,
            ParserRuleContext.COMPOUND_ASSIGNMENT_STMT, ParserRuleContext.LOCAL_TYPE_DEFINITION_STMT,
            ParserRuleContext.EXPRESSION_STATEMENT, ParserRuleContext.LOCK_STMT, ParserRuleContext.BLOCK_STMT,
            ParserRuleContext.NAMED_WORKER_DECL, ParserRuleContext.FORK_STMT, ParserRuleContext.FOREACH_STMT };

    private static final ParserRuleContext[] VAR_DECL_RHS =
            { ParserRuleContext.ASSIGN_OP, ParserRuleContext.SEMICOLON };

    private static final ParserRuleContext[] PARAMETER_RHS = { ParserRuleContext.COMMA, ParserRuleContext.ASSIGN_OP };

    private static final ParserRuleContext[] TOP_LEVEL_NODE = { ParserRuleContext.DOC_STRING,
            ParserRuleContext.ANNOTATIONS, ParserRuleContext.PUBLIC_KEYWORD, ParserRuleContext.FUNC_DEF_OR_FUNC_TYPE,
            ParserRuleContext.MODULE_TYPE_DEFINITION, ParserRuleContext.IMPORT_DECL, ParserRuleContext.LISTENER_DECL,
            ParserRuleContext.CONSTANT_DECL, ParserRuleContext.VAR_DECL_STMT, ParserRuleContext.SERVICE_DECL,
            ParserRuleContext.ANNOTATION_DECL, ParserRuleContext.XML_NAMESPACE_DECLARATION, ParserRuleContext.EOF };

    private static final ParserRuleContext[] TOP_LEVEL_NODE_WITHOUT_METADATA = new ParserRuleContext[] {
            ParserRuleContext.PUBLIC_KEYWORD, ParserRuleContext.FUNC_DEF_OR_FUNC_TYPE,
            ParserRuleContext.MODULE_TYPE_DEFINITION, ParserRuleContext.IMPORT_DECL, ParserRuleContext.SERVICE_DECL,
            ParserRuleContext.LISTENER_DECL, ParserRuleContext.CONSTANT_DECL, ParserRuleContext.VAR_DECL_STMT,
            ParserRuleContext.ANNOTATION_DECL, ParserRuleContext.XML_NAMESPACE_DECLARATION, ParserRuleContext.EOF };

    private static final ParserRuleContext[] TOP_LEVEL_NODE_WITHOUT_MODIFIER =
            { ParserRuleContext.FUNC_DEF_OR_FUNC_TYPE, ParserRuleContext.MODULE_TYPE_DEFINITION,
                    ParserRuleContext.IMPORT_DECL, ParserRuleContext.SERVICE_DECL, ParserRuleContext.LISTENER_DECL,
                    ParserRuleContext.CONSTANT_DECL, ParserRuleContext.ANNOTATION_DECL, ParserRuleContext.VAR_DECL_STMT,
                    ParserRuleContext.XML_NAMESPACE_DECLARATION, ParserRuleContext.EOF };

    private static final ParserRuleContext[] TYPE_OR_VAR_NAME =
            { ParserRuleContext.VARIABLE_NAME, ParserRuleContext.SIMPLE_TYPE_DESCRIPTOR };

    private static final ParserRuleContext[] ASSIGNMENT_OR_VAR_DECL_SECOND_TOKEN =
            { ParserRuleContext.ASSIGN_OP, ParserRuleContext.VARIABLE_NAME };

    private static final ParserRuleContext[] FIELD_DESCRIPTOR_RHS =
            { ParserRuleContext.SEMICOLON, ParserRuleContext.QUESTION_MARK, ParserRuleContext.ASSIGN_OP };

    private static final ParserRuleContext[] FIELD_OR_REST_DESCIPTOR_RHS =
            { ParserRuleContext.ELLIPSIS, ParserRuleContext.VARIABLE_NAME };

    private static final ParserRuleContext[] RECORD_BODY_START =
            { ParserRuleContext.CLOSED_RECORD_BODY_START, ParserRuleContext.OPEN_BRACE };

    private static final ParserRuleContext[] RECORD_BODY_END =
            { ParserRuleContext.CLOSED_RECORD_BODY_END, ParserRuleContext.CLOSE_BRACE };

    // Give object the higher priority over records, since record body is a subset of object body.
    // Array, optional and union type descriptors are not added to the list since they are left recursive.
    private static final ParserRuleContext[] TYPE_DESCRIPTORS =
            { ParserRuleContext.SIMPLE_TYPE_DESCRIPTOR, ParserRuleContext.OBJECT_TYPE_DESCRIPTOR,
                    ParserRuleContext.RECORD_TYPE_DESCRIPTOR, ParserRuleContext.NIL_TYPE_DESCRIPTOR,
                    ParserRuleContext.PARAMETERIZED_TYPE, ParserRuleContext.ERROR_TYPE_DESCRIPTOR,
                    ParserRuleContext.STREAM_KEYWORD, ParserRuleContext.FUNC_TYPE_DESC };

    private static final ParserRuleContext[] RECORD_FIELD_OR_RECORD_END =
            { ParserRuleContext.RECORD_BODY_END, ParserRuleContext.RECORD_FIELD };

    private static final ParserRuleContext[] RECORD_FIELD_START =
            { ParserRuleContext.ANNOTATIONS, ParserRuleContext.ASTERISK, ParserRuleContext.TYPE_DESC_IN_RECORD_FIELD };

    private static final ParserRuleContext[] RECORD_FIELD_WITHOUT_METADATA =
            { ParserRuleContext.ASTERISK, ParserRuleContext.TYPE_DESC_IN_RECORD_FIELD };

    private static final ParserRuleContext[] ARG_START_OR_ARG_LIST_END =
            { ParserRuleContext.ARG_LIST_END, ParserRuleContext.ARG_START };

    private static final ParserRuleContext[] ARG_START =
            { ParserRuleContext.VARIABLE_NAME, ParserRuleContext.ELLIPSIS, ParserRuleContext.EXPRESSION };

    private static final ParserRuleContext[] NAMED_OR_POSITIONAL_ARG_RHS =
            { ParserRuleContext.COMMA, ParserRuleContext.ASSIGN_OP };

    private static final ParserRuleContext[] PARAM_LIST =
            { ParserRuleContext.CLOSE_PARENTHESIS, ParserRuleContext.REQUIRED_PARAM };

    private static final ParserRuleContext[] OBJECT_FIELD_RHS =
            { ParserRuleContext.SEMICOLON, ParserRuleContext.ASSIGN_OP };

    private static final ParserRuleContext[] OBJECT_MEMBER_START =
            { ParserRuleContext.DOC_STRING, ParserRuleContext.ANNOTATIONS, ParserRuleContext.ASTERISK,
                    ParserRuleContext.OBJECT_FUNC_OR_FIELD, ParserRuleContext.CLOSE_BRACE };

    private static final ParserRuleContext[] OBJECT_MEMBER_WITHOUT_METADATA =
            { ParserRuleContext.ASTERISK, ParserRuleContext.OBJECT_FUNC_OR_FIELD, ParserRuleContext.CLOSE_BRACE };

    private static final ParserRuleContext[] OBJECT_FUNC_OR_FIELD = { ParserRuleContext.PUBLIC_KEYWORD,
            ParserRuleContext.PRIVATE_KEYWORD, ParserRuleContext.OBJECT_FUNC_OR_FIELD_WITHOUT_VISIBILITY };

    private static final ParserRuleContext[] OBJECT_FUNC_OR_FIELD_WITHOUT_VISIBILITY =
            { ParserRuleContext.TYPE_DESC_BEFORE_IDENTIFIER, ParserRuleContext.OBJECT_METHOD_START };

    private static final ParserRuleContext[] OBJECT_METHOD_START =
            { ParserRuleContext.REMOTE_KEYWORD, ParserRuleContext.FUNCTION_KEYWORD };

    private static final ParserRuleContext[] OBJECT_TYPE_DESCRIPTOR_START =
            { ParserRuleContext.OBJECT_TYPE_FIRST_QUALIFIER, ParserRuleContext.OBJECT_KEYWORD };

    private static final ParserRuleContext[] ELSE_BODY = { ParserRuleContext.IF_BLOCK, ParserRuleContext.OPEN_BRACE };

    private static final ParserRuleContext[] ELSE_BLOCK =
            { ParserRuleContext.ELSE_KEYWORD, ParserRuleContext.STATEMENT };

    private static final ParserRuleContext[] CALL_STATEMENT =
            { ParserRuleContext.CHECKING_KEYWORD, ParserRuleContext.VARIABLE_NAME };

    private static final ParserRuleContext[] IMPORT_PREFIX_DECL =
            { ParserRuleContext.AS_KEYWORD, ParserRuleContext.SEMICOLON };

    private static final ParserRuleContext[] IMPORT_VERSION =
            { ParserRuleContext.VERSION_KEYWORD, ParserRuleContext.AS_KEYWORD, ParserRuleContext.SEMICOLON };

    private static final ParserRuleContext[] IMPORT_DECL_RHS = { ParserRuleContext.SLASH, ParserRuleContext.DOT,
            ParserRuleContext.VERSION_KEYWORD, ParserRuleContext.AS_KEYWORD, ParserRuleContext.SEMICOLON };

    private static final ParserRuleContext[] AFTER_IMPORT_MODULE_NAME = { ParserRuleContext.DOT,
            ParserRuleContext.VERSION_KEYWORD, ParserRuleContext.AS_KEYWORD, ParserRuleContext.SEMICOLON };

    private static final ParserRuleContext[] MAJOR_MINOR_VERSION_END =
            { ParserRuleContext.DOT, ParserRuleContext.AS_KEYWORD, ParserRuleContext.SEMICOLON };

    private static final ParserRuleContext[] RETURN_RHS = { ParserRuleContext.SEMICOLON, ParserRuleContext.EXPRESSION };

    private static final ParserRuleContext[] EXPRESSION_START = { ParserRuleContext.BASIC_LITERAL,
            ParserRuleContext.NIL_LITERAL, ParserRuleContext.VARIABLE_REF, ParserRuleContext.ACCESS_EXPRESSION,
            ParserRuleContext.TYPEOF_EXPRESSION, ParserRuleContext.TRAP_EXPRESSION, ParserRuleContext.UNARY_EXPRESSION,
            ParserRuleContext.CHECKING_KEYWORD, ParserRuleContext.LIST_CONSTRUCTOR,
            ParserRuleContext.TYPE_CAST_EXPRESSION, ParserRuleContext.OPEN_PARENTHESIS,
            ParserRuleContext.TABLE_CONSTRUCTOR, ParserRuleContext.LET_EXPRESSION, ParserRuleContext.TEMPLATE_START,
            ParserRuleContext.XML_KEYWORD, ParserRuleContext.STRING_KEYWORD,
            ParserRuleContext.ANNON_FUNC_OR_FUNC_TYPE };

    private static final ParserRuleContext[] MAPPING_FIELD_START = { ParserRuleContext.MAPPING_FIELD_NAME,
            ParserRuleContext.STRING_LITERAL, ParserRuleContext.COMPUTED_FIELD_NAME, ParserRuleContext.ELLIPSIS };

    private static final ParserRuleContext[] SPECIFIC_FIELD_RHS =
            { ParserRuleContext.COLON, ParserRuleContext.COMMA, ParserRuleContext.CLOSE_PARENTHESIS };

    private static final ParserRuleContext[] OPTIONAL_SERVICE_NAME =
            { ParserRuleContext.SERVICE_NAME, ParserRuleContext.ON_KEYWORD };

    private static final ParserRuleContext[] RESOURCE_DEF_START =
            { ParserRuleContext.RESOURCE_KEYWORD, ParserRuleContext.FUNC_DEF, ParserRuleContext.CLOSE_BRACE };

    private static final ParserRuleContext[] CONST_DECL_RHS =
            { ParserRuleContext.STATEMENT_START_IDENTIFIER, ParserRuleContext.ASSIGN_OP };

    private static final ParserRuleContext[] ARRAY_LENGTH =
            { ParserRuleContext.CLOSE_BRACKET, ParserRuleContext.DECIMAL_INTEGER_LITERAL,
                    ParserRuleContext.HEX_INTEGER_LITERAL, ParserRuleContext.ASTERISK, ParserRuleContext.VARIABLE_REF };

    private static final ParserRuleContext[] PARAMETER_START =
            { ParserRuleContext.ANNOTATIONS, ParserRuleContext.PUBLIC_KEYWORD, ParserRuleContext.TYPE_DESC_IN_PARAM };

    private static final ParserRuleContext[] PARAMETER_WITHOUT_ANNOTS =
            { ParserRuleContext.PUBLIC_KEYWORD, ParserRuleContext.TYPE_DESC_IN_PARAM };

    private static final ParserRuleContext[] STMT_START_WITH_EXPR_RHS = { ParserRuleContext.ASSIGN_OP,
            ParserRuleContext.RIGHT_ARROW, ParserRuleContext.COMPOUND_BINARY_OPERATOR, ParserRuleContext.SEMICOLON };

    private static final ParserRuleContext[] STMT_START_WITH_IDENTIFIER =
            { ParserRuleContext.ASSIGN_OP, ParserRuleContext.VARIABLE_NAME, ParserRuleContext.EXPRESSION_RHS,
                    ParserRuleContext.VAR_DECL_STARTED_WITH_DENTIFIER };

    private static final ParserRuleContext[] EXPRESSION_STATEMENT_START =
            { ParserRuleContext.VARIABLE_REF, ParserRuleContext.CHECKING_KEYWORD, ParserRuleContext.OPEN_PARENTHESIS };

    private static final ParserRuleContext[] ANNOT_DECL_OPTIONAL_TYPE =
            { ParserRuleContext.TYPE_DESC_BEFORE_IDENTIFIER, ParserRuleContext.ANNOTATION_TAG };

    private static final ParserRuleContext[] CONST_DECL_TYPE =
            { ParserRuleContext.TYPE_DESC_BEFORE_IDENTIFIER, ParserRuleContext.VARIABLE_NAME };

    private static final ParserRuleContext[] ANNOT_DECL_RHS =
            { ParserRuleContext.ANNOTATION_TAG, ParserRuleContext.ON_KEYWORD, ParserRuleContext.SEMICOLON };

    private static final ParserRuleContext[] ANNOT_OPTIONAL_ATTACH_POINTS =
            { ParserRuleContext.ON_KEYWORD, ParserRuleContext.SEMICOLON };

    private static final ParserRuleContext[] ATTACH_POINT =
            { ParserRuleContext.SOURCE_KEYWORD, ParserRuleContext.ATTACH_POINT_IDENT };

    private static final ParserRuleContext[] ATTACH_POINT_IDENT = { ParserRuleContext.SINGLE_KEYWORD_ATTACH_POINT_IDENT,
            ParserRuleContext.OBJECT_IDENT, ParserRuleContext.RESOURCE_IDENT, ParserRuleContext.RECORD_IDENT };

    private static final ParserRuleContext[] ATTACH_POINT_END =
            { ParserRuleContext.COMMA, ParserRuleContext.SEMICOLON };

    private static final ParserRuleContext[] XML_NAMESPACE_PREFIX_DECL =
            { ParserRuleContext.AS_KEYWORD, ParserRuleContext.SEMICOLON };

    private static final ParserRuleContext[] CONSTANT_EXPRESSION =
            { ParserRuleContext.BASIC_LITERAL, ParserRuleContext.VARIABLE_REF };

    private static final ParserRuleContext[] LIST_CONSTRUCTOR_RHS =
            { ParserRuleContext.CLOSE_BRACKET, ParserRuleContext.EXPRESSION };

    private static final ParserRuleContext[] TYPE_CAST_PARAM =
            { ParserRuleContext.TYPE_DESC_IN_ANGLE_BRACKETS, ParserRuleContext.ANNOTATIONS };

    private static final ParserRuleContext[] TYPE_CAST_PARAM_RHS =
            { ParserRuleContext.TYPE_DESC_IN_ANGLE_BRACKETS, ParserRuleContext.GT };

    private static final ParserRuleContext[] TABLE_KEYWORD_RHS =
            { ParserRuleContext.KEY_SPECIFIER, ParserRuleContext.OPEN_BRACKET };

    private static final ParserRuleContext[] ROW_LIST_RHS =
            { ParserRuleContext.CLOSE_BRACKET, ParserRuleContext.MAPPING_CONSTRUCTOR };

    private static final ParserRuleContext[] TABLE_ROW_END =
            { ParserRuleContext.COMMA, ParserRuleContext.CLOSE_BRACKET };

    private static final ParserRuleContext[] KEY_SPECIFIER_RHS =
            { ParserRuleContext.CLOSE_PARENTHESIS, ParserRuleContext.VARIABLE_NAME };

    private static final ParserRuleContext[] TABLE_KEY_RHS =
            { ParserRuleContext.COMMA, ParserRuleContext.CLOSE_PARENTHESIS };

    private static final ParserRuleContext[] ERROR_TYPE_PARAMS =
            { ParserRuleContext.ASTERISK, ParserRuleContext.TYPE_DESC_IN_ANGLE_BRACKETS };

    private static final ParserRuleContext[] LET_VAR_DECL_START =
            { ParserRuleContext.TYPE_DESC_IN_TYPE_BINDING_PATTERN, ParserRuleContext.ANNOTATIONS };

    private static final ParserRuleContext[] STREAM_TYPE_FIRST_PARAM_RHS =
            { ParserRuleContext.COMMA, ParserRuleContext.GT };

    private static final ParserRuleContext[] TEMPLATE_MEMBER = { ParserRuleContext.TEMPLATE_STRING,
            ParserRuleContext.INTERPOLATION_START_TOKEN, ParserRuleContext.TEMPLATE_END };

    private static final ParserRuleContext[] TEMPLATE_STRING_RHS =
            { ParserRuleContext.INTERPOLATION_START_TOKEN, ParserRuleContext.TEMPLATE_END };

    private static final ParserRuleContext[] FUNCTION_KEYWORD_RHS =
            { ParserRuleContext.FUNC_NAME, ParserRuleContext.OPEN_PARENTHESIS };

    private static final ParserRuleContext[] TYPEDESC_RHS =
            { ParserRuleContext.END_OF_TYPE_DESC, ParserRuleContext.ARRAY_TYPE_DESCRIPTOR,
                    ParserRuleContext.OPTIONAL_TYPE_DESCRIPTOR, ParserRuleContext.PIPE };

    public BallerinaParserErrorHandler(AbstractTokenReader tokenReader) {
        super(tokenReader);
    }

    @Override
    protected boolean isProductionWithAlternatives(ParserRuleContext currentCtx) {
        switch (currentCtx) {
            case TOP_LEVEL_NODE:
            case TOP_LEVEL_NODE_WITHOUT_MODIFIER:
            case TOP_LEVEL_NODE_WITHOUT_METADATA:
            case STATEMENT:
            case STATEMENT_WITHOUT_ANNOTS:
            case FUNC_TYPE_OR_DEF_SIGNATURE_RHS:
            case VAR_DECL_STMT_RHS:
            case EXPRESSION_RHS:
            case PARAMETER_NAME_RHS:
            case ASSIGNMENT_OR_VAR_DECL_STMT:
            case AFTER_PARAMETER_TYPE:
            case FIELD_DESCRIPTOR_RHS:
            case RECORD_BODY_START:
            case RECORD_BODY_END:
            case TYPE_DESCRIPTOR:
            case NAMED_OR_POSITIONAL_ARG_RHS:
            case OBJECT_FIELD_RHS:
            case OBJECT_FUNC_OR_FIELD_WITHOUT_VISIBILITY:
            case OBJECT_MEMBER:
            case OBJECT_TYPE_FIRST_QUALIFIER:
            case OBJECT_TYPE_SECOND_QUALIFIER:
            case ELSE_BODY:
            case IMPORT_DECL_RHS:
            case IMPORT_SUB_VERSION:
            case VERSION_NUMBER:
            case IMPORT_VERSION_DECL:
            case IMPORT_PREFIX_DECL:
            case MAPPING_FIELD:
            case SPECIFIC_FIELD_RHS:
            case RESOURCE_DEF:
            case PARAMETER_WITHOUT_ANNOTS:
            case PARAMETER_START:
            case STMT_START_WITH_IDENTIFIER:
            case STMT_START_WITH_EXPR_RHS:
            case RECORD_FIELD_OR_RECORD_END:
            case CONST_DECL_TYPE:
            case CONST_DECL_RHS:
            case ANNOT_OPTIONAL_ATTACH_POINTS:
            case XML_NAMESPACE_PREFIX_DECL:
            case ANNOT_DECL_OPTIONAL_TYPE:
            case ANNOT_DECL_RHS:
            case LIST_CONSTRUCTOR_RHS:
            case TYPE_CAST_PARAM:
            case TYPE_CAST_PARAM_RHS:
            case TABLE_KEYWORD_RHS:
            case ROW_LIST_RHS:
            case TABLE_ROW_END:
            case KEY_SPECIFIER_RHS:
            case TABLE_KEY_RHS:
            case ARRAY_LENGTH:
            case TYPEDESC_RHS:
            case ERROR_TYPE_PARAMS:
            case LET_VAR_DECL_START:
            case STREAM_TYPE_FIRST_PARAM_RHS:
            case FUNC_BODY:
            case FUNC_OPTIONAL_RETURNS:
            case TERMINAL_EXPRESSION:
                return true;
            default:
                return false;
        }
    }

    /**
     * TODO: This is a duplicate method. Same as {@link BallerinaParser#isEndOfBlock}.
     *
     * @param token
     * @return
     */
    private boolean isEndOfBlock(STToken token) {
        ParserRuleContext enclosingContext = getParentContext();
        switch (enclosingContext) {
            case OBJECT_TYPE_DESCRIPTOR:
            case SERVICE_DECL:
                switch (token.kind) {
                    case CLOSE_BRACE_TOKEN:
                    case EOF_TOKEN:
                    case CLOSE_BRACE_PIPE_TOKEN:
                    case TYPE_KEYWORD:
                        return true;
                    default:
                        return false;
                }
            case BLOCK_STMT:
                switch (token.kind) {
                    case CLOSE_BRACE_TOKEN:
                    case EOF_TOKEN:
                    case CLOSE_BRACE_PIPE_TOKEN:
                    case ELSE_KEYWORD:
                        return true;
                    default:
                        return false;
                }
            default:
                switch (token.kind) {
                    case CLOSE_BRACE_TOKEN:
                    case EOF_TOKEN:
                    case CLOSE_BRACE_PIPE_TOKEN:
                    case TYPE_KEYWORD:
                    case RESOURCE_KEYWORD:
                        return true;
                    default:
                        return false;
                }
        }
    }

    private boolean isEndOfObjectTypeNode(int nextLookahead) {
        STToken nextToken = this.tokenReader.peek(nextLookahead);
        switch (nextToken.kind) {
            case CLOSE_BRACE_TOKEN:
            case EOF_TOKEN:
            case CLOSE_BRACE_PIPE_TOKEN:
            case TYPE_KEYWORD:
            case SERVICE_KEYWORD:
                return true;
            default:
                STToken nextNextToken = this.tokenReader.peek(nextLookahead + 1);
                switch (nextNextToken.kind) {
                    case CLOSE_BRACE_TOKEN:
                    case EOF_TOKEN:
                    case CLOSE_BRACE_PIPE_TOKEN:
                    case TYPE_KEYWORD:
                    case SERVICE_KEYWORD:
                        return true;
                    default:
                        return false;
                }
        }
    }

    private boolean isEndOfParametersList(STToken token) {
        switch (token.kind) {
            case OPEN_BRACE_TOKEN:
            case CLOSE_BRACE_TOKEN:
            case CLOSE_PAREN_TOKEN:
            case CLOSE_BRACKET_TOKEN:
            case SEMICOLON_TOKEN:
            case PUBLIC_KEYWORD:
            case EOF_TOKEN:
            case RETURNS_KEYWORD:
                return true;
            default:
                return false;
        }
    }

    private boolean isEndOfParameter(STToken token) {
        switch (token.kind) {
            case OPEN_BRACE_TOKEN:
            case CLOSE_BRACE_TOKEN:
            case CLOSE_PAREN_TOKEN:
            case CLOSE_BRACKET_TOKEN:
            case SEMICOLON_TOKEN:
            case COMMA_TOKEN:
            case PUBLIC_KEYWORD:
            case EOF_TOKEN:
            case RETURNS_KEYWORD:
                return true;
            default:
                return false;
        }
    }

    /**
     * Search for a solution.
     * Terminals are directly matched and Non-terminals which have alternative productions are seekInAlternativesPaths()
     *
     * @param currentCtx Current context
     * @param lookahead Position of the next token to consider, relative to the position of the original error.
     * @param currentDepth Amount of distance traveled so far.
     * @return Recovery result
     */
    @Override
    protected Result seekMatch(ParserRuleContext currentCtx, int lookahead, int currentDepth, boolean isEntryPoint) {
        boolean hasMatch;
        boolean skipRule;
        int matchingRulesCount = 0;

        while (currentDepth < lookaheadLimit) {
            hasMatch = true;
            skipRule = false;

            STToken nextToken = this.tokenReader.peek(lookahead);
            switch (currentCtx) {
                case EOF:
                    hasMatch = nextToken.kind == SyntaxKind.EOF_TOKEN;
                    break;
                case PUBLIC_KEYWORD:
                    hasMatch = nextToken.kind == SyntaxKind.PUBLIC_KEYWORD;
                    break;
                case PRIVATE_KEYWORD:
                    hasMatch = nextToken.kind == SyntaxKind.PRIVATE_KEYWORD;
                    break;
                case REMOTE_KEYWORD:
                    hasMatch = nextToken.kind == SyntaxKind.REMOTE_KEYWORD;
                    break;
                case TOP_LEVEL_NODE:
                    return seekInAlternativesPaths(lookahead, currentDepth, matchingRulesCount, TOP_LEVEL_NODE,
                            isEntryPoint);
                case TOP_LEVEL_NODE_WITHOUT_MODIFIER:
                    return seekInAlternativesPaths(lookahead, currentDepth, matchingRulesCount,
                            TOP_LEVEL_NODE_WITHOUT_MODIFIER, isEntryPoint);
                case TOP_LEVEL_NODE_WITHOUT_METADATA:
                    return seekInAlternativesPaths(lookahead, currentDepth, matchingRulesCount,
                            TOP_LEVEL_NODE_WITHOUT_METADATA, isEntryPoint);
                case FUNCTION_KEYWORD:
                    hasMatch = nextToken.kind == SyntaxKind.FUNCTION_KEYWORD;
                    break;
                case FUNC_NAME:
                case VARIABLE_NAME:
                case TYPE_NAME:
                case FIELD_OR_FUNC_NAME:
                case IMPORT_ORG_OR_MODULE_NAME:
                case IMPORT_MODULE_NAME:
                case IMPORT_PREFIX:
                case MAPPING_FIELD_NAME:
                case SERVICE_NAME:
                case QUALIFIED_IDENTIFIER:
                case IDENTIFIER:
                case ANNOTATION_TAG:
                case NAMESPACE_PREFIX:
                case WORKER_NAME:
                    hasMatch = nextToken.kind == SyntaxKind.IDENTIFIER_TOKEN;
                    break;
                case OPEN_PARENTHESIS:
                    hasMatch = nextToken.kind == SyntaxKind.OPEN_PAREN_TOKEN;
                    break;
                case CLOSE_PARENTHESIS:
                    hasMatch = nextToken.kind == SyntaxKind.CLOSE_PAREN_TOKEN;
                    break;
                case FUNC_OPTIONAL_RETURNS:
                    ParserRuleContext parentCtx = getParentContext();
                    ParserRuleContext[] alternatives;
                    if (parentCtx == ParserRuleContext.FUNC_DEF) {
                        alternatives = FUNC_DEF_OPTIONAL_RETURNS;
                    } else if (parentCtx == ParserRuleContext.ANNON_FUNC_OR_FUNC_TYPE) {
                        alternatives = ANNON_FUNC_OR_FUNC_TYPE_OPTIONAL_RETURNS;
                    } else {
                        alternatives = FUNC_TYPE_OR_DEF_OPTIONAL_RETURNS;
                    }
                    return seekInAlternativesPaths(lookahead, currentDepth, matchingRulesCount, alternatives,
                            isEntryPoint);
                case FUNC_TYPE_OR_DEF_SIGNATURE_RHS:
                    endContext(); // end signature
                    return seekInAlternativesPaths(lookahead, currentDepth, matchingRulesCount,
                            FUNC_TYPE_OR_DEF_SIGNATURE_RHS, isEntryPoint);
                case ANNON_FUNC_OR_FUNC_TYPE_SIGNATURE_RHS:
                    endContext(); // end signature
                    return seekInAlternativesPaths(lookahead, currentDepth, matchingRulesCount,
                            ANNON_FUNC_OR_FUNC_TYPE_SIGNATURE_RHS, isEntryPoint);
                case RETURNS_KEYWORD:
                    hasMatch = nextToken.kind == SyntaxKind.RETURNS_KEYWORD;
                    break;
                case SIMPLE_TYPE_DESCRIPTOR:
                    hasMatch = BallerinaParser.isSimpleType(nextToken.kind) ||
                            nextToken.kind == SyntaxKind.IDENTIFIER_TOKEN;
                    break;
                case FUNC_BODY:
                    return seekInAlternativesPaths(lookahead, currentDepth, matchingRulesCount, FUNC_BODY,
                            isEntryPoint);
                case OPEN_BRACE:
                    hasMatch = nextToken.kind == SyntaxKind.OPEN_BRACE_TOKEN;
                    break;
                case CLOSE_BRACE:
                    hasMatch = nextToken.kind == SyntaxKind.CLOSE_BRACE_TOKEN;
                    break;
                case ASSIGN_OP:
                    hasMatch = nextToken.kind == SyntaxKind.EQUAL_TOKEN;
                    break;
                case EXTERNAL_KEYWORD:
                    hasMatch = nextToken.kind == SyntaxKind.EXTERNAL_KEYWORD;
                    break;
                case SEMICOLON:
                    hasMatch = nextToken.kind == SyntaxKind.SEMICOLON_TOKEN;
                    break;
                case STATEMENT:
                case STATEMENT_WITHOUT_ANNOTS:
                    if (isEndOfBlock(nextToken)) {
                        // If we reach end of statements, then skip processing statements anymore,
                        // and move on to the next rule. This is done to avoid getting stuck on
                        // processing statements forever.
                        skipRule = true;
                        break;
                    }
                    return seekInStatements(currentCtx, nextToken, lookahead, currentDepth, matchingRulesCount,
                            isEntryPoint);
                case BINARY_OPERATOR:
                    hasMatch = isBinaryOperator(nextToken);
                    break;
                case EXPRESSION:
                case TERMINAL_EXPRESSION:
                    return seekInAlternativesPaths(lookahead, currentDepth, matchingRulesCount, EXPRESSION_START,
                            isEntryPoint);
                case VAR_DECL_STMT_RHS:
                    return seekInAlternativesPaths(lookahead, currentDepth, matchingRulesCount, VAR_DECL_RHS,
                            isEntryPoint);
                case EXPRESSION_RHS:
                    return seekMatchInExpressionRhs(nextToken, lookahead, currentDepth, matchingRulesCount,
                            isEntryPoint);
                case COMMA:
                    hasMatch = nextToken.kind == SyntaxKind.COMMA_TOKEN;
                    break;
                case PARAM_LIST:
                    return seekInAlternativesPaths(lookahead, currentDepth, matchingRulesCount, PARAM_LIST,
                            isEntryPoint);
                case PARAMETER_NAME_RHS:
                    parentCtx = getParentContext();
                    switch (parentCtx) {
                        case REQUIRED_PARAM:
                            return seekInAlternativesPaths(lookahead, currentDepth, matchingRulesCount, PARAMETER_RHS,
                                    isEntryPoint);
                        case DEFAULTABLE_PARAM:
                        case REST_PARAM:
                            skipRule = true;
                            break;
                        default:
                            throw new IllegalStateException();
                    }
                    break;
                case STATEMENT_START_IDENTIFIER:
                    return seekInAlternativesPaths(lookahead, currentDepth, matchingRulesCount, TYPE_OR_VAR_NAME,
                            isEntryPoint);
                case ASSIGNMENT_OR_VAR_DECL_STMT_RHS:
                    return seekInAlternativesPaths(lookahead, currentDepth, matchingRulesCount,
                            ASSIGNMENT_OR_VAR_DECL_SECOND_TOKEN, isEntryPoint);

                case CLOSED_RECORD_BODY_END:
                    hasMatch = nextToken.kind == SyntaxKind.CLOSE_BRACE_PIPE_TOKEN;
                    break;
                case CLOSED_RECORD_BODY_START:
                    hasMatch = nextToken.kind == SyntaxKind.OPEN_BRACE_PIPE_TOKEN;
                    break;
                case ELLIPSIS:
                    hasMatch = nextToken.kind == SyntaxKind.ELLIPSIS_TOKEN;
                    break;
                case QUESTION_MARK:
                    hasMatch = nextToken.kind == SyntaxKind.QUESTION_MARK_TOKEN;
                    break;
                case RECORD_KEYWORD:
                    hasMatch = nextToken.kind == SyntaxKind.RECORD_KEYWORD;
                    break;
                case TYPE_KEYWORD:
                    hasMatch = nextToken.kind == SyntaxKind.TYPE_KEYWORD;
                    break;
                case FIELD_DESCRIPTOR_RHS:
                    return seekInAlternativesPaths(lookahead, currentDepth, matchingRulesCount, FIELD_DESCRIPTOR_RHS,
                            isEntryPoint);
                case FIELD_OR_REST_DESCIPTOR_RHS:
                    return seekInAlternativesPaths(lookahead, currentDepth, matchingRulesCount,
                            FIELD_OR_REST_DESCIPTOR_RHS, isEntryPoint);
                case RECORD_BODY_END:
                    return seekInAlternativesPaths(lookahead, currentDepth, matchingRulesCount, RECORD_BODY_END,
                            isEntryPoint);
                case RECORD_BODY_START:
                    return seekInAlternativesPaths(lookahead, currentDepth, matchingRulesCount, RECORD_BODY_START,
                            isEntryPoint);
                case TYPE_DESCRIPTOR:
                    return seekInAlternativesPaths(lookahead, currentDepth, matchingRulesCount, TYPE_DESCRIPTORS,
                            isEntryPoint);
                case RECORD_FIELD_OR_RECORD_END:
                    return seekInAlternativesPaths(lookahead, currentDepth, matchingRulesCount,
                            RECORD_FIELD_OR_RECORD_END, isEntryPoint);
                case RECORD_FIELD_START:
                    return seekInAlternativesPaths(lookahead, currentDepth, matchingRulesCount, RECORD_FIELD_START,
                            isEntryPoint);
                case RECORD_FIELD_WITHOUT_METADATA:
                    return seekInAlternativesPaths(lookahead, currentDepth, matchingRulesCount,
                            RECORD_FIELD_WITHOUT_METADATA, isEntryPoint);
                case ARG_START:
                    return seekInAlternativesPaths(lookahead, currentDepth, matchingRulesCount, ARG_START,
                            isEntryPoint);
                case ARG_LIST_START:
                    hasMatch = nextToken.kind == SyntaxKind.OPEN_PAREN_TOKEN;
                    break;
                case ARG_LIST_END:
                    hasMatch = nextToken.kind == SyntaxKind.CLOSE_PAREN_TOKEN;
                    break;
                case ARG_START_OR_ARG_LIST_END:
                    return seekInAlternativesPaths(lookahead, currentDepth, matchingRulesCount,
                            ARG_START_OR_ARG_LIST_END, isEntryPoint);
                case NAMED_OR_POSITIONAL_ARG_RHS:
                    return seekInAlternativesPaths(lookahead, currentDepth, matchingRulesCount,
                            NAMED_OR_POSITIONAL_ARG_RHS, isEntryPoint);
                case OBJECT_MEMBER:
                    return seekInAlternativesPaths(lookahead, currentDepth, matchingRulesCount, OBJECT_MEMBER_START,
                            isEntryPoint);
                case OBJECT_MEMBER_WITHOUT_METADATA:
                    return seekInAlternativesPaths(lookahead, currentDepth, matchingRulesCount,
                            OBJECT_MEMBER_WITHOUT_METADATA, isEntryPoint);
                case OBJECT_FIELD_RHS:
                    return seekInAlternativesPaths(lookahead, currentDepth, matchingRulesCount, OBJECT_FIELD_RHS,
                            isEntryPoint);
                case OBJECT_METHOD_START:
                    return seekInAlternativesPaths(lookahead, currentDepth, matchingRulesCount, OBJECT_METHOD_START,
                            isEntryPoint);
                case OBJECT_KEYWORD:
                    hasMatch = nextToken.kind == SyntaxKind.OBJECT_KEYWORD;
                    break;
                case OBJECT_FUNC_OR_FIELD:
                    return seekInAlternativesPaths(lookahead, currentDepth, matchingRulesCount, OBJECT_FUNC_OR_FIELD,
                            isEntryPoint);
                case OBJECT_FUNC_OR_FIELD_WITHOUT_VISIBILITY:
                    return seekInAlternativesPaths(lookahead, currentDepth, matchingRulesCount,
                            OBJECT_FUNC_OR_FIELD_WITHOUT_VISIBILITY, isEntryPoint);
                case OBJECT_TYPE_DESCRIPTOR_START:
                    return seekInAlternativesPaths(lookahead, currentDepth, matchingRulesCount,
                            OBJECT_TYPE_DESCRIPTOR_START, isEntryPoint);
                case OBJECT_TYPE_FIRST_QUALIFIER:
                case OBJECT_TYPE_SECOND_QUALIFIER:
                    // If currentDepth == 0 means its the very next token after the error. If that erroneous
                    // token is a correct match, then that means we have reached here because of a duplicate
                    // modifier. Therefore treat it as a mismatch.
                    if (currentDepth == 0) {
                        hasMatch = false;
                        break;
                    }

                    hasMatch = nextToken.kind == SyntaxKind.ABSTRACT_KEYWORD ||
                            nextToken.kind == SyntaxKind.CLIENT_KEYWORD;
                    break;
                case ABSTRACT_KEYWORD:
                    hasMatch = nextToken.kind == SyntaxKind.ABSTRACT_KEYWORD;
                    break;
                case CLIENT_KEYWORD:
                    hasMatch = nextToken.kind == SyntaxKind.CLIENT_KEYWORD;
                    break;
                case OPEN_BRACKET:
                    hasMatch = nextToken.kind == SyntaxKind.OPEN_BRACKET_TOKEN;
                    break;
                case CLOSE_BRACKET:
                    hasMatch = nextToken.kind == SyntaxKind.CLOSE_BRACKET_TOKEN;
                    break;
                case DOT:
                    hasMatch = nextToken.kind == SyntaxKind.DOT_TOKEN;
                    break;
                case IF_KEYWORD:
                    hasMatch = nextToken.kind == SyntaxKind.IF_KEYWORD;
                    break;
                case ELSE_KEYWORD:
                    hasMatch = nextToken.kind == SyntaxKind.ELSE_KEYWORD;
                    break;
                case ELSE_BLOCK:
                    return seekInAlternativesPaths(lookahead, currentDepth, matchingRulesCount, ELSE_BLOCK,
                            isEntryPoint);
                case ELSE_BODY:
                    return seekInAlternativesPaths(lookahead, currentDepth, matchingRulesCount, ELSE_BODY,
                            isEntryPoint);
                case WHILE_KEYWORD:
                    hasMatch = nextToken.kind == SyntaxKind.WHILE_KEYWORD;
                    break;
                case CHECKING_KEYWORD:
                    hasMatch = nextToken.kind == SyntaxKind.CHECK_KEYWORD ||
                            nextToken.kind == SyntaxKind.CHECKPANIC_KEYWORD;
                    break;
                case CALL_STMT_START:
                    return seekInAlternativesPaths(lookahead, currentDepth, matchingRulesCount, CALL_STATEMENT,
                            isEntryPoint);
                case PANIC_KEYWORD:
                    hasMatch = nextToken.kind == SyntaxKind.PANIC_KEYWORD;
                    break;
                case AS_KEYWORD:
                    hasMatch = nextToken.kind == SyntaxKind.AS_KEYWORD;
                    break;
                case LOCK_KEYWORD:
                    hasMatch = nextToken.kind == SyntaxKind.LOCK_KEYWORD;
                    break;
                case BOOLEAN_LITERAL:
                    hasMatch = nextToken.kind == SyntaxKind.TRUE_KEYWORD || nextToken.kind == SyntaxKind.FALSE_KEYWORD;
                    break;
                case DECIMAL_INTEGER_LITERAL:
                case MAJOR_VERSION:
                case MINOR_VERSION:
                case PATCH_VERSION:
                    hasMatch = nextToken.kind == SyntaxKind.DECIMAL_INTEGER_LITERAL;
                    break;
                case IMPORT_KEYWORD:
                    hasMatch = nextToken.kind == SyntaxKind.IMPORT_KEYWORD;
                    break;
                case SLASH:
                    hasMatch = nextToken.kind == SyntaxKind.SLASH_TOKEN;
                    break;
                case VERSION_KEYWORD:
                    hasMatch = nextToken.kind == SyntaxKind.VERSION_KEYWORD;
                    break;
                case CONTINUE_KEYWORD:
                    hasMatch = nextToken.kind == SyntaxKind.CONTINUE_KEYWORD;
                    break;
                case BREAK_KEYWORD:
                    hasMatch = nextToken.kind == SyntaxKind.BREAK_KEYWORD;
                    break;
                case IMPORT_PREFIX_DECL:
                    return seekInAlternativesPaths(lookahead, currentDepth, matchingRulesCount, IMPORT_PREFIX_DECL,
                            isEntryPoint);
                case IMPORT_VERSION_DECL:
                    return seekInAlternativesPaths(lookahead, currentDepth, matchingRulesCount, IMPORT_VERSION,
                            isEntryPoint);
                case IMPORT_DECL_RHS:
                    return seekInAlternativesPaths(lookahead, currentDepth, matchingRulesCount, IMPORT_DECL_RHS,
                            isEntryPoint);
                case AFTER_IMPORT_MODULE_NAME:
                    return seekInAlternativesPaths(lookahead, currentDepth, matchingRulesCount,
                            AFTER_IMPORT_MODULE_NAME, isEntryPoint);
                case MAJOR_MINOR_VERSION_END:
                    return seekInAlternativesPaths(lookahead, currentDepth, matchingRulesCount, MAJOR_MINOR_VERSION_END,
                            isEntryPoint);
                case RETURN_KEYWORD:
                    hasMatch = nextToken.kind == SyntaxKind.RETURN_KEYWORD;
                    break;
                case RETURN_STMT_RHS:
                    return seekInAlternativesPaths(lookahead, currentDepth, matchingRulesCount, RETURN_RHS,
                            isEntryPoint);
                case ACCESS_EXPRESSION:
                    return seekInAccessExpression(currentCtx, lookahead, currentDepth, matchingRulesCount,
                            isEntryPoint);
                case BASIC_LITERAL:
                    hasMatch = isBasicLiteral(nextToken.kind);
                    break;
                case COLON:
                    hasMatch = nextToken.kind == SyntaxKind.COLON_TOKEN;
                    break;
                case STRING_LITERAL:
                    hasMatch = nextToken.kind == SyntaxKind.STRING_LITERAL;
                    break;
                case MAPPING_FIELD:
                    return seekInAlternativesPaths(lookahead, currentDepth, matchingRulesCount, MAPPING_FIELD_START,
                            isEntryPoint);
                case SPECIFIC_FIELD_RHS:
                    return seekInAlternativesPaths(lookahead, currentDepth, matchingRulesCount, SPECIFIC_FIELD_RHS,
                            isEntryPoint);
                case SERVICE_KEYWORD:
                    hasMatch = nextToken.kind == SyntaxKind.SERVICE_KEYWORD;
                    break;
                case ON_KEYWORD:
                    hasMatch = nextToken.kind == SyntaxKind.ON_KEYWORD;
                    break;
                case OPTIONAL_SERVICE_NAME:
                    return seekInAlternativesPaths(lookahead, currentDepth, matchingRulesCount, OPTIONAL_SERVICE_NAME,
                            isEntryPoint);
                case RESOURCE_DEF:
                    return seekInAlternativesPaths(lookahead, currentDepth, matchingRulesCount, RESOURCE_DEF_START,
                            isEntryPoint);
                case RESOURCE_KEYWORD:
                    hasMatch = nextToken.kind == SyntaxKind.RESOURCE_KEYWORD;
                    break;
                case LISTENER_KEYWORD:
                    hasMatch = nextToken.kind == SyntaxKind.LISTENER_KEYWORD;
                    break;
                case CONST_KEYWORD:
                    hasMatch = nextToken.kind == SyntaxKind.CONST_KEYWORD;
                    break;
                case FINAL_KEYWORD:
                    hasMatch = nextToken.kind == SyntaxKind.FINAL_KEYWORD;
                    break;
                case CONST_DECL_TYPE:
                    return seekInAlternativesPaths(lookahead, currentDepth, matchingRulesCount, CONST_DECL_TYPE,
                            isEntryPoint);
                case CONST_DECL_RHS:
                    return seekInAlternativesPaths(lookahead, currentDepth, matchingRulesCount, CONST_DECL_RHS,
                            isEntryPoint);
                case TYPEOF_KEYWORD:
                    hasMatch = nextToken.kind == SyntaxKind.TYPEOF_KEYWORD;
                    break;
                case UNARY_OPERATOR:
                    hasMatch = isUnaryOperator(nextToken);
                    break;
                case ARRAY_LENGTH:
                    return seekInAlternativesPaths(lookahead, currentDepth, matchingRulesCount, ARRAY_LENGTH,
                            isEntryPoint);
                case HEX_INTEGER_LITERAL:
                    hasMatch = nextToken.kind == SyntaxKind.HEX_INTEGER_LITERAL;
                    break;
                case AT:
                    hasMatch = nextToken.kind == SyntaxKind.AT_TOKEN;
                    break;
                case PARAMETER_START:
                    return seekInAlternativesPaths(lookahead, currentDepth, matchingRulesCount, PARAMETER_START,
                            isEntryPoint);
                case PARAMETER_WITHOUT_ANNOTS:
                    return seekInAlternativesPaths(lookahead, currentDepth, matchingRulesCount,
                            PARAMETER_WITHOUT_ANNOTS, isEntryPoint);
                case IS_KEYWORD:
                    hasMatch = nextToken.kind == SyntaxKind.IS_KEYWORD;
                    break;
                case STMT_START_WITH_EXPR_RHS:
                    return seekInAlternativesPaths(lookahead, currentDepth, matchingRulesCount,
                            STMT_START_WITH_EXPR_RHS, isEntryPoint);
                case RIGHT_ARROW:
                    hasMatch = nextToken.kind == SyntaxKind.RIGHT_ARROW_TOKEN;
                    break;
                case STMT_START_WITH_IDENTIFIER:
                    return seekInAlternativesPaths(lookahead, currentDepth, matchingRulesCount,
                            STMT_START_WITH_IDENTIFIER, isEntryPoint);
                case EXPRESSION_STATEMENT_START:
                    return seekInAlternativesPaths(lookahead, currentDepth, matchingRulesCount,
                            EXPRESSION_STATEMENT_START, isEntryPoint);
                case PARAMETERIZED_TYPE:
                    hasMatch = isParameterizedTypeToken(nextToken.kind);
                    break;
                case LT:
                    hasMatch = nextToken.kind == SyntaxKind.LT_TOKEN;
                    break;
                case GT:
                    hasMatch = nextToken.kind == SyntaxKind.GT_TOKEN;
                    break;
                case NULL_KEYWORD:
                    hasMatch = nextToken.kind == SyntaxKind.NULL_KEYWORD;
                    break;
                case ANNOTATION_KEYWORD:
                    hasMatch = nextToken.kind == SyntaxKind.ANNOTATION_KEYWORD;
                    break;
                case FIELD_IDENT:
                    hasMatch = nextToken.kind == SyntaxKind.FIELD_KEYWORD;
                    break;
                case FUNCTION_IDENT:
                    hasMatch = nextToken.kind == SyntaxKind.FUNCTION_KEYWORD;
                    break;
                case IDENT_AFTER_OBJECT_IDENT:
                    hasMatch = nextToken.kind == SyntaxKind.TYPE_KEYWORD ||
                            nextToken.kind == SyntaxKind.FUNCTION_KEYWORD || nextToken.kind == SyntaxKind.FIELD_KEYWORD;
                    break;
                case SOURCE_KEYWORD:
                    hasMatch = nextToken.kind == SyntaxKind.SOURCE_KEYWORD;
                    break;
                case ANNOT_DECL_OPTIONAL_TYPE:
                    return seekInAlternativesPaths(lookahead, currentDepth, matchingRulesCount,
                            ANNOT_DECL_OPTIONAL_TYPE, isEntryPoint);
                case ANNOT_DECL_RHS:
                    return seekInAlternativesPaths(lookahead, currentDepth, matchingRulesCount, ANNOT_DECL_RHS,
                            isEntryPoint);
                case ANNOT_OPTIONAL_ATTACH_POINTS:
                    return seekInAlternativesPaths(lookahead, currentDepth, matchingRulesCount,
                            ANNOT_OPTIONAL_ATTACH_POINTS, isEntryPoint);
                case ATTACH_POINT:
                    return seekInAlternativesPaths(lookahead, currentDepth, matchingRulesCount, ATTACH_POINT,
                            isEntryPoint);
                case ATTACH_POINT_IDENT:
                    return seekInAlternativesPaths(lookahead, currentDepth, matchingRulesCount, ATTACH_POINT_IDENT,
                            isEntryPoint);
                case SINGLE_KEYWORD_ATTACH_POINT_IDENT:
                    hasMatch = isSingleKeywordAttachPointIdent(nextToken.kind);
                    break;
                case OBJECT_IDENT:
                    hasMatch = nextToken.kind == SyntaxKind.OBJECT_KEYWORD;
                    break;
                case RECORD_IDENT:
                    hasMatch = nextToken.kind == SyntaxKind.RECORD_KEYWORD;
                    break;
                case RESOURCE_IDENT:
                    hasMatch = nextToken.kind == SyntaxKind.RESOURCE_KEYWORD;
                    break;
                case ATTACH_POINT_END:
                    return seekInAlternativesPaths(lookahead, currentDepth, matchingRulesCount, ATTACH_POINT_END,
                            isEntryPoint);
                case XML_NAMESPACE_PREFIX_DECL:
                    return seekInAlternativesPaths(lookahead, currentDepth, matchingRulesCount,
                            XML_NAMESPACE_PREFIX_DECL, isEntryPoint);
                case CONSTANT_EXPRESSION_START:
                    return seekInAlternativesPaths(lookahead, currentDepth, matchingRulesCount, CONSTANT_EXPRESSION,
                            isEntryPoint);
                case XMLNS_KEYWORD:
                    hasMatch = nextToken.kind == SyntaxKind.XMLNS_KEYWORD;
                    break;
                case WORKER_KEYWORD:
                    hasMatch = nextToken.kind == SyntaxKind.WORKER_KEYWORD;
                    break;
                case FORK_KEYWORD:
                    hasMatch = nextToken.kind == SyntaxKind.FORK_KEYWORD;
                    break;
                case DECIMAL_FLOATING_POINT_LITERAL:
                    hasMatch = nextToken.kind == SyntaxKind.DECIMAL_FLOATING_POINT_LITERAL;
                    break;
                case HEX_FLOATING_POINT_LITERAL:
                    hasMatch = nextToken.kind == SyntaxKind.HEX_FLOATING_POINT_LITERAL;
                    break;
                case TYPEDESC_RHS:
                    return seekInAlternativesPaths(lookahead, currentDepth, matchingRulesCount, TYPEDESC_RHS,
                            isEntryPoint);
                case TRAP_KEYWORD:
                    hasMatch = nextToken.kind == SyntaxKind.TRAP_KEYWORD;
                    break;
                case LIST_CONSTRUCTOR_RHS:
                    return seekInAlternativesPaths(lookahead, currentDepth, matchingRulesCount, LIST_CONSTRUCTOR_RHS,
                            isEntryPoint);
                case FOREACH_KEYWORD:
                    hasMatch = nextToken.kind == SyntaxKind.FOREACH_KEYWORD;
                    break;
                case IN_KEYWORD:
                    hasMatch = nextToken.kind == SyntaxKind.IN_KEYWORD;
                    break;
                case TYPE_CAST_PARAM:
                    return seekInAlternativesPaths(lookahead, currentDepth, matchingRulesCount, TYPE_CAST_PARAM,
                            isEntryPoint);
                case TYPE_CAST_PARAM_RHS:
                    return seekInAlternativesPaths(lookahead, currentDepth, matchingRulesCount, TYPE_CAST_PARAM_RHS,
                            isEntryPoint);
                case PIPE:
                    hasMatch = nextToken.kind == SyntaxKind.PIPE_TOKEN;
                    break;
                case TABLE_KEYWORD:
                    hasMatch = nextToken.kind == SyntaxKind.TABLE_KEYWORD;
                    break;
                case KEY_KEYWORD:
                    hasMatch = nextToken.kind == SyntaxKind.KEY_KEYWORD;
                    break;
                case TABLE_KEYWORD_RHS:
                    return seekInAlternativesPaths(lookahead, currentDepth, matchingRulesCount, TABLE_KEYWORD_RHS,
                            isEntryPoint);
                case ROW_LIST_RHS:
                    return seekInAlternativesPaths(lookahead, currentDepth, matchingRulesCount, ROW_LIST_RHS,
                            isEntryPoint);
                case TABLE_ROW_END:
                    return seekInAlternativesPaths(lookahead, currentDepth, matchingRulesCount, TABLE_ROW_END,
                            isEntryPoint);
                case KEY_SPECIFIER_RHS:
                    return seekInAlternativesPaths(lookahead, currentDepth, matchingRulesCount, KEY_SPECIFIER_RHS,
                            isEntryPoint);
                case TABLE_KEY_RHS:
                    return seekInAlternativesPaths(lookahead, currentDepth, matchingRulesCount, TABLE_KEY_RHS,
                            isEntryPoint);
                case ERROR_KEYWORD:
                    hasMatch = nextToken.kind == SyntaxKind.ERROR_KEYWORD;
                    break;
                case ERROR_TYPE_PARAMS:
                    return seekInAlternativesPaths(lookahead, currentDepth, matchingRulesCount, ERROR_TYPE_PARAMS,
                            isEntryPoint);
                case LET_KEYWORD:
                    hasMatch = nextToken.kind == SyntaxKind.LET_KEYWORD;
                    break;
                case LET_VAR_DECL_START:
                    return seekInAlternativesPaths(lookahead, currentDepth, matchingRulesCount, LET_VAR_DECL_START,
                            isEntryPoint);
                case STREAM_KEYWORD:
                    hasMatch = nextToken.kind == SyntaxKind.STREAM_KEYWORD;
                    break;
                case STREAM_TYPE_FIRST_PARAM_RHS:
                    return seekInAlternativesPaths(lookahead, currentDepth, matchingRulesCount,
                            STREAM_TYPE_FIRST_PARAM_RHS, isEntryPoint);
                case TEMPLATE_START:
                case TEMPLATE_END:
                    hasMatch = nextToken.kind == SyntaxKind.BACKTICK_TOKEN;
                    break;
                case TEMPLATE_MEMBER:
                    return seekInAlternativesPaths(lookahead, currentDepth, matchingRulesCount, TEMPLATE_MEMBER,
                            isEntryPoint);
                case TEMPLATE_STRING_RHS:
                    return seekInAlternativesPaths(lookahead, currentDepth, matchingRulesCount, TEMPLATE_STRING_RHS,
                            isEntryPoint);
                case XML_KEYWORD:
                    hasMatch = nextToken.kind == SyntaxKind.XML_KEYWORD;
                    break;
                case STRING_KEYWORD:
                    hasMatch = nextToken.kind == SyntaxKind.XML_KEYWORD;
                    break;
                case FUNCTION_KEYWORD_RHS:
                    return seekInAlternativesPaths(lookahead, currentDepth, matchingRulesCount, FUNCTION_KEYWORD_RHS,
                            isEntryPoint);
                case WORKER_NAME_RHS:
                    return seekInAlternativesPaths(lookahead, currentDepth, matchingRulesCount, WORKER_NAME_RHS,
                            isEntryPoint);

                case COMP_UNIT:
                case FUNC_DEF_OR_FUNC_TYPE:
                case FUNC_DEF:
                case ANNON_FUNC_OR_FUNC_TYPE:
                case EXTERNAL_FUNC_BODY:
                case FUNC_BODY_BLOCK:
                case ASSIGNMENT_STMT:
                case VAR_DECL_STMT:
                case REQUIRED_PARAM:
                case AFTER_PARAMETER_TYPE:
                case DEFAULTABLE_PARAM:
                case REST_PARAM:
                case MODULE_TYPE_DEFINITION:
                case ASTERISK:
                case FUNC_CALL:
                case RECORD_TYPE_DESCRIPTOR:
                case OBJECT_TYPE_DESCRIPTOR:
                case ASSIGNMENT_OR_VAR_DECL_STMT:
                case CALL_STMT:
                case IF_BLOCK:
                case BLOCK_STMT:
                case WHILE_BLOCK:
                case VERSION_NUMBER:
                case IMPORT_DECL:
                case IMPORT_SUB_VERSION:
                case MAPPING_CONSTRUCTOR:
                case PANIC_STMT:
                case COMPUTED_FIELD_NAME:
                case RETURN_STMT:
                case LISTENERS_LIST:
                case SERVICE_DECL:
                case BREAK_STATEMENT:
                case CONTINUE_STATEMENT:
                case LISTENER_DECL:
                case CONSTANT_DECL:
                case NIL_TYPE_DESCRIPTOR:
                case OPTIONAL_TYPE_DESCRIPTOR:
                case ARRAY_TYPE_DESCRIPTOR:
                case LOCAL_TYPE_DEFINITION_STMT:
                case ANNOTATIONS:
                case DOC_STRING:
                case ANNOTATION_DECL:
                case ANNOT_ATTACH_POINTS_LIST:
                case COMPOUND_ASSIGNMENT_STMT:
                case COMPOUND_BINARY_OPERATOR:
                case EXPRESSION_STATEMENT:
                case RECORD_FIELD:
                case TYPEOF_EXPRESSION:
                case UNARY_EXPRESSION:
                case CONSTANT_EXPRESSION:
                case XML_NAMESPACE_DECLARATION:
                case DEFAULT_WORKER_INIT:
                case DEFAULT_WORKER:
                case NAMED_WORKERS:
                case NAMED_WORKER_DECL:
                case TEMPLATE_BODY:
                case NIL_LITERAL:
                case LOCK_STMT:
                    // case PARAMETERIZED_TYPE_DESCRIPTOR:
                case FORK_STMT:
                case TRAP_EXPRESSION:
                case LIST_CONSTRUCTOR:
                case FOREACH_STMT:
                case TYPE_CAST_EXPRESSION:
                case TABLE_CONSTRUCTOR:
                case KEY_SPECIFIER:
                case ERROR_TYPE_DESCRIPTOR:
                case LET_VAR_DECL:
                case LET_EXPRESSION:
                case END_OF_TYPE_DESC:
                case VAR_DECL_STARTED_WITH_DENTIFIER:

                    // start a context, so that we know where to fall back, and continue
                    // having the qualified-identifier as the next rule.
                case VARIABLE_REF:
                case TYPE_REFERENCE:
                case ANNOT_REFERENCE:

                    // Contexts that expect a type
                case TYPE_DESC_IN_ANNOTATION_DECL:
                case TYPE_DESC_BEFORE_IDENTIFIER:
                case TYPE_DESC_IN_RECORD_FIELD:
                case TYPE_DESC_IN_PARAM:
                case TYPE_DESC_IN_TYPE_BINDING_PATTERN:
                case TYPE_DESC_IN_TYPE_DEF:
                case TYPE_DESC_IN_ANGLE_BRACKETS:
                case TYPE_DESC_IN_RETURN_TYPE_DESC:
                case TYPE_DESC_IN_EXPRESSION:
                case TYPE_DESC_IN_STREAM_TYPE_DESC:
                default:
                    // Stay at the same place
                    skipRule = true;
                    hasMatch = true;
                    break;
            }

            if (!hasMatch) {
                return fixAndContinue(currentCtx, lookahead, currentDepth, matchingRulesCount, isEntryPoint);
            }

            currentCtx = getNextRule(currentCtx, lookahead + 1);
            if (!skipRule) {
                // Try the next token with the next rule
                currentDepth++;
                matchingRulesCount++;
                lookahead++;
                isEntryPoint = false;
            }
        }

        Result result = new Result(new ArrayDeque<>(), matchingRulesCount, currentCtx);
        result.solution = new Solution(Action.KEEP, currentCtx, SyntaxKind.NONE, currentCtx.toString());
        return result;
    }

    /**
     * Search for matching token sequences within different kinds of statements and returns the most optimal solution.
     * 
     * @param currentCtx Current context
     * @param nextToken Next token in the token stream
     * @param lookahead Position of the next token to consider, relative to the position of the original error
     * @param currentDepth Amount of distance traveled so far
     * @param currentMatches Matching tokens found so far
     * @param fixes Fixes made so far
     * @return Recovery result
     */
    private Result seekInStatements(ParserRuleContext currentCtx, STToken nextToken, int lookahead, int currentDepth,
                                    int currentMatches, boolean isEntryPoint) {
        if (nextToken.kind == SyntaxKind.SEMICOLON_TOKEN) {
            // Semicolon at the start of a statement is a special case. This is equivalent to an empty
            // statement. So assume the fix for this is a REMOVE operation and continue from the next token.
            Result result = seekMatchInSubTree(ParserRuleContext.STATEMENT, lookahead + 1, currentDepth, isEntryPoint);
            result.fixes.push(new Solution(Action.REMOVE, currentCtx, nextToken.kind, nextToken.toString()));
            return getFinalResult(currentMatches, result);
        }

        return seekInAlternativesPaths(lookahead, currentDepth, currentMatches, STATEMENTS, isEntryPoint);
    }

    /**
     * Search for matching token sequences within access expressions and returns the most optimal solution.
     * Access expression can be one of: method-call, field-access, member-access.
     * 
     * @param currentCtx Current context
     * @param lookahead Position of the next token to consider, relative to the position of the original error
     * @param currentDepth Amount of distance traveled so far
     * @param currentMatches Matching tokens found so far
     * @param fixes Fixes made so far
     * @param isEntryPoint
     * @return Recovery result
     */
    private Result seekInAccessExpression(ParserRuleContext currentCtx, int lookahead, int currentDepth,
                                          int currentMatches, boolean isEntryPoint) {
        STToken nextToken = this.tokenReader.peek(lookahead);
        currentDepth++;
        if (nextToken.kind != SyntaxKind.IDENTIFIER_TOKEN) {
            Result fixedPathResult = fixAndContinue(currentCtx, lookahead, currentDepth);
            return getFinalResult(currentMatches, fixedPathResult);
        }

        ParserRuleContext nextContext;
        STToken nextNextToken = this.tokenReader.peek(lookahead + 1);
        switch (nextNextToken.kind) {
            case OPEN_PAREN_TOKEN:
                nextContext = ParserRuleContext.OPEN_PARENTHESIS;
                break;
            case DOT_TOKEN:
                nextContext = ParserRuleContext.DOT;
                break;
            case OPEN_BRACKET_TOKEN:
                nextContext = ParserRuleContext.OPEN_BRACKET;
                break;
            default:
                nextContext = getNextRuleForExpr();
                break;
        }

        currentMatches++;
        lookahead++;
        Result result = seekMatch(nextContext, lookahead, currentDepth, isEntryPoint);
        result.ctx = currentCtx;
        return getFinalResult(currentMatches, result);
    }

    /**
     * Search for a match in rhs of an expression. RHS of an expression can be the end
     * of the expression or the rhs of a binary expression.
     * 
     * @param nextToken
     * @param lookahead Position of the next token to consider, relative to the position of the original error
     * @param currentDepth Amount of distance traveled so far
     * @param currentMatches Matching tokens found so far
     * @param isEntryPoint
     * @return Recovery result
     */
    private Result seekMatchInExpressionRhs(STToken nextToken, int lookahead, int currentDepth, int currentMatches,
                                            boolean isEntryPoint) {
        ParserRuleContext parentCtx = getParentContext();
        ParserRuleContext[] next;
        switch (parentCtx) {
            case ARG_LIST:
                next = new ParserRuleContext[] { ParserRuleContext.BINARY_OPERATOR, ParserRuleContext.DOT,
                        ParserRuleContext.OPEN_BRACKET, ParserRuleContext.COMMA, ParserRuleContext.ARG_LIST_START,
                        ParserRuleContext.ARG_LIST_END };
                return seekInAlternativesPaths(lookahead, currentDepth, currentMatches, next, isEntryPoint);
            case MAPPING_CONSTRUCTOR:
                next = new ParserRuleContext[] { ParserRuleContext.BINARY_OPERATOR, ParserRuleContext.DOT,
                        ParserRuleContext.OPEN_BRACKET, ParserRuleContext.COMMA, ParserRuleContext.CLOSE_BRACE,
                        ParserRuleContext.ARG_LIST_START };
                return seekInAlternativesPaths(lookahead, currentDepth, currentMatches, next, isEntryPoint);
            case COMPUTED_FIELD_NAME:
                // Here we give high priority to the comma. Therefore order of the below array matters.
                next = new ParserRuleContext[] { ParserRuleContext.CLOSE_BRACKET, ParserRuleContext.BINARY_OPERATOR,
                        ParserRuleContext.DOT, ParserRuleContext.OPEN_BRACKET, ParserRuleContext.ARG_LIST_START };
                return seekInAlternativesPaths(lookahead, currentDepth, currentMatches, next, isEntryPoint);
            case LISTENERS_LIST:
                next = new ParserRuleContext[] { ParserRuleContext.COMMA, ParserRuleContext.BINARY_OPERATOR,
                        ParserRuleContext.DOT, ParserRuleContext.OPEN_BRACKET, ParserRuleContext.OPEN_BRACE,
                        ParserRuleContext.ARG_LIST_START };
                return seekInAlternativesPaths(lookahead, currentDepth, currentMatches, next, isEntryPoint);
            case LIST_CONSTRUCTOR:
                next = new ParserRuleContext[] { ParserRuleContext.COMMA, ParserRuleContext.BINARY_OPERATOR,
                        ParserRuleContext.DOT, ParserRuleContext.OPEN_BRACKET, ParserRuleContext.CLOSE_BRACKET,
                        ParserRuleContext.ARG_LIST_START };
                return seekInAlternativesPaths(lookahead, currentDepth, currentMatches, next, isEntryPoint);
            case LET_VAR_DECL:
                next = new ParserRuleContext[] { ParserRuleContext.COMMA, ParserRuleContext.BINARY_OPERATOR,
                        ParserRuleContext.DOT, ParserRuleContext.OPEN_BRACKET, ParserRuleContext.IN_KEYWORD,
                        ParserRuleContext.ARG_LIST_START };
                return seekInAlternativesPaths(lookahead, currentDepth, currentMatches, next, isEntryPoint);
            default:
                if (isParameter(parentCtx)) {
                    next = new ParserRuleContext[] { ParserRuleContext.CLOSE_PARENTHESIS,
                            ParserRuleContext.BINARY_OPERATOR, ParserRuleContext.DOT, ParserRuleContext.OPEN_BRACKET,
                            ParserRuleContext.COMMA, ParserRuleContext.ARG_LIST_START };
                    return seekInAlternativesPaths(lookahead, currentDepth, currentMatches, next, isEntryPoint);
                }
                break;
        }

        ParserRuleContext nextContext;
        if (parentCtx == ParserRuleContext.IF_BLOCK || parentCtx == ParserRuleContext.WHILE_BLOCK ||
                parentCtx == ParserRuleContext.FOREACH_STMT) {
            nextContext = ParserRuleContext.BLOCK_STMT;
        } else if (isStatement(parentCtx) || parentCtx == ParserRuleContext.RECORD_FIELD ||
                parentCtx == ParserRuleContext.OBJECT_MEMBER || parentCtx == ParserRuleContext.LISTENER_DECL ||
                parentCtx == ParserRuleContext.CONSTANT_DECL) {
            nextContext = ParserRuleContext.SEMICOLON;
        } else if (parentCtx == ParserRuleContext.ANNOTATIONS) {
            nextContext = ParserRuleContext.TOP_LEVEL_NODE;
        } else if (parentCtx == ParserRuleContext.ARRAY_TYPE_DESCRIPTOR) {
            nextContext = ParserRuleContext.CLOSE_BRACKET;
        } else if (parentCtx == ParserRuleContext.INTERPOLATION) {
            nextContext = ParserRuleContext.CLOSE_BRACE;
        } else {
            throw new IllegalStateException(parentCtx.toString());
        }

        ParserRuleContext[] alternatives = { ParserRuleContext.BINARY_OPERATOR, ParserRuleContext.IS_KEYWORD,
                ParserRuleContext.DOT, ParserRuleContext.OPEN_BRACKET, ParserRuleContext.ARG_LIST_START, nextContext };
        return seekInAlternativesPaths(lookahead, currentDepth, currentMatches, alternatives, isEntryPoint);
    }

    /**
     * Get the next parser rule/context given the current parser context.
     * 
     * @param currentCtx Current parser context
     * @param nextLookahead Position of the next token to consider, relative to the position of the original error
     * @return Next parser context
     */
    @Override
    protected ParserRuleContext getNextRule(ParserRuleContext currentCtx, int nextLookahead) {
        // If this is a production, then push the context to the stack.
        // We can do this within the same switch-case that follows after this one.
        // But doing it separately for the sake of readability/maintainability.
        switch (currentCtx) {
            case COMP_UNIT:
            case FUNC_DEF_OR_FUNC_TYPE:
            case ANNON_FUNC_OR_FUNC_TYPE:
            case FUNC_DEF:
            case FUNC_TYPE_DESC:
            case EXTERNAL_FUNC_BODY:
            case FUNC_BODY_BLOCK:
            case STATEMENT:
            case STATEMENT_WITHOUT_ANNOTS:
            case VAR_DECL_STMT:
            case ASSIGNMENT_STMT:
            case REQUIRED_PARAM:
            case DEFAULTABLE_PARAM:
            case REST_PARAM:
            case MODULE_TYPE_DEFINITION:
            case RECORD_FIELD:
            case RECORD_TYPE_DESCRIPTOR:
            case OBJECT_TYPE_DESCRIPTOR:
            case ARG_LIST:
            case OBJECT_FUNC_OR_FIELD:
            case IF_BLOCK:
            case BLOCK_STMT:
            case WHILE_BLOCK:
            case PANIC_STMT:
            case CALL_STMT:
            case IMPORT_DECL:
            case CONTINUE_STATEMENT:
            case BREAK_STATEMENT:
            case RETURN_STMT:
            case COMPUTED_FIELD_NAME:
            case LISTENERS_LIST:
            case SERVICE_DECL:
            case LISTENER_DECL:
            case CONSTANT_DECL:
            case NIL_TYPE_DESCRIPTOR:
            case COMPOUND_ASSIGNMENT_STMT:
            case OPTIONAL_TYPE_DESCRIPTOR:
            case ARRAY_TYPE_DESCRIPTOR:
            case ANNOTATIONS:
            case VARIABLE_REF:
            case TYPE_REFERENCE:
            case ANNOT_REFERENCE:
            case MAPPING_CONSTRUCTOR:
            case LOCAL_TYPE_DEFINITION_STMT:
            case EXPRESSION_STATEMENT:
            case NIL_LITERAL:
            case LOCK_STMT:
            case ANNOTATION_DECL:
            case ANNOT_ATTACH_POINTS_LIST:
            case XML_NAMESPACE_DECLARATION:
            case CONSTANT_EXPRESSION:
            case NAMED_WORKER_DECL:
            case FORK_STMT:
            case FOREACH_STMT:
            case LIST_CONSTRUCTOR:
            case TYPE_CAST_EXPRESSION:
            case TABLE_CONSTRUCTOR:
            case KEY_SPECIFIER:
            case ERROR_TYPE_DESCRIPTOR:
            case LET_VAR_DECL:

                // Contexts that expect a type
            case TYPE_DESC_IN_ANNOTATION_DECL:
            case TYPE_DESC_BEFORE_IDENTIFIER:
            case TYPE_DESC_IN_RECORD_FIELD:
            case TYPE_DESC_IN_PARAM:
            case TYPE_DESC_IN_TYPE_BINDING_PATTERN:
            case TYPE_DESC_IN_TYPE_DEF:
            case TYPE_DESC_IN_ANGLE_BRACKETS:
            case TYPE_DESC_IN_RETURN_TYPE_DESC:
            case TYPE_DESC_IN_EXPRESSION:
            case TYPE_DESC_IN_STREAM_TYPE_DESC:
                startContext(currentCtx);
                break;
            default:
                break;
        }

        ParserRuleContext parentCtx;
        STToken nextToken;
        switch (currentCtx) {
            case EOF:
                return ParserRuleContext.EOF;
            case COMP_UNIT:
                return ParserRuleContext.TOP_LEVEL_NODE;
            case PUBLIC_KEYWORD:
                parentCtx = getParentContext();
                if (parentCtx == ParserRuleContext.OBJECT_TYPE_DESCRIPTOR) {
                    return ParserRuleContext.OBJECT_FUNC_OR_FIELD;
                } else if (isParameter(parentCtx)) {
                    return ParserRuleContext.TYPE_DESC_IN_PARAM;
                }
                return ParserRuleContext.TOP_LEVEL_NODE_WITHOUT_MODIFIER;
            case PRIVATE_KEYWORD:
                return ParserRuleContext.OBJECT_FUNC_OR_FIELD;
            case FUNC_DEF:
            case FUNC_DEF_OR_FUNC_TYPE:
            case FUNC_TYPE_DESC:
            case ANNON_FUNC_OR_FUNC_TYPE:
                return ParserRuleContext.FUNCTION_KEYWORD;
            case EXTERNAL_FUNC_BODY:
                return ParserRuleContext.ASSIGN_OP;
            case FUNC_BODY_BLOCK:
                return ParserRuleContext.OPEN_BRACE;
            case STATEMENT:
            case STATEMENT_WITHOUT_ANNOTS:
                // We reach here only if an end of a block is reached.
                endContext(); // end statement
                return ParserRuleContext.CLOSE_BRACE;
            case ASSIGN_OP:
                return getNextRuleForEqualOp();
            case COMPOUND_BINARY_OPERATOR:
                return ParserRuleContext.ASSIGN_OP;
            case CLOSE_BRACE:
                return getNextRuleForCloseBrace(nextLookahead);
            case CLOSE_PARENTHESIS:
                parentCtx = getParentContext();
                if (parentCtx == ParserRuleContext.PARAM_LIST) {
                    endContext(); // end parameters
                    return ParserRuleContext.FUNC_OPTIONAL_RETURNS;
                } else if (isParameter(parentCtx)) {
                    endContext(); // end parameters
                    endContext(); // end parameter
                    return ParserRuleContext.FUNC_OPTIONAL_RETURNS;
                } else if (parentCtx == ParserRuleContext.NIL_TYPE_DESCRIPTOR) {
                    endContext();
                    // After parsing nil type descriptor all the other parsing is same as next rule of simple type
                    return ParserRuleContext.TYPEDESC_RHS;
                } else if (parentCtx == ParserRuleContext.NIL_LITERAL) {
                    endContext();
                    return ParserRuleContext.EXPRESSION_RHS;
                } else if (parentCtx == ParserRuleContext.KEY_SPECIFIER) {
                    endContext(); // end key-specifier
                    // For now key-specifier ctx is only referred inside table-constructor ctx
                    return ParserRuleContext.OPEN_BRACKET;
                }
                return ParserRuleContext.EXPRESSION_RHS;
            case EXPRESSION:
            case BASIC_LITERAL:
            case TERMINAL_EXPRESSION:
                return getNextRuleForExpr();
            case EXTERNAL_KEYWORD:
                return ParserRuleContext.SEMICOLON;
            case FUNCTION_KEYWORD:
                return ParserRuleContext.FUNCTION_KEYWORD_RHS;
            case FUNC_NAME:
                return ParserRuleContext.OPEN_PARENTHESIS;
            case OPEN_BRACE:
                return getNextRuleForOpenBrace(nextLookahead);
            case OPEN_PARENTHESIS:
                return getNextRuleForOpenParenthesis();
            case RETURNS_KEYWORD:
                return ParserRuleContext.TYPE_DESC_IN_RETURN_TYPE_DESC;
            case SEMICOLON:
                return getNextRuleForSemicolon(nextLookahead);
            case SIMPLE_TYPE_DESCRIPTOR:
                return ParserRuleContext.TYPEDESC_RHS;
            case VARIABLE_NAME:
            case PARAMETER_NAME_RHS:
                return getNextRuleForVarName(nextLookahead);
            case TOP_LEVEL_NODE_WITHOUT_MODIFIER:
                return ParserRuleContext.FUNC_DEF_OR_FUNC_TYPE;
            case REQUIRED_PARAM:
            case DEFAULTABLE_PARAM:
            case REST_PARAM:
                return ParserRuleContext.TYPE_DESC_IN_PARAM;
            case ASSIGNMENT_STMT:
                return ParserRuleContext.VARIABLE_NAME;
            case COMPOUND_ASSIGNMENT_STMT:
                return ParserRuleContext.VARIABLE_NAME;
            case VAR_DECL_STMT:
                return ParserRuleContext.TYPE_DESC_IN_TYPE_BINDING_PATTERN;
            case EXPRESSION_RHS:
                return ParserRuleContext.BINARY_OPERATOR;
            case BINARY_OPERATOR:
                return ParserRuleContext.EXPRESSION;
            case COMMA:
                return getNextRuleForComma();
            case AFTER_PARAMETER_TYPE:
                return getNextRuleForParamType();
            case MODULE_TYPE_DEFINITION:
                return ParserRuleContext.TYPE_KEYWORD;
            case CLOSED_RECORD_BODY_END:
                endContext();
                nextToken = this.tokenReader.peek(nextLookahead);
                if (nextToken.kind == SyntaxKind.EOF_TOKEN) {
                    return ParserRuleContext.EOF;
                }
                return ParserRuleContext.TYPEDESC_RHS;
            case CLOSED_RECORD_BODY_START:
                return ParserRuleContext.RECORD_FIELD_OR_RECORD_END;
            case ELLIPSIS:
                parentCtx = getParentContext();
                if (parentCtx == ParserRuleContext.MAPPING_CONSTRUCTOR || parentCtx == ParserRuleContext.ARG_LIST) {
                    return ParserRuleContext.EXPRESSION;
                }
                return ParserRuleContext.VARIABLE_NAME;
            case QUESTION_MARK:
                return getNextRuleForQuestionMark();
            case RECORD_KEYWORD:
                return ParserRuleContext.RECORD_BODY_START;
            case TYPE_KEYWORD:
                return ParserRuleContext.TYPE_NAME;
            case RECORD_TYPE_DESCRIPTOR:
                return ParserRuleContext.RECORD_KEYWORD;
            case ASTERISK:
                parentCtx = getParentContext();
                if (parentCtx == ParserRuleContext.ARRAY_TYPE_DESCRIPTOR) {
                    return ParserRuleContext.CLOSE_BRACKET;
                }
                if (parentCtx == ParserRuleContext.ERROR_TYPE_DESCRIPTOR) {
                    return ParserRuleContext.GT;
                }
                return ParserRuleContext.TYPE_REFERENCE;
            case TYPE_NAME:
                return ParserRuleContext.TYPE_DESC_IN_TYPE_DEF;
            case OBJECT_KEYWORD:
                return ParserRuleContext.OPEN_BRACE;
            case REMOTE_KEYWORD:
                return ParserRuleContext.FUNCTION_KEYWORD;
            case OBJECT_TYPE_DESCRIPTOR:
                return ParserRuleContext.OBJECT_TYPE_DESCRIPTOR_START;
            case OBJECT_TYPE_FIRST_QUALIFIER:
            case OBJECT_TYPE_SECOND_QUALIFIER:
                return ParserRuleContext.OBJECT_KEYWORD;
            case ABSTRACT_KEYWORD:
            case CLIENT_KEYWORD:
                return ParserRuleContext.OBJECT_KEYWORD;
            case OPEN_BRACKET:
                return getNextRuleForOpenBracket();
            case CLOSE_BRACKET:
                return getNextRuleForCloseBracket();
            case FIELD_OR_FUNC_NAME:
                return ParserRuleContext.EXPRESSION_RHS;
            case DOT:
                return getNextRuleForDot();
            case IF_KEYWORD:
                return ParserRuleContext.EXPRESSION;
            case ELSE_KEYWORD:
                return ParserRuleContext.ELSE_BODY;
            case BLOCK_STMT:
                return ParserRuleContext.OPEN_BRACE;
            case IF_BLOCK:
                return ParserRuleContext.IF_KEYWORD;
            case WHILE_BLOCK:
                return ParserRuleContext.WHILE_KEYWORD;
            case WHILE_KEYWORD:
                return ParserRuleContext.EXPRESSION;
            case CHECKING_KEYWORD:
                return ParserRuleContext.EXPRESSION;
            case CALL_STMT:
                return ParserRuleContext.CALL_STMT_START;
            case PANIC_STMT:
                return ParserRuleContext.PANIC_KEYWORD;
            case PANIC_KEYWORD:
                return ParserRuleContext.EXPRESSION;
            case FUNC_CALL:
                // TODO: check this again
                return ParserRuleContext.IMPORT_PREFIX;
            case IMPORT_KEYWORD:
                return ParserRuleContext.IMPORT_ORG_OR_MODULE_NAME;
            case IMPORT_PREFIX:
            case NAMESPACE_PREFIX:
                return ParserRuleContext.SEMICOLON;
            case VERSION_NUMBER:
            case VERSION_KEYWORD:
                return ParserRuleContext.MAJOR_VERSION;
            case SLASH:
                return ParserRuleContext.IMPORT_MODULE_NAME;
            case IMPORT_ORG_OR_MODULE_NAME:
                return ParserRuleContext.IMPORT_DECL_RHS;
            case IMPORT_MODULE_NAME:
                return ParserRuleContext.AFTER_IMPORT_MODULE_NAME;
            case AS_KEYWORD:
                parentCtx = getParentContext();
                if (parentCtx == ParserRuleContext.IMPORT_DECL) {
                    return ParserRuleContext.IMPORT_PREFIX;
                } else if (parentCtx == ParserRuleContext.XML_NAMESPACE_DECLARATION) {
                    return ParserRuleContext.NAMESPACE_PREFIX;
                }
                throw new IllegalStateException();
            case MAJOR_VERSION:
            case MINOR_VERSION:
            case IMPORT_SUB_VERSION:
                return ParserRuleContext.MAJOR_MINOR_VERSION_END;
            case PATCH_VERSION:
                return ParserRuleContext.IMPORT_PREFIX_DECL;
            case IMPORT_DECL:
                return ParserRuleContext.IMPORT_KEYWORD;
            case CONTINUE_STATEMENT:
                return ParserRuleContext.CONTINUE_KEYWORD;
            case BREAK_STATEMENT:
                return ParserRuleContext.BREAK_KEYWORD;
            case CONTINUE_KEYWORD:
            case BREAK_KEYWORD:
                return ParserRuleContext.SEMICOLON;
            case RETURN_STMT:
                return ParserRuleContext.RETURN_KEYWORD;
            case RETURN_KEYWORD:
                return ParserRuleContext.RETURN_STMT_RHS;
            case ACCESS_EXPRESSION:
                return ParserRuleContext.VARIABLE_REF;
            case MAPPING_FIELD_NAME:
                return ParserRuleContext.SPECIFIC_FIELD_RHS;
            case COLON:
                parentCtx = getParentContext();
                if (parentCtx == ParserRuleContext.MAPPING_CONSTRUCTOR) {
                    return ParserRuleContext.EXPRESSION;
                }

                return ParserRuleContext.IDENTIFIER;
            case STRING_LITERAL:
                // We assume string literal is specifically used only in the mapping constructor key.
                return ParserRuleContext.COLON;
            case COMPUTED_FIELD_NAME:
                return ParserRuleContext.OPEN_BRACKET;
            case LISTENERS_LIST:
                return ParserRuleContext.EXPRESSION;
            case ON_KEYWORD:
                parentCtx = getParentContext();
                if (parentCtx == ParserRuleContext.ANNOTATION_DECL) {
                    return ParserRuleContext.ANNOT_ATTACH_POINTS_LIST;
                }
                return ParserRuleContext.LISTENERS_LIST;
            case RESOURCE_KEYWORD:
                return ParserRuleContext.FUNC_DEF;
            case SERVICE_DECL:
                return ParserRuleContext.SERVICE_KEYWORD;
            case SERVICE_KEYWORD:
                return ParserRuleContext.OPTIONAL_SERVICE_NAME;
            case SERVICE_NAME:
                return ParserRuleContext.ON_KEYWORD;
            case LISTENER_KEYWORD:
                return ParserRuleContext.TYPE_DESC_BEFORE_IDENTIFIER;
            case LISTENER_DECL:
                return ParserRuleContext.LISTENER_KEYWORD;
            case FINAL_KEYWORD:
                // Assume the final keyword is only used in var-decl.
                return ParserRuleContext.TYPE_DESC_IN_TYPE_BINDING_PATTERN;
            case CONSTANT_DECL:
                return ParserRuleContext.CONST_KEYWORD;
            case CONST_KEYWORD:
                return ParserRuleContext.CONST_DECL_TYPE;
            case CONST_DECL_TYPE:
                return ParserRuleContext.CONST_DECL_RHS;
            case NIL_TYPE_DESCRIPTOR:
                return ParserRuleContext.OPEN_PARENTHESIS;
            case TYPEOF_EXPRESSION:
                return ParserRuleContext.TYPEOF_KEYWORD;
            case TYPEOF_KEYWORD:
                return ParserRuleContext.EXPRESSION;
            case OPTIONAL_TYPE_DESCRIPTOR:
                return ParserRuleContext.QUESTION_MARK;
            case UNARY_EXPRESSION:
                return ParserRuleContext.UNARY_OPERATOR;
            case UNARY_OPERATOR:
                return ParserRuleContext.EXPRESSION;
            case ARRAY_TYPE_DESCRIPTOR:
                return ParserRuleContext.OPEN_BRACKET;
            case ARRAY_LENGTH:
                return ParserRuleContext.CLOSE_BRACKET;
            case AT:
                return ParserRuleContext.ANNOT_REFERENCE;
            case DOC_STRING:
                return ParserRuleContext.ANNOTATIONS;
            case ANNOTATIONS:
                return ParserRuleContext.AT;
            case MAPPING_CONSTRUCTOR:
                return ParserRuleContext.OPEN_BRACE;
            case VARIABLE_REF:
            case TYPE_REFERENCE:
            case ANNOT_REFERENCE:
                return ParserRuleContext.QUALIFIED_IDENTIFIER;
            case QUALIFIED_IDENTIFIER:
                nextToken = this.tokenReader.peek(nextLookahead);
                if (nextToken.kind == SyntaxKind.COLON_TOKEN) {
                    return ParserRuleContext.COLON;
                }
                // Else this is a simple identifier. Hence fall through.
            case IDENTIFIER:
                parentCtx = getParentContext();
                switch (parentCtx) {
                    case VARIABLE_REF:
                        endContext();
                        return getNextRuleForExpr();
                    case TYPE_REFERENCE:
                        endContext();
                        return ParserRuleContext.SEMICOLON;
                    case ANNOT_REFERENCE:
                        endContext();
                        return ParserRuleContext.MAPPING_CONSTRUCTOR;
                    case ANNOTATION_DECL:
                        return ParserRuleContext.ANNOT_OPTIONAL_ATTACH_POINTS;
                    default:
                        throw new IllegalStateException();
                }
            case IS_KEYWORD:
                return ParserRuleContext.TYPE_DESC_IN_EXPRESSION;
            case NULL_KEYWORD:
                return ParserRuleContext.EXPRESSION_RHS;
            case NIL_LITERAL:
                return ParserRuleContext.OPEN_PARENTHESIS;
            case LOCAL_TYPE_DEFINITION_STMT:
                return ParserRuleContext.TYPE_KEYWORD;
            case RIGHT_ARROW:
                return ParserRuleContext.EXPRESSION;
            case DECIMAL_INTEGER_LITERAL:
            case HEX_INTEGER_LITERAL:
            case STATEMENT_START_IDENTIFIER:
                return getNextRuleForDecimalIntegerLiteral();
            case EXPRESSION_STATEMENT:
                return ParserRuleContext.EXPRESSION_STATEMENT_START;
            case MAP_KEYWORD:
            case FUTURE_KEYWORD:
            case LOCK_STMT:
                return ParserRuleContext.LOCK_KEYWORD;
            case LOCK_KEYWORD:
                return ParserRuleContext.BLOCK_STMT;
            case RECORD_FIELD:
                return ParserRuleContext.RECORD_FIELD_START;
            case ANNOTATION_TAG:
                return ParserRuleContext.ANNOT_OPTIONAL_ATTACH_POINTS;
            case ANNOTATION_KEYWORD:
                return ParserRuleContext.ANNOT_DECL_OPTIONAL_TYPE;
            case ANNOT_ATTACH_POINTS_LIST:
                return ParserRuleContext.ATTACH_POINT;
            case FIELD_IDENT:
            case FUNCTION_IDENT:
            case IDENT_AFTER_OBJECT_IDENT:
            case SINGLE_KEYWORD_ATTACH_POINT_IDENT:
            case ATTACH_POINT:
                return ParserRuleContext.ATTACH_POINT_END;
            case RECORD_FIELD_OR_RECORD_END:
                return ParserRuleContext.RECORD_BODY_END;
            case SOURCE_KEYWORD:
                return ParserRuleContext.ATTACH_POINT_IDENT;
            case OBJECT_IDENT:
                return ParserRuleContext.IDENT_AFTER_OBJECT_IDENT;
            case RECORD_IDENT:
                return ParserRuleContext.FIELD_IDENT;
            case RESOURCE_IDENT:
                return ParserRuleContext.FUNCTION_IDENT;
            case ANNOTATION_DECL:
                return ParserRuleContext.ANNOTATION_KEYWORD;
            case XML_NAMESPACE_DECLARATION:
                return ParserRuleContext.XMLNS_KEYWORD;
            case XMLNS_KEYWORD:
                return ParserRuleContext.CONSTANT_EXPRESSION;
            case CONSTANT_EXPRESSION:
                return ParserRuleContext.CONSTANT_EXPRESSION_START;
            case XML_NAMESPACE_PREFIX_DECL:
                return ParserRuleContext.SEMICOLON;
            case NAMED_WORKER_DECL:
                return ParserRuleContext.WORKER_KEYWORD;
            case WORKER_KEYWORD:
                return ParserRuleContext.WORKER_NAME;
            case WORKER_NAME:
                return ParserRuleContext.WORKER_NAME_RHS;
            case FORK_STMT:
                return ParserRuleContext.FORK_KEYWORD;
            case FORK_KEYWORD:
                return ParserRuleContext.OPEN_BRACE;
            case TRAP_EXPRESSION:
                return ParserRuleContext.TRAP_KEYWORD;
            case TRAP_KEYWORD:
                return ParserRuleContext.EXPRESSION;
            case LIST_CONSTRUCTOR:
                return ParserRuleContext.OPEN_BRACKET;
            case FOREACH_STMT:
                return ParserRuleContext.FOREACH_KEYWORD;
            case FOREACH_KEYWORD:
<<<<<<< HEAD
                return ParserRuleContext.TYPED_BINDING_PATTERN;
=======
                return ParserRuleContext.TYPE_DESC_IN_TYPE_BINDING_PATTERN;
>>>>>>> 39c16a04
            case IN_KEYWORD:
                parentCtx = getParentContext();
                if (parentCtx == ParserRuleContext.LET_VAR_DECL) {
                    endContext(); // end let-var-decl
                }
                return ParserRuleContext.EXPRESSION;
            case TYPE_CAST_EXPRESSION:
                return ParserRuleContext.LT;
            case PIPE:
                return ParserRuleContext.TYPE_DESCRIPTOR;
            case TABLE_CONSTRUCTOR:
                return ParserRuleContext.TABLE_KEYWORD;
            case TABLE_KEYWORD:
                return ParserRuleContext.TABLE_KEYWORD_RHS;
            case KEY_SPECIFIER:
                return ParserRuleContext.KEY_KEYWORD;
            case KEY_KEYWORD:
                return ParserRuleContext.OPEN_PARENTHESIS;
            case ERROR_TYPE_DESCRIPTOR:
                return ParserRuleContext.ERROR_KEYWORD;
            case ERROR_KEYWORD:
                return ParserRuleContext.LT;
            case LET_EXPRESSION:
                return ParserRuleContext.LET_KEYWORD;
            case LET_KEYWORD:
                return ParserRuleContext.LET_VAR_DECL;
            case LET_VAR_DECL:
                return ParserRuleContext.LET_VAR_DECL_START;
            case STREAM_KEYWORD:
                return ParserRuleContext.LT;
            case END_OF_TYPE_DESC:
                return getNextRuleForTypeDescriptor();
<<<<<<< HEAD
            case PARAMETERIZED_TYPE_DESCRIPTOR:
                return ParserRuleContext.PARAMETERIZED_TYPE;
            case TYPED_BINDING_PATTERN:
                return ParserRuleContext.TYPE_DESCRIPTOR;
            case BINDING_PATTERN:
                return getNextRuleForBindingPattern();
=======
>>>>>>> 39c16a04
            case PARAMETERIZED_TYPE:
                return ParserRuleContext.LT;
            case LT:
                parentCtx = getParentContext();
                if (parentCtx == ParserRuleContext.TYPE_CAST_EXPRESSION) {
                    return ParserRuleContext.TYPE_CAST_PARAM;
                }
                if (parentCtx == ParserRuleContext.ERROR_TYPE_DESCRIPTOR) {
                    return ParserRuleContext.ERROR_TYPE_PARAMS;
                }
                return ParserRuleContext.TYPE_DESC_IN_ANGLE_BRACKETS;
            case GT:
                parentCtx = getParentContext();
                switch (parentCtx) {
                    case ERROR_TYPE_DESCRIPTOR:
                    case TYPE_DESC_IN_STREAM_TYPE_DESC:
                        endContext();
                        return ParserRuleContext.TYPEDESC_RHS;
                    default: // TYPE_CAST_EXPRESSION:
                        endContext();
                        return ParserRuleContext.EXPRESSION;
                }
            case TEMPLATE_END:
                return ParserRuleContext.EXPRESSION_RHS;
            case TEMPLATE_START:
                return ParserRuleContext.TEMPLATE_BODY;
            case TEMPLATE_BODY:
                return ParserRuleContext.TEMPLATE_MEMBER;
            case TEMPLATE_STRING:
                return ParserRuleContext.TEMPLATE_STRING_RHS;
            case INTERPOLATION_START_TOKEN:
                return ParserRuleContext.EXPRESSION;
            case XML_KEYWORD:
            case STRING_KEYWORD:
                return ParserRuleContext.TEMPLATE_START;
            case ARG_LIST_START:
                return ParserRuleContext.ARG_LIST;
            case ARG_LIST_END:
                endContext();
                return ParserRuleContext.EXPRESSION_RHS;
            case ARG_LIST:
                return ParserRuleContext.ARG_START_OR_ARG_LIST_END;
            case TYPE_DESC_IN_ANNOTATION_DECL:
            case TYPE_DESC_BEFORE_IDENTIFIER:
            case TYPE_DESC_IN_RECORD_FIELD:
            case TYPE_DESC_IN_PARAM:
            case TYPE_DESC_IN_TYPE_BINDING_PATTERN:
            case TYPE_DESC_IN_TYPE_DEF:
            case TYPE_DESC_IN_ANGLE_BRACKETS:
            case TYPE_DESC_IN_RETURN_TYPE_DESC:
            case TYPE_DESC_IN_EXPRESSION:
            case TYPE_DESC_IN_STREAM_TYPE_DESC:
                return ParserRuleContext.TYPE_DESCRIPTOR;
            case VAR_DECL_STARTED_WITH_DENTIFIER:
                // We come here trying to recover statement started with identifier,
                // and trying to match it against a var-decl. Since this wasn't a var-decl
                // originally, a context for type hasn't started yet. Therefore start a
                // a context manually here.
                startContext(ParserRuleContext.TYPE_DESC_IN_TYPE_BINDING_PATTERN);
                return ParserRuleContext.TYPEDESC_RHS;

            case FUNC_TYPE_OR_DEF_SIGNATURE_RHS:
            case OBJECT_FUNC_OR_FIELD:
            case OBJECT_METHOD_START:
            case OBJECT_FUNC_OR_FIELD_WITHOUT_VISIBILITY:
            case OBJECT_FIELD_RHS:
            case PARAM_LIST:
            case ASSIGNMENT_OR_VAR_DECL_STMT:
            case ASSIGNMENT_OR_VAR_DECL_STMT_RHS:
            case BOOLEAN_LITERAL:
            case CALL_STMT_START:
            case ELSE_BLOCK:
            case ELSE_BODY:
            case FIELD_DESCRIPTOR_RHS:
            case FIELD_OR_REST_DESCIPTOR_RHS:
            case IMPORT_PREFIX_DECL:
            case NAMED_OR_POSITIONAL_ARG_RHS:
            case OBJECT_MEMBER:
            case OBJECT_TYPE_DESCRIPTOR_START:
            case RECORD_BODY_END:
            case RECORD_BODY_START:
            case TOP_LEVEL_NODE_WITHOUT_METADATA:
            case TYPE_DESCRIPTOR:
            case VAR_DECL_STMT_RHS:
            case AFTER_IMPORT_MODULE_NAME:
            case IMPORT_DECL_RHS:
            case IMPORT_VERSION_DECL:
            case MAJOR_MINOR_VERSION_END:
            case MAPPING_FIELD:
            case SPECIFIC_FIELD_RHS:
            case RETURN_STMT_RHS:
            case OPTIONAL_SERVICE_NAME:
            case RESOURCE_DEF:
            case CONST_DECL_RHS:
            case OBJECT_MEMBER_WITHOUT_METADATA:
            case TOP_LEVEL_NODE:
            case PARAMETER_START:
            case PARAMETER_WITHOUT_ANNOTS:
            case RECORD_FIELD_WITHOUT_METADATA:
            case STMT_START_WITH_IDENTIFIER:
            case STMT_START_WITH_EXPR_RHS:
            case EXPRESSION_STATEMENT_START:
            case RECORD_FIELD_START:
            case ANNOT_DECL_OPTIONAL_TYPE:
            case ANNOT_DECL_RHS:
            case ANNOT_OPTIONAL_ATTACH_POINTS:
            case ATTACH_POINT_IDENT:
            case ATTACH_POINT_END:
            case CONSTANT_EXPRESSION_START:
            case DEFAULT_WORKER:
            case DEFAULT_WORKER_INIT:
            case NAMED_WORKERS:
            case LIST_CONSTRUCTOR_RHS:
            case TYPE_CAST_PARAM:
            case TYPE_CAST_PARAM_RHS:
            case TABLE_KEYWORD_RHS:
            case ROW_LIST_RHS:
            case TABLE_ROW_END:
            case KEY_SPECIFIER_RHS:
            case TABLE_KEY_RHS:
            case LET_VAR_DECL_START:
            default:
                throw new IllegalStateException("cannot find the next rule for: " + currentCtx);
        }
    }

    private ParserRuleContext getNextRuleForOpenParenthesis() {
        ParserRuleContext parentCtx = getParentContext();
        if (parentCtx == ParserRuleContext.EXPRESSION_STATEMENT) {
            return ParserRuleContext.EXPRESSION_STATEMENT_START;
        } else if (isExpressionContext(parentCtx) || parentCtx == ParserRuleContext.ARRAY_TYPE_DESCRIPTOR) {
            return ParserRuleContext.EXPRESSION;
        } else if (parentCtx == ParserRuleContext.FUNC_DEF_OR_FUNC_TYPE ||
                parentCtx == ParserRuleContext.FUNC_TYPE_DESC || parentCtx == ParserRuleContext.FUNC_DEF ||
                parentCtx == ParserRuleContext.ANNON_FUNC_OR_FUNC_TYPE) {
            // TODO: find a better way
            startContext(ParserRuleContext.PARAM_LIST);
            return ParserRuleContext.PARAM_LIST;
        } else if (parentCtx == ParserRuleContext.NIL_TYPE_DESCRIPTOR || parentCtx == ParserRuleContext.NIL_LITERAL) {
            return ParserRuleContext.CLOSE_PARENTHESIS;
        } else if (parentCtx == ParserRuleContext.KEY_SPECIFIER) {
            return ParserRuleContext.KEY_SPECIFIER_RHS;
        } else if (isParameter(parentCtx)) {
            return ParserRuleContext.EXPRESSION;
        }
        return ParserRuleContext.EXPRESSION;
    }

    private ParserRuleContext getNextRuleForOpenBrace(int nextLookahead) {
        ParserRuleContext parentCtx = getParentContext();
        if (parentCtx == ParserRuleContext.LISTENERS_LIST) {
            endContext();
        }

        if (isEndOfBlock(this.tokenReader.peek(nextLookahead))) {
            return ParserRuleContext.CLOSE_BRACE;
        }

        if (parentCtx == ParserRuleContext.MAPPING_CONSTRUCTOR) {
            return ParserRuleContext.MAPPING_FIELD;
        }

        if (parentCtx == ParserRuleContext.FORK_STMT) {
            return ParserRuleContext.NAMED_WORKER_DECL;
        }

        return ParserRuleContext.STATEMENT;
    }

    private boolean isExpressionContext(ParserRuleContext ctx) {
        switch (ctx) {
            case LISTENERS_LIST:
            case MAPPING_CONSTRUCTOR:
            case COMPUTED_FIELD_NAME:
            case LIST_CONSTRUCTOR:
            case INTERPOLATION:
            case ARG_LIST:
            case LET_VAR_DECL:
            case TABLE_CONSTRUCTOR:
                return true;
            default:
                return isStatement(ctx);
        }
    }

    /**
     * Get the next parser context to visit after a {@link ParserRuleContext#AFTER_PARAMETER_TYPE}.
     * 
     * @return Next parser context
     */
    private ParserRuleContext getNextRuleForParamType() {
        ParserRuleContext parentCtx;
        parentCtx = getParentContext();
        if (parentCtx == ParserRuleContext.REQUIRED_PARAM || parentCtx == ParserRuleContext.DEFAULTABLE_PARAM) {
            return ParserRuleContext.VARIABLE_NAME;
        } else if (parentCtx == ParserRuleContext.REST_PARAM) {
            return ParserRuleContext.ELLIPSIS;
        } else {
            throw new IllegalStateException();
        }
    }

    /**
     * Get the next parser context to visit after a {@link ParserRuleContext#COMMA}.
     * 
     * @return Next parser context
     */
    private ParserRuleContext getNextRuleForComma() {
        ParserRuleContext parentCtx = getParentContext();
        switch (parentCtx) {
            case PARAM_LIST:
            case REQUIRED_PARAM:
            case DEFAULTABLE_PARAM:
            case REST_PARAM:
                endContext();
                return parentCtx;
            case ARG_LIST:
                return ParserRuleContext.ARG_START;
            case MAPPING_CONSTRUCTOR:
                return ParserRuleContext.MAPPING_FIELD;
            case LISTENERS_LIST:
            case LIST_CONSTRUCTOR:
                return ParserRuleContext.EXPRESSION;
            case ANNOT_ATTACH_POINTS_LIST:
                return ParserRuleContext.ATTACH_POINT;
            case TABLE_CONSTRUCTOR:
                return ParserRuleContext.MAPPING_CONSTRUCTOR;
            case KEY_SPECIFIER:
                return ParserRuleContext.VARIABLE_NAME;
            case LET_VAR_DECL:
                return ParserRuleContext.LET_VAR_DECL_START;
            case TYPE_DESC_IN_STREAM_TYPE_DESC:
                return ParserRuleContext.TYPE_DESCRIPTOR;
            default:
                throw new IllegalStateException();
        }
    }

    /**
     * Get the next parser context to visit after a type descriptor.
     *
     * @return Next parser context
     */
    private ParserRuleContext getNextRuleForTypeDescriptor() {
        ParserRuleContext parentCtx = getParentContext();
        switch (parentCtx) {
            // Contexts that expect a type
            case TYPE_DESC_IN_ANNOTATION_DECL:
                endContext();
                if (isInTypeDescContext()) {
                    return ParserRuleContext.TYPEDESC_RHS;
                }
                return ParserRuleContext.ANNOTATION_TAG;
            case TYPE_DESC_BEFORE_IDENTIFIER:
            case TYPE_DESC_IN_RECORD_FIELD:
            case TYPE_DESC_IN_TYPE_BINDING_PATTERN: // TODO: Update this once the typed-binding-patterns added.
                endContext();
                if (isInTypeDescContext()) {
                    return ParserRuleContext.TYPEDESC_RHS;
                }
                return ParserRuleContext.VARIABLE_NAME;
            case TYPE_DESC_IN_PARAM:
                endContext();
                if (isInTypeDescContext()) {
                    return ParserRuleContext.TYPEDESC_RHS;
                }
                return ParserRuleContext.AFTER_PARAMETER_TYPE;
            case TYPE_DESC_IN_TYPE_DEF:
                endContext();
                if (isInTypeDescContext()) {
                    return ParserRuleContext.TYPEDESC_RHS;
                }
                return ParserRuleContext.SEMICOLON;
            case TYPE_DESC_IN_ANGLE_BRACKETS:
                endContext();
                if (isInTypeDescContext()) {
                    return ParserRuleContext.TYPEDESC_RHS;
                }
                return ParserRuleContext.GT;
            case TYPE_DESC_IN_RETURN_TYPE_DESC:
                endContext();
                if (isInTypeDescContext()) {
                    return ParserRuleContext.TYPEDESC_RHS;
                }

                parentCtx = getParentContext();
                switch (parentCtx) {
                    case FUNC_TYPE_DESC:
                    case FUNC_DEF_OR_FUNC_TYPE:
                        return ParserRuleContext.FUNC_TYPE_OR_DEF_SIGNATURE_RHS;
                    case FUNC_DEF:
                        endContext(); // End function-signature
                        return ParserRuleContext.FUNC_BODY;
                    case ANNON_FUNC_OR_FUNC_TYPE:
                        return ParserRuleContext.ANNON_FUNC_OR_FUNC_TYPE_SIGNATURE_RHS;
                    case NAMED_WORKER_DECL:
                        return ParserRuleContext.BLOCK_STMT;
                    default:
                        throw new IllegalStateException(parentCtx.toString());
                }
            case TYPE_DESC_IN_EXPRESSION:
                endContext();
                return ParserRuleContext.EXPRESSION_RHS;
            case COMP_UNIT:
                /*
                 * Fact 1:
                 * ------
                 * FUNC_DEF_OR_FUNC_TYPE is only possible for module level construct or object member
                 * that starts with 'function' keyword. However, until the end of func-signature,
                 * we don't know whether this is a func-def or a function type.
                 * Hence a var-decl-stmt context is not started until this point.
                 * 
                 * Fact 2:
                 * ------
                 * We reach here for END_OF_TYPE_DESC context. That means we are going to end the
                 * func-type-desc.
                 */
                startContext(ParserRuleContext.VAR_DECL_STMT);
                return ParserRuleContext.TYPEDESC_RHS;
            case OBJECT_MEMBER:
                return ParserRuleContext.VARIABLE_NAME;
            case ANNOTATION_DECL:
                return ParserRuleContext.IDENTIFIER;
            case TYPE_DESC_IN_STREAM_TYPE_DESC:
                return ParserRuleContext.STREAM_TYPE_FIRST_PARAM_RHS;
            case TYPED_BINDING_PATTERN:
                return ParserRuleContext.BINDING_PATTERN;
            default:
                // If none of the above that means we reach here via, anonymous-func-or-func-type context.
                // Then the rhs of this is definitely an expression-rhs
                return ParserRuleContext.EXPRESSION_RHS;
        }
    }

    private boolean isInTypeDescContext() {
        switch (getParentContext()) {
            case TYPE_DESC_IN_ANNOTATION_DECL:
            case TYPE_DESC_BEFORE_IDENTIFIER:
            case TYPE_DESC_IN_RECORD_FIELD:
            case TYPE_DESC_IN_PARAM:
            case TYPE_DESC_IN_TYPE_BINDING_PATTERN:
            case TYPE_DESC_IN_TYPE_DEF:
            case TYPE_DESC_IN_ANGLE_BRACKETS:
            case TYPE_DESC_IN_RETURN_TYPE_DESC:
            case TYPE_DESC_IN_EXPRESSION:
                return true;
            default:
                return false;
        }
    }

    /**
     * Get the next parser context to visit after a {@link ParserRuleContext#ASSIGN_OP}.
     * 
     * @return Next parser context
     */
    private ParserRuleContext getNextRuleForEqualOp() {
        ParserRuleContext parentCtx = getParentContext();
        switch (parentCtx) {
            case EXTERNAL_FUNC_BODY:
                return ParserRuleContext.EXTERNAL_KEYWORD;
            case REQUIRED_PARAM:
            case DEFAULTABLE_PARAM:
            case RECORD_FIELD:
            case ARG_LIST:
            case OBJECT_MEMBER:
            case LISTENER_DECL:
            case CONSTANT_DECL:
            case LET_VAR_DECL:
                return ParserRuleContext.EXPRESSION;
            default:
                if (parentCtx == ParserRuleContext.STMT_START_WITH_IDENTIFIER) {
                    switchContext(ParserRuleContext.ASSIGNMENT_OR_VAR_DECL_STMT);
                    return ParserRuleContext.EXPRESSION;
                }

                if (isStatement(parentCtx)) {
                    return ParserRuleContext.EXPRESSION;
                }
                throw new IllegalStateException("equal op cannot exist in a " + parentCtx);
        }
    }

    /**
     * Get the next parser context to visit after a {@link ParserRuleContext#CLOSE_BRACE}.
     *
     * @param nextLookahead Position of the next token to consider, relative to the position of the original error
     * @return Next parser context
     */
    private ParserRuleContext getNextRuleForCloseBrace(int nextLookahead) {
        ParserRuleContext parentCtx = getParentContext();
        switch (parentCtx) {
            case FUNC_BODY_BLOCK:
                endContext(); // end body block
                STToken nextToken = this.tokenReader.peek(nextLookahead);
                if (nextToken.kind == SyntaxKind.EOF_TOKEN) {
                    return ParserRuleContext.EOF;
                }

                parentCtx = getParentContext();
                if (parentCtx == ParserRuleContext.SERVICE_DECL) {
                    return ParserRuleContext.RESOURCE_DEF;
                } else if (parentCtx == ParserRuleContext.OBJECT_TYPE_DESCRIPTOR) {
                    return ParserRuleContext.OBJECT_MEMBER;
                } else if (isExpressionContext(parentCtx)) {
                    // Annonynous func
                    return ParserRuleContext.EXPRESSION_RHS;
                }

                return ParserRuleContext.TOP_LEVEL_NODE;
            case SERVICE_DECL:
                endContext();
                nextToken = this.tokenReader.peek(nextLookahead);
                if (nextToken.kind == SyntaxKind.EOF_TOKEN) {
                    return ParserRuleContext.EOF;
                }
                return ParserRuleContext.TOP_LEVEL_NODE;
            case OBJECT_MEMBER:
                endContext(); // end object member
                // fall through
            case RECORD_TYPE_DESCRIPTOR:
            case OBJECT_TYPE_DESCRIPTOR:
                endContext(); // end record/object type def
                return ParserRuleContext.TYPEDESC_RHS;
            case BLOCK_STMT:
                endContext(); // end block stmt
                parentCtx = getParentContext();
                if (parentCtx == ParserRuleContext.IF_BLOCK) {
                    endContext(); // end if-block
                    return ParserRuleContext.ELSE_BLOCK;
                } else if (parentCtx == ParserRuleContext.WHILE_BLOCK) {
                    endContext(); // end while-block
                    return ParserRuleContext.STATEMENT;
                } else if (parentCtx == ParserRuleContext.NAMED_WORKER_DECL) {
                    endContext(); // end named-worker
                    parentCtx = getParentContext();
                    if (parentCtx == ParserRuleContext.FORK_STMT) {
                        nextToken = this.tokenReader.peek(nextLookahead);
                        switch (nextToken.kind) {
                            case CLOSE_BRACE_TOKEN:
                                return ParserRuleContext.CLOSE_BRACE;
                            default:
                                return ParserRuleContext.STATEMENT;
                        }
                    } else {
                        return ParserRuleContext.STATEMENT;
                    }
                } else if (parentCtx == ParserRuleContext.LOCK_STMT) {
                    endContext();
                    return ParserRuleContext.STATEMENT;
                } else if (parentCtx == ParserRuleContext.FOREACH_STMT) {
                    endContext();
                    return ParserRuleContext.STATEMENT;
                }
                return ParserRuleContext.STATEMENT;
            case MAPPING_CONSTRUCTOR:
                endContext(); // end mapping constructor
                parentCtx = getParentContext();
                if (parentCtx == ParserRuleContext.TABLE_CONSTRUCTOR) {
                    return ParserRuleContext.TABLE_ROW_END;
                }

                if (parentCtx != ParserRuleContext.ANNOTATIONS) {
                    return getNextRuleForExpr();
                }

                nextToken = this.tokenReader.peek(nextLookahead);
                if (nextToken.kind == SyntaxKind.AT_TOKEN) {
                    return ParserRuleContext.AT;
                }

                endContext(); // end annotations
                parentCtx = getParentContext();
                switch (parentCtx) {
                    case COMP_UNIT:
                        return ParserRuleContext.TOP_LEVEL_NODE_WITHOUT_METADATA;
                    case FUNC_DEF:
                    case FUNC_TYPE_DESC:
                    case FUNC_DEF_OR_FUNC_TYPE:
                    case ANNON_FUNC_OR_FUNC_TYPE:
                        return ParserRuleContext.TYPE_DESC_IN_RETURN_TYPE_DESC;
                    case LET_VAR_DECL:
                        return ParserRuleContext.TYPE_DESC_IN_TYPE_BINDING_PATTERN;
                    case RECORD_FIELD:
                        return ParserRuleContext.RECORD_FIELD_WITHOUT_METADATA;
                    case OBJECT_MEMBER:
                        return ParserRuleContext.OBJECT_MEMBER_WITHOUT_METADATA;
                    case SERVICE_DECL:
                        return ParserRuleContext.RESOURCE_DEF;
                    case FUNC_BODY_BLOCK:
                        return ParserRuleContext.STATEMENT_WITHOUT_ANNOTS;
                    case EXTERNAL_FUNC_BODY:
                        return ParserRuleContext.EXTERNAL_KEYWORD;
                    case TYPE_CAST_EXPRESSION:
                        return ParserRuleContext.TYPE_CAST_PARAM_RHS;
                    default:
                        if (isParameter(parentCtx)) {
                            return ParserRuleContext.REQUIRED_PARAM;
                        }
                        throw new IllegalStateException("annotation is ending inside a " + parentCtx);
                }
            case FORK_STMT:
                endContext(); // end fork-statement
                return ParserRuleContext.STATEMENT;
            case INTERPOLATION:
                endContext();
                return ParserRuleContext.TEMPLATE_MEMBER;
            default:
                throw new IllegalStateException("found close-brace in: " + parentCtx);
        }
    }

    /**
     * Get the next parser context to visit after a variable/parameter name.
     * 
     * @param nextLookahead Position of the next token to consider, relative to the position of the original error
     * @return Next parser context
     */
    private ParserRuleContext getNextRuleForVarName(int nextLookahead) {
        STToken nextToken = this.tokenReader.peek(nextLookahead);
        ParserRuleContext parentCtx = getParentContext();
        if (parentCtx == ParserRuleContext.REQUIRED_PARAM) {
            if (isEndOfParametersList(nextToken)) {
                return ParserRuleContext.CLOSE_PARENTHESIS;
            } else if (isEndOfParameter(nextToken)) {
                return ParserRuleContext.COMMA;
            } else {
                // Currently processing a required param, but now switch
                // to a defaultable param
                switchContext(ParserRuleContext.DEFAULTABLE_PARAM);
                if (isCompoundBinaryOperator(nextToken.kind)) {
                    return ParserRuleContext.COMPOUND_BINARY_OPERATOR;
                } else {
                    return ParserRuleContext.ASSIGN_OP;
                }
            }
        } else if (parentCtx == ParserRuleContext.DEFAULTABLE_PARAM) {
            if (isEndOfParametersList(nextToken)) {
                return ParserRuleContext.CLOSE_PARENTHESIS;
            } else {
                return ParserRuleContext.ASSIGN_OP;
            }
        } else if (parentCtx == ParserRuleContext.FOREACH_STMT) {
            return ParserRuleContext.IN_KEYWORD;
        } else if (isStatement(parentCtx) || parentCtx == ParserRuleContext.LISTENER_DECL ||
                parentCtx == ParserRuleContext.CONSTANT_DECL) {
            return ParserRuleContext.VAR_DECL_STMT_RHS;
        } else if (parentCtx == ParserRuleContext.RECORD_FIELD) {
            return ParserRuleContext.FIELD_DESCRIPTOR_RHS;
        } else if (parentCtx == ParserRuleContext.ARG_LIST) {
            return ParserRuleContext.NAMED_OR_POSITIONAL_ARG_RHS;
        } else if (parentCtx == ParserRuleContext.OBJECT_MEMBER) {
            return ParserRuleContext.OBJECT_FIELD_RHS;
        } else if (parentCtx == ParserRuleContext.ARRAY_TYPE_DESCRIPTOR) {
            return ParserRuleContext.CLOSE_BRACKET;
        } else if (parentCtx == ParserRuleContext.KEY_SPECIFIER) {
            return ParserRuleContext.TABLE_KEY_RHS;
        } else if (parentCtx == ParserRuleContext.LET_VAR_DECL) {
            return ParserRuleContext.ASSIGN_OP;
        } else if (parentCtx == ParserRuleContext.ANNOTATION_DECL) {
            return ParserRuleContext.ANNOT_OPTIONAL_ATTACH_POINTS;
        } else if (isParameter(parentCtx)) {
            return ParserRuleContext.PARAMETER_NAME_RHS;
        } else {
            throw new IllegalStateException(parentCtx.toString());
        }
    }

    /**
     * Check whether the given token kind is a compound binary operator.
     * 
     * @param kind STToken kind
     * @return <code>true</code> if the token kind refers to a binary operator. <code>false</code> otherwise
     */
    private boolean isCompoundBinaryOperator(SyntaxKind kind) {
        switch (kind) {
            case PLUS_TOKEN:
            case MINUS_TOKEN:
            case SLASH_TOKEN:
            case ASTERISK_TOKEN:
                return true;
            default:
                return false;
        }
    }

    /**
     * Get the next parser context to visit after a {@link ParserRuleContext#SEMICOLON}.
     *
     * @param nextLookahead Position of the next token to consider, relative to the position of the original error
     * @return Next parser context
     */
    private ParserRuleContext getNextRuleForSemicolon(int nextLookahead) {
        STToken nextToken;
        ParserRuleContext parentCtx = getParentContext();
        if (parentCtx == ParserRuleContext.EXTERNAL_FUNC_BODY) {
            endContext(); // end external func-body
            nextToken = this.tokenReader.peek(nextLookahead);
            if (nextToken.kind == SyntaxKind.EOF_TOKEN) {
                return ParserRuleContext.EOF;
            }
            return ParserRuleContext.TOP_LEVEL_NODE;
        } else if (isExpression(parentCtx)) {
            // A semicolon after an expression also means its an end of a statement/field, Hence pop the ctx.
            endContext(); // end statement
            if (isEndOfBlock(this.tokenReader.peek(nextLookahead))) {
                return ParserRuleContext.CLOSE_BRACE;
            }
            return ParserRuleContext.STATEMENT;
        } else if (parentCtx == ParserRuleContext.VAR_DECL_STMT) {
            endContext(); // end var-decl
            parentCtx = getParentContext();
            if (parentCtx == ParserRuleContext.COMP_UNIT) {
                return ParserRuleContext.TOP_LEVEL_NODE;
            }
            return ParserRuleContext.STATEMENT;
        } else if (isStatement(parentCtx)) {
            endContext(); // end statement
            if (isEndOfBlock(this.tokenReader.peek(nextLookahead))) {
                return ParserRuleContext.CLOSE_BRACE;
            }
            return ParserRuleContext.STATEMENT;
        } else if (parentCtx == ParserRuleContext.RECORD_FIELD) {
            endContext(); // end record field
            if (isEndOfBlock(this.tokenReader.peek(nextLookahead))) {
                return ParserRuleContext.RECORD_BODY_END;
            }
            return ParserRuleContext.RECORD_FIELD_OR_RECORD_END;
        } else if (parentCtx == ParserRuleContext.MODULE_TYPE_DEFINITION ||
                parentCtx == ParserRuleContext.LISTENER_DECL || parentCtx == ParserRuleContext.CONSTANT_DECL ||
                parentCtx == ParserRuleContext.ANNOTATION_DECL ||
                parentCtx == ParserRuleContext.XML_NAMESPACE_DECLARATION) {
            endContext(); // end declaration
            nextToken = this.tokenReader.peek(nextLookahead);
            if (nextToken.kind == SyntaxKind.EOF_TOKEN) {
                return ParserRuleContext.EOF;
            }
            return ParserRuleContext.TOP_LEVEL_NODE;
        } else if (parentCtx == ParserRuleContext.OBJECT_MEMBER) {
            if (isEndOfObjectTypeNode(nextLookahead)) {
                endContext(); // end object member
                return ParserRuleContext.CLOSE_BRACE;
            }
            return ParserRuleContext.OBJECT_MEMBER;
        } else if (parentCtx == ParserRuleContext.IMPORT_DECL) {
            endContext(); // end object member
            nextToken = this.tokenReader.peek(nextLookahead);
            if (nextToken.kind == SyntaxKind.EOF_TOKEN) {
                return ParserRuleContext.EOF;
            }
            return ParserRuleContext.TOP_LEVEL_NODE;
        } else if (parentCtx == ParserRuleContext.ANNOT_ATTACH_POINTS_LIST) {
            endContext(); // end annot attach points list
            endContext(); // end annot declaration
            nextToken = this.tokenReader.peek(nextLookahead);
            if (nextToken.kind == SyntaxKind.EOF_TOKEN) {
                return ParserRuleContext.EOF;
            }
            return ParserRuleContext.TOP_LEVEL_NODE;
        } else {
            throw new IllegalStateException();
        }
    }

    private ParserRuleContext getNextRuleForDot() {
        ParserRuleContext parentCtx = getParentContext();
        if (parentCtx == ParserRuleContext.IMPORT_DECL) {
            return ParserRuleContext.IMPORT_MODULE_NAME;
        }
        return ParserRuleContext.FIELD_OR_FUNC_NAME;
    }

    /**
     * Get the next parser context to visit after a {@link ParserRuleContext#QUESTION_MARK}.
     *
     * @return Next parser context
     */
    private ParserRuleContext getNextRuleForQuestionMark() {
        ParserRuleContext parentCtx = getParentContext();
        switch (parentCtx) {
            case OPTIONAL_TYPE_DESCRIPTOR:
                endContext();
                return ParserRuleContext.TYPEDESC_RHS;
            default:
                return ParserRuleContext.SEMICOLON;
        }
    }

    /**
     * Get the next parser context to visit after a {@link ParserRuleContext#OPEN_BRACKET}.
     *
     * @return Next parser context
     */
    private ParserRuleContext getNextRuleForOpenBracket() {
        ParserRuleContext parentCtx = getParentContext();
        switch (parentCtx) {
            case ARRAY_TYPE_DESCRIPTOR:
                return ParserRuleContext.ARRAY_LENGTH;
            case LIST_CONSTRUCTOR:
                return ParserRuleContext.LIST_CONSTRUCTOR_RHS;
            case TABLE_CONSTRUCTOR:
                return ParserRuleContext.ROW_LIST_RHS;
            default:
                return ParserRuleContext.EXPRESSION;
        }
    }

    /**
     * Get the next parser context to visit after a {@link ParserRuleContext#CLOSE_BRACKET}.
     *
     * @return Next parser context
     */
    private ParserRuleContext getNextRuleForCloseBracket() {
        ParserRuleContext parentCtx = getParentContext();
        switch (parentCtx) {
            case ARRAY_TYPE_DESCRIPTOR:
                endContext(); // End array type descriptor context
                return ParserRuleContext.TYPEDESC_RHS;
            case COMPUTED_FIELD_NAME:
                endContext(); // end computed-field-name
                return ParserRuleContext.COLON;
            case LIST_CONSTRUCTOR:
            case TABLE_CONSTRUCTOR:
                endContext();
                return getNextRuleForExpr();
            default:
                return getNextRuleForExpr();
        }
    }

    /**
     * Get the next parser context to visit after a {@link ParserRuleContext#DECIMAL_INTEGER_LITERAL}.
     *
     * @return Next parser context
     */
    private ParserRuleContext getNextRuleForDecimalIntegerLiteral() {
        ParserRuleContext parentCtx = getParentContext();
        switch (parentCtx) {
            case ARRAY_TYPE_DESCRIPTOR:
            default:
                return ParserRuleContext.CLOSE_BRACKET;
        }
    }

    private ParserRuleContext getNextRuleForExpr() {
        ParserRuleContext parentCtx;
        parentCtx = getParentContext();
        if (parentCtx == ParserRuleContext.CONSTANT_EXPRESSION) {
            endContext();
            return getNextRuleForConstExpr();
        }
        return ParserRuleContext.EXPRESSION_RHS;
    }

    private ParserRuleContext getNextRuleForConstExpr() {
        ParserRuleContext parentCtx = getParentContext();
        switch (parentCtx) {
            case XML_NAMESPACE_DECLARATION:
                return ParserRuleContext.XML_NAMESPACE_PREFIX_DECL;
            default:
                throw new IllegalStateException();
        }
    }

    /**
     * Get the next parser context to visit after a binding-pattern.
     *
     * @return Next parser context
     */
    private ParserRuleContext getNextRuleForBindingPattern() {
        endContext(); //ending typed-binding-pattern context
        ParserRuleContext parentCtx = getParentContext();
        switch (parentCtx) {
            case FOREACH_STMT:
                return ParserRuleContext.VARIABLE_NAME;
            default:
                break;
        }
        throw new IllegalStateException(parentCtx.toString());
    }

    /**
     * Check whether the given context is a statement.
     * 
     * @param ctx Parser context to check
     * @return <code>true</code> if the given context is a statement. <code>false</code> otherwise
     */
    private boolean isStatement(ParserRuleContext parentCtx) {
        switch (parentCtx) {
            case STATEMENT:
            case STATEMENT_WITHOUT_ANNOTS:
            case VAR_DECL_STMT:
            case ASSIGNMENT_STMT:
            case ASSIGNMENT_OR_VAR_DECL_STMT:
            case IF_BLOCK:
            case BLOCK_STMT:
            case WHILE_BLOCK:
            case CALL_STMT:
            case PANIC_STMT:
            case CONTINUE_STATEMENT:
            case BREAK_STATEMENT:
            case RETURN_STMT:
            case COMPOUND_ASSIGNMENT_STMT:
            case LOCAL_TYPE_DEFINITION_STMT:
            case STMT_START_WITH_IDENTIFIER:
            case EXPRESSION_STATEMENT:
            case LOCK_STMT:
            case FORK_STMT:
            case FOREACH_STMT:
                return true;
            default:
                return false;
        }
    }

    /**
     * Check whether the given context is an expression.
     * 
     * @param ctx Parser context to check
     * @return <code>true</code> if the given context is an expression. <code>false</code> otherwise
     */
    private boolean isExpression(ParserRuleContext ctx) {
        return ctx == ParserRuleContext.EXPRESSION || ctx == ParserRuleContext.TERMINAL_EXPRESSION;
    }

    /**
     * Check whether the given token refers to a binary operator.
     * 
     * @param token Token to check
     * @return <code>true</code> if the given token refers to a binary operator. <code>false</code> otherwise
     */
    private boolean isBinaryOperator(STToken token) {
        switch (token.kind) {
            case PLUS_TOKEN:
            case MINUS_TOKEN:
            case SLASH_TOKEN:
            case ASTERISK_TOKEN:
            case GT_TOKEN:
            case LT_TOKEN:
            case DOUBLE_EQUAL_TOKEN:
            case TRIPPLE_EQUAL_TOKEN:
            case LT_EQUAL_TOKEN:
            case GT_EQUAL_TOKEN:
            case NOT_EQUAL_TOKEN:
            case NOT_DOUBLE_EQUAL_TOKEN:
            case BITWISE_AND_TOKEN:
            case BITWISE_XOR_TOKEN:
            case PIPE_TOKEN:
            case LOGICAL_AND_TOKEN:
            case LOGICAL_OR_TOKEN:
                return true;

            // Treat these also as binary operators.
            case RIGHT_ARROW_TOKEN:
                return true;
            default:
                return false;
        }
    }

    private boolean isParameter(ParserRuleContext ctx) {
        switch (ctx) {
            case REQUIRED_PARAM:
            case DEFAULTABLE_PARAM:
            case REST_PARAM:
            case PARAM_LIST:
                return true;
            default:
                return false;
        }
    }

    /**
     * Get the expected token kind at the given parser rule context. If the parser rule is a terminal,
     * then the corresponding terminal token kind is returned. If the parser rule is a production,
     * then {@link SyntaxKind#NONE} is returned.
     * 
     * @param ctx Parser rule context
     * @return Token kind expected at the given parser rule
     */
    @Override
    protected SyntaxKind getExpectedTokenKind(ParserRuleContext ctx) {
        switch (ctx) {
            case ASSIGN_OP:
                return SyntaxKind.EQUAL_TOKEN;
            case BINARY_OPERATOR:
                return SyntaxKind.PLUS_TOKEN;
            case CLOSE_BRACE:
                return SyntaxKind.CLOSE_BRACE_TOKEN;
            case CLOSE_PARENTHESIS:
                return SyntaxKind.CLOSE_PAREN_TOKEN;
            case COMMA:
                return SyntaxKind.COMMA_TOKEN;
            case EXTERNAL_KEYWORD:
                return SyntaxKind.EXTERNAL_KEYWORD;
            case FUNCTION_KEYWORD:
                return SyntaxKind.FUNCTION_KEYWORD;
            case FUNC_NAME:
                return SyntaxKind.IDENTIFIER_TOKEN;
            case OPEN_BRACE:
                return SyntaxKind.OPEN_BRACE_TOKEN;
            case OPEN_PARENTHESIS:
            case ARG_LIST_START:
                return SyntaxKind.OPEN_PAREN_TOKEN;
            case RETURNS_KEYWORD:
                return SyntaxKind.RETURNS_KEYWORD;
            case SEMICOLON:
                return SyntaxKind.SEMICOLON_TOKEN;
            case VARIABLE_NAME:
            case STATEMENT_START_IDENTIFIER:
                return SyntaxKind.IDENTIFIER_TOKEN;
            case PUBLIC_KEYWORD:
                return SyntaxKind.PUBLIC_KEYWORD;
            case ASSIGNMENT_STMT:
                return SyntaxKind.IDENTIFIER_TOKEN;
            case EXPRESSION_RHS:
                return SyntaxKind.PLUS_TOKEN;
            case EXPRESSION:
            case TERMINAL_EXPRESSION:
                return SyntaxKind.IDENTIFIER_TOKEN;
            case EXTERNAL_FUNC_BODY:
                return SyntaxKind.EQUAL_TOKEN;
            case FUNC_TYPE_OR_DEF_SIGNATURE_RHS:
            case FUNC_BODY_BLOCK:
                return SyntaxKind.OPEN_BRACE_TOKEN;
            case FUNC_DEF:
            case FUNC_DEF_OR_FUNC_TYPE:
            case FUNC_TYPE_DESC:
                return SyntaxKind.FUNCTION_KEYWORD;
            case VAR_DECL_STMT_RHS:
                return SyntaxKind.SEMICOLON_TOKEN;
            case SIMPLE_TYPE_DESCRIPTOR:
            case REQUIRED_PARAM:
            case VAR_DECL_STMT:
            case ASSIGNMENT_OR_VAR_DECL_STMT:
            case DEFAULTABLE_PARAM:
            case REST_PARAM:
                return SyntaxKind.TYPE_DESC;
            case ASTERISK:
                return SyntaxKind.ASTERISK_TOKEN;
            case CLOSED_RECORD_BODY_END:
                return SyntaxKind.CLOSE_BRACE_PIPE_TOKEN;
            case CLOSED_RECORD_BODY_START:
                return SyntaxKind.OPEN_BRACE_PIPE_TOKEN;
            case ELLIPSIS:
                return SyntaxKind.ELLIPSIS_TOKEN;
            case QUESTION_MARK:
                return SyntaxKind.QUESTION_MARK_TOKEN;
            case RECORD_BODY_START:
                return SyntaxKind.OPEN_BRACE_PIPE_TOKEN;
            case RECORD_FIELD:
            case RECORD_KEYWORD:
                return SyntaxKind.RECORD_KEYWORD;
            case TYPE_KEYWORD:
                return SyntaxKind.TYPE_KEYWORD;
            case TYPE_NAME:
                return SyntaxKind.IDENTIFIER_TOKEN;
            case TYPE_REFERENCE:
                return SyntaxKind.IDENTIFIER_TOKEN;
            case RECORD_BODY_END:
                return SyntaxKind.CLOSE_BRACE_TOKEN;
            case OBJECT_KEYWORD:
                return SyntaxKind.OBJECT_KEYWORD;
            case PRIVATE_KEYWORD:
                return SyntaxKind.PRIVATE_KEYWORD;
            case REMOTE_KEYWORD:
                return SyntaxKind.REMOTE_KEYWORD;
            case OBJECT_FIELD_RHS:
                return SyntaxKind.SEMICOLON_TOKEN;
            case ABSTRACT_KEYWORD:
                return SyntaxKind.ABSTRACT_KEYWORD;
            case CLIENT_KEYWORD:
                return SyntaxKind.CLIENT_KEYWORD;
            case OBJECT_TYPE_FIRST_QUALIFIER:
            case OBJECT_TYPE_SECOND_QUALIFIER:
                return SyntaxKind.OBJECT_KEYWORD;
            case CLOSE_BRACKET:
                return SyntaxKind.CLOSE_BRACKET_TOKEN;
            case DOT:
                return SyntaxKind.DOT_TOKEN;
            case FIELD_OR_FUNC_NAME:
                return SyntaxKind.IDENTIFIER_TOKEN;
            case OPEN_BRACKET:
                return SyntaxKind.OPEN_BRACKET_TOKEN;
            case IF_KEYWORD:
                return SyntaxKind.IF_KEYWORD;
            case ELSE_KEYWORD:
                return SyntaxKind.ELSE_KEYWORD;
            case WHILE_KEYWORD:
                return SyntaxKind.WHILE_KEYWORD;
            case CHECKING_KEYWORD:
                return SyntaxKind.CHECK_KEYWORD;
            case AS_KEYWORD:
                return SyntaxKind.AS_KEYWORD;
            case BOOLEAN_LITERAL:
                return SyntaxKind.TRUE_KEYWORD;
            case IMPORT_KEYWORD:
                return SyntaxKind.IMPORT_KEYWORD;
            case IMPORT_MODULE_NAME:
            case IMPORT_ORG_OR_MODULE_NAME:
            case IMPORT_PREFIX:
            case VARIABLE_REF:
            case BASIC_LITERAL: // return var-ref for any kind of terminal expression
            case SERVICE_NAME:
            case IDENTIFIER:
            case QUALIFIED_IDENTIFIER:
            case NAMESPACE_PREFIX:
                return SyntaxKind.IDENTIFIER_TOKEN;
            case VERSION_NUMBER:
            case MAJOR_VERSION:
            case MINOR_VERSION:
            case PATCH_VERSION:
                return SyntaxKind.DECIMAL_INTEGER_LITERAL;
            case SLASH:
                return SyntaxKind.SLASH_TOKEN;
            case VERSION_KEYWORD:
                return SyntaxKind.VERSION_KEYWORD;
            case IMPORT_DECL_RHS:
                return SyntaxKind.SEMICOLON_TOKEN;
            case IMPORT_SUB_VERSION:
                return SyntaxKind.SEMICOLON_TOKEN;
            case COLON:
                return SyntaxKind.COLON_TOKEN;
            case MAPPING_FIELD_NAME:
            case MAPPING_FIELD:
                return SyntaxKind.IDENTIFIER_TOKEN;
            case PANIC_KEYWORD:
                return SyntaxKind.PANIC_KEYWORD;
            case STRING_LITERAL:
                return SyntaxKind.STRING_LITERAL;
            case ON_KEYWORD:
                return SyntaxKind.ON_KEYWORD;
            case RESOURCE_KEYWORD:
                return SyntaxKind.RESOURCE_KEYWORD;
            case RETURN_KEYWORD:
                return SyntaxKind.RETURN_KEYWORD;
            case SERVICE_KEYWORD:
                return SyntaxKind.SERVICE_KEYWORD;
            case BREAK_KEYWORD:
                return SyntaxKind.BREAK_KEYWORD;
            case LISTENER_KEYWORD:
                return SyntaxKind.CONST_KEYWORD;
            case CONTINUE_KEYWORD:
                return SyntaxKind.CONTINUE_KEYWORD;
            case CONST_KEYWORD:
                return SyntaxKind.CONST_KEYWORD;
            case FINAL_KEYWORD:
                return SyntaxKind.FINAL_KEYWORD;
            case CONST_DECL_TYPE:
                return SyntaxKind.IDENTIFIER_TOKEN;
            case NIL_TYPE_DESCRIPTOR:
                return SyntaxKind.NIL_TYPE_DESC;
            case TYPEOF_KEYWORD:
                return SyntaxKind.TYPEOF_KEYWORD;
            case OPTIONAL_TYPE_DESCRIPTOR:
                return SyntaxKind.OPTIONAL_TYPE_DESC;
            case UNARY_OPERATOR:
                return SyntaxKind.PLUS_TOKEN;
            case ARRAY_TYPE_DESCRIPTOR:
                return SyntaxKind.ARRAY_TYPE_DESC;
            case AT:
                return SyntaxKind.AT_TOKEN;
            case FIELD_DESCRIPTOR_RHS:
                return SyntaxKind.SEMICOLON_TOKEN;
            case AFTER_PARAMETER_TYPE:
                return SyntaxKind.IDENTIFIER_TOKEN;
            case CONST_DECL_RHS:
                return SyntaxKind.EQUAL_TOKEN;
            case IS_KEYWORD:
                return SyntaxKind.IS_KEYWORD;
            case OBJECT_MEMBER_WITHOUT_METADATA:
            case RECORD_FIELD_WITHOUT_METADATA:
            case PARAMETER_WITHOUT_ANNOTS:
            case TYPE_DESCRIPTOR:
                return SyntaxKind.TYPE_DESC;
            case TYPEOF_EXPRESSION:
                return SyntaxKind.TYPEOF_KEYWORD;
            case RIGHT_ARROW:
                return SyntaxKind.RIGHT_ARROW_TOKEN;
            case STMT_START_WITH_EXPR_RHS:
                return SyntaxKind.EQUAL_TOKEN;
            case COMPOUND_BINARY_OPERATOR:
                return SyntaxKind.PLUS_TOKEN;
            case UNARY_EXPRESSION:
                return SyntaxKind.PLUS_TOKEN;
            case MAP_KEYWORD:
                return SyntaxKind.MAP_KEYWORD;
            case FUTURE_KEYWORD:
                return SyntaxKind.FUTURE_KEYWORD;
            case TYPEDESC_KEYWORD:
                return SyntaxKind.TYPEDESC_KEYWORD;
            case GT:
                return SyntaxKind.GT_TOKEN;
            case LT:
                return SyntaxKind.LT_TOKEN;
            case NULL_KEYWORD:
                return SyntaxKind.NULL_KEYWORD;
            case LOCK_KEYWORD:
                return SyntaxKind.LOCK_KEYWORD;
            case ANNOTATION_KEYWORD:
                return SyntaxKind.ANNOTATION_KEYWORD;
            case ANNOT_DECL_OPTIONAL_TYPE:
                return SyntaxKind.IDENTIFIER_TOKEN;
            case ANNOT_DECL_RHS:
                return SyntaxKind.ON_KEYWORD;
            case ARRAY_LENGTH:
                return SyntaxKind.DECIMAL_INTEGER_LITERAL;
            case ATTACH_POINT_IDENT:
            case IDENT_AFTER_OBJECT_IDENT:
            case SINGLE_KEYWORD_ATTACH_POINT_IDENT:
                return SyntaxKind.TYPE_KEYWORD;
            case FIELD_IDENT:
                return SyntaxKind.FIELD_KEYWORD;
            case FUNCTION_IDENT:
                return SyntaxKind.FUNCTION_KEYWORD;
            case HEX_INTEGER_LITERAL:
                return SyntaxKind.HEX_INTEGER_LITERAL;
            case RECORD_FIELD_OR_RECORD_END:
                return SyntaxKind.CLOSE_BRACE_TOKEN;
            case SOURCE_KEYWORD:
                return SyntaxKind.SOURCE_KEYWORD;
            case ATTACH_POINT_END:
                return SyntaxKind.SEMICOLON_TOKEN;
            case CONSTANT_EXPRESSION:
                return SyntaxKind.STRING_LITERAL;
            case CONSTANT_EXPRESSION_START:
            case OBJECT_IDENT:
                return SyntaxKind.OBJECT_KEYWORD;
            case RECORD_IDENT:
                return SyntaxKind.RECORD_KEYWORD;
            case RESOURCE_IDENT:
                return SyntaxKind.RESOURCE_KEYWORD;
            case XMLNS_KEYWORD:
            case XML_NAMESPACE_DECLARATION:
                return SyntaxKind.XMLNS_KEYWORD;
            case XML_NAMESPACE_PREFIX_DECL:
                return SyntaxKind.SEMICOLON_TOKEN;
            case NAMED_WORKER_DECL:
            case WORKER_KEYWORD:
                return SyntaxKind.WORKER_KEYWORD;
            case WORKER_NAME:
            case NAMED_WORKERS:
            case ANNOTATION_TAG:
                return SyntaxKind.IDENTIFIER_TOKEN;
            case NIL_LITERAL:
                return SyntaxKind.OPEN_PAREN_TOKEN;
            case FORK_KEYWORD:
                return SyntaxKind.FORK_KEYWORD;
            case DECIMAL_FLOATING_POINT_LITERAL:
                return SyntaxKind.DECIMAL_FLOATING_POINT_LITERAL;
            case HEX_FLOATING_POINT_LITERAL:
                return SyntaxKind.HEX_FLOATING_POINT_LITERAL;
            case PARAMETERIZED_TYPE:
                return SyntaxKind.MAP_KEYWORD;
            case TRAP_KEYWORD:
                return SyntaxKind.TRAP_KEYWORD;
            case FOREACH_KEYWORD:
                return SyntaxKind.FOREACH_KEYWORD;
            case IN_KEYWORD:
                return SyntaxKind.IN_KEYWORD;
            case PIPE:
                return SyntaxKind.PIPE_TOKEN;
            case TABLE_KEYWORD:
                return SyntaxKind.TABLE_KEYWORD;
            case KEY_KEYWORD:
                return SyntaxKind.KEY_KEYWORD;
            case ERROR_KEYWORD:
                return SyntaxKind.ERROR_KEYWORD;
            case STREAM_KEYWORD:
                return SyntaxKind.STREAM_KEYWORD;
            case LET_KEYWORD:
                return SyntaxKind.LET_KEYWORD;
            case TEMPLATE_END:
            case TEMPLATE_START:
                return SyntaxKind.BACKTICK_TOKEN;
            case LT_TOKEN:
                return SyntaxKind.LT_TOKEN;
            case GT_TOKEN:
                return SyntaxKind.GT_TOKEN;
            case INTERPOLATION_START_TOKEN:
                return SyntaxKind.INTERPOLATION_START_TOKEN;
            case XML_KEYWORD:
                return SyntaxKind.XML_KEYWORD;
            case XML_NAME:
                return SyntaxKind.IDENTIFIER_TOKEN;
            case STRING_KEYWORD:
                return SyntaxKind.STRING_KEYWORD;

            // TODO:
            case COMP_UNIT:
            case TOP_LEVEL_NODE:
            case TOP_LEVEL_NODE_WITHOUT_METADATA:
            case TOP_LEVEL_NODE_WITHOUT_MODIFIER:
            case ANNOTATIONS:
            case PARAM_LIST:
            case PARAMETER_NAME_RHS:
            case STATEMENT:
            case STATEMENT_WITHOUT_ANNOTS:
            case FIELD_OR_REST_DESCIPTOR_RHS:
            case MODULE_TYPE_DEFINITION:
            case RECORD_TYPE_DESCRIPTOR:
            case EOF:
            case FUNC_CALL:
            case NAMED_OR_POSITIONAL_ARG_RHS:
            case OBJECT_FUNC_OR_FIELD:
            case OBJECT_FUNC_OR_FIELD_WITHOUT_VISIBILITY:
            case OBJECT_MEMBER:
            case OBJECT_METHOD_START:
            case OBJECT_TYPE_DESCRIPTOR:
            case OBJECT_TYPE_DESCRIPTOR_START:
            case AFTER_IMPORT_MODULE_NAME:
            case ASSIGNMENT_OR_VAR_DECL_STMT_RHS:
            case BLOCK_STMT:
            case CALL_STMT:
            case CALL_STMT_START:
            case DECIMAL_INTEGER_LITERAL:
            case ELSE_BLOCK:
            case ELSE_BODY:
            case IF_BLOCK:
            case IMPORT_DECL:
            case IMPORT_PREFIX_DECL:
            case MAJOR_MINOR_VERSION_END:
            case WHILE_BLOCK:
            case ACCESS_EXPRESSION:
            case IMPORT_VERSION_DECL:
            case MAPPING_CONSTRUCTOR:
            case PANIC_STMT:
            case SPECIFIC_FIELD_RHS:
            case COMPUTED_FIELD_NAME:
            case LISTENERS_LIST:
            case RESOURCE_DEF:
            case RETURN_STMT:
            case RETURN_STMT_RHS:
            case SERVICE_DECL:
            case OPTIONAL_SERVICE_NAME:
            case BREAK_STATEMENT:
            case CONTINUE_STATEMENT:
            case LISTENER_DECL:
            case CONSTANT_DECL:
            case ANNOT_REFERENCE:
            case DOC_STRING:
            case COMPOUND_ASSIGNMENT_STMT:
            case PARAMETER_START:
            case STMT_START_WITH_IDENTIFIER:
            case LOCAL_TYPE_DEFINITION_STMT:
            case LOCK_STMT:
            case FORK_STMT:
            case ANNOTATION_DECL:
            case ANNOT_ATTACH_POINTS_LIST:
            case ANNOT_OPTIONAL_ATTACH_POINTS:
            case EXPRESSION_STATEMENT:
            case EXPRESSION_STATEMENT_START:
            case RECORD_FIELD_START:
            case ATTACH_POINT:
            case DEFAULT_WORKER:
            case DEFAULT_WORKER_INIT:
            case TRAP_EXPRESSION:
            case LIST_CONSTRUCTOR:
            case FOREACH_STMT:
            case TYPE_CAST_EXPRESSION:
            case TABLE_CONSTRUCTOR:
            case KEY_SPECIFIER:
            case LET_VAR_DECL:
            case LET_EXPRESSION:
            default:
                break;
        }

        return SyntaxKind.NONE;
    }

    /**
     * Check whether a token kind is a basic literal.
     * 
     * @param kind Token kind to check
     * @return <code>true</code> if the given token kind belongs to a basic literal.<code>false</code> otherwise
     */
    private boolean isBasicLiteral(SyntaxKind kind) {
        switch (kind) {
            case DECIMAL_INTEGER_LITERAL:
            case HEX_INTEGER_LITERAL:
            case STRING_LITERAL:
            case TRUE_KEYWORD:
            case FALSE_KEYWORD:
            case NULL_KEYWORD:
            case DECIMAL_FLOATING_POINT_LITERAL:
            case HEX_FLOATING_POINT_LITERAL:
                return true;
            default:
                return false;
        }
    }

    /**
     * Check whether the given token refers to a unary operator.
     *
     * @param token Token to check
     * @return <code>true</code> if the given token refers to a unary operator. <code>false</code> otherwise
     */
    private boolean isUnaryOperator(STToken token) {
        switch (token.kind) {
            case PLUS_TOKEN:
            case MINUS_TOKEN:
            case NEGATION_TOKEN:
            case EXCLAMATION_MARK_TOKEN:
                return true;
            default:
                return false;
        }
    }

    private boolean isSingleKeywordAttachPointIdent(SyntaxKind tokenKind) {
        switch (tokenKind) {
            case ANNOTATION_KEYWORD:
            case EXTERNAL_KEYWORD:
            case VAR_KEYWORD:
            case CONST_KEYWORD:
            case LISTENER_KEYWORD:
            case WORKER_KEYWORD:
            case TYPE_KEYWORD:
            case FUNCTION_KEYWORD:
            case PARAMETER_KEYWORD:
            case RETURN_KEYWORD:
            case SERVICE_KEYWORD:
            case FIELD_KEYWORD:
                return true;
            default:
                return false;
        }
    }

    /**
     * Check whether the given token is a parameterized type keyword.
     *
     * @param tokenKind Token to check
     * @return <code>true</code> if the given token is a parameterized type keyword. <code>false</code> otherwise
     */
    public boolean isParameterizedTypeToken(SyntaxKind tokenKind) {
        switch (tokenKind) {
            case MAP_KEYWORD:
            case FUTURE_KEYWORD:
            case TYPEDESC_KEYWORD:
                return true;
            default:
                return false;
        }
    }

    public ParserRuleContext findBestPath(ParserRuleContext context) {
        // We reach here to break ambiguity. Hence increase the lookahead limit
        // to get better results. Since this is an erroneous scenario, the overhead
        // of increasing the lookahead is acceptable.
        int prevLookahead = lookaheadLimit;
        lookaheadLimit = (int) (lookaheadLimit * 1.5);
        ParserRuleContext[] alternatives;
        switch (context) {
            case STATEMENT:
                alternatives = STATEMENTS;
                break;
            case TOP_LEVEL_NODE:
                alternatives = TOP_LEVEL_NODE;
                break;
            case OBJECT_MEMBER:
                alternatives = OBJECT_MEMBER_START;
                break;
            default:
                throw new IllegalStateException();
        }

        Result result = seekInAlternativesPaths(1, 0, 0, alternatives, true);
        lookaheadLimit = prevLookahead;
        return result.ctx;
    }
}<|MERGE_RESOLUTION|>--- conflicted
+++ resolved
@@ -1841,11 +1841,7 @@
             case FOREACH_STMT:
                 return ParserRuleContext.FOREACH_KEYWORD;
             case FOREACH_KEYWORD:
-<<<<<<< HEAD
-                return ParserRuleContext.TYPED_BINDING_PATTERN;
-=======
                 return ParserRuleContext.TYPE_DESC_IN_TYPE_BINDING_PATTERN;
->>>>>>> 39c16a04
             case IN_KEYWORD:
                 parentCtx = getParentContext();
                 if (parentCtx == ParserRuleContext.LET_VAR_DECL) {
@@ -1878,15 +1874,10 @@
                 return ParserRuleContext.LT;
             case END_OF_TYPE_DESC:
                 return getNextRuleForTypeDescriptor();
-<<<<<<< HEAD
-            case PARAMETERIZED_TYPE_DESCRIPTOR:
-                return ParserRuleContext.PARAMETERIZED_TYPE;
             case TYPED_BINDING_PATTERN:
                 return ParserRuleContext.TYPE_DESCRIPTOR;
             case BINDING_PATTERN:
                 return getNextRuleForBindingPattern();
-=======
->>>>>>> 39c16a04
             case PARAMETERIZED_TYPE:
                 return ParserRuleContext.LT;
             case LT:
@@ -2142,12 +2133,17 @@
                 return ParserRuleContext.ANNOTATION_TAG;
             case TYPE_DESC_BEFORE_IDENTIFIER:
             case TYPE_DESC_IN_RECORD_FIELD:
-            case TYPE_DESC_IN_TYPE_BINDING_PATTERN: // TODO: Update this once the typed-binding-patterns added.
                 endContext();
                 if (isInTypeDescContext()) {
                     return ParserRuleContext.TYPEDESC_RHS;
                 }
                 return ParserRuleContext.VARIABLE_NAME;
+            case TYPE_DESC_IN_TYPE_BINDING_PATTERN:
+                endContext();
+                if (isInTypeDescContext()) {
+                    return ParserRuleContext.TYPEDESC_RHS;
+                }
+                return ParserRuleContext.BINDING_PATTERN;
             case TYPE_DESC_IN_PARAM:
                 endContext();
                 if (isInTypeDescContext()) {
@@ -2657,15 +2653,16 @@
      * @return Next parser context
      */
     private ParserRuleContext getNextRuleForBindingPattern() {
-        endContext(); //ending typed-binding-pattern context
         ParserRuleContext parentCtx = getParentContext();
         switch (parentCtx) {
+            case STMT_START_WITH_IDENTIFIER:
+            case VAR_DECL_STMT:
+            case LET_VAR_DECL:
             case FOREACH_STMT:
                 return ParserRuleContext.VARIABLE_NAME;
             default:
-                break;
-        }
-        throw new IllegalStateException(parentCtx.toString());
+                throw new IllegalStateException(parentCtx.toString());
+        }
     }
 
     /**
