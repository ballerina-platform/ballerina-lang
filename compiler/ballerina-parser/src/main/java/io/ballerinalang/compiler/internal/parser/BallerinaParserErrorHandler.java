--- conflicted
+++ resolved
@@ -2873,7 +2873,6 @@
         } else if (parentCtx == ParserRuleContext.BRACED_EXPR_OR_ANON_FUNC_PARAMS) {
             endContext(); // end infered-param/parenthesised-expr context
             return ParserRuleContext.INFER_PARAM_END_OR_PARENTHESIS_END;
-<<<<<<< HEAD
         } else if (parentCtx == ParserRuleContext.FUNCTIONAL_MATCH_PATTERN) {
             endContext();
             return getNextRuleForMatchPattern();
@@ -2881,11 +2880,9 @@
             endContext(); //end named arg math pattern context
             endContext(); //end functional match pattern context
             return getNextRuleForMatchPattern();
-=======
         } else if (parentCtx == ParserRuleContext.FUNCTIONAL_BINDING_PATTERN) {
             endContext(); // end functional-binding-pattern
             return getNextRuleForBindingPattern();
->>>>>>> 9e3e89ef
         }
         return ParserRuleContext.EXPRESSION_RHS;
     }
@@ -2914,7 +2911,6 @@
             return ParserRuleContext.KEY_SPECIFIER_RHS;
         } else if (isParameter(parentCtx)) {
             return ParserRuleContext.EXPRESSION;
-<<<<<<< HEAD
         } else if (parentCtx == ParserRuleContext.FUNCTIONAL_MATCH_PATTERN) {
             return ParserRuleContext.ARG_LIST_MATCH_PATTERN_START;
         } else if (isInMatchPatternCtx(parentCtx)) {
@@ -2923,10 +2919,8 @@
             //start the context.
             startContext(ParserRuleContext.FUNCTIONAL_MATCH_PATTERN);
             return ParserRuleContext.ARG_LIST_MATCH_PATTERN_START;
-=======
         } else if (parentCtx == ParserRuleContext.FUNCTIONAL_BINDING_PATTERN) {
             return ParserRuleContext.ARG_BINDING_PATTERN;
->>>>>>> 9e3e89ef
         }
         return ParserRuleContext.EXPRESSION;
     }
@@ -3244,13 +3238,10 @@
             case LET_CLAUSE_LET_VAR_DECL:
             case ENUM_MEMBER_LIST:
                 return ParserRuleContext.EXPRESSION;
-<<<<<<< HEAD
             case NAMED_ARG_MATCH_PATTERN:
                 return ParserRuleContext.MATCH_PATTERN;
-=======
             case FUNCTIONAL_BINDING_PATTERN:
                 return ParserRuleContext.BINDING_PATTERN;
->>>>>>> 9e3e89ef
             default:
                 if (isStatement(parentCtx)) {
                     return ParserRuleContext.EXPRESSION;
