--- conflicted
+++ resolved
@@ -140,12 +140,12 @@
 
     // Give object the higher priority over records, since record body is a subset of object body.
     // Array, optional and union type descriptors are not added to the list since they are left recursive.
-    private static final ParserRuleContext[] TYPE_DESCRIPTORS = { ParserRuleContext.SIMPLE_TYPE_DESCRIPTOR,
-            ParserRuleContext.OBJECT_TYPE_DESCRIPTOR, ParserRuleContext.RECORD_TYPE_DESCRIPTOR,
-            ParserRuleContext.NIL_TYPE_DESCRIPTOR, ParserRuleContext.PARAMETERIZED_TYPE,
-            ParserRuleContext.ERROR_KEYWORD, ParserRuleContext.STREAM_KEYWORD, ParserRuleContext.TABLE_KEYWORD,
-            ParserRuleContext.FUNC_TYPE_DESC, ParserRuleContext.PARENTHESISED_TYPE_DESC_START,
-            ParserRuleContext.READONLY_KEYWORD };
+    private static final ParserRuleContext[] TYPE_DESCRIPTORS =
+            { ParserRuleContext.SIMPLE_TYPE_DESCRIPTOR, ParserRuleContext.OBJECT_TYPE_DESCRIPTOR,
+                    ParserRuleContext.RECORD_TYPE_DESCRIPTOR, ParserRuleContext.NIL_TYPE_DESCRIPTOR,
+                    ParserRuleContext.PARAMETERIZED_TYPE, ParserRuleContext.ERROR_KEYWORD,
+                    ParserRuleContext.STREAM_KEYWORD, ParserRuleContext.TABLE_KEYWORD, ParserRuleContext.FUNC_TYPE_DESC,
+                    ParserRuleContext.PARENTHESISED_TYPE_DESC_START, ParserRuleContext.READONLY_KEYWORD };
 
     private static final ParserRuleContext[] RECORD_FIELD_OR_RECORD_END =
             { ParserRuleContext.RECORD_BODY_END, ParserRuleContext.RECORD_FIELD };
@@ -341,20 +341,17 @@
     private static final ParserRuleContext[] NEW_KEYWORD_RHS =
             { ParserRuleContext.TYPE_DESC_IN_NEW_EXPR, ParserRuleContext.EXPRESSION_RHS };
 
-<<<<<<< HEAD
+    private static final ParserRuleContext[] TABLE_CONSTRUCTOR_OR_QUERY_START =
+            { ParserRuleContext.TABLE_KEYWORD, ParserRuleContext.STREAM_KEYWORD, ParserRuleContext.QUERY_EXPRESSION };
+
+    private static final ParserRuleContext[] TABLE_CONSTRUCTOR_OR_QUERY_RHS =
+            { ParserRuleContext.TABLE_CONSTRUCTOR, ParserRuleContext.QUERY_EXPRESSION };
+
+    private static final ParserRuleContext[] QUERY_EXPRESSION_RHS = { ParserRuleContext.SELECT_CLAUSE,
+            ParserRuleContext.WHERE_CLAUSE, ParserRuleContext.FROM_CLAUSE, ParserRuleContext.LET_CLAUSE };
+
     private static final ParserRuleContext[] BRACED_EXPR_OR_ANON_FUNC_PARAM_RHS =
             { ParserRuleContext.CLOSE_PARENTHESIS, ParserRuleContext.COMMA };
-=======
-    private static final ParserRuleContext[] TABLE_CONSTRUCTOR_OR_QUERY_START =
-            { ParserRuleContext.TABLE_KEYWORD, ParserRuleContext.STREAM_KEYWORD, ParserRuleContext.QUERY_EXPRESSION };
-
-    private static final ParserRuleContext[] TABLE_CONSTRUCTOR_OR_QUERY_RHS =
-            { ParserRuleContext.TABLE_CONSTRUCTOR, ParserRuleContext.QUERY_EXPRESSION };
-
-    private static final ParserRuleContext[] QUERY_EXPRESSION_RHS =
-            { ParserRuleContext.SELECT_CLAUSE, ParserRuleContext.WHERE_CLAUSE, ParserRuleContext.FROM_CLAUSE,
-                    ParserRuleContext.LET_CLAUSE };
->>>>>>> c5237504
 
     public BallerinaParserErrorHandler(AbstractTokenReader tokenReader) {
         super(tokenReader);
@@ -414,13 +411,10 @@
             case FUNC_BODY:
             case FUNC_OPTIONAL_RETURNS:
             case TERMINAL_EXPRESSION:
-<<<<<<< HEAD
-            case ANON_FUNC_BODY:
-=======
             case TABLE_CONSTRUCTOR_OR_QUERY_START:
             case TABLE_CONSTRUCTOR_OR_QUERY_RHS:
             case QUERY_EXPRESSION_RHS:
->>>>>>> c5237504
+            case ANON_FUNC_BODY:
                 return true;
             default:
                 return false;
@@ -1140,18 +1134,8 @@
                     hasMatch = nextToken.kind == SyntaxKind.NEW_KEYWORD;
                     break;
                 case NEW_KEYWORD_RHS:
-<<<<<<< HEAD
                     return seekInAlternativesPaths(lookahead, currentDepth, matchingRulesCount, NEW_KEYWORD_RHS,
                             isEntryPoint);
-                case EXPR_FUNC_BODY_START:
-                    hasMatch = nextToken.kind == SyntaxKind.RIGHT_DOUBLE_ARROW;
-                    break;
-                case BRACED_EXPR_OR_ANON_FUNC_PARAM_RHS:
-                    return seekInAlternativesPaths(lookahead, currentDepth, matchingRulesCount,
-                            BRACED_EXPR_OR_ANON_FUNC_PARAM_RHS, isEntryPoint);
-=======
-                    return seekInAlternativesPaths(lookahead, currentDepth,
-                            matchingRulesCount, NEW_KEYWORD_RHS, isEntryPoint);
                 case READONLY_KEYWORD:
                     hasMatch = nextToken.kind == SyntaxKind.READONLY_KEYWORD;
                     break;
@@ -1173,7 +1157,12 @@
                 case QUERY_EXPRESSION_RHS:
                     return seekInAlternativesPaths(lookahead, currentDepth, matchingRulesCount, QUERY_EXPRESSION_RHS,
                             isEntryPoint);
->>>>>>> c5237504
+                case EXPR_FUNC_BODY_START:
+                    hasMatch = nextToken.kind == SyntaxKind.RIGHT_DOUBLE_ARROW;
+                    break;
+                case BRACED_EXPR_OR_ANON_FUNC_PARAM_RHS:
+                    return seekInAlternativesPaths(lookahead, currentDepth, matchingRulesCount,
+                            BRACED_EXPR_OR_ANON_FUNC_PARAM_RHS, isEntryPoint);
 
                 case COMP_UNIT:
                 case FUNC_DEF_OR_FUNC_TYPE:
@@ -1412,12 +1401,6 @@
                         ParserRuleContext.DOT, ParserRuleContext.OPEN_BRACKET, ParserRuleContext.IN_KEYWORD,
                         ParserRuleContext.ARG_LIST_START };
                 return seekInAlternativesPaths(lookahead, currentDepth, currentMatches, next, isEntryPoint);
-<<<<<<< HEAD
-            case BRACED_EXPR_OR_ANON_FUNC_PARAMS:
-//                throw new IllegalStateException();
-             next = new ParserRuleContext[] { ParserRuleContext.COMMA, ParserRuleContext.CLOSE_PARENTHESIS };
-             return seekInAlternativesPaths(lookahead, currentDepth, currentMatches, next, isEntryPoint);
-=======
             case LET_CLAUSE_LET_VAR_DECL:
                 next = new ParserRuleContext[] { ParserRuleContext.COMMA, ParserRuleContext.BINARY_OPERATOR,
                         ParserRuleContext.DOT, ParserRuleContext.OPEN_BRACKET, ParserRuleContext.QUERY_EXPRESSION_RHS,
@@ -1428,7 +1411,6 @@
                         ParserRuleContext.OPEN_BRACKET, ParserRuleContext.QUERY_EXPRESSION_RHS,
                         ParserRuleContext.ARG_LIST_START };
                 return seekInAlternativesPaths(lookahead, currentDepth, currentMatches, next, isEntryPoint);
->>>>>>> c5237504
             default:
                 if (isParameter(parentCtx)) {
                     next = new ParserRuleContext[] { ParserRuleContext.CLOSE_PARENTHESIS,
@@ -1603,35 +1585,7 @@
             case CLOSE_BRACE:
                 return getNextRuleForCloseBrace(nextLookahead);
             case CLOSE_PARENTHESIS:
-<<<<<<< HEAD
                 return getNextRuleForCloseParenthsis();
-=======
-                parentCtx = getParentContext();
-                if (parentCtx == ParserRuleContext.PARAM_LIST) {
-                    endContext(); // end parameters
-                    return ParserRuleContext.FUNC_OPTIONAL_RETURNS;
-                } else if (isParameter(parentCtx)) {
-                    endContext(); // end parameters
-                    endContext(); // end parameter
-                    return ParserRuleContext.FUNC_OPTIONAL_RETURNS;
-                } else if (parentCtx == ParserRuleContext.NIL_TYPE_DESCRIPTOR) {
-                    endContext();
-                    // After parsing nil type descriptor all the other parsing is same as next rule of simple type
-                    return ParserRuleContext.TYPEDESC_RHS;
-                } else if (parentCtx == ParserRuleContext.NIL_LITERAL) {
-                    endContext();
-                    return ParserRuleContext.EXPRESSION_RHS;
-                } else if (parentCtx == ParserRuleContext.KEY_SPECIFIER) {
-                    endContext(); // end key-specifier
-                    if (isInTypeDescContext()) {
-                        return ParserRuleContext.TYPEDESC_RHS;
-                    }
-                    return ParserRuleContext.TABLE_CONSTRUCTOR_OR_QUERY_RHS;
-                } else if (isInTypeDescContext()) {
-                    return ParserRuleContext.TYPEDESC_RHS;
-                }
-                return ParserRuleContext.EXPRESSION_RHS;
->>>>>>> c5237504
             case EXPRESSION:
             case BASIC_LITERAL:
             case TERMINAL_EXPRESSION:
@@ -2071,7 +2025,42 @@
                 return ParserRuleContext.LT;
             case PARENTHESISED_TYPE_DESC_START:
                 return ParserRuleContext.TYPE_DESC_IN_PARENTHESIS;
-<<<<<<< HEAD
+            case READONLY_KEYWORD:
+                return ParserRuleContext.LT;
+            case SELECT_CLAUSE:
+                return ParserRuleContext.SELECT_KEYWORD;
+            case SELECT_KEYWORD:
+                parentCtx = getParentContext();
+                if (parentCtx == ParserRuleContext.QUERY_EXPRESSION) {
+                    endContext(); // end query-expression
+                }
+                if (parentCtx == ParserRuleContext.LET_CLAUSE_LET_VAR_DECL) {
+                    endContext(); // end let-clause-let-var-decl
+                    endContext(); // end query-expression
+                }
+                return ParserRuleContext.EXPRESSION;
+            case WHERE_CLAUSE:
+                return ParserRuleContext.WHERE_KEYWORD;
+            case WHERE_KEYWORD:
+                parentCtx = getParentContext();
+                if (parentCtx == ParserRuleContext.LET_CLAUSE_LET_VAR_DECL) {
+                    endContext(); // end let-clause-let-var-decl
+                }
+                return ParserRuleContext.EXPRESSION;
+            case FROM_CLAUSE:
+                return ParserRuleContext.FROM_KEYWORD;
+            case FROM_KEYWORD:
+                parentCtx = getParentContext();
+                if (parentCtx == ParserRuleContext.LET_CLAUSE_LET_VAR_DECL) {
+                    endContext(); // end let-clause-let-var-decl
+                }
+                return ParserRuleContext.TYPE_DESC_IN_TYPE_BINDING_PATTERN;
+            case LET_CLAUSE:
+                return ParserRuleContext.LET_KEYWORD;
+            case QUERY_EXPRESSION:
+                return ParserRuleContext.FROM_CLAUSE;
+            case TABLE_CONSTRUCTOR_OR_QUERY_EXPRESSION:
+                return ParserRuleContext.TABLE_CONSTRUCTOR_OR_QUERY_START;
             case EXPR_FUNC_BODY_START:
                 return ParserRuleContext.EXPRESSION;
             case AMBIGUOUS_FUNC_TYPE_DESC_RHS:
@@ -2089,46 +2078,8 @@
             case IMPLICIT_ANON_FUNC_PARAM:
                 return ParserRuleContext.BRACED_EXPR_OR_ANON_FUNC_PARAM_RHS;
             case EXPLICIT_ANON_FUNC_EXPR_BODY_START:
-                endContext();  // end explicit anon-func
+                endContext(); // end explicit anon-func
                 return ParserRuleContext.EXPR_FUNC_BODY_START;
-=======
-            case READONLY_KEYWORD:
-                return ParserRuleContext.LT;
-            case SELECT_CLAUSE:
-                return ParserRuleContext.SELECT_KEYWORD;
-            case SELECT_KEYWORD:
-                parentCtx = getParentContext();
-                if (parentCtx == ParserRuleContext.QUERY_EXPRESSION) {
-                    endContext(); // end query-expression
-                }
-                if (parentCtx == ParserRuleContext.LET_CLAUSE_LET_VAR_DECL) {
-                    endContext(); // end let-clause-let-var-decl
-                    endContext(); // end query-expression
-                }
-                return ParserRuleContext.EXPRESSION;
-            case WHERE_CLAUSE:
-                return ParserRuleContext.WHERE_KEYWORD;
-            case WHERE_KEYWORD:
-                parentCtx = getParentContext();
-                if (parentCtx == ParserRuleContext.LET_CLAUSE_LET_VAR_DECL) {
-                    endContext(); // end let-clause-let-var-decl
-                }
-                return ParserRuleContext.EXPRESSION;
-            case FROM_CLAUSE:
-                return ParserRuleContext.FROM_KEYWORD;
-            case FROM_KEYWORD:
-                parentCtx = getParentContext();
-                if (parentCtx == ParserRuleContext.LET_CLAUSE_LET_VAR_DECL) {
-                    endContext(); // end let-clause-let-var-decl
-                }
-                return ParserRuleContext.TYPE_DESC_IN_TYPE_BINDING_PATTERN;
-            case LET_CLAUSE:
-                return ParserRuleContext.LET_KEYWORD;
-            case QUERY_EXPRESSION:
-                return ParserRuleContext.FROM_CLAUSE;
-            case TABLE_CONSTRUCTOR_OR_QUERY_EXPRESSION:
-                return ParserRuleContext.TABLE_CONSTRUCTOR_OR_QUERY_START;
->>>>>>> c5237504
 
             case FUNC_BODY_OR_TYPE_DESC_RHS:
             case OBJECT_FUNC_OR_FIELD:
@@ -2217,14 +2168,16 @@
             return ParserRuleContext.EXPRESSION_RHS;
         } else if (parentCtx == ParserRuleContext.KEY_SPECIFIER) {
             endContext(); // end key-specifier
-            // For now key-specifier ctx is only referred inside table-constructor ctx
-            return ParserRuleContext.OPEN_BRACKET;
+            if (isInTypeDescContext()) {
+                return ParserRuleContext.TYPEDESC_RHS;
+            }
+            return ParserRuleContext.TABLE_CONSTRUCTOR_OR_QUERY_RHS;
         } else if (isInTypeDescContext()) {
             return ParserRuleContext.TYPEDESC_RHS;
         } else if (parentCtx == ParserRuleContext.BRACED_EXPR_OR_ANON_FUNC_PARAMS) {
             endContext(); // end infered-param context
             return ParserRuleContext.EXPR_FUNC_BODY_START;
-        } 
+        }
         return ParserRuleContext.EXPRESSION_RHS;
     }
 
@@ -2924,7 +2877,7 @@
         }
 
         if (parentCtx == ParserRuleContext.ROW_TYPE_PARAM) {
-            endContext(); //end row type param ctx
+            endContext(); // end row type param ctx
             return ParserRuleContext.TABLE_TYPE_DESC_RHS;
         }
         // Type cast expression:
@@ -3343,19 +3296,15 @@
                 return SyntaxKind.IDENTIFIER_TOKEN;
             case STRING_KEYWORD:
                 return SyntaxKind.STRING_KEYWORD;
-<<<<<<< HEAD
-            case EXPR_FUNC_BODY_START:
-                return SyntaxKind.RIGHT_DOUBLE_ARROW;
-                
-=======
             case SELECT_KEYWORD:
                 return SyntaxKind.SELECT_KEYWORD;
             case WHERE_KEYWORD:
                 return SyntaxKind.WHERE_KEYWORD;
             case FROM_KEYWORD:
                 return SyntaxKind.FROM_KEYWORD;
-
->>>>>>> c5237504
+            case EXPR_FUNC_BODY_START:
+                return SyntaxKind.RIGHT_DOUBLE_ARROW;
+
             // TODO:
             case COMP_UNIT:
             case TOP_LEVEL_NODE:
