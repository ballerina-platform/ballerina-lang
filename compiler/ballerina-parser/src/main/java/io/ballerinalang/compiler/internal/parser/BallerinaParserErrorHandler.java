--- conflicted
+++ resolved
@@ -20,7 +20,7 @@
 import io.ballerinalang.compiler.internal.parser.tree.STNode;
 import io.ballerinalang.compiler.internal.parser.tree.STNodeFactory;
 import io.ballerinalang.compiler.internal.parser.tree.STToken;
-import io.ballerinalang.compiler.syntax.tree.SyntaxKind;
+import io.ballerinalang.compiler.internal.parser.tree.SyntaxKind;
 
 import java.util.ArrayDeque;
 import java.util.ArrayList;
@@ -830,7 +830,7 @@
                 case IS_EXPRESSION:
                     return seekInIsExpression(currentCtx, lookahead, currentDepth, matchingRulesCount);
 
-                // Productions (Non-terminals which doesn't have alternative paths)
+                // Productions (Non-terminals which does'nt have alternative paths)
                 case COMP_UNIT:
                 case FUNC_DEFINITION:
                 case RETURN_TYPE_DESCRIPTOR:
@@ -1634,14 +1634,11 @@
                 return ParserRuleContext.SEMICOLON;
             case RETURN_TYPE_DESCRIPTOR:
                 return ParserRuleContext.FUNC_BODY;
-<<<<<<< HEAD
+            case OPTIONAL_TYPE_DESCRIPTOR:
+                return ParserRuleContext.QUESTION_MARK;
             case IS_EXPRESSION:
                 endContext();
                 return ParserRuleContext.EXPRESSION_RHS;
-=======
-            case OPTIONAL_TYPE_DESCRIPTOR:
-                return ParserRuleContext.QUESTION_MARK;
->>>>>>> 08137117
             default:
                 if (isStatement(parentCtx) || isParameter(parentCtx)) {
                     return ParserRuleContext.VARIABLE_NAME;
@@ -2266,7 +2263,7 @@
      * @return Recovery result
      */
     private Result seekInIsExpression(ParserRuleContext currentCtx, int lookahead, int currentDepth,
-                                          int currentMatches) {
+                                      int currentMatches) {
         STToken nextToken = this.tokenReader.peek(lookahead);
         currentDepth++;
         if (!isTypeDescriptor(nextToken.kind)) {
