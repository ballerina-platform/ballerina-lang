/*
 * Copyright (c) 2020, WSO2 Inc. (http://www.wso2.org) All Rights Reserved.
 *
 * WSO2 Inc. licenses this file to you under the Apache License,
 * Version 2.0 (the "License"); you may not use this file except
 * in compliance with the License.
 * You may obtain a copy of the License at
 *
 *   http://www.apache.org/licenses/LICENSE-2.0
 *
 * Unless required by applicable law or agreed to in writing,
 * software distributed under the License is distributed on an
 * "AS IS" BASIS, WITHOUT WARRANTIES OR CONDITIONS OF ANY
 * KIND, either express or implied.  See the License for the
 * specific language governing permissions and limitations
 * under the License.
 */
package io.ballerinalang.compiler.internal.parser;

import io.ballerinalang.compiler.internal.parser.tree.STToken;
import io.ballerinalang.compiler.syntax.tree.SyntaxKind;

import java.util.ArrayDeque;

/**
 * <p>
 * Responsible for recovering from a parser error.
 *
 * When an unexpected token is reached, error handler will try inserting/removing a token from the current head, and see
 * how far the parser can successfully progress. After fixing the current head and trying to progress, if it encounters
 * more errors, then it will try to fix those as well. All possible combinations of insertions and deletions will be
 * tried out for such errors. Once all possible paths are discovered, pick the optimal combination that leads to the
 * best recovery. Finally, apply the best solution and continue the parsing.
 * </p>
 * e.g.:
 * If the best combination of fixes was <code>[insert, insert, remove, remove]</code>, then apply only the first
 * fix and continue.
 * <ul>
 * <li>
 * If the fix was a ‘remove’ - then consume the token stream once, and continue from the same rule again.
 * </li>
 * <li>
 * If the fix was an ‘insert’ - then insert the missing node, and continue from the next rule, without consuming the
 * token stream.
 * </li>
 * </ul>
 *
 * @since 1.2.0
 */
public class BallerinaParserErrorHandler extends AbstractParserErrorHandler {

    /**
     * FUNC_DEF_OR_FUNC_TYPE --> When a func-def and func-type-desc are possible.
     * e.g: start of a module level construct that starts with 'function' keyword.
     */
    private static final ParserRuleContext[] FUNC_TYPE_OR_DEF_OPTIONAL_RETURNS =
            { ParserRuleContext.RETURNS_KEYWORD, ParserRuleContext.FUNC_TYPE_OR_DEF_SIGNATURE_RHS };

    private static final ParserRuleContext[] FUNC_TYPE_OR_DEF_SIGNATURE_RHS =
            { ParserRuleContext.FUNC_BODY, ParserRuleContext.TYPEDESC_RHS };

    /**
     * FUNC_DEF --> When only function definitions are possible. eg: resource function.
     */
    private static final ParserRuleContext[] FUNC_DEF_OPTIONAL_RETURNS =
            { ParserRuleContext.RETURNS_KEYWORD, ParserRuleContext.FUNC_BODY };

    private static final ParserRuleContext[] FUNC_BODY =
            { ParserRuleContext.FUNC_BODY_BLOCK, ParserRuleContext.EXTERNAL_FUNC_BODY };

    /**
     * ANNON_FUNC--> When a anonymous function is possible.
     */
    private static final ParserRuleContext[] ANNON_FUNC_OPTIONAL_RETURNS =
            { ParserRuleContext.RETURNS_KEYWORD, ParserRuleContext.ANNON_FUNC_BODY };

    private static final ParserRuleContext[] ANNON_FUNC_BODY = { ParserRuleContext.FUNC_BODY_BLOCK };

    private static final ParserRuleContext[] WORKER_NAME_RHS =
            { ParserRuleContext.RETURNS_KEYWORD, ParserRuleContext.BLOCK_STMT };

    // We add named-worker-decl also as a statement. This is because we let having a named-worker
    // in all places a statement can be added during parsing, but then validates it based on the
    // context after the parsing the node is complete. This is to provide better error messages.
    private static final ParserRuleContext[] STATEMENTS = { ParserRuleContext.CLOSE_BRACE,
            ParserRuleContext.ASSIGNMENT_STMT, ParserRuleContext.VAR_DECL_STMT, ParserRuleContext.IF_BLOCK,
            ParserRuleContext.WHILE_BLOCK, ParserRuleContext.CALL_STMT, ParserRuleContext.PANIC_STMT,
            ParserRuleContext.CONTINUE_STATEMENT, ParserRuleContext.BREAK_STATEMENT, ParserRuleContext.RETURN_STMT,
            ParserRuleContext.COMPOUND_ASSIGNMENT_STMT, ParserRuleContext.LOCAL_TYPE_DEFINITION_STMT,
            ParserRuleContext.EXPRESSION_STATEMENT, ParserRuleContext.LOCK_STMT, ParserRuleContext.BLOCK_STMT,
            ParserRuleContext.NAMED_WORKER_DECL, ParserRuleContext.FORK_STMT, ParserRuleContext.FOREACH_STMT };

    private static final ParserRuleContext[] VAR_DECL_RHS =
            { ParserRuleContext.ASSIGN_OP, ParserRuleContext.SEMICOLON };

    private static final ParserRuleContext[] PARAMETER_RHS = { ParserRuleContext.COMMA, ParserRuleContext.ASSIGN_OP };

    private static final ParserRuleContext[] TOP_LEVEL_NODE = { ParserRuleContext.DOC_STRING,
            ParserRuleContext.ANNOTATIONS, ParserRuleContext.PUBLIC_KEYWORD, ParserRuleContext.FUNC_DEF_OR_FUNC_TYPE,
            ParserRuleContext.MODULE_TYPE_DEFINITION, ParserRuleContext.IMPORT_DECL, ParserRuleContext.LISTENER_DECL,
            ParserRuleContext.CONSTANT_DECL, ParserRuleContext.VAR_DECL_STMT, ParserRuleContext.SERVICE_DECL,
            ParserRuleContext.ANNOTATION_DECL, ParserRuleContext.XML_NAMESPACE_DECLARATION, ParserRuleContext.EOF };

    private static final ParserRuleContext[] TOP_LEVEL_NODE_WITHOUT_METADATA = new ParserRuleContext[] {
            ParserRuleContext.PUBLIC_KEYWORD, ParserRuleContext.FUNC_DEF_OR_FUNC_TYPE,
            ParserRuleContext.MODULE_TYPE_DEFINITION, ParserRuleContext.IMPORT_DECL, ParserRuleContext.SERVICE_DECL,
            ParserRuleContext.LISTENER_DECL, ParserRuleContext.CONSTANT_DECL, ParserRuleContext.VAR_DECL_STMT,
            ParserRuleContext.ANNOTATION_DECL, ParserRuleContext.XML_NAMESPACE_DECLARATION, ParserRuleContext.EOF };

    private static final ParserRuleContext[] TOP_LEVEL_NODE_WITHOUT_MODIFIER =
            { ParserRuleContext.FUNC_DEF_OR_FUNC_TYPE, ParserRuleContext.MODULE_TYPE_DEFINITION,
                    ParserRuleContext.IMPORT_DECL, ParserRuleContext.SERVICE_DECL, ParserRuleContext.LISTENER_DECL,
                    ParserRuleContext.CONSTANT_DECL, ParserRuleContext.ANNOTATION_DECL, ParserRuleContext.VAR_DECL_STMT,
                    ParserRuleContext.XML_NAMESPACE_DECLARATION, ParserRuleContext.EOF };

    private static final ParserRuleContext[] TYPE_OR_VAR_NAME =
            { ParserRuleContext.VARIABLE_NAME, ParserRuleContext.TYPE_DESC_IN_TYPE_BINDING_PATTERN };

    private static final ParserRuleContext[] ASSIGNMENT_OR_VAR_DECL_SECOND_TOKEN =
            { ParserRuleContext.ASSIGN_OP, ParserRuleContext.VARIABLE_NAME };

    private static final ParserRuleContext[] FIELD_DESCRIPTOR_RHS =
            { ParserRuleContext.SEMICOLON, ParserRuleContext.QUESTION_MARK, ParserRuleContext.ASSIGN_OP };

    private static final ParserRuleContext[] FIELD_OR_REST_DESCIPTOR_RHS =
            { ParserRuleContext.ELLIPSIS, ParserRuleContext.VARIABLE_NAME };

    private static final ParserRuleContext[] RECORD_BODY_START =
            { ParserRuleContext.CLOSED_RECORD_BODY_START, ParserRuleContext.OPEN_BRACE };

    private static final ParserRuleContext[] RECORD_BODY_END =
            { ParserRuleContext.CLOSED_RECORD_BODY_END, ParserRuleContext.CLOSE_BRACE };

    // Give object the higher priority over records, since record body is a subset of object body.
    // Array, optional and union type descriptors are not added to the list since they are left recursive.
    private static final ParserRuleContext[] TYPE_DESCRIPTORS = { ParserRuleContext.SIMPLE_TYPE_DESCRIPTOR,
            ParserRuleContext.OBJECT_TYPE_DESCRIPTOR, ParserRuleContext.RECORD_TYPE_DESCRIPTOR,
            ParserRuleContext.NIL_TYPE_DESCRIPTOR, ParserRuleContext.PARAMETERIZED_TYPE,
            ParserRuleContext.ERROR_KEYWORD, ParserRuleContext.STREAM_KEYWORD, ParserRuleContext.FUNC_TYPE_DESC };

    private static final ParserRuleContext[] RECORD_FIELD_OR_RECORD_END =
            { ParserRuleContext.RECORD_BODY_END, ParserRuleContext.RECORD_FIELD };

    private static final ParserRuleContext[] RECORD_FIELD_START =
            { ParserRuleContext.ANNOTATIONS, ParserRuleContext.ASTERISK, ParserRuleContext.TYPE_DESC_IN_RECORD_FIELD };

    private static final ParserRuleContext[] RECORD_FIELD_WITHOUT_METADATA =
            { ParserRuleContext.ASTERISK, ParserRuleContext.TYPE_DESC_IN_RECORD_FIELD };

    private static final ParserRuleContext[] ARG_START_OR_ARG_LIST_END =
            { ParserRuleContext.ARG_LIST_END, ParserRuleContext.ARG_START };

    private static final ParserRuleContext[] ARG_START =
            { ParserRuleContext.VARIABLE_NAME, ParserRuleContext.ELLIPSIS, ParserRuleContext.EXPRESSION };

    private static final ParserRuleContext[] NAMED_OR_POSITIONAL_ARG_RHS =
            { ParserRuleContext.COMMA, ParserRuleContext.ASSIGN_OP };

    private static final ParserRuleContext[] PARAM_LIST =
            { ParserRuleContext.CLOSE_PARENTHESIS, ParserRuleContext.REQUIRED_PARAM };

    private static final ParserRuleContext[] OBJECT_FIELD_RHS =
            { ParserRuleContext.SEMICOLON, ParserRuleContext.ASSIGN_OP };

    private static final ParserRuleContext[] OBJECT_MEMBER_START =
            { ParserRuleContext.DOC_STRING, ParserRuleContext.ANNOTATIONS, ParserRuleContext.ASTERISK,
                    ParserRuleContext.OBJECT_FUNC_OR_FIELD, ParserRuleContext.CLOSE_BRACE };

    private static final ParserRuleContext[] OBJECT_MEMBER_WITHOUT_METADATA =
            { ParserRuleContext.ASTERISK, ParserRuleContext.OBJECT_FUNC_OR_FIELD, ParserRuleContext.CLOSE_BRACE };

    private static final ParserRuleContext[] OBJECT_FUNC_OR_FIELD = { ParserRuleContext.PUBLIC_KEYWORD,
            ParserRuleContext.PRIVATE_KEYWORD, ParserRuleContext.OBJECT_FUNC_OR_FIELD_WITHOUT_VISIBILITY };

    private static final ParserRuleContext[] OBJECT_FUNC_OR_FIELD_WITHOUT_VISIBILITY =
            { ParserRuleContext.TYPE_DESC_BEFORE_IDENTIFIER, ParserRuleContext.OBJECT_METHOD_START };

    private static final ParserRuleContext[] OBJECT_METHOD_START =
            { ParserRuleContext.REMOTE_KEYWORD, ParserRuleContext.FUNCTION_KEYWORD };

    private static final ParserRuleContext[] OBJECT_TYPE_DESCRIPTOR_START =
            { ParserRuleContext.OBJECT_TYPE_FIRST_QUALIFIER, ParserRuleContext.OBJECT_KEYWORD };

    private static final ParserRuleContext[] ELSE_BODY = { ParserRuleContext.IF_BLOCK, ParserRuleContext.OPEN_BRACE };

    private static final ParserRuleContext[] ELSE_BLOCK =
            { ParserRuleContext.ELSE_KEYWORD, ParserRuleContext.STATEMENT };

    private static final ParserRuleContext[] CALL_STATEMENT =
            { ParserRuleContext.CHECKING_KEYWORD, ParserRuleContext.VARIABLE_NAME };

    private static final ParserRuleContext[] IMPORT_PREFIX_DECL =
            { ParserRuleContext.AS_KEYWORD, ParserRuleContext.SEMICOLON };

    private static final ParserRuleContext[] IMPORT_VERSION =
            { ParserRuleContext.VERSION_KEYWORD, ParserRuleContext.AS_KEYWORD, ParserRuleContext.SEMICOLON };

    private static final ParserRuleContext[] IMPORT_DECL_RHS = { ParserRuleContext.SLASH, ParserRuleContext.DOT,
            ParserRuleContext.VERSION_KEYWORD, ParserRuleContext.AS_KEYWORD, ParserRuleContext.SEMICOLON };

    private static final ParserRuleContext[] AFTER_IMPORT_MODULE_NAME = { ParserRuleContext.DOT,
            ParserRuleContext.VERSION_KEYWORD, ParserRuleContext.AS_KEYWORD, ParserRuleContext.SEMICOLON };

    private static final ParserRuleContext[] MAJOR_MINOR_VERSION_END =
            { ParserRuleContext.DOT, ParserRuleContext.AS_KEYWORD, ParserRuleContext.SEMICOLON };

    private static final ParserRuleContext[] RETURN_RHS = { ParserRuleContext.SEMICOLON, ParserRuleContext.EXPRESSION };

    private static final ParserRuleContext[] EXPRESSION_START = { ParserRuleContext.BASIC_LITERAL,
            ParserRuleContext.NIL_LITERAL, ParserRuleContext.VARIABLE_REF, ParserRuleContext.ACCESS_EXPRESSION,
            ParserRuleContext.TYPEOF_EXPRESSION, ParserRuleContext.TRAP_EXPRESSION, ParserRuleContext.UNARY_EXPRESSION,
            ParserRuleContext.CHECKING_KEYWORD, ParserRuleContext.LIST_CONSTRUCTOR,
            ParserRuleContext.TYPE_CAST_EXPRESSION, ParserRuleContext.OPEN_PARENTHESIS,
            ParserRuleContext.TABLE_CONSTRUCTOR, ParserRuleContext.LET_EXPRESSION, ParserRuleContext.TEMPLATE_START,
            ParserRuleContext.XML_KEYWORD, ParserRuleContext.STRING_KEYWORD, ParserRuleContext.ANON_FUNC_EXPRESSION,
<<<<<<< HEAD
            ParserRuleContext.NEW_KEYWORD };
=======
            ParserRuleContext.ERROR_KEYWORD };
>>>>>>> f5c63f0e

    private static final ParserRuleContext[] MAPPING_FIELD_START = { ParserRuleContext.MAPPING_FIELD_NAME,
            ParserRuleContext.STRING_LITERAL, ParserRuleContext.COMPUTED_FIELD_NAME, ParserRuleContext.ELLIPSIS };

    private static final ParserRuleContext[] SPECIFIC_FIELD_RHS =
            { ParserRuleContext.COLON, ParserRuleContext.COMMA, ParserRuleContext.CLOSE_PARENTHESIS };

    private static final ParserRuleContext[] OPTIONAL_SERVICE_NAME =
            { ParserRuleContext.SERVICE_NAME, ParserRuleContext.ON_KEYWORD };

    private static final ParserRuleContext[] RESOURCE_DEF_START =
            { ParserRuleContext.RESOURCE_KEYWORD, ParserRuleContext.FUNC_DEF, ParserRuleContext.CLOSE_BRACE };

    private static final ParserRuleContext[] CONST_DECL_RHS =
            { ParserRuleContext.STATEMENT_START_IDENTIFIER, ParserRuleContext.ASSIGN_OP };

    private static final ParserRuleContext[] ARRAY_LENGTH =
            { ParserRuleContext.CLOSE_BRACKET, ParserRuleContext.DECIMAL_INTEGER_LITERAL,
                    ParserRuleContext.HEX_INTEGER_LITERAL, ParserRuleContext.ASTERISK, ParserRuleContext.VARIABLE_REF };

    private static final ParserRuleContext[] PARAMETER_START =
            { ParserRuleContext.ANNOTATIONS, ParserRuleContext.PUBLIC_KEYWORD, ParserRuleContext.TYPE_DESC_IN_PARAM };

    private static final ParserRuleContext[] PARAMETER_WITHOUT_ANNOTS =
            { ParserRuleContext.PUBLIC_KEYWORD, ParserRuleContext.TYPE_DESC_IN_PARAM };

    private static final ParserRuleContext[] STMT_START_WITH_EXPR_RHS = { ParserRuleContext.ASSIGN_OP,
            ParserRuleContext.RIGHT_ARROW, ParserRuleContext.COMPOUND_BINARY_OPERATOR, ParserRuleContext.SEMICOLON };

    private static final ParserRuleContext[] STMT_START_WITH_IDENTIFIER =
            { ParserRuleContext.ASSIGN_OP, ParserRuleContext.VARIABLE_NAME, ParserRuleContext.EXPRESSION_RHS,
                    ParserRuleContext.VAR_DECL_STARTED_WITH_DENTIFIER };

    private static final ParserRuleContext[] EXPRESSION_STATEMENT_START =
            { ParserRuleContext.VARIABLE_REF, ParserRuleContext.CHECKING_KEYWORD, ParserRuleContext.OPEN_PARENTHESIS };

    private static final ParserRuleContext[] ANNOT_DECL_OPTIONAL_TYPE =
            { ParserRuleContext.TYPE_DESC_BEFORE_IDENTIFIER, ParserRuleContext.ANNOTATION_TAG };

    private static final ParserRuleContext[] CONST_DECL_TYPE =
            { ParserRuleContext.TYPE_DESC_BEFORE_IDENTIFIER, ParserRuleContext.VARIABLE_NAME };

    private static final ParserRuleContext[] ANNOT_DECL_RHS =
            { ParserRuleContext.ANNOTATION_TAG, ParserRuleContext.ON_KEYWORD, ParserRuleContext.SEMICOLON };

    private static final ParserRuleContext[] ANNOT_OPTIONAL_ATTACH_POINTS =
            { ParserRuleContext.ON_KEYWORD, ParserRuleContext.SEMICOLON };

    private static final ParserRuleContext[] ATTACH_POINT =
            { ParserRuleContext.SOURCE_KEYWORD, ParserRuleContext.ATTACH_POINT_IDENT };

    private static final ParserRuleContext[] ATTACH_POINT_IDENT = { ParserRuleContext.SINGLE_KEYWORD_ATTACH_POINT_IDENT,
            ParserRuleContext.OBJECT_IDENT, ParserRuleContext.RESOURCE_IDENT, ParserRuleContext.RECORD_IDENT };

    private static final ParserRuleContext[] ATTACH_POINT_END =
            { ParserRuleContext.COMMA, ParserRuleContext.SEMICOLON };

    private static final ParserRuleContext[] XML_NAMESPACE_PREFIX_DECL =
            { ParserRuleContext.AS_KEYWORD, ParserRuleContext.SEMICOLON };

    private static final ParserRuleContext[] CONSTANT_EXPRESSION =
            { ParserRuleContext.BASIC_LITERAL, ParserRuleContext.VARIABLE_REF };

    private static final ParserRuleContext[] LIST_CONSTRUCTOR_RHS =
            { ParserRuleContext.CLOSE_BRACKET, ParserRuleContext.EXPRESSION };

    private static final ParserRuleContext[] TYPE_CAST_PARAM =
            { ParserRuleContext.TYPE_DESC_IN_ANGLE_BRACKETS, ParserRuleContext.ANNOTATIONS };

    private static final ParserRuleContext[] TYPE_CAST_PARAM_RHS =
            { ParserRuleContext.TYPE_DESC_IN_ANGLE_BRACKETS, ParserRuleContext.GT };

    private static final ParserRuleContext[] TABLE_KEYWORD_RHS =
            { ParserRuleContext.KEY_SPECIFIER, ParserRuleContext.OPEN_BRACKET };

    private static final ParserRuleContext[] ROW_LIST_RHS =
            { ParserRuleContext.CLOSE_BRACKET, ParserRuleContext.MAPPING_CONSTRUCTOR };

    private static final ParserRuleContext[] TABLE_ROW_END =
            { ParserRuleContext.COMMA, ParserRuleContext.CLOSE_BRACKET };

    private static final ParserRuleContext[] KEY_SPECIFIER_RHS =
            { ParserRuleContext.CLOSE_PARENTHESIS, ParserRuleContext.VARIABLE_NAME };

    private static final ParserRuleContext[] TABLE_KEY_RHS =
            { ParserRuleContext.COMMA, ParserRuleContext.CLOSE_PARENTHESIS };

    private static final ParserRuleContext[] ERROR_TYPE_PARAMS =
            { ParserRuleContext.INFERRED_TYPE_DESC, ParserRuleContext.TYPE_DESC_IN_ANGLE_BRACKETS };

    private static final ParserRuleContext[] LET_VAR_DECL_START =
            { ParserRuleContext.TYPE_DESC_IN_TYPE_BINDING_PATTERN, ParserRuleContext.ANNOTATIONS };

    private static final ParserRuleContext[] STREAM_TYPE_FIRST_PARAM_RHS =
            { ParserRuleContext.COMMA, ParserRuleContext.GT };

    private static final ParserRuleContext[] TEMPLATE_MEMBER = { ParserRuleContext.TEMPLATE_STRING,
            ParserRuleContext.INTERPOLATION_START_TOKEN, ParserRuleContext.TEMPLATE_END };

    private static final ParserRuleContext[] TEMPLATE_STRING_RHS =
            { ParserRuleContext.INTERPOLATION_START_TOKEN, ParserRuleContext.TEMPLATE_END };

    private static final ParserRuleContext[] FUNCTION_KEYWORD_RHS =
            { ParserRuleContext.FUNC_NAME, ParserRuleContext.OPEN_PARENTHESIS };

    private static final ParserRuleContext[] TYPEDESC_RHS =
            { ParserRuleContext.END_OF_TYPE_DESC, ParserRuleContext.ARRAY_TYPE_DESCRIPTOR,
                    ParserRuleContext.OPTIONAL_TYPE_DESCRIPTOR, ParserRuleContext.PIPE };

    private static final ParserRuleContext[] NEW_EXPR =
            { ParserRuleContext.EXPLICIT_NEW_RHS, ParserRuleContext.EXPRESSION_RHS };


    public BallerinaParserErrorHandler(AbstractTokenReader tokenReader) {
        super(tokenReader);
    }

    @Override
    protected boolean isProductionWithAlternatives(ParserRuleContext currentCtx) {
        switch (currentCtx) {
            case TOP_LEVEL_NODE:
            case TOP_LEVEL_NODE_WITHOUT_MODIFIER:
            case TOP_LEVEL_NODE_WITHOUT_METADATA:
            case STATEMENT:
            case STATEMENT_WITHOUT_ANNOTS:
            case FUNC_TYPE_OR_DEF_SIGNATURE_RHS:
            case VAR_DECL_STMT_RHS:
            case EXPRESSION_RHS:
            case PARAMETER_NAME_RHS:
            case ASSIGNMENT_OR_VAR_DECL_STMT:
            case AFTER_PARAMETER_TYPE:
            case FIELD_DESCRIPTOR_RHS:
            case RECORD_BODY_START:
            case RECORD_BODY_END:
            case TYPE_DESCRIPTOR:
            case NAMED_OR_POSITIONAL_ARG_RHS:
            case OBJECT_FIELD_RHS:
            case OBJECT_FUNC_OR_FIELD_WITHOUT_VISIBILITY:
            case OBJECT_MEMBER:
            case OBJECT_TYPE_FIRST_QUALIFIER:
            case OBJECT_TYPE_SECOND_QUALIFIER:
            case ELSE_BODY:
            case IMPORT_DECL_RHS:
            case IMPORT_SUB_VERSION:
            case VERSION_NUMBER:
            case IMPORT_VERSION_DECL:
            case IMPORT_PREFIX_DECL:
            case MAPPING_FIELD:
            case SPECIFIC_FIELD_RHS:
            case RESOURCE_DEF:
            case PARAMETER_WITHOUT_ANNOTS:
            case PARAMETER_START:
            case STMT_START_WITH_IDENTIFIER:
            case STMT_START_WITH_EXPR_RHS:
            case RECORD_FIELD_OR_RECORD_END:
            case CONST_DECL_TYPE:
            case CONST_DECL_RHS:
            case ANNOT_OPTIONAL_ATTACH_POINTS:
            case XML_NAMESPACE_PREFIX_DECL:
            case ANNOT_DECL_OPTIONAL_TYPE:
            case ANNOT_DECL_RHS:
            case LIST_CONSTRUCTOR_RHS:
            case TYPE_CAST_PARAM:
            case TYPE_CAST_PARAM_RHS:
            case TABLE_KEYWORD_RHS:
            case ROW_LIST_RHS:
            case TABLE_ROW_END:
            case KEY_SPECIFIER_RHS:
            case TABLE_KEY_RHS:
            case ARRAY_LENGTH:
            case TYPEDESC_RHS:
            case ERROR_TYPE_PARAMS:
            case LET_VAR_DECL_START:
            case STREAM_TYPE_FIRST_PARAM_RHS:
            case FUNC_BODY:
            case FUNC_OPTIONAL_RETURNS:
            case TERMINAL_EXPRESSION:
                return true;
            default:
                return false;
        }
    }

    /**
     * TODO: This is a duplicate method. Same as {@link BallerinaParser#isEndOfBlock}.
     *
     * @param token
     * @return
     */
    private boolean isEndOfBlock(STToken token) {
        ParserRuleContext enclosingContext = getParentContext();
        switch (enclosingContext) {
            case OBJECT_TYPE_DESCRIPTOR:
            case SERVICE_DECL:
                switch (token.kind) {
                    case CLOSE_BRACE_TOKEN:
                    case EOF_TOKEN:
                    case CLOSE_BRACE_PIPE_TOKEN:
                    case TYPE_KEYWORD:
                        return true;
                    default:
                        return false;
                }
            case BLOCK_STMT:
                switch (token.kind) {
                    case CLOSE_BRACE_TOKEN:
                    case EOF_TOKEN:
                    case CLOSE_BRACE_PIPE_TOKEN:
                    case ELSE_KEYWORD:
                        return true;
                    default:
                        return false;
                }
            default:
                switch (token.kind) {
                    case CLOSE_BRACE_TOKEN:
                    case EOF_TOKEN:
                    case CLOSE_BRACE_PIPE_TOKEN:
                    case TYPE_KEYWORD:
                    case RESOURCE_KEYWORD:
                        return true;
                    default:
                        return false;
                }
        }
    }

    private boolean isEndOfObjectTypeNode(int nextLookahead) {
        STToken nextToken = this.tokenReader.peek(nextLookahead);
        switch (nextToken.kind) {
            case CLOSE_BRACE_TOKEN:
            case EOF_TOKEN:
            case CLOSE_BRACE_PIPE_TOKEN:
            case TYPE_KEYWORD:
            case SERVICE_KEYWORD:
                return true;
            default:
                STToken nextNextToken = this.tokenReader.peek(nextLookahead + 1);
                switch (nextNextToken.kind) {
                    case CLOSE_BRACE_TOKEN:
                    case EOF_TOKEN:
                    case CLOSE_BRACE_PIPE_TOKEN:
                    case TYPE_KEYWORD:
                    case SERVICE_KEYWORD:
                        return true;
                    default:
                        return false;
                }
        }
    }

    private boolean isEndOfParametersList(STToken token) {
        switch (token.kind) {
            case OPEN_BRACE_TOKEN:
            case CLOSE_BRACE_TOKEN:
            case CLOSE_PAREN_TOKEN:
            case CLOSE_BRACKET_TOKEN:
            case SEMICOLON_TOKEN:
            case PUBLIC_KEYWORD:
            case EOF_TOKEN:
            case RETURNS_KEYWORD:
                return true;
            default:
                return false;
        }
    }

    private boolean isEndOfParameter(STToken token) {
        switch (token.kind) {
            case OPEN_BRACE_TOKEN:
            case CLOSE_BRACE_TOKEN:
            case CLOSE_PAREN_TOKEN:
            case CLOSE_BRACKET_TOKEN:
            case SEMICOLON_TOKEN:
            case COMMA_TOKEN:
            case PUBLIC_KEYWORD:
            case EOF_TOKEN:
            case RETURNS_KEYWORD:
                return true;
            default:
                return false;
        }
    }

    /**
     * Search for a solution.
     * Terminals are directly matched and Non-terminals which have alternative productions are seekInAlternativesPaths()
     *
     * @param currentCtx Current context
     * @param lookahead Position of the next token to consider, relative to the position of the original error.
     * @param currentDepth Amount of distance traveled so far.
     * @return Recovery result
     */
    @Override
    protected Result seekMatch(ParserRuleContext currentCtx, int lookahead, int currentDepth, boolean isEntryPoint) {
        boolean hasMatch;
        boolean skipRule;
        int matchingRulesCount = 0;

        while (currentDepth < lookaheadLimit) {
            hasMatch = true;
            skipRule = false;

            STToken nextToken = this.tokenReader.peek(lookahead);
            switch (currentCtx) {
                case EOF:
                    hasMatch = nextToken.kind == SyntaxKind.EOF_TOKEN;
                    break;
                case PUBLIC_KEYWORD:
                    hasMatch = nextToken.kind == SyntaxKind.PUBLIC_KEYWORD;
                    break;
                case PRIVATE_KEYWORD:
                    hasMatch = nextToken.kind == SyntaxKind.PRIVATE_KEYWORD;
                    break;
                case REMOTE_KEYWORD:
                    hasMatch = nextToken.kind == SyntaxKind.REMOTE_KEYWORD;
                    break;
                case TOP_LEVEL_NODE:
                    return seekInAlternativesPaths(lookahead, currentDepth, matchingRulesCount, TOP_LEVEL_NODE,
                            isEntryPoint);
                case TOP_LEVEL_NODE_WITHOUT_MODIFIER:
                    return seekInAlternativesPaths(lookahead, currentDepth, matchingRulesCount,
                            TOP_LEVEL_NODE_WITHOUT_MODIFIER, isEntryPoint);
                case TOP_LEVEL_NODE_WITHOUT_METADATA:
                    return seekInAlternativesPaths(lookahead, currentDepth, matchingRulesCount,
                            TOP_LEVEL_NODE_WITHOUT_METADATA, isEntryPoint);
                case FUNCTION_KEYWORD:
                    hasMatch = nextToken.kind == SyntaxKind.FUNCTION_KEYWORD;
                    break;
                case FUNC_NAME:
                case VARIABLE_NAME:
                case TYPE_NAME:
                case FIELD_OR_FUNC_NAME:
                case IMPORT_ORG_OR_MODULE_NAME:
                case IMPORT_MODULE_NAME:
                case IMPORT_PREFIX:
                case MAPPING_FIELD_NAME:
                case SERVICE_NAME:
                case QUALIFIED_IDENTIFIER:
                case IDENTIFIER:
                case ANNOTATION_TAG:
                case NAMESPACE_PREFIX:
                case WORKER_NAME:
                    hasMatch = nextToken.kind == SyntaxKind.IDENTIFIER_TOKEN;
                    break;
                case OPEN_PARENTHESIS:
                    hasMatch = nextToken.kind == SyntaxKind.OPEN_PAREN_TOKEN;
                    break;
                case CLOSE_PARENTHESIS:
                    hasMatch = nextToken.kind == SyntaxKind.CLOSE_PAREN_TOKEN;
                    break;
                case FUNC_OPTIONAL_RETURNS:
                    ParserRuleContext parentCtx = getParentContext();
                    ParserRuleContext[] alternatives;
                    if (parentCtx == ParserRuleContext.FUNC_DEF) {
                        alternatives = FUNC_DEF_OPTIONAL_RETURNS;
                    } else if (parentCtx == ParserRuleContext.ANON_FUNC_EXPRESSION) {
                        alternatives = ANNON_FUNC_OPTIONAL_RETURNS;
                    } else {
                        alternatives = FUNC_TYPE_OR_DEF_OPTIONAL_RETURNS;
                    }
                    return seekInAlternativesPaths(lookahead, currentDepth, matchingRulesCount, alternatives,
                            isEntryPoint);
                case FUNC_TYPE_OR_DEF_SIGNATURE_RHS:
                    endContext(); // end signature
                    parentCtx = getParentContext();
                    if (parentCtx == ParserRuleContext.COMP_UNIT || parentCtx == ParserRuleContext.OBJECT_MEMBER) {
                        // We come here trying to recover statement started with identifier,
                        // and trying to match it against a var-decl. Since this wasn't a var-decl
                        // originally, a context for type hasn't started yet. Therefore start a
                        // a context manually here.
                        startContext(ParserRuleContext.VAR_DECL_STMT);
                        startContext(ParserRuleContext.TYPE_DESC_IN_TYPE_BINDING_PATTERN);
                    }
                    return seekInAlternativesPaths(lookahead, currentDepth, matchingRulesCount,
                            FUNC_TYPE_OR_DEF_SIGNATURE_RHS, isEntryPoint);
                case ANNON_FUNC_BODY:
                    endContext(); // end signature
                    return seekInAlternativesPaths(lookahead, currentDepth, matchingRulesCount, ANNON_FUNC_BODY,
                            isEntryPoint);
                case RETURNS_KEYWORD:
                    hasMatch = nextToken.kind == SyntaxKind.RETURNS_KEYWORD;
                    break;
                case SIMPLE_TYPE_DESCRIPTOR:
                    hasMatch = BallerinaParser.isSimpleType(nextToken.kind) ||
                            nextToken.kind == SyntaxKind.IDENTIFIER_TOKEN;
                    break;
                case FUNC_BODY:
                    return seekInAlternativesPaths(lookahead, currentDepth, matchingRulesCount, FUNC_BODY,
                            isEntryPoint);
                case OPEN_BRACE:
                    hasMatch = nextToken.kind == SyntaxKind.OPEN_BRACE_TOKEN;
                    break;
                case CLOSE_BRACE:
                    hasMatch = nextToken.kind == SyntaxKind.CLOSE_BRACE_TOKEN;
                    break;
                case ASSIGN_OP:
                    hasMatch = nextToken.kind == SyntaxKind.EQUAL_TOKEN;
                    break;
                case EXTERNAL_KEYWORD:
                    hasMatch = nextToken.kind == SyntaxKind.EXTERNAL_KEYWORD;
                    break;
                case SEMICOLON:
                    hasMatch = nextToken.kind == SyntaxKind.SEMICOLON_TOKEN;
                    break;
                case STATEMENT:
                case STATEMENT_WITHOUT_ANNOTS:
                    if (isEndOfBlock(nextToken)) {
                        // If we reach end of statements, then skip processing statements anymore,
                        // and move on to the next rule. This is done to avoid getting stuck on
                        // processing statements forever.
                        skipRule = true;
                        break;
                    }
                    return seekInStatements(currentCtx, nextToken, lookahead, currentDepth, matchingRulesCount,
                            isEntryPoint);
                case BINARY_OPERATOR:
                    hasMatch = isBinaryOperator(nextToken);
                    break;
                case EXPRESSION:
                case TERMINAL_EXPRESSION:
                    return seekInAlternativesPaths(lookahead, currentDepth, matchingRulesCount, EXPRESSION_START,
                            isEntryPoint);
                case VAR_DECL_STMT_RHS:
                    return seekInAlternativesPaths(lookahead, currentDepth, matchingRulesCount, VAR_DECL_RHS,
                            isEntryPoint);
                case EXPRESSION_RHS:
                    return seekMatchInExpressionRhs(nextToken, lookahead, currentDepth, matchingRulesCount,
                            isEntryPoint);
                case COMMA:
                    hasMatch = nextToken.kind == SyntaxKind.COMMA_TOKEN;
                    break;
                case PARAM_LIST:
                    return seekInAlternativesPaths(lookahead, currentDepth, matchingRulesCount, PARAM_LIST,
                            isEntryPoint);
                case PARAMETER_NAME_RHS:
                    parentCtx = getParentContext();
                    switch (parentCtx) {
                        case REQUIRED_PARAM:
                            return seekInAlternativesPaths(lookahead, currentDepth, matchingRulesCount, PARAMETER_RHS,
                                    isEntryPoint);
                        case DEFAULTABLE_PARAM:
                        case REST_PARAM:
                            skipRule = true;
                            break;
                        default:
                            throw new IllegalStateException();
                    }
                    break;
                case STATEMENT_START_IDENTIFIER:
                    return seekInAlternativesPaths(lookahead, currentDepth, matchingRulesCount, TYPE_OR_VAR_NAME,
                            isEntryPoint);
                case ASSIGNMENT_OR_VAR_DECL_STMT_RHS:
                    return seekInAlternativesPaths(lookahead, currentDepth, matchingRulesCount,
                            ASSIGNMENT_OR_VAR_DECL_SECOND_TOKEN, isEntryPoint);

                case CLOSED_RECORD_BODY_END:
                    hasMatch = nextToken.kind == SyntaxKind.CLOSE_BRACE_PIPE_TOKEN;
                    break;
                case CLOSED_RECORD_BODY_START:
                    hasMatch = nextToken.kind == SyntaxKind.OPEN_BRACE_PIPE_TOKEN;
                    break;
                case ELLIPSIS:
                    hasMatch = nextToken.kind == SyntaxKind.ELLIPSIS_TOKEN;
                    break;
                case QUESTION_MARK:
                    hasMatch = nextToken.kind == SyntaxKind.QUESTION_MARK_TOKEN;
                    break;
                case RECORD_KEYWORD:
                    hasMatch = nextToken.kind == SyntaxKind.RECORD_KEYWORD;
                    break;
                case TYPE_KEYWORD:
                    hasMatch = nextToken.kind == SyntaxKind.TYPE_KEYWORD;
                    break;
                case FIELD_DESCRIPTOR_RHS:
                    return seekInAlternativesPaths(lookahead, currentDepth, matchingRulesCount, FIELD_DESCRIPTOR_RHS,
                            isEntryPoint);
                case FIELD_OR_REST_DESCIPTOR_RHS:
                    return seekInAlternativesPaths(lookahead, currentDepth, matchingRulesCount,
                            FIELD_OR_REST_DESCIPTOR_RHS, isEntryPoint);
                case RECORD_BODY_END:
                    return seekInAlternativesPaths(lookahead, currentDepth, matchingRulesCount, RECORD_BODY_END,
                            isEntryPoint);
                case RECORD_BODY_START:
                    return seekInAlternativesPaths(lookahead, currentDepth, matchingRulesCount, RECORD_BODY_START,
                            isEntryPoint);
                case TYPE_DESCRIPTOR:
                    return seekInAlternativesPaths(lookahead, currentDepth, matchingRulesCount, TYPE_DESCRIPTORS,
                            isEntryPoint);
                case RECORD_FIELD_OR_RECORD_END:
                    return seekInAlternativesPaths(lookahead, currentDepth, matchingRulesCount,
                            RECORD_FIELD_OR_RECORD_END, isEntryPoint);
                case RECORD_FIELD_START:
                    return seekInAlternativesPaths(lookahead, currentDepth, matchingRulesCount, RECORD_FIELD_START,
                            isEntryPoint);
                case RECORD_FIELD_WITHOUT_METADATA:
                    return seekInAlternativesPaths(lookahead, currentDepth, matchingRulesCount,
                            RECORD_FIELD_WITHOUT_METADATA, isEntryPoint);
                case ARG_START:
                    return seekInAlternativesPaths(lookahead, currentDepth, matchingRulesCount, ARG_START,
                            isEntryPoint);
                case ARG_LIST_START:
                    hasMatch = nextToken.kind == SyntaxKind.OPEN_PAREN_TOKEN;
                    break;
                case ARG_LIST_END:
                    hasMatch = nextToken.kind == SyntaxKind.CLOSE_PAREN_TOKEN;
                    break;
                case ARG_START_OR_ARG_LIST_END:
                    return seekInAlternativesPaths(lookahead, currentDepth, matchingRulesCount,
                            ARG_START_OR_ARG_LIST_END, isEntryPoint);
                case NAMED_OR_POSITIONAL_ARG_RHS:
                    return seekInAlternativesPaths(lookahead, currentDepth, matchingRulesCount,
                            NAMED_OR_POSITIONAL_ARG_RHS, isEntryPoint);
                case OBJECT_MEMBER:
                    return seekInAlternativesPaths(lookahead, currentDepth, matchingRulesCount, OBJECT_MEMBER_START,
                            isEntryPoint);
                case OBJECT_MEMBER_WITHOUT_METADATA:
                    return seekInAlternativesPaths(lookahead, currentDepth, matchingRulesCount,
                            OBJECT_MEMBER_WITHOUT_METADATA, isEntryPoint);
                case OBJECT_FIELD_RHS:
                    return seekInAlternativesPaths(lookahead, currentDepth, matchingRulesCount, OBJECT_FIELD_RHS,
                            isEntryPoint);
                case OBJECT_METHOD_START:
                    return seekInAlternativesPaths(lookahead, currentDepth, matchingRulesCount, OBJECT_METHOD_START,
                            isEntryPoint);
                case OBJECT_KEYWORD:
                    hasMatch = nextToken.kind == SyntaxKind.OBJECT_KEYWORD;
                    break;
                case OBJECT_FUNC_OR_FIELD:
                    return seekInAlternativesPaths(lookahead, currentDepth, matchingRulesCount, OBJECT_FUNC_OR_FIELD,
                            isEntryPoint);
                case OBJECT_FUNC_OR_FIELD_WITHOUT_VISIBILITY:
                    return seekInAlternativesPaths(lookahead, currentDepth, matchingRulesCount,
                            OBJECT_FUNC_OR_FIELD_WITHOUT_VISIBILITY, isEntryPoint);
                case OBJECT_TYPE_DESCRIPTOR_START:
                    return seekInAlternativesPaths(lookahead, currentDepth, matchingRulesCount,
                            OBJECT_TYPE_DESCRIPTOR_START, isEntryPoint);
                case OBJECT_TYPE_FIRST_QUALIFIER:
                case OBJECT_TYPE_SECOND_QUALIFIER:
                    // If currentDepth == 0 means its the very next token after the error. If that erroneous
                    // token is a correct match, then that means we have reached here because of a duplicate
                    // modifier. Therefore treat it as a mismatch.
                    if (currentDepth == 0) {
                        hasMatch = false;
                        break;
                    }

                    hasMatch = nextToken.kind == SyntaxKind.ABSTRACT_KEYWORD ||
                            nextToken.kind == SyntaxKind.CLIENT_KEYWORD;
                    break;
                case ABSTRACT_KEYWORD:
                    hasMatch = nextToken.kind == SyntaxKind.ABSTRACT_KEYWORD;
                    break;
                case CLIENT_KEYWORD:
                    hasMatch = nextToken.kind == SyntaxKind.CLIENT_KEYWORD;
                    break;
                case OPEN_BRACKET:
                    hasMatch = nextToken.kind == SyntaxKind.OPEN_BRACKET_TOKEN;
                    break;
                case CLOSE_BRACKET:
                    hasMatch = nextToken.kind == SyntaxKind.CLOSE_BRACKET_TOKEN;
                    break;
                case DOT:
                    hasMatch = nextToken.kind == SyntaxKind.DOT_TOKEN;
                    break;
                case IF_KEYWORD:
                    hasMatch = nextToken.kind == SyntaxKind.IF_KEYWORD;
                    break;
                case ELSE_KEYWORD:
                    hasMatch = nextToken.kind == SyntaxKind.ELSE_KEYWORD;
                    break;
                case ELSE_BLOCK:
                    return seekInAlternativesPaths(lookahead, currentDepth, matchingRulesCount, ELSE_BLOCK,
                            isEntryPoint);
                case ELSE_BODY:
                    return seekInAlternativesPaths(lookahead, currentDepth, matchingRulesCount, ELSE_BODY,
                            isEntryPoint);
                case WHILE_KEYWORD:
                    hasMatch = nextToken.kind == SyntaxKind.WHILE_KEYWORD;
                    break;
                case CHECKING_KEYWORD:
                    hasMatch = nextToken.kind == SyntaxKind.CHECK_KEYWORD ||
                            nextToken.kind == SyntaxKind.CHECKPANIC_KEYWORD;
                    break;
                case CALL_STMT_START:
                    return seekInAlternativesPaths(lookahead, currentDepth, matchingRulesCount, CALL_STATEMENT,
                            isEntryPoint);
                case PANIC_KEYWORD:
                    hasMatch = nextToken.kind == SyntaxKind.PANIC_KEYWORD;
                    break;
                case AS_KEYWORD:
                    hasMatch = nextToken.kind == SyntaxKind.AS_KEYWORD;
                    break;
                case LOCK_KEYWORD:
                    hasMatch = nextToken.kind == SyntaxKind.LOCK_KEYWORD;
                    break;
                case BOOLEAN_LITERAL:
                    hasMatch = nextToken.kind == SyntaxKind.TRUE_KEYWORD || nextToken.kind == SyntaxKind.FALSE_KEYWORD;
                    break;
                case DECIMAL_INTEGER_LITERAL:
                case MAJOR_VERSION:
                case MINOR_VERSION:
                case PATCH_VERSION:
                    hasMatch = nextToken.kind == SyntaxKind.DECIMAL_INTEGER_LITERAL;
                    break;
                case IMPORT_KEYWORD:
                    hasMatch = nextToken.kind == SyntaxKind.IMPORT_KEYWORD;
                    break;
                case SLASH:
                    hasMatch = nextToken.kind == SyntaxKind.SLASH_TOKEN;
                    break;
                case VERSION_KEYWORD:
                    hasMatch = nextToken.kind == SyntaxKind.VERSION_KEYWORD;
                    break;
                case CONTINUE_KEYWORD:
                    hasMatch = nextToken.kind == SyntaxKind.CONTINUE_KEYWORD;
                    break;
                case BREAK_KEYWORD:
                    hasMatch = nextToken.kind == SyntaxKind.BREAK_KEYWORD;
                    break;
                case IMPORT_PREFIX_DECL:
                    return seekInAlternativesPaths(lookahead, currentDepth, matchingRulesCount, IMPORT_PREFIX_DECL,
                            isEntryPoint);
                case IMPORT_VERSION_DECL:
                    return seekInAlternativesPaths(lookahead, currentDepth, matchingRulesCount, IMPORT_VERSION,
                            isEntryPoint);
                case IMPORT_DECL_RHS:
                    return seekInAlternativesPaths(lookahead, currentDepth, matchingRulesCount, IMPORT_DECL_RHS,
                            isEntryPoint);
                case AFTER_IMPORT_MODULE_NAME:
                    return seekInAlternativesPaths(lookahead, currentDepth, matchingRulesCount,
                            AFTER_IMPORT_MODULE_NAME, isEntryPoint);
                case MAJOR_MINOR_VERSION_END:
                    return seekInAlternativesPaths(lookahead, currentDepth, matchingRulesCount, MAJOR_MINOR_VERSION_END,
                            isEntryPoint);
                case RETURN_KEYWORD:
                    hasMatch = nextToken.kind == SyntaxKind.RETURN_KEYWORD;
                    break;
                case RETURN_STMT_RHS:
                    return seekInAlternativesPaths(lookahead, currentDepth, matchingRulesCount, RETURN_RHS,
                            isEntryPoint);
                case ACCESS_EXPRESSION:
                    return seekInAccessExpression(currentCtx, lookahead, currentDepth, matchingRulesCount,
                            isEntryPoint);
                case BASIC_LITERAL:
                    hasMatch = isBasicLiteral(nextToken.kind);
                    break;
                case COLON:
                    hasMatch = nextToken.kind == SyntaxKind.COLON_TOKEN;
                    break;
                case STRING_LITERAL:
                    hasMatch = nextToken.kind == SyntaxKind.STRING_LITERAL;
                    break;
                case MAPPING_FIELD:
                    return seekInAlternativesPaths(lookahead, currentDepth, matchingRulesCount, MAPPING_FIELD_START,
                            isEntryPoint);
                case SPECIFIC_FIELD_RHS:
                    return seekInAlternativesPaths(lookahead, currentDepth, matchingRulesCount, SPECIFIC_FIELD_RHS,
                            isEntryPoint);
                case SERVICE_KEYWORD:
                    hasMatch = nextToken.kind == SyntaxKind.SERVICE_KEYWORD;
                    break;
                case ON_KEYWORD:
                    hasMatch = nextToken.kind == SyntaxKind.ON_KEYWORD;
                    break;
                case OPTIONAL_SERVICE_NAME:
                    return seekInAlternativesPaths(lookahead, currentDepth, matchingRulesCount, OPTIONAL_SERVICE_NAME,
                            isEntryPoint);
                case RESOURCE_DEF:
                    return seekInAlternativesPaths(lookahead, currentDepth, matchingRulesCount, RESOURCE_DEF_START,
                            isEntryPoint);
                case RESOURCE_KEYWORD:
                    hasMatch = nextToken.kind == SyntaxKind.RESOURCE_KEYWORD;
                    break;
                case LISTENER_KEYWORD:
                    hasMatch = nextToken.kind == SyntaxKind.LISTENER_KEYWORD;
                    break;
                case CONST_KEYWORD:
                    hasMatch = nextToken.kind == SyntaxKind.CONST_KEYWORD;
                    break;
                case FINAL_KEYWORD:
                    hasMatch = nextToken.kind == SyntaxKind.FINAL_KEYWORD;
                    break;
                case CONST_DECL_TYPE:
                    return seekInAlternativesPaths(lookahead, currentDepth, matchingRulesCount, CONST_DECL_TYPE,
                            isEntryPoint);
                case CONST_DECL_RHS:
                    return seekInAlternativesPaths(lookahead, currentDepth, matchingRulesCount, CONST_DECL_RHS,
                            isEntryPoint);
                case TYPEOF_KEYWORD:
                    hasMatch = nextToken.kind == SyntaxKind.TYPEOF_KEYWORD;
                    break;
                case UNARY_OPERATOR:
                    hasMatch = isUnaryOperator(nextToken);
                    break;
                case ARRAY_LENGTH:
                    return seekInAlternativesPaths(lookahead, currentDepth, matchingRulesCount, ARRAY_LENGTH,
                            isEntryPoint);
                case HEX_INTEGER_LITERAL:
                    hasMatch = nextToken.kind == SyntaxKind.HEX_INTEGER_LITERAL;
                    break;
                case AT:
                    hasMatch = nextToken.kind == SyntaxKind.AT_TOKEN;
                    break;
                case PARAMETER_START:
                    return seekInAlternativesPaths(lookahead, currentDepth, matchingRulesCount, PARAMETER_START,
                            isEntryPoint);
                case PARAMETER_WITHOUT_ANNOTS:
                    return seekInAlternativesPaths(lookahead, currentDepth, matchingRulesCount,
                            PARAMETER_WITHOUT_ANNOTS, isEntryPoint);
                case IS_KEYWORD:
                    hasMatch = nextToken.kind == SyntaxKind.IS_KEYWORD;
                    break;
                case STMT_START_WITH_EXPR_RHS:
                    return seekInAlternativesPaths(lookahead, currentDepth, matchingRulesCount,
                            STMT_START_WITH_EXPR_RHS, isEntryPoint);
                case RIGHT_ARROW:
                    hasMatch = nextToken.kind == SyntaxKind.RIGHT_ARROW_TOKEN;
                    break;
                case STMT_START_WITH_IDENTIFIER:
                    return seekInAlternativesPaths(lookahead, currentDepth, matchingRulesCount,
                            STMT_START_WITH_IDENTIFIER, isEntryPoint);
                case EXPRESSION_STATEMENT_START:
                    return seekInAlternativesPaths(lookahead, currentDepth, matchingRulesCount,
                            EXPRESSION_STATEMENT_START, isEntryPoint);
                case PARAMETERIZED_TYPE:
                    hasMatch = isParameterizedTypeToken(nextToken.kind);
                    break;
                case LT:
                    hasMatch = nextToken.kind == SyntaxKind.LT_TOKEN;
                    break;
                case GT:
                    hasMatch = nextToken.kind == SyntaxKind.GT_TOKEN;
                    break;
                case NULL_KEYWORD:
                    hasMatch = nextToken.kind == SyntaxKind.NULL_KEYWORD;
                    break;
                case ANNOTATION_KEYWORD:
                    hasMatch = nextToken.kind == SyntaxKind.ANNOTATION_KEYWORD;
                    break;
                case FIELD_IDENT:
                    hasMatch = nextToken.kind == SyntaxKind.FIELD_KEYWORD;
                    break;
                case FUNCTION_IDENT:
                    hasMatch = nextToken.kind == SyntaxKind.FUNCTION_KEYWORD;
                    break;
                case IDENT_AFTER_OBJECT_IDENT:
                    hasMatch = nextToken.kind == SyntaxKind.TYPE_KEYWORD ||
                            nextToken.kind == SyntaxKind.FUNCTION_KEYWORD || nextToken.kind == SyntaxKind.FIELD_KEYWORD;
                    break;
                case SOURCE_KEYWORD:
                    hasMatch = nextToken.kind == SyntaxKind.SOURCE_KEYWORD;
                    break;
                case ANNOT_DECL_OPTIONAL_TYPE:
                    return seekInAlternativesPaths(lookahead, currentDepth, matchingRulesCount,
                            ANNOT_DECL_OPTIONAL_TYPE, isEntryPoint);
                case ANNOT_DECL_RHS:
                    return seekInAlternativesPaths(lookahead, currentDepth, matchingRulesCount, ANNOT_DECL_RHS,
                            isEntryPoint);
                case ANNOT_OPTIONAL_ATTACH_POINTS:
                    return seekInAlternativesPaths(lookahead, currentDepth, matchingRulesCount,
                            ANNOT_OPTIONAL_ATTACH_POINTS, isEntryPoint);
                case ATTACH_POINT:
                    return seekInAlternativesPaths(lookahead, currentDepth, matchingRulesCount, ATTACH_POINT,
                            isEntryPoint);
                case ATTACH_POINT_IDENT:
                    return seekInAlternativesPaths(lookahead, currentDepth, matchingRulesCount, ATTACH_POINT_IDENT,
                            isEntryPoint);
                case SINGLE_KEYWORD_ATTACH_POINT_IDENT:
                    hasMatch = isSingleKeywordAttachPointIdent(nextToken.kind);
                    break;
                case OBJECT_IDENT:
                    hasMatch = nextToken.kind == SyntaxKind.OBJECT_KEYWORD;
                    break;
                case RECORD_IDENT:
                    hasMatch = nextToken.kind == SyntaxKind.RECORD_KEYWORD;
                    break;
                case RESOURCE_IDENT:
                    hasMatch = nextToken.kind == SyntaxKind.RESOURCE_KEYWORD;
                    break;
                case ATTACH_POINT_END:
                    return seekInAlternativesPaths(lookahead, currentDepth, matchingRulesCount, ATTACH_POINT_END,
                            isEntryPoint);
                case XML_NAMESPACE_PREFIX_DECL:
                    return seekInAlternativesPaths(lookahead, currentDepth, matchingRulesCount,
                            XML_NAMESPACE_PREFIX_DECL, isEntryPoint);
                case CONSTANT_EXPRESSION_START:
                    return seekInAlternativesPaths(lookahead, currentDepth, matchingRulesCount, CONSTANT_EXPRESSION,
                            isEntryPoint);
                case XMLNS_KEYWORD:
                    hasMatch = nextToken.kind == SyntaxKind.XMLNS_KEYWORD;
                    break;
                case WORKER_KEYWORD:
                    hasMatch = nextToken.kind == SyntaxKind.WORKER_KEYWORD;
                    break;
                case FORK_KEYWORD:
                    hasMatch = nextToken.kind == SyntaxKind.FORK_KEYWORD;
                    break;
                case DECIMAL_FLOATING_POINT_LITERAL:
                    hasMatch = nextToken.kind == SyntaxKind.DECIMAL_FLOATING_POINT_LITERAL;
                    break;
                case HEX_FLOATING_POINT_LITERAL:
                    hasMatch = nextToken.kind == SyntaxKind.HEX_FLOATING_POINT_LITERAL;
                    break;
                case TYPEDESC_RHS:
                    return seekInAlternativesPaths(lookahead, currentDepth, matchingRulesCount, TYPEDESC_RHS,
                            isEntryPoint);
                case TRAP_KEYWORD:
                    hasMatch = nextToken.kind == SyntaxKind.TRAP_KEYWORD;
                    break;
                case LIST_CONSTRUCTOR_RHS:
                    return seekInAlternativesPaths(lookahead, currentDepth, matchingRulesCount, LIST_CONSTRUCTOR_RHS,
                            isEntryPoint);
                case FOREACH_KEYWORD:
                    hasMatch = nextToken.kind == SyntaxKind.FOREACH_KEYWORD;
                    break;
                case IN_KEYWORD:
                    hasMatch = nextToken.kind == SyntaxKind.IN_KEYWORD;
                    break;
                case TYPE_CAST_PARAM:
                    return seekInAlternativesPaths(lookahead, currentDepth, matchingRulesCount, TYPE_CAST_PARAM,
                            isEntryPoint);
                case TYPE_CAST_PARAM_RHS:
                    return seekInAlternativesPaths(lookahead, currentDepth, matchingRulesCount, TYPE_CAST_PARAM_RHS,
                            isEntryPoint);
                case PIPE:
                    hasMatch = nextToken.kind == SyntaxKind.PIPE_TOKEN;
                    break;
                case TABLE_KEYWORD:
                    hasMatch = nextToken.kind == SyntaxKind.TABLE_KEYWORD;
                    break;
                case KEY_KEYWORD:
                    hasMatch = nextToken.kind == SyntaxKind.KEY_KEYWORD;
                    break;
                case TABLE_KEYWORD_RHS:
                    return seekInAlternativesPaths(lookahead, currentDepth, matchingRulesCount, TABLE_KEYWORD_RHS,
                            isEntryPoint);
                case ROW_LIST_RHS:
                    return seekInAlternativesPaths(lookahead, currentDepth, matchingRulesCount, ROW_LIST_RHS,
                            isEntryPoint);
                case TABLE_ROW_END:
                    return seekInAlternativesPaths(lookahead, currentDepth, matchingRulesCount, TABLE_ROW_END,
                            isEntryPoint);
                case KEY_SPECIFIER_RHS:
                    return seekInAlternativesPaths(lookahead, currentDepth, matchingRulesCount, KEY_SPECIFIER_RHS,
                            isEntryPoint);
                case TABLE_KEY_RHS:
                    return seekInAlternativesPaths(lookahead, currentDepth, matchingRulesCount, TABLE_KEY_RHS,
                            isEntryPoint);
                case ERROR_KEYWORD:
                    hasMatch = nextToken.kind == SyntaxKind.ERROR_KEYWORD;
                    break;
                case ERROR_TYPE_PARAMS:
                    return seekInAlternativesPaths(lookahead, currentDepth, matchingRulesCount, ERROR_TYPE_PARAMS,
                            isEntryPoint);
                case LET_KEYWORD:
                    hasMatch = nextToken.kind == SyntaxKind.LET_KEYWORD;
                    break;
                case LET_VAR_DECL_START:
                    return seekInAlternativesPaths(lookahead, currentDepth, matchingRulesCount, LET_VAR_DECL_START,
                            isEntryPoint);
                case STREAM_KEYWORD:
                    hasMatch = nextToken.kind == SyntaxKind.STREAM_KEYWORD;
                    break;
                case STREAM_TYPE_FIRST_PARAM_RHS:
                    return seekInAlternativesPaths(lookahead, currentDepth, matchingRulesCount,
                            STREAM_TYPE_FIRST_PARAM_RHS, isEntryPoint);
                case TEMPLATE_START:
                case TEMPLATE_END:
                    hasMatch = nextToken.kind == SyntaxKind.BACKTICK_TOKEN;
                    break;
                case TEMPLATE_MEMBER:
                    return seekInAlternativesPaths(lookahead, currentDepth, matchingRulesCount, TEMPLATE_MEMBER,
                            isEntryPoint);
                case TEMPLATE_STRING_RHS:
                    return seekInAlternativesPaths(lookahead, currentDepth, matchingRulesCount, TEMPLATE_STRING_RHS,
                            isEntryPoint);
                case XML_KEYWORD:
                    hasMatch = nextToken.kind == SyntaxKind.XML_KEYWORD;
                    break;
                case STRING_KEYWORD:
                    hasMatch = nextToken.kind == SyntaxKind.XML_KEYWORD;
                    break;
                case FUNCTION_KEYWORD_RHS:
                    return seekInAlternativesPaths(lookahead, currentDepth, matchingRulesCount, FUNCTION_KEYWORD_RHS,
                            isEntryPoint);
                case WORKER_NAME_RHS:
                    return seekInAlternativesPaths(lookahead, currentDepth, matchingRulesCount, WORKER_NAME_RHS,
                            isEntryPoint);
                case ASTERISK:
                case INFERRED_TYPE_DESC:
                    hasMatch = nextToken.kind == SyntaxKind.ASTERISK_TOKEN;
                    break;
                case NEW_KEYWORD:
                    hasMatch = nextToken.kind == SyntaxKind.NEW_KEYWORD;
                    break;
                case NEW_KEYWORD_RHS:
                    return seekInAlternativesPaths(lookahead, currentDepth, matchingRulesCount, NEW_EXPR, isEntryPoint);

                case COMP_UNIT:
                case FUNC_DEF_OR_FUNC_TYPE:
                case FUNC_DEF:
                case ANON_FUNC_EXPRESSION:
                case EXTERNAL_FUNC_BODY:
                case FUNC_BODY_BLOCK:
                case ASSIGNMENT_STMT:
                case VAR_DECL_STMT:
                case REQUIRED_PARAM:
                case AFTER_PARAMETER_TYPE:
                case DEFAULTABLE_PARAM:
                case REST_PARAM:
                case MODULE_TYPE_DEFINITION:
                case FUNC_CALL:
                case RECORD_TYPE_DESCRIPTOR:
                case OBJECT_TYPE_DESCRIPTOR:
                case ASSIGNMENT_OR_VAR_DECL_STMT:
                case CALL_STMT:
                case IF_BLOCK:
                case BLOCK_STMT:
                case WHILE_BLOCK:
                case VERSION_NUMBER:
                case IMPORT_DECL:
                case IMPORT_SUB_VERSION:
                case MAPPING_CONSTRUCTOR:
                case PANIC_STMT:
                case COMPUTED_FIELD_NAME:
                case RETURN_STMT:
                case LISTENERS_LIST:
                case SERVICE_DECL:
                case BREAK_STATEMENT:
                case CONTINUE_STATEMENT:
                case LISTENER_DECL:
                case CONSTANT_DECL:
                case NIL_TYPE_DESCRIPTOR:
                case OPTIONAL_TYPE_DESCRIPTOR:
                case ARRAY_TYPE_DESCRIPTOR:
                case LOCAL_TYPE_DEFINITION_STMT:
                case ANNOTATIONS:
                case DOC_STRING:
                case ANNOTATION_DECL:
                case ANNOT_ATTACH_POINTS_LIST:
                case COMPOUND_ASSIGNMENT_STMT:
                case COMPOUND_BINARY_OPERATOR:
                case EXPRESSION_STATEMENT:
                case RECORD_FIELD:
                case TYPEOF_EXPRESSION:
                case UNARY_EXPRESSION:
                case CONSTANT_EXPRESSION:
                case XML_NAMESPACE_DECLARATION:
                case DEFAULT_WORKER_INIT:
                case DEFAULT_WORKER:
                case NAMED_WORKERS:
                case NAMED_WORKER_DECL:
                case TEMPLATE_BODY:
                case NIL_LITERAL:
                case LOCK_STMT:
                case FORK_STMT:
                case TRAP_EXPRESSION:
                case LIST_CONSTRUCTOR:
                case FOREACH_STMT:
                case TYPE_CAST_EXPRESSION:
                case TABLE_CONSTRUCTOR:
                case KEY_SPECIFIER:
                case EXPLICIT_NEW_RHS:
                case LET_VAR_DECL:
                case LET_EXPRESSION:
                case END_OF_TYPE_DESC:
                case VAR_DECL_STARTED_WITH_DENTIFIER:

                    // start a context, so that we know where to fall back, and continue
                    // having the qualified-identifier as the next rule.
                case VARIABLE_REF:
                case TYPE_REFERENCE:
                case ANNOT_REFERENCE:

                    // Contexts that expect a type
                case TYPE_DESC_IN_ANNOTATION_DECL:
                case TYPE_DESC_BEFORE_IDENTIFIER:
                case TYPE_DESC_IN_RECORD_FIELD:
                case TYPE_DESC_IN_PARAM:
                case TYPE_DESC_IN_TYPE_BINDING_PATTERN:
                case TYPE_DESC_IN_TYPE_DEF:
                case TYPE_DESC_IN_ANGLE_BRACKETS:
                case TYPE_DESC_IN_RETURN_TYPE_DESC:
                case TYPE_DESC_IN_EXPRESSION:
                case TYPE_DESC_IN_STREAM_TYPE_DESC:
                default:
                    // Stay at the same place
                    skipRule = true;
                    hasMatch = true;
                    break;
            }

            if (!hasMatch) {
                return fixAndContinue(currentCtx, lookahead, currentDepth, matchingRulesCount, isEntryPoint);
            }

            currentCtx = getNextRule(currentCtx, lookahead + 1);
            if (!skipRule) {
                // Try the next token with the next rule
                currentDepth++;
                matchingRulesCount++;
                lookahead++;
                isEntryPoint = false;
            }
        }

        Result result = new Result(new ArrayDeque<>(), matchingRulesCount, currentCtx);
        result.solution = new Solution(Action.KEEP, currentCtx, SyntaxKind.NONE, currentCtx.toString());
        return result;
    }

    /**
     * Search for matching token sequences within different kinds of statements and returns the most optimal solution.
     * 
     * @param currentCtx Current context
     * @param nextToken Next token in the token stream
     * @param lookahead Position of the next token to consider, relative to the position of the original error
     * @param currentDepth Amount of distance traveled so far
     * @param currentMatches Matching tokens found so far
     * @param fixes Fixes made so far
     * @return Recovery result
     */
    private Result seekInStatements(ParserRuleContext currentCtx, STToken nextToken, int lookahead, int currentDepth,
                                    int currentMatches, boolean isEntryPoint) {
        if (nextToken.kind == SyntaxKind.SEMICOLON_TOKEN) {
            // Semicolon at the start of a statement is a special case. This is equivalent to an empty
            // statement. So assume the fix for this is a REMOVE operation and continue from the next token.
            Result result = seekMatchInSubTree(ParserRuleContext.STATEMENT, lookahead + 1, currentDepth, isEntryPoint);
            result.fixes.push(new Solution(Action.REMOVE, currentCtx, nextToken.kind, nextToken.toString()));
            return getFinalResult(currentMatches, result);
        }

        return seekInAlternativesPaths(lookahead, currentDepth, currentMatches, STATEMENTS, isEntryPoint);
    }

    /**
     * Search for matching token sequences within access expressions and returns the most optimal solution.
     * Access expression can be one of: method-call, field-access, member-access.
     * 
     * @param currentCtx Current context
     * @param lookahead Position of the next token to consider, relative to the position of the original error
     * @param currentDepth Amount of distance traveled so far
     * @param currentMatches Matching tokens found so far
     * @param fixes Fixes made so far
     * @param isEntryPoint
     * @return Recovery result
     */
    private Result seekInAccessExpression(ParserRuleContext currentCtx, int lookahead, int currentDepth,
                                          int currentMatches, boolean isEntryPoint) {
        STToken nextToken = this.tokenReader.peek(lookahead);
        currentDepth++;
        if (nextToken.kind != SyntaxKind.IDENTIFIER_TOKEN) {
            Result fixedPathResult = fixAndContinue(currentCtx, lookahead, currentDepth);
            return getFinalResult(currentMatches, fixedPathResult);
        }

        ParserRuleContext nextContext;
        STToken nextNextToken = this.tokenReader.peek(lookahead + 1);
        switch (nextNextToken.kind) {
            case OPEN_PAREN_TOKEN:
                nextContext = ParserRuleContext.OPEN_PARENTHESIS;
                break;
            case DOT_TOKEN:
                nextContext = ParserRuleContext.DOT;
                break;
            case OPEN_BRACKET_TOKEN:
                nextContext = ParserRuleContext.OPEN_BRACKET;
                break;
            default:
                nextContext = getNextRuleForExpr();
                break;
        }

        currentMatches++;
        lookahead++;
        Result result = seekMatch(nextContext, lookahead, currentDepth, isEntryPoint);
        result.ctx = currentCtx;
        return getFinalResult(currentMatches, result);
    }

    /**
     * Search for a match in rhs of an expression. RHS of an expression can be the end
     * of the expression or the rhs of a binary expression.
     * 
     * @param nextToken
     * @param lookahead Position of the next token to consider, relative to the position of the original error
     * @param currentDepth Amount of distance traveled so far
     * @param currentMatches Matching tokens found so far
     * @param isEntryPoint
     * @return Recovery result
     */
    private Result seekMatchInExpressionRhs(STToken nextToken, int lookahead, int currentDepth, int currentMatches,
                                            boolean isEntryPoint) {
        ParserRuleContext parentCtx = getParentContext();
        ParserRuleContext[] next;
        switch (parentCtx) {
            case ARG_LIST:
                next = new ParserRuleContext[] { ParserRuleContext.BINARY_OPERATOR, ParserRuleContext.DOT,
                        ParserRuleContext.OPEN_BRACKET, ParserRuleContext.COMMA, ParserRuleContext.ARG_LIST_START,
                        ParserRuleContext.ARG_LIST_END };
                return seekInAlternativesPaths(lookahead, currentDepth, currentMatches, next, isEntryPoint);
            case MAPPING_CONSTRUCTOR:
                next = new ParserRuleContext[] { ParserRuleContext.BINARY_OPERATOR, ParserRuleContext.DOT,
                        ParserRuleContext.OPEN_BRACKET, ParserRuleContext.COMMA, ParserRuleContext.CLOSE_BRACE,
                        ParserRuleContext.ARG_LIST_START };
                return seekInAlternativesPaths(lookahead, currentDepth, currentMatches, next, isEntryPoint);
            case COMPUTED_FIELD_NAME:
                // Here we give high priority to the comma. Therefore order of the below array matters.
                next = new ParserRuleContext[] { ParserRuleContext.CLOSE_BRACKET, ParserRuleContext.BINARY_OPERATOR,
                        ParserRuleContext.DOT, ParserRuleContext.OPEN_BRACKET, ParserRuleContext.ARG_LIST_START };
                return seekInAlternativesPaths(lookahead, currentDepth, currentMatches, next, isEntryPoint);
            case LISTENERS_LIST:
                next = new ParserRuleContext[] { ParserRuleContext.COMMA, ParserRuleContext.BINARY_OPERATOR,
                        ParserRuleContext.DOT, ParserRuleContext.OPEN_BRACKET, ParserRuleContext.OPEN_BRACE,
                        ParserRuleContext.ARG_LIST_START };
                return seekInAlternativesPaths(lookahead, currentDepth, currentMatches, next, isEntryPoint);
            case LIST_CONSTRUCTOR:
                next = new ParserRuleContext[] { ParserRuleContext.COMMA, ParserRuleContext.BINARY_OPERATOR,
                        ParserRuleContext.DOT, ParserRuleContext.OPEN_BRACKET, ParserRuleContext.CLOSE_BRACKET,
                        ParserRuleContext.ARG_LIST_START };
                return seekInAlternativesPaths(lookahead, currentDepth, currentMatches, next, isEntryPoint);
            case LET_VAR_DECL:
                next = new ParserRuleContext[] { ParserRuleContext.COMMA, ParserRuleContext.BINARY_OPERATOR,
                        ParserRuleContext.DOT, ParserRuleContext.OPEN_BRACKET, ParserRuleContext.IN_KEYWORD,
                        ParserRuleContext.ARG_LIST_START };
                return seekInAlternativesPaths(lookahead, currentDepth, currentMatches, next, isEntryPoint);
            default:
                if (isParameter(parentCtx)) {
                    next = new ParserRuleContext[] { ParserRuleContext.CLOSE_PARENTHESIS,
                            ParserRuleContext.BINARY_OPERATOR, ParserRuleContext.DOT, ParserRuleContext.OPEN_BRACKET,
                            ParserRuleContext.COMMA, ParserRuleContext.ARG_LIST_START };
                    return seekInAlternativesPaths(lookahead, currentDepth, currentMatches, next, isEntryPoint);
                }
                break;
        }

        ParserRuleContext nextContext;
        if (parentCtx == ParserRuleContext.IF_BLOCK || parentCtx == ParserRuleContext.WHILE_BLOCK ||
                parentCtx == ParserRuleContext.FOREACH_STMT) {
            nextContext = ParserRuleContext.BLOCK_STMT;
        } else if (isStatement(parentCtx) || parentCtx == ParserRuleContext.RECORD_FIELD ||
                parentCtx == ParserRuleContext.OBJECT_MEMBER || parentCtx == ParserRuleContext.LISTENER_DECL ||
                parentCtx == ParserRuleContext.CONSTANT_DECL) {
            nextContext = ParserRuleContext.SEMICOLON;
        } else if (parentCtx == ParserRuleContext.ANNOTATIONS) {
            nextContext = ParserRuleContext.TOP_LEVEL_NODE;
        } else if (parentCtx == ParserRuleContext.ARRAY_TYPE_DESCRIPTOR) {
            nextContext = ParserRuleContext.CLOSE_BRACKET;
        } else if (parentCtx == ParserRuleContext.INTERPOLATION) {
            nextContext = ParserRuleContext.CLOSE_BRACE;
        } else {
            throw new IllegalStateException(parentCtx.toString());
        }

        ParserRuleContext[] alternatives = { ParserRuleContext.BINARY_OPERATOR, ParserRuleContext.IS_KEYWORD,
                ParserRuleContext.DOT, ParserRuleContext.OPEN_BRACKET, ParserRuleContext.ARG_LIST_START, nextContext };
        return seekInAlternativesPaths(lookahead, currentDepth, currentMatches, alternatives, isEntryPoint);
    }

    /**
     * Get the next parser rule/context given the current parser context.
     * 
     * @param currentCtx Current parser context
     * @param nextLookahead Position of the next token to consider, relative to the position of the original error
     * @return Next parser context
     */
    @Override
    protected ParserRuleContext getNextRule(ParserRuleContext currentCtx, int nextLookahead) {
        // If this is a production, then push the context to the stack.
        // We can do this within the same switch-case that follows after this one.
        // But doing it separately for the sake of readability/maintainability.
        switch (currentCtx) {
            case COMP_UNIT:
            case FUNC_DEF_OR_FUNC_TYPE:
            case ANON_FUNC_EXPRESSION:
            case FUNC_DEF:
            case FUNC_TYPE_DESC:
            case EXTERNAL_FUNC_BODY:
            case FUNC_BODY_BLOCK:
            case STATEMENT:
            case STATEMENT_WITHOUT_ANNOTS:
            case VAR_DECL_STMT:
            case ASSIGNMENT_STMT:
            case REQUIRED_PARAM:
            case DEFAULTABLE_PARAM:
            case REST_PARAM:
            case MODULE_TYPE_DEFINITION:
            case RECORD_FIELD:
            case RECORD_TYPE_DESCRIPTOR:
            case OBJECT_TYPE_DESCRIPTOR:
            case ARG_LIST:
            case OBJECT_FUNC_OR_FIELD:
            case IF_BLOCK:
            case BLOCK_STMT:
            case WHILE_BLOCK:
            case PANIC_STMT:
            case CALL_STMT:
            case IMPORT_DECL:
            case CONTINUE_STATEMENT:
            case BREAK_STATEMENT:
            case RETURN_STMT:
            case COMPUTED_FIELD_NAME:
            case LISTENERS_LIST:
            case SERVICE_DECL:
            case LISTENER_DECL:
            case CONSTANT_DECL:
            case NIL_TYPE_DESCRIPTOR:
            case COMPOUND_ASSIGNMENT_STMT:
            case OPTIONAL_TYPE_DESCRIPTOR:
            case ARRAY_TYPE_DESCRIPTOR:
            case ANNOTATIONS:
            case VARIABLE_REF:
            case TYPE_REFERENCE:
            case ANNOT_REFERENCE:
            case MAPPING_CONSTRUCTOR:
            case LOCAL_TYPE_DEFINITION_STMT:
            case EXPRESSION_STATEMENT:
            case NIL_LITERAL:
            case LOCK_STMT:
            case ANNOTATION_DECL:
            case ANNOT_ATTACH_POINTS_LIST:
            case XML_NAMESPACE_DECLARATION:
            case CONSTANT_EXPRESSION:
            case NAMED_WORKER_DECL:
            case FORK_STMT:
            case FOREACH_STMT:
            case LIST_CONSTRUCTOR:
            case TYPE_CAST_EXPRESSION:
            case TABLE_CONSTRUCTOR:
            case KEY_SPECIFIER:
            case LET_VAR_DECL:

                // Contexts that expect a type
            case TYPE_DESC_IN_ANNOTATION_DECL:
            case TYPE_DESC_BEFORE_IDENTIFIER:
            case TYPE_DESC_IN_RECORD_FIELD:
            case TYPE_DESC_IN_PARAM:
            case TYPE_DESC_IN_TYPE_BINDING_PATTERN:
            case TYPE_DESC_IN_TYPE_DEF:
            case TYPE_DESC_IN_ANGLE_BRACKETS:
            case TYPE_DESC_IN_RETURN_TYPE_DESC:
            case TYPE_DESC_IN_EXPRESSION:
            case TYPE_DESC_IN_STREAM_TYPE_DESC:
            case EXPLICIT_NEW_RHS:
                startContext(currentCtx);
                break;
            default:
                break;
        }

        ParserRuleContext parentCtx;
        STToken nextToken;
        switch (currentCtx) {
            case EOF:
                return ParserRuleContext.EOF;
            case COMP_UNIT:
                return ParserRuleContext.TOP_LEVEL_NODE;
            case PUBLIC_KEYWORD:
                parentCtx = getParentContext();
                if (parentCtx == ParserRuleContext.OBJECT_TYPE_DESCRIPTOR) {
                    return ParserRuleContext.OBJECT_FUNC_OR_FIELD;
                } else if (isParameter(parentCtx)) {
                    return ParserRuleContext.TYPE_DESC_IN_PARAM;
                }
                return ParserRuleContext.TOP_LEVEL_NODE_WITHOUT_MODIFIER;
            case PRIVATE_KEYWORD:
                return ParserRuleContext.OBJECT_FUNC_OR_FIELD;
            case FUNC_DEF:
            case FUNC_DEF_OR_FUNC_TYPE:
            case FUNC_TYPE_DESC:
            case ANON_FUNC_EXPRESSION:
                return ParserRuleContext.FUNCTION_KEYWORD;
            case EXTERNAL_FUNC_BODY:
                return ParserRuleContext.ASSIGN_OP;
            case FUNC_BODY_BLOCK:
                return ParserRuleContext.OPEN_BRACE;
            case STATEMENT:
            case STATEMENT_WITHOUT_ANNOTS:
                // We reach here only if an end of a block is reached.
                endContext(); // end statement
                return ParserRuleContext.CLOSE_BRACE;
            case ASSIGN_OP:
                return getNextRuleForEqualOp();
            case COMPOUND_BINARY_OPERATOR:
                return ParserRuleContext.ASSIGN_OP;
            case CLOSE_BRACE:
                return getNextRuleForCloseBrace(nextLookahead);
            case CLOSE_PARENTHESIS:
                parentCtx = getParentContext();
                if (parentCtx == ParserRuleContext.PARAM_LIST) {
                    endContext(); // end parameters
                    return ParserRuleContext.FUNC_OPTIONAL_RETURNS;
                } else if (isParameter(parentCtx)) {
                    endContext(); // end parameters
                    endContext(); // end parameter
                    return ParserRuleContext.FUNC_OPTIONAL_RETURNS;
                } else if (parentCtx == ParserRuleContext.NIL_TYPE_DESCRIPTOR) {
                    endContext();
                    // After parsing nil type descriptor all the other parsing is same as next rule of simple type
                    return ParserRuleContext.TYPEDESC_RHS;
                } else if (parentCtx == ParserRuleContext.NIL_LITERAL) {
                    endContext();
                    return ParserRuleContext.EXPRESSION_RHS;
                } else if (parentCtx == ParserRuleContext.KEY_SPECIFIER) {
                    endContext(); // end key-specifier
                    // For now key-specifier ctx is only referred inside table-constructor ctx
                    return ParserRuleContext.OPEN_BRACKET;
                }
                return ParserRuleContext.EXPRESSION_RHS;
            case EXPRESSION:
            case BASIC_LITERAL:
            case TERMINAL_EXPRESSION:
                return getNextRuleForExpr();
            case EXTERNAL_KEYWORD:
                return ParserRuleContext.SEMICOLON;
            case FUNCTION_KEYWORD:
                return ParserRuleContext.FUNCTION_KEYWORD_RHS;
            case FUNC_NAME:
                return ParserRuleContext.OPEN_PARENTHESIS;
            case OPEN_BRACE:
                return getNextRuleForOpenBrace(nextLookahead);
            case OPEN_PARENTHESIS:
                return getNextRuleForOpenParenthesis();
            case RETURNS_KEYWORD:
                return ParserRuleContext.TYPE_DESC_IN_RETURN_TYPE_DESC;
            case SEMICOLON:
                return getNextRuleForSemicolon(nextLookahead);
            case SIMPLE_TYPE_DESCRIPTOR:
                return ParserRuleContext.TYPEDESC_RHS;
            case VARIABLE_NAME:
            case PARAMETER_NAME_RHS:
                return getNextRuleForVarName(nextLookahead);
            case TOP_LEVEL_NODE_WITHOUT_MODIFIER:
                return ParserRuleContext.FUNC_DEF_OR_FUNC_TYPE;
            case REQUIRED_PARAM:
            case DEFAULTABLE_PARAM:
            case REST_PARAM:
                return ParserRuleContext.TYPE_DESC_IN_PARAM;
            case ASSIGNMENT_STMT:
                return ParserRuleContext.VARIABLE_NAME;
            case COMPOUND_ASSIGNMENT_STMT:
                return ParserRuleContext.VARIABLE_NAME;
            case VAR_DECL_STMT:
                return ParserRuleContext.TYPE_DESC_IN_TYPE_BINDING_PATTERN;
            case EXPRESSION_RHS:
                return ParserRuleContext.BINARY_OPERATOR;
            case BINARY_OPERATOR:
                return ParserRuleContext.EXPRESSION;
            case COMMA:
                return getNextRuleForComma();
            case AFTER_PARAMETER_TYPE:
                return getNextRuleForParamType();
            case MODULE_TYPE_DEFINITION:
                return ParserRuleContext.TYPE_KEYWORD;
            case CLOSED_RECORD_BODY_END:
                endContext();
                nextToken = this.tokenReader.peek(nextLookahead);
                if (nextToken.kind == SyntaxKind.EOF_TOKEN) {
                    return ParserRuleContext.EOF;
                }
                return ParserRuleContext.TYPEDESC_RHS;
            case CLOSED_RECORD_BODY_START:
                return ParserRuleContext.RECORD_FIELD_OR_RECORD_END;
            case ELLIPSIS:
                parentCtx = getParentContext();
                if (parentCtx == ParserRuleContext.MAPPING_CONSTRUCTOR || parentCtx == ParserRuleContext.ARG_LIST) {
                    return ParserRuleContext.EXPRESSION;
                }
                return ParserRuleContext.VARIABLE_NAME;
            case QUESTION_MARK:
                return getNextRuleForQuestionMark();
            case RECORD_KEYWORD:
                return ParserRuleContext.RECORD_BODY_START;
            case TYPE_KEYWORD:
                return ParserRuleContext.TYPE_NAME;
            case RECORD_TYPE_DESCRIPTOR:
                return ParserRuleContext.RECORD_KEYWORD;
            case ASTERISK:
                parentCtx = getParentContext();
                if (parentCtx == ParserRuleContext.ARRAY_TYPE_DESCRIPTOR) {
                    return ParserRuleContext.CLOSE_BRACKET;
                }
                return ParserRuleContext.TYPE_REFERENCE;
            case TYPE_NAME:
                return ParserRuleContext.TYPE_DESC_IN_TYPE_DEF;
            case OBJECT_KEYWORD:
                return ParserRuleContext.OPEN_BRACE;
            case REMOTE_KEYWORD:
                return ParserRuleContext.FUNCTION_KEYWORD;
            case OBJECT_TYPE_DESCRIPTOR:
                return ParserRuleContext.OBJECT_TYPE_DESCRIPTOR_START;
            case OBJECT_TYPE_FIRST_QUALIFIER:
            case OBJECT_TYPE_SECOND_QUALIFIER:
                return ParserRuleContext.OBJECT_KEYWORD;
            case ABSTRACT_KEYWORD:
            case CLIENT_KEYWORD:
                return ParserRuleContext.OBJECT_KEYWORD;
            case OPEN_BRACKET:
                return getNextRuleForOpenBracket();
            case CLOSE_BRACKET:
                return getNextRuleForCloseBracket();
            case FIELD_OR_FUNC_NAME:
                return ParserRuleContext.EXPRESSION_RHS;
            case DOT:
                return getNextRuleForDot();
            case IF_KEYWORD:
                return ParserRuleContext.EXPRESSION;
            case ELSE_KEYWORD:
                return ParserRuleContext.ELSE_BODY;
            case BLOCK_STMT:
                return ParserRuleContext.OPEN_BRACE;
            case IF_BLOCK:
                return ParserRuleContext.IF_KEYWORD;
            case WHILE_BLOCK:
                return ParserRuleContext.WHILE_KEYWORD;
            case WHILE_KEYWORD:
                return ParserRuleContext.EXPRESSION;
            case CHECKING_KEYWORD:
                return ParserRuleContext.EXPRESSION;
            case CALL_STMT:
                return ParserRuleContext.CALL_STMT_START;
            case PANIC_STMT:
                return ParserRuleContext.PANIC_KEYWORD;
            case PANIC_KEYWORD:
                return ParserRuleContext.EXPRESSION;
            case FUNC_CALL:
                // TODO: check this again
                return ParserRuleContext.IMPORT_PREFIX;
            case IMPORT_KEYWORD:
                return ParserRuleContext.IMPORT_ORG_OR_MODULE_NAME;
            case IMPORT_PREFIX:
            case NAMESPACE_PREFIX:
                return ParserRuleContext.SEMICOLON;
            case VERSION_NUMBER:
            case VERSION_KEYWORD:
                return ParserRuleContext.MAJOR_VERSION;
            case SLASH:
                return ParserRuleContext.IMPORT_MODULE_NAME;
            case IMPORT_ORG_OR_MODULE_NAME:
                return ParserRuleContext.IMPORT_DECL_RHS;
            case IMPORT_MODULE_NAME:
                return ParserRuleContext.AFTER_IMPORT_MODULE_NAME;
            case AS_KEYWORD:
                parentCtx = getParentContext();
                if (parentCtx == ParserRuleContext.IMPORT_DECL) {
                    return ParserRuleContext.IMPORT_PREFIX;
                } else if (parentCtx == ParserRuleContext.XML_NAMESPACE_DECLARATION) {
                    return ParserRuleContext.NAMESPACE_PREFIX;
                }
                throw new IllegalStateException();
            case MAJOR_VERSION:
            case MINOR_VERSION:
            case IMPORT_SUB_VERSION:
                return ParserRuleContext.MAJOR_MINOR_VERSION_END;
            case PATCH_VERSION:
                return ParserRuleContext.IMPORT_PREFIX_DECL;
            case IMPORT_DECL:
                return ParserRuleContext.IMPORT_KEYWORD;
            case CONTINUE_STATEMENT:
                return ParserRuleContext.CONTINUE_KEYWORD;
            case BREAK_STATEMENT:
                return ParserRuleContext.BREAK_KEYWORD;
            case CONTINUE_KEYWORD:
            case BREAK_KEYWORD:
                return ParserRuleContext.SEMICOLON;
            case RETURN_STMT:
                return ParserRuleContext.RETURN_KEYWORD;
            case RETURN_KEYWORD:
                return ParserRuleContext.RETURN_STMT_RHS;
            case ACCESS_EXPRESSION:
                return ParserRuleContext.VARIABLE_REF;
            case MAPPING_FIELD_NAME:
                return ParserRuleContext.SPECIFIC_FIELD_RHS;
            case COLON:
                parentCtx = getParentContext();
                if (parentCtx == ParserRuleContext.MAPPING_CONSTRUCTOR) {
                    return ParserRuleContext.EXPRESSION;
                }

                return ParserRuleContext.IDENTIFIER;
            case STRING_LITERAL:
                // We assume string literal is specifically used only in the mapping constructor key.
                return ParserRuleContext.COLON;
            case COMPUTED_FIELD_NAME:
                return ParserRuleContext.OPEN_BRACKET;
            case LISTENERS_LIST:
                return ParserRuleContext.EXPRESSION;
            case ON_KEYWORD:
                parentCtx = getParentContext();
                if (parentCtx == ParserRuleContext.ANNOTATION_DECL) {
                    return ParserRuleContext.ANNOT_ATTACH_POINTS_LIST;
                }
                return ParserRuleContext.LISTENERS_LIST;
            case RESOURCE_KEYWORD:
                return ParserRuleContext.FUNC_DEF;
            case SERVICE_DECL:
                return ParserRuleContext.SERVICE_KEYWORD;
            case SERVICE_KEYWORD:
                return ParserRuleContext.OPTIONAL_SERVICE_NAME;
            case SERVICE_NAME:
                return ParserRuleContext.ON_KEYWORD;
            case LISTENER_KEYWORD:
                return ParserRuleContext.TYPE_DESC_BEFORE_IDENTIFIER;
            case LISTENER_DECL:
                return ParserRuleContext.LISTENER_KEYWORD;
            case FINAL_KEYWORD:
                // Assume the final keyword is only used in var-decl.
                return ParserRuleContext.TYPE_DESC_IN_TYPE_BINDING_PATTERN;
            case CONSTANT_DECL:
                return ParserRuleContext.CONST_KEYWORD;
            case CONST_KEYWORD:
                return ParserRuleContext.CONST_DECL_TYPE;
            case CONST_DECL_TYPE:
                return ParserRuleContext.CONST_DECL_RHS;
            case NIL_TYPE_DESCRIPTOR:
                return ParserRuleContext.OPEN_PARENTHESIS;
            case TYPEOF_EXPRESSION:
                return ParserRuleContext.TYPEOF_KEYWORD;
            case TYPEOF_KEYWORD:
                return ParserRuleContext.EXPRESSION;
            case OPTIONAL_TYPE_DESCRIPTOR:
                return ParserRuleContext.QUESTION_MARK;
            case UNARY_EXPRESSION:
                return ParserRuleContext.UNARY_OPERATOR;
            case UNARY_OPERATOR:
                return ParserRuleContext.EXPRESSION;
            case ARRAY_TYPE_DESCRIPTOR:
                return ParserRuleContext.OPEN_BRACKET;
            case ARRAY_LENGTH:
                return ParserRuleContext.CLOSE_BRACKET;
            case AT:
                return ParserRuleContext.ANNOT_REFERENCE;
            case DOC_STRING:
                return ParserRuleContext.ANNOTATIONS;
            case ANNOTATIONS:
                return ParserRuleContext.AT;
            case MAPPING_CONSTRUCTOR:
                return ParserRuleContext.OPEN_BRACE;
            case VARIABLE_REF:
            case TYPE_REFERENCE:
            case ANNOT_REFERENCE:
                return ParserRuleContext.QUALIFIED_IDENTIFIER;
            case QUALIFIED_IDENTIFIER:
                nextToken = this.tokenReader.peek(nextLookahead);
                if (nextToken.kind == SyntaxKind.COLON_TOKEN) {
                    return ParserRuleContext.COLON;
                }
                // Else this is a simple identifier. Hence fall through.
            case IDENTIFIER:
                parentCtx = getParentContext();
                switch (parentCtx) {
                    case VARIABLE_REF:
                        endContext();
                        return getNextRuleForExpr();
                    case TYPE_REFERENCE:
                        endContext();
                        return ParserRuleContext.SEMICOLON;
                    case ANNOT_REFERENCE:
                        endContext();
                        return ParserRuleContext.MAPPING_CONSTRUCTOR;
                    case ANNOTATION_DECL:
                        return ParserRuleContext.ANNOT_OPTIONAL_ATTACH_POINTS;
                    default:
                        throw new IllegalStateException();
                }
            case IS_KEYWORD:
                return ParserRuleContext.TYPE_DESC_IN_EXPRESSION;
            case NULL_KEYWORD:
                return ParserRuleContext.EXPRESSION_RHS;
            case NIL_LITERAL:
                return ParserRuleContext.OPEN_PARENTHESIS;
            case LOCAL_TYPE_DEFINITION_STMT:
                return ParserRuleContext.TYPE_KEYWORD;
            case RIGHT_ARROW:
                return ParserRuleContext.EXPRESSION;
            case DECIMAL_INTEGER_LITERAL:
            case HEX_INTEGER_LITERAL:
            case STATEMENT_START_IDENTIFIER:
                return getNextRuleForDecimalIntegerLiteral();
            case EXPRESSION_STATEMENT:
                return ParserRuleContext.EXPRESSION_STATEMENT_START;
            case MAP_KEYWORD:
            case FUTURE_KEYWORD:
            case LOCK_STMT:
                return ParserRuleContext.LOCK_KEYWORD;
            case LOCK_KEYWORD:
                return ParserRuleContext.BLOCK_STMT;
            case RECORD_FIELD:
                return ParserRuleContext.RECORD_FIELD_START;
            case ANNOTATION_TAG:
                return ParserRuleContext.ANNOT_OPTIONAL_ATTACH_POINTS;
            case ANNOTATION_KEYWORD:
                return ParserRuleContext.ANNOT_DECL_OPTIONAL_TYPE;
            case ANNOT_ATTACH_POINTS_LIST:
                return ParserRuleContext.ATTACH_POINT;
            case FIELD_IDENT:
            case FUNCTION_IDENT:
            case IDENT_AFTER_OBJECT_IDENT:
            case SINGLE_KEYWORD_ATTACH_POINT_IDENT:
            case ATTACH_POINT:
                return ParserRuleContext.ATTACH_POINT_END;
            case RECORD_FIELD_OR_RECORD_END:
                return ParserRuleContext.RECORD_BODY_END;
            case SOURCE_KEYWORD:
                return ParserRuleContext.ATTACH_POINT_IDENT;
            case OBJECT_IDENT:
                return ParserRuleContext.IDENT_AFTER_OBJECT_IDENT;
            case RECORD_IDENT:
                return ParserRuleContext.FIELD_IDENT;
            case RESOURCE_IDENT:
                return ParserRuleContext.FUNCTION_IDENT;
            case ANNOTATION_DECL:
                return ParserRuleContext.ANNOTATION_KEYWORD;
            case XML_NAMESPACE_DECLARATION:
                return ParserRuleContext.XMLNS_KEYWORD;
            case XMLNS_KEYWORD:
                return ParserRuleContext.CONSTANT_EXPRESSION;
            case CONSTANT_EXPRESSION:
                return ParserRuleContext.CONSTANT_EXPRESSION_START;
            case XML_NAMESPACE_PREFIX_DECL:
                return ParserRuleContext.SEMICOLON;
            case NAMED_WORKER_DECL:
                return ParserRuleContext.WORKER_KEYWORD;
            case WORKER_KEYWORD:
                return ParserRuleContext.WORKER_NAME;
            case WORKER_NAME:
                return ParserRuleContext.WORKER_NAME_RHS;
            case FORK_STMT:
                return ParserRuleContext.FORK_KEYWORD;
            case FORK_KEYWORD:
                return ParserRuleContext.OPEN_BRACE;
            case TRAP_EXPRESSION:
                return ParserRuleContext.TRAP_KEYWORD;
            case TRAP_KEYWORD:
                return ParserRuleContext.EXPRESSION;
            case LIST_CONSTRUCTOR:
                return ParserRuleContext.OPEN_BRACKET;
            case FOREACH_STMT:
                return ParserRuleContext.FOREACH_KEYWORD;
            case FOREACH_KEYWORD:
                return ParserRuleContext.TYPE_DESC_IN_TYPE_BINDING_PATTERN;
            case IN_KEYWORD:
                parentCtx = getParentContext();
                if (parentCtx == ParserRuleContext.LET_VAR_DECL) {
                    endContext(); // end let-var-decl
                }
                return ParserRuleContext.EXPRESSION;
            case TYPE_CAST_EXPRESSION:
                return ParserRuleContext.LT;
            case PIPE:
                return ParserRuleContext.TYPE_DESCRIPTOR;
            case TABLE_CONSTRUCTOR:
                return ParserRuleContext.TABLE_KEYWORD;
            case TABLE_KEYWORD:
                return ParserRuleContext.TABLE_KEYWORD_RHS;
            case KEY_SPECIFIER:
                return ParserRuleContext.KEY_KEYWORD;
            case KEY_KEYWORD:
                return ParserRuleContext.OPEN_PARENTHESIS;
            case ERROR_KEYWORD:
                if (isInTypeDescContext()) {
                    return ParserRuleContext.ERROR_TYPE_PARAM_START;
                }
                return ParserRuleContext.ARG_LIST_START;
            case ERROR_TYPE_PARAM_START:
                return ParserRuleContext.ERROR_TYPE_PARAMS;
            case LET_EXPRESSION:
                return ParserRuleContext.LET_KEYWORD;
            case LET_KEYWORD:
                return ParserRuleContext.LET_VAR_DECL;
            case LET_VAR_DECL:
                return ParserRuleContext.LET_VAR_DECL_START;
            case STREAM_KEYWORD:
                return ParserRuleContext.LT;
            case END_OF_TYPE_DESC:
                return getNextRuleForTypeDescriptor();
            case PARAMETERIZED_TYPE:
                return ParserRuleContext.LT;
            case NEW_KEYWORD:
                return ParserRuleContext.NEW_KEYWORD_RHS;
            case LT:
                parentCtx = getParentContext();
                if (parentCtx == ParserRuleContext.TYPE_CAST_EXPRESSION) {
                    return ParserRuleContext.TYPE_CAST_PARAM;
                }
                return ParserRuleContext.TYPE_DESC_IN_ANGLE_BRACKETS;
            case GT:
                parentCtx = getParentContext();
                if (parentCtx == ParserRuleContext.TYPE_DESC_IN_STREAM_TYPE_DESC) {
                    // Since type-desc in a stream-type can have alternate endings,
                    // we haven't end the context. So if its '>', then end the ctx here.
                    endContext();
                    return ParserRuleContext.TYPEDESC_RHS;
                }

                if (isInTypeDescContext()) {
                    return ParserRuleContext.TYPEDESC_RHS;
                }

                // Type cast expression:
                endContext();
                return ParserRuleContext.EXPRESSION;
            case TEMPLATE_END:
                return ParserRuleContext.EXPRESSION_RHS;
            case TEMPLATE_START:
                return ParserRuleContext.TEMPLATE_BODY;
            case TEMPLATE_BODY:
                return ParserRuleContext.TEMPLATE_MEMBER;
            case TEMPLATE_STRING:
                return ParserRuleContext.TEMPLATE_STRING_RHS;
            case INTERPOLATION_START_TOKEN:
                return ParserRuleContext.EXPRESSION;
            case XML_KEYWORD:
            case STRING_KEYWORD:
                return ParserRuleContext.TEMPLATE_START;
            case ARG_LIST_START:
                return ParserRuleContext.ARG_LIST;
            case ARG_LIST_END:
            case EXPLICIT_NEW_RHS:
                endContext();
                return ParserRuleContext.EXPRESSION_RHS;
            case ARG_LIST:
                return ParserRuleContext.ARG_START_OR_ARG_LIST_END;
            case TYPE_DESC_IN_ANNOTATION_DECL:
            case TYPE_DESC_BEFORE_IDENTIFIER:
            case TYPE_DESC_IN_RECORD_FIELD:
            case TYPE_DESC_IN_PARAM:
            case TYPE_DESC_IN_TYPE_BINDING_PATTERN:
            case TYPE_DESC_IN_TYPE_DEF:
            case TYPE_DESC_IN_ANGLE_BRACKETS:
            case TYPE_DESC_IN_RETURN_TYPE_DESC:
            case TYPE_DESC_IN_EXPRESSION:
            case TYPE_DESC_IN_STREAM_TYPE_DESC:
                return ParserRuleContext.TYPE_DESCRIPTOR;
            case VAR_DECL_STARTED_WITH_DENTIFIER:
                // We come here trying to recover statement started with identifier,
                // and trying to match it against a var-decl. Since this wasn't a var-decl
                // originally, a context for type hasn't started yet. Therefore start a
                // a context manually here.
                startContext(ParserRuleContext.TYPE_DESC_IN_TYPE_BINDING_PATTERN);
                return ParserRuleContext.TYPEDESC_RHS;
            case INFERRED_TYPE_DESC:
                return ParserRuleContext.GT;

            case FUNC_TYPE_OR_DEF_SIGNATURE_RHS:
            case OBJECT_FUNC_OR_FIELD:
            case OBJECT_METHOD_START:
            case OBJECT_FUNC_OR_FIELD_WITHOUT_VISIBILITY:
            case OBJECT_FIELD_RHS:
            case PARAM_LIST:
            case ASSIGNMENT_OR_VAR_DECL_STMT:
            case ASSIGNMENT_OR_VAR_DECL_STMT_RHS:
            case BOOLEAN_LITERAL:
            case CALL_STMT_START:
            case ELSE_BLOCK:
            case ELSE_BODY:
            case FIELD_DESCRIPTOR_RHS:
            case FIELD_OR_REST_DESCIPTOR_RHS:
            case IMPORT_PREFIX_DECL:
            case NAMED_OR_POSITIONAL_ARG_RHS:
            case OBJECT_MEMBER:
            case OBJECT_TYPE_DESCRIPTOR_START:
            case RECORD_BODY_END:
            case RECORD_BODY_START:
            case TOP_LEVEL_NODE_WITHOUT_METADATA:
            case TYPE_DESCRIPTOR:
            case VAR_DECL_STMT_RHS:
            case AFTER_IMPORT_MODULE_NAME:
            case IMPORT_DECL_RHS:
            case IMPORT_VERSION_DECL:
            case MAJOR_MINOR_VERSION_END:
            case MAPPING_FIELD:
            case SPECIFIC_FIELD_RHS:
            case RETURN_STMT_RHS:
            case OPTIONAL_SERVICE_NAME:
            case RESOURCE_DEF:
            case CONST_DECL_RHS:
            case OBJECT_MEMBER_WITHOUT_METADATA:
            case TOP_LEVEL_NODE:
            case PARAMETER_START:
            case PARAMETER_WITHOUT_ANNOTS:
            case RECORD_FIELD_WITHOUT_METADATA:
            case STMT_START_WITH_IDENTIFIER:
            case STMT_START_WITH_EXPR_RHS:
            case EXPRESSION_STATEMENT_START:
            case RECORD_FIELD_START:
            case ANNOT_DECL_OPTIONAL_TYPE:
            case ANNOT_DECL_RHS:
            case ANNOT_OPTIONAL_ATTACH_POINTS:
            case ATTACH_POINT_IDENT:
            case ATTACH_POINT_END:
            case CONSTANT_EXPRESSION_START:
            case DEFAULT_WORKER:
            case DEFAULT_WORKER_INIT:
            case NAMED_WORKERS:
            case LIST_CONSTRUCTOR_RHS:
            case TYPE_CAST_PARAM:
            case TYPE_CAST_PARAM_RHS:
            case TABLE_KEYWORD_RHS:
            case ROW_LIST_RHS:
            case TABLE_ROW_END:
            case KEY_SPECIFIER_RHS:
            case TABLE_KEY_RHS:
            case LET_VAR_DECL_START:
            default:
                throw new IllegalStateException("cannot find the next rule for: " + currentCtx);
        }
    }

    private ParserRuleContext getNextRuleForOpenParenthesis() {
        ParserRuleContext parentCtx = getParentContext();
        if (parentCtx == ParserRuleContext.EXPRESSION_STATEMENT) {
            return ParserRuleContext.EXPRESSION_STATEMENT_START;
        } else if (isExpressionContext(parentCtx) || parentCtx == ParserRuleContext.ARRAY_TYPE_DESCRIPTOR) {
            return ParserRuleContext.EXPRESSION;
        } else if (parentCtx == ParserRuleContext.FUNC_DEF_OR_FUNC_TYPE ||
                parentCtx == ParserRuleContext.FUNC_TYPE_DESC || parentCtx == ParserRuleContext.FUNC_DEF ||
                parentCtx == ParserRuleContext.ANON_FUNC_EXPRESSION) {
            // TODO: find a better way
            startContext(ParserRuleContext.PARAM_LIST);
            return ParserRuleContext.PARAM_LIST;
        } else if (parentCtx == ParserRuleContext.NIL_TYPE_DESCRIPTOR || parentCtx == ParserRuleContext.NIL_LITERAL) {
            return ParserRuleContext.CLOSE_PARENTHESIS;
        } else if (parentCtx == ParserRuleContext.KEY_SPECIFIER) {
            return ParserRuleContext.KEY_SPECIFIER_RHS;
        } else if (isParameter(parentCtx)) {
            return ParserRuleContext.EXPRESSION;
        }
        return ParserRuleContext.EXPRESSION;
    }

    private ParserRuleContext getNextRuleForOpenBrace(int nextLookahead) {
        ParserRuleContext parentCtx = getParentContext();
        if (parentCtx == ParserRuleContext.LISTENERS_LIST) {
            endContext();
        }

        if (isEndOfBlock(this.tokenReader.peek(nextLookahead))) {
            return ParserRuleContext.CLOSE_BRACE;
        }

        if (parentCtx == ParserRuleContext.MAPPING_CONSTRUCTOR) {
            return ParserRuleContext.MAPPING_FIELD;
        }

        if (parentCtx == ParserRuleContext.FORK_STMT) {
            return ParserRuleContext.NAMED_WORKER_DECL;
        }

        return ParserRuleContext.STATEMENT;
    }

    private boolean isExpressionContext(ParserRuleContext ctx) {
        switch (ctx) {
            case LISTENERS_LIST:
            case MAPPING_CONSTRUCTOR:
            case COMPUTED_FIELD_NAME:
            case LIST_CONSTRUCTOR:
            case INTERPOLATION:
            case ARG_LIST:
            case LET_VAR_DECL:
            case TABLE_CONSTRUCTOR:
                return true;
            default:
                return isStatement(ctx);
        }
    }

    /**
     * Get the next parser context to visit after a {@link ParserRuleContext#AFTER_PARAMETER_TYPE}.
     * 
     * @return Next parser context
     */
    private ParserRuleContext getNextRuleForParamType() {
        ParserRuleContext parentCtx;
        parentCtx = getParentContext();
        if (parentCtx == ParserRuleContext.REQUIRED_PARAM || parentCtx == ParserRuleContext.DEFAULTABLE_PARAM) {
            return ParserRuleContext.VARIABLE_NAME;
        } else if (parentCtx == ParserRuleContext.REST_PARAM) {
            return ParserRuleContext.ELLIPSIS;
        } else {
            throw new IllegalStateException();
        }
    }

    /**
     * Get the next parser context to visit after a {@link ParserRuleContext#COMMA}.
     * 
     * @return Next parser context
     */
    private ParserRuleContext getNextRuleForComma() {
        ParserRuleContext parentCtx = getParentContext();
        switch (parentCtx) {
            case PARAM_LIST:
            case REQUIRED_PARAM:
            case DEFAULTABLE_PARAM:
            case REST_PARAM:
                endContext();
                return parentCtx;
            case ARG_LIST:
                return ParserRuleContext.ARG_START;
            case MAPPING_CONSTRUCTOR:
                return ParserRuleContext.MAPPING_FIELD;
            case LISTENERS_LIST:
            case LIST_CONSTRUCTOR:
                return ParserRuleContext.EXPRESSION;
            case ANNOT_ATTACH_POINTS_LIST:
                return ParserRuleContext.ATTACH_POINT;
            case TABLE_CONSTRUCTOR:
                return ParserRuleContext.MAPPING_CONSTRUCTOR;
            case KEY_SPECIFIER:
                return ParserRuleContext.VARIABLE_NAME;
            case LET_VAR_DECL:
                return ParserRuleContext.LET_VAR_DECL_START;
            case TYPE_DESC_IN_STREAM_TYPE_DESC:
                return ParserRuleContext.TYPE_DESCRIPTOR;
            default:
                throw new IllegalStateException();
        }
    }

    /**
     * Get the next parser context to visit after a type descriptor.
     *
     * @return Next parser context
     */
    private ParserRuleContext getNextRuleForTypeDescriptor() {
        ParserRuleContext parentCtx = getParentContext();
        switch (parentCtx) {
            // Contexts that expect a type
            case TYPE_DESC_IN_ANNOTATION_DECL:
                endContext();
                if (isInTypeDescContext()) {
                    return ParserRuleContext.TYPEDESC_RHS;
                }
                return ParserRuleContext.ANNOTATION_TAG;
            case TYPE_DESC_BEFORE_IDENTIFIER:
            case TYPE_DESC_IN_RECORD_FIELD:
            case TYPE_DESC_IN_TYPE_BINDING_PATTERN: // TODO: Update this once the typed-binding-patterns added.
                endContext();
                if (isInTypeDescContext()) {
                    return ParserRuleContext.TYPEDESC_RHS;
                }
                return ParserRuleContext.VARIABLE_NAME;
            case TYPE_DESC_IN_PARAM:
                endContext();
                if (isInTypeDescContext()) {
                    return ParserRuleContext.TYPEDESC_RHS;
                }
                return ParserRuleContext.AFTER_PARAMETER_TYPE;
            case TYPE_DESC_IN_TYPE_DEF:
                endContext();
                if (isInTypeDescContext()) {
                    return ParserRuleContext.TYPEDESC_RHS;
                }
                return ParserRuleContext.SEMICOLON;
            case TYPE_DESC_IN_ANGLE_BRACKETS:
                endContext();
                if (isInTypeDescContext()) {
                    return ParserRuleContext.TYPEDESC_RHS;
                }
                return ParserRuleContext.GT;
            case TYPE_DESC_IN_RETURN_TYPE_DESC:
                endContext();
                if (isInTypeDescContext()) {
                    return ParserRuleContext.TYPEDESC_RHS;
                }

                parentCtx = getParentContext();
                switch (parentCtx) {
                    case FUNC_TYPE_DESC:
                    case FUNC_DEF_OR_FUNC_TYPE:
                        return ParserRuleContext.FUNC_TYPE_OR_DEF_SIGNATURE_RHS;
                    case FUNC_DEF:
                        endContext(); // End function-signature
                        return ParserRuleContext.FUNC_BODY;
                    case ANON_FUNC_EXPRESSION:
                        return ParserRuleContext.ANNON_FUNC_BODY;
                    case NAMED_WORKER_DECL:
                        return ParserRuleContext.BLOCK_STMT;
                    default:
                        throw new IllegalStateException(parentCtx.toString());
                }
            case TYPE_DESC_IN_EXPRESSION:
                endContext();
                return ParserRuleContext.EXPRESSION_RHS;
            case COMP_UNIT:
                /*
                 * Fact 1:
                 * ------
                 * FUNC_DEF_OR_FUNC_TYPE is only possible for module level construct or object member
                 * that starts with 'function' keyword. However, until the end of func-signature,
                 * we don't know whether this is a func-def or a function type.
                 * Hence a var-decl-stmt context is not started until this point.
                 *
                 * Fact 2:
                 * ------
                 * We reach here for END_OF_TYPE_DESC context. That means we are going to end the
                 * func-type-desc.
                 */
                startContext(ParserRuleContext.VAR_DECL_STMT);
                return ParserRuleContext.VARIABLE_NAME; // TODO add typed-binding-patters
            case OBJECT_MEMBER:
                return ParserRuleContext.VARIABLE_NAME;
            case ANNOTATION_DECL:
                return ParserRuleContext.IDENTIFIER;
            case TYPE_DESC_IN_STREAM_TYPE_DESC:
                return ParserRuleContext.STREAM_TYPE_FIRST_PARAM_RHS;
            default:
                // If none of the above that means we reach here via, anonymous-func-or-func-type context.
                // Then the rhs of this is definitely an expression-rhs
                return ParserRuleContext.EXPRESSION_RHS;
        }
    }

    private boolean isInTypeDescContext() {
        switch (getParentContext()) {
            case TYPE_DESC_IN_ANNOTATION_DECL:
            case TYPE_DESC_BEFORE_IDENTIFIER:
            case TYPE_DESC_IN_RECORD_FIELD:
            case TYPE_DESC_IN_PARAM:
            case TYPE_DESC_IN_TYPE_BINDING_PATTERN:
            case TYPE_DESC_IN_TYPE_DEF:
            case TYPE_DESC_IN_ANGLE_BRACKETS:
            case TYPE_DESC_IN_RETURN_TYPE_DESC:
            case TYPE_DESC_IN_EXPRESSION:
            case TYPE_DESC_IN_STREAM_TYPE_DESC:
                return true;
            default:
                return false;
        }
    }

    /**
     * Get the next parser context to visit after a {@link ParserRuleContext#ASSIGN_OP}.
     * 
     * @return Next parser context
     */
    private ParserRuleContext getNextRuleForEqualOp() {
        ParserRuleContext parentCtx = getParentContext();
        switch (parentCtx) {
            case EXTERNAL_FUNC_BODY:
                return ParserRuleContext.EXTERNAL_KEYWORD;
            case REQUIRED_PARAM:
            case DEFAULTABLE_PARAM:
            case RECORD_FIELD:
            case ARG_LIST:
            case OBJECT_MEMBER:
            case LISTENER_DECL:
            case CONSTANT_DECL:
            case LET_VAR_DECL:
                return ParserRuleContext.EXPRESSION;
            default:
                if (parentCtx == ParserRuleContext.STMT_START_WITH_IDENTIFIER) {
                    switchContext(ParserRuleContext.ASSIGNMENT_OR_VAR_DECL_STMT);
                    return ParserRuleContext.EXPRESSION;
                }

                if (isStatement(parentCtx)) {
                    return ParserRuleContext.EXPRESSION;
                }
                throw new IllegalStateException("equal op cannot exist in a " + parentCtx);
        }
    }

    /**
     * Get the next parser context to visit after a {@link ParserRuleContext#CLOSE_BRACE}.
     *
     * @param nextLookahead Position of the next token to consider, relative to the position of the original error
     * @return Next parser context
     */
    private ParserRuleContext getNextRuleForCloseBrace(int nextLookahead) {
        ParserRuleContext parentCtx = getParentContext();
        switch (parentCtx) {
            case FUNC_BODY_BLOCK:
                endContext(); // end body block
                STToken nextToken = this.tokenReader.peek(nextLookahead);
                if (nextToken.kind == SyntaxKind.EOF_TOKEN) {
                    return ParserRuleContext.EOF;
                }

                parentCtx = getParentContext();
                if (parentCtx == ParserRuleContext.SERVICE_DECL) {
                    return ParserRuleContext.RESOURCE_DEF;
                } else if (parentCtx == ParserRuleContext.OBJECT_TYPE_DESCRIPTOR) {
                    return ParserRuleContext.OBJECT_MEMBER;
                } else if (isExpressionContext(parentCtx)) {
                    // Annonynous func
                    return ParserRuleContext.EXPRESSION_RHS;
                }

                return ParserRuleContext.TOP_LEVEL_NODE;
            case SERVICE_DECL:
                endContext();
                nextToken = this.tokenReader.peek(nextLookahead);
                if (nextToken.kind == SyntaxKind.EOF_TOKEN) {
                    return ParserRuleContext.EOF;
                }
                return ParserRuleContext.TOP_LEVEL_NODE;
            case OBJECT_MEMBER:
                endContext(); // end object member
                // fall through
            case RECORD_TYPE_DESCRIPTOR:
            case OBJECT_TYPE_DESCRIPTOR:
                endContext(); // end record/object type def
                return ParserRuleContext.TYPEDESC_RHS;
            case BLOCK_STMT:
                endContext(); // end block stmt
                parentCtx = getParentContext();
                if (parentCtx == ParserRuleContext.IF_BLOCK) {
                    endContext(); // end if-block
                    return ParserRuleContext.ELSE_BLOCK;
                } else if (parentCtx == ParserRuleContext.WHILE_BLOCK) {
                    endContext(); // end while-block
                    return ParserRuleContext.STATEMENT;
                } else if (parentCtx == ParserRuleContext.NAMED_WORKER_DECL) {
                    endContext(); // end named-worker
                    parentCtx = getParentContext();
                    if (parentCtx == ParserRuleContext.FORK_STMT) {
                        nextToken = this.tokenReader.peek(nextLookahead);
                        switch (nextToken.kind) {
                            case CLOSE_BRACE_TOKEN:
                                return ParserRuleContext.CLOSE_BRACE;
                            default:
                                return ParserRuleContext.STATEMENT;
                        }
                    } else {
                        return ParserRuleContext.STATEMENT;
                    }
                } else if (parentCtx == ParserRuleContext.LOCK_STMT) {
                    endContext();
                    return ParserRuleContext.STATEMENT;
                } else if (parentCtx == ParserRuleContext.FOREACH_STMT) {
                    endContext();
                    return ParserRuleContext.STATEMENT;
                }
                return ParserRuleContext.STATEMENT;
            case MAPPING_CONSTRUCTOR:
                endContext(); // end mapping constructor
                parentCtx = getParentContext();
                if (parentCtx == ParserRuleContext.TABLE_CONSTRUCTOR) {
                    return ParserRuleContext.TABLE_ROW_END;
                }

                if (parentCtx != ParserRuleContext.ANNOTATIONS) {
                    return getNextRuleForExpr();
                }

                nextToken = this.tokenReader.peek(nextLookahead);
                if (nextToken.kind == SyntaxKind.AT_TOKEN) {
                    return ParserRuleContext.AT;
                }

                endContext(); // end annotations
                parentCtx = getParentContext();
                switch (parentCtx) {
                    case COMP_UNIT:
                        return ParserRuleContext.TOP_LEVEL_NODE_WITHOUT_METADATA;
                    case FUNC_DEF:
                    case FUNC_TYPE_DESC:
                    case FUNC_DEF_OR_FUNC_TYPE:
                    case ANON_FUNC_EXPRESSION:
                        return ParserRuleContext.TYPE_DESC_IN_RETURN_TYPE_DESC;
                    case LET_VAR_DECL:
                        return ParserRuleContext.TYPE_DESC_IN_TYPE_BINDING_PATTERN;
                    case RECORD_FIELD:
                        return ParserRuleContext.RECORD_FIELD_WITHOUT_METADATA;
                    case OBJECT_MEMBER:
                        return ParserRuleContext.OBJECT_MEMBER_WITHOUT_METADATA;
                    case SERVICE_DECL:
                        return ParserRuleContext.RESOURCE_DEF;
                    case FUNC_BODY_BLOCK:
                        return ParserRuleContext.STATEMENT_WITHOUT_ANNOTS;
                    case EXTERNAL_FUNC_BODY:
                        return ParserRuleContext.EXTERNAL_KEYWORD;
                    case TYPE_CAST_EXPRESSION:
                        return ParserRuleContext.TYPE_CAST_PARAM_RHS;
                    default:
                        if (isParameter(parentCtx)) {
                            return ParserRuleContext.REQUIRED_PARAM;
                        }
                        throw new IllegalStateException("annotation is ending inside a " + parentCtx);
                }
            case FORK_STMT:
                endContext(); // end fork-statement
                return ParserRuleContext.STATEMENT;
            case INTERPOLATION:
                endContext();
                return ParserRuleContext.TEMPLATE_MEMBER;
            case EXPLICIT_NEW_RHS:
                return ParserRuleContext.OPEN_PARENTHESIS;
            default:
                throw new IllegalStateException("found close-brace in: " + parentCtx);
        }
    }

    /**
     * Get the next parser context to visit after a variable/parameter name.
     * 
     * @param nextLookahead Position of the next token to consider, relative to the position of the original error
     * @return Next parser context
     */
    private ParserRuleContext getNextRuleForVarName(int nextLookahead) {
        STToken nextToken = this.tokenReader.peek(nextLookahead);
        ParserRuleContext parentCtx = getParentContext();
        if (parentCtx == ParserRuleContext.REQUIRED_PARAM) {
            if (isEndOfParametersList(nextToken)) {
                return ParserRuleContext.CLOSE_PARENTHESIS;
            } else if (isEndOfParameter(nextToken)) {
                return ParserRuleContext.COMMA;
            } else {
                // Currently processing a required param, but now switch
                // to a defaultable param
                switchContext(ParserRuleContext.DEFAULTABLE_PARAM);
                if (isCompoundBinaryOperator(nextToken.kind)) {
                    return ParserRuleContext.COMPOUND_BINARY_OPERATOR;
                } else {
                    return ParserRuleContext.ASSIGN_OP;
                }
            }
        } else if (parentCtx == ParserRuleContext.DEFAULTABLE_PARAM) {
            if (isEndOfParametersList(nextToken)) {
                return ParserRuleContext.CLOSE_PARENTHESIS;
            } else {
                return ParserRuleContext.ASSIGN_OP;
            }
        } else if (parentCtx == ParserRuleContext.FOREACH_STMT) {
            return ParserRuleContext.IN_KEYWORD;
        } else if (isStatement(parentCtx) || parentCtx == ParserRuleContext.LISTENER_DECL ||
                parentCtx == ParserRuleContext.CONSTANT_DECL) {
            return ParserRuleContext.VAR_DECL_STMT_RHS;
        } else if (parentCtx == ParserRuleContext.RECORD_FIELD) {
            return ParserRuleContext.FIELD_DESCRIPTOR_RHS;
        } else if (parentCtx == ParserRuleContext.ARG_LIST) {
            return ParserRuleContext.NAMED_OR_POSITIONAL_ARG_RHS;
        } else if (parentCtx == ParserRuleContext.OBJECT_MEMBER) {
            return ParserRuleContext.OBJECT_FIELD_RHS;
        } else if (parentCtx == ParserRuleContext.ARRAY_TYPE_DESCRIPTOR) {
            return ParserRuleContext.CLOSE_BRACKET;
        } else if (parentCtx == ParserRuleContext.KEY_SPECIFIER) {
            return ParserRuleContext.TABLE_KEY_RHS;
        } else if (parentCtx == ParserRuleContext.LET_VAR_DECL) {
            return ParserRuleContext.ASSIGN_OP;
        } else if (parentCtx == ParserRuleContext.ANNOTATION_DECL) {
            return ParserRuleContext.ANNOT_OPTIONAL_ATTACH_POINTS;
        } else if (isParameter(parentCtx)) {
            return ParserRuleContext.PARAMETER_NAME_RHS;
        } else {
            throw new IllegalStateException(parentCtx.toString());
        }
    }

    /**
     * Check whether the given token kind is a compound binary operator.
     * 
     * @param kind STToken kind
     * @return <code>true</code> if the token kind refers to a binary operator. <code>false</code> otherwise
     */
    private boolean isCompoundBinaryOperator(SyntaxKind kind) {
        switch (kind) {
            case PLUS_TOKEN:
            case MINUS_TOKEN:
            case SLASH_TOKEN:
            case ASTERISK_TOKEN:
                return true;
            default:
                return false;
        }
    }

    /**
     * Get the next parser context to visit after a {@link ParserRuleContext#SEMICOLON}.
     *
     * @param nextLookahead Position of the next token to consider, relative to the position of the original error
     * @return Next parser context
     */
    private ParserRuleContext getNextRuleForSemicolon(int nextLookahead) {
        STToken nextToken;
        ParserRuleContext parentCtx = getParentContext();
        if (parentCtx == ParserRuleContext.EXTERNAL_FUNC_BODY) {
            endContext(); // end external func-body
            nextToken = this.tokenReader.peek(nextLookahead);
            if (nextToken.kind == SyntaxKind.EOF_TOKEN) {
                return ParserRuleContext.EOF;
            }
            return ParserRuleContext.TOP_LEVEL_NODE;
        } else if (isExpression(parentCtx)) {
            // A semicolon after an expression also means its an end of a statement/field, Hence pop the ctx.
            endContext(); // end statement
            if (isEndOfBlock(this.tokenReader.peek(nextLookahead))) {
                return ParserRuleContext.CLOSE_BRACE;
            }
            return ParserRuleContext.STATEMENT;
        } else if (parentCtx == ParserRuleContext.VAR_DECL_STMT) {
            endContext(); // end var-decl
            parentCtx = getParentContext();
            if (parentCtx == ParserRuleContext.COMP_UNIT) {
                return ParserRuleContext.TOP_LEVEL_NODE;
            }
            return ParserRuleContext.STATEMENT;
        } else if (isStatement(parentCtx)) {
            endContext(); // end statement
            if (isEndOfBlock(this.tokenReader.peek(nextLookahead))) {
                return ParserRuleContext.CLOSE_BRACE;
            }
            return ParserRuleContext.STATEMENT;
        } else if (parentCtx == ParserRuleContext.RECORD_FIELD) {
            endContext(); // end record field
            if (isEndOfBlock(this.tokenReader.peek(nextLookahead))) {
                return ParserRuleContext.RECORD_BODY_END;
            }
            return ParserRuleContext.RECORD_FIELD_OR_RECORD_END;
        } else if (parentCtx == ParserRuleContext.MODULE_TYPE_DEFINITION ||
                parentCtx == ParserRuleContext.LISTENER_DECL || parentCtx == ParserRuleContext.CONSTANT_DECL ||
                parentCtx == ParserRuleContext.ANNOTATION_DECL ||
                parentCtx == ParserRuleContext.XML_NAMESPACE_DECLARATION) {
            endContext(); // end declaration
            nextToken = this.tokenReader.peek(nextLookahead);
            if (nextToken.kind == SyntaxKind.EOF_TOKEN) {
                return ParserRuleContext.EOF;
            }
            return ParserRuleContext.TOP_LEVEL_NODE;
        } else if (parentCtx == ParserRuleContext.OBJECT_MEMBER) {
            if (isEndOfObjectTypeNode(nextLookahead)) {
                endContext(); // end object member
                return ParserRuleContext.CLOSE_BRACE;
            }
            return ParserRuleContext.OBJECT_MEMBER;
        } else if (parentCtx == ParserRuleContext.IMPORT_DECL) {
            endContext(); // end object member
            nextToken = this.tokenReader.peek(nextLookahead);
            if (nextToken.kind == SyntaxKind.EOF_TOKEN) {
                return ParserRuleContext.EOF;
            }
            return ParserRuleContext.TOP_LEVEL_NODE;
        } else if (parentCtx == ParserRuleContext.ANNOT_ATTACH_POINTS_LIST) {
            endContext(); // end annot attach points list
            endContext(); // end annot declaration
            nextToken = this.tokenReader.peek(nextLookahead);
            if (nextToken.kind == SyntaxKind.EOF_TOKEN) {
                return ParserRuleContext.EOF;
            }
            return ParserRuleContext.TOP_LEVEL_NODE;
        } else {
            throw new IllegalStateException();
        }
    }

    private ParserRuleContext getNextRuleForDot() {
        ParserRuleContext parentCtx = getParentContext();
        if (parentCtx == ParserRuleContext.IMPORT_DECL) {
            return ParserRuleContext.IMPORT_MODULE_NAME;
        }
        return ParserRuleContext.FIELD_OR_FUNC_NAME;
    }

    /**
     * Get the next parser context to visit after a {@link ParserRuleContext#QUESTION_MARK}.
     *
     * @return Next parser context
     */
    private ParserRuleContext getNextRuleForQuestionMark() {
        ParserRuleContext parentCtx = getParentContext();
        switch (parentCtx) {
            case OPTIONAL_TYPE_DESCRIPTOR:
                endContext();
                return ParserRuleContext.TYPEDESC_RHS;
            default:
                return ParserRuleContext.SEMICOLON;
        }
    }

    /**
     * Get the next parser context to visit after a {@link ParserRuleContext#OPEN_BRACKET}.
     *
     * @return Next parser context
     */
    private ParserRuleContext getNextRuleForOpenBracket() {
        ParserRuleContext parentCtx = getParentContext();
        switch (parentCtx) {
            case ARRAY_TYPE_DESCRIPTOR:
                return ParserRuleContext.ARRAY_LENGTH;
            case LIST_CONSTRUCTOR:
                return ParserRuleContext.LIST_CONSTRUCTOR_RHS;
            case TABLE_CONSTRUCTOR:
                return ParserRuleContext.ROW_LIST_RHS;
            default:
                return ParserRuleContext.EXPRESSION;
        }
    }

    /**
     * Get the next parser context to visit after a {@link ParserRuleContext#CLOSE_BRACKET}.
     *
     * @return Next parser context
     */
    private ParserRuleContext getNextRuleForCloseBracket() {
        ParserRuleContext parentCtx = getParentContext();
        switch (parentCtx) {
            case ARRAY_TYPE_DESCRIPTOR:
                endContext(); // End array type descriptor context
                return ParserRuleContext.TYPEDESC_RHS;
            case COMPUTED_FIELD_NAME:
                endContext(); // end computed-field-name
                return ParserRuleContext.COLON;
            case LIST_CONSTRUCTOR:
            case TABLE_CONSTRUCTOR:
                endContext();
                return getNextRuleForExpr();
            default:
                return getNextRuleForExpr();
        }
    }

    /**
     * Get the next parser context to visit after a {@link ParserRuleContext#DECIMAL_INTEGER_LITERAL}.
     *
     * @return Next parser context
     */
    private ParserRuleContext getNextRuleForDecimalIntegerLiteral() {
        ParserRuleContext parentCtx = getParentContext();
        switch (parentCtx) {
            case ARRAY_TYPE_DESCRIPTOR:
            default:
                return ParserRuleContext.CLOSE_BRACKET;
        }
    }

    private ParserRuleContext getNextRuleForExpr() {
        ParserRuleContext parentCtx;
        parentCtx = getParentContext();
        if (parentCtx == ParserRuleContext.CONSTANT_EXPRESSION) {
            endContext();
            return getNextRuleForConstExpr();
        }
        return ParserRuleContext.EXPRESSION_RHS;
    }

    private ParserRuleContext getNextRuleForConstExpr() {
        ParserRuleContext parentCtx = getParentContext();
        switch (parentCtx) {
            case XML_NAMESPACE_DECLARATION:
                return ParserRuleContext.XML_NAMESPACE_PREFIX_DECL;
            default:
                throw new IllegalStateException();
        }
    }

    /**
     * Check whether the given context is a statement.
     * 
     * @param ctx Parser context to check
     * @return <code>true</code> if the given context is a statement. <code>false</code> otherwise
     */
    private boolean isStatement(ParserRuleContext parentCtx) {
        switch (parentCtx) {
            case STATEMENT:
            case STATEMENT_WITHOUT_ANNOTS:
            case VAR_DECL_STMT:
            case ASSIGNMENT_STMT:
            case ASSIGNMENT_OR_VAR_DECL_STMT:
            case IF_BLOCK:
            case BLOCK_STMT:
            case WHILE_BLOCK:
            case CALL_STMT:
            case PANIC_STMT:
            case CONTINUE_STATEMENT:
            case BREAK_STATEMENT:
            case RETURN_STMT:
            case COMPOUND_ASSIGNMENT_STMT:
            case LOCAL_TYPE_DEFINITION_STMT:
            case STMT_START_WITH_IDENTIFIER:
            case EXPRESSION_STATEMENT:
            case LOCK_STMT:
            case FORK_STMT:
            case FOREACH_STMT:
                return true;
            default:
                return false;
        }
    }

    /**
     * Check whether the given context is an expression.
     * 
     * @param ctx Parser context to check
     * @return <code>true</code> if the given context is an expression. <code>false</code> otherwise
     */
    private boolean isExpression(ParserRuleContext ctx) {
        return ctx == ParserRuleContext.EXPRESSION || ctx == ParserRuleContext.TERMINAL_EXPRESSION;
    }

    /**
     * Check whether the given token refers to a binary operator.
     * 
     * @param token Token to check
     * @return <code>true</code> if the given token refers to a binary operator. <code>false</code> otherwise
     */
    private boolean isBinaryOperator(STToken token) {
        switch (token.kind) {
            case PLUS_TOKEN:
            case MINUS_TOKEN:
            case SLASH_TOKEN:
            case ASTERISK_TOKEN:
            case GT_TOKEN:
            case LT_TOKEN:
            case DOUBLE_EQUAL_TOKEN:
            case TRIPPLE_EQUAL_TOKEN:
            case LT_EQUAL_TOKEN:
            case GT_EQUAL_TOKEN:
            case NOT_EQUAL_TOKEN:
            case NOT_DOUBLE_EQUAL_TOKEN:
            case BITWISE_AND_TOKEN:
            case BITWISE_XOR_TOKEN:
            case PIPE_TOKEN:
            case LOGICAL_AND_TOKEN:
            case LOGICAL_OR_TOKEN:
                return true;

            // Treat these also as binary operators.
            case RIGHT_ARROW_TOKEN:
                return true;
            default:
                return false;
        }
    }

    private boolean isParameter(ParserRuleContext ctx) {
        switch (ctx) {
            case REQUIRED_PARAM:
            case DEFAULTABLE_PARAM:
            case REST_PARAM:
            case PARAM_LIST:
                return true;
            default:
                return false;
        }
    }

    /**
     * Get the expected token kind at the given parser rule context. If the parser rule is a terminal,
     * then the corresponding terminal token kind is returned. If the parser rule is a production,
     * then {@link SyntaxKind#NONE} is returned.
     * 
     * @param ctx Parser rule context
     * @return Token kind expected at the given parser rule
     */
    @Override
    protected SyntaxKind getExpectedTokenKind(ParserRuleContext ctx) {
        switch (ctx) {
            case ASSIGN_OP:
                return SyntaxKind.EQUAL_TOKEN;
            case BINARY_OPERATOR:
                return SyntaxKind.PLUS_TOKEN;
            case CLOSE_BRACE:
                return SyntaxKind.CLOSE_BRACE_TOKEN;
            case CLOSE_PARENTHESIS:
                return SyntaxKind.CLOSE_PAREN_TOKEN;
            case COMMA:
                return SyntaxKind.COMMA_TOKEN;
            case EXTERNAL_KEYWORD:
                return SyntaxKind.EXTERNAL_KEYWORD;
            case FUNCTION_KEYWORD:
                return SyntaxKind.FUNCTION_KEYWORD;
            case FUNC_NAME:
                return SyntaxKind.IDENTIFIER_TOKEN;
            case OPEN_BRACE:
                return SyntaxKind.OPEN_BRACE_TOKEN;
            case OPEN_PARENTHESIS:
            case ARG_LIST_START:
                return SyntaxKind.OPEN_PAREN_TOKEN;
            case RETURNS_KEYWORD:
                return SyntaxKind.RETURNS_KEYWORD;
            case SEMICOLON:
                return SyntaxKind.SEMICOLON_TOKEN;
            case VARIABLE_NAME:
            case STATEMENT_START_IDENTIFIER:
                return SyntaxKind.IDENTIFIER_TOKEN;
            case PUBLIC_KEYWORD:
                return SyntaxKind.PUBLIC_KEYWORD;
            case ASSIGNMENT_STMT:
                return SyntaxKind.IDENTIFIER_TOKEN;
            case EXPRESSION_RHS:
                return SyntaxKind.PLUS_TOKEN;
            case EXPRESSION:
            case TERMINAL_EXPRESSION:
                return SyntaxKind.IDENTIFIER_TOKEN;
            case EXTERNAL_FUNC_BODY:
                return SyntaxKind.EQUAL_TOKEN;
            case FUNC_TYPE_OR_DEF_SIGNATURE_RHS:
            case FUNC_BODY_BLOCK:
                return SyntaxKind.OPEN_BRACE_TOKEN;
            case FUNC_DEF:
            case FUNC_DEF_OR_FUNC_TYPE:
            case FUNC_TYPE_DESC:
                return SyntaxKind.FUNCTION_KEYWORD;
            case VAR_DECL_STMT_RHS:
                return SyntaxKind.SEMICOLON_TOKEN;
            case SIMPLE_TYPE_DESCRIPTOR:
            case REQUIRED_PARAM:
            case VAR_DECL_STMT:
            case ASSIGNMENT_OR_VAR_DECL_STMT:
            case DEFAULTABLE_PARAM:
            case REST_PARAM:
                return SyntaxKind.TYPE_DESC;
            case ASTERISK:
            case INFERRED_TYPE_DESC:
                return SyntaxKind.ASTERISK_TOKEN;
            case CLOSED_RECORD_BODY_END:
                return SyntaxKind.CLOSE_BRACE_PIPE_TOKEN;
            case CLOSED_RECORD_BODY_START:
                return SyntaxKind.OPEN_BRACE_PIPE_TOKEN;
            case ELLIPSIS:
                return SyntaxKind.ELLIPSIS_TOKEN;
            case QUESTION_MARK:
                return SyntaxKind.QUESTION_MARK_TOKEN;
            case RECORD_BODY_START:
                return SyntaxKind.OPEN_BRACE_PIPE_TOKEN;
            case RECORD_FIELD:
            case RECORD_KEYWORD:
                return SyntaxKind.RECORD_KEYWORD;
            case TYPE_KEYWORD:
                return SyntaxKind.TYPE_KEYWORD;
            case TYPE_NAME:
                return SyntaxKind.IDENTIFIER_TOKEN;
            case TYPE_REFERENCE:
                return SyntaxKind.IDENTIFIER_TOKEN;
            case RECORD_BODY_END:
                return SyntaxKind.CLOSE_BRACE_TOKEN;
            case OBJECT_KEYWORD:
                return SyntaxKind.OBJECT_KEYWORD;
            case PRIVATE_KEYWORD:
                return SyntaxKind.PRIVATE_KEYWORD;
            case REMOTE_KEYWORD:
                return SyntaxKind.REMOTE_KEYWORD;
            case OBJECT_FIELD_RHS:
                return SyntaxKind.SEMICOLON_TOKEN;
            case ABSTRACT_KEYWORD:
                return SyntaxKind.ABSTRACT_KEYWORD;
            case CLIENT_KEYWORD:
                return SyntaxKind.CLIENT_KEYWORD;
            case OBJECT_TYPE_FIRST_QUALIFIER:
            case OBJECT_TYPE_SECOND_QUALIFIER:
                return SyntaxKind.OBJECT_KEYWORD;
            case CLOSE_BRACKET:
                return SyntaxKind.CLOSE_BRACKET_TOKEN;
            case DOT:
                return SyntaxKind.DOT_TOKEN;
            case FIELD_OR_FUNC_NAME:
                return SyntaxKind.IDENTIFIER_TOKEN;
            case OPEN_BRACKET:
                return SyntaxKind.OPEN_BRACKET_TOKEN;
            case IF_KEYWORD:
                return SyntaxKind.IF_KEYWORD;
            case ELSE_KEYWORD:
                return SyntaxKind.ELSE_KEYWORD;
            case WHILE_KEYWORD:
                return SyntaxKind.WHILE_KEYWORD;
            case CHECKING_KEYWORD:
                return SyntaxKind.CHECK_KEYWORD;
            case AS_KEYWORD:
                return SyntaxKind.AS_KEYWORD;
            case BOOLEAN_LITERAL:
                return SyntaxKind.TRUE_KEYWORD;
            case IMPORT_KEYWORD:
                return SyntaxKind.IMPORT_KEYWORD;
            case IMPORT_MODULE_NAME:
            case IMPORT_ORG_OR_MODULE_NAME:
            case IMPORT_PREFIX:
            case VARIABLE_REF:
            case BASIC_LITERAL: // return var-ref for any kind of terminal expression
            case SERVICE_NAME:
            case IDENTIFIER:
            case QUALIFIED_IDENTIFIER:
            case NAMESPACE_PREFIX:
                return SyntaxKind.IDENTIFIER_TOKEN;
            case VERSION_NUMBER:
            case MAJOR_VERSION:
            case MINOR_VERSION:
            case PATCH_VERSION:
                return SyntaxKind.DECIMAL_INTEGER_LITERAL;
            case SLASH:
                return SyntaxKind.SLASH_TOKEN;
            case VERSION_KEYWORD:
                return SyntaxKind.VERSION_KEYWORD;
            case IMPORT_DECL_RHS:
                return SyntaxKind.SEMICOLON_TOKEN;
            case IMPORT_SUB_VERSION:
                return SyntaxKind.SEMICOLON_TOKEN;
            case COLON:
                return SyntaxKind.COLON_TOKEN;
            case MAPPING_FIELD_NAME:
            case MAPPING_FIELD:
                return SyntaxKind.IDENTIFIER_TOKEN;
            case PANIC_KEYWORD:
                return SyntaxKind.PANIC_KEYWORD;
            case STRING_LITERAL:
                return SyntaxKind.STRING_LITERAL;
            case ON_KEYWORD:
                return SyntaxKind.ON_KEYWORD;
            case RESOURCE_KEYWORD:
                return SyntaxKind.RESOURCE_KEYWORD;
            case RETURN_KEYWORD:
                return SyntaxKind.RETURN_KEYWORD;
            case SERVICE_KEYWORD:
                return SyntaxKind.SERVICE_KEYWORD;
            case BREAK_KEYWORD:
                return SyntaxKind.BREAK_KEYWORD;
            case LISTENER_KEYWORD:
                return SyntaxKind.CONST_KEYWORD;
            case CONTINUE_KEYWORD:
                return SyntaxKind.CONTINUE_KEYWORD;
            case CONST_KEYWORD:
                return SyntaxKind.CONST_KEYWORD;
            case FINAL_KEYWORD:
                return SyntaxKind.FINAL_KEYWORD;
            case CONST_DECL_TYPE:
                return SyntaxKind.IDENTIFIER_TOKEN;
            case NIL_TYPE_DESCRIPTOR:
                return SyntaxKind.NIL_TYPE_DESC;
            case TYPEOF_KEYWORD:
                return SyntaxKind.TYPEOF_KEYWORD;
            case OPTIONAL_TYPE_DESCRIPTOR:
                return SyntaxKind.OPTIONAL_TYPE_DESC;
            case UNARY_OPERATOR:
                return SyntaxKind.PLUS_TOKEN;
            case ARRAY_TYPE_DESCRIPTOR:
                return SyntaxKind.ARRAY_TYPE_DESC;
            case AT:
                return SyntaxKind.AT_TOKEN;
            case FIELD_DESCRIPTOR_RHS:
                return SyntaxKind.SEMICOLON_TOKEN;
            case AFTER_PARAMETER_TYPE:
                return SyntaxKind.IDENTIFIER_TOKEN;
            case CONST_DECL_RHS:
                return SyntaxKind.EQUAL_TOKEN;
            case IS_KEYWORD:
                return SyntaxKind.IS_KEYWORD;
            case OBJECT_MEMBER_WITHOUT_METADATA:
            case RECORD_FIELD_WITHOUT_METADATA:
            case PARAMETER_WITHOUT_ANNOTS:
            case TYPE_DESCRIPTOR:
                return SyntaxKind.TYPE_DESC;
            case TYPEOF_EXPRESSION:
                return SyntaxKind.TYPEOF_KEYWORD;
            case RIGHT_ARROW:
                return SyntaxKind.RIGHT_ARROW_TOKEN;
            case STMT_START_WITH_EXPR_RHS:
                return SyntaxKind.EQUAL_TOKEN;
            case COMPOUND_BINARY_OPERATOR:
                return SyntaxKind.PLUS_TOKEN;
            case UNARY_EXPRESSION:
                return SyntaxKind.PLUS_TOKEN;
            case MAP_KEYWORD:
                return SyntaxKind.MAP_KEYWORD;
            case FUTURE_KEYWORD:
                return SyntaxKind.FUTURE_KEYWORD;
            case TYPEDESC_KEYWORD:
                return SyntaxKind.TYPEDESC_KEYWORD;
            case GT:
                return SyntaxKind.GT_TOKEN;
            case LT:
                return SyntaxKind.LT_TOKEN;
            case NULL_KEYWORD:
                return SyntaxKind.NULL_KEYWORD;
            case LOCK_KEYWORD:
                return SyntaxKind.LOCK_KEYWORD;
            case ANNOTATION_KEYWORD:
                return SyntaxKind.ANNOTATION_KEYWORD;
            case ANNOT_DECL_OPTIONAL_TYPE:
                return SyntaxKind.IDENTIFIER_TOKEN;
            case ANNOT_DECL_RHS:
                return SyntaxKind.ON_KEYWORD;
            case ARRAY_LENGTH:
                return SyntaxKind.DECIMAL_INTEGER_LITERAL;
            case ATTACH_POINT_IDENT:
            case IDENT_AFTER_OBJECT_IDENT:
            case SINGLE_KEYWORD_ATTACH_POINT_IDENT:
                return SyntaxKind.TYPE_KEYWORD;
            case FIELD_IDENT:
                return SyntaxKind.FIELD_KEYWORD;
            case FUNCTION_IDENT:
                return SyntaxKind.FUNCTION_KEYWORD;
            case HEX_INTEGER_LITERAL:
                return SyntaxKind.HEX_INTEGER_LITERAL;
            case RECORD_FIELD_OR_RECORD_END:
                return SyntaxKind.CLOSE_BRACE_TOKEN;
            case SOURCE_KEYWORD:
                return SyntaxKind.SOURCE_KEYWORD;
            case ATTACH_POINT_END:
                return SyntaxKind.SEMICOLON_TOKEN;
            case CONSTANT_EXPRESSION:
                return SyntaxKind.STRING_LITERAL;
            case CONSTANT_EXPRESSION_START:
            case OBJECT_IDENT:
                return SyntaxKind.OBJECT_KEYWORD;
            case RECORD_IDENT:
                return SyntaxKind.RECORD_KEYWORD;
            case RESOURCE_IDENT:
                return SyntaxKind.RESOURCE_KEYWORD;
            case XMLNS_KEYWORD:
            case XML_NAMESPACE_DECLARATION:
                return SyntaxKind.XMLNS_KEYWORD;
            case XML_NAMESPACE_PREFIX_DECL:
                return SyntaxKind.SEMICOLON_TOKEN;
            case NAMED_WORKER_DECL:
            case WORKER_KEYWORD:
                return SyntaxKind.WORKER_KEYWORD;
            case WORKER_NAME:
            case NAMED_WORKERS:
            case ANNOTATION_TAG:
                return SyntaxKind.IDENTIFIER_TOKEN;
            case NIL_LITERAL:
                return SyntaxKind.OPEN_PAREN_TOKEN;
            case FORK_KEYWORD:
                return SyntaxKind.FORK_KEYWORD;
            case DECIMAL_FLOATING_POINT_LITERAL:
                return SyntaxKind.DECIMAL_FLOATING_POINT_LITERAL;
            case HEX_FLOATING_POINT_LITERAL:
                return SyntaxKind.HEX_FLOATING_POINT_LITERAL;
            case PARAMETERIZED_TYPE:
                return SyntaxKind.MAP_KEYWORD;
            case TRAP_KEYWORD:
                return SyntaxKind.TRAP_KEYWORD;
            case FOREACH_KEYWORD:
                return SyntaxKind.FOREACH_KEYWORD;
            case IN_KEYWORD:
                return SyntaxKind.IN_KEYWORD;
            case PIPE:
                return SyntaxKind.PIPE_TOKEN;
            case TABLE_KEYWORD:
                return SyntaxKind.TABLE_KEYWORD;
            case KEY_KEYWORD:
                return SyntaxKind.KEY_KEYWORD;
            case ERROR_KEYWORD:
                return SyntaxKind.ERROR_KEYWORD;
            case STREAM_KEYWORD:
                return SyntaxKind.STREAM_KEYWORD;
            case LET_KEYWORD:
                return SyntaxKind.LET_KEYWORD;
            case TEMPLATE_END:
            case TEMPLATE_START:
                return SyntaxKind.BACKTICK_TOKEN;
            case LT_TOKEN:
                return SyntaxKind.LT_TOKEN;
            case GT_TOKEN:
                return SyntaxKind.GT_TOKEN;
            case INTERPOLATION_START_TOKEN:
                return SyntaxKind.INTERPOLATION_START_TOKEN;
            case XML_KEYWORD:
                return SyntaxKind.XML_KEYWORD;
            case XML_NAME:
                return SyntaxKind.IDENTIFIER_TOKEN;
            case STRING_KEYWORD:
                return SyntaxKind.STRING_KEYWORD;

            // TODO:
            case COMP_UNIT:
            case TOP_LEVEL_NODE:
            case TOP_LEVEL_NODE_WITHOUT_METADATA:
            case TOP_LEVEL_NODE_WITHOUT_MODIFIER:
            case ANNOTATIONS:
            case PARAM_LIST:
            case PARAMETER_NAME_RHS:
            case STATEMENT:
            case STATEMENT_WITHOUT_ANNOTS:
            case FIELD_OR_REST_DESCIPTOR_RHS:
            case MODULE_TYPE_DEFINITION:
            case RECORD_TYPE_DESCRIPTOR:
            case EOF:
            case FUNC_CALL:
            case NAMED_OR_POSITIONAL_ARG_RHS:
            case OBJECT_FUNC_OR_FIELD:
            case OBJECT_FUNC_OR_FIELD_WITHOUT_VISIBILITY:
            case OBJECT_MEMBER:
            case OBJECT_METHOD_START:
            case OBJECT_TYPE_DESCRIPTOR:
            case OBJECT_TYPE_DESCRIPTOR_START:
            case AFTER_IMPORT_MODULE_NAME:
            case ASSIGNMENT_OR_VAR_DECL_STMT_RHS:
            case BLOCK_STMT:
            case CALL_STMT:
            case CALL_STMT_START:
            case DECIMAL_INTEGER_LITERAL:
            case ELSE_BLOCK:
            case ELSE_BODY:
            case IF_BLOCK:
            case IMPORT_DECL:
            case IMPORT_PREFIX_DECL:
            case MAJOR_MINOR_VERSION_END:
            case WHILE_BLOCK:
            case ACCESS_EXPRESSION:
            case IMPORT_VERSION_DECL:
            case MAPPING_CONSTRUCTOR:
            case PANIC_STMT:
            case SPECIFIC_FIELD_RHS:
            case COMPUTED_FIELD_NAME:
            case LISTENERS_LIST:
            case RESOURCE_DEF:
            case RETURN_STMT:
            case RETURN_STMT_RHS:
            case SERVICE_DECL:
            case OPTIONAL_SERVICE_NAME:
            case BREAK_STATEMENT:
            case CONTINUE_STATEMENT:
            case LISTENER_DECL:
            case CONSTANT_DECL:
            case ANNOT_REFERENCE:
            case DOC_STRING:
            case COMPOUND_ASSIGNMENT_STMT:
            case PARAMETER_START:
            case STMT_START_WITH_IDENTIFIER:
            case LOCAL_TYPE_DEFINITION_STMT:
            case LOCK_STMT:
            case FORK_STMT:
            case ANNOTATION_DECL:
            case ANNOT_ATTACH_POINTS_LIST:
            case ANNOT_OPTIONAL_ATTACH_POINTS:
            case EXPRESSION_STATEMENT:
            case EXPRESSION_STATEMENT_START:
            case RECORD_FIELD_START:
            case ATTACH_POINT:
            case DEFAULT_WORKER:
            case DEFAULT_WORKER_INIT:
            case TRAP_EXPRESSION:
            case LIST_CONSTRUCTOR:
            case FOREACH_STMT:
            case TYPE_CAST_EXPRESSION:
            case TABLE_CONSTRUCTOR:
            case KEY_SPECIFIER:
            case LET_VAR_DECL:
            case LET_EXPRESSION:
            default:
                break;
        }

        return SyntaxKind.NONE;
    }

    /**
     * Check whether a token kind is a basic literal.
     * 
     * @param kind Token kind to check
     * @return <code>true</code> if the given token kind belongs to a basic literal.<code>false</code> otherwise
     */
    private boolean isBasicLiteral(SyntaxKind kind) {
        switch (kind) {
            case DECIMAL_INTEGER_LITERAL:
            case HEX_INTEGER_LITERAL:
            case STRING_LITERAL:
            case TRUE_KEYWORD:
            case FALSE_KEYWORD:
            case NULL_KEYWORD:
            case DECIMAL_FLOATING_POINT_LITERAL:
            case HEX_FLOATING_POINT_LITERAL:
                return true;
            default:
                return false;
        }
    }

    /**
     * Check whether the given token refers to a unary operator.
     *
     * @param token Token to check
     * @return <code>true</code> if the given token refers to a unary operator. <code>false</code> otherwise
     */
    private boolean isUnaryOperator(STToken token) {
        switch (token.kind) {
            case PLUS_TOKEN:
            case MINUS_TOKEN:
            case NEGATION_TOKEN:
            case EXCLAMATION_MARK_TOKEN:
                return true;
            default:
                return false;
        }
    }

    private boolean isSingleKeywordAttachPointIdent(SyntaxKind tokenKind) {
        switch (tokenKind) {
            case ANNOTATION_KEYWORD:
            case EXTERNAL_KEYWORD:
            case VAR_KEYWORD:
            case CONST_KEYWORD:
            case LISTENER_KEYWORD:
            case WORKER_KEYWORD:
            case TYPE_KEYWORD:
            case FUNCTION_KEYWORD:
            case PARAMETER_KEYWORD:
            case RETURN_KEYWORD:
            case SERVICE_KEYWORD:
            case FIELD_KEYWORD:
                return true;
            default:
                return false;
        }
    }

    /**
     * Check whether the given token is a parameterized type keyword.
     *
     * @param tokenKind Token to check
     * @return <code>true</code> if the given token is a parameterized type keyword. <code>false</code> otherwise
     */
    public boolean isParameterizedTypeToken(SyntaxKind tokenKind) {
        switch (tokenKind) {
            case MAP_KEYWORD:
            case FUTURE_KEYWORD:
            case TYPEDESC_KEYWORD:
                return true;
            default:
                return false;
        }
    }

    public ParserRuleContext findBestPath(ParserRuleContext context) {
        // We reach here to break ambiguity. Hence increase the lookahead limit
        // to get better results. Since this is an erroneous scenario, the overhead
        // of increasing the lookahead is acceptable.
        int prevLookahead = lookaheadLimit;
        lookaheadLimit = (int) (lookaheadLimit * 1.5);
        ParserRuleContext[] alternatives;
        switch (context) {
            case STATEMENT:
                alternatives = STATEMENTS;
                break;
            case TOP_LEVEL_NODE:
                alternatives = TOP_LEVEL_NODE;
                break;
            case OBJECT_MEMBER:
                alternatives = OBJECT_MEMBER_START;
                break;
            default:
                throw new IllegalStateException();
        }

        Result result = seekInAlternativesPaths(1, 0, 0, alternatives, true);
        lookaheadLimit = prevLookahead;
        return result.ctx;
    }
}<|MERGE_RESOLUTION|>--- conflicted
+++ resolved
@@ -213,11 +213,7 @@
             ParserRuleContext.TYPE_CAST_EXPRESSION, ParserRuleContext.OPEN_PARENTHESIS,
             ParserRuleContext.TABLE_CONSTRUCTOR, ParserRuleContext.LET_EXPRESSION, ParserRuleContext.TEMPLATE_START,
             ParserRuleContext.XML_KEYWORD, ParserRuleContext.STRING_KEYWORD, ParserRuleContext.ANON_FUNC_EXPRESSION,
-<<<<<<< HEAD
-            ParserRuleContext.NEW_KEYWORD };
-=======
-            ParserRuleContext.ERROR_KEYWORD };
->>>>>>> f5c63f0e
+            ParserRuleContext.ERROR_KEYWORD, ParserRuleContext.NEW_KEYWORD };
 
     private static final ParserRuleContext[] MAPPING_FIELD_START = { ParserRuleContext.MAPPING_FIELD_NAME,
             ParserRuleContext.STRING_LITERAL, ParserRuleContext.COMPUTED_FIELD_NAME, ParserRuleContext.ELLIPSIS };
