--- conflicted
+++ resolved
@@ -1133,11 +1133,6 @@
                 case NEW_KEYWORD_RHS:
                     return seekInAlternativesPaths(lookahead, currentDepth,
                             matchingRulesCount, NEW_KEYWORD_RHS, isEntryPoint);
-<<<<<<< HEAD
-=======
-                case READONLY_KEYWORD:
-                    hasMatch = nextToken.kind == SyntaxKind.READONLY_KEYWORD;
-                    break;
                 case SELECT_KEYWORD:
                     hasMatch = nextToken.kind == SyntaxKind.SELECT_KEYWORD;
                     break;
@@ -1156,7 +1151,6 @@
                 case QUERY_EXPRESSION_RHS:
                     return seekInAlternativesPaths(lookahead, currentDepth, matchingRulesCount, QUERY_EXPRESSION_RHS,
                             isEntryPoint);
->>>>>>> c5237504
 
                 case COMP_UNIT:
                 case FUNC_DEF_OR_FUNC_TYPE:
@@ -2043,10 +2037,6 @@
                 return ParserRuleContext.LT;
             case PARENTHESISED_TYPE_DESC_START:
                 return ParserRuleContext.TYPE_DESC_IN_PARENTHESIS;
-<<<<<<< HEAD
-=======
-            case READONLY_KEYWORD:
-                return ParserRuleContext.LT;
             case SELECT_CLAUSE:
                 return ParserRuleContext.SELECT_KEYWORD;
             case SELECT_KEYWORD:
@@ -2081,7 +2071,6 @@
                 return ParserRuleContext.FROM_CLAUSE;
             case TABLE_CONSTRUCTOR_OR_QUERY_EXPRESSION:
                 return ParserRuleContext.TABLE_CONSTRUCTOR_OR_QUERY_START;
->>>>>>> c5237504
 
             case FUNC_TYPE_OR_DEF_SIGNATURE_RHS:
             case OBJECT_FUNC_OR_FIELD:
