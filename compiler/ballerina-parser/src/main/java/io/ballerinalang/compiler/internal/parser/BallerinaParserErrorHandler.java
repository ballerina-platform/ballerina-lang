--- conflicted
+++ resolved
@@ -1893,20 +1893,11 @@
             throw new IllegalStateException(parentCtx.toString());
         }
 
-<<<<<<< HEAD
         alternatives = new ParserRuleContext[] { ParserRuleContext.BINARY_OPERATOR, ParserRuleContext.IS_KEYWORD,
                 ParserRuleContext.DOT, ParserRuleContext.ANNOT_CHAINING_TOKEN,
                 ParserRuleContext.OPTIONAL_CHAINING_TOKEN, ParserRuleContext.CONDITIONAL_EXPRESSION,
                 ParserRuleContext.XML_NAVIGATE_EXPR, ParserRuleContext.MEMBER_ACCESS_KEY_EXPR,
                 ParserRuleContext.RIGHT_ARROW, ParserRuleContext.SYNC_SEND_TOKEN, nextContext };
-=======
-        ParserRuleContext[] alternatives =
-                { ParserRuleContext.BINARY_OPERATOR, ParserRuleContext.IS_KEYWORD, ParserRuleContext.DOT,
-                        ParserRuleContext.ANNOT_CHAINING_TOKEN, ParserRuleContext.OPTIONAL_CHAINING_TOKEN,
-                        ParserRuleContext.CONDITIONAL_EXPRESSION, ParserRuleContext.XML_NAVIGATE_EXPR,
-                        ParserRuleContext.MEMBER_ACCESS_KEY_EXPR, ParserRuleContext.RIGHT_ARROW,
-                        ParserRuleContext.SYNC_SEND_TOKEN, nextContext, ParserRuleContext.ARG_LIST_START };
->>>>>>> 72d3b12e
 
         if (allowFuncCall) {
             alternatives = addNewAlternative(alternatives, ParserRuleContext.ARG_LIST_START);
