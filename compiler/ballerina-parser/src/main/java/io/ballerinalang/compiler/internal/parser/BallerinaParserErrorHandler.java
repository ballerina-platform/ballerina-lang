--- conflicted
+++ resolved
@@ -1514,15 +1514,12 @@
                 return ParserRuleContext.TYPEOF_KEYWORD;
             case TYPEOF_KEYWORD:
                 return ParserRuleContext.EXPRESSION;
-<<<<<<< HEAD
             case OPTIONAL_TYPE_DESCRIPTOR:
                 return ParserRuleContext.TYPE_DESCRIPTOR;
-=======
             case UNARY_EXPRESSION:
                 return ParserRuleContext.UNARY_OPERATOR;
             case UNARY_OPERATOR:
                 return ParserRuleContext.EXPRESSION;
->>>>>>> 7c1760ca
 
             case DECIMAL_INTEGER_LITERAL:
             case OBJECT_FUNC_OR_FIELD:
@@ -2111,13 +2108,10 @@
                 return SyntaxKind.NIL_TYPE;
             case TYPEOF_KEYWORD:
                 return SyntaxKind.TYPEOF_KEYWORD;
-<<<<<<< HEAD
             case OPTIONAL_TYPE_DESCRIPTOR:
                 return SyntaxKind.OPTIONAL_TYPE;
-=======
             case UNARY_OPERATOR:
                 return SyntaxKind.PLUS_TOKEN;
->>>>>>> 7c1760ca
 
             // TODO:
             case COMP_UNIT:
