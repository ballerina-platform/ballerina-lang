--- conflicted
+++ resolved
@@ -3073,6 +3073,8 @@
                 }
 
                 return getNextRuleForExpr();
+            case LIST_BP_OR_TUPLE_TYPE_DESC:
+                return ParserRuleContext.BRACKETED_LIST_MEMBER_END;
             case FIELD_BINDING_PATTERN:
             case MAPPING_BINDING_PATTERN:
                 endContext();
@@ -3465,14 +3467,11 @@
                 return ParserRuleContext.MAPPING_BINDING_PATTERN_END;
             case REST_BINDING_PATTERN:
                 endContext();
-<<<<<<< HEAD
                 parentCtx = getParentContext();
                 if (parentCtx == ParserRuleContext.LIST_BINDING_PATTERN) {
                     return ParserRuleContext.CLOSE_BRACKET;
                 }
                 return ParserRuleContext.CLOSE_BRACE; // for mapping binding pattern
-=======
-                return ParserRuleContext.CLOSE_BRACKET;
             case ASSIGNMENT_OR_VAR_DECL_STMT:
             case VAR_DECL_STMT:
             case AMBIGUOUS_STMT:
@@ -3480,7 +3479,6 @@
             case LET_CLAUSE_LET_VAR_DECL:
             case LET_EXPR_LET_VAR_DECL:
                 return ParserRuleContext.ASSIGN_OP;
->>>>>>> cbe66dfb
             default:
                 throw new IllegalStateException(parentCtx.toString());
         }
