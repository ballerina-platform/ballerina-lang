--- conflicted
+++ resolved
@@ -53,12 +53,7 @@
  */
 public class BallerinaParserErrorHandler {
 
-<<<<<<< HEAD
-    private final AbstractNodeSupplier tokenReader;
-=======
     private final AbstractTokeReader tokenReader;
-    private final BallerinaParserListener listner;
->>>>>>> a40c3b78
     private final BallerinaParserErrorListener errorListener;
     private final BallerinaParser parser;
 
@@ -109,12 +104,7 @@
      */
     private static final int LOOKAHEAD_LIMIT = 5;
 
-<<<<<<< HEAD
-    public BallerinaParserErrorHandler(AbstractNodeSupplier tokenReader, BallerinaParser parser) {
-=======
-    public BallerinaParserErrorHandler(AbstractTokeReader tokenReader, BallerinaParserListener listner,
-                                       BallerinaParser parser) {
->>>>>>> a40c3b78
+    public BallerinaParserErrorHandler(AbstractTokeReader tokenReader, BallerinaParser parser) {
         this.tokenReader = tokenReader;
         this.parser = parser;
         this.errorListener = new BallerinaParserErrorListener();
@@ -901,7 +891,7 @@
                     endContext(); // end parameter
                     endContext(); // end parameter-list
                 }
-//                endContext(); // end func signature
+                // endContext(); // end func signature
                 return ParserRuleContext.FUNC_BODY;
             case EXPRESSION:
                 nextToken = this.tokenReader.peek(nextLookahead);
