--- conflicted
+++ resolved
@@ -121,20 +121,15 @@
     // Give object the higher priority over records, since record body is a subset of object body.
     // TODO: add other type descriptors
     private static final ParserRuleContext[] TYPE_DESCRIPTORS =
-<<<<<<< HEAD
-            { ParserRuleContext.SIMPLE_TYPE_DESCRIPTOR, ParserRuleContext.RECORD_TYPE_DESCRIPTOR,
-                    ParserRuleContext.OBJECT_TYPE_DESCRIPTOR, ParserRuleContext.NIL_TYPE_DESCRIPTOR,
+            { ParserRuleContext.SIMPLE_TYPE_DESCRIPTOR, ParserRuleContext.OBJECT_TYPE_DESCRIPTOR,
+                    ParserRuleContext.RECORD_TYPE_DESCRIPTOR, ParserRuleContext.NIL_TYPE_DESCRIPTOR,
                     ParserRuleContext.MAP_TYPE_DESCRIPTOR, ParserRuleContext.ARRAY_TYPE_DESCRIPTOR,
                     ParserRuleContext.OPTIONAL_TYPE_DESCRIPTOR};
 
     private static final ParserRuleContext[] TYPE_DESCRIPTORS_WITHOUT_COMPLEX =
-            { ParserRuleContext.SIMPLE_TYPE_DESCRIPTOR, ParserRuleContext.RECORD_TYPE_DESCRIPTOR,
-                    ParserRuleContext.OBJECT_TYPE_DESCRIPTOR, ParserRuleContext.NIL_TYPE_DESCRIPTOR,
+            { ParserRuleContext.SIMPLE_TYPE_DESCRIPTOR, ParserRuleContext.OBJECT_TYPE_DESCRIPTOR,
+                    ParserRuleContext.RECORD_TYPE_DESCRIPTOR, ParserRuleContext.NIL_TYPE_DESCRIPTOR,
                     ParserRuleContext.MAP_TYPE_DESCRIPTOR };
-=======
-            { ParserRuleContext.SIMPLE_TYPE_DESCRIPTOR, ParserRuleContext.OBJECT_TYPE_DESCRIPTOR,
-                    ParserRuleContext.RECORD_TYPE_DESCRIPTOR, ParserRuleContext.NIL_TYPE_DESCRIPTOR };
->>>>>>> 3d671fe1
 
     private static final ParserRuleContext[] RECORD_FIELD_OR_RECORD_END =
             { ParserRuleContext.RECORD_FIELD, ParserRuleContext.RECORD_BODY_END };
@@ -766,29 +761,22 @@
                     return seekInAlternativesPaths(lookahead, currentDepth, matchingRulesCount, RECORD_BODY_START,
                             isEntryPoint);
                 case TYPE_DESCRIPTOR:
-<<<<<<< HEAD
                     parentCtx = getParentContext();
                     switch (parentCtx) {
                         case ARRAY_TYPE_DESCRIPTOR:
                         case OPTIONAL_TYPE_DESCRIPTOR:
                             return seekInAlternativesPaths(lookahead, currentDepth, matchingRulesCount,
-                                    TYPE_DESCRIPTORS_WITHOUT_COMPLEX);
+                                    TYPE_DESCRIPTORS_WITHOUT_COMPLEX, isEntryPoint);
                         default:
                             return seekInAlternativesPaths(lookahead, currentDepth, matchingRulesCount,
-                                    TYPE_DESCRIPTORS);
+                                    TYPE_DESCRIPTORS, isEntryPoint);
                     }
-                case RECORD_FIELD:
-                    return seekInAlternativesPaths(lookahead, currentDepth, matchingRulesCount, RECORD_FIELD);
-=======
-                    return seekInAlternativesPaths(lookahead, currentDepth, matchingRulesCount, TYPE_DESCRIPTORS,
-                            isEntryPoint);
                 case RECORD_FIELD_OR_RECORD_END:
                     return seekInAlternativesPaths(lookahead, currentDepth, matchingRulesCount,
                             RECORD_FIELD_OR_RECORD_END, isEntryPoint);
                 case RECORD_FIELD_START:
                     return seekInAlternativesPaths(lookahead, currentDepth, matchingRulesCount, RECORD_FIELD_START,
                             isEntryPoint);
->>>>>>> 3d671fe1
                 case RECORD_FIELD_WITHOUT_METADATA:
                     return seekInAlternativesPaths(lookahead, currentDepth, matchingRulesCount,
                             RECORD_FIELD_WITHOUT_METADATA, isEntryPoint);
@@ -1011,8 +999,7 @@
                             STMT_START_WITH_IDENTIFIER, isEntryPoint);
                 case EXPRESSION_STATEMENT_START:
                     return seekInAlternativesPaths(lookahead, currentDepth, matchingRulesCount,
-<<<<<<< HEAD
-                            EXPRESSION_STATEMENT_START);
+                            EXPRESSION_STATEMENT_START, isEntryPoint);
                 case MAP_KEYWORD:
                     hasMatch = nextToken.kind == SyntaxKind.MAP_KEYWORD;
                     break;
@@ -1022,9 +1009,6 @@
                 case GT:
                     hasMatch = nextToken.kind == SyntaxKind.GT_TOKEN;
                     break;
-=======
-                            EXPRESSION_STATEMENT_START, isEntryPoint);
->>>>>>> 3d671fe1
                 case NULL_KEYWORD:
                     hasMatch = nextToken.kind == SyntaxKind.NULL_KEYWORD;
                     break;
@@ -1129,9 +1113,7 @@
                 case LOCAL_TYPE_DEFINITION_STMT:
                 case ANNOTATIONS:
                 case DOC_STRING:
-<<<<<<< HEAD
                 case MAP_TYPE_DESCRIPTOR:
-=======
                 case ANNOTATION_DECL:
                 case ANNOT_ATTACH_POINTS_LIST:
                 case COMPOUND_ASSIGNMENT_STMT:
@@ -1146,8 +1128,6 @@
                 case DEFAULT_WORKER:
                 case NAMED_WORKERS:
                 case NAMED_WORKER_DECL:
-
->>>>>>> 3d671fe1
                     // start a context, so that we know where to fall back, and continue
                     // having the qualified-identifier as the next rule.
                 case VARIABLE_REF:
@@ -1954,24 +1934,16 @@
                 return getNextRuleForDecimalIntegerLiteral();
             case EXPRESSION_STATEMENT:
                 return ParserRuleContext.EXPRESSION_STATEMENT_START;
-<<<<<<< HEAD
             case MAP_TYPE_DESCRIPTOR:
                 return ParserRuleContext.MAP_KEYWORD;
             case MAP_KEYWORD:
                 return ParserRuleContext.LT;
             case LT:
                 return ParserRuleContext.TYPE_DESCRIPTOR;
-            case NULL_KEYWORD:
-                return ParserRuleContext.EXPRESSION_RHS;
-            case NIL_LITERAL:
-                return ParserRuleContext.OPEN_PARENTHESIS;
-=======
->>>>>>> 3d671fe1
             case LOCK_STMT:
                 return ParserRuleContext.LOCK_KEYWORD;
             case LOCK_KEYWORD:
                 return ParserRuleContext.BLOCK_STMT;
-<<<<<<< HEAD
             case GT:
                 parentCtx = getParentContext();
                 if (parentCtx == ParserRuleContext.MAP_TYPE_DESCRIPTOR) {
@@ -1979,7 +1951,6 @@
                     return getNextRuleForTypeDescriptor();
                 }
                 // fall through
-=======
             case RECORD_FIELD:
                 return ParserRuleContext.RECORD_FIELD_START;
             case ANNOTATION_TAG:
@@ -2021,7 +1992,6 @@
             case WORKER_NAME:
                 return ParserRuleContext.RETURN_TYPE_DESCRIPTOR;
 
->>>>>>> 3d671fe1
             case OBJECT_FUNC_OR_FIELD:
             case OBJECT_METHOD_START:
             case OBJECT_FUNC_OR_FIELD_WITHOUT_VISIBILITY:
@@ -2165,15 +2135,12 @@
                 return ParserRuleContext.OPEN_BRACKET;
             case TYPE_TEST_EXPRESSION:
                 endContext();
-<<<<<<< HEAD
-                return ParserRuleContext.EXPRESSION_RHS;
-            case MAP_TYPE_DESCRIPTOR:
-                return ParserRuleContext.GT;
-=======
                 return getNextRuleForExpr();
             case ANNOTATION_DECL:
                 return ParserRuleContext.IDENTIFIER;
->>>>>>> 3d671fe1
+            case MAP_TYPE_DESCRIPTOR:
+                return ParserRuleContext.GT;
+
             default:
                 if (isStatement(parentCtx) || isParameter(parentCtx)) {
                     return ParserRuleContext.VARIABLE_NAME;
