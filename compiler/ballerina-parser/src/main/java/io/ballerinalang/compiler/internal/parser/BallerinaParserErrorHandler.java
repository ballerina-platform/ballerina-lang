--- conflicted
+++ resolved
@@ -903,7 +903,7 @@
                 case LISTENER_DECL:
                 case CONSTANT_DECL:
                 case NIL_TYPE_DESCRIPTOR:
-<<<<<<< HEAD
+                case OPTIONAL_TYPE_DESCRIPTOR:
                 case ANNOTATIONS:
                 case DOC_STRING:
 
@@ -913,9 +913,6 @@
                 case TYPE_REFERENCE:
                 case ANNOT_REFERENCE:
 
-=======
-                case OPTIONAL_TYPE_DESCRIPTOR:
->>>>>>> 08137117
                 default:
                     // Stay at the same place
                     skipRule = true;
@@ -1301,15 +1298,12 @@
             case CONSTANT_DECL:
             case NIL_TYPE_DESCRIPTOR:
             case COMPOUND_ASSIGNMENT_STMT:
-<<<<<<< HEAD
+            case OPTIONAL_TYPE_DESCRIPTOR:
             case ANNOTATIONS:
             case VARIABLE_REF:
             case TYPE_REFERENCE:
             case ANNOT_REFERENCE:
             case MAPPING_CONSTRUCTOR:
-=======
-            case OPTIONAL_TYPE_DESCRIPTOR:
->>>>>>> 08137117
                 startContext(currentCtx);
                 break;
             default:
