--- conflicted
+++ resolved
@@ -2060,13 +2060,10 @@
             case TYPE_CAST_EXPRESSION:
             case ERROR_TYPE_DESCRIPTOR:
                 return ParserRuleContext.GT;
-<<<<<<< HEAD
+            case STREAM_TYPE_DESCRIPTOR:
+                return ParserRuleContext.STREAM_TYPE_FIRST_PARAM_RHS;
             case TYPED_BINDING_PATTERN:
                 return ParserRuleContext.BINDING_PATTERN;
-=======
-            case STREAM_TYPE_DESCRIPTOR:
-                return ParserRuleContext.STREAM_TYPE_FIRST_PARAM_RHS;
->>>>>>> 2578f09a
             default:
                 if (isStatement(parentCtx) || isParameter(parentCtx)) {
                     return ParserRuleContext.VARIABLE_NAME;
