--- conflicted
+++ resolved
@@ -430,7 +430,6 @@
     private static final ParserRuleContext[] WAIT_FUTURE_EXPR_END =
             { ParserRuleContext.ALTERNATE_WAIT_EXPR_LIST_END, ParserRuleContext.PIPE };
 
-<<<<<<< HEAD
     private static final ParserRuleContext[] ENUM_MEMBER_START =
             { ParserRuleContext.DOC_STRING, ParserRuleContext.ANNOTATIONS, ParserRuleContext.ENUM_MEMBER_NAME };
 
@@ -439,10 +438,10 @@
 
     private static final ParserRuleContext[] ENUM_MEMBER_RHS =
             { ParserRuleContext.COMMA, ParserRuleContext.CLOSE_BRACE };
-=======
+
     private static final ParserRuleContext[] MEMBER_ACCESS_KEY_EXPR_END =
             { ParserRuleContext.COMMA, ParserRuleContext.CLOSE_BRACKET };
->>>>>>> 808fe8fc
+
 
     public BallerinaParserErrorHandler(AbstractTokenReader tokenReader) {
         super(tokenReader);
@@ -1123,13 +1122,10 @@
             case WAIT_FIELD_END:
             case WAIT_FUTURE_EXPR_END:
             case OPTIONAL_PEER_WORKER:
-<<<<<<< HEAD
             case ENUM_MEMBER_START:
             case ENUM_MEMBER_INTERNAL_RHS:
             case ENUM_MEMBER_RHS:
-=======
             case MEMBER_ACCESS_KEY_EXPR_END:
->>>>>>> 808fe8fc
                 return true;
             default:
                 return false;
@@ -1480,7 +1476,6 @@
             case OPTIONAL_PEER_WORKER:
                 alternativeRules = OPTIONAL_PEER_WORKER;
                 break;
-<<<<<<< HEAD
             case ENUM_MEMBER_START:
                 alternativeRules = ENUM_MEMBER_START;
                 break;
@@ -1489,10 +1484,9 @@
                 break;
             case ENUM_MEMBER_RHS:
                 alternativeRules = ENUM_MEMBER_RHS;
-=======
+                break;
             case MEMBER_ACCESS_KEY_EXPR_END:
                 alternativeRules = MEMBER_ACCESS_KEY_EXPR_END;
->>>>>>> 808fe8fc
                 break;
             default:
                 throw new IllegalStateException();
@@ -1684,13 +1678,9 @@
         ParserRuleContext[] alternatives = { ParserRuleContext.BINARY_OPERATOR, ParserRuleContext.IS_KEYWORD,
                 ParserRuleContext.DOT, ParserRuleContext.ANNOT_CHAINING_TOKEN,
                 ParserRuleContext.OPTIONAL_CHAINING_TOKEN, ParserRuleContext.CONDITIONAL_EXPRESSION,
-<<<<<<< HEAD
-                ParserRuleContext.OPEN_BRACKET, ParserRuleContext.RIGHT_ARROW,
-                ParserRuleContext.SYNC_SEND_TOKEN, nextContext, ParserRuleContext.ARG_LIST_START};
-=======
-                ParserRuleContext.MEMBER_ACCESS_KEY_EXPR, ParserRuleContext.ARG_LIST_START,
-                ParserRuleContext.RIGHT_ARROW, ParserRuleContext.SYNC_SEND_TOKEN, nextContext };
->>>>>>> 808fe8fc
+                ParserRuleContext.MEMBER_ACCESS_KEY_EXPR, ParserRuleContext.RIGHT_ARROW,
+                ParserRuleContext.SYNC_SEND_TOKEN, nextContext, ParserRuleContext.ARG_LIST_START };
+
         return seekInAlternativesPaths(lookahead, currentDepth, currentMatches, alternatives, isEntryPoint);
     }
 
@@ -2615,13 +2605,10 @@
                 return ParserRuleContext.RECEIVE_FIELD;
             case MULTI_WAIT_FIELDS:
                 return ParserRuleContext.WAIT_FIELD_NAME;
-<<<<<<< HEAD
             case ENUM_MEMBER_LIST:
                 return ParserRuleContext.ENUM_MEMBER_START;
-=======
             case MEMBER_ACCESS_KEY_EXPR:
                 return ParserRuleContext.MEMBER_ACCESS_KEY_EXPR_END;
->>>>>>> 808fe8fc
             default:
                 throw new IllegalStateException(parentCtx.toString());
         }
