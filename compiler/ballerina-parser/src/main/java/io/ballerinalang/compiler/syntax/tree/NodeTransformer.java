/*
 *  Copyright (c) 2020, WSO2 Inc. (http://www.wso2.org) All Rights Reserved.
 *
 *  WSO2 Inc. licenses this file to you under the Apache License,
 *  Version 2.0 (the "License"); you may not use this file except
 *  in compliance with the License.
 *  You may obtain a copy of the License at
 *
 *    http://www.apache.org/licenses/LICENSE-2.0
 *
 *  Unless required by applicable law or agreed to in writing,
 *  software distributed under the License is distributed on an
 *  "AS IS" BASIS, WITHOUT WARRANTIES OR CONDITIONS OF ANY
 *  KIND, either express or implied.  See the License for the
 *  specific language governing permissions and limitations
 *  under the License.
 */
package io.ballerinalang.compiler.syntax.tree;


/**
 * The {@code NodeTransformer} transform each node in the syntax tree to
 * another object of type T.
 * <p>
 * This class separates tree nodes from various unrelated operations that needs
 * to be performed on the syntax tree nodes.
 * <p>
 * This class allows you to transform the syntax tree into something else without
 * mutating instance variables.
 * <p>
 * There exists a transform method for each node in the Ballerina syntax tree.
 * These methods return T. If you are looking for a visitor that has visit
 * methods that return void, see {@link NodeVisitor}.
 *
 * This is a generated class.
 *
 * @param <T> the type of class that is returned by visit methods
 * @see NodeVisitor
 * @since 2.0.0
 */
public abstract class NodeTransformer<T> {

    public T transform(ModulePartNode modulePartNode) {
        return transformSyntaxNode(modulePartNode);
    }

    public T transform(FunctionDefinitionNode functionDefinitionNode) {
        return transformSyntaxNode(functionDefinitionNode);
    }

    public T transform(ImportDeclarationNode importDeclarationNode) {
        return transformSyntaxNode(importDeclarationNode);
    }

    public T transform(ListenerDeclarationNode listenerDeclarationNode) {
        return transformSyntaxNode(listenerDeclarationNode);
    }

    public T transform(TypeDefinitionNode typeDefinitionNode) {
        return transformSyntaxNode(typeDefinitionNode);
    }

    public T transform(ServiceDeclarationNode serviceDeclarationNode) {
        return transformSyntaxNode(serviceDeclarationNode);
    }

    public T transform(AssignmentStatementNode assignmentStatementNode) {
        return transformSyntaxNode(assignmentStatementNode);
    }

    public T transform(CompoundAssignmentStatementNode compoundAssignmentStatementNode) {
        return transformSyntaxNode(compoundAssignmentStatementNode);
    }

    public T transform(VariableDeclarationNode variableDeclarationNode) {
        return transformSyntaxNode(variableDeclarationNode);
    }

    public T transform(BlockStatementNode blockStatementNode) {
        return transformSyntaxNode(blockStatementNode);
    }

    public T transform(BreakStatementNode breakStatementNode) {
        return transformSyntaxNode(breakStatementNode);
    }

    public T transform(ExpressionStatementNode expressionStatementNode) {
        return transformSyntaxNode(expressionStatementNode);
    }

    public T transform(ContinueStatementNode continueStatementNode) {
        return transformSyntaxNode(continueStatementNode);
    }

    public T transform(ExternalFunctionBodyNode externalFunctionBodyNode) {
        return transformSyntaxNode(externalFunctionBodyNode);
    }

    public T transform(IfElseStatementNode ifElseStatementNode) {
        return transformSyntaxNode(ifElseStatementNode);
    }

    public T transform(ElseBlockNode elseBlockNode) {
        return transformSyntaxNode(elseBlockNode);
    }

    public T transform(WhileStatementNode whileStatementNode) {
        return transformSyntaxNode(whileStatementNode);
    }

    public T transform(PanicStatementNode panicStatementNode) {
        return transformSyntaxNode(panicStatementNode);
    }

    public T transform(ReturnStatementNode returnStatementNode) {
        return transformSyntaxNode(returnStatementNode);
    }

    public T transform(LocalTypeDefinitionStatementNode localTypeDefinitionStatementNode) {
        return transformSyntaxNode(localTypeDefinitionStatementNode);
    }

    public T transform(LockStatementNode lockStatementNode) {
        return transformSyntaxNode(lockStatementNode);
    }

    public T transform(ForkStatementNode forkStatementNode) {
        return transformSyntaxNode(forkStatementNode);
    }

    public T transform(ForEachStatementNode forEachStatementNode) {
        return transformSyntaxNode(forEachStatementNode);
    }

    public T transform(BinaryExpressionNode binaryExpressionNode) {
        return transformSyntaxNode(binaryExpressionNode);
    }

    public T transform(BracedExpressionNode bracedExpressionNode) {
        return transformSyntaxNode(bracedExpressionNode);
    }

    public T transform(CheckExpressionNode checkExpressionNode) {
        return transformSyntaxNode(checkExpressionNode);
    }

    public T transform(FieldAccessExpressionNode fieldAccessExpressionNode) {
        return transformSyntaxNode(fieldAccessExpressionNode);
    }

    public T transform(FunctionCallExpressionNode functionCallExpressionNode) {
        return transformSyntaxNode(functionCallExpressionNode);
    }

    public T transform(MethodCallExpressionNode methodCallExpressionNode) {
        return transformSyntaxNode(methodCallExpressionNode);
    }

    public T transform(MappingConstructorExpressionNode mappingConstructorExpressionNode) {
        return transformSyntaxNode(mappingConstructorExpressionNode);
    }

    public T transform(IndexedExpressionNode indexedExpressionNode) {
        return transformSyntaxNode(indexedExpressionNode);
    }

    public T transform(TypeofExpressionNode typeofExpressionNode) {
        return transformSyntaxNode(typeofExpressionNode);
    }

    public T transform(UnaryExpressionNode unaryExpressionNode) {
        return transformSyntaxNode(unaryExpressionNode);
    }

    public T transform(ComputedNameFieldNode computedNameFieldNode) {
        return transformSyntaxNode(computedNameFieldNode);
    }

    public T transform(ConstantDeclarationNode constantDeclarationNode) {
        return transformSyntaxNode(constantDeclarationNode);
    }

    public T transform(DefaultableParameterNode defaultableParameterNode) {
        return transformSyntaxNode(defaultableParameterNode);
    }

    public T transform(RequiredParameterNode requiredParameterNode) {
        return transformSyntaxNode(requiredParameterNode);
    }

    public T transform(RestParameterNode restParameterNode) {
        return transformSyntaxNode(restParameterNode);
    }

    public T transform(ExpressionListItemNode expressionListItemNode) {
        return transformSyntaxNode(expressionListItemNode);
    }

    public T transform(ImportOrgNameNode importOrgNameNode) {
        return transformSyntaxNode(importOrgNameNode);
    }

    public T transform(ImportPrefixNode importPrefixNode) {
        return transformSyntaxNode(importPrefixNode);
    }

    public T transform(ImportSubVersionNode importSubVersionNode) {
        return transformSyntaxNode(importSubVersionNode);
    }

    public T transform(ImportVersionNode importVersionNode) {
        return transformSyntaxNode(importVersionNode);
    }

    public T transform(SpecificFieldNode specificFieldNode) {
        return transformSyntaxNode(specificFieldNode);
    }

    public T transform(SpreadFieldNode spreadFieldNode) {
        return transformSyntaxNode(spreadFieldNode);
    }

    public T transform(NamedArgumentNode namedArgumentNode) {
        return transformSyntaxNode(namedArgumentNode);
    }

    public T transform(PositionalArgumentNode positionalArgumentNode) {
        return transformSyntaxNode(positionalArgumentNode);
    }

    public T transform(RestArgumentNode restArgumentNode) {
        return transformSyntaxNode(restArgumentNode);
    }

    public T transform(ObjectTypeDescriptorNode objectTypeDescriptorNode) {
        return transformSyntaxNode(objectTypeDescriptorNode);
    }

    public T transform(RecordTypeDescriptorNode recordTypeDescriptorNode) {
        return transformSyntaxNode(recordTypeDescriptorNode);
    }

    public T transform(ReturnTypeDescriptorNode returnTypeDescriptorNode) {
        return transformSyntaxNode(returnTypeDescriptorNode);
    }

    public T transform(NilTypeDescriptorNode nilTypeDescriptorNode) {
        return transformSyntaxNode(nilTypeDescriptorNode);
    }

    public T transform(OptionalTypeDescriptorNode optionalTypeDescriptorNode) {
        return transformSyntaxNode(optionalTypeDescriptorNode);
    }

    public T transform(ObjectFieldNode objectFieldNode) {
        return transformSyntaxNode(objectFieldNode);
    }

    public T transform(RecordFieldNode recordFieldNode) {
        return transformSyntaxNode(recordFieldNode);
    }

    public T transform(RecordFieldWithDefaultValueNode recordFieldWithDefaultValueNode) {
        return transformSyntaxNode(recordFieldWithDefaultValueNode);
    }

    public T transform(RecordRestDescriptorNode recordRestDescriptorNode) {
        return transformSyntaxNode(recordRestDescriptorNode);
    }

    public T transform(TypeReferenceNode typeReferenceNode) {
        return transformSyntaxNode(typeReferenceNode);
    }

    public T transform(ServiceBodyNode serviceBodyNode) {
        return transformSyntaxNode(serviceBodyNode);
    }

    public T transform(AnnotationNode annotationNode) {
        return transformSyntaxNode(annotationNode);
    }

    public T transform(MetadataNode metadataNode) {
        return transformSyntaxNode(metadataNode);
    }

    public T transform(ModuleVariableDeclarationNode moduleVariableDeclarationNode) {
        return transformSyntaxNode(moduleVariableDeclarationNode);
    }

    public T transform(TypeTestExpressionNode typeTestExpressionNode) {
        return transformSyntaxNode(typeTestExpressionNode);
    }

    public T transform(RemoteMethodCallActionNode remoteMethodCallActionNode) {
        return transformSyntaxNode(remoteMethodCallActionNode);
    }

    public T transform(ParameterizedTypeDescriptorNode parameterizedTypeDescriptorNode) {
        return transformSyntaxNode(parameterizedTypeDescriptorNode);
    }

    public T transform(NilLiteralNode nilLiteralNode) {
        return transformSyntaxNode(nilLiteralNode);
    }

    public T transform(AnnotationDeclarationNode annotationDeclarationNode) {
        return transformSyntaxNode(annotationDeclarationNode);
    }

    public T transform(AnnotationAttachPointNode annotationAttachPointNode) {
        return transformSyntaxNode(annotationAttachPointNode);
    }

    public T transform(XMLNamespaceDeclarationNode xMLNamespaceDeclarationNode) {
        return transformSyntaxNode(xMLNamespaceDeclarationNode);
    }

    public T transform(FunctionBodyBlockNode functionBodyBlockNode) {
        return transformSyntaxNode(functionBodyBlockNode);
    }

    public T transform(NamedWorkerDeclarationNode namedWorkerDeclarationNode) {
        return transformSyntaxNode(namedWorkerDeclarationNode);
    }

    public T transform(NamedWorkerDeclarator namedWorkerDeclarator) {
        return transformSyntaxNode(namedWorkerDeclarator);
    }

    public T transform(DocumentationStringNode documentationStringNode) {
        return transformSyntaxNode(documentationStringNode);
    }

    public T transform(BasicLiteralNode basicLiteralNode) {
        return transformSyntaxNode(basicLiteralNode);
    }

    public T transform(SimpleNameReferenceNode simpleNameReferenceNode) {
        return transformSyntaxNode(simpleNameReferenceNode);
    }

    public T transform(QualifiedNameReferenceNode qualifiedNameReferenceNode) {
        return transformSyntaxNode(qualifiedNameReferenceNode);
    }

    public T transform(BuiltinSimpleNameReferenceNode builtinSimpleNameReferenceNode) {
        return transformSyntaxNode(builtinSimpleNameReferenceNode);
    }

    public T transform(TrapExpressionNode trapExpressionNode) {
        return transformSyntaxNode(trapExpressionNode);
    }

    public T transform(ListConstructorExpressionNode listConstructorExpressionNode) {
        return transformSyntaxNode(listConstructorExpressionNode);
    }

    public T transform(TypeCastExpressionNode typeCastExpressionNode) {
        return transformSyntaxNode(typeCastExpressionNode);
    }

    public T transform(TypeCastParamNode typeCastParamNode) {
        return transformSyntaxNode(typeCastParamNode);
    }

    public T transform(UnionTypeDescriptorNode unionTypeDescriptorNode) {
        return transformSyntaxNode(unionTypeDescriptorNode);
    }

    public T transform(TableConstructorExpressionNode tableConstructorExpressionNode) {
        return transformSyntaxNode(tableConstructorExpressionNode);
    }

    public T transform(KeySpecifierNode keySpecifierNode) {
        return transformSyntaxNode(keySpecifierNode);
    }

    public T transform(ErrorTypeDescriptorNode errorTypeDescriptorNode) {
        return transformSyntaxNode(errorTypeDescriptorNode);
    }

    public T transform(ErrorTypeParamsNode errorTypeParamsNode) {
        return transformSyntaxNode(errorTypeParamsNode);
    }

    public T transform(StreamTypeDescriptorNode streamTypeDescriptorNode) {
        return transformSyntaxNode(streamTypeDescriptorNode);
    }

    public T transform(StreamTypeParamsNode streamTypeParamsNode) {
        return transformSyntaxNode(streamTypeParamsNode);
    }

    public T transform(LetExpressionNode letExpressionNode) {
        return transformSyntaxNode(letExpressionNode);
    }

    public T transform(LetVariableDeclarationNode letVariableDeclarationNode) {
        return transformSyntaxNode(letVariableDeclarationNode);
    }

    public T transform(TemplateExpressionNode templateExpressionNode) {
        return transformSyntaxNode(templateExpressionNode);
    }

    public T transform(XMLElementNode xMLElementNode) {
        return transformSyntaxNode(xMLElementNode);
    }

    public T transform(XMLStartTagNode xMLStartTagNode) {
        return transformSyntaxNode(xMLStartTagNode);
    }

    public T transform(XMLEndTagNode xMLEndTagNode) {
        return transformSyntaxNode(xMLEndTagNode);
    }

    public T transform(XMLSimpleNameNode xMLSimpleNameNode) {
        return transformSyntaxNode(xMLSimpleNameNode);
    }

    public T transform(XMLQualifiedNameNode xMLQualifiedNameNode) {
        return transformSyntaxNode(xMLQualifiedNameNode);
    }

    public T transform(XMLEmptyElementNode xMLEmptyElementNode) {
        return transformSyntaxNode(xMLEmptyElementNode);
    }

    public T transform(InterpolationNode interpolationNode) {
        return transformSyntaxNode(interpolationNode);
    }

    public T transform(XMLTextNode xMLTextNode) {
        return transformSyntaxNode(xMLTextNode);
    }

    public T transform(XMLAttributeNode xMLAttributeNode) {
        return transformSyntaxNode(xMLAttributeNode);
    }

    public T transform(XMLAttributeValue xMLAttributeValue) {
        return transformSyntaxNode(xMLAttributeValue);
    }

    public T transform(XMLComment xMLComment) {
        return transformSyntaxNode(xMLComment);
    }

    public T transform(XMLProcessingInstruction xMLProcessingInstruction) {
        return transformSyntaxNode(xMLProcessingInstruction);
    }

    public T transform(TableTypeDescriptorNode tableTypeDescriptorNode) {
        return transformSyntaxNode(tableTypeDescriptorNode);
    }

    public T transform(TypeParameterNode typeParameterNode) {
        return transformSyntaxNode(typeParameterNode);
    }

    public T transform(KeyTypeConstraintNode keyTypeConstraintNode) {
        return transformSyntaxNode(keyTypeConstraintNode);
    }

    public T transform(FunctionTypeDescriptorNode functionTypeDescriptorNode) {
        return transformSyntaxNode(functionTypeDescriptorNode);
    }

    public T transform(FunctionSignatureNode functionSignatureNode) {
        return transformSyntaxNode(functionSignatureNode);
    }

    public T transform(ExplicitAnonymousFunctionExpressionNode explicitAnonymousFunctionExpressionNode) {
        return transformSyntaxNode(explicitAnonymousFunctionExpressionNode);
    }

    public T transform(ExpressionFunctionBodyNode expressionFunctionBodyNode) {
        return transformSyntaxNode(expressionFunctionBodyNode);
    }

    public T transform(TupleTypeDescriptorNode tupleTypeDescriptorNode) {
        return transformSyntaxNode(tupleTypeDescriptorNode);
    }

    public T transform(ParenthesisedTypeDescriptorNode parenthesisedTypeDescriptorNode) {
        return transformSyntaxNode(parenthesisedTypeDescriptorNode);
    }

    public T transform(ExplicitNewExpressionNode explicitNewExpressionNode) {
        return transformSyntaxNode(explicitNewExpressionNode);
    }

    public T transform(ImplicitNewExpressionNode implicitNewExpressionNode) {
        return transformSyntaxNode(implicitNewExpressionNode);
    }

    public T transform(ParenthesizedArgList parenthesizedArgList) {
        return transformSyntaxNode(parenthesizedArgList);
    }

    public T transform(QueryConstructTypeNode queryConstructTypeNode) {
        return transformSyntaxNode(queryConstructTypeNode);
    }

    public T transform(FromClauseNode fromClauseNode) {
        return transformSyntaxNode(fromClauseNode);
    }

    public T transform(WhereClauseNode whereClauseNode) {
        return transformSyntaxNode(whereClauseNode);
    }

    public T transform(LetClauseNode letClauseNode) {
        return transformSyntaxNode(letClauseNode);
    }

    public T transform(QueryPipelineNode queryPipelineNode) {
        return transformSyntaxNode(queryPipelineNode);
    }

    public T transform(SelectClauseNode selectClauseNode) {
        return transformSyntaxNode(selectClauseNode);
    }

    public T transform(QueryExpressionNode queryExpressionNode) {
        return transformSyntaxNode(queryExpressionNode);
    }

    public T transform(IntersectionTypeDescriptorNode intersectionTypeDescriptorNode) {
        return transformSyntaxNode(intersectionTypeDescriptorNode);
    }

    public T transform(ImplicitAnonymousFunctionParameters implicitAnonymousFunctionParameters) {
        return transformSyntaxNode(implicitAnonymousFunctionParameters);
    }

    public T transform(ImplicitAnonymousFunctionExpressionNode implicitAnonymousFunctionExpressionNode) {
        return transformSyntaxNode(implicitAnonymousFunctionExpressionNode);
    }

    public T transform(StartActionNode startActionNode) {
        return transformSyntaxNode(startActionNode);
    }

    public T transform(FlushActionNode flushActionNode) {
        return transformSyntaxNode(flushActionNode);
    }

    public T transform(SingletonTypeDescriptorNode singletonTypeDescriptorNode) {
        return transformSyntaxNode(singletonTypeDescriptorNode);
    }

    public T transform(FunctionDeclarationNode functionDeclarationNode) {
        return transformSyntaxNode(functionDeclarationNode);
    }

    public T transform(TypedBindingPatternNode typedBindingPatternNode) {
        return transformSyntaxNode(typedBindingPatternNode);
    }

    public T transform(CaptureBindingPatternNode captureBindingPatternNode) {
        return transformSyntaxNode(captureBindingPatternNode);
    }

    public T transform(ListBindingPatternNode listBindingPatternNode) {
        return transformSyntaxNode(listBindingPatternNode);
    }

    public T transform(RestBindingPatternNode restBindingPatternNode) {
        return transformSyntaxNode(restBindingPatternNode);
    }

    public T transform(AsyncSendActionNode asyncSendActionNode) {
        return transformSyntaxNode(asyncSendActionNode);
    }

    public T transform(SyncSendActionNode syncSendActionNode) {
        return transformSyntaxNode(syncSendActionNode);
    }

    public T transform(ReceiveActionNode receiveActionNode) {
        return transformSyntaxNode(receiveActionNode);
    }

    public T transform(ReceiveFieldsNode receiveFieldsNode) {
        return transformSyntaxNode(receiveFieldsNode);
    }

<<<<<<< HEAD
    public T transform(RestDescriptorNode restDescriptorNode) {
        return transformSyntaxNode(restDescriptorNode);
=======
    public T transform(DoubleGTTokenNode doubleGTTokenNode) {
        return transformSyntaxNode(doubleGTTokenNode);
    }

    public T transform(TrippleGTTokenNode trippleGTTokenNode) {
        return transformSyntaxNode(trippleGTTokenNode);
>>>>>>> a2be127a
    }

    // Tokens

    public T transform(Token token) {
        return null;
    }

    public T transform(IdentifierToken identifier) {
        return transform((Token) identifier);
    }

    // Misc

    /**
     * Transforms the given {@code Node} into an object of type T.
     * <p>
     * This method is invoked by each transform method in this class. You can
     * override it to provide a common transformation for each node.
     *
     * @param node the {@code Node} to be transformed
     * @return the transformed object
     */
    protected abstract T transformSyntaxNode(Node node);
}
<|MERGE_RESOLUTION|>--- conflicted
+++ resolved
@@ -588,17 +588,16 @@
         return transformSyntaxNode(receiveFieldsNode);
     }
 
-<<<<<<< HEAD
     public T transform(RestDescriptorNode restDescriptorNode) {
         return transformSyntaxNode(restDescriptorNode);
-=======
+    }
+
     public T transform(DoubleGTTokenNode doubleGTTokenNode) {
         return transformSyntaxNode(doubleGTTokenNode);
     }
 
     public T transform(TrippleGTTokenNode trippleGTTokenNode) {
         return transformSyntaxNode(trippleGTTokenNode);
->>>>>>> a2be127a
     }
 
     // Tokens
