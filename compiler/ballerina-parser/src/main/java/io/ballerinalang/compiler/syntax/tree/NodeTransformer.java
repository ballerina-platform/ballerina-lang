--- conflicted
+++ resolved
@@ -476,7 +476,26 @@
         return transformSyntaxNode(functionSignatureNode);
     }
 
-<<<<<<< HEAD
+    public T transform(TupleTypeDescriptorNode tupleTypeDescriptorNode) {
+        return transformSyntaxNode(tupleTypeDescriptorNode);
+    }
+
+    public T transform(ParenthesisedTypeDescriptorNode parenthesisedTypeDescriptorNode) {
+        return transformSyntaxNode(parenthesisedTypeDescriptorNode);
+    }
+
+    public T transform(ExplicitNewExpressionNode explicitNewExpressionNode) {
+        return transformSyntaxNode(explicitNewExpressionNode);
+    }
+
+    public T transform(ImplicitNewExpressionNode implicitNewExpressionNode) {
+        return transformSyntaxNode(implicitNewExpressionNode);
+    }
+
+    public T transform(ParenthesizedArgList parenthesizedArgList) {
+        return transformSyntaxNode(parenthesizedArgList);
+    }
+
     public T transform(TypedBindingPatternNode typedBindingPatternNode) {
         return transformSyntaxNode(typedBindingPatternNode);
     }
@@ -487,26 +506,6 @@
 
     public T transform(CaptureBindingPatternNode captureBindingPatternNode) {
         return transformSyntaxNode(captureBindingPatternNode);
-=======
-    public T transform(TupleTypeDescriptorNode tupleTypeDescriptorNode) {
-        return transformSyntaxNode(tupleTypeDescriptorNode);
-    }
-
-    public T transform(ParenthesisedTypeDescriptorNode parenthesisedTypeDescriptorNode) {
-        return transformSyntaxNode(parenthesisedTypeDescriptorNode);
-    }
-
-    public T transform(ExplicitNewExpressionNode explicitNewExpressionNode) {
-        return transformSyntaxNode(explicitNewExpressionNode);
-    }
-
-    public T transform(ImplicitNewExpressionNode implicitNewExpressionNode) {
-        return transformSyntaxNode(implicitNewExpressionNode);
-    }
-
-    public T transform(ParenthesizedArgList parenthesizedArgList) {
-        return transformSyntaxNode(parenthesizedArgList);
->>>>>>> 6a0f2d93
     }
 
     // Tokens
