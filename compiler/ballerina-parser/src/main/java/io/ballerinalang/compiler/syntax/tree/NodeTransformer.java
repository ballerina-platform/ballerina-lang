--- conflicted
+++ resolved
@@ -380,21 +380,12 @@
         return transformSyntaxNode(keySpecifierNode);
     }
 
-<<<<<<< HEAD
-    public T transform(LetExpressionNode letExpressionNode) {
-        return transformSyntaxNode(letExpressionNode);
-    }
-
-    public T transform(LetVariableDeclarationNode letVariableDeclarationNode) {
-        return transformSyntaxNode(letVariableDeclarationNode);
-=======
     public T transform(ErrorTypeDescriptorNode errorTypeDescriptorNode) {
         return transformSyntaxNode(errorTypeDescriptorNode);
     }
 
     public T transform(ErrorTypeParamsNode errorTypeParamsNode) {
         return transformSyntaxNode(errorTypeParamsNode);
->>>>>>> 5acfcd43
     }
 
     // Tokens
