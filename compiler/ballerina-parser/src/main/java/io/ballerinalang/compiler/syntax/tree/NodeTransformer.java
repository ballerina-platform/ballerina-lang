--- conflicted
+++ resolved
@@ -376,89 +376,88 @@
         return transformSyntaxNode(keySpecifierNode);
     }
 
-<<<<<<< HEAD
+    public T transform(ErrorTypeDescriptorNode errorTypeDescriptorNode) {
+        return transformSyntaxNode(errorTypeDescriptorNode);
+    }
+
+    public T transform(ErrorTypeParamsNode errorTypeParamsNode) {
+        return transformSyntaxNode(errorTypeParamsNode);
+    }
+
+    public T transform(StreamTypeDescriptorNode streamTypeDescriptorNode) {
+        return transformSyntaxNode(streamTypeDescriptorNode);
+    }
+
+    public T transform(StreamTypeParamsNode streamTypeParamsNode) {
+        return transformSyntaxNode(streamTypeParamsNode);
+    }
+
+    public T transform(LetExpressionNode letExpressionNode) {
+        return transformSyntaxNode(letExpressionNode);
+    }
+
+    public T transform(LetVariableDeclarationNode letVariableDeclarationNode) {
+        return transformSyntaxNode(letVariableDeclarationNode);
+    }
+
+    public T transform(TemplateExpressionNode templateExpressionNode) {
+        return transformSyntaxNode(templateExpressionNode);
+    }
+
+    public T transform(XMLElementNode xMLElementNode) {
+        return transformSyntaxNode(xMLElementNode);
+    }
+
+    public T transform(XMLStartTagNode xMLStartTagNode) {
+        return transformSyntaxNode(xMLStartTagNode);
+    }
+
+    public T transform(XMLEndTagNode xMLEndTagNode) {
+        return transformSyntaxNode(xMLEndTagNode);
+    }
+
+    public T transform(XMLSimpleNameNode xMLSimpleNameNode) {
+        return transformSyntaxNode(xMLSimpleNameNode);
+    }
+
+    public T transform(XMLQualifiedNameNode xMLQualifiedNameNode) {
+        return transformSyntaxNode(xMLQualifiedNameNode);
+    }
+
+    public T transform(XMLEmptyElementNode xMLEmptyElementNode) {
+        return transformSyntaxNode(xMLEmptyElementNode);
+    }
+
+    public T transform(InterpolationNode interpolationNode) {
+        return transformSyntaxNode(interpolationNode);
+    }
+
+    public T transform(XMLTextNode xMLTextNode) {
+        return transformSyntaxNode(xMLTextNode);
+    }
+
+    public T transform(XMLAttributeNode xMLAttributeNode) {
+        return transformSyntaxNode(xMLAttributeNode);
+    }
+
+    public T transform(XMLAttributeValue xMLAttributeValue) {
+        return transformSyntaxNode(xMLAttributeValue);
+    }
+
+    public T transform(XMLComment xMLComment) {
+        return transformSyntaxNode(xMLComment);
+    }
+
+    public T transform(XMLProcessingInstruction xMLProcessingInstruction) {
+        return transformSyntaxNode(xMLProcessingInstruction);
+    }
+
     public T transform(TypedBindingPattern typedBindingPattern) {
         return transformSyntaxNode(typedBindingPattern);
     }
 
     public T transform(BindingPatternNode bindingPatternNode) {
         return transformSyntaxNode(bindingPatternNode);
-=======
-    public T transform(ErrorTypeDescriptorNode errorTypeDescriptorNode) {
-        return transformSyntaxNode(errorTypeDescriptorNode);
-    }
-
-    public T transform(ErrorTypeParamsNode errorTypeParamsNode) {
-        return transformSyntaxNode(errorTypeParamsNode);
-    }
-
-    public T transform(StreamTypeDescriptorNode streamTypeDescriptorNode) {
-        return transformSyntaxNode(streamTypeDescriptorNode);
-    }
-
-    public T transform(StreamTypeParamsNode streamTypeParamsNode) {
-        return transformSyntaxNode(streamTypeParamsNode);
-    }
-
-    public T transform(LetExpressionNode letExpressionNode) {
-        return transformSyntaxNode(letExpressionNode);
-    }
-
-    public T transform(LetVariableDeclarationNode letVariableDeclarationNode) {
-        return transformSyntaxNode(letVariableDeclarationNode);
-    }
-
-    public T transform(TemplateExpressionNode templateExpressionNode) {
-        return transformSyntaxNode(templateExpressionNode);
-    }
-
-    public T transform(XMLElementNode xMLElementNode) {
-        return transformSyntaxNode(xMLElementNode);
-    }
-
-    public T transform(XMLStartTagNode xMLStartTagNode) {
-        return transformSyntaxNode(xMLStartTagNode);
-    }
-
-    public T transform(XMLEndTagNode xMLEndTagNode) {
-        return transformSyntaxNode(xMLEndTagNode);
-    }
-
-    public T transform(XMLSimpleNameNode xMLSimpleNameNode) {
-        return transformSyntaxNode(xMLSimpleNameNode);
-    }
-
-    public T transform(XMLQualifiedNameNode xMLQualifiedNameNode) {
-        return transformSyntaxNode(xMLQualifiedNameNode);
-    }
-
-    public T transform(XMLEmptyElementNode xMLEmptyElementNode) {
-        return transformSyntaxNode(xMLEmptyElementNode);
-    }
-
-    public T transform(InterpolationNode interpolationNode) {
-        return transformSyntaxNode(interpolationNode);
-    }
-
-    public T transform(XMLTextNode xMLTextNode) {
-        return transformSyntaxNode(xMLTextNode);
-    }
-
-    public T transform(XMLAttributeNode xMLAttributeNode) {
-        return transformSyntaxNode(xMLAttributeNode);
-    }
-
-    public T transform(XMLAttributeValue xMLAttributeValue) {
-        return transformSyntaxNode(xMLAttributeValue);
-    }
-
-    public T transform(XMLComment xMLComment) {
-        return transformSyntaxNode(xMLComment);
-    }
-
-    public T transform(XMLProcessingInstruction xMLProcessingInstruction) {
-        return transformSyntaxNode(xMLProcessingInstruction);
->>>>>>> 2578f09a
     }
 
     // Tokens
