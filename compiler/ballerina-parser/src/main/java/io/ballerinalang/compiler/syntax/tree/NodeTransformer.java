/*
 *  Copyright (c) 2020, WSO2 Inc. (http://www.wso2.org) All Rights Reserved.
 *
 *  WSO2 Inc. licenses this file to you under the Apache License,
 *  Version 2.0 (the "License"); you may not use this file except
 *  in compliance with the License.
 *  You may obtain a copy of the License at
 *
 *    http://www.apache.org/licenses/LICENSE-2.0
 *
 *  Unless required by applicable law or agreed to in writing,
 *  software distributed under the License is distributed on an
 *  "AS IS" BASIS, WITHOUT WARRANTIES OR CONDITIONS OF ANY
 *  KIND, either express or implied.  See the License for the
 *  specific language governing permissions and limitations
 *  under the License.
 */
package io.ballerinalang.compiler.syntax.tree;


/**
 * The {@code NodeTransformer} transform each node in the syntax tree to
 * another object of type T.
 * <p>
 * This class separates tree nodes from various unrelated operations that needs
 * to be performed on the syntax tree nodes.
 * <p>
 * This class allows you to transform the syntax tree into something else without
 * mutating instance variables.
 * <p>
 * There exists a transform method for each node in the Ballerina syntax tree.
 * These methods return T. If you are looking for a visitor that has visit
 * methods that return void, see {@link NodeVisitor}.
 *
 * This is a generated class.
 *
 * @param <T> the type of class that is returned by visit methods
 * @see NodeVisitor
 * @since 1.3.0
 */
public abstract class NodeTransformer<T> {

    public T transform(ModulePartNode modulePartNode) {
        return transformSyntaxNode(modulePartNode);
    }

    public T transform(FunctionDefinitionNode functionDefinitionNode) {
        return transformSyntaxNode(functionDefinitionNode);
    }

    public T transform(ImportDeclarationNode importDeclarationNode) {
        return transformSyntaxNode(importDeclarationNode);
    }

    public T transform(ListenerDeclarationNode listenerDeclarationNode) {
        return transformSyntaxNode(listenerDeclarationNode);
    }

    public T transform(TypeDefinitionNode typeDefinitionNode) {
        return transformSyntaxNode(typeDefinitionNode);
    }

    public T transform(ServiceDeclarationNode serviceDeclarationNode) {
        return transformSyntaxNode(serviceDeclarationNode);
    }

    public T transform(AssignmentStatementNode assignmentStatementNode) {
        return transformSyntaxNode(assignmentStatementNode);
    }

    public T transform(CompoundAssignmentStatementNode compoundAssignmentStatementNode) {
        return transformSyntaxNode(compoundAssignmentStatementNode);
    }

    public T transform(VariableDeclarationNode variableDeclarationNode) {
        return transformSyntaxNode(variableDeclarationNode);
    }

    public T transform(BlockStatementNode blockStatementNode) {
        return transformSyntaxNode(blockStatementNode);
    }

    public T transform(BreakStatementNode breakStatementNode) {
        return transformSyntaxNode(breakStatementNode);
    }

    public T transform(ExpressionStatementNode expressionStatementNode) {
        return transformSyntaxNode(expressionStatementNode);
    }

    public T transform(ContinueStatementNode continueStatementNode) {
        return transformSyntaxNode(continueStatementNode);
    }

    public T transform(ExternalFunctionBodyNode externalFunctionBodyNode) {
        return transformSyntaxNode(externalFunctionBodyNode);
    }

    public T transform(IfElseStatementNode ifElseStatementNode) {
        return transformSyntaxNode(ifElseStatementNode);
    }

    public T transform(ElseBlockNode elseBlockNode) {
        return transformSyntaxNode(elseBlockNode);
    }

    public T transform(WhileStatementNode whileStatementNode) {
        return transformSyntaxNode(whileStatementNode);
    }

    public T transform(PanicStatementNode panicStatementNode) {
        return transformSyntaxNode(panicStatementNode);
    }

    public T transform(ReturnStatementNode returnStatementNode) {
        return transformSyntaxNode(returnStatementNode);
    }

    public T transform(LocalTypeDefinitionStatementNode localTypeDefinitionStatementNode) {
        return transformSyntaxNode(localTypeDefinitionStatementNode);
    }

    public T transform(LockStatementNode lockStatementNode) {
        return transformSyntaxNode(lockStatementNode);
    }

    public T transform(ForkStatementNode forkStatementNode) {
        return transformSyntaxNode(forkStatementNode);
    }

    public T transform(BinaryExpressionNode binaryExpressionNode) {
        return transformSyntaxNode(binaryExpressionNode);
    }

    public T transform(BracedExpressionNode bracedExpressionNode) {
        return transformSyntaxNode(bracedExpressionNode);
    }

    public T transform(CheckExpressionNode checkExpressionNode) {
        return transformSyntaxNode(checkExpressionNode);
    }

    public T transform(FieldAccessExpressionNode fieldAccessExpressionNode) {
        return transformSyntaxNode(fieldAccessExpressionNode);
    }

    public T transform(FunctionCallExpressionNode functionCallExpressionNode) {
        return transformSyntaxNode(functionCallExpressionNode);
    }

    public T transform(MethodCallExpressionNode methodCallExpressionNode) {
        return transformSyntaxNode(methodCallExpressionNode);
    }

    public T transform(MappingConstructorExpressionNode mappingConstructorExpressionNode) {
        return transformSyntaxNode(mappingConstructorExpressionNode);
    }

    public T transform(MemberAccessExpressionNode memberAccessExpressionNode) {
        return transformSyntaxNode(memberAccessExpressionNode);
    }

    public T transform(TypeofExpressionNode typeofExpressionNode) {
        return transformSyntaxNode(typeofExpressionNode);
    }

    public T transform(UnaryExpressionNode unaryExpressionNode) {
        return transformSyntaxNode(unaryExpressionNode);
    }

    public T transform(ComputedNameFieldNode computedNameFieldNode) {
        return transformSyntaxNode(computedNameFieldNode);
    }

    public T transform(ConstantDeclarationNode constantDeclarationNode) {
        return transformSyntaxNode(constantDeclarationNode);
    }

    public T transform(DefaultableParameterNode defaultableParameterNode) {
        return transformSyntaxNode(defaultableParameterNode);
    }

    public T transform(RequiredParameterNode requiredParameterNode) {
        return transformSyntaxNode(requiredParameterNode);
    }

    public T transform(RestParameterNode restParameterNode) {
        return transformSyntaxNode(restParameterNode);
    }

    public T transform(ExpressionListItemNode expressionListItemNode) {
        return transformSyntaxNode(expressionListItemNode);
    }

    public T transform(ImportOrgNameNode importOrgNameNode) {
        return transformSyntaxNode(importOrgNameNode);
    }

    public T transform(ImportPrefixNode importPrefixNode) {
        return transformSyntaxNode(importPrefixNode);
    }

    public T transform(ImportSubVersionNode importSubVersionNode) {
        return transformSyntaxNode(importSubVersionNode);
    }

    public T transform(ImportVersionNode importVersionNode) {
        return transformSyntaxNode(importVersionNode);
    }

    public T transform(SpecificFieldNode specificFieldNode) {
        return transformSyntaxNode(specificFieldNode);
    }

    public T transform(SpreadFieldNode spreadFieldNode) {
        return transformSyntaxNode(spreadFieldNode);
    }

    public T transform(NamedArgumentNode namedArgumentNode) {
        return transformSyntaxNode(namedArgumentNode);
    }

    public T transform(PositionalArgumentNode positionalArgumentNode) {
        return transformSyntaxNode(positionalArgumentNode);
    }

    public T transform(RestArgumentNode restArgumentNode) {
        return transformSyntaxNode(restArgumentNode);
    }

    public T transform(ObjectTypeDescriptorNode objectTypeDescriptorNode) {
        return transformSyntaxNode(objectTypeDescriptorNode);
    }

    public T transform(RecordTypeDescriptorNode recordTypeDescriptorNode) {
        return transformSyntaxNode(recordTypeDescriptorNode);
    }

    public T transform(ReturnTypeDescriptorNode returnTypeDescriptorNode) {
        return transformSyntaxNode(returnTypeDescriptorNode);
    }

    public T transform(NilTypeDescriptorNode nilTypeDescriptorNode) {
        return transformSyntaxNode(nilTypeDescriptorNode);
    }

    public T transform(OptionalTypeDescriptorNode optionalTypeDescriptorNode) {
        return transformSyntaxNode(optionalTypeDescriptorNode);
    }

    public T transform(ObjectFieldNode objectFieldNode) {
        return transformSyntaxNode(objectFieldNode);
    }

    public T transform(RecordFieldNode recordFieldNode) {
        return transformSyntaxNode(recordFieldNode);
    }

    public T transform(RecordFieldWithDefaultValueNode recordFieldWithDefaultValueNode) {
        return transformSyntaxNode(recordFieldWithDefaultValueNode);
    }

    public T transform(RecordRestDescriptorNode recordRestDescriptorNode) {
        return transformSyntaxNode(recordRestDescriptorNode);
    }

    public T transform(TypeReferenceNode typeReferenceNode) {
        return transformSyntaxNode(typeReferenceNode);
    }

    public T transform(ServiceBodyNode serviceBodyNode) {
        return transformSyntaxNode(serviceBodyNode);
    }

    public T transform(AnnotationNode annotationNode) {
        return transformSyntaxNode(annotationNode);
    }

    public T transform(MetadataNode metadataNode) {
        return transformSyntaxNode(metadataNode);
    }

    public T transform(ModuleVariableDeclarationNode moduleVariableDeclarationNode) {
        return transformSyntaxNode(moduleVariableDeclarationNode);
    }

    public T transform(TypeTestExpressionNode typeTestExpressionNode) {
        return transformSyntaxNode(typeTestExpressionNode);
    }

    public T transform(ArrayTypeDescriptorNode arrayTypeDescriptorNode) {
        return transformSyntaxNode(arrayTypeDescriptorNode);
    }

    public T transform(RemoteMethodCallActionNode remoteMethodCallActionNode) {
        return transformSyntaxNode(remoteMethodCallActionNode);
    }

    public T transform(ParameterizedTypeDescriptorNode parameterizedTypeDescriptorNode) {
        return transformSyntaxNode(parameterizedTypeDescriptorNode);
    }

    public T transform(NilLiteralNode nilLiteralNode) {
        return transformSyntaxNode(nilLiteralNode);
    }

    public T transform(AnnotationDeclarationNode annotationDeclarationNode) {
        return transformSyntaxNode(annotationDeclarationNode);
    }

    public T transform(AnnotationAttachPointNode annotationAttachPointNode) {
        return transformSyntaxNode(annotationAttachPointNode);
    }

    public T transform(XMLNamespaceDeclarationNode xMLNamespaceDeclarationNode) {
        return transformSyntaxNode(xMLNamespaceDeclarationNode);
    }

    public T transform(FunctionBodyBlockNode functionBodyBlockNode) {
        return transformSyntaxNode(functionBodyBlockNode);
    }

    public T transform(NamedWorkerDeclarationNode namedWorkerDeclarationNode) {
        return transformSyntaxNode(namedWorkerDeclarationNode);
    }

    public T transform(NamedWorkerDeclarator namedWorkerDeclarator) {
        return transformSyntaxNode(namedWorkerDeclarator);
    }

    public T transform(DocumentationStringNode documentationStringNode) {
        return transformSyntaxNode(documentationStringNode);
    }

    public T transform(BasicLiteralNode basicLiteralNode) {
        return transformSyntaxNode(basicLiteralNode);
    }

    public T transform(SimpleNameReferenceNode simpleNameReferenceNode) {
        return transformSyntaxNode(simpleNameReferenceNode);
    }

    public T transform(QualifiedNameReferenceNode qualifiedNameReferenceNode) {
        return transformSyntaxNode(qualifiedNameReferenceNode);
    }

    public T transform(BuiltinSimpleNameReferenceNode builtinSimpleNameReferenceNode) {
        return transformSyntaxNode(builtinSimpleNameReferenceNode);
    }

<<<<<<< HEAD
    public T transform(UnionTypeDescriptorNode unionTypeDescriptorNode) {
        return transformSyntaxNode(unionTypeDescriptorNode);
=======
    public T transform(TrapExpressionNode trapExpressionNode) {
        return transformSyntaxNode(trapExpressionNode);
    }

    public T transform(ListConstructorExpressionNode listConstructorExpressionNode) {
        return transformSyntaxNode(listConstructorExpressionNode);
>>>>>>> 8f1962e0
    }

    // Tokens

    public T transform(Token token) {
        return null;
    }

    public T transform(IdentifierToken identifier) {
        return null;
    }

    // Misc

    // TODO Why Minutiae is in this visitor? Check on this.
    public T transform(Minutiae minutiae) {
        return transformSyntaxNode(minutiae);
    }

    /**
     * Transforms the given {@code Node} into an object of type T.
     * <p>
     * This method is invoked by each transform method in this class. You can
     * override it to provide a common transformation for each node.
     *
     * @param node the {@code Node} to be transformed
     * @return the transformed object
     */
    protected abstract T transformSyntaxNode(Node node);
}
<|MERGE_RESOLUTION|>--- conflicted
+++ resolved
@@ -348,17 +348,16 @@
         return transformSyntaxNode(builtinSimpleNameReferenceNode);
     }
 
-<<<<<<< HEAD
+    public T transform(TrapExpressionNode trapExpressionNode) {
+        return transformSyntaxNode(trapExpressionNode);
+    }
+
+    public T transform(ListConstructorExpressionNode listConstructorExpressionNode) {
+        return transformSyntaxNode(listConstructorExpressionNode);
+    }
+
     public T transform(UnionTypeDescriptorNode unionTypeDescriptorNode) {
         return transformSyntaxNode(unionTypeDescriptorNode);
-=======
-    public T transform(TrapExpressionNode trapExpressionNode) {
-        return transformSyntaxNode(trapExpressionNode);
-    }
-
-    public T transform(ListConstructorExpressionNode listConstructorExpressionNode) {
-        return transformSyntaxNode(listConstructorExpressionNode);
->>>>>>> 8f1962e0
     }
 
     // Tokens
