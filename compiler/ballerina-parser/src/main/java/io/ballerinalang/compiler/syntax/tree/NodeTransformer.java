--- conflicted
+++ resolved
@@ -72,10 +72,6 @@
         return transformSyntaxNode(compoundAssignmentStatement);
     }
 
-    public T transform(LocalTypeDefinitionStatement localTypeDefinitionStatement) {
-        return transformSyntaxNode(localTypeDefinitionStatement);
-    }
-
     public T transform(VariableDeclaration variableDeclaration) {
         return transformSyntaxNode(variableDeclaration);
     }
@@ -284,13 +280,12 @@
         return transformSyntaxNode(moduleVariableDeclaration);
     }
 
-<<<<<<< HEAD
+    public T transform(IsExpression isExpression) {
+        return transformSyntaxNode(isExpression);
+    }
+
     public T transform(RemoteMethodCallAction remoteMethodCallAction) {
         return transformSyntaxNode(remoteMethodCallAction);
-=======
-    public T transform(IsExpression isExpression) {
-        return transformSyntaxNode(isExpression);
->>>>>>> 0ee3f311
     }
 
     // Tokens
