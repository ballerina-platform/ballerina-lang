--- conflicted
+++ resolved
@@ -468,7 +468,10 @@
         return transformSyntaxNode(tupleTypeDescriptorNode);
     }
 
-<<<<<<< HEAD
+    public T transform(ParenthesisedTypeDescriptorNode parenthesisedTypeDescriptorNode) {
+        return transformSyntaxNode(parenthesisedTypeDescriptorNode);
+    }
+
     public T transform(ExplicitNewExpression explicitNewExpression) {
         return transformSyntaxNode(explicitNewExpression);
     }
@@ -479,10 +482,6 @@
 
     public T transform(ParenthesizedArgList parenthesizedArgList) {
         return transformSyntaxNode(parenthesizedArgList);
-=======
-    public T transform(ParenthesisedTypeDescriptorNode parenthesisedTypeDescriptorNode) {
-        return transformSyntaxNode(parenthesisedTypeDescriptorNode);
->>>>>>> 6cde6a51
     }
 
     // Tokens
