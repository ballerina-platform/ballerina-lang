/*
 * Copyright (c) 2020, WSO2 Inc. (http://www.wso2.org) All Rights Reserved.
 *
 * WSO2 Inc. licenses this file to you under the Apache License,
 * Version 2.0 (the "License"); you may not use this file except
 * in compliance with the License.
 * You may obtain a copy of the License at
 *
 *   http://www.apache.org/licenses/LICENSE-2.0
 *
 * Unless required by applicable law or agreed to in writing,
 * software distributed under the License is distributed on an
 * "AS IS" BASIS, WITHOUT WARRANTIES OR CONDITIONS OF ANY
 * KIND, either express or implied.  See the License for the
 * specific language governing permissions and limitations
 * under the License.
 */
package io.ballerinalang.compiler.internal.parser;

import io.ballerinalang.compiler.internal.parser.BallerinaParserErrorHandler.Action;
import io.ballerinalang.compiler.internal.parser.BallerinaParserErrorHandler.Solution;
import io.ballerinalang.compiler.internal.parser.tree.STCheckExpression;
import io.ballerinalang.compiler.internal.parser.tree.STMissingToken;
import io.ballerinalang.compiler.internal.parser.tree.STNode;
import io.ballerinalang.compiler.internal.parser.tree.STNodeFactory;
import io.ballerinalang.compiler.internal.parser.tree.STToken;
import io.ballerinalang.compiler.internal.parser.tree.SyntaxKind;

import java.util.ArrayList;
import java.util.List;

/**
 * A LL(k) recursive-descent parser for ballerina.
 * 
 * @since 1.2.0
 */
public class BallerinaParser {

    private final BallerinaParserErrorHandler errorHandler;
    private final AbstractTokenReader tokenReader;

    // TODO: Remove this.
    private ParserRuleContext currentParamKind = ParserRuleContext.REQUIRED_PARAM;

    protected BallerinaParser(AbstractTokenReader tokenReader) {
        this.tokenReader = tokenReader;
        this.errorHandler = new BallerinaParserErrorHandler(tokenReader, this);
    }

    /**
     * Start parsing the given input.
     * 
     * @return Parsed node
     */
    public STNode parse() {
        return parseCompUnit();
    }

    /**
     * Resume the parsing from the given context.
     * 
     * @param context Context to resume parsing
     * @param parsedNodes Parsed that requires to continue parsing the given parser context
     * @return Parsed node
     */
    public STNode resumeParsing(ParserRuleContext context, STNode... parsedNodes) {
        switch (context) {
            case COMP_UNIT:
                return parseCompUnit();
            case EXTERNAL_FUNC_BODY:
                return parseExternalFunctionBody();
            case FUNC_BODY:
                return parseFunctionBody();
            case OPEN_BRACE:
                return parseOpenBrace();
            case CLOSE_BRACE:
                return parseCloseBrace();
            case FUNC_NAME:
                return parseFunctionName();
            case OPEN_PARENTHESIS:
                return parseOpenParenthesis();
            case PARAM_LIST:
                return parseParamList();
            case RETURN_TYPE_DESCRIPTOR:
                return parseReturnTypeDescriptor();
            case SIMPLE_TYPE_DESCRIPTOR:
                return parseTypeDescriptor();
            case ASSIGN_OP:
                return parseAssignOp();
            case ANNOTATION_ATTACHMENT:
            case EXTERNAL_KEYWORD:
                return parseExternalKeyword();
            case FUNC_BODY_BLOCK:
                return parseFunctionBodyBlock();
            case SEMICOLON:
                return parseSemicolon();
            case CLOSE_PARENTHESIS:
                return parseCloseParenthesis();
            case VARIABLE_NAME:
                return parseVariableName();
            case EXPRESSION:
                return parseExpression();
            case STATEMENT:
                return parseStatement();
            case VAR_DECL_STMT:
                return parseVariableDeclStmt();
            case ASSIGNMENT_STMT:
                return parseAssignmentStmt();
            case EXPRESSION_RHS:
                return parseExpressionRhs(parsedNodes[0]);
            case AFTER_PARAMETER_TYPE:
                return parseAfterParamType(parsedNodes[0], parsedNodes[1]);
            case PARAMETER_RHS:
                return parseParameterRhs(parsedNodes[0], parsedNodes[1], parsedNodes[2]);
            case TOP_LEVEL_NODE_THAT_SUPPORTS_MODIFIER:
                return parseTopLevelNode(parsedNodes[0]);
            case TOP_LEVEL_NODE:
                return parseTopLevel();
            case STATEMENT_START_IDENTIFIER:
                return parseStatementStartIdentifier();
            case VAR_DECL_STMT_RHS:
                return parseVarDeclRhs(parsedNodes[0], parsedNodes[1]);
            case ASSIGNMENT_OR_VAR_DECL_STMT:
                return parseAssignmentOrVarDecl();
            case ASSIGNMENT_OR_VAR_DECL_STMT_RHS:
                return parseAssignmentOrVarDeclRhs(parsedNodes[0]);
            case TYPE_REFERENCE:
                return parseTypeReference();
            case FIELD_DESCRIPTOR_RHS:
                return parseFieldDescriptorRhs(parsedNodes[0], parsedNodes[1]);
            case NAMED_OR_POSITIONAL_ARG_RHS:
                return parseNamedOrPositionalArg(parsedNodes[0]);
            case RECORD_BODY_END:
                return parseRecordBodyCloseDelimiter();
            case RECORD_BODY_START:
                return parseRecordBodyStartDelimiter();
            case TYPE_DESCRIPTOR:
                return parseTypeDescriptor();
            case OBJECT_MEMBER:
                return parseObjectMember();
            case OBJECT_FUNC_OR_FIELD_WITHOUT_VISIBILITY:
                return parseObjectMethodOrField(parsedNodes[0]);
            case OBJECT_FIELD_RHS:
                return parseObjectFieldRhs(parsedNodes[0], parsedNodes[1], parsedNodes[2]);
            case OBJECT_TYPE_FIRST_QUALIFIER:
                return parseObjectTypeQualifiers();
            case OBJECT_TYPE_SECOND_QUALIFIER:
                return parseObjectTypeSecondQualifier(parsedNodes[0]);
            case OBJECT_KEYWORD:
                return parseObjectKeyword();
            case TYPE_NAME:
                return parseTypeName();
            case IF_KEYWORD:
                return parseIfKeyword();
            case ELSE_KEYWORD:
                return parseElseKeyword();
            case ELSE_BODY:
                return parseElseBody();
            case WHILE_KEYWORD:
                return parseWhileKeyword();
            case BOOLEAN_LITERAL:
                return parseBooleanLiteral();
            case PANIC_KEYWORD:
                return parsePanicKeyword();
            case MAJOR_VERSION:
                return parseMajorVersion();
            case IMPORT_DECL_RHS:
                return parseImportDecl(parsedNodes[0], parsedNodes[1]);
            case IMPORT_PREFIX:
                return parseImportPrefix();
            case IMPORT_MODULE_NAME:
            case IMPORT_ORG_OR_MODULE_NAME:
                return parseIdentifier(context);
            case IMPORT_KEYWORD:
                return parseImportKeyword();
            case SLASH:
                return parseSlashToken();
            case DOT:
                return parseDotToken();
            case IMPORT_VERSION_DECL:
                return parseVersion();
            case VERSION_KEYWORD:
                return parseVersionKeywrod();
            case VERSION_NUMBER:
                return parseVersionNumber();
            case DECIMAL_INTEGER_LITERAL:
                return parseDecimalIntLiteral(context);
            case IMPORT_SUB_VERSION:
                return parseSubVersion(context);
            case IMPORT_PREFIX_DECL:
                return parseImportPrefixDecl();
            case AS_KEYWORD:
                return parseAsKeyword();
<<<<<<< HEAD
            case MAPPING_FIELD:
                return parseMappingField(parsedNodes[0]);
            case SPECIFIC_FIELD_RHS:
                return parseSpecificFieldRhs(parsedNodes[0], parsedNodes[1]);
            case STRING_LITERAL:
                return parseStringLiteral();
            case COLON:
                return parseColon();
            case OPEN_BRACKET:
                return parseOpenBracket();
=======
            case RETURN_KEYWORD:
                return parseReturnKeyword();
>>>>>>> 2da68400
            case FUNC_DEFINITION:
            case REQUIRED_PARAM:
            default:
                throw new IllegalStateException("Cannot re-parse rule: " + context);
        }
    }

    /**
     * Start parsing the input from a given context. Supported starting points are:
     * <ul>
     * <li>Module part (a file)</li>
     * <li>Top level node</li>
     * <li>Statement</li>
     * <li>Expression</li>
     * </ul>
     * 
     * @param context Context to start parsing
     * @return Parsed node
     */
    public STNode parse(ParserRuleContext context) {
        switch (context) {
            case COMP_UNIT:
                return parseCompUnit();
            case TOP_LEVEL_NODE:
                startContext(ParserRuleContext.COMP_UNIT);
                return parseTopLevel();
            case STATEMENT:
                startContext(ParserRuleContext.COMP_UNIT);
                startContext(ParserRuleContext.FUNC_DEFINITION);
                startContext(ParserRuleContext.FUNC_BODY_BLOCK);
                return parseStatement();
            case EXPRESSION:
                startContext(ParserRuleContext.COMP_UNIT);
                startContext(ParserRuleContext.FUNC_DEFINITION);
                startContext(ParserRuleContext.FUNC_BODY_BLOCK);
                startContext(ParserRuleContext.STATEMENT);
                return parseExpression();
            default:
                throw new UnsupportedOperationException("Cannot start parsing from: " + context);
        }
    }

    /*
     * Private methods
     */

    private STToken peek() {
        return this.tokenReader.peek();
    }

    private STToken peek(int k) {
        return this.tokenReader.peek(k);
    }

    private STToken consume() {
        return this.tokenReader.read();
    }

    private Solution recover(STToken token, ParserRuleContext currentCtx, STNode... parsedNodes) {
        return this.errorHandler.recover(currentCtx, token, parsedNodes);
    }

    private void startContext(ParserRuleContext context) {
        this.errorHandler.startContext(context);
    }

    private void endContext() {
        this.errorHandler.endContext();
    }

    /**
     * Switch the current context to the provided one. This will replace the
     * existing context.
     * 
     * @param context Context to switch to.
     */
    private void switchContext(ParserRuleContext context) {
        this.errorHandler.switchContext(context);
    }

    /**
     * Parse a given input and returns the AST. Starts parsing from the top of a compilation unit.
     * 
     * @return Parsed node
     */
    private STNode parseCompUnit() {
        startContext(ParserRuleContext.COMP_UNIT);
        STToken token = peek();
        List<STNode> otherDecls = new ArrayList<>();
        List<STNode> importDecls = new ArrayList<>();

        boolean processImports = true;
        while (token.kind != SyntaxKind.EOF_TOKEN) {
            STNode decl = parseTopLevelNode(token.kind);
            if (decl.kind == SyntaxKind.IMPORT_DECLARATION) {
                if (processImports) {
                    importDecls.add(decl);
                } else {
                    // If an import occurs after any other module level declaration,
                    // we add it to the other-decl list to preserve the order. But
                    // log an error and mark it as invalid.
                    otherDecls.add(decl);
                    this.errorHandler.reportInvalidNode(token, "imports must be declared before other declarations");
                }
            } else {
                if (processImports) {
                    // While processing imports, if we reach any other declaration,
                    // then mark this as the end of processing imports.
                    processImports = false;
                }
                otherDecls.add(decl);
            }
            token = peek();
        }

        STToken eof = consume();
        endContext();

        return STNodeFactory.createModulePart(STNodeFactory.createNodeList(importDecls),
                STNodeFactory.createNodeList(otherDecls), eof);
    }

    /**
     * Parse top level node having an optional modifier preceding it.
     * 
     * @return Parsed node
     */
    private STNode parseTopLevel() {
        STToken token = peek();
        return parseTopLevelNode(token.kind);
    }

    /**
     * Parse top level node having an optional modifier preceding it, given the next token kind.
     * 
     * @param tokenKind Next token kind
     * @return Parsed node
     */
    protected STNode parseTopLevelNode(SyntaxKind tokenKind) {
        STNode modifier;
        switch (tokenKind) {
            case PUBLIC_KEYWORD:
                modifier = parseModifier();
                break;
            case FUNCTION_KEYWORD:
            case TYPE_KEYWORD:
                modifier = STNodeFactory.createEmptyNode();
                break;
            case EOF_TOKEN:
                return consume();
            case IMPORT_KEYWORD:
                return parseImportDecl();
            default:
                STToken token = peek();
                Solution solution = recover(token, ParserRuleContext.TOP_LEVEL_NODE);

                // If the parser recovered by inserting a token, then try to re-parse the same
                // rule with the inserted token. This is done to pick the correct branch
                // to continue the parsing.
                if (solution.action == Action.REMOVE) {
                    return solution.recoveredNode;
                }

                return parseTopLevelNode(solution.tokenKind);
        }

        return parseTopLevelNode(modifier);
    }

    /**
     * Parse import declaration.
     * <p>
     * <code>import-decl :=  import [org-name /] module-name [version sem-ver] [as import-prefix] ;</code>
     *
     * @return Parsed node
     */
    private STNode parseImportDecl() {
        startContext(ParserRuleContext.IMPORT_DECL);
        this.tokenReader.switchMode(ParserMode.IMPORT);
        STNode importKeyword = parseImportKeyword();
        STNode identifier = parseIdentifier(ParserRuleContext.IMPORT_ORG_OR_MODULE_NAME);

        STToken token = peek();
        STNode importDecl = parseImportDecl(token.kind, importKeyword, identifier);
        this.tokenReader.resetMode();
        endContext();
        return importDecl;
    }

    /**
     * Parse import keyword.
     *
     * @return Parsed node
     */
    private STNode parseImportKeyword() {
        STToken token = peek();
        if (token.kind == SyntaxKind.IMPORT_KEYWORD) {
            return consume();
        } else {
            Solution sol = recover(token, ParserRuleContext.IMPORT_KEYWORD);
            return sol.recoveredNode;
        }
    }

    /**
     * Parse identifier.
     *
     * @return Parsed node
     */
    private STNode parseIdentifier(ParserRuleContext currentCtx) {
        STToken token = peek();
        if (token.kind == SyntaxKind.IDENTIFIER_TOKEN) {
            return consume();
        } else {
            Solution sol = recover(token, currentCtx);
            return sol.recoveredNode;
        }
    }

    /**
     * Parse RHS of the import declaration. This includes the components after the
     * starting identifier (org-name/module-name) of the import decl.
     *
     * @param importKeyword Import keyword
     * @param identifier Org-name or the module name
     * @return Parsed node
     */
    private STNode parseImportDecl(STNode importKeyword, STNode identifier) {
        STToken nextToken = peek();
        return parseImportDecl(nextToken.kind, importKeyword, identifier);
    }

    private STNode parseImportDecl(SyntaxKind tokenKind, STNode importKeyword, STNode identifier) {
        STNode orgName;
        STNode moduleName;
        STNode version;
        STNode alias;

        switch (tokenKind) {
            case SLASH_TOKEN:
                STNode slash = parseSlashToken();
                orgName = STNodeFactory.createOrgName(identifier, slash);
                moduleName = parseModuleName();
                version = parseVersion();
                alias = parseImportPrefixDecl();
                break;
            case DOT_TOKEN:
            case VERSION_KEYWORD:
                orgName = STNodeFactory.createEmptyNode();
                moduleName = parseModuleName(tokenKind, identifier);
                version = parseVersion();
                alias = parseImportPrefixDecl();
                break;
            case AS_KEYWORD:
                orgName = STNodeFactory.createEmptyNode();
                moduleName = parseModuleName(tokenKind, identifier);
                version = STNodeFactory.createEmptyNode();
                alias = parseImportPrefixDecl();
                break;
            case SEMICOLON_TOKEN:
                orgName = STNodeFactory.createEmptyNode();
                moduleName = parseModuleName(tokenKind, identifier);
                version = STNodeFactory.createEmptyNode();
                alias = STNodeFactory.createEmptyNode();
                break;
            default:
                Solution solution = recover(peek(), ParserRuleContext.IMPORT_DECL_RHS, importKeyword, identifier);

                // rule with the inserted token. This is done to pick the correct branch
                // to continue the parsing.
                if (solution.action == Action.REMOVE) {
                    return solution.recoveredNode;
                }

                return parseImportDecl(solution.tokenKind, importKeyword, identifier);
        }

        STNode semicolon = parseSemicolon();
        return STNodeFactory.createImportDecl(importKeyword, orgName, moduleName, version, alias, semicolon);
    }

    /**
     * parse slash token.
     *
     * @return Parsed node
     */
    private STNode parseSlashToken() {
        STToken token = peek();
        if (token.kind == SyntaxKind.SLASH_TOKEN) {
            return consume();
        } else {
            Solution sol = recover(token, ParserRuleContext.SLASH);
            return sol.recoveredNode;
        }
    }

    /**
     * Parse dot token.
     *
     * @return Parsed node
     */
    private STNode parseDotToken() {
        STToken nextToken = peek();
        return parseDotToken(nextToken.kind);
    }

    private STNode parseDotToken(SyntaxKind tokenKind) {
        if (tokenKind == SyntaxKind.DOT_TOKEN) {
            return consume();
        } else {
            Solution sol = recover(peek(), ParserRuleContext.DOT);
            return sol.recoveredNode;
        }
    }

    /**
     * Parse module name of a import declaration.
     *
     * @return Parsed node
     */
    private STNode parseModuleName() {
        STNode moduleNameStart = parseIdentifier(ParserRuleContext.IMPORT_MODULE_NAME);
        return parseModuleName(peek().kind, moduleNameStart);
    }

    /**
     * Parse import module name of a import declaration, given the module name start identifier.
     *
     * @param moduleNameStart Starting identifier of the module name
     * @return Parsed node
     */
    private STNode parseModuleName(SyntaxKind nextTokenKind, STNode moduleNameStart) {
        List<STNode> moduleNameParts = new ArrayList<>();
        moduleNameParts.add(moduleNameStart);

        STNode identifier;
        STNode dotToken;
        while (!isEndOfImportModuleName(nextTokenKind)) {
            dotToken = parseDotToken();
            identifier = parseIdentifier(ParserRuleContext.IMPORT_MODULE_NAME);
            STNode moduleNamePart = STNodeFactory.createModuleNamePart(dotToken, identifier);
            moduleNameParts.add(moduleNamePart);
            nextTokenKind = peek().kind;
        }

        return STNodeFactory.createNodeList(moduleNameParts);
    }

    private boolean isEndOfImportModuleName(SyntaxKind nextTokenKind) {
        return nextTokenKind != SyntaxKind.DOT_TOKEN && nextTokenKind != SyntaxKind.IDENTIFIER_TOKEN;
    }

    private boolean isEndOfImportDecl(SyntaxKind nextTokenKind) {
        switch (nextTokenKind) {
            case SEMICOLON_TOKEN:
            case PUBLIC_KEYWORD:
            case FUNCTION_KEYWORD:
            case TYPE_KEYWORD:
            case ABSTRACT_KEYWORD:
            case CONST_KEYWORD:
            case EOF_TOKEN:
                return true;
            default:
                return false;
        }
    }

    /**
     * Parse version component of a import declaration.
     * <p>
     * <code>version-decl := version sem-ver</code>
     *
     * @return Parsed node
     */
    private STNode parseVersion() {
        STToken nextToken = peek();
        return parseVersion(nextToken.kind);
    }

    private STNode parseVersion(SyntaxKind nextTokenKind) {
        switch (nextTokenKind) {
            case VERSION_KEYWORD:
                STNode versionKeyword = parseVersionKeywrod();
                STNode versionNumber = parseVersionNumber();
                return STNodeFactory.createImportVersion(versionKeyword, versionNumber);
            case AS_KEYWORD:
            case SEMICOLON_TOKEN:
                return STNodeFactory.createEmptyNode();
            default:
                if (isEndOfImportDecl(nextTokenKind)) {
                    return STNodeFactory.createEmptyNode();
                }

                STToken token = peek();
                Solution solution = recover(token, ParserRuleContext.IMPORT_VERSION_DECL);

                // If the parser recovered by inserting a token, then try to re-parse the same
                // rule with the inserted token. This is done to pick the correct branch
                // to continue the parsing.
                if (solution.action == Action.REMOVE) {
                    return solution.recoveredNode;
                }

                return parseVersion(solution.tokenKind);
        }

    }

    /**
     * Parse version keywrod.
     *
     * @return Parsed node
     */
    private STNode parseVersionKeywrod() {
        STToken nextToken = peek();
        if (nextToken.kind == SyntaxKind.VERSION_KEYWORD) {
            return consume();
        } else {
            Solution sol = recover(peek(), ParserRuleContext.VERSION_KEYWORD);
            return sol.recoveredNode;
        }
    }

    /**
     * Parse version number.
     * <p>
     * <code>sem-ver := major-num [. minor-num [. patch-num]]
     * <br/>
     * major-num := DecimalNumber
     * <br/>
     * minor-num := DecimalNumber
     * <br/>
     * patch-num := DecimalNumber
     * </code>
     *
     * @return Parsed node
     */
    private STNode parseVersionNumber() {
        STToken nextToken = peek();
        return parseVersionNumber(nextToken.kind);
    }

    private STNode parseVersionNumber(SyntaxKind nextTokenKind) {
        STNode majorVersion;
        switch (nextTokenKind) {
            case DECIMAL_INTEGER_LITERAL:
                majorVersion = parseMajorVersion();
                break;
            default:
                STToken token = peek();
                Solution solution = recover(token, ParserRuleContext.VERSION_NUMBER);

                // If the parser recovered by inserting a token, then try to re-parse the same
                // rule with the inserted token. This is done to pick the correct branch
                // to continue the parsing.
                if (solution.action == Action.REMOVE) {
                    return solution.recoveredNode;
                }

                return parseVersionNumber(solution.tokenKind);
        }

        List<STNode> versionParts = new ArrayList<>();
        versionParts.add(majorVersion);

        STNode minorVersion = parseMinorVersion();
        if (minorVersion != null) {
            versionParts.add(minorVersion);

            STNode patchVersion = parsePatchVersion();
            if (patchVersion != null) {
                versionParts.add(patchVersion);
            }
        }

        return STNodeFactory.createNodeList(versionParts);

    }

    private STNode parseMajorVersion() {
        return parseDecimalIntLiteral(ParserRuleContext.MAJOR_VERSION);
    }

    private STNode parseMinorVersion() {
        return parseSubVersion(ParserRuleContext.MINOR_VERSION);
    }

    private STNode parsePatchVersion() {
        return parseSubVersion(ParserRuleContext.PATCH_VERSION);
    }

    /**
     * Parse decimal literal.
     *
     * @param context Context in which the decimal literal is used.
     * @return Parsed node
     */
    private STNode parseDecimalIntLiteral(ParserRuleContext context) {
        STToken nextToken = peek();
        if (nextToken.kind == SyntaxKind.DECIMAL_INTEGER_LITERAL) {
            return consume();
        } else {
            Solution sol = recover(peek(), context);
            return sol.recoveredNode;
        }
    }

    /**
     * Parse sub version. i.e: minor-version/patch-version.
     *
     * @param context Context indicating what kind of sub-version is being parsed.
     * @return Parsed node
     */
    private STNode parseSubVersion(ParserRuleContext context) {
        STToken nextToken = peek();
        return parseSubVersion(nextToken.kind, context);
    }

    private STNode parseSubVersion(SyntaxKind nextTokenKind, ParserRuleContext context) {
        switch (nextTokenKind) {
            case AS_KEYWORD:
            case SEMICOLON_TOKEN:
                return null;
            case DOT_TOKEN:
                STNode leadingDot = parseDotToken();
                STNode versionNumber = parseDecimalIntLiteral(context);
                return STNodeFactory.createVersionPart(leadingDot, versionNumber);
            default:
                STToken token = peek();
                Solution solution = recover(token, ParserRuleContext.IMPORT_SUB_VERSION);

                // If the parser recovered by inserting a token, then try to re-parse the same
                // rule with the inserted token. This is done to pick the correct branch
                // to continue the parsing.
                if (solution.action == Action.REMOVE) {
                    return solution.recoveredNode;
                }

                return parseSubVersion(solution.tokenKind, context);
        }
    }

    /**
     * Parse import prefix declaration.
     * <p>
     * <code>import-prefix-decl := as import-prefix
     * <br/>
     * import-prefix := a identifier | _
     * </code>
     *
     * @return Parsed node
     */
    private STNode parseImportPrefixDecl() {
        STToken token = peek();
        return parseImportPrefixDecl(token.kind);
    }

    private STNode parseImportPrefixDecl(SyntaxKind nextTokenKind) {
        switch (nextTokenKind) {
            case AS_KEYWORD:
                STNode asKeyword = parseAsKeyword();
                STNode prefix = parseImportPrefix();
                return STNodeFactory.createImportPrefix(asKeyword, prefix);
            case SEMICOLON_TOKEN:
                return STNodeFactory.createEmptyNode();
            default:
                if (isEndOfImportDecl(nextTokenKind)) {
                    return STNodeFactory.createEmptyNode();
                }

                STToken token = peek();
                Solution solution = recover(token, ParserRuleContext.IMPORT_PREFIX_DECL);

                // If the parser recovered by inserting a token, then try to re-parse the same
                // rule with the inserted token. This is done to pick the correct branch
                // to continue the parsing.
                if (solution.action == Action.REMOVE) {
                    return solution.recoveredNode;
                }

                return parseImportPrefixDecl(solution.tokenKind);
        }
    }

    /**
     * Parse <code>as</code> keyword.
     *
     * @return Parsed node
     */
    private STNode parseAsKeyword() {
        STToken nextToken = peek();
        if (nextToken.kind == SyntaxKind.AS_KEYWORD) {
            return consume();
        } else {
            Solution sol = recover(peek(), ParserRuleContext.AS_KEYWORD);
            return sol.recoveredNode;
        }
    }

    /**
     * Parse import prefix.
     *
     * @return Parsed node
     */
    private STNode parseImportPrefix() {
        STToken nextToken = peek();
        if (nextToken.kind == SyntaxKind.IDENTIFIER_TOKEN) {
            return consume();
        } else {
            Solution sol = recover(peek(), ParserRuleContext.IMPORT_PREFIX);
            return sol.recoveredNode;
        }
    }

    /**
     * Parse top level node, given the modifier that precedes it.
     * 
     * @param modifier Modifier that precedes the top level node
     * @return Parsed node
     */
    private STNode parseTopLevelNode(STNode modifier) {
        STToken token = peek();
        return parseTopLevelNode(token.kind, modifier);
    }

    /**
     * Parse top level node given the next token kind and the modifier that precedes it.
     * 
     * @param tokenKind Next token kind
     * @param modifier Modifier that precedes the top level node
     * @return Parsed top-level node
     */
    private STNode parseTopLevelNode(SyntaxKind tokenKind, STNode modifier) {
        switch (tokenKind) {
            case FUNCTION_KEYWORD:
                return parseFunctionDefinition(modifier);
            case TYPE_KEYWORD:
                return parseModuleTypeDefinition(modifier);
            default:
                STToken token = peek();
                Solution solution = recover(token, ParserRuleContext.TOP_LEVEL_NODE_THAT_SUPPORTS_MODIFIER, modifier);

                // If the parser recovered by inserting a token, then try to re-parse the same
                // rule with the inserted token. This is done to pick the correct branch
                // to continue the parsing.
                if (solution.action == Action.REMOVE) {
                    return solution.recoveredNode;
                }

                return parseTopLevelNode(solution.tokenKind, modifier);
        }
    }

    /**
     * Parse access modifiers.
     * 
     * @return Parsed node
     */
    private STNode parseModifier() {
        STToken token = peek();
        if (token.kind == SyntaxKind.PUBLIC_KEYWORD) {
            return consume();
        } else {
            Solution sol = recover(token, ParserRuleContext.PUBLIC_KEYWORD);
            return sol.recoveredNode;
        }
    }

    /**
     * <p>
     * Parse function definition. A function definition has the following structure.
     * </p>
     * <code>
     * function-defn := FUNCTION identifier function-signature function-body
     * </code>
     * 
     * @return Parsed node
     */
    private STNode parseFunctionDefinition(STNode visibilityQualifier) {
        startContext(ParserRuleContext.FUNC_DEFINITION);

        STNode functionKeyword = parseFunctionKeyword();
        STNode name = parseFunctionName();
        STNode openParenthesis = parseOpenParenthesis();
        STNode parameters = parseParamList();
        STNode closeParenthesis = parseCloseParenthesis();
        STNode returnTypeDesc = parseReturnTypeDescriptor();
        STNode body = parseFunctionBody();

        endContext();
        return STNodeFactory.createFunctionDefinition(visibilityQualifier, functionKeyword, name, openParenthesis,
                parameters, closeParenthesis, returnTypeDesc, body);
    }

    /**
     * Parse function keyword. Need to validate the token before consuming,
     * since we can reach here while recovering.
     * 
     * @return Parsed node
     */
    private STNode parseFunctionKeyword() {
        STToken token = peek();
        if (token.kind == SyntaxKind.FUNCTION_KEYWORD) {
            return consume();
        } else {
            Solution sol = recover(token, ParserRuleContext.FUNCTION_KEYWORD);
            return sol.recoveredNode;
        }
    }

    /**
     * Parse function name.
     * 
     * @return Parsed node
     */
    private STNode parseFunctionName() {
        STToken token = peek();
        if (token.kind == SyntaxKind.IDENTIFIER_TOKEN) {
            return consume();
        } else {
            Solution sol = recover(token, ParserRuleContext.FUNC_NAME);
            return sol.recoveredNode;
        }
    }

    /**
     * Parse open parenthesis.
     * 
     * @return Parsed node
     */
    private STNode parseOpenParenthesis() {
        STToken token = peek();
        if (token.kind == SyntaxKind.OPEN_PAREN_TOKEN) {
            return consume();
        } else {
            Solution sol = recover(token, ParserRuleContext.OPEN_PARENTHESIS);
            return sol.recoveredNode;
        }
    }

    /**
     * Parse close parenthesis.
     * 
     * @return Parsed node
     */
    private STNode parseCloseParenthesis() {
        STToken token = peek();
        if (token.kind == SyntaxKind.CLOSE_PAREN_TOKEN) {
            return consume();
        } else {
            Solution sol = recover(token, ParserRuleContext.CLOSE_PARENTHESIS);
            return sol.recoveredNode;
        }
    }

    /**
     * <p>
     * Parse parameter list.
     * </p>
     * <code>
     * param-list := required-params [, defaultable-params] [, rest-param]
     *     <br/>&nbsp;| defaultable-params [, rest-param]
     *     <br/>&nbsp;| [rest-param]
     * <br/><br/>
     * required-params := required-param (, required-param)*
     * <br/><br/>
     * required-param := [annots] [public] type-descriptor [param-name]
     * <br/><br/>
     * defaultable-params := defaultable-param (, defaultable-param)*
     * <br/><br/>
     * defaultable-param := [annots] [public] type-descriptor [param-name] default-value
     * <br/><br/>
     * rest-param := [annots] type-descriptor ... [param-name]
     * <br/><br/>
     * param-name := identifier
     * </code>
     * 
     * @return Parsed node
     */
    private STNode parseParamList() {
        startContext(ParserRuleContext.PARAM_LIST);
        ArrayList<STNode> paramsList = new ArrayList<>();

        STToken token = peek();
        if (isEndOfParametersList(token.kind)) {
            STNode params = STNodeFactory.createNodeList(paramsList);
            endContext();
            return params;
        }

        // Parse the first parameter. Comma precedes the first parameter doesn't exist.
        STNode startingComma = STNodeFactory.createEmptyNode();
        this.currentParamKind = ParserRuleContext.REQUIRED_PARAM;
        paramsList.add(parseParameter(startingComma));

        // Parse follow-up parameters.
        token = peek();
        while (!isEndOfParametersList(token.kind)) {
            STNode leadingComma = parseComma();
            STNode param = parseParameter(leadingComma);
            paramsList.add(param);
            token = peek();
        }

        STNode params = STNodeFactory.createNodeList(paramsList);
        endContext();
        return params;
    }

    /**
     * Parse a single parameter. Parameter can be a required parameter, a defaultable
     * parameter, or a rest parameter.
     * 
     * @param leadingComma Comma that occurs before the param
     * @return Parsed node
     */
    private STNode parseParameter(STNode leadingComma) {
        STToken token = peek();
        if (this.currentParamKind == ParserRuleContext.REST_PARAM) {
            // This is an erroneous scenario, where there are more parameters after
            // the rest parameter. Log an error, and continue the remainder of the
            // parameters by removing the order restriction.

            // TODO: mark the node as erroneous
            this.errorHandler.reportInvalidNode(token, "cannot have more parameters after the rest-parameter");
            startContext(ParserRuleContext.REQUIRED_PARAM);
        } else {
            startContext(this.currentParamKind);
        }

        if (token.kind == SyntaxKind.PUBLIC_KEYWORD) {
            parseModifier();
            token = peek();
        }

        STNode type = parseTypeDescriptor(token.kind);
        STNode param = parseAfterParamType(leadingComma, type);
        endContext();
        return param;
    }

    private STNode parseAfterParamType(STNode leadingComma, STNode type) {
        STToken token = peek();
        return parseAfterParamType(token.kind, leadingComma, type);
    }

    private STNode parseAfterParamType(SyntaxKind tokenKind, STNode leadingComma, STNode type) {
        switch (tokenKind) {
            case ELLIPSIS_TOKEN:
                this.currentParamKind = ParserRuleContext.REST_PARAM;
                switchContext(ParserRuleContext.REST_PARAM);
                STNode ellipsis = parseEllipsis();
                STNode paramName = parseVariableName();
                return STNodeFactory.createRestParameter(SyntaxKind.PARAMETER, leadingComma, type, ellipsis, paramName);
            case IDENTIFIER_TOKEN:
                paramName = parseVariableName();
                return parseParameterRhs(leadingComma, type, paramName);
            default:
                STToken token = peek();
                Solution solution = recover(token, ParserRuleContext.AFTER_PARAMETER_TYPE, leadingComma, type);

                // If the parser recovered by inserting a token, then try to re-parse the same
                // rule with the inserted token. This is done to pick the correct branch
                // to continue the parsing.
                if (solution.action == Action.REMOVE) {
                    return solution.recoveredNode;
                }

                return parseAfterParamType(solution.tokenKind, leadingComma, type);
        }
    }

    /**
     * Parse ellipsis.
     * 
     * @return Parsed node
     */
    private STNode parseEllipsis() {
        STToken token = peek();
        if (token.kind == SyntaxKind.ELLIPSIS_TOKEN) {
            return consume(); // parse '...'
        } else {
            Solution sol = recover(token, ParserRuleContext.ELLIPSIS);
            return sol.recoveredNode;
        }
    }

    /**
     * <p>
     * Parse the right hand side of a required/defaultable parameter.
     * </p>
     * <code>parameter-rhs := [= expression]</code>
     * 
     * @return Parsed parameter node
     */
    private STNode parseParameterRhs(STNode leadingComma, STNode type, STNode paramName) {
        STToken token = peek();
        return parseParameterRhs(token.kind, leadingComma, type, paramName);
    }

    /**
     * Parse the right hand side of a required/defaultable parameter, given the next token kind.
     * 
     * @param tokenKind Next token kind
     * @return Parsed parameter node
     */
    private STNode parseParameterRhs(SyntaxKind tokenKind, STNode leadingComma, STNode type, STNode paramName) {
        // Required parameters
        if (isEndOfParameter(tokenKind)) {
            if (this.currentParamKind == ParserRuleContext.DEFAULTABLE_PARAM) {
                // This is an erroneous scenario, where a required parameters comes after
                // a defaulatble parameter. Log an error, and continue.

                // TODO: mark the node as erroneous
                // TODO: Fix the line number in the error
                this.errorHandler.reportInvalidNode(peek(),
                        "cannot have a required parameter after a defaultable parameter");
            }

            // TODO: add access modifier
            STNode visibilityQualifier = STNodeFactory.createEmptyNode();
            return STNodeFactory.createRequiredParameter(SyntaxKind.PARAMETER, leadingComma, visibilityQualifier, type,
                    paramName);
        } else if (tokenKind == SyntaxKind.EQUAL_TOKEN) {

            // If we were processing required params so far and found a defualtable
            // parameter, then switch the context to defaultable params.
            if (this.currentParamKind == ParserRuleContext.REQUIRED_PARAM) {
                this.currentParamKind = ParserRuleContext.DEFAULTABLE_PARAM;
                switchContext(ParserRuleContext.DEFAULTABLE_PARAM);
            }

            // Defaultable parameters
            STNode equal = parseAssignOp();
            STNode expr = parseExpression();
            STNode visibilityQualifier = STNodeFactory.createEmptyNode();
            return STNodeFactory.createDefaultableParameter(SyntaxKind.PARAMETER, leadingComma, visibilityQualifier,
                    type, paramName, equal, expr);
        } else {
            STToken token = peek();
            Solution solution = recover(token, ParserRuleContext.PARAMETER_RHS, leadingComma, type, paramName);

            // If the parser recovered by inserting a token, then try to re-parse the same
            // rule with the inserted token. This is done to pick the correct branch
            // to continue the parsing.
            if (solution.action == Action.REMOVE) {
                return solution.recoveredNode;
            }

            return parseParameterRhs(solution.tokenKind, leadingComma, type, paramName);
        }
    }

    /**
     * Parse comma.
     * 
     * @return Parsed node
     */
    private STNode parseComma() {
        STToken token = peek();
        if (token.kind == SyntaxKind.COMMA_TOKEN) {
            return consume();
        } else {
            Solution sol = recover(token, ParserRuleContext.COMMA);
            return sol.recoveredNode;
        }
    }

    /**
     * Check whether the given token is an end of a parameter.
     * 
     * @param tokenKind Next token kind
     * @return <code>true</code> if the token represents an end of a parameter. <code>false</code> otherwise
     */
    private boolean isEndOfParameter(SyntaxKind tokenKind) {
        switch (tokenKind) {
            case CLOSE_BRACE_TOKEN:
            case CLOSE_PAREN_TOKEN:
            case CLOSE_BRACKET_TOKEN:
            case SEMICOLON_TOKEN:
            case COMMA_TOKEN:
            case PUBLIC_KEYWORD:
            case FUNCTION_KEYWORD:
            case EOF_TOKEN:
            case RETURNS_KEYWORD:
                return true;
            default:
                return false;
        }
    }

    /**
     * Check whether the given token is an end of a parameter-list.
     * 
     * @param tokenKind Next token kind
     * @return <code>true</code> if the token represents an end of a parameter-list. <code>false</code> otherwise
     */
    private boolean isEndOfParametersList(SyntaxKind tokenKind) {
        switch (tokenKind) {
            case CLOSE_BRACE_TOKEN:
            case CLOSE_PAREN_TOKEN:
            case CLOSE_BRACKET_TOKEN:
            case OPEN_BRACE_TOKEN:
            case SEMICOLON_TOKEN:
            case PUBLIC_KEYWORD:
            case FUNCTION_KEYWORD:
            case EOF_TOKEN:
            case RETURNS_KEYWORD:
                return true;
            default:
                return false;
        }
    }

    /**
     * Parse return type descriptor of a function. A return type descriptor has the following structure.
     * 
     * <code>return-type-descriptor := [ returns annots type-descriptor ]</code>
     * 
     * @return Parsed node
     */
    private STNode parseReturnTypeDescriptor() {
        startContext(ParserRuleContext.RETURN_TYPE_DESCRIPTOR);

        // If the return type is not present, simply return
        STToken token = peek();
        if (token.kind != SyntaxKind.RETURNS_KEYWORD) {
            endContext();
            return STNodeFactory.createEmptyNode();
        }

        STNode returnsKeyword = consume();
        STNode annot = parseAnnotations();
        STNode type = parseTypeDescriptor();

        endContext();
        return STNodeFactory.createReturnTypeDescriptor(returnsKeyword, annot, type);
    }

    /**
     * <p>
     * Parse a type descriptor. A type descriptor has the following structure.
     * </p>
     * <code>type-descriptor :=
     *      &nbsp;simple-type-descriptor<br/>
     *      &nbsp;| structured-type-descriptor<br/>
     *      &nbsp;| behavioral-type-descriptor<br/>
     *      &nbsp;| singleton-type-descriptor<br/>
     *      &nbsp;| union-type-descriptor<br/>
     *      &nbsp;| optional-type-descriptor<br/>
     *      &nbsp;| any-type-descriptor<br/>
     *      &nbsp;| anydata-type-descriptor<br/>
     *      &nbsp;| byte-type-descriptor<br/>
     *      &nbsp;| json-type-descriptor<br/>
     *      &nbsp;| type-descriptor-reference<br/>
     *      &nbsp;| ( type-descriptor )
     * <br/>    
     * type-descriptor-reference := qualified-identifier</code>
     * 
     * @return Parsed node
     */
    private STNode parseTypeDescriptor() {
        STToken token = peek();
        return parseTypeDescriptor(token.kind);
    }

    /**
     * <p>
     * Parse a type descriptor, given the next token kind.
     * </p>
     * 
     * @param tokenKind Next token kind
     * @return Parsed node
     */
    private STNode parseTypeDescriptor(SyntaxKind tokenKind) {
        switch (tokenKind) {
            case SIMPLE_TYPE:
                // simple type descriptor
                return parseSimpleTypeDescriptor();
            case IDENTIFIER_TOKEN:
                return parseTypeReference();
            case RECORD_KEYWORD:
                // Record type descriptor
                return parseRecordTypeDescriptor();
            case OBJECT_KEYWORD:
            case ABSTRACT_KEYWORD:
            case CLIENT_KEYWORD:
                // Object type descriptor
                return parseObjectTypeDescriptor();
            default:
                STToken token = peek();
                Solution solution = recover(token, ParserRuleContext.TYPE_DESCRIPTOR);

                // If the parser recovered by inserting a token, then try to re-parse the same
                // rule with the inserted token. This is done to pick the correct branch
                // to continue the parsing.
                if (solution.action == Action.REMOVE) {
                    return solution.recoveredNode;
                }

                return parseTypeDescriptor(solution.tokenKind);
        }

        // TODO: only supports built-in/user-defined types. Add others.
    }

    /**
     * Parse simple type descriptor.
     * 
     * @return Parsed node
     */
    private STNode parseSimpleTypeDescriptor() {
        STToken node = peek();
        switch (node.kind) {
            case SIMPLE_TYPE:
                return consume();
            default:
                Solution sol = recover(peek(), ParserRuleContext.SIMPLE_TYPE_DESCRIPTOR);
                return sol.recoveredNode;
        }
    }

    /**
     * Parse annotation attachments.
     * 
     * @return Parsed node
     */
    private STNode parseAnnotations() {
        // TODO
        return STNodeFactory.createEmptyNode();
    }

    /**
     * <p>
     * Parse function body. A function body has the following structure.
     * </p>
     * <code>
     * function-body := function-body-block | external-function-body
     * external-function-body := = annots external ;
     * function-body-block := { [default-worker-init, named-worker-decl+] default-worker }
     * </code>
     * 
     * @return Parsed node
     */
    private STNode parseFunctionBody() {
        STToken token = peek();
        return parseFunctionBody(token.kind);
    }

    /**
     * Parse function body, given the next token kind.
     * 
     * @param tokenKind Next token kind
     * @return Parsed node
     */
    protected STNode parseFunctionBody(SyntaxKind tokenKind) {
        switch (tokenKind) {
            case EQUAL_TOKEN:
                return parseExternalFunctionBody();
            case OPEN_BRACE_TOKEN:
                return parseFunctionBodyBlock();
            default:
                STToken token = peek();
                Solution solution = recover(token, ParserRuleContext.FUNC_BODY);

                // If the parser recovered by inserting a token, then try to re-parse the same
                // rule with the inserted token. This is done to pick the correct branch
                // to continue the parsing.

                if (solution.action == Action.REMOVE) {
                    return solution.recoveredNode;
                }

                // If the recovered token is not something that can be re-parsed,
                // then don't try to re-parse the same rule.
                if (solution.tokenKind == SyntaxKind.NONE) {
                    // TODO: check this again
                    return STNodeFactory.createMissingToken(solution.tokenKind);
                }

                return parseFunctionBody(solution.tokenKind);
        }
    }

    /**
     * <p>
     * Parse function body block. A function body block has the following structure.
     * </p>
     * 
     * <code>
     * function-body-block := { [default-worker-init, named-worker-decl+] default-worker }<br/>
     * default-worker-init := sequence-stmt<br/>
     * default-worker := sequence-stmt<br/>
     * named-worker-decl := worker worker-name return-type-descriptor { sequence-stmt }<br/>
     * worker-name := identifier<br/>
     * </code>
     * 
     * @return Parsed node
     */
    private STNode parseFunctionBodyBlock() {
        startContext(ParserRuleContext.FUNC_BODY_BLOCK);
        STNode openBrace = parseOpenBrace();
        STNode stmts = parseStatements(); // TODO: allow workers
        STNode closeBrace = parseCloseBrace();
        endContext();
        return STNodeFactory.createBlockStatement(openBrace, stmts, closeBrace);
    }

    /**
     * Check whether the given token is an end of a block.
     * 
     * @param tokenKind STToken to check
     * @return <code>true</code> if the token represents an end of a block. <code>false</code> otherwise
     */
    private boolean isEndOfBlockNode(SyntaxKind tokenKind) {
        switch (tokenKind) {
            case CLOSE_BRACE_TOKEN:
            case EOF_TOKEN:
            case CLOSE_BRACE_PIPE_TOKEN:
            case PUBLIC_KEYWORD:
            case FUNCTION_KEYWORD:
            case ELSE_KEYWORD:
                return true;
            default:
                return false;
        }
    }

    private boolean isEndOfRecordTypeNode(SyntaxKind nextTokenKind) {
        STToken nexNextToken = peek(2);
        return isEndOfBlockNode(nextTokenKind) || isEndOfBlockNode(nexNextToken.kind);
    }

    private boolean isEndOfObjectTypeNode(SyntaxKind tokenKind, SyntaxKind nextNextTokenKind) {
        switch (tokenKind) {
            case CLOSE_BRACE_TOKEN:
            case EOF_TOKEN:
            case CLOSE_BRACE_PIPE_TOKEN:
            case TYPE_KEYWORD:
                return true;
            default:
                switch (nextNextTokenKind) {
                    case CLOSE_BRACE_TOKEN:
                    case EOF_TOKEN:
                    case CLOSE_BRACE_PIPE_TOKEN:
                    case TYPE_KEYWORD:
                        return true;
                    default:
                        return false;
                }
        }
    }

    /**
     * Parse type reference or variable reference.
     * 
     * @return Parsed node
     */
    private STNode parseStatementStartIdentifier() {
        return parseQualifiedIdentifier(ParserRuleContext.STATEMENT_START_IDENTIFIER);
    }

    /**
     * Parse variable name.
     * 
     * @return Parsed node
     */
    private STNode parseVariableName() {
        STToken token = peek();
        return parseVariableName(token.kind);
    }

    /**
     * Parse variable name.
     * 
     * @return Parsed node
     */
    private STNode parseVariableName(SyntaxKind tokenKind) {
        if (tokenKind == SyntaxKind.IDENTIFIER_TOKEN) {
            return consume();
        } else {
            Solution sol = recover(peek(), ParserRuleContext.VARIABLE_NAME);
            return sol.recoveredNode;
        }
    }

    /**
     * Parse open brace.
     * 
     * @return Parsed node
     */
    private STNode parseOpenBrace() {
        STToken token = peek();
        if (token.kind == SyntaxKind.OPEN_BRACE_TOKEN) {
            return consume();
        } else {
            Solution sol = recover(token, ParserRuleContext.OPEN_BRACE);
            return sol.recoveredNode;
        }
    }

    /**
     * Parse close brace.
     * 
     * @return Parsed node
     */
    private STNode parseCloseBrace() {
        STToken token = peek();
        if (token.kind == SyntaxKind.CLOSE_BRACE_TOKEN) {
            return consume();
        } else {
            Solution sol = recover(token, ParserRuleContext.CLOSE_BRACE);
            return sol.recoveredNode;
        }
    }

    /**
     * <p>
     * Parse external function body. An external function body has the following structure.
     * </p>
     * <code>
     * external-function-body := = annots external ;
     * </code>
     * 
     * @return Parsed node
     */
    private STNode parseExternalFunctionBody() {
        startContext(ParserRuleContext.EXTERNAL_FUNC_BODY);
        STNode assign = parseAssignOp();
        STNode annotation = parseAnnotations();
        STNode externalKeyword = parseExternalKeyword();
        STNode semicolon = parseSemicolon();

        endContext();
        return STNodeFactory.createExternalFunctionBody(SyntaxKind.EXTERNAL_FUNCTION_BODY, assign, annotation,
                externalKeyword, semicolon);
    }

    /**
     * Parse semicolon.
     * 
     * @return Parsed node
     */
    private STNode parseSemicolon() {
        STToken token = peek();
        if (token.kind == SyntaxKind.SEMICOLON_TOKEN) {
            return consume();
        } else {
            Solution sol = recover(token, ParserRuleContext.SEMICOLON);
            return sol.recoveredNode;
        }
    }

    /**
     * Parse <code>external</code> keyword.
     * 
     * @return Parsed node
     */
    private STNode parseExternalKeyword() {
        STToken token = peek();
        if (token.kind == SyntaxKind.EXTERNAL_KEYWORD) {
            return consume();
        } else {
            Solution sol = recover(token, ParserRuleContext.EXTERNAL_KEYWORD);
            return sol.recoveredNode;
        }
    }

    /*
     * Operators
     */

    /**
     * Parse assign operator.
     * 
     * @return Parsed node
     */
    private STNode parseAssignOp() {
        STToken token = peek();
        if (token.kind == SyntaxKind.EQUAL_TOKEN) {
            return consume();
        } else {
            Solution sol = recover(token, ParserRuleContext.ASSIGN_OP);
            return sol.recoveredNode;
        }
    }

    /**
     * Parse binary operator.
     * 
     * @return Parsed node
     */
    private STNode parseBinaryOperator() {
        STToken token = peek();
        if (isBinaryOperator(token.kind)) {
            return consume();
        } else {
            Solution sol = recover(token, ParserRuleContext.BINARY_OPERATOR);
            return sol.recoveredNode;
        }
    }

    /**
     * Check whether the given token kind is a binary operator.
     * 
     * @param kind STToken kind
     * @return <code>true</code> if the token kind refers to a binary operator. <code>false</code> otherwise
     */
    private boolean isBinaryOperator(SyntaxKind kind) {
        switch (kind) {
            case PLUS_TOKEN:
            case MINUS_TOKEN:
            case SLASH_TOKEN:
            case ASTERISK_TOKEN:
            case GT_TOKEN:
            case LT_TOKEN:
            case EQUAL_GT_TOKEN:
            case DOUBLE_EQUAL_TOKEN:
            case TRIPPLE_EQUAL_TOKEN:
                return true;
            default:
                return false;
        }
    }

    /**
     * Get the precedence of a given operator.
     * 
     * @param binaryOpKind Operator kind
     * @return Precedence of the given operator
     */
    private OperatorPrecedence getOpPrecedence(SyntaxKind binaryOpKind) {
        switch (binaryOpKind) {
            case ASTERISK_TOKEN: // multiplication
            case SLASH_TOKEN: // division
                return OperatorPrecedence.MULTIPLICATIVE;
            case PLUS_TOKEN:
            case MINUS_TOKEN:
                return OperatorPrecedence.ADDITIVE;
            case GT_TOKEN:
            case LT_TOKEN:
                return OperatorPrecedence.BINARY_COMPARE;
            case DOT_TOKEN:
            case OPEN_BRACKET_TOKEN:
            case OPEN_PAREN_TOKEN:
                return OperatorPrecedence.MEMBER_ACCESS;
            default:
                throw new UnsupportedOperationException("Unsupported binary operator '" + binaryOpKind + "'");
        }
    }

    /**
     * <p>
     * Get the operator kind to insert during recovery, given the precedence level.
     * </p>
     * 
     * @param opPrecedenceLevel Precedence of the given operator
     * @return Kind of the operator to insert
     */
    private SyntaxKind getOperatorKindToInsert(OperatorPrecedence opPrecedenceLevel) {
        switch (opPrecedenceLevel) {
            case MULTIPLICATIVE:
                return SyntaxKind.ASTERISK_TOKEN;
            case ADDITIVE:
                return SyntaxKind.PLUS_TOKEN;
            case BINARY_COMPARE:
                return SyntaxKind.LT_TOKEN;
            default:
                throw new UnsupportedOperationException(
                        "Unsupported operator precedence level'" + opPrecedenceLevel + "'");
        }
    }

    /**
     * <p>
     * Parse a module type definition.
     * </p>
     * <code>module-type-defn := metadata [public] type identifier type-descriptor ;</code>
     * 
     * @return Parsed node
     */
    private STNode parseModuleTypeDefinition(STNode modifier) {
        startContext(ParserRuleContext.MODULE_TYPE_DEFINITION);

        STNode typeKeyword = parseTypeKeyword();
        STNode typeName = parseTypeName();
        STNode typeDescriptor = parseTypeDescriptor();
        STNode comma = parseSemicolon();

        endContext();
        return STNodeFactory.createModuleTypeDefinition(modifier, typeKeyword, typeName, typeDescriptor, comma);
    }

    /**
     * Parse type keyword.
     * 
     * @return Parsed node
     */
    private STNode parseTypeKeyword() {
        STToken token = peek();
        if (token.kind == SyntaxKind.TYPE_KEYWORD) {
            return consume();
        } else {
            Solution sol = recover(token, ParserRuleContext.TYPE_KEYWORD);
            return sol.recoveredNode;
        }
    }

    /**
     * Parse type name.
     * 
     * @return Parsed node
     */
    private STNode parseTypeName() {
        STToken token = peek();
        if (token.kind == SyntaxKind.IDENTIFIER_TOKEN) {
            return consume();
        } else {
            Solution sol = recover(token, ParserRuleContext.TYPE_NAME);
            return sol.recoveredNode;
        }
    }

    /**
     * <p>
     * Parse record type descriptor. A record type descriptor body has the following structure.
     * </p>
     * 
     * <code>record-type-descriptor := inclusive-record-type-descriptor | exclusive-record-type-descriptor
     * <br/><br/>inclusive-record-type-descriptor := record { field-descriptor* }
     * <br/><br/>exclusive-record-type-descriptor := record {| field-descriptor* [record-rest-descriptor] |}
     * </code>
     * 
     * @return Parsed node
     */
    private STNode parseRecordTypeDescriptor() {
        startContext(ParserRuleContext.RECORD_TYPE_DESCRIPTOR);
        STNode recordKeyword = parseRecordKeyword();
        STNode bodyStartDelimiter = parseRecordBodyStartDelimiter();

        boolean isInclusive = bodyStartDelimiter.kind == SyntaxKind.OPEN_BRACE_TOKEN;
        STNode fields = parseFieldDescriptors(isInclusive);

        STNode bodyEndDelimiter = parseRecordBodyCloseDelimiter();
        endContext();

        return STNodeFactory.createRecordTypeDescriptor(recordKeyword, bodyStartDelimiter, fields, bodyEndDelimiter);
    }

    /**
     * Parse record body start delimiter.
     * 
     * @return Parsed node
     */
    private STNode parseRecordBodyStartDelimiter() {
        STToken token = peek();
        return parseRecordBodyStartDelimiter(token.kind);
    }

    private STNode parseRecordBodyStartDelimiter(SyntaxKind kind) {
        switch (kind) {
            case OPEN_BRACE_PIPE_TOKEN:
                return parseClosedRecordBodyStart();
            case OPEN_BRACE_TOKEN:
                return parseOpenBrace();
            default:
                STToken token = peek();
                Solution solution = recover(token, ParserRuleContext.RECORD_BODY_START);

                // If the parser recovered by inserting a token, then try to re-parse the same
                // rule with the inserted token. This is done to pick the correct branch
                // to continue the parsing.
                if (solution.action == Action.REMOVE) {
                    return solution.recoveredNode;
                }

                return parseRecordBodyStartDelimiter(solution.tokenKind);
        }
    }

    /**
     * Parse closed-record body start delimiter.
     * 
     * @return Parsed node
     */
    private STNode parseClosedRecordBodyStart() {
        STToken token = peek();
        if (token.kind == SyntaxKind.OPEN_BRACE_PIPE_TOKEN) {
            return consume();
        } else {
            Solution sol = recover(token, ParserRuleContext.CLOSED_RECORD_BODY_START);
            return sol.recoveredNode;
        }
    }

    /**
     * Parse record body close delimiter.
     * 
     * @return Parsed node
     */
    private STNode parseRecordBodyCloseDelimiter() {
        STToken token = peek();
        return parseRecordBodyCloseDelimiter(token.kind);
    }

    private STNode parseRecordBodyCloseDelimiter(SyntaxKind kind) {
        switch (kind) {
            case CLOSE_BRACE_PIPE_TOKEN:
                return parseClosedRecordBodyEnd();
            case CLOSE_BRACE_TOKEN:
                return parseCloseBrace();
            default:
                STToken token = peek();
                Solution solution = recover(token, ParserRuleContext.RECORD_BODY_END);

                // If the parser recovered by inserting a token, then try to re-parse the same
                // rule with the inserted token. This is done to pick the correct branch
                // to continue the parsing.
                if (solution.action == Action.REMOVE) {
                    return solution.recoveredNode;
                }

                return parseRecordBodyCloseDelimiter(solution.tokenKind);
        }
    }

    /**
     * Parse closed-record body end delimiter.
     * 
     * @return Parsed node
     */
    private STNode parseClosedRecordBodyEnd() {
        STToken token = peek();
        if (token.kind == SyntaxKind.CLOSE_BRACE_PIPE_TOKEN) {
            return consume();
        } else {
            Solution sol = recover(token, ParserRuleContext.CLOSED_RECORD_BODY_END);
            return sol.recoveredNode;
        }
    }

    /**
     * Parse record keyword.
     * 
     * @return Parsed node
     */
    private STNode parseRecordKeyword() {
        STToken token = peek();
        if (token.kind == SyntaxKind.RECORD_KEYWORD) {
            return consume();
        } else {
            Solution sol = recover(token, ParserRuleContext.RECORD_KEYWORD);
            return sol.recoveredNode;
        }
    }

    /**
     * <p>
     * Parse field descriptors.
     * </p>
     * 
     * @return Parsed node
     */
    private STNode parseFieldDescriptors(boolean isInclusive) {
        ArrayList<STNode> recordFields = new ArrayList<>();
        STToken token = peek();
        while (!isEndOfRecordTypeNode(token.kind)) {
            STNode field = parseFieldOrRestDescriptor(isInclusive);
            recordFields.add(field);
            token = peek();

            if (field.kind == SyntaxKind.RECORD_REST_TYPE) {
                break;
            }
        }

        // Following loop will only run if there are more fields after the rest type descriptor.
        // Try to parse them and mark as invalid.
        while (!isEndOfRecordTypeNode(token.kind)) {
            parseFieldOrRestDescriptor(isInclusive);
            // TODO: Mark these nodes as error/invalid nodes.
            this.errorHandler.reportInvalidNode(token, "cannot have more fields after the rest type descriptor");
            token = peek();
        }

        return STNodeFactory.createNodeList(recordFields);
    }

    /**
     * <p>
     * Parse field descriptor or rest descriptor.
     * </p>
     * 
     * <code>
     * <br/><br/>field-descriptor := individual-field-descriptor | record-type-reference
     * <br/><br/><br/>individual-field-descriptor := metadata type-descriptor field-name [? | default-value] ;
     * <br/><br/>field-name := identifier
     * <br/><br/>default-value := = expression
     * <br/><br/>record-type-reference := * type-reference ;
     * <br/><br/>record-rest-descriptor := type-descriptor ... ;
     * </code>
     * 
     * @return Parsed node
     */
    private STNode parseFieldOrRestDescriptor(boolean isInclusive) {
        startContext(ParserRuleContext.RECORD_FIELD);

        // record-type-reference
        STToken token = peek();
        if (token.kind == SyntaxKind.ASTERISK_TOKEN) {
            STNode asterisk = consume();
            STNode type = parseTypeReference();
            STNode semicolonToken = parseSemicolon();
            endContext();
            return STNodeFactory.createTypeReference(asterisk, type, semicolonToken);
        }

        // individual-field-descriptor
        STNode type = parseTypeDescriptor();
        STNode fieldOrRestDesc;
        if (isInclusive) {
            STNode fieldName = parseVariableName();
            fieldOrRestDesc = parseFieldDescriptorRhs(type, fieldName);
        } else {
            fieldOrRestDesc = parseFieldOrRestDescriptorRhs(type);
        }

        endContext();
        return fieldOrRestDesc;
    }

    /**
     * Parse type reference.
     * <code>type-reference := identifier | qualified-identifier</code>
     * 
     * @return Type reference node
     */
    private STNode parseTypeReference() {
        return parseQualifiedIdentifier(ParserRuleContext.TYPE_REFERENCE);
    }

    /**
     * Parse identifier or qualified identifier.
     * 
     * @return Identifier node
     */
    private STNode parseQualifiedIdentifier(ParserRuleContext currentCtx) {
        STToken token = peek();
        if (token.kind == SyntaxKind.IDENTIFIER_TOKEN) {
            STNode typeRefOrPkgRef = consume();
            return parseQualifiedIdentifier(typeRefOrPkgRef);
        } else {
            Solution sol = recover(token, currentCtx);
            return sol.recoveredNode;
        }
    }

    /**
     * @param identifier
     * @return
     */
    private STNode parseQualifiedIdentifier(STNode identifier) {
        STToken nextToken = peek(1);
        if (nextToken.kind != SyntaxKind.COLON_TOKEN) {
            return identifier;
        }

        STToken nextNextToken = peek(2);
        if (nextNextToken.kind == SyntaxKind.IDENTIFIER_TOKEN) {
            STToken colon = consume();
            STToken varOrFuncName = consume();
            return STNodeFactory.createQualifiedIdentifier(identifier, colon, varOrFuncName);
        } else {
            this.errorHandler.removeInvalidToken();
            return parseQualifiedIdentifier(identifier);
        }
    }

    /**
     * Parse RHS of a field or rest type descriptor.
     * 
     * @return Parsed node
     */
    private STNode parseFieldOrRestDescriptorRhs(STNode type) {
        STToken token = peek();
        return parseFieldOrRestDescriptorRhs(token.kind, type);
    }

    private STNode parseFieldOrRestDescriptorRhs(SyntaxKind kind, STNode type) {
        switch (kind) {
            case ELLIPSIS_TOKEN:
                STNode ellipsis = parseEllipsis();
                STNode semicolonToken = parseSemicolon();
                return STNodeFactory.createRecordRestDescriptor(type, ellipsis, semicolonToken);
            case IDENTIFIER_TOKEN:
                STNode fieldName = parseVariableName();
                return parseFieldDescriptorRhs(type, fieldName);
            default:
                STToken token = peek();
                Solution solution = recover(token, ParserRuleContext.FIELD_OR_REST_DESCIPTOR_RHS, type);

                // If the parser recovered by inserting a token, then try to re-parse the same
                // rule with the inserted token. This is done to pick the correct branch
                // to continue the parsing.
                if (solution.action == Action.REMOVE) {
                    return solution.recoveredNode;
                }

                return parseFieldOrRestDescriptorRhs(solution.tokenKind, type);
        }
    }

    /**
     * <p>
     * Parse field descriptor rhs.
     * </p>
     * 
     * @return Parsed node
     */
    private STNode parseFieldDescriptorRhs(STNode type, STNode fieldName) {
        STToken token = peek();
        return parseFieldDescriptorRhs(token.kind, type, fieldName);
    }

    /**
     * <p>
     * Parse field descriptor rhs.
     * </p>
     * 
     * <code>
     * field-descriptor := [? | default-value] ;
     * <br/>default-value := = expression
     * </code>
     * 
     * @return Parsed node
     */
    private STNode parseFieldDescriptorRhs(SyntaxKind kind, STNode type, STNode fieldName) {
        switch (kind) {
            case SEMICOLON_TOKEN:
                STNode questionMarkToken = STNodeFactory.createEmptyNode();
                STNode semicolonToken = parseSemicolon();
                return STNodeFactory.createRecordField(type, fieldName, questionMarkToken, semicolonToken);
            case QUESTION_MARK_TOKEN:
                questionMarkToken = parseQuestionMark();
                semicolonToken = parseSemicolon();
                return STNodeFactory.createRecordField(type, fieldName, questionMarkToken, semicolonToken);
            case EQUAL_TOKEN:
                // parseRecordDefaultValue();
                STNode equalsToken = parseAssignOp();
                STNode expression = parseExpression();
                semicolonToken = parseSemicolon();
                return STNodeFactory.createRecordFieldWithDefaultValue(type, fieldName, equalsToken, expression,
                        semicolonToken);
            default:
                STToken token = peek();
                Solution solution = recover(token, ParserRuleContext.FIELD_DESCRIPTOR_RHS, type, fieldName);

                // If the parser recovered by inserting a token, then try to re-parse the same
                // rule with the inserted token. This is done to pick the correct branch
                // to continue the parsing.
                if (solution.action == Action.REMOVE) {
                    return solution.recoveredNode;
                }

                return parseFieldDescriptorRhs(solution.tokenKind, type, fieldName);
        }
    }

    /**
     * Parse question mark.
     * 
     * @return Parsed node
     */
    private STNode parseQuestionMark() {
        STToken token = peek();
        if (token.kind == SyntaxKind.QUESTION_MARK_TOKEN) {
            return consume(); // '?' token
        } else {
            Solution sol = recover(token, ParserRuleContext.QUESTION_MARK);
            return sol.recoveredNode;
        }
    }

    /*
     * Statements
     */

    /**
     * Parse statements, until an end of a block is reached.
     * 
     * @return Parsed node
     */
    private STNode parseStatements() {
        STToken token = peek();

        ArrayList<STNode> stmts = new ArrayList<>();
        while (!isEndOfBlockNode(token.kind)) {
            stmts.add(parseStatement());
            token = peek();
        }

        return STNodeFactory.createNodeList(stmts);
    }

    /**
     * Parse a single statement.
     * 
     * @return Parsed node
     */
    protected STNode parseStatement() {
        STToken token = peek();
        return parseStatement(token.kind);
    }

    /**
     * Parse a single statement, given the next token kind.
     * 
     * @param tokenKind Next tokenKind
     * @return Parsed node
     */
    private STNode parseStatement(SyntaxKind tokenKind) {
        switch (tokenKind) {
            // TODO: add all 'type starting tokens' here. should be same as 'parseTypeDescriptor(...)'
            case SIMPLE_TYPE:
            case RECORD_KEYWORD:
            case OBJECT_KEYWORD:
            case ABSTRACT_KEYWORD:
            case CLIENT_KEYWORD:
                // If the statement starts with a type, then its a var declaration.
                // This is an optimization since if we know the next token is a type, then
                // we can parse the var-def faster.
                return parseVariableDeclStmt();
            case IDENTIFIER_TOKEN:
                // If the statement starts with an identifier, it could be either an assignment
                // statement or a var-decl-stmt with a user defined type.
                return parseAssignmentOrVarDecl();
            case IF_KEYWORD:
                return parseIfElseBlock();
            case WHILE_KEYWORD:
                return parseWhileStatement();
            case PANIC_KEYWORD:
                return parsePanicStatement();
            case CHECK_KEYWORD:
            case CHECKPANIC_KEYWORD:
                return parseCallStatementWithCheck();
            case RETURN_KEYWORD:
                return parseReturnStatement();
            default:
                // If the next token in the token stream does not match to any of the statements and
                // if it is not the end of statement, then try to fix it and continue.
                if (isEndOfBlockNode(tokenKind)) {
                    // TODO: revisit this
                    return STNodeFactory.createEmptyNode();
                }

                STToken token = peek();
                Solution solution = recover(token, ParserRuleContext.STATEMENT);

                // If the parser recovered by inserting a token, then try to re-parse the same
                // rule with the inserted token. This is done to pick the correct branch
                // to continue the parsing.
                if (solution.action == Action.REMOVE) {
                    return solution.recoveredNode;
                }

                return parseStatement(solution.tokenKind);
        }
    }

    /**
     * <p>
     * Parse local variable declaration statement. A local variable declaration can take following format.
     * </p>
     * 
     * <code>
     * local-var-decl-stmt := local-init-var-decl-stmt | local-no-init-var-decl-stmt
     * <br/><br/>
     * local-init-var-decl-stmt := [annots] [final] typed-binding-pattern = action-or-expr ;
     * <br/><br/>
     * local-no-init-var-decl-stmt := [annots] [final] type-descriptor variable-name ;
     * </code>
     * 
     * @return Parsed node
     */
    private STNode parseVariableDeclStmt() {
        startContext(ParserRuleContext.VAR_DECL_STMT);
        STNode type = parseTypeDescriptor();
        STNode varName = parseVariableName();
        STNode varDecl = parseVarDeclRhs(type, varName);
        endContext();
        return varDecl;
    }

    /**
     * <p>
     * Parse the right hand side of a variable declaration statement.
     * </p>
     * <code>
     * var-decl-rhs := ; | = action-or-expr ;
     * </code>
     * 
     * @return Parsed node
     */
    private STNode parseVarDeclRhs(STNode type, STNode varName) {
        STToken token = peek();
        return parseVarDeclRhs(token.kind, type, varName);
    }

    /**
     * Parse the right hand side of a variable declaration statement, given the
     * next token kind.
     * 
     * @param tokenKind Next token kind
     * @return Parsed node
     */
    private STNode parseVarDeclRhs(SyntaxKind tokenKind, STNode type, STNode varName) {
        STNode assign;
        STNode expr;
        STNode semicolon;

        switch (tokenKind) {
            case EQUAL_TOKEN:
                assign = parseAssignOp();
                expr = parseExpression();
                semicolon = parseSemicolon();
                break;
            case SEMICOLON_TOKEN:
                assign = STNodeFactory.createEmptyNode();
                expr = STNodeFactory.createEmptyNode();
                semicolon = parseSemicolon();
                break;
            default:
                STToken token = peek();
                Solution solution = recover(token, ParserRuleContext.VAR_DECL_STMT_RHS, type, varName);

                // If the parser recovered by inserting a token, then try to re-parse the same
                // rule with the inserted token. This is done to pick the correct branch
                // to continue the parsing.
                if (solution.action == Action.REMOVE) {
                    return solution.recoveredNode;
                }

                return parseVarDeclRhs(solution.tokenKind, type, varName);
        }

        return STNodeFactory.createVariableDeclaration(SyntaxKind.LOCAL_VARIABLE_DECL, type, varName, assign, expr,
                semicolon);
    }

    /**
     * If the statement starts with an identifier, it could be either an assignment statement or
     * a var-decl-stmt with a user defined type. This method will parse such ambiguous scenarios.
     * 
     * @return Parsed node
     */
    private STNode parseAssignmentOrVarDecl() {
        startContext(ParserRuleContext.ASSIGNMENT_OR_VAR_DECL_STMT);
        STNode identifier = parseStatementStartIdentifier();
        STNode assignmentOrVarDecl = parseAssignmentOrVarDeclRhs(identifier);
        endContext();
        return assignmentOrVarDecl;
    }

    /**
     * Parse the second portion of an assignment statement or a var-decl statement when ambiguous.
     * 
     * @param typeOrVarName Type name or variable name
     * @return Parsed node
     */
    private STNode parseAssignmentOrVarDeclRhs(STNode typeOrVarName) {
        STToken token = peek();
        return parseAssignmentOrVarDeclRhs(token.kind, typeOrVarName);
    }

    /**
     * Parse the second portion of an assignment statement or a var-decl statement when ambiguous,
     * given the next token kind.
     * 
     * @param nextTokenKind Next token kind
     * @param identifier Identifier at the start of the statement
     * @return Parsed node
     */
    private STNode parseAssignmentOrVarDeclRhs(SyntaxKind nextTokenKind, STNode identifier) {
        switch (nextTokenKind) {
            case IDENTIFIER_TOKEN:
                STNode varName = parseVariableName();
                return parseVarDeclRhs(identifier, varName);
            case EQUAL_TOKEN:
                return parseAssignmentStmtRhs(identifier);
            case OPEN_PAREN_TOKEN:
            case DOT_TOKEN:
            case OPEN_BRACKET_TOKEN:
                STNode expr = parseExpressionRhs(identifier, true);
                switch (expr.kind) {
                    case METHOD_CALL:
                    case FUNCTION_CALL:
                        return parseCallStatement(expr);
                    case FIELD_ACCESS:
                    case MEMBER_ACCESS:
                        return parseAssignmentStmtRhs(expr);
                    default:
                        // TODO: Add proper error reporting
                        this.errorHandler.reportInvalidNode(null,
                                "left hand side of an assignment must be a variable reference");
                        return parseCallStatement(expr);
                }
            default:
                STToken token = peek();
                Solution solution = recover(token, ParserRuleContext.ASSIGNMENT_OR_VAR_DECL_STMT_RHS, identifier);

                // If the parser recovered by inserting a token, then try to re-parse the same
                // rule with the inserted token. This is done to pick the correct branch
                // to continue the parsing.
                if (solution.action == Action.REMOVE) {
                    return solution.recoveredNode;
                }

                return parseAssignmentOrVarDeclRhs(solution.tokenKind, identifier);
        }
    }

    /**
     * <p>
     * Parse assignment statement, which takes the following format.
     * </p>
     * <code>assignment-stmt := lvexpr = action-or-expr ;</code>
     * 
     * @return Parsed node
     */
    private STNode parseAssignmentStmt() {
        startContext(ParserRuleContext.ASSIGNMENT_STMT);
        STNode varName = parseVariableName();
        STNode assignmentStmt = parseAssignmentStmtRhs(varName);
        endContext();
        return assignmentStmt;
    }

    /**
     * <p>
     * Parse the RHS portion of the assignment.
     * </p>
     * <code>assignment-stmt-rhs := = action-or-expr ;</code>
     * 
     * @param expression LHS expression
     * @return Parsed node
     */
    private STNode parseAssignmentStmtRhs(STNode expression) {
        STNode assign = parseAssignOp();
        STNode expr = parseExpression();
        STNode semicolon = parseSemicolon();
        return STNodeFactory.createAssignmentStatement(SyntaxKind.ASSIGNMENT_STATEMENT, expression, assign, expr,
                semicolon);
    }

    /*
     * Expressions
     */

    /**
     * Parse expression. This will start parsing expressions from the lowest level of precedence.
     * 
     * @return Parsed node
     */
    private STNode parseExpression() {
        return parseExpression(OperatorPrecedence.BINARY_COMPARE, false);
    }

    /**
     * Parse an expression that has an equal or higher precedence than a given level.
     * 
     * @param precedenceLevel Precedence level of expression to be parsed
     * @return Parsed node
     */
    private STNode parseExpression(OperatorPrecedence precedenceLevel, boolean isAssignmentLhs) {
        STNode expr = parseTerminalExpression();
        return parseExpressionRhs(precedenceLevel, expr, isAssignmentLhs);
    }

    /**
     * Parse terminal expressions. A terminal expression has the highest precedence level
     * out of all expressions, and will be at the leaves of an expression tree.
     * 
     * @return Parsed node
     */
    private STNode parseTerminalExpression() {
        STToken token = peek();
        return parseTerminalExpression(token.kind);
    }

    private STNode parseTerminalExpression(SyntaxKind kind) {
        // TODO: Whenever a new expression start is added, make sure to
        // add it to all the other places as well.
        switch (kind) {
            case DECIMAL_INTEGER_LITERAL:
            case HEX_INTEGER_LITERAL:
            case STRING_LITERAL:
                return parseLiteral();
            case IDENTIFIER_TOKEN:
                return parseQualifiedIdentifier(ParserRuleContext.VARIABLE_NAME);
            case OPEN_PAREN_TOKEN:
                return parseBracedExpression();
            case TRUE_KEYWORD:
            case FALSE_KEYWORD:
                return parseBooleanLiteral();
            case CHECK_KEYWORD:
            case CHECKPANIC_KEYWORD:
                return parseCheckExpression();
            case OPEN_BRACE_TOKEN:
                return parseMappingConstructorExpr();
            default:
                Solution solution = recover(peek(), ParserRuleContext.EXPRESSION);
                return solution.recoveredNode;
        }
    }

    private STNode parseExpressionRhs(STNode lhsExpr) {
        return parseExpressionRhs(OperatorPrecedence.BINARY_COMPARE, lhsExpr, false);
    }

    /**
     * Parse the right-hand-side of an expression.
     * 
     * @return Parsed node
     */
    private STNode parseExpressionRhs(STNode lhsExpr, boolean isAssignmentLhs) {
        return parseExpressionRhs(OperatorPrecedence.BINARY_COMPARE, lhsExpr, isAssignmentLhs);
    }

    /**
     * <p>
     * Parse the right-hand-side of an expression.
     * </p>
     * <code>expr-rhs := (binary-op expression 
     *                              | dot identifier 
     *                              | open-bracket expression close-bracket
     *                          )*</code>
     * 
     * @param precedenceLevel Precedence level of the expression that is being parsed currently
     * @param lhsExpr LHS expression of the expression
     * @return Parsed node
     */
    private STNode parseExpressionRhs(OperatorPrecedence precedenceLevel, STNode lhsExpr, boolean isAssignmentLhs) {
        STToken token = peek();
        return parseExpressionRhs(precedenceLevel, token.kind, lhsExpr, isAssignmentLhs);
    }

    /**
     * Parse the right hand side of an expression given the next token kind.
     * 
     * @param currentPrecedenceLevel Precedence level of the expression that is being parsed currently
     * @param tokenKind Next token kind
     * @return Parsed node
     */
    private STNode parseExpressionRhs(OperatorPrecedence currentPrecedenceLevel, SyntaxKind tokenKind, STNode lhsExpr,
                                      boolean isAssignmentLhs) {
        if (isEndOfExpression(tokenKind, isAssignmentLhs)) {
            return lhsExpr;
        }

        if (!isValidExprRhsStart(tokenKind)) {
            STToken token = peek();
            Solution solution = recover(token, ParserRuleContext.EXPRESSION_RHS, lhsExpr);

            // If the current rule was recovered by removing a token,
            // then this entire rule is already parsed while recovering.
            // so we done need to parse the remaining of this rule again.
            // Proceed only if the recovery action was an insertion.
            if (solution.action == Action.REMOVE) {
                return solution.recoveredNode;
            }

            // If the parser recovered by inserting a token, then try to re-parse the same
            // rule with the inserted token. This is done to pick the correct branch to
            // continue the parsing.
            if (solution.ctx == ParserRuleContext.BINARY_OPERATOR) {
                // We come here if the operator is missing. Treat this as injecting an operator
                // that matches to the current operator precedence level, and continue.
                SyntaxKind binaryOpKind = getOperatorKindToInsert(currentPrecedenceLevel);
                return parseExpressionRhs(currentPrecedenceLevel, binaryOpKind, lhsExpr, isAssignmentLhs);
            } else {
                return parseExpressionRhs(currentPrecedenceLevel, solution.tokenKind, lhsExpr, isAssignmentLhs);
            }
        }

        // If the precedence level of the operator that was being parsed is higher than
        // the newly found (next) operator, then return and finish the previous expr,
        // because it has a higher precedence.
        OperatorPrecedence nextOperatorPrecedence = getOpPrecedence(tokenKind);
        if (currentPrecedenceLevel.isHigherThan(nextOperatorPrecedence)) {
            return lhsExpr;
        }

        STNode newLhsExpr;
        switch (tokenKind) {
            case OPEN_PAREN_TOKEN:
                newLhsExpr = parseFuncCall(lhsExpr);
                break;
            case OPEN_BRACKET_TOKEN:
                newLhsExpr = parseMemberAccessExpr(lhsExpr);
                break;
            case DOT_TOKEN:
                if (peek(2).kind == SyntaxKind.IDENTIFIER_TOKEN) {
                    newLhsExpr = parseFieldAccessOrMethodCall(lhsExpr);
                    break;
                }
                // else fall through
            default:
                STNode operator = parseBinaryOperator();

                // Parse the expression that follows the binary operator, until a operator
                // with different precedence is encountered. If an operator with a lower
                // precedence is reached, then come back here and finish the current
                // binary expr. If a an operator with higher precedence level is reached,
                // then complete that binary-expr, come back here and finish the current expr.
                STNode rhsExpr = parseExpression(nextOperatorPrecedence, isAssignmentLhs);
                newLhsExpr =
                        STNodeFactory.createBinaryExpression(SyntaxKind.BINARY_EXPRESSION, lhsExpr, operator, rhsExpr);
                break;
        }

        // Then continue the operators with the same precedence level.
        return parseExpressionRhs(currentPrecedenceLevel, newLhsExpr, isAssignmentLhs);
    }

    private boolean isValidExprRhsStart(SyntaxKind tokenKind) {
        switch (tokenKind) {
            case OPEN_PAREN_TOKEN:
            case DOT_TOKEN:
            case OPEN_BRACKET_TOKEN:
                return true;
            default:
                return isBinaryOperator(tokenKind);
        }
    }

    /**
     * Parse member access expression.
     * 
     * @param lhsExpr Container expression
     * @return Member access expression
     */
    private STNode parseMemberAccessExpr(STNode lhsExpr) {
        // Next token is already validated before coming here. Hence just consume.
        STNode openBracket = consume();

        STNode keyExpr;
        if (peek().kind == SyntaxKind.CLOSE_BRACKET_TOKEN) {
            this.errorHandler.reportMissingTokenError("missing expression");
            keyExpr = STNodeFactory.createMissingToken(SyntaxKind.IDENTIFIER_TOKEN);
        } else {
            keyExpr = parseExpression();
        }
        STNode closeBracket = parseCloseBracket();
        return STNodeFactory.createMemberAccessExpression(lhsExpr, openBracket, keyExpr, closeBracket);
    }

    /**
     * Parse close bracket.
     * 
     * @return Parsed node
     */
    private STNode parseCloseBracket() {
        STToken token = peek();
        if (token.kind == SyntaxKind.CLOSE_BRACKET_TOKEN) {
            return consume();
        } else {
            Solution sol = recover(token, ParserRuleContext.CLOSE_BRACKET);
            return sol.recoveredNode;
        }
    }

    /**
     * Parse field access expression and method call expression.
     * 
     * @param lhsExpr Preceding expression of the field access or method call
     * @return One of <code>field-access-expression</code> or <code>method-call-expression</code>.
     */
    private STNode parseFieldAccessOrMethodCall(STNode lhsExpr) {
        // Next two tokens are already validated before coming here.
        // Hence just consume.
        STNode dotToken = consume();
        STNode fieldOrMethodName = consume();

        STToken nextToken = peek();
        if (nextToken.kind == SyntaxKind.OPEN_PAREN_TOKEN) {
            // function invocation
            STNode openParen = parseOpenParenthesis();
            STNode args = parseArgsList();
            STNode closeParen = parseCloseParenthesis();
            return STNodeFactory.createMethodCallExpression(lhsExpr, dotToken, fieldOrMethodName, openParen, args,
                    closeParen);
        }

        // Everything else is field-access
        return STNodeFactory.createFieldAccessExpression(lhsExpr, dotToken, fieldOrMethodName);
    }

    /**
     * <p>
     * Parse braced expression.
     * </p>
     * <code>braced-expr := ( expression )</code>
     * 
     * @return Parsed node
     */
    private STNode parseBracedExpression() {
        STNode openParen = parseOpenParenthesis();
        STNode expr = parseExpression();
        STNode closeParen = parseCloseParenthesis();
        return STNodeFactory.createBracedExpression(SyntaxKind.BRACED_EXPRESSION, openParen, expr, closeParen);
    }

    /**
     * Check whether the given token is an end of a expression.
     * 
     * @param tokenKind Token to check
     * @return <code>true</code> if the token represents an end of a block. <code>false</code> otherwise
     */
    private boolean isEndOfExpression(SyntaxKind tokenKind, boolean isAssignmentLhs) {
        switch (tokenKind) {
            case CLOSE_BRACE_TOKEN:
            case OPEN_BRACE_TOKEN:
            case CLOSE_PAREN_TOKEN:
            case CLOSE_BRACKET_TOKEN:
            case SEMICOLON_TOKEN:
            case COMMA_TOKEN:
            case PUBLIC_KEYWORD:
            case FUNCTION_KEYWORD:
            case EOF_TOKEN:
                return true;
            default:
                if (isAssignmentLhs) {
                    return isBinaryOperator(tokenKind);
                }
                return false;
        }
    }

    /**
     * Parse expressions that references variable or functions at the start of the expression.
     * 
     * @return Parsed node
     */
    private STNode parseLiteral() {
        return consume();
    }

    /**
     * Parse function call expression.
     * <code>function-call-expr := function-reference ( arg-list )
     * function-reference := variable-reference</code>
     * 
     * @param identifier Function name
     * @return Function call expression
     */
    private STNode parseFuncCall(STNode identifier) {
        STNode openParen = parseOpenParenthesis();
        STNode args = parseArgsList();
        STNode closeParen = parseCloseParenthesis();
        return STNodeFactory.createFunctionCallExpression(identifier, openParen, args, closeParen);
    }

    /**
     * Parse function call argument list.
     * 
     * @return Parsed agrs list
     */
    private STNode parseArgsList() {
        startContext(ParserRuleContext.ARG_LIST);
        ArrayList<STNode> argsList = new ArrayList<>();

        STToken token = peek();
        if (isEndOfParametersList(token.kind)) {
            STNode args = STNodeFactory.createNodeList(argsList);
            endContext();
            return args;
        }

        SyntaxKind lastProcessedArgKind = parseFirstArg(argsList);
        parseFollowUpArg(argsList, lastProcessedArgKind);

        STNode args = STNodeFactory.createNodeList(argsList);
        endContext();
        return args;
    }

    /**
     * Parse the first argument of a function call.
     * 
     * @param argsList Arguments list to which the parsed argument must be added
     * @return Kind of the argument first argument.
     */
    private SyntaxKind parseFirstArg(ArrayList<STNode> argsList) {
        startContext(ParserRuleContext.ARG);

        // Comma precedes the first argument is an empty node, since it doesn't exist.
        STNode leadingComma = STNodeFactory.createEmptyNode();
        STNode arg = parseArg(leadingComma);
        endContext();

        if (SyntaxKind.POSITIONAL_ARG.ordinal() <= arg.kind.ordinal()) {
            argsList.add(arg);
            return arg.kind;
        } else {
            reportInvalidOrderOfArgs(peek(), SyntaxKind.POSITIONAL_ARG, arg.kind);
            return SyntaxKind.POSITIONAL_ARG;
        }
    }

    /**
     * Parse follow up arguments.
     * 
     * @param argsList Arguments list to which the parsed argument must be added
     * @param lastProcessedArgKind Kind of the argument processed prior to this
     */
    private void parseFollowUpArg(ArrayList<STNode> argsList, SyntaxKind lastProcessedArgKind) {
        STToken nextToken = peek();
        while (!isEndOfParametersList(nextToken.kind)) {
            startContext(ParserRuleContext.ARG);

            STNode leadingComma = parseComma();

            // If there's an extra comma at the end of arguments list, remove it.
            // Then stop the argument parsing.
            nextToken = peek();
            if (isEndOfParametersList(nextToken.kind)) {
                this.errorHandler.reportInvalidNode((STToken) leadingComma, "invalid token " + leadingComma);
                endContext();
                break;
            }

            STNode arg = parseArg(nextToken.kind, leadingComma);
            if (lastProcessedArgKind.ordinal() <= arg.kind.ordinal()) {
                if (lastProcessedArgKind == SyntaxKind.REST_ARG && arg.kind == SyntaxKind.REST_ARG) {
                    this.errorHandler.reportInvalidNode(nextToken, "cannot more than one rest arg");
                } else {
                    argsList.add(arg);
                    lastProcessedArgKind = arg.kind;
                }
            } else {
                reportInvalidOrderOfArgs(nextToken, lastProcessedArgKind, arg.kind);
            }

            nextToken = peek();
            endContext();
        }
    }

    /**
     * Report invalid order of args.
     * 
     * @param token Staring token of the arg.
     * @param lastArgKind Kind of the previously processed arg
     * @param argKind Current arg
     */
    private void reportInvalidOrderOfArgs(STToken token, SyntaxKind lastArgKind, SyntaxKind argKind) {
        this.errorHandler.reportInvalidNode(token, "cannot have a " + argKind + " after the " + lastArgKind);
    }

    /**
     * Parse function call argument.
     * 
     * @param leadingComma Comma that occurs before the param
     * @return Parsed argument node
     */
    private STNode parseArg(STNode leadingComma) {
        STToken token = peek();
        return parseArg(token.kind, leadingComma);
    }

    private STNode parseArg(SyntaxKind kind, STNode leadingComma) {
        STNode arg;
        switch (kind) {
            case ELLIPSIS_TOKEN:
                STToken ellipsis = consume();
                STNode expr = parseExpression();
                arg = STNodeFactory.createRestArg(leadingComma, ellipsis, expr);
                break;

            // Identifier can means two things: either its a named-arg, or just an expression.
            case IDENTIFIER_TOKEN:
                // TODO: Handle package-qualified var-refs (i.e: qualified-identifier).
                arg = parseNamedOrPositionalArg(leadingComma);
                break;

            // Any other expression goes here
            case DECIMAL_INTEGER_LITERAL:
            case HEX_INTEGER_LITERAL:
            case STRING_LITERAL:
            case OPEN_PAREN_TOKEN:
            case TRUE_KEYWORD:
            case FALSE_KEYWORD:
            default:
                expr = parseExpression();
                arg = STNodeFactory.createPositionalArg(leadingComma, expr);
                break;
        }

        return arg;
    }

    /**
     * Parse positional or named arg. This method assumed peek()/peek(1)
     * is always an identifier.
     * 
     * @param leadingComma Comma that occurs before the param
     * @return Parsed argument node
     */
    private STNode parseNamedOrPositionalArg(STNode leadingComma) {
        STToken secondToken = peek(2);
        switch (secondToken.kind) {
            case EQUAL_TOKEN:
                STNode argNameOrVarRef = consume();
                STNode equal = parseAssignOp();
                STNode expr = parseExpression();
                return STNodeFactory.createNamedArg(leadingComma, argNameOrVarRef, equal, expr);
            case COMMA_TOKEN:
            case CLOSE_PAREN_TOKEN:
                argNameOrVarRef = consume();
                return STNodeFactory.createPositionalArg(leadingComma, argNameOrVarRef);

            // Treat everything else as a single expression. If something is missing,
            // expression-parsing will recover it.
            case DECIMAL_INTEGER_LITERAL:
            case HEX_INTEGER_LITERAL:
            case STRING_LITERAL:
            case IDENTIFIER_TOKEN:
            case OPEN_PAREN_TOKEN:
            case TRUE_KEYWORD:
            case FALSE_KEYWORD:
            default:
                expr = parseExpression();
                return STNodeFactory.createPositionalArg(leadingComma, expr);
        }
    }

    /**
     * Parse object type descriptor.
     * 
     * @return Parsed node
     */
    private STNode parseObjectTypeDescriptor() {
        startContext(ParserRuleContext.OBJECT_TYPE_DESCRIPTOR);
        STNode objectTypeQualifiers = parseObjectTypeQualifiers();
        STNode objectKeyword = parseObjectKeyword();
        STNode openBrace = parseOpenBrace();
        STNode objectMembers = parseObjectMembers();
        STNode closeBrace = parseCloseBrace();
        endContext();

        return STNodeFactory.createObjectTypeDescriptor(objectTypeQualifiers, objectKeyword, openBrace, objectMembers,
                closeBrace);
    }

    /**
     * Parse object type qualifiers.
     * 
     * @return Parsed node
     */
    private STNode parseObjectTypeQualifiers() {
        STToken nextToken = peek();
        return parseObjectTypeQualifiers(nextToken.kind);
    }

    private STNode parseObjectTypeQualifiers(SyntaxKind kind) {
        List<STNode> qualifiers = new ArrayList<>();
        STNode firstQualifier;
        switch (kind) {
            case CLIENT_KEYWORD:
                STNode clientKeyword = parseClientKeyword();
                firstQualifier = clientKeyword;
                break;
            case ABSTRACT_KEYWORD:
                STNode abstractKeyword = parseAbstractKeyword();
                firstQualifier = abstractKeyword;
                break;
            case OBJECT_KEYWORD:
                return STNodeFactory.createNodeList(qualifiers);
            default:
                Solution solution = recover(peek(), ParserRuleContext.OBJECT_TYPE_FIRST_QUALIFIER);

                // If the parser recovered by inserting a token, then try to re-parse the same
                // rule with the inserted token. This is done to pick the correct branch
                // to continue the parsing.
                if (solution.action == Action.REMOVE) {
                    return solution.recoveredNode;
                }

                return parseObjectTypeQualifiers(solution.tokenKind);
        }

        // Parse the second qualifier if available.
        STNode secondQualifier = parseObjectTypeSecondQualifier(firstQualifier);

        qualifiers.add(firstQualifier);
        if (secondQualifier != null) {
            qualifiers.add(secondQualifier);
        }
        return STNodeFactory.createNodeList(qualifiers);
    }

    private STNode parseObjectTypeSecondQualifier(STNode firstQualifier) {
        STToken nextToken = peek();
        return parseObjectTypeSecondQualifier(nextToken.kind, firstQualifier);
    }

    private STNode parseObjectTypeSecondQualifier(SyntaxKind kind, STNode firstQualifier) {
        if (firstQualifier.kind != kind) {
            switch (kind) {
                case CLIENT_KEYWORD:
                    return parseClientKeyword();
                case ABSTRACT_KEYWORD:
                    return parseAbstractKeyword();
                case OBJECT_KEYWORD:
                    return null;
                default:
                    break;
            }
        }

        Solution solution = recover(peek(), ParserRuleContext.OBJECT_TYPE_SECOND_QUALIFIER, firstQualifier);

        // If the parser recovered by inserting a token, then try to re-parse the same
        // rule with the inserted token. This is done to pick the correct branch
        // to continue the parsing.
        if (solution.action == Action.REMOVE) {
            return solution.recoveredNode;
        }

        return parseObjectTypeSecondQualifier(solution.tokenKind, firstQualifier);
    }

    /**
     * Parse client keyword.
     * 
     * @return Parsed node
     */
    private STNode parseClientKeyword() {
        STToken token = peek();
        if (token.kind == SyntaxKind.CLIENT_KEYWORD) {
            return consume();
        } else {
            Solution sol = recover(token, ParserRuleContext.CLIENT_KEYWORD);
            return sol.recoveredNode;
        }
    }

    /**
     * Parse abstract keyword.
     * 
     * @return Parsed node
     */
    private STNode parseAbstractKeyword() {
        STToken token = peek();
        if (token.kind == SyntaxKind.ABSTRACT_KEYWORD) {
            return consume();
        } else {
            Solution sol = recover(token, ParserRuleContext.ABSTRACT_KEYWORD);
            return sol.recoveredNode;
        }
    }

    /**
     * Parse object keyword.
     * 
     * @return Parsed node
     */
    private STNode parseObjectKeyword() {
        STToken token = peek();
        if (token.kind == SyntaxKind.OBJECT_KEYWORD) {
            return consume();
        } else {
            Solution sol = recover(token, ParserRuleContext.OBJECT_KEYWORD);
            return sol.recoveredNode;
        }
    }

    /**
     * Parse object members.
     * 
     * @return Parsed node
     */
    private STNode parseObjectMembers() {
        ArrayList<STNode> objectMembers = new ArrayList<>();
        STToken nextToken = peek(1);
        STToken nextNextToken = peek(2);
        while (!isEndOfObjectTypeNode(nextToken.kind, nextNextToken.kind)) {
            startContext(ParserRuleContext.OBJECT_MEMBER);
            STNode field = parseObjectMember(nextToken.kind);
            endContext();

            if (field == null) {
                break;
            }
            objectMembers.add(field);
            nextToken = peek();
        }

        return STNodeFactory.createNodeList(objectMembers);
    }

    private STNode parseObjectMember() {
        STToken nextToken = peek();
        return parseObjectMember(nextToken.kind);
    }

    /**
     * 
     */
    private STNode parseObjectMember(SyntaxKind kind) {
        STNode member;
        switch (kind) {
            case ASTERISK_TOKEN:
                STNode asterisk = consume();
                STNode type = parseTypeReference();
                STNode semicolonToken = parseSemicolon();
                member = STNodeFactory.createTypeReference(asterisk, type, semicolonToken);
                break;
            case PUBLIC_KEYWORD:
            case PRIVATE_KEYWORD:
                STNode visibilityQualifier = parseObjectMemberVisibility();
                member = parseObjectMethodOrField(visibilityQualifier);
                break;
            case REMOTE_KEYWORD:
                member = parseObjectMethodOrField(STNodeFactory.createEmptyNode());
                break;
            case FUNCTION_KEYWORD:
                member = parseObjectMethod(STNodeFactory.createEmptyNode());
                break;

            // All 'type starting tokens' here. should be same as 'parseTypeDescriptor(...)'
            case IDENTIFIER_TOKEN:
            case SIMPLE_TYPE:
            case RECORD_KEYWORD:
            case OBJECT_KEYWORD:
            case ABSTRACT_KEYWORD:
            case CLIENT_KEYWORD:
                member = parseObjectField(STNodeFactory.createEmptyNode());
                break;
            default:
                Solution solution = recover(peek(), ParserRuleContext.OBJECT_MEMBER);

                // If the parser recovered by inserting a token, then try to re-parse the same
                // rule with the inserted token. This is done to pick the correct branch
                // to continue the parsing.
                if (solution.action == Action.REMOVE) {
                    return solution.recoveredNode;
                }

                if (isEndOfObjectTypeNode(solution.tokenKind, kind)) {
                    return null;
                }
                return parseObjectMember(solution.tokenKind);
        }

        return member;
    }

    private STNode parseObjectMethodOrField(STNode methodQualifiers) {
        STToken nextToken = peek(1);
        STToken nextNextToken = peek(2);
        return parseObjectMethodOrField(nextToken.kind, nextNextToken.kind, methodQualifiers);
    }

    /**
     * Parse an object member, given the visibility modifier. Object member can have
     * only one visibility qualifier. This mean the methodQualifiers list can have
     * one qualifier at-most.
     * 
     * @param visibilityQualifiers Visibility qualifiers. A modifier can be
     *            a syntax node with either 'PUBLIC' or 'PRIVATE'.
     * @param nextTokenKind Next token kind
     * @param nextNextTokenKind Kind of the token after the
     * @return Parse object member node
     */
    private STNode parseObjectMethodOrField(SyntaxKind nextTokenKind, SyntaxKind nextNextTokenKind,
                                            STNode visibilityQualifiers) {
        switch (nextTokenKind) {
            case REMOTE_KEYWORD:
                STNode remoteKeyword = parseRemoteKeyword();
                ArrayList<STNode> methodQualifiers = new ArrayList<>();
                if (visibilityQualifiers.kind != SyntaxKind.NONE) {
                    methodQualifiers.add(visibilityQualifiers);
                }
                methodQualifiers.add(remoteKeyword);
                return parseObjectMethod(STNodeFactory.createNodeList(methodQualifiers));
            case FUNCTION_KEYWORD:
                return parseObjectMethod(visibilityQualifiers);

            // All 'type starting tokens' here. should be same as 'parseTypeDescriptor(...)'
            case IDENTIFIER_TOKEN:
            case SIMPLE_TYPE:
            case RECORD_KEYWORD:
            case OBJECT_KEYWORD:
            case ABSTRACT_KEYWORD:
            case CLIENT_KEYWORD:
                // Here we try to catch the common user error of missing the function keyword.
                // In such cases, lookahead for the open-parenthesis and figure out whether
                // this is an object-method with missing name. If yes, then try to recover.
                if (nextNextTokenKind != SyntaxKind.OPEN_PAREN_TOKEN) {
                    return parseObjectField(visibilityQualifiers);
                }

                // Else, fall through
            default:
                Solution solution = recover(peek(), ParserRuleContext.OBJECT_FUNC_OR_FIELD_WITHOUT_VISIBILITY,
                        visibilityQualifiers);

                // If the parser recovered by inserting a token, then try to re-parse the same
                // rule with the inserted token. This is done to pick the correct branch
                // to continue the parsing.
                if (solution.action == Action.REMOVE) {
                    return solution.recoveredNode;
                }

                return parseObjectMethodOrField(solution.tokenKind, nextTokenKind, visibilityQualifiers);
        }
    }

    private STNode parseObjectMemberVisibility() {
        STToken token = peek();
        if (token.kind == SyntaxKind.PUBLIC_KEYWORD || token.kind == SyntaxKind.PRIVATE_KEYWORD) {
            return consume();
        } else {
            Solution sol = recover(token, ParserRuleContext.PUBLIC_KEYWORD);
            return sol.recoveredNode;
        }
    }

    private STNode parseRemoteKeyword() {
        STToken token = peek();
        if (token.kind == SyntaxKind.REMOTE_KEYWORD) {
            return consume();
        } else {
            Solution sol = recover(token, ParserRuleContext.REMOTE_KEYWORD);
            return sol.recoveredNode;
        }
    }

    private STNode parseObjectField(STNode methodQualifiers) {
        STNode type = parseTypeDescriptor();
        STNode fieldName = parseVariableName();
        return parseObjectFieldRhs(methodQualifiers, type, fieldName);
    }

    /**
     * Parse object field rhs, and complete the object field parsing. Returns the parsed object field.
     * 
     * @param visibilityQualifier
     * @param type
     * @param fieldName
     * @return Parsed object field
     */
    private STNode parseObjectFieldRhs(STNode visibilityQualifier, STNode type, STNode fieldName) {
        STToken nextToken = peek();
        return parseObjectFieldRhs(nextToken.kind, visibilityQualifier, type, fieldName);
    }

    /**
     * Parse object field rhs, and complete the object field parsing. Returns the parsed object field.
     * 
     * @param nextTokenKind
     * @param visibilityQualifier
     * @param type
     * @param fieldName
     * @return Parsed object field
     */
    private STNode parseObjectFieldRhs(SyntaxKind nextTokenKind, STNode visibilityQualifier, STNode type,
                                       STNode fieldName) {
        STNode equalsToken;
        STNode expression;
        STNode semicolonToken;
        switch (nextTokenKind) {
            case SEMICOLON_TOKEN:
                equalsToken = STNodeFactory.createEmptyNode();
                expression = STNodeFactory.createEmptyNode();
                semicolonToken = parseSemicolon();
                break;
            case EQUAL_TOKEN:
                equalsToken = parseAssignOp();
                expression = parseExpression();
                semicolonToken = parseSemicolon();
                break;
            default:
                STToken token = peek();
                Solution solution =
                        recover(token, ParserRuleContext.OBJECT_FIELD_RHS, visibilityQualifier, type, fieldName);

                // If the parser recovered by inserting a token, then try to re-parse the same
                // rule with the inserted token. This is done to pick the correct branch
                // to continue the parsing.
                if (solution.action == Action.REMOVE) {
                    return solution.recoveredNode;
                }

                return parseObjectFieldRhs(solution.tokenKind, visibilityQualifier, type, fieldName);
        }

        return STNodeFactory.createObjectField(visibilityQualifier, type, fieldName, equalsToken, expression,
                semicolonToken);
    }

    private STNode parseObjectMethod(STNode methodQualifiers) {
        return parseFunctionDefinition(methodQualifiers);
    }

    /**
     * Parse if-else statement.
     * <code>
     * if-else-stmt := if expression block-stmt [else-block]
     * </code>
     * 
     * @return If-else block
     */
    private STNode parseIfElseBlock() {
        startContext(ParserRuleContext.IF_BLOCK);
        STNode ifKeyword = parseIfKeyword();
        STNode condition = parseExpression();
        STNode ifBody = parseBlockNode();
        endContext();

        STNode elseBody = parseElseBlock();
        return STNodeFactory.createIfElseStatement(ifKeyword, condition, ifBody, elseBody);
    }

    /**
     * Parse if-keyword.
     * 
     * @return Parsed if-keyword node
     */
    private STNode parseIfKeyword() {
        STToken token = peek();
        if (token.kind == SyntaxKind.IF_KEYWORD) {
            return consume();
        } else {
            Solution sol = recover(token, ParserRuleContext.IF_KEYWORD);
            return sol.recoveredNode;
        }
    }

    /**
     * Parse else-keyword.
     * 
     * @return Parsed else keyword node
     */
    private STNode parseElseKeyword() {
        STToken token = peek();
        if (token.kind == SyntaxKind.ELSE_KEYWORD) {
            return consume();
        } else {
            Solution sol = recover(token, ParserRuleContext.ELSE_KEYWORD);
            return sol.recoveredNode;
        }
    }

    /**
     * Parse block node.
     * <code>
     * block-stmt := { sequence-stmt }
     * sequence-stmt := statement*
     * </code>
     * 
     * @return Parse block node
     */
    private STNode parseBlockNode() {
        startContext(ParserRuleContext.BLOCK_STMT);
        STNode openBrace = parseOpenBrace();
        STNode stmts = parseStatements();
        STNode closeBrace = parseCloseBrace();
        endContext();
        return STNodeFactory.createBlockStatement(openBrace, stmts, closeBrace);
    }

    /**
     * Parse else block.
     * <code>else-block := else (if-else-stmt | block-stmt)</code>
     * 
     * @return Else block
     */
    private STNode parseElseBlock() {
        STToken nextToken = peek();
        if (nextToken.kind != SyntaxKind.ELSE_KEYWORD) {
            return STNodeFactory.createEmptyNode();
        }

        STNode elseKeyword = parseElseKeyword();
        STNode elseBody = parseElseBody();
        return STNodeFactory.createElseBlock(elseKeyword, elseBody);
    }

    /**
     * Parse else node body.
     * <code>else-body := if-else-stmt | block-stmt</code>
     * 
     * @return Else node body
     */
    private STNode parseElseBody() {
        STToken nextToken = peek();
        return parseElseBody(nextToken.kind);
    }

    private STNode parseElseBody(SyntaxKind nextTokenKind) {
        switch (nextTokenKind) {
            case IF_KEYWORD:
                return parseIfElseBlock();
            case OPEN_BRACE_TOKEN:
                return parseBlockNode();
            default:
                STToken token = peek();
                Solution solution = recover(token, ParserRuleContext.ELSE_BODY);

                // If the parser recovered by inserting a token, then try to re-parse the same
                // rule with the inserted token. This is done to pick the correct branch
                // to continue the parsing.
                if (solution.action == Action.REMOVE) {
                    return solution.recoveredNode;
                }

                return parseElseBody(solution.tokenKind);
        }
    }

    /**
     * Parse while statement.
     * <code>while-stmt := while expression block-stmt</code>
     * 
     * @return While statement
     */
    private STNode parseWhileStatement() {
        startContext(ParserRuleContext.WHILE_BLOCK);
        STNode whileKeyword = parseWhileKeyword();
        STNode condition = parseExpression();
        STNode whileBody = parseBlockNode();
        endContext();
        return STNodeFactory.createWhileStatement(whileKeyword, condition, whileBody);
    }

    /**
     * Parse while-keyword.
     * 
     * @return While-keyword node
     */
    private STNode parseWhileKeyword() {
        STToken token = peek();
        if (token.kind == SyntaxKind.WHILE_KEYWORD) {
            return consume();
        } else {
            Solution sol = recover(token, ParserRuleContext.WHILE_KEYWORD);
            return sol.recoveredNode;
        }
    }

    /**
     * Parse panic statement.
     * <code>panic-stmt := panic expression ;</code>
     *
     * @return Panic statement
     */
    private STNode parsePanicStatement() {
        startContext(ParserRuleContext.PANIC_STMT);
        STNode panicKeyword = parsePanicKeyword();
        STNode expression = parseExpression();
        STNode semicolon = parseSemicolon();
        endContext();
        return STNodeFactory.createPanicStatement(panicKeyword, expression, semicolon);
    }

    /**
     * Parse panic-keyword.
     *
     * @return Panic-keyword node
     */
    private STNode parsePanicKeyword() {
        STToken token = peek();
        if (token.kind == SyntaxKind.PANIC_KEYWORD) {
            return consume();
        } else {
            Solution sol = recover(token, ParserRuleContext.PANIC_KEYWORD);
            return sol.recoveredNode;
        }
    }

    /**
     * Parse boolean literal.
     * 
     * @return Parsed node
     */
    private STNode parseBooleanLiteral() {
        STToken token = peek();
        switch (token.kind) {
            case TRUE_KEYWORD:
            case FALSE_KEYWORD:
                return consume();
            default:
                Solution sol = recover(token, ParserRuleContext.BOOLEAN_LITERAL);
                return sol.recoveredNode;
        }
    }

    /**
     * <p>
     * Parse call statement, given the call expression.
     * <p>
     * <code>
     * call-stmt := call-expr ;
     * <br/>
     * call-expr := function-call-expr | method-call-expr | checking-keyword call-expr
     * </code>
     * 
     * @param expression Call expression associated with the call statement
     * @return Call statement node
     */
    private STNode parseCallStatement(STNode expression) {
        STNode semicolon = parseSemicolon();
        return STNodeFactory.createCallStatement(expression, semicolon);
    }

    private STNode parseCallStatementWithCheck() {
        startContext(ParserRuleContext.CALL_STMT);
        STNode checkingKeyword = parseCheckingKeyword();
        STNode expr = parseExpression();
        validateExprInCallStatement(checkingKeyword, expr);

        STNode checkExpr = STNodeFactory.createCheckExpression(checkingKeyword, expr);
        STNode checkStmt = parseCallStatement(checkExpr);
        endContext();
        return checkStmt;
    }

    /**
     * Validate the call-expression in the call statement. Call expression takes the following structure.
     * <p>
     * <code>call-expr := function-call-expr | method-call-expr | checking-keyword call-expr</code>
     * 
     * @param checkingKeyword Checking keyword observed before the expression.
     * @param expr Expression followed by the checking keyword
     */
    private void validateExprInCallStatement(STNode checkingKeyword, STNode expr) {
        switch (expr.kind) {
            case FUNCTION_CALL:
            case METHOD_CALL:
                break;
            case CHECK_EXPRESSION:
                // Recursively validate
                STCheckExpression checkExpr = (STCheckExpression) expr;
                validateExprInCallStatement(checkExpr.checkingKeyword, checkExpr.rhsExpr);
                break;
            default:
                if (isMissingNode(expr)) {
                    break;
                }

                // TODO:
                this.errorHandler.reportInvalidNode(null,
                        "expression followed by the '" + checkingKeyword.toString().trim() +
                                "' keyword must be a func-call, a method-call or a check-expr");
                break;
        }
    }

    /**
     * Check whether a node is a missing node.
     * 
     * @param node Node to check
     * @return <code>true</code> if the node is a missing node. <code>false</code> otherwise
     */
    private boolean isMissingNode(STNode node) {
        return node instanceof STMissingToken;
    }

    /**
     * Parse check expression.
     * <p>
     * <code>
     * checking-expr := checking-keyword expression
     * </code>
     * 
     * @return Check expression node
     */
    private STNode parseCheckExpression() {
        STNode checkingKeyword = parseCheckingKeyword();
        STNode expr = parseExpression(OperatorPrecedence.UNARY, false);
        return STNodeFactory.createCheckExpression(checkingKeyword, expr);
    }

    /**
     * Parse checking keyword.
     * <p>
     * <code>
     * checking-keyword := check | checkpanic
     * </code>
     * 
     * @return Parsed node
     */
    private STNode parseCheckingKeyword() {
        STToken token = peek();
        if (token.kind == SyntaxKind.CHECK_KEYWORD || token.kind == SyntaxKind.CHECKPANIC_KEYWORD) {
            return consume();
        } else {
            Solution sol = recover(token, ParserRuleContext.CHECKING_KEYWORD);
            return sol.recoveredNode;
        }
    }

    /**
<<<<<<< HEAD
     * Parse mapping constructor expression.
     * <p>
     * <code>mapping-constructor-expr := { [field (, field)*] }</code>
     * 
     * @return Parsed node
     */
    private STNode parseMappingConstructorExpr() {
        startContext(ParserRuleContext.MAPPING_CONSTRUCTOR);
        STNode openBrace = parseOpenBrace();
        STNode fields = parseMapingConstructorFields();
        STNode closeBrace = parseCloseBrace();
        endContext();
        return STNodeFactory.createMappingContructorExpr(openBrace, fields, closeBrace);
    }

    /**
     * Parse mapping constructor fields.
     * 
     * @return Parsed node
     */
    private STNode parseMapingConstructorFields() {
        List<STNode> fields = new ArrayList<>();
        STToken nextToken = peek();
        if (isEndOfMappingConstructor(nextToken.kind)) {
            return STNodeFactory.createNodeList(fields);
        }

        // Parse first field mapping, that has no leading comma
        STNode leadingComma = STNodeFactory.createEmptyNode();
        STNode field = parseMappingField(leadingComma);
        fields.add(field);

        // Parse the remaining field mappings
        nextToken = peek();
        while (!isEndOfMappingConstructor(nextToken.kind)) {
            leadingComma = parseComma();
            field = parseMappingField(leadingComma);
            fields.add(field);
            nextToken = peek();
        }

        return STNodeFactory.createNodeList(fields);
    }

    private boolean isEndOfMappingConstructor(SyntaxKind tokenKind) {
        switch (tokenKind) {
            case CLOSE_BRACE_TOKEN:
            case CLOSE_PAREN_TOKEN:
            case CLOSE_BRACKET_TOKEN:
            case OPEN_BRACE_TOKEN:
            case SEMICOLON_TOKEN:
            case PUBLIC_KEYWORD:
            case FUNCTION_KEYWORD:
            case EOF_TOKEN:
            case RETURNS_KEYWORD:
                return true;
            default:
                return false;
        }
    }

    /**
     * Parse mapping constructor field.
     * <p>
     * <code>field := specific-field | computed-name-field | spread-field</code>
     * 
     * @param leadingComma Leading comma
     * @return Parsed node
     */
    private STNode parseMappingField(STNode leadingComma) {
        STToken nextToken = peek();
        return parseMappingField(nextToken.kind, leadingComma);
    }

    private STNode parseMappingField(SyntaxKind tokenKind, STNode leadingComma) {
        switch (tokenKind) {
            case IDENTIFIER_TOKEN:
                return parseSpecificFieldWithOptionValue(leadingComma);
            case STRING_LITERAL:
                STNode key = parseStringLiteral();
                STNode colon = parseColon();
                STNode valueExpr = parseExpression();
                return STNodeFactory.createSpecificField(leadingComma, key, colon, valueExpr);
            case OPEN_BRACKET_TOKEN:
                return parseComputedField(leadingComma);
            case ELLIPSIS_TOKEN:
                STNode ellipsis = parseEllipsis();
                STNode expr = parseExpression();
                return STNodeFactory.createSpreadField(leadingComma, ellipsis, expr);
            default:
                STToken token = peek();
                Solution solution = recover(token, ParserRuleContext.MAPPING_FIELD, leadingComma);

                // If the parser recovered by inserting a token, then try to re-parse the same
                // rule with the inserted token. This is done to pick the correct branch
                // to continue the parsing.
                if (solution.action == Action.REMOVE) {
                    return solution.recoveredNode;
                }

                return parseMappingField(solution.tokenKind, leadingComma);
        }
    }

    /**
     * Parse mapping constructor specific-field with an optional value.
     * 
     * @param leadingComma
     * @return Parsed node
     */
    private STNode parseSpecificFieldWithOptionValue(STNode leadingComma) {
        STNode key = parseIdentifier(ParserRuleContext.MAPPING_FIELD_NAME);
        return parseSpecificFieldRhs(leadingComma, key);
    }

    private STNode parseSpecificFieldRhs(STNode leadingComma, STNode key) {
        STToken nextToken = peek();
        return parseSpecificFieldRhs(nextToken.kind, leadingComma, key);
    }

    private STNode parseSpecificFieldRhs(SyntaxKind tokenKind, STNode leadingComma, STNode key) {
        STNode colon;
        STNode valueExpr;

        switch (tokenKind) {
            case COLON_TOKEN:
                colon = parseColon();
                valueExpr = parseExpression();
                break;
            case COMMA_TOKEN:
                colon = STNodeFactory.createEmptyNode();
                valueExpr = STNodeFactory.createEmptyNode();
                break;
            default:
                if (isEndOfMappingConstructor(tokenKind)) {
                    colon = STNodeFactory.createEmptyNode();
                    valueExpr = STNodeFactory.createEmptyNode();
                    break;
                }

                STToken token = peek();
                Solution solution = recover(token, ParserRuleContext.SPECIFIC_FIELD_RHS, leadingComma, key);

                // If the parser recovered by inserting a token, then try to re-parse the same
                // rule with the inserted token. This is done to pick the correct branch
                // to continue the parsing.
                if (solution.action == Action.REMOVE) {
                    return solution.recoveredNode;
                }

                return parseSpecificFieldRhs(solution.tokenKind, leadingComma, key);

        }
        return STNodeFactory.createSpecificField(leadingComma, key, colon, valueExpr);
    }

    /**
     * Parse string literal.
     * 
     * @return Parsed node
     */
    private STNode parseStringLiteral() {
        STToken token = peek();
        if (token.kind == SyntaxKind.STRING_LITERAL) {
            return consume();
        } else {
            Solution sol = recover(token, ParserRuleContext.STRING_LITERAL);
=======
     * Parse return statement.
     * <code>return-stmt := return [ action-or-expr ] ;</code>
     *
     * @return Return statement
     */
    private STNode parseReturnStatement() {
        startContext(ParserRuleContext.RETURN_STMT);
        STNode returnKeyword = parseReturnKeyword();
        STNode returnRhs = parseReturnStatementRhs(returnKeyword);
        endContext();
        return returnRhs;
    }

    /**
     * Parse return-keyword.
     *
     * @return Return-keyword node
     */
    private STNode parseReturnKeyword() {
        STToken token = peek();
        if (token.kind == SyntaxKind.RETURN_KEYWORD) {
            return consume();
        } else {
            Solution sol = recover(token, ParserRuleContext.RETURN_KEYWORD);
>>>>>>> 2da68400
            return sol.recoveredNode;
        }
    }

    /**
<<<<<<< HEAD
     * Parse colon token.
     * 
     * @return Parsed node
     */
    private STNode parseColon() {
        STToken token = peek();
        if (token.kind == SyntaxKind.COLON_TOKEN) {
            return consume();
        } else {
            Solution sol = recover(token, ParserRuleContext.COLON);
            return sol.recoveredNode;
        }
    }

    /**
     * Parse computed-name-field of a mapping constructor expression.
     * <p>
     * <code>computed-name-field := [ field-name-expr ] : value-expr</code>
     * 
     * @param leadingComma Leading comma
     * @return Parsed node
     */
    private STNode parseComputedField(STNode leadingComma) {
        startContext(ParserRuleContext.COMPUTED_FIELD_NAME);
        STNode openBracket = parseOpenBracket();
        STNode fieldNameExpr = parseExpression();
        STNode closeBracket = parseCloseBracket();
        STNode colon = parseColon();
        STNode valueExpr = parseExpression();
        endContext();
        return STNodeFactory.createComputedNameField(leadingComma, openBracket, fieldNameExpr, closeBracket, colon,
                valueExpr);
    }

    /**
     * Parse open bracket.
     * 
     * @return Parsed node
     */
    private STNode parseOpenBracket() {
        STToken token = peek();
        if (token.kind == SyntaxKind.OPEN_BRACKET_TOKEN) {
            return consume();
        } else {
            Solution sol = recover(token, ParserRuleContext.OPEN_BRACKET);
            return sol.recoveredNode;
        }
=======
     * <p>
     * Parse the right hand side of a return statement.
     * </p>
     * <code>
     * return-stmt-rhs := ; |  action-or-expr ;
     * </code>
     *
     * @return Parsed node
     */
    private STNode parseReturnStatementRhs(STNode returnKeyword) {
        STToken token = peek();
        return parseReturnStatementRhs(token.kind, returnKeyword);
    }

    /**
     * Parse the right hand side of a return statement, given the
     * next token kind.
     *
     * @param tokenKind Next token kind
     * @return Parsed node
     */
    private STNode parseReturnStatementRhs(SyntaxKind tokenKind, STNode returnKeyword) {
        STNode expr;
        STNode semicolon;

        switch (tokenKind) {
            case SEMICOLON_TOKEN:
                expr = STNodeFactory.createEmptyNode();
                break;
            default:
                expr = parseExpression();
                break;
        }

        semicolon = parseSemicolon();
        return STNodeFactory.createReturnStatement(SyntaxKind.RETURN_STATEMENT, returnKeyword, expr, semicolon);
>>>>>>> 2da68400
    }
}<|MERGE_RESOLUTION|>--- conflicted
+++ resolved
@@ -191,7 +191,8 @@
                 return parseImportPrefixDecl();
             case AS_KEYWORD:
                 return parseAsKeyword();
-<<<<<<< HEAD
+            case RETURN_KEYWORD:
+                return parseReturnKeyword();
             case MAPPING_FIELD:
                 return parseMappingField(parsedNodes[0]);
             case SPECIFIC_FIELD_RHS:
@@ -202,10 +203,6 @@
                 return parseColon();
             case OPEN_BRACKET:
                 return parseOpenBracket();
-=======
-            case RETURN_KEYWORD:
-                return parseReturnKeyword();
->>>>>>> 2da68400
             case FUNC_DEFINITION:
             case REQUIRED_PARAM:
             default:
@@ -3511,7 +3508,74 @@
     }
 
     /**
-<<<<<<< HEAD
+     * Parse return statement.
+     * <code>return-stmt := return [ action-or-expr ] ;</code>
+     *
+     * @return Return statement
+     */
+    private STNode parseReturnStatement() {
+        startContext(ParserRuleContext.RETURN_STMT);
+        STNode returnKeyword = parseReturnKeyword();
+        STNode returnRhs = parseReturnStatementRhs(returnKeyword);
+        endContext();
+        return returnRhs;
+    }
+
+    /**
+     * Parse return-keyword.
+     *
+     * @return Return-keyword node
+     */
+    private STNode parseReturnKeyword() {
+        STToken token = peek();
+        if (token.kind == SyntaxKind.RETURN_KEYWORD) {
+            return consume();
+        } else {
+            Solution sol = recover(token, ParserRuleContext.RETURN_KEYWORD);
+            return sol.recoveredNode;
+        }
+    }
+
+    /**
+     * <p>
+     * Parse the right hand side of a return statement.
+     * </p>
+     * <code>
+     * return-stmt-rhs := ; |  action-or-expr ;
+     * </code>
+     *
+     * @return Parsed node
+     */
+    private STNode parseReturnStatementRhs(STNode returnKeyword) {
+        STToken token = peek();
+        return parseReturnStatementRhs(token.kind, returnKeyword);
+    }
+
+    /**
+     * Parse the right hand side of a return statement, given the
+     * next token kind.
+     *
+     * @param tokenKind Next token kind
+     * @return Parsed node
+     */
+    private STNode parseReturnStatementRhs(SyntaxKind tokenKind, STNode returnKeyword) {
+        STNode expr;
+        STNode semicolon;
+
+        switch (tokenKind) {
+            case SEMICOLON_TOKEN:
+                expr = STNodeFactory.createEmptyNode();
+                break;
+            default:
+                expr = parseExpression();
+                break;
+        }
+
+        semicolon = parseSemicolon();
+        return STNodeFactory.createReturnStatement(SyntaxKind.RETURN_STATEMENT, returnKeyword, expr, semicolon);
+    }
+
+    /**
      * Parse mapping constructor expression.
      * <p>
      * <code>mapping-constructor-expr := { [field (, field)*] }</code>
@@ -3679,38 +3743,11 @@
             return consume();
         } else {
             Solution sol = recover(token, ParserRuleContext.STRING_LITERAL);
-=======
-     * Parse return statement.
-     * <code>return-stmt := return [ action-or-expr ] ;</code>
-     *
-     * @return Return statement
-     */
-    private STNode parseReturnStatement() {
-        startContext(ParserRuleContext.RETURN_STMT);
-        STNode returnKeyword = parseReturnKeyword();
-        STNode returnRhs = parseReturnStatementRhs(returnKeyword);
-        endContext();
-        return returnRhs;
-    }
-
-    /**
-     * Parse return-keyword.
-     *
-     * @return Return-keyword node
-     */
-    private STNode parseReturnKeyword() {
-        STToken token = peek();
-        if (token.kind == SyntaxKind.RETURN_KEYWORD) {
-            return consume();
-        } else {
-            Solution sol = recover(token, ParserRuleContext.RETURN_KEYWORD);
->>>>>>> 2da68400
-            return sol.recoveredNode;
-        }
-    }
-
-    /**
-<<<<<<< HEAD
+            return sol.recoveredNode;
+        }
+    }
+
+    /**
      * Parse colon token.
      * 
      * @return Parsed node
@@ -3758,43 +3795,5 @@
             Solution sol = recover(token, ParserRuleContext.OPEN_BRACKET);
             return sol.recoveredNode;
         }
-=======
-     * <p>
-     * Parse the right hand side of a return statement.
-     * </p>
-     * <code>
-     * return-stmt-rhs := ; |  action-or-expr ;
-     * </code>
-     *
-     * @return Parsed node
-     */
-    private STNode parseReturnStatementRhs(STNode returnKeyword) {
-        STToken token = peek();
-        return parseReturnStatementRhs(token.kind, returnKeyword);
-    }
-
-    /**
-     * Parse the right hand side of a return statement, given the
-     * next token kind.
-     *
-     * @param tokenKind Next token kind
-     * @return Parsed node
-     */
-    private STNode parseReturnStatementRhs(SyntaxKind tokenKind, STNode returnKeyword) {
-        STNode expr;
-        STNode semicolon;
-
-        switch (tokenKind) {
-            case SEMICOLON_TOKEN:
-                expr = STNodeFactory.createEmptyNode();
-                break;
-            default:
-                expr = parseExpression();
-                break;
-        }
-
-        semicolon = parseSemicolon();
-        return STNodeFactory.createReturnStatement(SyntaxKind.RETURN_STATEMENT, returnKeyword, expr, semicolon);
->>>>>>> 2da68400
     }
 }