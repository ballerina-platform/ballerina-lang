--- conflicted
+++ resolved
@@ -11944,7 +11944,6 @@
     }
 
     /**
-<<<<<<< HEAD
      * Returns 'true' if the list is empty.
      * <p>
      * First check whether this node is an instance of STNodeList.
@@ -11977,8 +11976,10 @@
             return errorHandler.addDiagnostics(target, diagnosticCode);
         }
         return target;
-=======
-     * Parse base16 literal.
+    }
+
+    /**
+     * * Parse base16 literal.
      * <p>
      * <code>
      * byte-array-literal := Base16Literal | Base64Literal
@@ -12069,6 +12070,5 @@
         }
 
         return content;
->>>>>>> c2c976f9
     }
 }