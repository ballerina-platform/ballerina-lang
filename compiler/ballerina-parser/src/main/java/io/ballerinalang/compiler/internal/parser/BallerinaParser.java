/*
 * Copyright (c) 2020, WSO2 Inc. (http://www.wso2.org) All Rights Reserved.
 *
 * WSO2 Inc. licenses this file to you under the Apache License,
 * Version 2.0 (the "License"); you may not use this file except
 * in compliance with the License.
 * You may obtain a copy of the License at
 *
 *   http://www.apache.org/licenses/LICENSE-2.0
 *
 * Unless required by applicable law or agreed to in writing,
 * software distributed under the License is distributed on an
 * "AS IS" BASIS, WITHOUT WARRANTIES OR CONDITIONS OF ANY
 * KIND, either express or implied.  See the License for the
 * specific language governing permissions and limitations
 * under the License.
 */
package io.ballerinalang.compiler.internal.parser;

import io.ballerinalang.compiler.internal.parser.BallerinaParserErrorHandler.Action;
import io.ballerinalang.compiler.internal.parser.BallerinaParserErrorHandler.Solution;
import io.ballerinalang.compiler.internal.parser.tree.STCheckExpression;
import io.ballerinalang.compiler.internal.parser.tree.STMissingToken;
import io.ballerinalang.compiler.internal.parser.tree.STNode;
import io.ballerinalang.compiler.internal.parser.tree.STNodeFactory;
import io.ballerinalang.compiler.internal.parser.tree.STToken;
import io.ballerinalang.compiler.syntax.tree.SyntaxKind;

import java.util.ArrayList;
import java.util.List;

/**
 * A LL(k) recursive-descent parser for ballerina.
 *
 * @since 1.2.0
 */
public class BallerinaParser {

    private final BallerinaParserErrorHandler errorHandler;
    private final AbstractTokenReader tokenReader;

    // TODO: Remove this.
    private ParserRuleContext currentParamKind = ParserRuleContext.REQUIRED_PARAM;

    protected BallerinaParser(AbstractTokenReader tokenReader) {
        this.tokenReader = tokenReader;
        this.errorHandler = new BallerinaParserErrorHandler(tokenReader, this);
    }

    /**
     * Start parsing the given input.
     *
     * @return Parsed node
     */
    public STNode parse() {
        return parseCompUnit();
    }

    /**
     * Resume the parsing from the given context.
     *
     * @param context Context to resume parsing
     * @param args Arguments that requires to continue parsing from the given parser context
     * @return Parsed node
     */
    public STNode resumeParsing(ParserRuleContext context, Object... args) {
        switch (context) {
            case COMP_UNIT:
                return parseCompUnit();
            case EXTERNAL_FUNC_BODY:
                return parseExternalFunctionBody();
            case FUNC_BODY:
                return parseFunctionBody();
            case OPEN_BRACE:
                return parseOpenBrace();
            case CLOSE_BRACE:
                return parseCloseBrace();
            case FUNC_NAME:
                return parseFunctionName();
            case OPEN_PARENTHESIS:
                return parseOpenParenthesis();
            case PARAM_LIST:
                return parseParamList();
            case RETURN_TYPE_DESCRIPTOR:
                return parseReturnTypeDescriptor();
            case SIMPLE_TYPE_DESCRIPTOR:
                return parseTypeDescriptor();
            case ASSIGN_OP:
                return parseAssignOp();
            case EXTERNAL_KEYWORD:
                return parseExternalKeyword();
            case FUNC_BODY_BLOCK:
                return parseFunctionBodyBlock();
            case SEMICOLON:
                return parseSemicolon();
            case CLOSE_PARENTHESIS:
                return parseCloseParenthesis();
            case VARIABLE_NAME:
                return parseVariableName();
            case EXPRESSION:
                return parseExpression();
            case STATEMENT:
                return parseStatement();
            case STATEMENT_WITHOUT_ANNOTS:
                return parseStatement((STNode) args[0]);
            case ASSIGNMENT_STMT:
                return parseAssignmentStmt();
            case EXPRESSION_RHS:
                return parseExpressionRhs((STNode) args[0]);
            case PARAMETER:
                return parseParameter((STNode) args[0], (int) args[1]);
            case PARAMETER_WITHOUT_ANNOTS:
                return parseParamGivenAnnots((STNode) args[0], (STNode) args[1], (int) args[2]);
            case AFTER_PARAMETER_TYPE:
                return parseAfterParamType((STNode) args[0], (STNode) args[1], (STNode) args[2], (STNode) args[3]);
            case PARAMETER_RHS:
                return parseParameterRhs((STNode) args[0], (STNode) args[1], (STNode) args[2], (STNode) args[3],
                        (STNode) args[4]);
            case TOP_LEVEL_NODE:
                return parseTopLevelNode();
            case TOP_LEVEL_NODE_WITHOUT_METADATA:
                return parseTopLevelNode((STNode) args[0]);
            case TOP_LEVEL_NODE_WITHOUT_MODIFIER:
                return parseTopLevelNode((STNode) args[0], (STNode) args[1]);
            case STATEMENT_START_IDENTIFIER:
                return parseStatementStartIdentifier();
            case VAR_DECL_STMT_RHS:
                return parseVarDeclRhs((STNode) args[0], (STNode) args[1], (STNode) args[2], (STNode) args[3],
                        (boolean) args[4]);
            case ASSIGNMENT_OR_VAR_DECL_STMT:
                return parseAssignmentOrVarDecl();
            case ASSIGNMENT_OR_VAR_DECL_STMT_RHS:
                return parseAssignmentOrVarDeclRhs((STNode) args[0]);
            case TYPE_REFERENCE:
                return parseTypeReference();
            case FIELD_DESCRIPTOR_RHS:
                return parseFieldDescriptorRhs((STNode) args[0], (STNode) args[1], (STNode) args[2]);
            case NAMED_OR_POSITIONAL_ARG_RHS:
                return parseNamedOrPositionalArg((STNode) args[0]);
            case RECORD_BODY_END:
                return parseRecordBodyCloseDelimiter();
            case RECORD_BODY_START:
                return parseRecordBodyStartDelimiter();
            case TYPE_DESCRIPTOR:
                return parseTypeDescriptor();
            case OBJECT_MEMBER:
                return parseObjectMember();
            case OBJECT_FUNC_OR_FIELD_WITHOUT_VISIBILITY:
                return parseObjectMethodOrField((STNode) args[0], (STNode) args[1]);
            case OBJECT_FIELD_RHS:
                return parseObjectFieldRhs((STNode) args[0], (STNode) args[1], (STNode) args[2], (STNode) args[3]);
            case OBJECT_TYPE_FIRST_QUALIFIER:
                return parseObjectTypeQualifiers();
            case OBJECT_TYPE_SECOND_QUALIFIER:
                return parseObjectTypeSecondQualifier((STNode) args[0]);
            case OBJECT_KEYWORD:
                return parseObjectKeyword();
            case TYPE_NAME:
                return parseTypeName();
            case IF_KEYWORD:
                return parseIfKeyword();
            case ELSE_KEYWORD:
                return parseElseKeyword();
            case ELSE_BODY:
                return parseElseBody();
            case WHILE_KEYWORD:
                return parseWhileKeyword();
            case BOOLEAN_LITERAL:
                return parseBooleanLiteral();
            case PANIC_KEYWORD:
                return parsePanicKeyword();
            case MAJOR_VERSION:
                return parseMajorVersion();
            case IMPORT_DECL_RHS:
                return parseImportDecl((STNode) args[0], (STNode) args[1]);
            case IMPORT_PREFIX:
                return parseImportPrefix();
            case IMPORT_MODULE_NAME:
            case IMPORT_ORG_OR_MODULE_NAME:
            case VARIABLE_REF:
            case FIELD_OR_FUNC_NAME:
            case SERVICE_NAME:
                return parseIdentifier(context);
            case IMPORT_KEYWORD:
                return parseImportKeyword();
            case SLASH:
                return parseSlashToken();
            case DOT:
                return parseDotToken();
            case IMPORT_VERSION_DECL:
                return parseVersion();
            case VERSION_KEYWORD:
                return parseVersionKeywrod();
            case VERSION_NUMBER:
                return parseVersionNumber();
            case DECIMAL_INTEGER_LITERAL:
                return parseDecimalIntLiteral(context);
            case IMPORT_SUB_VERSION:
                return parseSubVersion(context);
            case IMPORT_PREFIX_DECL:
                return parseImportPrefixDecl();
            case AS_KEYWORD:
                return parseAsKeyword();
            case CONTINUE_KEYWORD:
                return parseContinueKeyword();
            case BREAK_KEYWORD:
                return parseBreakKeyword();
            case RETURN_KEYWORD:
                return parseReturnKeyword();
            case MAPPING_FIELD:
                return parseMappingField((STNode) args[0]);
            case SPECIFIC_FIELD_RHS:
                return parseSpecificFieldRhs((STNode) args[0], (STNode) args[1]);
            case STRING_LITERAL:
                return parseStringLiteral();
            case COLON:
                return parseColon();
            case OPEN_BRACKET:
                return parseOpenBracket();
            case RESOURCE_DEF:
                return parseResource();
            case OPTIONAL_SERVICE_NAME:
                return parseServiceName();
            case SERVICE_KEYWORD:
                return parseServiceKeyword();
            case ON_KEYWORD:
                return parseOnKeyword();
            case RESOURCE_KEYWORD:
                return parseResourceKeyword();
            case LISTENER_KEYWORD:
                return parseListenerKeyword();
            case NIL_TYPE_DESCRIPTOR:
                return parseNilTypeDescriptor();
            case COMPOUND_ASSIGNMENT_STMT:
                return parseCompoundAssignmentStmt();
            case TYPEOF_KEYWORD:
                return parseTypeofKeyword();
            case ANNOT_REFERENCE:
                return parseIdentifier(context);
            case IS_KEYWORD:
                return parseIsKeyword();
            case NIL_LITERAL:
                return parseNilLiteral();
            default:
                throw new IllegalStateException("Cannot re-parse rule: " + context);
        }
    }

    /**
     * Start parsing the input from a given context. Supported starting points are:
     * <ul>
     * <li>Module part (a file)</li>
     * <li>Top level node</li>
     * <li>Statement</li>
     * <li>Expression</li>
     * </ul>
     *
     * @param context Context to start parsing
     * @return Parsed node
     */
    public STNode parse(ParserRuleContext context) {
        switch (context) {
            case COMP_UNIT:
                return parseCompUnit();
            case TOP_LEVEL_NODE:
                startContext(ParserRuleContext.COMP_UNIT);
                return parseTopLevelNode();
            case STATEMENT:
                startContext(ParserRuleContext.COMP_UNIT);
                startContext(ParserRuleContext.FUNC_DEFINITION);
                startContext(ParserRuleContext.FUNC_BODY_BLOCK);
                return parseStatement();
            case EXPRESSION:
                startContext(ParserRuleContext.COMP_UNIT);
                startContext(ParserRuleContext.FUNC_DEFINITION);
                startContext(ParserRuleContext.FUNC_BODY_BLOCK);
                startContext(ParserRuleContext.STATEMENT);
                return parseExpression();
            default:
                throw new UnsupportedOperationException("Cannot start parsing from: " + context);
        }
    }

    /*
     * Private methods
     */

    private STToken peek() {
        return this.tokenReader.peek();
    }

    private STToken peek(int k) {
        return this.tokenReader.peek(k);
    }

    private STToken consume() {
        return this.tokenReader.read();
    }

    private Solution recover(STToken token, ParserRuleContext currentCtx, Object... parsedNodes) {
        return this.errorHandler.recover(currentCtx, token, parsedNodes);
    }

    private void startContext(ParserRuleContext context) {
        this.errorHandler.startContext(context);
    }

    private void endContext() {
        this.errorHandler.endContext();
    }

    /**
     * Switch the current context to the provided one. This will replace the
     * existing context.
     *
     * @param context Context to switch to.
     */
    private void switchContext(ParserRuleContext context) {
        this.errorHandler.switchContext(context);
    }

    /**
     * Parse a given input and returns the AST. Starts parsing from the top of a compilation unit.
     *
     * @return Parsed node
     */
    private STNode parseCompUnit() {
        startContext(ParserRuleContext.COMP_UNIT);
        STToken token = peek();
        List<STNode> otherDecls = new ArrayList<>();
        List<STNode> importDecls = new ArrayList<>();

        boolean processImports = true;
        while (token.kind != SyntaxKind.EOF_TOKEN) {
            STNode decl = parseTopLevelNode(token.kind);
            if (decl.kind == SyntaxKind.IMPORT_DECLARATION) {
                if (processImports) {
                    importDecls.add(decl);
                } else {
                    // If an import occurs after any other module level declaration,
                    // we add it to the other-decl list to preserve the order. But
                    // log an error and mark it as invalid.
                    otherDecls.add(decl);
                    this.errorHandler.reportInvalidNode(token, "imports must be declared before other declarations");
                }
            } else {
                if (processImports) {
                    // While processing imports, if we reach any other declaration,
                    // then mark this as the end of processing imports.
                    processImports = false;
                }
                otherDecls.add(decl);
            }
            token = peek();
        }

        STToken eof = consume();
        endContext();

        return STNodeFactory.createModulePart(STNodeFactory.createNodeList(importDecls),
                STNodeFactory.createNodeList(otherDecls), eof);
    }

    /**
     * Parse top level node having an optional modifier preceding it.
     *
     * @return Parsed node
     */
    private STNode parseTopLevelNode() {
        STToken token = peek();
        return parseTopLevelNode(token.kind);
    }

    protected STNode parseTopLevelNode(SyntaxKind tokenKind) {
        STNode metadata;
        switch (tokenKind) {
            case EOF_TOKEN:
                return consume();
            case HASH_TOKEN:
            case AT_TOKEN:
                metadata = parseMetaData(tokenKind);
                return parseTopLevelNode(metadata);
            case IMPORT_KEYWORD:
            case SERVICE_KEYWORD:
            case FINAL_KEYWORD:
            case PUBLIC_KEYWORD:
            case FUNCTION_KEYWORD:
            case TYPE_KEYWORD:
            case LISTENER_KEYWORD:
            case CONST_KEYWORD:
            case SIMPLE_TYPE:
            case RECORD_KEYWORD:
            case OBJECT_KEYWORD:
            case ABSTRACT_KEYWORD:
            case CLIENT_KEYWORD:
            case OPEN_PAREN_TOKEN: // nil type descriptor '()'
                // TODO: add all 'type starting tokens' here. should be same as 'parseTypeDescriptor(...)'
                // TODO: add type binding pattern
                metadata = createEmptyMetadata();
                break;
            case IDENTIFIER_TOKEN:
                // Here we assume that after recovering, we'll never reach here.
                // Otherwise the tokenOffset will not be 1.
                if (isVarDeclStart(1)) {
                    // This is an early exit, so that we don't have to do the same check again.
                    return parseModuleVarDecl(createEmptyMetadata(), null);
                }
                // Else fall through
            default:
                STToken token = peek();
                Solution solution = recover(token, ParserRuleContext.TOP_LEVEL_NODE);

                // If the parser recovered by inserting a token, then try to re-parse the same
                // rule with the inserted token. This is done to pick the correct branch
                // to continue the parsing.
                if (solution.action == Action.REMOVE) {
                    return solution.recoveredNode;
                }

                return parseTopLevelNode(solution.tokenKind);
        }

        return parseTopLevelNode(tokenKind, metadata);
    }

    /**
     * Parse top level node having an optional modifier preceding it, given the next token kind.
     *
     * @param tokenKind Next token kind
     * @return Parsed node
     */
    private STNode parseTopLevelNode(STNode metadata) {
        STToken nextToken = peek();
        return parseTopLevelNode(nextToken.kind, metadata);
    }

    private STNode parseTopLevelNode(SyntaxKind tokenKind, STNode metadata) {
        STNode qualifier = null;
        switch (tokenKind) {
            case EOF_TOKEN:
                if (metadata != null) {
                    this.errorHandler.reportInvalidNode(null, "invalid metadata");
                }
                return consume();
            case PUBLIC_KEYWORD:
                qualifier = parseQualifier();
                tokenKind = peek().kind;
                break;
            case FUNCTION_KEYWORD:
            case TYPE_KEYWORD:
            case LISTENER_KEYWORD:
            case CONST_KEYWORD:
            case FINAL_KEYWORD:
            case IMPORT_KEYWORD:

                // TODO: add all 'type starting tokens' here. should be same as 'parseTypeDescriptor(...)'
                // TODO: add type binding pattern
            case SIMPLE_TYPE:
            case RECORD_KEYWORD:
            case OBJECT_KEYWORD:
            case ABSTRACT_KEYWORD:
            case CLIENT_KEYWORD:
            case SERVICE_KEYWORD:
            case OPEN_PAREN_TOKEN: // nil type descriptor '()'
                break;
            case IDENTIFIER_TOKEN:
                // Here we assume that after recovering, we'll never reach here.
                // Otherwise the tokenOffset will not be 1.
                if (isVarDeclStart(1)) {
                    // This is an early exit, so that we don't have to do the same check again.
                    return parseModuleVarDecl(metadata, null);
                }
                // Else fall through
            default:
                STToken token = peek();
                Solution solution = recover(token, ParserRuleContext.TOP_LEVEL_NODE_WITHOUT_METADATA, metadata);

                // If the parser recovered by inserting a token, then try to re-parse the same
                // rule with the inserted token. This is done to pick the correct branch
                // to continue the parsing.
                if (solution.action == Action.REMOVE) {
                    return solution.recoveredNode;
                }

                return parseTopLevelNode(solution.tokenKind, metadata);
        }

        return parseTopLevelNode(tokenKind, metadata, qualifier);
    }

    /**
     * Check whether the cursor is at the start of a module level var-decl.
     *
     * @param lookahead Offset of the token to to check
     * @return <code>true</code> if the cursor is at the start of a module level var-decl.
     *         <code>false</code> otherwise.
     */
    private boolean isVarDeclStart(int lookahead) {
        // Assumes that we reach here after a peek()
        STToken nextToken = peek(lookahead + 1);
        switch (nextToken.kind) {
            case EQUAL_TOKEN:
                // Scenario: foo =
                // Even though this is not valid, consider this as a var-decl and continue;
            case QUESTION_MARK_TOKEN:
                // Scenario foo? (Optional type descriptor with custom type)
                return true;
            case IDENTIFIER_TOKEN:
                switch (peek(lookahead + 2).kind) {
                    case EQUAL_TOKEN: // Scenario: foo bar =
                    case SEMICOLON_TOKEN: // Scenario: foo bar;
                        return true;
                    default:
                        return false;
                }
            default:
                return false;
        }
    }

    /**
     * Parse import declaration.
     * <p>
     * <code>import-decl :=  import [org-name /] module-name [version sem-ver] [as import-prefix] ;</code>
     *
     * @return Parsed node
     */
    private STNode parseImportDecl() {
        startContext(ParserRuleContext.IMPORT_DECL);
        this.tokenReader.switchMode(ParserMode.IMPORT);
        STNode importKeyword = parseImportKeyword();
        STNode identifier = parseIdentifier(ParserRuleContext.IMPORT_ORG_OR_MODULE_NAME);

        STToken token = peek();
        STNode importDecl = parseImportDecl(token.kind, importKeyword, identifier);
        this.tokenReader.resetMode();
        endContext();
        return importDecl;
    }

    /**
     * Parse import keyword.
     *
     * @return Parsed node
     */
    private STNode parseImportKeyword() {
        STToken token = peek();
        if (token.kind == SyntaxKind.IMPORT_KEYWORD) {
            return consume();
        } else {
            Solution sol = recover(token, ParserRuleContext.IMPORT_KEYWORD);
            return sol.recoveredNode;
        }
    }

    /**
     * Parse identifier.
     *
     * @return Parsed node
     */
    private STNode parseIdentifier(ParserRuleContext currentCtx) {
        STToken token = peek();
        if (token.kind == SyntaxKind.IDENTIFIER_TOKEN) {
            return consume();
        } else {
            Solution sol = recover(token, currentCtx);
            return sol.recoveredNode;
        }
    }

    /**
     * Parse RHS of the import declaration. This includes the components after the
     * starting identifier (org-name/module-name) of the import decl.
     *
     * @param importKeyword Import keyword
     * @param identifier Org-name or the module name
     * @return Parsed node
     */
    private STNode parseImportDecl(STNode importKeyword, STNode identifier) {
        STToken nextToken = peek();
        return parseImportDecl(nextToken.kind, importKeyword, identifier);
    }

    private STNode parseImportDecl(SyntaxKind tokenKind, STNode importKeyword, STNode identifier) {
        STNode orgName;
        STNode moduleName;
        STNode version;
        STNode alias;

        switch (tokenKind) {
            case SLASH_TOKEN:
                STNode slash = parseSlashToken();
                orgName = STNodeFactory.createImportOrgName(identifier, slash);
                moduleName = parseModuleName();
                version = parseVersion();
                alias = parseImportPrefixDecl();
                break;
            case DOT_TOKEN:
            case VERSION_KEYWORD:
                orgName = STNodeFactory.createEmptyNode();
                moduleName = parseModuleName(tokenKind, identifier);
                version = parseVersion();
                alias = parseImportPrefixDecl();
                break;
            case AS_KEYWORD:
                orgName = STNodeFactory.createEmptyNode();
                moduleName = parseModuleName(tokenKind, identifier);
                version = STNodeFactory.createEmptyNode();
                alias = parseImportPrefixDecl();
                break;
            case SEMICOLON_TOKEN:
                orgName = STNodeFactory.createEmptyNode();
                moduleName = parseModuleName(tokenKind, identifier);
                version = STNodeFactory.createEmptyNode();
                alias = STNodeFactory.createEmptyNode();
                break;
            default:
                Solution solution = recover(peek(), ParserRuleContext.IMPORT_DECL_RHS, importKeyword, identifier);

                // rule with the inserted token. This is done to pick the correct branch
                // to continue the parsing.
                if (solution.action == Action.REMOVE) {
                    return solution.recoveredNode;
                }

                return parseImportDecl(solution.tokenKind, importKeyword, identifier);
        }

        STNode semicolon = parseSemicolon();
        return STNodeFactory.createImportDeclaration(importKeyword, orgName, moduleName, version, alias, semicolon);
    }

    /**
     * parse slash token.
     *
     * @return Parsed node
     */
    private STNode parseSlashToken() {
        STToken token = peek();
        if (token.kind == SyntaxKind.SLASH_TOKEN) {
            return consume();
        } else {
            Solution sol = recover(token, ParserRuleContext.SLASH);
            return sol.recoveredNode;
        }
    }

    /**
     * Parse dot token.
     *
     * @return Parsed node
     */
    private STNode parseDotToken() {
        STToken nextToken = peek();
        return parseDotToken(nextToken.kind);
    }

    private STNode parseDotToken(SyntaxKind tokenKind) {
        if (tokenKind == SyntaxKind.DOT_TOKEN) {
            return consume();
        } else {
            Solution sol = recover(peek(), ParserRuleContext.DOT);
            return sol.recoveredNode;
        }
    }

    /**
     * Parse module name of a import declaration.
     *
     * @return Parsed node
     */
    private STNode parseModuleName() {
        STNode moduleNameStart = parseIdentifier(ParserRuleContext.IMPORT_MODULE_NAME);
        return parseModuleName(peek().kind, moduleNameStart);
    }

    /**
     * Parse import module name of a import declaration, given the module name start identifier.
     *
     * @param moduleNameStart Starting identifier of the module name
     * @return Parsed node
     */
    private STNode parseModuleName(SyntaxKind nextTokenKind, STNode moduleNameStart) {
        List<STNode> moduleNameParts = new ArrayList<>();
        moduleNameParts.add(moduleNameStart);

        STNode identifier;
        STNode dotToken;
        while (!isEndOfImportModuleName(nextTokenKind)) {
            dotToken = parseDotToken();
            identifier = parseIdentifier(ParserRuleContext.IMPORT_MODULE_NAME);
            STNode moduleNamePart = STNodeFactory.createSubModuleName(dotToken, identifier);
            moduleNameParts.add(moduleNamePart);
            nextTokenKind = peek().kind;
        }

        return STNodeFactory.createNodeList(moduleNameParts);
    }

    private boolean isEndOfImportModuleName(SyntaxKind nextTokenKind) {
        return nextTokenKind != SyntaxKind.DOT_TOKEN && nextTokenKind != SyntaxKind.IDENTIFIER_TOKEN;
    }

    private boolean isEndOfImportDecl(SyntaxKind nextTokenKind) {
        switch (nextTokenKind) {
            case SEMICOLON_TOKEN:
            case PUBLIC_KEYWORD:
            case FUNCTION_KEYWORD:
            case TYPE_KEYWORD:
            case ABSTRACT_KEYWORD:
            case CONST_KEYWORD:
            case EOF_TOKEN:
            case SERVICE_KEYWORD:
            case IMPORT_KEYWORD:
            case FINAL_KEYWORD:
                return true;
            default:
                return false;
        }
    }

    /**
     * Parse version component of a import declaration.
     * <p>
     * <code>version-decl := version sem-ver</code>
     *
     * @return Parsed node
     */
    private STNode parseVersion() {
        STToken nextToken = peek();
        return parseVersion(nextToken.kind);
    }

    private STNode parseVersion(SyntaxKind nextTokenKind) {
        switch (nextTokenKind) {
            case VERSION_KEYWORD:
                STNode versionKeyword = parseVersionKeywrod();
                STNode versionNumber = parseVersionNumber();
                return STNodeFactory.createImportVersion(versionKeyword, versionNumber);
            case AS_KEYWORD:
            case SEMICOLON_TOKEN:
                return STNodeFactory.createEmptyNode();
            default:
                if (isEndOfImportDecl(nextTokenKind)) {
                    return STNodeFactory.createEmptyNode();
                }

                STToken token = peek();
                Solution solution = recover(token, ParserRuleContext.IMPORT_VERSION_DECL);

                // If the parser recovered by inserting a token, then try to re-parse the same
                // rule with the inserted token. This is done to pick the correct branch
                // to continue the parsing.
                if (solution.action == Action.REMOVE) {
                    return solution.recoveredNode;
                }

                return parseVersion(solution.tokenKind);
        }

    }

    /**
     * Parse version keywrod.
     *
     * @return Parsed node
     */
    private STNode parseVersionKeywrod() {
        STToken nextToken = peek();
        if (nextToken.kind == SyntaxKind.VERSION_KEYWORD) {
            return consume();
        } else {
            Solution sol = recover(peek(), ParserRuleContext.VERSION_KEYWORD);
            return sol.recoveredNode;
        }
    }

    /**
     * Parse version number.
     * <p>
     * <code>sem-ver := major-num [. minor-num [. patch-num]]
     * <br/>
     * major-num := DecimalNumber
     * <br/>
     * minor-num := DecimalNumber
     * <br/>
     * patch-num := DecimalNumber
     * </code>
     *
     * @return Parsed node
     */
    private STNode parseVersionNumber() {
        STToken nextToken = peek();
        return parseVersionNumber(nextToken.kind);
    }

    private STNode parseVersionNumber(SyntaxKind nextTokenKind) {
        STNode majorVersion;
        switch (nextTokenKind) {
            case DECIMAL_INTEGER_LITERAL:
                majorVersion = parseMajorVersion();
                break;
            default:
                STToken token = peek();
                Solution solution = recover(token, ParserRuleContext.VERSION_NUMBER);

                // If the parser recovered by inserting a token, then try to re-parse the same
                // rule with the inserted token. This is done to pick the correct branch
                // to continue the parsing.
                if (solution.action == Action.REMOVE) {
                    return solution.recoveredNode;
                }

                return parseVersionNumber(solution.tokenKind);
        }

        List<STNode> versionParts = new ArrayList<>();
        versionParts.add(majorVersion);

        STNode minorVersion = parseMinorVersion();
        if (minorVersion != null) {
            versionParts.add(minorVersion);

            STNode patchVersion = parsePatchVersion();
            if (patchVersion != null) {
                versionParts.add(patchVersion);
            }
        }

        return STNodeFactory.createNodeList(versionParts);

    }

    private STNode parseMajorVersion() {
        return parseDecimalIntLiteral(ParserRuleContext.MAJOR_VERSION);
    }

    private STNode parseMinorVersion() {
        return parseSubVersion(ParserRuleContext.MINOR_VERSION);
    }

    private STNode parsePatchVersion() {
        return parseSubVersion(ParserRuleContext.PATCH_VERSION);
    }

    /**
     * Parse decimal literal.
     *
     * @param context Context in which the decimal literal is used.
     * @return Parsed node
     */
    private STNode parseDecimalIntLiteral(ParserRuleContext context) {
        STToken nextToken = peek();
        if (nextToken.kind == SyntaxKind.DECIMAL_INTEGER_LITERAL) {
            return consume();
        } else {
            Solution sol = recover(peek(), context);
            return sol.recoveredNode;
        }
    }

    /**
     * Parse sub version. i.e: minor-version/patch-version.
     *
     * @param context Context indicating what kind of sub-version is being parsed.
     * @return Parsed node
     */
    private STNode parseSubVersion(ParserRuleContext context) {
        STToken nextToken = peek();
        return parseSubVersion(nextToken.kind, context);
    }

    private STNode parseSubVersion(SyntaxKind nextTokenKind, ParserRuleContext context) {
        switch (nextTokenKind) {
            case AS_KEYWORD:
            case SEMICOLON_TOKEN:
                return null;
            case DOT_TOKEN:
                STNode leadingDot = parseDotToken();
                STNode versionNumber = parseDecimalIntLiteral(context);
                return STNodeFactory.createImportSubVersion(leadingDot, versionNumber);
            default:
                STToken token = peek();
                Solution solution = recover(token, ParserRuleContext.IMPORT_SUB_VERSION);

                // If the parser recovered by inserting a token, then try to re-parse the same
                // rule with the inserted token. This is done to pick the correct branch
                // to continue the parsing.
                if (solution.action == Action.REMOVE) {
                    return solution.recoveredNode;
                }

                return parseSubVersion(solution.tokenKind, context);
        }
    }

    /**
     * Parse import prefix declaration.
     * <p>
     * <code>import-prefix-decl := as import-prefix
     * <br/>
     * import-prefix := a identifier | _
     * </code>
     *
     * @return Parsed node
     */
    private STNode parseImportPrefixDecl() {
        STToken token = peek();
        return parseImportPrefixDecl(token.kind);
    }

    private STNode parseImportPrefixDecl(SyntaxKind nextTokenKind) {
        switch (nextTokenKind) {
            case AS_KEYWORD:
                STNode asKeyword = parseAsKeyword();
                STNode prefix = parseImportPrefix();
                return STNodeFactory.createImportPrefix(asKeyword, prefix);
            case SEMICOLON_TOKEN:
                return STNodeFactory.createEmptyNode();
            default:
                if (isEndOfImportDecl(nextTokenKind)) {
                    return STNodeFactory.createEmptyNode();
                }

                STToken token = peek();
                Solution solution = recover(token, ParserRuleContext.IMPORT_PREFIX_DECL);

                // If the parser recovered by inserting a token, then try to re-parse the same
                // rule with the inserted token. This is done to pick the correct branch
                // to continue the parsing.
                if (solution.action == Action.REMOVE) {
                    return solution.recoveredNode;
                }

                return parseImportPrefixDecl(solution.tokenKind);
        }
    }

    /**
     * Parse <code>as</code> keyword.
     *
     * @return Parsed node
     */
    private STNode parseAsKeyword() {
        STToken nextToken = peek();
        if (nextToken.kind == SyntaxKind.AS_KEYWORD) {
            return consume();
        } else {
            Solution sol = recover(peek(), ParserRuleContext.AS_KEYWORD);
            return sol.recoveredNode;
        }
    }

    /**
     * Parse import prefix.
     *
     * @return Parsed node
     */
    private STNode parseImportPrefix() {
        STToken nextToken = peek();
        if (nextToken.kind == SyntaxKind.IDENTIFIER_TOKEN) {
            return consume();
        } else {
            Solution sol = recover(peek(), ParserRuleContext.IMPORT_PREFIX);
            return sol.recoveredNode;
        }
    }

    /**
     * Parse top level node, given the modifier that precedes it.
     *
     * @param qualifier Qualifier that precedes the top level node
     * @return Parsed node
     */
    private STNode parseTopLevelNode(STNode metadata, STNode qualifier) {
        STToken token = peek();
        return parseTopLevelNode(token.kind, metadata, qualifier);
    }

    /**
     * Parse top level node given the next token kind and the modifier that precedes it.
     *
     * @param tokenKind Next token kind
     * @param qualifier Qualifier that precedes the top level node
     * @return Parsed top-level node
     */
    private STNode parseTopLevelNode(SyntaxKind tokenKind, STNode metadata, STNode qualifier) {
        switch (tokenKind) {
            case FUNCTION_KEYWORD:
                return parseFunctionDefinition(metadata, getQualifier(qualifier));
            case TYPE_KEYWORD:
                return parseModuleTypeDefinition(metadata, getQualifier(qualifier));
            case LISTENER_KEYWORD:
                return parseListenerDeclaration(metadata, getQualifier(qualifier));
            case CONST_KEYWORD:
                return parseConstantDeclaration(metadata, getQualifier(qualifier));
            case IMPORT_KEYWORD:
                reportInvalidQualifier(qualifier);
                // TODO log error for metadata
                return parseImportDecl();

            // TODO: add all 'type starting tokens' here. should be same as 'parseTypeDescriptor(...)'
            // TODO: add type binding pattern
            case FINAL_KEYWORD:
                reportInvalidQualifier(qualifier);
                STNode finalKeyword = parseFinalKeyword();
                return parseVariableDecl(metadata, finalKeyword, true);
            case SERVICE_KEYWORD:
                if (isServiceDeclStart(ParserRuleContext.TOP_LEVEL_NODE, 1)) {
                    reportInvalidQualifier(qualifier);
                    return parseServiceDecl(metadata);
                }

                return parseModuleVarDecl(metadata, qualifier);
            case SIMPLE_TYPE:
            case RECORD_KEYWORD:
            case OBJECT_KEYWORD:
            case ABSTRACT_KEYWORD:
            case CLIENT_KEYWORD:
            case OPEN_PAREN_TOKEN: // nil type descriptor '()'
                return parseModuleVarDecl(metadata, qualifier);
            case IDENTIFIER_TOKEN:
                // Here we assume that after recovering, we'll never reach here.
                // Otherwise the tokenOffset will not be 1.
                if (isVarDeclStart(1)) {
                    return parseModuleVarDecl(metadata, qualifier);
                }
                // fall through
            default:
                STToken token = peek();
                Solution solution =
                        recover(token, ParserRuleContext.TOP_LEVEL_NODE_WITHOUT_MODIFIER, metadata, qualifier);

                // If the parser recovered by inserting a token, then try to re-parse the same
                // rule with the inserted token. This is done to pick the correct branch
                // to continue the parsing.
                if (solution.action == Action.REMOVE) {
                    return solution.recoveredNode;
                }

                return parseTopLevelNode(solution.tokenKind, metadata, qualifier);
        }

    }

    private STNode parseModuleVarDecl(STNode metadata, STNode qualifier) {
        reportInvalidQualifier(qualifier);
        STNode finalKeyword = STNodeFactory.createEmptyNode();
        return parseVariableDecl(metadata, finalKeyword, true);
    }

    private STNode getQualifier(STNode qualifier) {
        return qualifier == null ? STNodeFactory.createEmptyNode() : qualifier;
    }

    private void reportInvalidQualifier(STNode qualifier) {
        if (qualifier != null && qualifier.kind != SyntaxKind.NONE) {
            this.errorHandler.reportInvalidNode((STToken) qualifier,
                    "invalid qualifier '" + qualifier.toString().trim() + "'");
        }
    }

    /**
     * Parse access modifiers.
     *
     * @return Parsed node
     */
    private STNode parseQualifier() {
        STToken token = peek();
        if (token.kind == SyntaxKind.PUBLIC_KEYWORD) {
            return consume();
        } else {
            Solution sol = recover(token, ParserRuleContext.PUBLIC_KEYWORD);
            return sol.recoveredNode;
        }
    }

    /**
     * <p>
     * Parse function definition. A function definition has the following structure.
     * </p>
     * <code>
     * function-defn := FUNCTION identifier function-signature function-body
     * </code>
     *
     * @param metadata Metadata
     * @param visibilityQualifier Visibility qualifier
     * @return Parsed node
     */
    private STNode parseFunctionDefinition(STNode metadata, STNode visibilityQualifier) {
        startContext(ParserRuleContext.FUNC_DEFINITION);
        STNode functionKeyword = parseFunctionKeyword();
        STNode name = parseFunctionName();
        STNode openParenthesis = parseOpenParenthesis();
        STNode parameters = parseParamList();
        STNode closeParenthesis = parseCloseParenthesis();
        STNode returnTypeDesc = parseReturnTypeDescriptor();
        STNode body = parseFunctionBody();

        endContext();
        return STNodeFactory.createFunctionDefinition(metadata, visibilityQualifier, functionKeyword, name,
                openParenthesis, parameters, closeParenthesis, returnTypeDesc, body);
    }

    /**
     * Parse function keyword. Need to validate the token before consuming,
     * since we can reach here while recovering.
     *
     * @return Parsed node
     */
    private STNode parseFunctionKeyword() {
        STToken token = peek();
        if (token.kind == SyntaxKind.FUNCTION_KEYWORD) {
            return consume();
        } else {
            Solution sol = recover(token, ParserRuleContext.FUNCTION_KEYWORD);
            return sol.recoveredNode;
        }
    }

    /**
     * Parse function name.
     *
     * @return Parsed node
     */
    private STNode parseFunctionName() {
        STToken token = peek();
        if (token.kind == SyntaxKind.IDENTIFIER_TOKEN) {
            return consume();
        } else {
            Solution sol = recover(token, ParserRuleContext.FUNC_NAME);
            return sol.recoveredNode;
        }
    }

    /**
     * Parse open parenthesis.
     *
     * @return Parsed node
     */
    private STNode parseOpenParenthesis() {
        STToken token = peek();
        if (token.kind == SyntaxKind.OPEN_PAREN_TOKEN) {
            return consume();
        } else {
            Solution sol = recover(token, ParserRuleContext.OPEN_PARENTHESIS);
            return sol.recoveredNode;
        }
    }

    /**
     * Parse close parenthesis.
     *
     * @return Parsed node
     */
    private STNode parseCloseParenthesis() {
        STToken token = peek();
        if (token.kind == SyntaxKind.CLOSE_PAREN_TOKEN) {
            return consume();
        } else {
            Solution sol = recover(token, ParserRuleContext.CLOSE_PARENTHESIS);
            return sol.recoveredNode;
        }
    }

    /**
     * <p>
     * Parse parameter list.
     * </p>
     * <code>
     * param-list := required-params [, defaultable-params] [, rest-param]
     *     <br/>&nbsp;| defaultable-params [, rest-param]
     *     <br/>&nbsp;| [rest-param]
     * <br/><br/>
     * required-params := required-param (, required-param)*
     * <br/><br/>
     * required-param := [annots] [public] type-descriptor [param-name]
     * <br/><br/>
     * defaultable-params := defaultable-param (, defaultable-param)*
     * <br/><br/>
     * defaultable-param := [annots] [public] type-descriptor [param-name] default-value
     * <br/><br/>
     * rest-param := [annots] type-descriptor ... [param-name]
     * <br/><br/>
     * param-name := identifier
     * </code>
     *
     * @return Parsed node
     */
    private STNode parseParamList() {
        startContext(ParserRuleContext.PARAM_LIST);
        ArrayList<STNode> paramsList = new ArrayList<>();

        STToken token = peek();
        if (isEndOfParametersList(token.kind)) {
            STNode params = STNodeFactory.createNodeList(paramsList);
            endContext();
            return params;
        }

        // Parse the first parameter. Comma precedes the first parameter doesn't exist.
        STNode startingComma = STNodeFactory.createEmptyNode();
        this.currentParamKind = ParserRuleContext.REQUIRED_PARAM;
        paramsList.add(parseParameter(startingComma));

        // Parse follow-up parameters.
        token = peek();
        while (!isEndOfParametersList(token.kind)) {
            STNode leadingComma = parseComma();
            STNode param = parseParameter(leadingComma);
            paramsList.add(param);
            token = peek();
        }

        STNode params = STNodeFactory.createNodeList(paramsList);
        endContext();
        return params;
    }

    /**
     * Parse a single parameter. Parameter can be a required parameter, a defaultable
     * parameter, or a rest parameter.
     *
     * @param leadingComma Comma that occurs before the param
     * @return Parsed node
     */
    private STNode parseParameter(STNode leadingComma) {
        STToken token = peek();
        if (this.currentParamKind == ParserRuleContext.REST_PARAM) {
            // This is an erroneous scenario, where there are more parameters after
            // the rest parameter. Log an error, and continue the remainder of the
            // parameters by removing the order restriction.

            // TODO: mark the node as erroneous
            this.errorHandler.reportInvalidNode(token, "cannot have more parameters after the rest-parameter");
            startContext(ParserRuleContext.REQUIRED_PARAM);
        } else {
            startContext(this.currentParamKind);
        }

        return parseParameter(token.kind, leadingComma, 1);
    }

    private STNode parseParameter(STNode leadingComma, int nextTokenOffset) {
        return parseParameter(peek().kind, leadingComma, nextTokenOffset);
    }

    private STNode parseParameter(SyntaxKind nextTokenKind, STNode leadingComma, int nextTokenOffset) {
        STNode annots;
        switch (nextTokenKind) {
            case AT_TOKEN:
                annots = parseAnnotations(nextTokenKind);
                nextTokenKind = peek().kind;
                break;
            case PUBLIC_KEYWORD:

                // Type starting tokens. That means actual param starting
            case SIMPLE_TYPE:
            case SERVICE_KEYWORD:
            case RECORD_KEYWORD:
            case OBJECT_KEYWORD:
            case ABSTRACT_KEYWORD:
            case CLIENT_KEYWORD:
            case OPEN_PAREN_TOKEN: // nil type descriptor '()'
                annots = STNodeFactory.createNodeList(new ArrayList<>());
                break;

            case IDENTIFIER_TOKEN:
                // This is a early exit
                if (isParamWithoutAnnotStart(nextTokenOffset)) {
                    annots = STNodeFactory.createNodeList(new ArrayList<>());
                    STNode qualifier = STNodeFactory.createEmptyNode();
                    return parseParamGivenAnnotsAndQualifier(leadingComma, annots, qualifier);
                }

                // else fall through
            default:
                STToken token = peek();
                Solution solution = recover(token, ParserRuleContext.PARAMETER, leadingComma, nextTokenOffset);

                if (solution.action == Action.KEEP) {
                    // If the solution is {@link Action#KEEP}, that means next immediate token is
                    // at the correct place, but some token after that is not. There only one such
                    // cases here, which is the `case IDENTIFIER_TOKEN`. So accept it, and continue.
                    annots = STNodeFactory.createNodeList(new ArrayList<>());
                    break;
                }

                // If the parser recovered by inserting a token, then try to re-parse the same
                // rule with the inserted token. This is done to pick the correct branch
                // to continue the parsing.
                if (solution.action == Action.REMOVE) {
                    return solution.recoveredNode;
                }

                // Since we come here after recovering by insertion, then the current token becomes the next token.
                // So the nextNextToken offset becomes 1.
                return parseParameter(solution.tokenKind, leadingComma, 0);
        }

        return parseParamGivenAnnots(nextTokenKind, leadingComma, annots, 1);
    }

    private STNode parseParamGivenAnnots(STNode leadingComma, STNode annots, int nextNextTokenOffset) {
        return parseParamGivenAnnots(peek().kind, leadingComma, annots, nextNextTokenOffset);
    }

    private STNode parseParamGivenAnnots(SyntaxKind nextTokenKind, STNode leadingComma, STNode annots,
                                         int nextTokenOffset) {
        STNode qualifier;
        switch (nextTokenKind) {
            case PUBLIC_KEYWORD:
                qualifier = parseQualifier();
                break;
            case SIMPLE_TYPE:
            case SERVICE_KEYWORD:
            case RECORD_KEYWORD:
            case OBJECT_KEYWORD:
            case ABSTRACT_KEYWORD:
            case CLIENT_KEYWORD:
            case OPEN_PAREN_TOKEN: // nil type descriptor '()'
                qualifier = STNodeFactory.createEmptyNode();
                break;
            case IDENTIFIER_TOKEN:
                // This is a early exit
                if (isParamWithoutAnnotStart(nextTokenOffset)) {
                    qualifier = STNodeFactory.createEmptyNode();
                    break;
                }
                // fall through
            case AT_TOKEN: // Annotations can't reach here
            default:
                STToken token = peek();
                Solution solution = recover(token, ParserRuleContext.PARAMETER_WITHOUT_ANNOTS, leadingComma, annots,
                        nextTokenOffset);

                // If the parser recovered by inserting a token, then try to re-parse the same
                // rule with the inserted token. This is done to pick the correct branch
                // to continue the parsing.
                if (solution.action == Action.REMOVE) {
                    return solution.recoveredNode;
                }

                // Since we come here after recovering by insertion, then the current token becomes the next token.
                // So the nextNextToken offset becomes 1.
                return parseParamGivenAnnots(solution.tokenKind, leadingComma, annots, 0);
        }

        return parseParamGivenAnnotsAndQualifier(leadingComma, annots, qualifier);
    }

    private STNode parseParamGivenAnnotsAndQualifier(STNode leadingComma, STNode annots, STNode qualifier) {
        STNode type = parseTypeDescriptor();
        STNode param = parseAfterParamType(leadingComma, annots, qualifier, type);
        endContext();
        return param;
    }

    /**
     * Check whether the cursor is at the start of a parameter that doesn't have annotations.
     *
     * @param tokenOffset Offset of the token to check
     * @return <code>true</code> if the cursor is at the start of a parameter. <code>false</code> otherwise.
     */
    private boolean isParamWithoutAnnotStart(int tokenOffset) {
        // Assumes that we reach here after a peek()
        STToken nextToken = peek(tokenOffset + 1);
        switch (nextToken.kind) {
            case PUBLIC_KEYWORD:
                return isParamWithoutAnnotStart(tokenOffset + 1);
            case ELLIPSIS_TOKEN:
                // scenario: foo...
                return true;
            case IDENTIFIER_TOKEN:
                // scenario: foo bar [comma | equal | close-parenthesis]
                return true;
            default:
                return false;
        }
    }

    private STNode parseAfterParamType(STNode leadingComma, STNode annots, STNode qualifier, STNode type) {
        STToken token = peek();
        return parseAfterParamType(token.kind, leadingComma, annots, qualifier, type);
    }

    private STNode parseAfterParamType(SyntaxKind tokenKind, STNode leadingComma, STNode annots, STNode qualifier,
                                       STNode type) {
        switch (tokenKind) {
            case ELLIPSIS_TOKEN:
                this.currentParamKind = ParserRuleContext.REST_PARAM;
                switchContext(ParserRuleContext.REST_PARAM);
                reportInvalidQualifier(qualifier);
                STNode ellipsis = parseEllipsis();
                STNode paramName = parseVariableName();
                return STNodeFactory.createRestParameter(leadingComma, annots, type, ellipsis, paramName);
            case IDENTIFIER_TOKEN:
                paramName = parseVariableName();
                return parseParameterRhs(leadingComma, annots, qualifier, type, paramName);
            default:
                STToken token = peek();
                Solution solution =
                        recover(token, ParserRuleContext.AFTER_PARAMETER_TYPE, leadingComma, annots, qualifier, type);

                // If the parser recovered by inserting a token, then try to re-parse the same
                // rule with the inserted token. This is done to pick the correct branch
                // to continue the parsing.
                if (solution.action == Action.REMOVE) {
                    return solution.recoveredNode;
                }

                return parseAfterParamType(solution.tokenKind, leadingComma, annots, qualifier, type);
        }
    }

    /**
     * Parse ellipsis.
     *
     * @return Parsed node
     */
    private STNode parseEllipsis() {
        STToken token = peek();
        if (token.kind == SyntaxKind.ELLIPSIS_TOKEN) {
            return consume(); // parse '...'
        } else {
            Solution sol = recover(token, ParserRuleContext.ELLIPSIS);
            return sol.recoveredNode;
        }
    }

    /**
     * <p>
     * Parse the right hand side of a required/defaultable parameter.
     * </p>
     * <code>parameter-rhs := [= expression]</code>
     *
     * @param leadingComma Comma that precedes this parameter
     * @param annots Annotations attached to the parameter
     * @param qualifier Visibility qualifier
     * @param type Type descriptor
     * @param paramName Name of the parameter
     * @return Parsed parameter node
     */
    private STNode parseParameterRhs(STNode leadingComma, STNode annots, STNode qualifier, STNode type,
                                     STNode paramName) {
        STToken token = peek();
        return parseParameterRhs(token.kind, leadingComma, annots, qualifier, type, paramName);
    }

    private STNode parseParameterRhs(SyntaxKind tokenKind, STNode leadingComma, STNode annots, STNode qualifier,
                                     STNode type, STNode paramName) {
        // Required parameters
        if (isEndOfParameter(tokenKind)) {
            if (this.currentParamKind == ParserRuleContext.DEFAULTABLE_PARAM) {
                // This is an erroneous scenario, where a required parameters comes after
                // a defaulatble parameter. Log an error, and continue.

                // TODO: mark the node as erroneous
                this.errorHandler.reportInvalidNode(peek(),
                        "cannot have a required parameter after a defaultable parameter");
            }

            return STNodeFactory.createRequiredParameter(leadingComma, annots, qualifier, type, paramName);
        } else if (tokenKind == SyntaxKind.EQUAL_TOKEN) {

            // If we were processing required params so far and found a defualtable
            // parameter, then switch the context to defaultable params.
            if (this.currentParamKind == ParserRuleContext.REQUIRED_PARAM) {
                this.currentParamKind = ParserRuleContext.DEFAULTABLE_PARAM;
                switchContext(ParserRuleContext.DEFAULTABLE_PARAM);
            }

            // Defaultable parameters
            STNode equal = parseAssignOp();
            STNode expr = parseExpression();
            return STNodeFactory.createDefaultableParameter(leadingComma, annots, qualifier, type, paramName, equal,
                    expr);
        } else {
            STToken token = peek();
            Solution solution =
                    recover(token, ParserRuleContext.PARAMETER_RHS, leadingComma, annots, qualifier, type, paramName);

            // If the parser recovered by inserting a token, then try to re-parse the same
            // rule with the inserted token. This is done to pick the correct branch
            // to continue the parsing.
            if (solution.action == Action.REMOVE) {
                return solution.recoveredNode;
            }

            return parseParameterRhs(solution.tokenKind, leadingComma, annots, qualifier, type, paramName);
        }
    }

    /**
     * Parse comma.
     *
     * @return Parsed node
     */
    private STNode parseComma() {
        STToken token = peek();
        if (token.kind == SyntaxKind.COMMA_TOKEN) {
            return consume();
        } else {
            Solution sol = recover(token, ParserRuleContext.COMMA);
            return sol.recoveredNode;
        }
    }

    /**
     * Check whether the given token is an end of a parameter.
     *
     * @param tokenKind Next token kind
     * @return <code>true</code> if the token represents an end of a parameter. <code>false</code> otherwise
     */
    private boolean isEndOfParameter(SyntaxKind tokenKind) {
        switch (tokenKind) {
            case EOF_TOKEN:
            case CLOSE_BRACE_TOKEN:
            case CLOSE_PAREN_TOKEN:
            case CLOSE_BRACKET_TOKEN:
            case SEMICOLON_TOKEN:
            case COMMA_TOKEN:
            case PUBLIC_KEYWORD:
            case FUNCTION_KEYWORD:
            case RETURNS_KEYWORD:
            case TYPE_KEYWORD:
            case LISTENER_KEYWORD:
            case IF_KEYWORD:
            case WHILE_KEYWORD:
            case AT_TOKEN:
                return true;
            default:
                return false;
        }
    }

    /**
     * Check whether the given token is an end of a parameter-list.
     *
     * @param tokenKind Next token kind
     * @return <code>true</code> if the token represents an end of a parameter-list. <code>false</code> otherwise
     */
    private boolean isEndOfParametersList(SyntaxKind tokenKind) {
        switch (tokenKind) {
            case EOF_TOKEN:
            case CLOSE_BRACE_TOKEN:
            case CLOSE_PAREN_TOKEN:
            case CLOSE_BRACKET_TOKEN:
            case SEMICOLON_TOKEN:
            case FUNCTION_KEYWORD:
            case RETURNS_KEYWORD:
            case TYPE_KEYWORD:
            case LISTENER_KEYWORD:
            case IF_KEYWORD:
            case WHILE_KEYWORD:
            case OPEN_BRACE_TOKEN:
                return true;
            default:
                return false;
        }
    }

    /**
     * Parse return type descriptor of a function. A return type descriptor has the following structure.
     *
     * <code>return-type-descriptor := [ returns annots type-descriptor ]</code>
     *
     * @return Parsed node
     */
    private STNode parseReturnTypeDescriptor() {
        startContext(ParserRuleContext.RETURN_TYPE_DESCRIPTOR);

        // If the return type is not present, simply return
        STToken token = peek();
        if (token.kind != SyntaxKind.RETURNS_KEYWORD) {
            endContext();
            return STNodeFactory.createEmptyNode();
        }

        STNode returnsKeyword = consume();
        STNode annot = parseAnnotations();
        STNode type = parseTypeDescriptor();

        endContext();
        return STNodeFactory.createReturnTypeDescriptor(returnsKeyword, annot, type);
    }

    /**
     * <p>
     * Parse a type descriptor. A type descriptor has the following structure.
     * </p>
     * <code>type-descriptor :=
     *      &nbsp;simple-type-descriptor<br/>
     *      &nbsp;| structured-type-descriptor<br/>
     *      &nbsp;| behavioral-type-descriptor<br/>
     *      &nbsp;| singleton-type-descriptor<br/>
     *      &nbsp;| union-type-descriptor<br/>
     *      &nbsp;| optional-type-descriptor<br/>
     *      &nbsp;| any-type-descriptor<br/>
     *      &nbsp;| anydata-type-descriptor<br/>
     *      &nbsp;| byte-type-descriptor<br/>
     *      &nbsp;| json-type-descriptor<br/>
     *      &nbsp;| type-descriptor-reference<br/>
     *      &nbsp;| ( type-descriptor )
     * <br/>
     * type-descriptor-reference := qualified-identifier</code>
     *
     * @return Parsed node
     */
    private STNode parseTypeDescriptor() {
        STToken token = peek();
        STNode type = parseTypeDescriptor(token.kind);
        STToken nextToken = peek();
        switch (nextToken.kind) {
            // If next token after a type descriptor is <code>?</code> then it is an Optional type descriptor
            case QUESTION_MARK_TOKEN:
                return parseOptionalTypeDescriptor(type);
            default:
                return type;
        }
    }

    /**
     * <p>
     * Parse a type descriptor, given the next token kind.
     * </p>
     * If the preceding token is <code>?</code> then it is an optional type descriptor
     *
     * @param tokenKind Next token kind
     * @return Parsed node
     */
    private STNode parseTypeDescriptor(SyntaxKind tokenKind) {

        switch (tokenKind) {
            case SIMPLE_TYPE:
            case SERVICE_KEYWORD:
                // simple type descriptor
                return parseSimpleTypeDescriptor();
            case IDENTIFIER_TOKEN:
                return parseTypeReference();
            case RECORD_KEYWORD:
                // Record type descriptor
                return parseRecordTypeDescriptor();
            case OBJECT_KEYWORD:
            case ABSTRACT_KEYWORD:
            case CLIENT_KEYWORD:
                // Object type descriptor
                return parseObjectTypeDescriptor();
            case OPEN_PAREN_TOKEN:
                // nil type descriptor '()'
                return parseNilTypeDescriptor();
            default:
                STToken token = peek();
                Solution solution = recover(token, ParserRuleContext.TYPE_DESCRIPTOR);

                // If the parser recovered by inserting a token, then try to re-parse the same
                // rule with the inserted token. This is done to pick the correct branch
                // to continue the parsing.
                if (solution.action == Action.REMOVE) {
                    return solution.recoveredNode;
                }

                return parseTypeDescriptor(solution.tokenKind);
        }
    }

    /**
     * Parse simple type descriptor.
     *
     * @return Parsed node
     */
    private STNode parseSimpleTypeDescriptor() {
        STToken node = peek();
        switch (node.kind) {
            case SIMPLE_TYPE:
            case SERVICE_KEYWORD:
                return consume();
            default:
                Solution sol = recover(peek(), ParserRuleContext.SIMPLE_TYPE_DESCRIPTOR);
                return sol.recoveredNode;
        }
    }

    /**
     * <p>
     * Parse function body. A function body has the following structure.
     * </p>
     * <code>
     * function-body := function-body-block | external-function-body
     * external-function-body := = annots external ;
     * function-body-block := { [default-worker-init, named-worker-decl+] default-worker }
     * </code>
     *
     * @return Parsed node
     */
    private STNode parseFunctionBody() {
        STToken token = peek();
        return parseFunctionBody(token.kind);
    }

    /**
     * Parse function body, given the next token kind.
     *
     * @param tokenKind Next token kind
     * @return Parsed node
     */
    protected STNode parseFunctionBody(SyntaxKind tokenKind) {
        switch (tokenKind) {
            case EQUAL_TOKEN:
                return parseExternalFunctionBody();
            case OPEN_BRACE_TOKEN:
                return parseFunctionBodyBlock();
            default:
                STToken token = peek();
                Solution solution = recover(token, ParserRuleContext.FUNC_BODY);

                // If the parser recovered by inserting a token, then try to re-parse the same
                // rule with the inserted token. This is done to pick the correct branch
                // to continue the parsing.

                if (solution.action == Action.REMOVE) {
                    return solution.recoveredNode;
                }

                // If the recovered token is not something that can be re-parsed,
                // then don't try to re-parse the same rule.
                if (solution.tokenKind == SyntaxKind.NONE) {
                    return STNodeFactory.createMissingToken(solution.tokenKind);
                }

                return parseFunctionBody(solution.tokenKind);
        }
    }

    /**
     * <p>
     * Parse function body block. A function body block has the following structure.
     * </p>
     *
     * <code>
     * function-body-block := { [default-worker-init, named-worker-decl+] default-worker }<br/>
     * default-worker-init := sequence-stmt<br/>
     * default-worker := sequence-stmt<br/>
     * named-worker-decl := worker worker-name return-type-descriptor { sequence-stmt }<br/>
     * worker-name := identifier<br/>
     * </code>
     *
     * @return Parsed node
     */
    private STNode parseFunctionBodyBlock() {
        startContext(ParserRuleContext.FUNC_BODY_BLOCK);
        STNode openBrace = parseOpenBrace();
        STNode stmts = parseStatements(); // TODO: allow workers
        STNode closeBrace = parseCloseBrace();
        endContext();
        return STNodeFactory.createBlockStatement(openBrace, stmts, closeBrace);
    }

    /**
     * Check whether the given token is an end of a block.
     *
     * @param tokenKind STToken to check
     * @return <code>true</code> if the token represents an end of a block. <code>false</code> otherwise
     */
    private boolean isEndOfBlockNode(SyntaxKind tokenKind) {
        return isEndOfBlockNode(tokenKind, 1);
    }

    private boolean isEndOfBlockNode(SyntaxKind tokenKind, int lookahead) {
        switch (tokenKind) {
            case EOF_TOKEN:
            case HASH_TOKEN:
            case CLOSE_BRACE_TOKEN:
            case CLOSE_BRACE_PIPE_TOKEN:
            case PUBLIC_KEYWORD:
            case LISTENER_KEYWORD:
            case FUNCTION_KEYWORD:
            case IMPORT_KEYWORD:
                // TODO: statements can also start from function-keyword. handle
                // this case similar to service-keyword.
            case ELSE_KEYWORD:
            case RESOURCE_KEYWORD:
                return true;
            case SERVICE_KEYWORD:
                return isServiceDeclStart(ParserRuleContext.STATEMENT, lookahead);
            case AT_TOKEN:
                lookahead = getNumberOfTokensToAnnotsEnd();
                return isEndOfBlockNode(peek(lookahead).kind, lookahead);
            // TODO: check what's the construct after the annotation
            default:
                return false;
        }
    }

    private boolean isEndOfRecordTypeNode(SyntaxKind nextTokenKind) {
        STToken nexNextToken = peek(2);
        switch (nextTokenKind) {
            case EOF_TOKEN:
            case CLOSE_BRACE_TOKEN:
            case CLOSE_BRACE_PIPE_TOKEN:
            case TYPE_KEYWORD:
            case FUNCTION_KEYWORD:
            case PUBLIC_KEYWORD:
            case LISTENER_KEYWORD:
            case IMPORT_KEYWORD:
                return true;
            case SERVICE_KEYWORD:
                return isServiceDeclStart(ParserRuleContext.RECORD_FIELD, 1);
            default:
                switch (nexNextToken.kind) {
                    case EOF_TOKEN:
                    case CLOSE_BRACE_TOKEN:
                    case CLOSE_BRACE_PIPE_TOKEN:
                    case TYPE_KEYWORD:
                    case FUNCTION_KEYWORD:
                    case PUBLIC_KEYWORD:
                    case LISTENER_KEYWORD:
                    case IMPORT_KEYWORD:
                        return true;
                    case SERVICE_KEYWORD:
                        return isServiceDeclStart(ParserRuleContext.RECORD_FIELD, 2);
                    default:
                        return false;
                }
        }
    }

    private boolean isEndOfObjectTypeNode(SyntaxKind tokenKind, SyntaxKind nextNextTokenKind) {
        switch (tokenKind) {
            case EOF_TOKEN:
            case CLOSE_BRACE_TOKEN:
            case CLOSE_BRACE_PIPE_TOKEN:
            case TYPE_KEYWORD:
            case LISTENER_KEYWORD:
            case IMPORT_KEYWORD:
                return true;
            case SERVICE_KEYWORD:
                return isServiceDeclStart(ParserRuleContext.OBJECT_MEMBER, 1);
            default:
                switch (nextNextTokenKind) {
                    case EOF_TOKEN:
                    case CLOSE_BRACE_TOKEN:
                    case CLOSE_BRACE_PIPE_TOKEN:
                    case TYPE_KEYWORD:
                    case LISTENER_KEYWORD:
                    case IMPORT_KEYWORD:
                        return true;
                    case SERVICE_KEYWORD:
                        return isServiceDeclStart(ParserRuleContext.OBJECT_MEMBER, 2);
                    default:
                        return false;
                }
        }
    }

    /**
     * Parse type reference or variable reference.
     *
     * @return Parsed node
     */
    private STNode parseStatementStartIdentifier() {
        return parseQualifiedIdentifier(ParserRuleContext.STATEMENT_START_IDENTIFIER);
    }

    /**
     * Parse variable name.
     *
     * @return Parsed node
     */
    private STNode parseVariableName() {
        STToken token = peek();
        return parseVariableName(token.kind);
    }

    /**
     * Parse variable name.
     *
     * @return Parsed node
     */
    private STNode parseVariableName(SyntaxKind tokenKind) {
        if (tokenKind == SyntaxKind.IDENTIFIER_TOKEN) {
            return consume();
        } else {
            Solution sol = recover(peek(), ParserRuleContext.VARIABLE_NAME);
            return sol.recoveredNode;
        }
    }

    /**
     * Parse open brace.
     *
     * @return Parsed node
     */
    private STNode parseOpenBrace() {
        STToken token = peek();
        if (token.kind == SyntaxKind.OPEN_BRACE_TOKEN) {
            return consume();
        } else {
            Solution sol = recover(token, ParserRuleContext.OPEN_BRACE);
            return sol.recoveredNode;
        }
    }

    /**
     * Parse close brace.
     *
     * @return Parsed node
     */
    private STNode parseCloseBrace() {
        STToken token = peek();
        if (token.kind == SyntaxKind.CLOSE_BRACE_TOKEN) {
            return consume();
        } else {
            Solution sol = recover(token, ParserRuleContext.CLOSE_BRACE);
            return sol.recoveredNode;
        }
    }

    /**
     * <p>
     * Parse external function body. An external function body has the following structure.
     * </p>
     * <code>
     * external-function-body := = annots external ;
     * </code>
     *
     * @return Parsed node
     */
    private STNode parseExternalFunctionBody() {
        startContext(ParserRuleContext.EXTERNAL_FUNC_BODY);
        STNode assign = parseAssignOp();
        STNode annotation = parseAnnotations();
        STNode externalKeyword = parseExternalKeyword();
        STNode semicolon = parseSemicolon();

        endContext();
        return STNodeFactory.createExternalFunctionBody(assign, annotation, externalKeyword, semicolon);
    }

    /**
     * Parse semicolon.
     *
     * @return Parsed node
     */
    private STNode parseSemicolon() {
        STToken token = peek();
        if (token.kind == SyntaxKind.SEMICOLON_TOKEN) {
            return consume();
        } else {
            Solution sol = recover(token, ParserRuleContext.SEMICOLON);
            return sol.recoveredNode;
        }
    }

    /**
     * Parse <code>external</code> keyword.
     *
     * @return Parsed node
     */
    private STNode parseExternalKeyword() {
        STToken token = peek();
        if (token.kind == SyntaxKind.EXTERNAL_KEYWORD) {
            return consume();
        } else {
            Solution sol = recover(token, ParserRuleContext.EXTERNAL_KEYWORD);
            return sol.recoveredNode;
        }
    }

    /*
     * Operators
     */

    /**
     * Parse assign operator.
     *
     * @return Parsed node
     */
    private STNode parseAssignOp() {
        STToken token = peek();
        if (token.kind == SyntaxKind.EQUAL_TOKEN) {
            return consume();
        } else {
            Solution sol = recover(token, ParserRuleContext.ASSIGN_OP);
            return sol.recoveredNode;
        }
    }

    /**
     * Parse binary operator.
     *
     * @return Parsed node
     */
    private STNode parseBinaryOperator() {
        STToken token = peek();
        if (isBinaryOperator(token.kind)) {
            return consume();
        } else {
            Solution sol = recover(token, ParserRuleContext.BINARY_OPERATOR);
            return sol.recoveredNode;
        }
    }

    /**
     * Check whether the given token kind is a binary operator.
     *
     * @param kind STToken kind
     * @return <code>true</code> if the token kind refers to a binary operator. <code>false</code> otherwise
     */
    private boolean isBinaryOperator(SyntaxKind kind) {
        switch (kind) {
            case PLUS_TOKEN:
            case MINUS_TOKEN:
            case SLASH_TOKEN:
            case ASTERISK_TOKEN:
            case GT_TOKEN:
            case LT_TOKEN:
            case EQUAL_GT_TOKEN:
            case DOUBLE_EQUAL_TOKEN:
            case TRIPPLE_EQUAL_TOKEN:
            case LT_EQUAL_TOKEN:
            case GT_EQUAL_TOKEN:
            case NOT_EQUAL_TOKEN:
            case NOT_DOUBLE_EQUAL_TOKEN:
            case BITWISE_AND_TOKEN:
            case BITWISE_XOR_TOKEN:
            case PIPE_TOKEN:
            case LOGICAL_AND_TOKEN:
            case LOGICAL_OR_TOKEN:
                return true;
            default:
                return false;
        }
    }

    /**
     * Get the precedence of a given operator.
     *
     * @param binaryOpKind Operator kind
     * @return Precedence of the given operator
     */
    private OperatorPrecedence getOpPrecedence(SyntaxKind binaryOpKind) {
        switch (binaryOpKind) {
            case ASTERISK_TOKEN: // multiplication
            case SLASH_TOKEN: // division
                return OperatorPrecedence.MULTIPLICATIVE;
            case PLUS_TOKEN:
            case MINUS_TOKEN:
                return OperatorPrecedence.ADDITIVE;
            case GT_TOKEN:
            case LT_TOKEN:
            case GT_EQUAL_TOKEN:
            case LT_EQUAL_TOKEN:
            case IS_KEYWORD:
                return OperatorPrecedence.BINARY_COMPARE;
            case DOT_TOKEN:
            case OPEN_BRACKET_TOKEN:
            case OPEN_PAREN_TOKEN:
                return OperatorPrecedence.MEMBER_ACCESS;
            case DOUBLE_EQUAL_TOKEN:
            case TRIPPLE_EQUAL_TOKEN:
            case NOT_EQUAL_TOKEN:
            case NOT_DOUBLE_EQUAL_TOKEN:
                return OperatorPrecedence.EQUALITY;
            case BITWISE_AND_TOKEN:
                return OperatorPrecedence.BITWISE_AND;
            case BITWISE_XOR_TOKEN:
                return OperatorPrecedence.BITWISE_XOR;
            case PIPE_TOKEN:
                return OperatorPrecedence.BITWISE_OR;
            case LOGICAL_AND_TOKEN:
                return OperatorPrecedence.LOGICAL_AND;
            case LOGICAL_OR_TOKEN:
                return OperatorPrecedence.LOGICAL_OR;
            default:
                throw new UnsupportedOperationException("Unsupported binary operator '" + binaryOpKind + "'");
        }
    }

    /**
     * <p>
     * Get the operator kind to insert during recovery, given the precedence level.
     * </p>
     *
     * @param opPrecedenceLevel Precedence of the given operator
     * @return Kind of the operator to insert
     */
    private SyntaxKind getOperatorKindToInsert(OperatorPrecedence opPrecedenceLevel) {
        switch (opPrecedenceLevel) {
            case MULTIPLICATIVE:
                return SyntaxKind.ASTERISK_TOKEN;
            case ADDITIVE:
                return SyntaxKind.PLUS_TOKEN;
            case BINARY_COMPARE:
                return SyntaxKind.LT_TOKEN;
            case EQUALITY:
                return SyntaxKind.DOUBLE_EQUAL_TOKEN;
            case BITWISE_AND:
                return SyntaxKind.BITWISE_AND_TOKEN;
            case BITWISE_XOR:
                return SyntaxKind.BITWISE_XOR_TOKEN;
            case BITWISE_OR:
                return SyntaxKind.PIPE_TOKEN;
            case LOGICAL_AND:
                return SyntaxKind.LOGICAL_AND_TOKEN;
            case LOGICAL_OR:
                return SyntaxKind.LOGICAL_OR_TOKEN;
            default:
                throw new UnsupportedOperationException(
                        "Unsupported operator precedence level'" + opPrecedenceLevel + "'");
        }
    }

    /**
     * <p>
     * Parse a module type definition.
     * </p>
     * <code>module-type-defn := metadata [public] type identifier type-descriptor ;</code>
     *
     * @param metadata Metadata
     * @param qualifier Visibility qualifier
     * @return Parsed node
     */
    private STNode parseModuleTypeDefinition(STNode metadata, STNode qualifier) {
        startContext(ParserRuleContext.MODULE_TYPE_DEFINITION);
        STNode typeKeyword = parseTypeKeyword();
        STNode typeName = parseTypeName();
        STNode typeDescriptor = parseTypeDescriptor();
        STNode semicolon = parseSemicolon();
        endContext();
        return STNodeFactory.createTypeDefinitionNode(metadata, qualifier, typeKeyword, typeName, typeDescriptor,
                semicolon);
    }

    /**
     * Parse type keyword.
     *
     * @return Parsed node
     */
    private STNode parseTypeKeyword() {
        STToken token = peek();
        if (token.kind == SyntaxKind.TYPE_KEYWORD) {
            return consume();
        } else {
            Solution sol = recover(token, ParserRuleContext.TYPE_KEYWORD);
            return sol.recoveredNode;
        }
    }

    /**
     * Parse type name.
     *
     * @return Parsed node
     */
    private STNode parseTypeName() {
        STToken token = peek();
        if (token.kind == SyntaxKind.IDENTIFIER_TOKEN) {
            return consume();
        } else {
            Solution sol = recover(token, ParserRuleContext.TYPE_NAME);
            return sol.recoveredNode;
        }
    }

    /**
     * <p>
     * Parse record type descriptor. A record type descriptor body has the following structure.
     * </p>
     *
     * <code>record-type-descriptor := inclusive-record-type-descriptor | exclusive-record-type-descriptor
     * <br/><br/>inclusive-record-type-descriptor := record { field-descriptor* }
     * <br/><br/>exclusive-record-type-descriptor := record {| field-descriptor* [record-rest-descriptor] |}
     * </code>
     *
     * @return Parsed node
     */
    private STNode parseRecordTypeDescriptor() {
        startContext(ParserRuleContext.RECORD_TYPE_DESCRIPTOR);
        STNode recordKeyword = parseRecordKeyword();
        STNode bodyStartDelimiter = parseRecordBodyStartDelimiter();

        boolean isInclusive = bodyStartDelimiter.kind == SyntaxKind.OPEN_BRACE_TOKEN;
        STNode fields = parseFieldDescriptors(isInclusive);

        STNode bodyEndDelimiter = parseRecordBodyCloseDelimiter();
        endContext();

        return STNodeFactory.createRecordTypeDescriptor(recordKeyword, bodyStartDelimiter, fields, bodyEndDelimiter);
    }

    /**
     * Parse record body start delimiter.
     *
     * @return Parsed node
     */
    private STNode parseRecordBodyStartDelimiter() {
        STToken token = peek();
        return parseRecordBodyStartDelimiter(token.kind);
    }

    private STNode parseRecordBodyStartDelimiter(SyntaxKind kind) {
        switch (kind) {
            case OPEN_BRACE_PIPE_TOKEN:
                return parseClosedRecordBodyStart();
            case OPEN_BRACE_TOKEN:
                return parseOpenBrace();
            default:
                STToken token = peek();
                Solution solution = recover(token, ParserRuleContext.RECORD_BODY_START);

                // If the parser recovered by inserting a token, then try to re-parse the same
                // rule with the inserted token. This is done to pick the correct branch
                // to continue the parsing.
                if (solution.action == Action.REMOVE) {
                    return solution.recoveredNode;
                }

                return parseRecordBodyStartDelimiter(solution.tokenKind);
        }
    }

    /**
     * Parse closed-record body start delimiter.
     *
     * @return Parsed node
     */
    private STNode parseClosedRecordBodyStart() {
        STToken token = peek();
        if (token.kind == SyntaxKind.OPEN_BRACE_PIPE_TOKEN) {
            return consume();
        } else {
            Solution sol = recover(token, ParserRuleContext.CLOSED_RECORD_BODY_START);
            return sol.recoveredNode;
        }
    }

    /**
     * Parse record body close delimiter.
     *
     * @return Parsed node
     */
    private STNode parseRecordBodyCloseDelimiter() {
        STToken token = peek();
        return parseRecordBodyCloseDelimiter(token.kind);
    }

    private STNode parseRecordBodyCloseDelimiter(SyntaxKind kind) {
        switch (kind) {
            case CLOSE_BRACE_PIPE_TOKEN:
                return parseClosedRecordBodyEnd();
            case CLOSE_BRACE_TOKEN:
                return parseCloseBrace();
            default:
                STToken token = peek();
                Solution solution = recover(token, ParserRuleContext.RECORD_BODY_END);

                // If the parser recovered by inserting a token, then try to re-parse the same
                // rule with the inserted token. This is done to pick the correct branch
                // to continue the parsing.
                if (solution.action == Action.REMOVE) {
                    return solution.recoveredNode;
                }

                return parseRecordBodyCloseDelimiter(solution.tokenKind);
        }
    }

    /**
     * Parse closed-record body end delimiter.
     *
     * @return Parsed node
     */
    private STNode parseClosedRecordBodyEnd() {
        STToken token = peek();
        if (token.kind == SyntaxKind.CLOSE_BRACE_PIPE_TOKEN) {
            return consume();
        } else {
            Solution sol = recover(token, ParserRuleContext.CLOSED_RECORD_BODY_END);
            return sol.recoveredNode;
        }
    }

    /**
     * Parse record keyword.
     *
     * @return Parsed node
     */
    private STNode parseRecordKeyword() {
        STToken token = peek();
        if (token.kind == SyntaxKind.RECORD_KEYWORD) {
            return consume();
        } else {
            Solution sol = recover(token, ParserRuleContext.RECORD_KEYWORD);
            return sol.recoveredNode;
        }
    }

    /**
     * <p>
     * Parse field descriptors.
     * </p>
     *
     * @return Parsed node
     */
    private STNode parseFieldDescriptors(boolean isInclusive) {
        ArrayList<STNode> recordFields = new ArrayList<>();
        STToken token = peek();
        while (!isEndOfRecordTypeNode(token.kind)) {
            STNode field = parseFieldOrRestDescriptor(isInclusive);
            recordFields.add(field);
            token = peek();

            if (field.kind == SyntaxKind.RECORD_REST_TYPE) {
                break;
            }
        }

        // Following loop will only run if there are more fields after the rest type descriptor.
        // Try to parse them and mark as invalid.
        while (!isEndOfRecordTypeNode(token.kind)) {
            parseFieldOrRestDescriptor(isInclusive);
            // TODO: Mark these nodes as error/invalid nodes.
            this.errorHandler.reportInvalidNode(token, "cannot have more fields after the rest type descriptor");
            token = peek();
        }

        return STNodeFactory.createNodeList(recordFields);
    }

    /**
     * <p>
     * Parse field descriptor or rest descriptor.
     * </p>
     *
     * <code>
     * <br/><br/>field-descriptor := individual-field-descriptor | record-type-reference
     * <br/><br/><br/>individual-field-descriptor := metadata type-descriptor field-name [? | default-value] ;
     * <br/><br/>field-name := identifier
     * <br/><br/>default-value := = expression
     * <br/><br/>record-type-reference := * type-reference ;
     * <br/><br/>record-rest-descriptor := type-descriptor ... ;
     * </code>
     *
     * @return Parsed node
     */
    private STNode parseFieldOrRestDescriptor(boolean isInclusive) {
        startContext(ParserRuleContext.RECORD_FIELD);

        // record-type-reference
        STToken token = peek();
        if (token.kind == SyntaxKind.ASTERISK_TOKEN) {
            STNode asterisk = consume();
            STNode type = parseTypeReference();
            STNode semicolonToken = parseSemicolon();
            endContext();
            return STNodeFactory.createTypeReference(asterisk, type, semicolonToken);
        }

        // individual-field-descriptor
        STNode metadata = parseMetaData();
        STNode type = parseTypeDescriptor();
        STNode fieldOrRestDesc;
        if (isInclusive) {
            STNode fieldName = parseVariableName();
            fieldOrRestDesc = parseFieldDescriptorRhs(metadata, type, fieldName);
        } else {
            fieldOrRestDesc = parseFieldOrRestDescriptorRhs(metadata, type);
        }

        endContext();
        return fieldOrRestDesc;
    }

    /**
     * Parse type reference.
     * <code>type-reference := identifier | qualified-identifier</code>
     *
     * @return Type reference node
     */
    private STNode parseTypeReference() {
        return parseQualifiedIdentifier(ParserRuleContext.TYPE_REFERENCE);
    }

    /**
     * Parse identifier or qualified identifier.
     *
     * @return Identifier node
     */
    private STNode parseQualifiedIdentifier(ParserRuleContext currentCtx) {
        STToken token = peek();
        if (token.kind == SyntaxKind.IDENTIFIER_TOKEN) {
            STNode typeRefOrPkgRef = consume();
            return parseQualifiedIdentifier(typeRefOrPkgRef);
        } else {
            Solution sol = recover(token, currentCtx);
            return sol.recoveredNode;
        }
    }

    /**
     * Parse identifier or qualified identifier, given the starting identifier.
     *
     * @param identifier Starting identifier
     * @return Parse node
     */
    private STNode parseQualifiedIdentifier(STNode identifier) {
        STToken nextToken = peek(1);
        if (nextToken.kind != SyntaxKind.COLON_TOKEN) {
            return identifier;
        }

        STToken nextNextToken = peek(2);
        if (nextNextToken.kind == SyntaxKind.IDENTIFIER_TOKEN) {
            STToken colon = consume();
            STToken varOrFuncName = consume();
            return STNodeFactory.createQualifiedIdentifier(identifier, colon, varOrFuncName);
        } else {
            this.errorHandler.removeInvalidToken();
            return parseQualifiedIdentifier(identifier);
        }
    }

    /**
     * Parse RHS of a field or rest type descriptor.
     *
     * @param metadata Metadata
     * @param type Type descriptor
     * @return Parsed node
     */
    private STNode parseFieldOrRestDescriptorRhs(STNode metadata, STNode type) {
        STToken token = peek();
        return parseFieldOrRestDescriptorRhs(token.kind, metadata, type);
    }

    private STNode parseFieldOrRestDescriptorRhs(SyntaxKind kind, STNode metadata, STNode type) {
        switch (kind) {
            case ELLIPSIS_TOKEN:
                // TODO: report error for invalid metadata
                STNode ellipsis = parseEllipsis();
                STNode semicolonToken = parseSemicolon();
                return STNodeFactory.createRecordRestDescriptor(type, ellipsis, semicolonToken);
            case IDENTIFIER_TOKEN:
                STNode fieldName = parseVariableName();
                return parseFieldDescriptorRhs(metadata, type, fieldName);
            default:
                STToken token = peek();
                Solution solution = recover(token, ParserRuleContext.FIELD_OR_REST_DESCIPTOR_RHS, metadata, type);

                // If the parser recovered by inserting a token, then try to re-parse the same
                // rule with the inserted token. This is done to pick the correct branch
                // to continue the parsing.
                if (solution.action == Action.REMOVE) {
                    return solution.recoveredNode;
                }

                return parseFieldOrRestDescriptorRhs(solution.tokenKind, metadata, type);
        }
    }

    /**
     * <p>
     * Parse field descriptor rhs.
     * </p>
     *
     * @param metadata Metadata
     * @param type Type descriptor
     * @param fieldName Field name
     * @return Parsed node
     */
    private STNode parseFieldDescriptorRhs(STNode metadata, STNode type, STNode fieldName) {
        STToken token = peek();
        return parseFieldDescriptorRhs(token.kind, metadata, type, fieldName);
    }

    /**
     * <p>
     * Parse field descriptor rhs.
     * </p>
     *
     * <code>
     * field-descriptor := [? | default-value] ;
     * <br/>default-value := = expression
     * </code>
     *
     * @param kind Kind of the next token
     * @param metadata Metadata
     * @param type Type descriptor
     * @param fieldName Field name
     * @return Parsed node
     */
    private STNode parseFieldDescriptorRhs(SyntaxKind kind, STNode metadata, STNode type, STNode fieldName) {
        switch (kind) {
            case SEMICOLON_TOKEN:
                STNode questionMarkToken = STNodeFactory.createEmptyNode();
                STNode semicolonToken = parseSemicolon();
                return STNodeFactory.createRecordField(metadata, type, fieldName, questionMarkToken, semicolonToken);
            case QUESTION_MARK_TOKEN:
                questionMarkToken = parseQuestionMark();
                semicolonToken = parseSemicolon();
                return STNodeFactory.createRecordField(metadata, type, fieldName, questionMarkToken, semicolonToken);
            case EQUAL_TOKEN:
                // parseRecordDefaultValue();
                STNode equalsToken = parseAssignOp();
                STNode expression = parseExpression();
                semicolonToken = parseSemicolon();
                return STNodeFactory.createRecordFieldWithDefaultValue(metadata, type, fieldName, equalsToken,
                        expression, semicolonToken);
            default:
                STToken token = peek();
                Solution solution = recover(token, ParserRuleContext.FIELD_DESCRIPTOR_RHS, metadata, type, fieldName);

                // If the parser recovered by inserting a token, then try to re-parse the same
                // rule with the inserted token. This is done to pick the correct branch
                // to continue the parsing.
                if (solution.action == Action.REMOVE) {
                    return solution.recoveredNode;
                }

                return parseFieldDescriptorRhs(solution.tokenKind, metadata, type, fieldName);
        }
    }

    /**
     * Parse question mark.
     *
     * @return Parsed node
     */
    private STNode parseQuestionMark() {
        STToken token = peek();
        if (token.kind == SyntaxKind.QUESTION_MARK_TOKEN) {
            return consume(); // '?' token
        } else {
            Solution sol = recover(token, ParserRuleContext.QUESTION_MARK);
            return sol.recoveredNode;
        }
    }

    /*
     * Statements
     */

    /**
     * Parse statements, until an end of a block is reached.
     *
     * @return Parsed node
     */
    private STNode parseStatements() {
        STToken token = peek();

        ArrayList<STNode> stmts = new ArrayList<>();
        while (!isEndOfBlockNode(token.kind)) {
            STNode stmt = parseStatement();
            if (stmt == null) {
                break;
            }
            stmts.add(stmt);
            token = peek();
        }

        return STNodeFactory.createNodeList(stmts);
    }

    /**
     * Parse a single statement.
     *
     * @return Parsed node
     */
    protected STNode parseStatement() {
        STToken token = peek();
        return parseStatement(token.kind);
    }

    private STNode parseStatement(SyntaxKind tokenKind) {
        STNode annots = null;
        switch (tokenKind) {
            case AT_TOKEN:
                annots = parseAnnotations(tokenKind);
                tokenKind = peek().kind;
                break;
            case FINAL_KEYWORD:

                // TODO: add all 'type starting tokens' here. should be same as 'parseTypeDescriptor(...)'
            case SIMPLE_TYPE:
            case SERVICE_KEYWORD:
            case RECORD_KEYWORD:
            case OBJECT_KEYWORD:
            case ABSTRACT_KEYWORD:
            case CLIENT_KEYWORD:
            case IDENTIFIER_TOKEN:
            case IF_KEYWORD:
            case WHILE_KEYWORD:
            case PANIC_KEYWORD:
            case CHECK_KEYWORD:
            case CHECKPANIC_KEYWORD:
            case CONTINUE_KEYWORD:
            case BREAK_KEYWORD:
            case RETURN_KEYWORD:
            case TYPE_KEYWORD:
            case OPEN_PAREN_TOKEN: // nil type descriptor '()'
                break;
            default:
                // If the next token in the token stream does not match to any of the statements and
                // if it is not the end of statement, then try to fix it and continue.
                if (isEndOfBlockNode(tokenKind)) {
                    return null;
                }

                STToken token = peek();
                Solution solution = recover(token, ParserRuleContext.STATEMENT);

                // If the parser recovered by inserting a token, then try to re-parse the same
                // rule with the inserted token. This is done to pick the correct branch
                // to continue the parsing.
                if (solution.action == Action.REMOVE) {
                    return solution.recoveredNode;
                }

                return parseStatement(solution.tokenKind);
        }

        return parseStatement(tokenKind, annots);
    }

    private STNode getAnnotations(STNode nullbaleAnnot) {
        if (nullbaleAnnot != null) {
            return nullbaleAnnot;
        }

        return STNodeFactory.createNodeList(new ArrayList<>());
    }

    private STNode parseStatement(STNode annots) {
        return parseStatement(peek().kind, annots);
    }

    /**
     * Parse a single statement, given the next token kind.
     *
     * @param tokenKind Next tokenKind
     * @return Parsed node
     */
    private STNode parseStatement(SyntaxKind tokenKind, STNode annots) {
        switch (tokenKind) {
            case FINAL_KEYWORD:
                STNode finalKeyword = parseFinalKeyword();
                return parseVariableDecl(getAnnotations(annots), finalKeyword, false);
            // TODO: add all 'type starting tokens' here. should be same as 'parseTypeDescriptor(...)'
            case SIMPLE_TYPE:
            case SERVICE_KEYWORD:
            case RECORD_KEYWORD:
            case OBJECT_KEYWORD:
            case ABSTRACT_KEYWORD:
            case CLIENT_KEYWORD:
            case OPEN_PAREN_TOKEN: // nil type descriptor '()'
                // If the statement starts with a type, then its a var declaration.
                // This is an optimization since if we know the next token is a type, then
                // we can parse the var-def faster.
                finalKeyword = STNodeFactory.createEmptyNode();
                return parseVariableDecl(getAnnotations(annots), finalKeyword, false);
            case IDENTIFIER_TOKEN:
                // If the statement starts with an identifier, it could be either an assignment
                // statement or a var-decl-stmt with a user defined type.
                return parseAssignmentOrVarDecl();            
            case TYPE_KEYWORD:
                return parseLocalTypeDefinitionStatement(getAnnotations(annots));
            default:
                break;
        }

        if (annots != null) {
            this.errorHandler.reportInvalidNode(null, "invalid annotation");
        }

        switch (tokenKind) {
            case IF_KEYWORD:
                return parseIfElseBlock();
            case WHILE_KEYWORD:
                return parseWhileStatement();
            case PANIC_KEYWORD:
                return parsePanicStatement();
            case CHECK_KEYWORD:
            case CHECKPANIC_KEYWORD:
                return parseCallStatementWithCheck();
            case CONTINUE_KEYWORD:
                return parseContinueStatement();
            case BREAK_KEYWORD:
                return parseBreakStatement();
            case RETURN_KEYWORD:
                return parseReturnStatement();
            default:
                // If the next token in the token stream does not match to any of the statements and
                // if it is not the end of statement, then try to fix it and continue.
                if (isEndOfBlockNode(tokenKind)) {
                    return null;
                }

                STToken token = peek();
                Solution solution = recover(token, ParserRuleContext.STATEMENT_WITHOUT_ANNOTS, annots);

                // If the parser recovered by inserting a token, then try to re-parse the same
                // rule with the inserted token. This is done to pick the correct branch
                // to continue the parsing.
                if (solution.action == Action.REMOVE) {
                    return solution.recoveredNode;
                }

                return parseStatement(solution.tokenKind, annots);
        }
    }

    /**
     * <p>
     * Parse variable declaration. Variable declaration can be a local or module level.
     * </p>
     *
     * <code>
     * local-var-decl-stmt := local-init-var-decl-stmt | local-no-init-var-decl-stmt
     * <br/><br/>
     * local-init-var-decl-stmt := [annots] [final] typed-binding-pattern = action-or-expr ;
     * <br/><br/>
     * local-no-init-var-decl-stmt := [annots] [final] type-descriptor variable-name ;
     * </code>
     *
     * @param annots Annotations or metadata
     * @param finalKeyword Final keyword
     * @return Parsed node
     */
    private STNode parseVariableDecl(STNode annots, STNode finalKeyword, boolean isModuleVar) {
        startContext(ParserRuleContext.VAR_DECL_STMT);
        STNode type = parseTypeDescriptor();
        STNode varName = parseVariableName();
        STNode varDecl = parseVarDeclRhs(annots, finalKeyword, type, varName, isModuleVar);
        endContext();
        return varDecl;
    }

    /**
     * Parse final keyword.
     *
     * @return Parsed node
     */
    private STNode parseFinalKeyword() {
        STToken token = peek();
        if (token.kind == SyntaxKind.FINAL_KEYWORD) {
            return consume();
        } else {
            Solution sol = recover(token, ParserRuleContext.FINAL_KEYWORD);
            return sol.recoveredNode;
        }
    }

    /**
     * <p>
     * Parse the right hand side of a variable declaration statement.
     * </p>
     * <code>
     * var-decl-rhs := ; | = action-or-expr ;
     * </code>
     *
     * @param metadata metadata
     * @param finalKeyword Final keyword
     * @param type Type descriptor
     * @param varName Variable name
     * @return Parsed node
     */
    private STNode parseVarDeclRhs(STNode metadata, STNode finalKeyword, STNode type, STNode varName,
                                   boolean isModuleVar) {
        STToken token = peek();
        return parseVarDeclRhs(token.kind, metadata, finalKeyword, type, varName, isModuleVar);
    }

    /**
     * Parse the right hand side of a variable declaration statement, given the
     * next token kind.
     *
     * @param tokenKind Next token kind
     * @param metadata Metadata
     * @param finalKeyword Final keyword
     * @param type Type descriptor
     * @param varName Variable name
     * @param isModuleVar flag indicating whether the var is module level
     * @return Parsed node
     */
    private STNode parseVarDeclRhs(SyntaxKind tokenKind, STNode metadata, STNode finalKeyword, STNode type,
                                   STNode varName, boolean isModuleVar) {
        STNode assign;
        STNode expr;
        STNode semicolon;
        switch (tokenKind) {
            case EQUAL_TOKEN:
                assign = parseAssignOp();
                expr = parseExpression();
                semicolon = parseSemicolon();
                break;
            case SEMICOLON_TOKEN:
                if (isModuleVar) {
                    this.errorHandler.reportMissingTokenError("assignment required");
                }
                assign = STNodeFactory.createEmptyNode();
                expr = STNodeFactory.createEmptyNode();
                semicolon = parseSemicolon();
                break;
            default:
                STToken token = peek();
                Solution solution = recover(token, ParserRuleContext.VAR_DECL_STMT_RHS, metadata, finalKeyword, type,
                        varName, isModuleVar);

                // If the parser recovered by inserting a token, then try to re-parse the same
                // rule with the inserted token. This is done to pick the correct branch
                // to continue the parsing.
                if (solution.action == Action.REMOVE) {
                    return solution.recoveredNode;
                }

                return parseVarDeclRhs(solution.tokenKind, metadata, finalKeyword, type, varName, isModuleVar);
        }

        if (isModuleVar) {
            return STNodeFactory.createModuleVariableDeclaration(metadata, finalKeyword, type, varName, assign, expr,
                    semicolon);
        }

        return STNodeFactory.createVariableDeclaration(metadata, finalKeyword, type, varName, assign, expr, semicolon);
    }

    /**
     * If the statement starts with an identifier, it could be either an assignment statement or
     * a var-decl-stmt with a user defined type. This method will parse such ambiguous scenarios.
     *
     * @return Parsed node
     */
    private STNode parseAssignmentOrVarDecl() {
        startContext(ParserRuleContext.ASSIGNMENT_OR_VAR_DECL_STMT);
        STNode identifier = parseStatementStartIdentifier();
        STNode assignmentOrVarDecl = parseAssignmentOrVarDeclRhs(identifier);
        endContext();
        return assignmentOrVarDecl;
    }

    /**
     * Parse the second portion of an assignment statement or a var-decl statement when ambiguous.
     *
     * @param typeOrVarName Type name or variable name
     * @return Parsed node
     */
    private STNode parseAssignmentOrVarDeclRhs(STNode typeOrVarName) {
        STToken token = peek();
        return parseAssignmentOrVarDeclRhs(token.kind, typeOrVarName);
    }

    /**
     * Parse the second portion of an assignment statement or a var-decl statement when ambiguous,
     * given the next token kind.
     *
     * @param nextTokenKind Next token kind
     * @param identifier Identifier at the start of the statement
     * @return Parsed node
     */
    private STNode parseAssignmentOrVarDeclRhs(SyntaxKind nextTokenKind, STNode identifier) {
        switch (nextTokenKind) {
            case IDENTIFIER_TOKEN:
                // We assume module level var decl never reach here
                STNode annots = STNodeFactory.createNodeList(new ArrayList<>());
                STNode finalKeyword = STNodeFactory.createEmptyNode();
                STNode varName = parseVariableName();
                return parseVarDeclRhs(annots, finalKeyword, identifier, varName, false);
            case EQUAL_TOKEN:
                return parseAssignmentStmtRhs(identifier);
            case OPEN_PAREN_TOKEN:
            case DOT_TOKEN:
            case OPEN_BRACKET_TOKEN:
                STNode expr = parseExpressionRhs(identifier, true);
                switch (expr.kind) {
                    case METHOD_CALL:
                    case FUNCTION_CALL:
                        return parseCallStatement(expr);
                    case FIELD_ACCESS:
                    case MEMBER_ACCESS:
                        STToken nextToken = peek();
                        if (isCompoundBinaryOperator(nextToken.kind)) {
                            return parseCompoundAssignmentStmtRhs(expr);
                        }
                        return parseAssignmentStmtRhs(expr);
                    default:
                        // TODO: Add proper error reporting
                        this.errorHandler.reportInvalidNode(null,
                                "left hand side of an assignment must be a variable reference");
                        return parseCallStatement(expr);
                }
            default:
                // If its a binary oerator then this can be a compound assignment statement
                if (isCompoundBinaryOperator(nextTokenKind)) {
                    return parseCompoundAssignmentStmtRhs(identifier);
                }
                STToken token = peek();
                Solution solution = recover(token, ParserRuleContext.ASSIGNMENT_OR_VAR_DECL_STMT_RHS, identifier);

                // If the parser recovered by inserting a token, then try to re-parse the same
                // rule with the inserted token. This is done to pick the correct branch
                // to continue the parsing.
                if (solution.action == Action.REMOVE) {
                    return solution.recoveredNode;
                }

                return parseAssignmentOrVarDeclRhs(solution.tokenKind, identifier);
        }
    }

    /**
     * <p>
     * Parse assignment statement, which takes the following format.
     * </p>
     * <code>assignment-stmt := lvexpr = action-or-expr ;</code>
     *
     * @return Parsed node
     */
    private STNode parseAssignmentStmt() {
        startContext(ParserRuleContext.ASSIGNMENT_STMT);
        STNode varName = parseVariableName();
        STNode assignmentStmt = parseAssignmentStmtRhs(varName);
        endContext();
        return assignmentStmt;
    }

    /**
     * <p>
     * Parse the RHS portion of the assignment.
     * </p>
     * <code>assignment-stmt-rhs := = action-or-expr ;</code>
     *
     * @param expression LHS expression
     * @return Parsed node
     */
    private STNode parseAssignmentStmtRhs(STNode expression) {
        STNode assign = parseAssignOp();
        STNode expr = parseExpression();
        STNode semicolon = parseSemicolon();
        return STNodeFactory.createAssignmentStatement(expression, assign, expr, semicolon);
    }

    /*
     * Expressions
     */

    /**
     * Parse expression. This will start parsing expressions from the lowest level of precedence.
     *
     * @return Parsed node
     */
    private STNode parseExpression() {
        return parseExpression(OperatorPrecedence.LOGICAL_OR, false);
    }

    /**
     * Parse an expression that has an equal or higher precedence than a given level.
     *
     * @param precedenceLevel Precedence level of expression to be parsed
     * @return Parsed node
     */
    private STNode parseExpression(OperatorPrecedence precedenceLevel, boolean isAssignmentLhs) {
        STNode expr = parseTerminalExpression();
        return parseExpressionRhs(precedenceLevel, expr, isAssignmentLhs);
    }

    /**
     * Parse terminal expressions. A terminal expression has the highest precedence level
     * out of all expressions, and will be at the leaves of an expression tree.
     *
     * @return Parsed node
     */
    private STNode parseTerminalExpression() {
        STToken token = peek();
        return parseTerminalExpression(token.kind);
    }

    private STNode parseTerminalExpression(SyntaxKind kind) {
        // TODO: Whenever a new expression start is added, make sure to
        // add it to all the other places as well.
        switch (kind) {
            case DECIMAL_INTEGER_LITERAL:
            case HEX_INTEGER_LITERAL:
            case STRING_LITERAL:
                return parseLiteral();
            case IDENTIFIER_TOKEN:
                return parseQualifiedIdentifier(ParserRuleContext.VARIABLE_NAME);
            case OPEN_PAREN_TOKEN:
                STToken nextNextToken = peek(2);
                // parse nil literal '()'
                if (nextNextToken.kind == SyntaxKind.CLOSE_PAREN_TOKEN) {
                    return parseNilLiteral();
                }
                return parseBracedExpression();
            case TRUE_KEYWORD:
            case FALSE_KEYWORD:
                return parseBooleanLiteral();
            case CHECK_KEYWORD:
            case CHECKPANIC_KEYWORD:
                return parseCheckExpression();
            case OPEN_BRACE_TOKEN:
                return parseMappingConstructorExpr();
            case TYPEOF_KEYWORD:
                return parseTypeofExpression();
            case PLUS_TOKEN:
            case MINUS_TOKEN:
            case NEGATION_TOKEN:
            case EXCLAMATION_MARK_TOKEN:
                return parseUnaryExpression();
            case NULL_KEYWORD:
                return parseNilLiteral();
            default:
                Solution solution = recover(peek(), ParserRuleContext.EXPRESSION);

                if (solution.recoveredNode.kind == SyntaxKind.IDENTIFIER_TOKEN) {
                    return parseQualifiedIdentifier(solution.recoveredNode);
                }

                return solution.recoveredNode;
        }
    }

    private STNode parseExpressionRhs(STNode lhsExpr) {
        return parseExpressionRhs(OperatorPrecedence.LOGICAL_OR, lhsExpr, false);
    }

    /**
     * Parse the right-hand-side of an expression.
     *
     * @return Parsed node
     */
    private STNode parseExpressionRhs(STNode lhsExpr, boolean isAssignmentLhs) {
        return parseExpressionRhs(OperatorPrecedence.LOGICAL_OR, lhsExpr, isAssignmentLhs);
    }

    /**
     * <p>
     * Parse the right-hand-side of an expression.
     * </p>
     * <code>expr-rhs := (binary-op expression
     *                              | dot identifier
     *                              | open-bracket expression close-bracket
     *                          )*</code>
     *
     * @param precedenceLevel Precedence level of the expression that is being parsed currently
     * @param lhsExpr LHS expression of the expression
     * @return Parsed node
     */
    private STNode parseExpressionRhs(OperatorPrecedence precedenceLevel, STNode lhsExpr, boolean isAssignmentLhs) {
        STToken token = peek();
        return parseExpressionRhs(precedenceLevel, token.kind, lhsExpr, isAssignmentLhs);
    }

    /**
     * Parse the right hand side of an expression given the next token kind.
     *
     * @param currentPrecedenceLevel Precedence level of the expression that is being parsed currently
     * @param tokenKind Next token kind
     * @return Parsed node
     */
    private STNode parseExpressionRhs(OperatorPrecedence currentPrecedenceLevel, SyntaxKind tokenKind, STNode lhsExpr,
                                      boolean isAssignmentLhs) {
        if (isEndOfExpression(tokenKind, isAssignmentLhs)) {
            return lhsExpr;
        }

        if (!isValidExprRhsStart(tokenKind)) {
            STToken token = peek();
            Solution solution = recover(token, ParserRuleContext.EXPRESSION_RHS, lhsExpr);

            // If the current rule was recovered by removing a token,
            // then this entire rule is already parsed while recovering.
            // so we done need to parse the remaining of this rule again.
            // Proceed only if the recovery action was an insertion.
            if (solution.action == Action.REMOVE) {
                return solution.recoveredNode;
            }

            // If the parser recovered by inserting a token, then try to re-parse the same
            // rule with the inserted token. This is done to pick the correct branch to
            // continue the parsing.
            if (solution.ctx == ParserRuleContext.BINARY_OPERATOR) {
                // We come here if the operator is missing. Treat this as injecting an operator
                // that matches to the current operator precedence level, and continue.
                SyntaxKind binaryOpKind = getOperatorKindToInsert(currentPrecedenceLevel);
                return parseExpressionRhs(currentPrecedenceLevel, binaryOpKind, lhsExpr, isAssignmentLhs);
            } else {
                return parseExpressionRhs(currentPrecedenceLevel, solution.tokenKind, lhsExpr, isAssignmentLhs);
            }
        }

        // If the precedence level of the operator that was being parsed is higher than
        // the newly found (next) operator, then return and finish the previous expr,
        // because it has a higher precedence.
        OperatorPrecedence nextOperatorPrecedence = getOpPrecedence(tokenKind);
        if (currentPrecedenceLevel.isHigherThan(nextOperatorPrecedence)) {
            return lhsExpr;
        }

        STNode newLhsExpr;
        switch (tokenKind) {
            case OPEN_PAREN_TOKEN:
                newLhsExpr = parseFuncCall(lhsExpr);
                break;
            case OPEN_BRACKET_TOKEN:
                newLhsExpr = parseMemberAccessExpr(lhsExpr);
                break;
            case DOT_TOKEN:
                newLhsExpr = parseFieldAccessOrMethodCall(lhsExpr);
                break;
            case IS_KEYWORD:
                newLhsExpr = parseIsExpression(lhsExpr);
                break;
            default:
                STNode operator = parseBinaryOperator();

                // Parse the expression that follows the binary operator, until a operator
                // with different precedence is encountered. If an operator with a lower
                // precedence is reached, then come back here and finish the current
                // binary expr. If a an operator with higher precedence level is reached,
                // then complete that binary-expr, come back here and finish the current expr.
                STNode rhsExpr = parseExpression(nextOperatorPrecedence, isAssignmentLhs);
                newLhsExpr =
                        STNodeFactory.createBinaryExpression(SyntaxKind.BINARY_EXPRESSION, lhsExpr, operator, rhsExpr);
                break;
        }

        // Then continue the operators with the same precedence level.
        return parseExpressionRhs(currentPrecedenceLevel, newLhsExpr, isAssignmentLhs);
    }

    private boolean isValidExprRhsStart(SyntaxKind tokenKind) {
        switch (tokenKind) {
            case OPEN_PAREN_TOKEN:
            case DOT_TOKEN:
            case OPEN_BRACKET_TOKEN:
            case IS_KEYWORD:
                return true;
            default:
                return isBinaryOperator(tokenKind);
        }
    }

    /**
     * Parse member access expression.
     *
     * @param lhsExpr Container expression
     * @return Member access expression
     */
    private STNode parseMemberAccessExpr(STNode lhsExpr) {
        // Next token is already validated before coming here. Hence just consume.
        STNode openBracket = consume();

        STNode keyExpr;
        if (peek().kind == SyntaxKind.CLOSE_BRACKET_TOKEN) {
            this.errorHandler.reportMissingTokenError("missing expression");
            keyExpr = STNodeFactory.createMissingToken(SyntaxKind.IDENTIFIER_TOKEN);
        } else {
            keyExpr = parseExpression();
        }
        STNode closeBracket = parseCloseBracket();
        return STNodeFactory.createMemberAccessExpression(lhsExpr, openBracket, keyExpr, closeBracket);
    }

    /**
     * Parse close bracket.
     *
     * @return Parsed node
     */
    private STNode parseCloseBracket() {
        STToken token = peek();
        if (token.kind == SyntaxKind.CLOSE_BRACKET_TOKEN) {
            return consume();
        } else {
            Solution sol = recover(token, ParserRuleContext.CLOSE_BRACKET);
            return sol.recoveredNode;
        }
    }

    /**
     * Parse field access expression and method call expression.
     *
     * @param lhsExpr Preceding expression of the field access or method call
     * @return One of <code>field-access-expression</code> or <code>method-call-expression</code>.
     */
    private STNode parseFieldAccessOrMethodCall(STNode lhsExpr) {
        STNode dotToken = parseDotToken();
        STNode fieldOrMethodName = parseIdentifier(ParserRuleContext.FIELD_OR_FUNC_NAME);

        STToken nextToken = peek();
        if (nextToken.kind == SyntaxKind.OPEN_PAREN_TOKEN) {
            // function invocation
            STNode openParen = parseOpenParenthesis();
            STNode args = parseArgsList();
            STNode closeParen = parseCloseParenthesis();
            return STNodeFactory.createMethodCallExpression(lhsExpr, dotToken, fieldOrMethodName, openParen, args,
                    closeParen);
        }

        // Everything else is field-access
        return STNodeFactory.createFieldAccessExpression(lhsExpr, dotToken, fieldOrMethodName);
    }

    /**
     * <p>
     * Parse braced expression.
     * </p>
     * <code>braced-expr := ( expression )</code>
     *
     * @return Parsed node
     */
    private STNode parseBracedExpression() {
        STNode openParen = parseOpenParenthesis();
        STNode expr = parseExpression();
        STNode closeParen = parseCloseParenthesis();
        return STNodeFactory.createBracedExpression(SyntaxKind.BRACED_EXPRESSION, openParen, expr, closeParen);
    }

    /**
     * Check whether the given token is an end of a expression.
     *
     * @param tokenKind Token to check
     * @return <code>true</code> if the token represents an end of a block. <code>false</code> otherwise
     */
    private boolean isEndOfExpression(SyntaxKind tokenKind, boolean isAssignmentLhs) {
        switch (tokenKind) {
            case CLOSE_BRACE_TOKEN:
            case OPEN_BRACE_TOKEN:
            case CLOSE_PAREN_TOKEN:
            case CLOSE_BRACKET_TOKEN:
            case SEMICOLON_TOKEN:
            case COMMA_TOKEN:
            case PUBLIC_KEYWORD:
            case FUNCTION_KEYWORD:
            case EOF_TOKEN:
            case SIMPLE_TYPE:
            case CONST_KEYWORD:
            case LISTENER_KEYWORD:
            case EQUAL_TOKEN:
            case AT_TOKEN:
            case HASH_TOKEN:
                return true;
            default:
                if (isAssignmentLhs) {
                    return isBinaryOperator(tokenKind);
                }
                return false;
        }
    }

    /**
     * Parse expressions that references variable or functions at the start of the expression.
     *
     * @return Parsed node
     */
    private STNode parseLiteral() {
        return consume();
    }

    /**
     * Parse function call expression.
     * <code>function-call-expr := function-reference ( arg-list )
     * function-reference := variable-reference</code>
     *
     * @param identifier Function name
     * @return Function call expression
     */
    private STNode parseFuncCall(STNode identifier) {
        STNode openParen = parseOpenParenthesis();
        STNode args = parseArgsList();
        STNode closeParen = parseCloseParenthesis();
        return STNodeFactory.createFunctionCallExpression(identifier, openParen, args, closeParen);
    }

    /**
     * Parse function call argument list.
     *
     * @return Parsed agrs list
     */
    private STNode parseArgsList() {
        startContext(ParserRuleContext.ARG_LIST);
        ArrayList<STNode> argsList = new ArrayList<>();

        STToken token = peek();
        if (isEndOfParametersList(token.kind)) {
            STNode args = STNodeFactory.createNodeList(argsList);
            endContext();
            return args;
        }

        SyntaxKind lastProcessedArgKind = parseFirstArg(argsList);
        parseFollowUpArg(argsList, lastProcessedArgKind);

        STNode args = STNodeFactory.createNodeList(argsList);
        endContext();
        return args;
    }

    /**
     * Parse the first argument of a function call.
     *
     * @param argsList Arguments list to which the parsed argument must be added
     * @return Kind of the argument first argument.
     */
    private SyntaxKind parseFirstArg(ArrayList<STNode> argsList) {
        startContext(ParserRuleContext.ARG);

        // Comma precedes the first argument is an empty node, since it doesn't exist.
        STNode leadingComma = STNodeFactory.createEmptyNode();
        STNode arg = parseArg(leadingComma);
        endContext();

        if (SyntaxKind.POSITIONAL_ARG.ordinal() <= arg.kind.ordinal()) {
            argsList.add(arg);
            return arg.kind;
        } else {
            reportInvalidOrderOfArgs(peek(), SyntaxKind.POSITIONAL_ARG, arg.kind);
            return SyntaxKind.POSITIONAL_ARG;
        }
    }

    /**
     * Parse follow up arguments.
     *
     * @param argsList Arguments list to which the parsed argument must be added
     * @param lastProcessedArgKind Kind of the argument processed prior to this
     */
    private void parseFollowUpArg(ArrayList<STNode> argsList, SyntaxKind lastProcessedArgKind) {
        STToken nextToken = peek();
        while (!isEndOfParametersList(nextToken.kind)) {
            startContext(ParserRuleContext.ARG);

            STNode leadingComma = parseComma();

            // If there's an extra comma at the end of arguments list, remove it.
            // Then stop the argument parsing.
            nextToken = peek();
            if (isEndOfParametersList(nextToken.kind)) {
                this.errorHandler.reportInvalidNode((STToken) leadingComma, "invalid token " + leadingComma);
                endContext();
                break;
            }

            STNode arg = parseArg(nextToken.kind, leadingComma);
            if (lastProcessedArgKind.ordinal() <= arg.kind.ordinal()) {
                if (lastProcessedArgKind == SyntaxKind.REST_ARG && arg.kind == SyntaxKind.REST_ARG) {
                    this.errorHandler.reportInvalidNode(nextToken, "cannot more than one rest arg");
                } else {
                    argsList.add(arg);
                    lastProcessedArgKind = arg.kind;
                }
            } else {
                reportInvalidOrderOfArgs(nextToken, lastProcessedArgKind, arg.kind);
            }

            nextToken = peek();
            endContext();
        }
    }

    /**
     * Report invalid order of args.
     *
     * @param token Staring token of the arg.
     * @param lastArgKind Kind of the previously processed arg
     * @param argKind Current arg
     */
    private void reportInvalidOrderOfArgs(STToken token, SyntaxKind lastArgKind, SyntaxKind argKind) {
        this.errorHandler.reportInvalidNode(token, "cannot have a " + argKind + " after the " + lastArgKind);
    }

    /**
     * Parse function call argument.
     *
     * @param leadingComma Comma that occurs before the param
     * @return Parsed argument node
     */
    private STNode parseArg(STNode leadingComma) {
        STToken token = peek();
        return parseArg(token.kind, leadingComma);
    }

    private STNode parseArg(SyntaxKind kind, STNode leadingComma) {
        STNode arg;
        switch (kind) {
            case ELLIPSIS_TOKEN:
                STToken ellipsis = consume();
                STNode expr = parseExpression();
                arg = STNodeFactory.createRestArgument(leadingComma, ellipsis, expr);
                break;

            // Identifier can means two things: either its a named-arg, or just an expression.
            case IDENTIFIER_TOKEN:
                // TODO: Handle package-qualified var-refs (i.e: qualified-identifier).
                arg = parseNamedOrPositionalArg(leadingComma);
                break;

            // Any other expression goes here
            case DECIMAL_INTEGER_LITERAL:
            case HEX_INTEGER_LITERAL:
            case STRING_LITERAL:
            case OPEN_PAREN_TOKEN:
            case TRUE_KEYWORD:
            case FALSE_KEYWORD:
            case NULL_KEYWORD:
            default:
                expr = parseExpression();
                arg = STNodeFactory.createPositionalArgument(leadingComma, expr);
                break;
        }

        return arg;
    }

    /**
     * Parse positional or named arg. This method assumed peek()/peek(1)
     * is always an identifier.
     *
     * @param leadingComma Comma that occurs before the param
     * @return Parsed argument node
     */
    private STNode parseNamedOrPositionalArg(STNode leadingComma) {
        STToken secondToken = peek(2);
        switch (secondToken.kind) {
            case EQUAL_TOKEN:
                STNode argNameOrVarRef = consume();
                STNode equal = parseAssignOp();
                STNode expr = parseExpression();
                return STNodeFactory.createNamedArgument(leadingComma, argNameOrVarRef, equal, expr);
            case COMMA_TOKEN:
            case CLOSE_PAREN_TOKEN:
                argNameOrVarRef = consume();
                return STNodeFactory.createPositionalArgument(leadingComma, argNameOrVarRef);

            // Treat everything else as a single expression. If something is missing,
            // expression-parsing will recover it.
            case DECIMAL_INTEGER_LITERAL:
            case HEX_INTEGER_LITERAL:
            case STRING_LITERAL:
            case IDENTIFIER_TOKEN:
            case OPEN_PAREN_TOKEN:
            case TRUE_KEYWORD:
            case FALSE_KEYWORD:
            case NULL_KEYWORD:
            default:
                expr = parseExpression();
                return STNodeFactory.createPositionalArgument(leadingComma, expr);
        }
    }

    /**
     * Parse object type descriptor.
     *
     * @return Parsed node
     */
    private STNode parseObjectTypeDescriptor() {
        startContext(ParserRuleContext.OBJECT_TYPE_DESCRIPTOR);
        STNode objectTypeQualifiers = parseObjectTypeQualifiers();
        STNode objectKeyword = parseObjectKeyword();
        STNode openBrace = parseOpenBrace();
        STNode objectMembers = parseObjectMembers();
        STNode closeBrace = parseCloseBrace();
        endContext();

        return STNodeFactory.createObjectTypeDescriptor(objectTypeQualifiers, objectKeyword, openBrace, objectMembers,
                closeBrace);
    }

    /**
     * Parse object type qualifiers.
     *
     * @return Parsed node
     */
    private STNode parseObjectTypeQualifiers() {
        STToken nextToken = peek();
        return parseObjectTypeQualifiers(nextToken.kind);
    }

    private STNode parseObjectTypeQualifiers(SyntaxKind kind) {
        List<STNode> qualifiers = new ArrayList<>();
        STNode firstQualifier;
        switch (kind) {
            case CLIENT_KEYWORD:
                STNode clientKeyword = parseClientKeyword();
                firstQualifier = clientKeyword;
                break;
            case ABSTRACT_KEYWORD:
                STNode abstractKeyword = parseAbstractKeyword();
                firstQualifier = abstractKeyword;
                break;
            case OBJECT_KEYWORD:
                return STNodeFactory.createNodeList(qualifiers);
            default:
                Solution solution = recover(peek(), ParserRuleContext.OBJECT_TYPE_FIRST_QUALIFIER);

                // If the parser recovered by inserting a token, then try to re-parse the same
                // rule with the inserted token. This is done to pick the correct branch
                // to continue the parsing.
                if (solution.action == Action.REMOVE) {
                    return solution.recoveredNode;
                }

                return parseObjectTypeQualifiers(solution.tokenKind);
        }

        // Parse the second qualifier if available.
        STNode secondQualifier = parseObjectTypeSecondQualifier(firstQualifier);

        qualifiers.add(firstQualifier);
        if (secondQualifier != null) {
            qualifiers.add(secondQualifier);
        }
        return STNodeFactory.createNodeList(qualifiers);
    }

    private STNode parseObjectTypeSecondQualifier(STNode firstQualifier) {
        STToken nextToken = peek();
        return parseObjectTypeSecondQualifier(nextToken.kind, firstQualifier);
    }

    private STNode parseObjectTypeSecondQualifier(SyntaxKind kind, STNode firstQualifier) {
        if (firstQualifier.kind != kind) {
            switch (kind) {
                case CLIENT_KEYWORD:
                    return parseClientKeyword();
                case ABSTRACT_KEYWORD:
                    return parseAbstractKeyword();
                case OBJECT_KEYWORD:
                    return null;
                default:
                    break;
            }
        }

        Solution solution = recover(peek(), ParserRuleContext.OBJECT_TYPE_SECOND_QUALIFIER, firstQualifier);

        // If the parser recovered by inserting a token, then try to re-parse the same
        // rule with the inserted token. This is done to pick the correct branch
        // to continue the parsing.
        if (solution.action == Action.REMOVE) {
            return solution.recoveredNode;
        }

        return parseObjectTypeSecondQualifier(solution.tokenKind, firstQualifier);
    }

    /**
     * Parse client keyword.
     *
     * @return Parsed node
     */
    private STNode parseClientKeyword() {
        STToken token = peek();
        if (token.kind == SyntaxKind.CLIENT_KEYWORD) {
            return consume();
        } else {
            Solution sol = recover(token, ParserRuleContext.CLIENT_KEYWORD);
            return sol.recoveredNode;
        }
    }

    /**
     * Parse abstract keyword.
     *
     * @return Parsed node
     */
    private STNode parseAbstractKeyword() {
        STToken token = peek();
        if (token.kind == SyntaxKind.ABSTRACT_KEYWORD) {
            return consume();
        } else {
            Solution sol = recover(token, ParserRuleContext.ABSTRACT_KEYWORD);
            return sol.recoveredNode;
        }
    }

    /**
     * Parse object keyword.
     *
     * @return Parsed node
     */
    private STNode parseObjectKeyword() {
        STToken token = peek();
        if (token.kind == SyntaxKind.OBJECT_KEYWORD) {
            return consume();
        } else {
            Solution sol = recover(token, ParserRuleContext.OBJECT_KEYWORD);
            return sol.recoveredNode;
        }
    }

    /**
     * Parse object members.
     *
     * @return Parsed node
     */
    private STNode parseObjectMembers() {
        ArrayList<STNode> objectMembers = new ArrayList<>();
        STToken nextToken = peek(1);
        STToken nextNextToken = peek(2);
        while (!isEndOfObjectTypeNode(nextToken.kind, nextNextToken.kind)) {
            startContext(ParserRuleContext.OBJECT_MEMBER);
            STNode field = parseObjectMember(nextToken.kind);
            endContext();

            if (field == null) {
                break;
            }
            objectMembers.add(field);
            nextToken = peek(1);
            nextNextToken = peek(2);
        }

        return STNodeFactory.createNodeList(objectMembers);
    }

    private STNode parseObjectMember() {
        STToken nextToken = peek();
        return parseObjectMember(nextToken.kind);
    }

    private STNode parseObjectMember(SyntaxKind nextTokenKind) {
        STNode metadata;
        switch (nextTokenKind) {
            case ASTERISK_TOKEN:
            case PUBLIC_KEYWORD:
            case PRIVATE_KEYWORD:
            case REMOTE_KEYWORD:
            case FUNCTION_KEYWORD:

                // All 'type starting tokens' here. should be same as 'parseTypeDescriptor(...)'
            case IDENTIFIER_TOKEN:
            case SIMPLE_TYPE:
            case SERVICE_KEYWORD:
            case RECORD_KEYWORD:
            case OBJECT_KEYWORD:
            case ABSTRACT_KEYWORD:
            case CLIENT_KEYWORD:
            case OPEN_PAREN_TOKEN: // nil type descriptor '()'
                metadata = createEmptyMetadata();
                break;
            case HASH_TOKEN:
            case AT_TOKEN:
                metadata = parseMetaData(nextTokenKind);
                nextTokenKind = peek().kind;
                break;
            default:
                Solution solution = recover(peek(), ParserRuleContext.OBJECT_MEMBER);

                // If the parser recovered by inserting a token, then try to re-parse the same
                // rule with the inserted token. This is done to pick the correct branch
                // to continue the parsing.
                if (solution.action == Action.REMOVE) {
                    return solution.recoveredNode;
                }

                if (isEndOfObjectTypeNode(solution.tokenKind, nextTokenKind)) {
                    return null;
                }
                return parseObjectMember(solution.tokenKind);
        }

        return parseObjectMember(nextTokenKind, metadata);
    }

    private STNode parseObjectMember(SyntaxKind nextTokenKind, STNode metadata) {
        STNode member;
        switch (nextTokenKind) {
            case ASTERISK_TOKEN:
                STNode asterisk = consume();
                STNode type = parseTypeReference();
                STNode semicolonToken = parseSemicolon();
                member = STNodeFactory.createTypeReference(asterisk, type, semicolonToken);
                break;
            case PUBLIC_KEYWORD:
            case PRIVATE_KEYWORD:
                STNode visibilityQualifier = parseObjectMemberVisibility();
                member = parseObjectMethodOrField(metadata, visibilityQualifier);
                break;
            case REMOTE_KEYWORD:
                member = parseObjectMethodOrField(metadata, STNodeFactory.createEmptyNode());
                break;
            case FUNCTION_KEYWORD:
                member = parseObjectMethod(metadata, STNodeFactory.createEmptyNode());
                break;

            // All 'type starting tokens' here. should be same as 'parseTypeDescriptor(...)'
            case IDENTIFIER_TOKEN:
            case SIMPLE_TYPE:
            case SERVICE_KEYWORD:
            case RECORD_KEYWORD:
            case OBJECT_KEYWORD:
            case ABSTRACT_KEYWORD:
            case CLIENT_KEYWORD:
            case OPEN_PAREN_TOKEN: // nil type descriptor '()'
                member = parseObjectField(metadata, STNodeFactory.createEmptyNode());
                break;
            default:
                Solution solution = recover(peek(), ParserRuleContext.OBJECT_MEMBER_WITHOUT_METADATA);

                // If the parser recovered by inserting a token, then try to re-parse the same
                // rule with the inserted token. This is done to pick the correct branch
                // to continue the parsing.
                if (solution.action == Action.REMOVE) {
                    return solution.recoveredNode;
                }

                if (isEndOfObjectTypeNode(solution.tokenKind, nextTokenKind)) {
                    return null;
                }
                return parseObjectMember(solution.tokenKind);
        }

        return member;
    }

    private STNode parseObjectMethodOrField(STNode metadata, STNode methodQualifiers) {
        STToken nextToken = peek(1);
        STToken nextNextToken = peek(2);
        return parseObjectMethodOrField(nextToken.kind, nextNextToken.kind, metadata, methodQualifiers);
    }

    /**
     * Parse an object member, given the visibility modifier. Object member can have
     * only one visibility qualifier. This mean the methodQualifiers list can have
     * one qualifier at-most.
     *
     * @param visibilityQualifiers Visibility qualifiers. A modifier can be
     *            a syntax node with either 'PUBLIC' or 'PRIVATE'.
     * @param nextTokenKind Next token kind
     * @param nextNextTokenKind Kind of the token after the
     * @param metadata Metadata
     * @param visibilityQualifiers Visibility qualifiers
     * @return Parse object member node
     */
    private STNode parseObjectMethodOrField(SyntaxKind nextTokenKind, SyntaxKind nextNextTokenKind, STNode metadata,
                                            STNode visibilityQualifiers) {
        switch (nextTokenKind) {
            case REMOTE_KEYWORD:
                STNode remoteKeyword = parseRemoteKeyword();
                ArrayList<STNode> methodQualifiers = new ArrayList<>();
                if (visibilityQualifiers.kind != SyntaxKind.NONE) {
                    methodQualifiers.add(visibilityQualifiers);
                }
                methodQualifiers.add(remoteKeyword);
                return parseObjectMethod(metadata, STNodeFactory.createNodeList(methodQualifiers));
            case FUNCTION_KEYWORD:
                return parseObjectMethod(metadata, visibilityQualifiers);

            // All 'type starting tokens' here. should be same as 'parseTypeDescriptor(...)'
            case IDENTIFIER_TOKEN:
            case SIMPLE_TYPE:
            case SERVICE_KEYWORD:
            case RECORD_KEYWORD:
            case OBJECT_KEYWORD:
            case ABSTRACT_KEYWORD:
            case CLIENT_KEYWORD:
            case OPEN_PAREN_TOKEN: // nil type descriptor '()'

                // Here we try to catch the common user error of missing the function keyword.
                // In such cases, lookahead for the open-parenthesis and figure out whether
                // this is an object-method with missing name. If yes, then try to recover.
                if (nextNextTokenKind != SyntaxKind.OPEN_PAREN_TOKEN) {
                    return parseObjectField(metadata, visibilityQualifiers);
                }

                // Else, fall through
            default:
                Solution solution = recover(peek(), ParserRuleContext.OBJECT_FUNC_OR_FIELD_WITHOUT_VISIBILITY, metadata,
                        visibilityQualifiers);

                // If the parser recovered by inserting a token, then try to re-parse the same
                // rule with the inserted token. This is done to pick the correct branch
                // to continue the parsing.
                if (solution.action == Action.REMOVE) {
                    return solution.recoveredNode;
                }

                return parseObjectMethodOrField(solution.tokenKind, nextTokenKind, metadata, visibilityQualifiers);
        }
    }

    /**
     * Parse object visibility. Visibility can be <code>public</code> or <code>private</code>.
     *
     * @return Parsed node
     */
    private STNode parseObjectMemberVisibility() {
        STToken token = peek();
        if (token.kind == SyntaxKind.PUBLIC_KEYWORD || token.kind == SyntaxKind.PRIVATE_KEYWORD) {
            return consume();
        } else {
            Solution sol = recover(token, ParserRuleContext.PUBLIC_KEYWORD);
            return sol.recoveredNode;
        }
    }

    private STNode parseRemoteKeyword() {
        STToken token = peek();
        if (token.kind == SyntaxKind.REMOTE_KEYWORD) {
            return consume();
        } else {
            Solution sol = recover(token, ParserRuleContext.REMOTE_KEYWORD);
            return sol.recoveredNode;
        }
    }

    private STNode parseObjectField(STNode metadata, STNode methodQualifiers) {
        STNode type = parseTypeDescriptor();
        STNode fieldName = parseVariableName();
        return parseObjectFieldRhs(metadata, methodQualifiers, type, fieldName);
    }

    /**
     * Parse object field rhs, and complete the object field parsing. Returns the parsed object field.
     *
     * @param metadata Metadata
     * @param visibilityQualifier Visibility qualifier
     * @param type Type descriptor
     * @param fieldName Field name
     * @return Parsed object field
     */
    private STNode parseObjectFieldRhs(STNode metadata, STNode visibilityQualifier, STNode type, STNode fieldName) {
        STToken nextToken = peek();
        return parseObjectFieldRhs(nextToken.kind, metadata, visibilityQualifier, type, fieldName);
    }

    /**
     * Parse object field rhs, and complete the object field parsing. Returns the parsed object field.
     *
     * @param nextTokenKind Kind of the next token
     * @param metadata Metadata
     * @param visibilityQualifier Visibility qualifier
     * @param type Type descriptor
     * @param fieldName Field name
     * @return Parsed object field
     */
    private STNode parseObjectFieldRhs(SyntaxKind nextTokenKind, STNode metadata, STNode visibilityQualifier,
                                       STNode type, STNode fieldName) {
        STNode equalsToken;
        STNode expression;
        STNode semicolonToken;
        switch (nextTokenKind) {
            case SEMICOLON_TOKEN:
                equalsToken = STNodeFactory.createEmptyNode();
                expression = STNodeFactory.createEmptyNode();
                semicolonToken = parseSemicolon();
                break;
            case EQUAL_TOKEN:
                equalsToken = parseAssignOp();
                expression = parseExpression();
                semicolonToken = parseSemicolon();
                break;
            default:
                STToken token = peek();
                Solution solution = recover(token, ParserRuleContext.OBJECT_FIELD_RHS, metadata, visibilityQualifier,
                        type, fieldName);

                // If the parser recovered by inserting a token, then try to re-parse the same
                // rule with the inserted token. This is done to pick the correct branch
                // to continue the parsing.
                if (solution.action == Action.REMOVE) {
                    return solution.recoveredNode;
                }

                return parseObjectFieldRhs(solution.tokenKind, metadata, visibilityQualifier, type, fieldName);
        }

        return STNodeFactory.createObjectField(metadata, visibilityQualifier, type, fieldName, equalsToken, expression,
                semicolonToken);
    }

    private STNode parseObjectMethod(STNode metadata, STNode methodQualifiers) {
        return parseFunctionDefinition(metadata, methodQualifiers);
    }

    /**
     * Parse if-else statement.
     * <code>
     * if-else-stmt := if expression block-stmt [else-block]
     * </code>
     *
     * @return If-else block
     */
    private STNode parseIfElseBlock() {
        startContext(ParserRuleContext.IF_BLOCK);
        STNode ifKeyword = parseIfKeyword();
        STNode condition = parseExpression();
        STNode ifBody = parseBlockNode();
        endContext();

        STNode elseBody = parseElseBlock();
        return STNodeFactory.createIfElseStatement(ifKeyword, condition, ifBody, elseBody);
    }

    /**
     * Parse if-keyword.
     *
     * @return Parsed if-keyword node
     */
    private STNode parseIfKeyword() {
        STToken token = peek();
        if (token.kind == SyntaxKind.IF_KEYWORD) {
            return consume();
        } else {
            Solution sol = recover(token, ParserRuleContext.IF_KEYWORD);
            return sol.recoveredNode;
        }
    }

    /**
     * Parse else-keyword.
     *
     * @return Parsed else keyword node
     */
    private STNode parseElseKeyword() {
        STToken token = peek();
        if (token.kind == SyntaxKind.ELSE_KEYWORD) {
            return consume();
        } else {
            Solution sol = recover(token, ParserRuleContext.ELSE_KEYWORD);
            return sol.recoveredNode;
        }
    }

    /**
     * Parse block node.
     * <code>
     * block-stmt := { sequence-stmt }
     * sequence-stmt := statement*
     * </code>
     *
     * @return Parse block node
     */
    private STNode parseBlockNode() {
        startContext(ParserRuleContext.BLOCK_STMT);
        STNode openBrace = parseOpenBrace();
        STNode stmts = parseStatements();
        STNode closeBrace = parseCloseBrace();
        endContext();
        return STNodeFactory.createBlockStatement(openBrace, stmts, closeBrace);
    }

    /**
     * Parse else block.
     * <code>else-block := else (if-else-stmt | block-stmt)</code>
     *
     * @return Else block
     */
    private STNode parseElseBlock() {
        STToken nextToken = peek();
        if (nextToken.kind != SyntaxKind.ELSE_KEYWORD) {
            return STNodeFactory.createEmptyNode();
        }

        STNode elseKeyword = parseElseKeyword();
        STNode elseBody = parseElseBody();
        return STNodeFactory.createElseBlock(elseKeyword, elseBody);
    }

    /**
     * Parse else node body.
     * <code>else-body := if-else-stmt | block-stmt</code>
     *
     * @return Else node body
     */
    private STNode parseElseBody() {
        STToken nextToken = peek();
        return parseElseBody(nextToken.kind);
    }

    private STNode parseElseBody(SyntaxKind nextTokenKind) {
        switch (nextTokenKind) {
            case IF_KEYWORD:
                return parseIfElseBlock();
            case OPEN_BRACE_TOKEN:
                return parseBlockNode();
            default:
                STToken token = peek();
                Solution solution = recover(token, ParserRuleContext.ELSE_BODY);

                // If the parser recovered by inserting a token, then try to re-parse the same
                // rule with the inserted token. This is done to pick the correct branch
                // to continue the parsing.
                if (solution.action == Action.REMOVE) {
                    return solution.recoveredNode;
                }

                return parseElseBody(solution.tokenKind);
        }
    }

    /**
     * Parse while statement.
     * <code>while-stmt := while expression block-stmt</code>
     *
     * @return While statement
     */
    private STNode parseWhileStatement() {
        startContext(ParserRuleContext.WHILE_BLOCK);
        STNode whileKeyword = parseWhileKeyword();
        STNode condition = parseExpression();
        STNode whileBody = parseBlockNode();
        endContext();
        return STNodeFactory.createWhileStatement(whileKeyword, condition, whileBody);
    }

    /**
     * Parse while-keyword.
     *
     * @return While-keyword node
     */
    private STNode parseWhileKeyword() {
        STToken token = peek();
        if (token.kind == SyntaxKind.WHILE_KEYWORD) {
            return consume();
        } else {
            Solution sol = recover(token, ParserRuleContext.WHILE_KEYWORD);
            return sol.recoveredNode;
        }
    }

    /**
     * Parse panic statement.
     * <code>panic-stmt := panic expression ;</code>
     *
     * @return Panic statement
     */
    private STNode parsePanicStatement() {
        startContext(ParserRuleContext.PANIC_STMT);
        STNode panicKeyword = parsePanicKeyword();
        STNode expression = parseExpression();
        STNode semicolon = parseSemicolon();
        endContext();
        return STNodeFactory.createPanicStatement(panicKeyword, expression, semicolon);
    }

    /**
     * Parse panic-keyword.
     *
     * @return Panic-keyword node
     */
    private STNode parsePanicKeyword() {
        STToken token = peek();
        if (token.kind == SyntaxKind.PANIC_KEYWORD) {
            return consume();
        } else {
            Solution sol = recover(token, ParserRuleContext.PANIC_KEYWORD);
            return sol.recoveredNode;
        }
    }

    /**
     * Parse boolean literal.
     *
     * @return Parsed node
     */
    private STNode parseBooleanLiteral() {
        STToken token = peek();
        switch (token.kind) {
            case TRUE_KEYWORD:
            case FALSE_KEYWORD:
                return consume();
            default:
                Solution sol = recover(token, ParserRuleContext.BOOLEAN_LITERAL);
                return sol.recoveredNode;
        }
    }

    /**
     * <p>
     * Parse call statement, given the call expression.
     * <p>
     * <code>
     * call-stmt := call-expr ;
     * <br/>
     * call-expr := function-call-expr | method-call-expr | checking-keyword call-expr
     * </code>
     *
     * @param expression Call expression associated with the call statement
     * @return Call statement node
     */
    private STNode parseCallStatement(STNode expression) {
        STNode semicolon = parseSemicolon();
        return STNodeFactory.createCallStatement(expression, semicolon);
    }

    private STNode parseCallStatementWithCheck() {
        startContext(ParserRuleContext.CALL_STMT);
        STNode checkingKeyword = parseCheckingKeyword();
        STNode expr = parseExpression();
        validateExprInCallStatement(checkingKeyword, expr);

        STNode checkExpr = STNodeFactory.createCheckExpression(checkingKeyword, expr);
        STNode checkStmt = parseCallStatement(checkExpr);
        endContext();
        return checkStmt;
    }

    /**
     * Validate the call-expression in the call statement. Call expression takes the following structure.
     * <p>
     * <code>call-expr := function-call-expr | method-call-expr | checking-keyword call-expr</code>
     *
     * @param checkingKeyword Checking keyword observed before the expression.
     * @param expr Expression followed by the checking keyword
     */
    private void validateExprInCallStatement(STNode checkingKeyword, STNode expr) {
        switch (expr.kind) {
            case FUNCTION_CALL:
            case METHOD_CALL:
                break;
            case CHECK_EXPRESSION:
                // Recursively validate
                STCheckExpression checkExpr = (STCheckExpression) expr;
                validateExprInCallStatement(checkExpr.checkKeyword, checkExpr.expression);
                break;
            default:
                if (isMissingNode(expr)) {
                    break;
                }

                // TODO:
                this.errorHandler.reportInvalidNode(null,
                        "expression followed by the '" + checkingKeyword.toString().trim() +
                                "' keyword must be a func-call, a method-call or a check-expr");
                break;
        }
    }

    /**
     * Check whether a node is a missing node.
     *
     * @param node Node to check
     * @return <code>true</code> if the node is a missing node. <code>false</code> otherwise
     */
    private boolean isMissingNode(STNode node) {
        return node instanceof STMissingToken;
    }

    /**
     * Parse check expression.
     * <p>
     * <code>
     * checking-expr := checking-keyword expression
     * </code>
     *
     * @return Check expression node
     */
    private STNode parseCheckExpression() {
        STNode checkingKeyword = parseCheckingKeyword();
        STNode expr = parseExpression(OperatorPrecedence.UNARY, false);
        return STNodeFactory.createCheckExpression(checkingKeyword, expr);
    }

    /**
     * Parse checking keyword.
     * <p>
     * <code>
     * checking-keyword := check | checkpanic
     * </code>
     *
     * @return Parsed node
     */
    private STNode parseCheckingKeyword() {
        STToken token = peek();
        if (token.kind == SyntaxKind.CHECK_KEYWORD || token.kind == SyntaxKind.CHECKPANIC_KEYWORD) {
            return consume();
        } else {
            Solution sol = recover(token, ParserRuleContext.CHECKING_KEYWORD);
            return sol.recoveredNode;
        }
    }

    /**
     *
     * Parse continue statement.
     * <code>continue-stmt := continue ; </code>
     *
     * @return continue statement
     */
    private STNode parseContinueStatement() {
        startContext(ParserRuleContext.CONTINUE_STATEMENT);
        STNode continueKeyword = parseContinueKeyword();
        STNode semicolon = parseSemicolon();
        endContext();
        return STNodeFactory.createContinueStatement(continueKeyword, semicolon);
    }

    /**
     * Parse continue-keyword.
     *
     * @return continue-keyword node
     */
    private STNode parseContinueKeyword() {
        STToken token = peek();
        if (token.kind == SyntaxKind.CONTINUE_KEYWORD) {
            return consume();
        } else {
            Solution sol = recover(token, ParserRuleContext.CONTINUE_KEYWORD);
            return sol.recoveredNode;
        }
    }

    /**
     * Parse return statement.
     * <code>return-stmt := return [ action-or-expr ] ;</code>
     *
     * @return Return statement
     */
    private STNode parseReturnStatement() {
        startContext(ParserRuleContext.RETURN_STMT);
        STNode returnKeyword = parseReturnKeyword();
        STNode returnRhs = parseReturnStatementRhs(returnKeyword);
        endContext();
        return returnRhs;
    }

    /**
     * Parse return-keyword.
     *
     * @return Return-keyword node
     */
    private STNode parseReturnKeyword() {
        STToken token = peek();
        if (token.kind == SyntaxKind.RETURN_KEYWORD) {
            return consume();
        } else {
            Solution sol = recover(token, ParserRuleContext.RETURN_KEYWORD);
            return sol.recoveredNode;
        }
    }

    /**
     * Parse break statement.
     * <code>break-stmt := break ; </code>
     *
     * @return break statement
     */
    private STNode parseBreakStatement() {
        startContext(ParserRuleContext.BREAK_STATEMENT);
        STNode breakKeyword = parseBreakKeyword();
        STNode semicolon = parseSemicolon();
        endContext();
        return STNodeFactory.createBreakStatement(breakKeyword, semicolon);
    }

    /**
     * Parse break-keyword.
     *
     * @return break-keyword node
     */
    private STNode parseBreakKeyword() {
        STToken token = peek();
        if (token.kind == SyntaxKind.BREAK_KEYWORD) {
            return consume();
        } else {
            Solution sol = recover(token, ParserRuleContext.BREAK_KEYWORD);
            return sol.recoveredNode;
        }
    }

    /**
     * <p>
     * Parse the right hand side of a return statement.
     * </p>
     * <code>
     * return-stmt-rhs := ; |  action-or-expr ;
     * </code>
     *
     * @return Parsed node
     */
    private STNode parseReturnStatementRhs(STNode returnKeyword) {
        STToken token = peek();
        return parseReturnStatementRhs(token.kind, returnKeyword);
    }

    /**
     * Parse the right hand side of a return statement, given the
     * next token kind.
     *
     * @param tokenKind Next token kind
     * @return Parsed node
     */
    private STNode parseReturnStatementRhs(SyntaxKind tokenKind, STNode returnKeyword) {
        STNode expr;
        STNode semicolon;

        switch (tokenKind) {
            case SEMICOLON_TOKEN:
                expr = STNodeFactory.createEmptyNode();
                break;
            default:
                expr = parseExpression();
                break;
        }

        semicolon = parseSemicolon();
        return STNodeFactory.createReturnStatement(returnKeyword, expr, semicolon);
    }

    /**
     * Parse mapping constructor expression.
     * <p>
     * <code>mapping-constructor-expr := { [field (, field)*] }</code>
     *
     * @return Parsed node
     */
    private STNode parseMappingConstructorExpr() {
        startContext(ParserRuleContext.MAPPING_CONSTRUCTOR);
        STNode openBrace = parseOpenBrace();
        STNode fields = parseMappingConstructorFields();
        STNode closeBrace = parseCloseBrace();
        endContext();
        return STNodeFactory.createMappingConstructorExpression(openBrace, fields, closeBrace);
    }

    /**
     * Parse mapping constructor fields.
     *
     * @return Parsed node
     */
    private STNode parseMappingConstructorFields() {
        List<STNode> fields = new ArrayList<>();
        STToken nextToken = peek();
        if (isEndOfMappingConstructor(nextToken.kind)) {
            return STNodeFactory.createNodeList(fields);
        }

        // Parse first field mapping, that has no leading comma
        STNode leadingComma = STNodeFactory.createEmptyNode();
        STNode field = parseMappingField(leadingComma);
        fields.add(field);

        // Parse the remaining field mappings
        nextToken = peek();
        while (!isEndOfMappingConstructor(nextToken.kind)) {
            leadingComma = parseComma();
            field = parseMappingField(leadingComma);
            fields.add(field);
            nextToken = peek();
        }

        return STNodeFactory.createNodeList(fields);
    }

    private boolean isEndOfMappingConstructor(SyntaxKind tokenKind) {
        switch (tokenKind) {
            case EOF_TOKEN:
            case AT_TOKEN:
            case HASH_TOKEN:
            case CLOSE_BRACE_TOKEN:
            case CLOSE_PAREN_TOKEN:
            case CLOSE_BRACKET_TOKEN:
            case OPEN_BRACE_TOKEN:
            case SEMICOLON_TOKEN:
            case PUBLIC_KEYWORD:
            case PRIVATE_KEYWORD:
            case FUNCTION_KEYWORD:
            case RETURNS_KEYWORD:
            case SERVICE_KEYWORD:
            case TYPE_KEYWORD:
            case LISTENER_KEYWORD:
            case CONST_KEYWORD:
            case FINAL_KEYWORD:
            case RESOURCE_KEYWORD:
            case SIMPLE_TYPE:
                return true;
            default:
                return false;
        }
    }

    /**
     * Parse mapping constructor field.
     * <p>
     * <code>field := specific-field | computed-name-field | spread-field</code>
     *
     * @param leadingComma Leading comma
     * @return Parsed node
     */
    private STNode parseMappingField(STNode leadingComma) {
        STToken nextToken = peek();
        return parseMappingField(nextToken.kind, leadingComma);
    }

    private STNode parseMappingField(SyntaxKind tokenKind, STNode leadingComma) {
        switch (tokenKind) {
            case IDENTIFIER_TOKEN:
                return parseSpecificFieldWithOptionValue(leadingComma);
            case STRING_LITERAL:
                STNode key = parseStringLiteral();
                STNode colon = parseColon();
                STNode valueExpr = parseExpression();
                return STNodeFactory.createSpecificField(leadingComma, key, colon, valueExpr);
            case OPEN_BRACKET_TOKEN:
                return parseComputedField(leadingComma);
            case ELLIPSIS_TOKEN:
                STNode ellipsis = parseEllipsis();
                STNode expr = parseExpression();
                return STNodeFactory.createSpreadField(leadingComma, ellipsis, expr);
            default:
                STToken token = peek();
                Solution solution = recover(token, ParserRuleContext.MAPPING_FIELD, leadingComma);

                // If the parser recovered by inserting a token, then try to re-parse the same
                // rule with the inserted token. This is done to pick the correct branch
                // to continue the parsing.
                if (solution.action == Action.REMOVE) {
                    return solution.recoveredNode;
                }

                return parseMappingField(solution.tokenKind, leadingComma);
        }
    }

    /**
     * Parse mapping constructor specific-field with an optional value.
     *
     * @param leadingComma
     * @return Parsed node
     */
    private STNode parseSpecificFieldWithOptionValue(STNode leadingComma) {
        STNode key = parseIdentifier(ParserRuleContext.MAPPING_FIELD_NAME);
        return parseSpecificFieldRhs(leadingComma, key);
    }

    private STNode parseSpecificFieldRhs(STNode leadingComma, STNode key) {
        STToken nextToken = peek();
        return parseSpecificFieldRhs(nextToken.kind, leadingComma, key);
    }

    private STNode parseSpecificFieldRhs(SyntaxKind tokenKind, STNode leadingComma, STNode key) {
        STNode colon;
        STNode valueExpr;

        switch (tokenKind) {
            case COLON_TOKEN:
                colon = parseColon();
                valueExpr = parseExpression();
                break;
            case COMMA_TOKEN:
                colon = STNodeFactory.createEmptyNode();
                valueExpr = STNodeFactory.createEmptyNode();
                break;
            default:
                if (isEndOfMappingConstructor(tokenKind)) {
                    colon = STNodeFactory.createEmptyNode();
                    valueExpr = STNodeFactory.createEmptyNode();
                    break;
                }

                STToken token = peek();
                Solution solution = recover(token, ParserRuleContext.SPECIFIC_FIELD_RHS, leadingComma, key);

                // If the parser recovered by inserting a token, then try to re-parse the same
                // rule with the inserted token. This is done to pick the correct branch
                // to continue the parsing.
                if (solution.action == Action.REMOVE) {
                    return solution.recoveredNode;
                }

                return parseSpecificFieldRhs(solution.tokenKind, leadingComma, key);

        }
        return STNodeFactory.createSpecificField(leadingComma, key, colon, valueExpr);
    }

    /**
     * Parse string literal.
     *
     * @return Parsed node
     */
    private STNode parseStringLiteral() {
        STToken token = peek();
        if (token.kind == SyntaxKind.STRING_LITERAL) {
            return consume();
        } else {
            Solution sol = recover(token, ParserRuleContext.STRING_LITERAL);
            return sol.recoveredNode;
        }
    }

    /**
     * Parse colon token.
     *
     * @return Parsed node
     */
    private STNode parseColon() {
        STToken token = peek();
        if (token.kind == SyntaxKind.COLON_TOKEN) {
            return consume();
        } else {
            Solution sol = recover(token, ParserRuleContext.COLON);
            return sol.recoveredNode;
        }
    }

    /**
     * Parse computed-name-field of a mapping constructor expression.
     * <p>
     * <code>computed-name-field := [ field-name-expr ] : value-expr</code>
     *
     * @param leadingComma Leading comma
     * @return Parsed node
     */
    private STNode parseComputedField(STNode leadingComma) {
        // Parse computed field name
        startContext(ParserRuleContext.COMPUTED_FIELD_NAME);
        STNode openBracket = parseOpenBracket();
        STNode fieldNameExpr = parseExpression();
        STNode closeBracket = parseCloseBracket();
        endContext();

        // Parse rhs
        STNode colon = parseColon();
        STNode valueExpr = parseExpression();
        return STNodeFactory.createComputedNameField(leadingComma, openBracket, fieldNameExpr, closeBracket, colon,
                valueExpr);
    }

    /**
     * Parse open bracket.
     *
     * @return Parsed node
     */
    private STNode parseOpenBracket() {
        STToken token = peek();
        if (token.kind == SyntaxKind.OPEN_BRACKET_TOKEN) {
            return consume();
        } else {
            Solution sol = recover(token, ParserRuleContext.OPEN_BRACKET);
            return sol.recoveredNode;
        }
    }

    /**
     * <p>
     * Parse compound assignment statement, which takes the following format.
     * </p>
     * <code>assignment-stmt := lvexpr CompoundAssignmentOperator action-or-expr ;</code>
     *
     * @return Parsed node
     */
    private STNode parseCompoundAssignmentStmt() {
        startContext(ParserRuleContext.COMPOUND_ASSIGNMENT_STMT);
        STNode varName = parseVariableName();
        STNode compoundAssignmentStmt = parseCompoundAssignmentStmtRhs(varName);
        endContext();
        return compoundAssignmentStmt;
    }

    /**
     * <p>
     * Parse the RHS portion of the compound assignment.
     * </p>
     * <code>compound-assignment-stmt-rhs := CompoundAssignmentOperator action-or-expr ;</code>
     *
     * @param expression LHS expression
     * @return Parsed node
     */
    private STNode parseCompoundAssignmentStmtRhs(STNode expression) {
        STNode binaryOperator = parseCompoundBinaryOperator();
        STNode equalsToken = parseAssignOp();
        STNode expr = parseExpression();
        STNode semicolon = parseSemicolon();
        return STNodeFactory.createCompoundAssignmentStatement(expression, binaryOperator, equalsToken, expr,
                semicolon);
    }

    /**
     * Parse compound binary operator.
     * <code>BinaryOperator := + | - | * | / | & | | | ^ | << | >> | >>></code>
     *
     * @return Parsed node
     */
    private STNode parseCompoundBinaryOperator() {
        STToken token = peek();
        if (isCompoundBinaryOperator(token.kind)) {
            return consume();
        } else {
            Solution sol = recover(token, ParserRuleContext.COMPOUND_BINARY_OPERATOR);
            return sol.recoveredNode;
        }
    }

    /**
     * Parse service declaration.
     * <p>
     * <code>
     * service-decl := metadata service [variable-name] on expression-list service-body-block
     * <br/>
     * expression-list := expression (, expression)*
     * </code>
     *
     * @param metadata Metadata
     * @return Parsed node
     */
    private STNode parseServiceDecl(STNode metadata) {
        startContext(ParserRuleContext.SERVICE_DECL);
        STNode serviceKeyword = parseServiceKeyword();
        STNode serviceDecl = parseServiceRhs(metadata, serviceKeyword);
        endContext();
        return serviceDecl;
    }

    /**
     * Parse rhs of the service declaration.
     * <p>
     * <code>
     * service-rhs := [variable-name] on expression-list service-body-block
     * </code>
     *
     * @param metadata Metadata
     * @param serviceKeyword Service keyword
     * @return Parsed node
     */
    private STNode parseServiceRhs(STNode metadata, STNode serviceKeyword) {
        STNode serviceName = parseServiceName();
        STNode onKeyword = parseOnKeyword();
        STNode expressionList = parseListeners();
        STNode serviceBody = parseServiceBody();
        STNode service = STNodeFactory.createServiceDeclaration(metadata, serviceKeyword, serviceName, onKeyword,
                expressionList, serviceBody);
        return service;
    }

    private STNode parseServiceName() {
        STToken nextToken = peek();
        return parseServiceName(nextToken.kind);
    }

    private STNode parseServiceName(SyntaxKind kind) {
        switch (kind) {
            case IDENTIFIER_TOKEN:
                return parseIdentifier(ParserRuleContext.SERVICE_NAME);
            case ON_KEYWORD:
                return STNodeFactory.createEmptyNode();
            default:
                STToken token = peek();
                Solution solution = recover(token, ParserRuleContext.OPTIONAL_SERVICE_NAME);

                // If the parser recovered by inserting a token, then try to re-parse the same
                // rule with the inserted token. This is done to pick the correct branch
                // to continue the parsing.
                if (solution.action == Action.REMOVE) {
                    return solution.recoveredNode;
                }

                return parseServiceName(solution.tokenKind);
        }
    }

    /**
     * Parse service keyword.
     *
     * @return Parsed node
     */
    private STNode parseServiceKeyword() {
        STToken token = peek();
        if (token.kind == SyntaxKind.SERVICE_KEYWORD) {
            return consume();
        } else {
            Solution sol = recover(token, ParserRuleContext.SERVICE_KEYWORD);
            return sol.recoveredNode;
        }
    }

    /**
     * Check whether the given token kind is a compound binary operator.
     *
     * @param kind STToken kind
     * @return <code>true</code> if the token kind refers to a binary operator. <code>false</code> otherwise
     */
    private boolean isCompoundBinaryOperator(SyntaxKind kind) {
        switch (kind) {
            case PLUS_TOKEN:
            case MINUS_TOKEN:
            case SLASH_TOKEN:
            case ASTERISK_TOKEN:
                return true;
            default:
                return false;
        }
    }

    /**
     * Parse on keyword.
     *
     * @return Parsed node
     */
    private STNode parseOnKeyword() {
        STToken token = peek();
        if (token.kind == SyntaxKind.ON_KEYWORD) {
            return consume();
        } else {
            Solution sol = recover(token, ParserRuleContext.ON_KEYWORD);
            return sol.recoveredNode;
        }
    }

    /**
     * Parse listener references.
     * <p>
     * <code>expression-list := expression (, expression)*</code>
     *
     * @return Parsed node
     */
    private STNode parseListeners() {
        startContext(ParserRuleContext.LISTENERS_LIST);
        List<STNode> listeners = new ArrayList<>();

        STToken nextToken = peek();
        if (isEndOfListenersList(nextToken.kind)) {
            endContext();
            this.errorHandler.reportMissingTokenError("missing expression");
            return STNodeFactory.createMissingToken(SyntaxKind.IDENTIFIER_TOKEN);
        }

        // Parse first field mapping, that has no leading comma
        STNode leadingComma = STNodeFactory.createEmptyNode();
        STNode exprListItem = parseExpressionListItem(leadingComma);
        listeners.add(exprListItem);

        // Parse the remaining field mappings
        nextToken = peek();
        while (!isEndOfListenersList(nextToken.kind)) {
            leadingComma = parseComma();
            exprListItem = parseExpressionListItem(leadingComma);
            listeners.add(exprListItem);
            nextToken = peek();
        }

        endContext();
        return STNodeFactory.createNodeList(listeners);
    }

    private boolean isEndOfListenersList(SyntaxKind tokenKind) {
        switch (tokenKind) {
            case CLOSE_BRACE_TOKEN:
            case CLOSE_PAREN_TOKEN:
            case CLOSE_BRACKET_TOKEN:
            case OPEN_BRACE_TOKEN:
            case SEMICOLON_TOKEN:
            case PUBLIC_KEYWORD:
            case FUNCTION_KEYWORD:
            case EOF_TOKEN:
            case RESOURCE_KEYWORD:
            case LISTENER_KEYWORD:
            case AT_TOKEN:
            case HASH_TOKEN:
            case PRIVATE_KEYWORD:
            case RETURNS_KEYWORD:
            case SERVICE_KEYWORD:
            case TYPE_KEYWORD:
            case CONST_KEYWORD:
            case FINAL_KEYWORD:
            case SIMPLE_TYPE:
                return true;
            default:
                return false;
        }
    }

    /**
     * Parse expression list item.
     *
     * @param leadingComma Leading comma
     * @return Parsed node
     */
    private STNode parseExpressionListItem(STNode leadingComma) {
        STNode expr = parseExpression();
        return STNodeFactory.createExpressionListItem(leadingComma, expr);
    }

    /**
     * Parse service body.
     * <p>
     * <code>
     * service-body-block := { service-method-defn* }
     * </code>
     *
     * @return Parsed node
     */
    private STNode parseServiceBody() {
        STNode openBrace = parseOpenBrace();
        STNode resources = parseResources();
        STNode closeBrace = parseCloseBrace();
        return STNodeFactory.createServiceBody(openBrace, resources, closeBrace);
    }

    /**
     * Parse service resource definitions.
     *
     * @return Parsed node
     */
    private STNode parseResources() {
        List<STNode> resources = new ArrayList<>();
        STToken nextToken = peek();
        while (!isEndOfServiceDecl(nextToken.kind)) {
            STNode serviceMethod = parseResource();
            if (serviceMethod == null) {
                break;
            }
            resources.add(serviceMethod);
            nextToken = peek();
        }

        return STNodeFactory.createNodeList(resources);
    }

    private boolean isEndOfServiceDecl(SyntaxKind tokenKind) {
        switch (tokenKind) {
            case CLOSE_BRACE_TOKEN:
            case EOF_TOKEN:
            case CLOSE_BRACE_PIPE_TOKEN:
            case TYPE_KEYWORD:
            case SERVICE_KEYWORD:
                return true;
            default:
                return false;
        }
    }

    /**
     * Parse resource definition (i.e. service-method-defn).
     * <p>
     * <code>
     * service-body-block := { service-method-defn* }
     * <br/>
     * service-method-defn := metadata [resource] function identifier function-signature method-defn-body
     * </code>
     *
     * @return Parsed node
     */
    private STNode parseResource() {
        STToken nextToken = peek();
        return parseResource(nextToken.kind);
    }

    private STNode parseResource(SyntaxKind nextTokenKind) {
        STNode metadata;
        switch (nextTokenKind) {
            case RESOURCE_KEYWORD:
            case FUNCTION_KEYWORD:
                metadata = createEmptyMetadata();
                break;
            case HASH_TOKEN:
            case AT_TOKEN:
                metadata = parseMetaData(nextTokenKind);
                nextTokenKind = peek().kind;
                break;
            default:
                if (isEndOfServiceDecl(nextTokenKind)) {
                    return null;
                }

                STToken token = peek();
                Solution solution = recover(token, ParserRuleContext.RESOURCE_DEF);

                // If the parser recovered by inserting a token, then try to re-parse the same
                // rule with the inserted token. This is done to pick the correct branch
                // to continue the parsing.
                if (solution.action == Action.REMOVE) {
                    return solution.recoveredNode;
                }

                return parseResource(solution.tokenKind);
        }

        return parseResource(nextTokenKind, metadata);
    }

    private STNode parseResource(SyntaxKind nextTokenKind, STNode metadata) {
        switch (nextTokenKind) {
            case RESOURCE_KEYWORD:
                STNode resourceKeyword = parseResourceKeyword();
                return parseFunctionDefinition(metadata, resourceKeyword);
            case FUNCTION_KEYWORD:
                return parseFunctionDefinition(metadata, STNodeFactory.createEmptyNode());
            default:
                STToken token = peek();
                Solution solution = recover(token, ParserRuleContext.RESOURCE_DEF, metadata);

                // If the parser recovered by inserting a token, then try to re-parse the same
                // rule with the inserted token. This is done to pick the correct branch
                // to continue the parsing.
                if (solution.action == Action.REMOVE) {
                    return solution.recoveredNode;
                }

                return parseResource(solution.tokenKind, metadata);
        }
    }

    /**
     * Parse resource keyword.
     *
     * @return Parsed node
     */
    private STNode parseResourceKeyword() {
        STToken token = peek();
        if (token.kind == SyntaxKind.RESOURCE_KEYWORD) {
            return consume();
        } else {
            Solution sol = recover(token, ParserRuleContext.RESOURCE_KEYWORD);
            return sol.recoveredNode;
        }
    }

    /**
     * Check whether next construct is a service declaration or not. This method is
     * used to determine whether an end-of-block is reached, if the next token is
     * a service-keyword. Because service-keyword can be used in statements as well
     * as in top-level node (service-decl). We have reached a service-decl, then
     * it could be due to missing close-brace at the end of the current block.
     *
     * @return <code>true</code> if the next construct is a service declaration.
     *         <code>false</code> otherwise
     */
    private boolean isServiceDeclStart(ParserRuleContext currentContext, int lookahead) {
        // Assume we always reach here after a peek()
        switch (peek(lookahead + 1).kind) {
            case IDENTIFIER_TOKEN:
                SyntaxKind tokenAfterIdentifier = peek(lookahead + 2).kind;
                switch (tokenAfterIdentifier) {
                    case EQUAL_TOKEN: // service foo = ...
                    case SEMICOLON_TOKEN: // service foo;
                        return false;
                    case ON_KEYWORD: // service foo on ...
                        return true;
                    default:
                        // If not any of above, this is not a valid syntax. Hence try to recover
                        // silently and find what's the best token. From that recovered token try
                        // to determine whether the next construct is a service decl or not.
                        ParserRuleContext sol = this.errorHandler.findBestPath(currentContext);
                        return sol == ParserRuleContext.SERVICE_DECL || sol == ParserRuleContext.CLOSE_BRACE;
                }
            case ON_KEYWORD:
                // Next token sequence is similar to: `service foo on ...`.
                // Then this is a service decl.
                return true;
            default:
                // If not any of above, this is not a valid syntax. Hence try to recover
                // silently and find what's the best token. From that recovered token try
                // to determine whether the next construct is a service decl or not.

                Solution sol = recover(peek(), ParserRuleContext.STATEMENT);

                // If the recovered token is an end-of block, then
                // next construct must be a service decl.
                return sol.tokenKind == SyntaxKind.CLOSE_BRACE_TOKEN;
        }
    }

    /**
     * Parse listener declaration, given the qualifier.
     *
     * @param metadata Metadata
     * @param qualifier Qualifier that precedes the listener declaration
     * @return Parsed node
     */
    private STNode parseListenerDeclaration(STNode metadata, STNode qualifier) {
        startContext(ParserRuleContext.LISTENER_DECL);
        STNode listenerKeyword = parseListenerKeyword();
        STNode typeDesc = parseTypeDescriptor();
        STNode variableName = parseVariableName();
        STNode equalsToken = parseAssignOp();
        STNode initializer = parseExpression();
        STNode semicolonToken = parseSemicolon();
        endContext();
        return STNodeFactory.createListenerDeclaration(metadata, qualifier, listenerKeyword, typeDesc, variableName,
                equalsToken, initializer, semicolonToken);
    }

    /**
     * Parse listener keyword.
     *
     * @return Parsed node
     */
    private STNode parseListenerKeyword() {
        STToken token = peek();
        if (token.kind == SyntaxKind.LISTENER_KEYWORD) {
            return consume();
        } else {
            Solution sol = recover(token, ParserRuleContext.LISTENER_KEYWORD);
            return sol.recoveredNode;
        }
    }

    /**
     * Parse constant declaration, given the qualifier.
     * <p>
     * <code>module-const-decl := metadata [public] const [type-descriptor] identifier = const-expr ;</code>
     *
     * @param metadata Metadata
     * @param qualifier Qualifier that precedes the listener declaration
     * @return Parsed node
     */
    private STNode parseConstantDeclaration(STNode metadata, STNode qualifier) {
        startContext(ParserRuleContext.CONSTANT_DECL);
        STNode constKeyword = parseConstantKeyword();
        STNode constDecl = parseConstDecl(metadata, qualifier, constKeyword);
        endContext();
        return constDecl;
    }

    /**
     * Parse the components that follows after the const keyword of a constant declaration.
     *
     * @param metadata Metadata
     * @param qualifier Qualifier that precedes the constant decl
     * @param constKeyword Const keyword
     * @return Parsed node
     */
    private STNode parseConstDecl(STNode metadata, STNode qualifier, STNode constKeyword) {
        STToken nextToken = peek();
        return parseConstDeclFromType(nextToken.kind, metadata, qualifier, constKeyword);
    }

    private STNode parseConstDeclFromType(SyntaxKind nextTokenKind, STNode metadata, STNode qualifier,
                                          STNode constKeyword) {
        switch (nextTokenKind) {
            // TODO: add all 'type starting tokens' here. should be same as 'parseTypeDescriptor(...)'
            case SIMPLE_TYPE:
            case SERVICE_KEYWORD:
            case RECORD_KEYWORD:
            case OBJECT_KEYWORD:
            case ABSTRACT_KEYWORD:
            case CLIENT_KEYWORD:
            case OPEN_PAREN_TOKEN: // nil type descriptor '()'
                STNode typeDesc = parseTypeDescriptor();
                STNode variableName = parseVariableName();
                STNode equalsToken = parseAssignOp();
                STNode initializer = parseExpression();
                STNode semicolonToken = parseSemicolon();
                return STNodeFactory.createConstantDeclaration(metadata, qualifier, constKeyword, typeDesc,
                        variableName, equalsToken, initializer, semicolonToken);
            case IDENTIFIER_TOKEN:
                return parseConstantDeclWithOptionalType(metadata, qualifier, constKeyword);
            default:
                STToken token = peek();
                Solution solution = recover(token, ParserRuleContext.CONST_DECL_TYPE);

                // If the parser recovered by inserting a token, then try to re-parse the same
                // rule with the inserted token. This is done to pick the correct branch
                // to continue the parsing.
                if (solution.action == Action.REMOVE) {
                    return solution.recoveredNode;
                }

                return parseConstDeclFromType(solution.tokenKind, metadata, qualifier, constKeyword);
        }
    }

    private STNode parseConstantDeclWithOptionalType(STNode metadata, STNode qualifier, STNode constKeyword) {
        STNode varNameOrTypeName = parseStatementStartIdentifier();
        STNode constDecl = parseConstantDeclRhs(metadata, qualifier, constKeyword, varNameOrTypeName);

        return constDecl;
    }

    /**
     * Parse the component that follows the first identifier in a const decl. The identifier
     * can be either the type-name (a user defined type) or the var-name there the type-name
     * is not present.
     *
     * @param qualifier Qualifier that precedes the constant decl
     * @param constKeyword Const keyword
     * @param typeOrVarName Identifier that follows the const-keywoord
     * @return Parsed node
     */
    private STNode parseConstantDeclRhs(STNode metadata, STNode qualifier, STNode constKeyword, STNode typeOrVarName) {
        STToken token = peek();
        return parseConstantDeclRhs(token.kind, metadata, qualifier, constKeyword, typeOrVarName);
    }

    private STNode parseConstantDeclRhs(SyntaxKind nextTokenKind, STNode metadata, STNode qualifier,
                                        STNode constKeyword, STNode typeOrVarName) {
        STNode type;
        STNode variableName;
        switch (nextTokenKind) {
            case IDENTIFIER_TOKEN:
                type = typeOrVarName;
                variableName = parseVariableName();
                break;
            case EQUAL_TOKEN:
                variableName = typeOrVarName;
                type = STNodeFactory.createEmptyNode();
                break;
            default:
                STToken token = peek();
                Solution solution = recover(token, ParserRuleContext.CONST_DECL_RHS, metadata, qualifier, constKeyword,
                        typeOrVarName);

                // If the parser recovered by inserting a token, then try to re-parse the same
                // rule with the inserted token. This is done to pick the correct branch
                // to continue the parsing.
                if (solution.action == Action.REMOVE) {
                    return solution.recoveredNode;
                }

                return parseConstantDeclRhs(solution.tokenKind, metadata, qualifier, constKeyword, typeOrVarName);
        }

        STNode equalsToken = parseAssignOp();
        STNode initializer = parseExpression();
        STNode semicolonToken = parseSemicolon();
        return STNodeFactory.createConstantDeclaration(metadata, qualifier, constKeyword, type, variableName,
                equalsToken, initializer, semicolonToken);
    }

    /**
     * Parse const keyword.
     *
     * @return Parsed node
     */
    private STNode parseConstantKeyword() {
        STToken token = peek();
        if (token.kind == SyntaxKind.CONST_KEYWORD) {
            return consume();
        } else {
            Solution sol = recover(token, ParserRuleContext.CONST_KEYWORD);
            return sol.recoveredNode;
        }
    }

    /**
     * Parse nil type descriptor.
     *
     * @return Parsed node
     */
    private STNode parseNilTypeDescriptor() {
        startContext(ParserRuleContext.NIL_TYPE_DESCRIPTOR);
        STNode openParenthesisToken = parseOpenParenthesis();
        STNode closeParenthesisToken = parseCloseParenthesis();
        endContext();

        return STNodeFactory.createNilTypeDescriptor(openParenthesisToken, closeParenthesisToken);
    }

    /**
     * Parse typeof expression.
     * <p>
     * <code>
     * typeof-expr := typeof expression
     * </code>
     *
     * @return Typeof expression node
     */
    private STNode parseTypeofExpression() {
        STNode typeofKeyword = parseTypeofKeyword();
        STNode expr = parseExpression(OperatorPrecedence.UNARY, false);
        return STNodeFactory.createTypeofExpression(typeofKeyword, expr);
    }

    /**
     * Parse typeof-keyword.
     *
     * @return Typeof-keyword node
     */
    private STNode parseTypeofKeyword() {
        STToken token = peek();
        if (token.kind == SyntaxKind.TYPEOF_KEYWORD) {
            return consume();
        } else {
            Solution sol = recover(token, ParserRuleContext.TYPEOF_KEYWORD);
            return sol.recoveredNode;
        }
    }

    /**
     * Parse optional type descriptor.
     *
     * @return Parsed node
     */
    private STNode parseOptionalTypeDescriptor(STNode typeDescriptorNode) {
        startContext(ParserRuleContext.OPTIONAL_TYPE_DESCRIPTOR);
        STNode questionMarkToken = parseQuestionMark();
        endContext();

        return STNodeFactory.createOptionalTypeDescriptor(typeDescriptorNode, questionMarkToken);
    }

    /**
     * Parse unary expression.
     * <p>
     * <code>
     * unary-expr := + expression | - expression | ~ expression | ! expression
     * </code>
     *
     * @return Unary expression node
     */
    private STNode parseUnaryExpression() {
        STNode unaryOperator = parseUnaryOperator();
        STNode expr = parseExpression(OperatorPrecedence.UNARY, false);
        return STNodeFactory.createUnaryExpression(unaryOperator, expr);
    }

    /**
     * Parse unary operator.
     * <code>UnaryOperator := + | - | ~ | !</code>
     *
     * @return Parsed node
     */
    private STNode parseUnaryOperator() {
        STToken token = peek();
        if (isUnaryOperator(token.kind)) {
            return consume();
        } else {
            Solution sol = recover(token, ParserRuleContext.UNARY_OPERATOR);
            return sol.recoveredNode;
        }
    }

    /**
     * Check whether the given token kind is a unary operator.
     *
     * @param kind STToken kind
     * @return <code>true</code> if the token kind refers to a unary operator. <code>false</code> otherwise
     */
    private boolean isUnaryOperator(SyntaxKind kind) {
        switch (kind) {
            case PLUS_TOKEN:
            case MINUS_TOKEN:
            case NEGATION_TOKEN:
            case EXCLAMATION_MARK_TOKEN:
                return true;
            default:
                return false;
        }
    }

    /**
     * Parse annotations.
     * <p>
     * <i>Note: In the ballerina spec ({@link https://ballerina.io/spec/lang/2020R1/#annots})
     * annotations-list is specified as one-or-more annotations. And the usage is marked as
     * optional annotations-list. However, for the consistency of the tree, here we make the
     * annotation-list as zero-or-more annotations, and the usage is not-optional.</i>
     * <p>
     * <code>annots := annotation*</code>
     *
     * @return Parsed node
     */
    private STNode parseAnnotations() {
        STToken nextToken = peek();
        return parseAnnotations(nextToken.kind);
    }

    private STNode parseAnnotations(SyntaxKind nextTokenKind) {
        startContext(ParserRuleContext.ANNOTATIONS);
        List<STNode> annotList = new ArrayList<>();
        while (nextTokenKind == SyntaxKind.AT_TOKEN) {
            annotList.add(parseAnnotation());
            nextTokenKind = peek().kind;
        }

        endContext();
        return STNodeFactory.createNodeList(annotList);
    }

    /**
     * Parse annotation attachment.
     * <p>
     * <code>annotation := @ annot-tag-reference annot-value</code>
     *
     * @return Parsed node
     */
    private STNode parseAnnotation() {
        STNode atToken = parseAtToken();
        STNode annotReference = parseQualifiedIdentifier(ParserRuleContext.ANNOT_REFERENCE);
        STNode annotValue = parseMappingConstructorExpr();
        return STNodeFactory.createAnnotation(atToken, annotReference, annotValue);
    }

    /**
     * Parse '@' token.
     *
     * @return Parsed node
     */
    private STNode parseAtToken() {
        STToken nextToken = peek();
        if (nextToken.kind == SyntaxKind.AT_TOKEN) {
            return consume();
        } else {
            Solution sol = recover(nextToken, ParserRuleContext.AT);
            return sol.recoveredNode;
        }
    }

    /**
     * Parse metadata. Meta data consist of optional doc string and
     * an annotations list.
     * <p>
     * <code>metadata := [DocumentationString] annots</code>
     *
     * @return Parse node
     */
    private STNode parseMetaData() {
        STToken nextToken = peek();
        return parseMetaData(nextToken.kind);
    }

    private STNode parseMetaData(SyntaxKind nextTokenKind) {
        STNode docString;
        STNode annotations;
        switch (nextTokenKind) {
            case HASH_TOKEN:
                // TODO:
                consume();
                docString = STNodeFactory.createEmptyNode();
                annotations = parseAnnotations();
                break;
            case AT_TOKEN:
                docString = STNodeFactory.createEmptyNode();
                annotations = parseAnnotations(nextTokenKind);
                break;
            default:
                return createEmptyMetadata();
        }

        return STNodeFactory.createMetadata(docString, annotations);
    }

    /**
     * Create empty metadata node.
     *
     * @return A metadata node with no doc string and no annotations
     */
    private STNode createEmptyMetadata() {
        return STNodeFactory.createMetadata(STNodeFactory.createEmptyNode(),
                STNodeFactory.createNodeList(new ArrayList<>()));
    }

    /**
     * Get the number of tokens to skip to reach the end of annotations.
     *
     * @return Number of tokens to skip to reach the end of annotations
     */
    private int getNumberOfTokensToAnnotsEnd() {
        STToken nextToken;
        int lookahead = 0;
        while (true) {
            nextToken = peek(lookahead);
            switch (nextToken.kind) {
                case EOF_TOKEN:
                case FUNCTION_KEYWORD:
                case TYPE_KEYWORD:
                case LISTENER_KEYWORD:
                case CONST_KEYWORD:
                case IMPORT_KEYWORD:
                case SERVICE_KEYWORD:
                    return lookahead;
                case IDENTIFIER_TOKEN:
                    if (isVarDeclStart(lookahead)) {
                        return lookahead;
                    }
                    // fall through
                default:
                    lookahead++;
                    break;
            }
        }
    }

    /**
     * Parse is expression.
     * <code>
     * is-expr := expression is type-descriptor
     * </code>
     *
     * @param lhsExpr Preceding expression of the is expression
     * @return Is expression node
     */
    private STNode parseIsExpression(STNode lhsExpr) {
        startContext(ParserRuleContext.IS_EXPRESSION);
        STNode isKeyword = parseIsKeyword();
        STNode typeDescriptor = parseTypeDescriptor();
        endContext();
        return STNodeFactory.createIsExpression(lhsExpr, isKeyword, typeDescriptor);
    }

    /**
     * Parse is-keyword.
     *
     * @return Is-keyword node
     */
    private STNode parseIsKeyword() {
        STToken token = peek();
        if (token.kind == SyntaxKind.IS_KEYWORD) {
            return consume();
        } else {
            Solution sol = recover(token, ParserRuleContext.IS_KEYWORD);
            return sol.recoveredNode;
        }
    }

    /**
<<<<<<< HEAD
     * Parse nil literal.
     *
     * @return Parsed node
     */
    private STNode parseNilLiteral() {
        STToken token = peek();
        switch (token.kind) {
            case NULL_KEYWORD:
                STNode nullKeyword = consume();
                STNode emptyNode = STNodeFactory.createEmptyNode();
                return STNodeFactory.createNilLiteral(nullKeyword, emptyNode);
            case OPEN_PAREN_TOKEN:
                startContext(ParserRuleContext.NIL_LITERAL);
                STNode openParenthesisToken = parseOpenParenthesis();
                STNode closeParenthesisToken = parseCloseParenthesis();
                endContext();
                return STNodeFactory.createNilLiteral(openParenthesisToken, closeParenthesisToken);
            default:
                Solution sol = recover(token, ParserRuleContext.NIL_LITERAL);
                return sol.recoveredNode;
        }
=======
     * Parse local type definition statement statement.
     * <code>ocal-type-defn-stmt := [annots] type identifier type-descriptor ;</code>
     *
     * @return local type definition statement statement
     */
    private STNode parseLocalTypeDefinitionStatement(STNode annots) {
        startContext(ParserRuleContext.LOCAL_TYPE_DEFINITION_STMT);
        STNode typeKeyword = parseTypeKeyword();
        STNode typeName = parseTypeName();
        STNode typeDescriptor = parseTypeDescriptor();
        STNode semicolon = parseSemicolon();
        endContext();
        return STNodeFactory.createLocalTypeDefinitionStatement(
            annots,
            typeKeyword,
            typeName,
            typeDescriptor,
            semicolon);
>>>>>>> 0ee3f311
    }
}<|MERGE_RESOLUTION|>--- conflicted
+++ resolved
@@ -2595,7 +2595,6 @@
             case CONTINUE_KEYWORD:
             case BREAK_KEYWORD:
             case RETURN_KEYWORD:
-            case TYPE_KEYWORD:
             case OPEN_PAREN_TOKEN: // nil type descriptor '()'
                 break;
             default:
@@ -2660,7 +2659,7 @@
             case IDENTIFIER_TOKEN:
                 // If the statement starts with an identifier, it could be either an assignment
                 // statement or a var-decl-stmt with a user defined type.
-                return parseAssignmentOrVarDecl();            
+                return parseAssignmentOrVarDecl();
             case TYPE_KEYWORD:
                 return parseLocalTypeDefinitionStatement(getAnnotations(annots));
             default:
@@ -5395,7 +5394,27 @@
     }
 
     /**
-<<<<<<< HEAD
+     * Parse local type definition statement statement.
+     * <code>ocal-type-defn-stmt := [annots] type identifier type-descriptor ;</code>
+     *
+     * @return local type definition statement statement
+     */
+    private STNode parseLocalTypeDefinitionStatement(STNode annots) {
+        startContext(ParserRuleContext.LOCAL_TYPE_DEFINITION_STMT);
+        STNode typeKeyword = parseTypeKeyword();
+        STNode typeName = parseTypeName();
+        STNode typeDescriptor = parseTypeDescriptor();
+        STNode semicolon = parseSemicolon();
+        endContext();
+        return STNodeFactory.createLocalTypeDefinitionStatement(
+                annots,
+                typeKeyword,
+                typeName,
+                typeDescriptor,
+                semicolon);
+    }
+
+    /**
      * Parse nil literal.
      *
      * @return Parsed node
@@ -5417,25 +5436,5 @@
                 Solution sol = recover(token, ParserRuleContext.NIL_LITERAL);
                 return sol.recoveredNode;
         }
-=======
-     * Parse local type definition statement statement.
-     * <code>ocal-type-defn-stmt := [annots] type identifier type-descriptor ;</code>
-     *
-     * @return local type definition statement statement
-     */
-    private STNode parseLocalTypeDefinitionStatement(STNode annots) {
-        startContext(ParserRuleContext.LOCAL_TYPE_DEFINITION_STMT);
-        STNode typeKeyword = parseTypeKeyword();
-        STNode typeName = parseTypeName();
-        STNode typeDescriptor = parseTypeDescriptor();
-        STNode semicolon = parseSemicolon();
-        endContext();
-        return STNodeFactory.createLocalTypeDefinitionStatement(
-            annots,
-            typeKeyword,
-            typeName,
-            typeDescriptor,
-            semicolon);
->>>>>>> 0ee3f311
     }
 }