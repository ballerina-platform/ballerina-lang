--- conflicted
+++ resolved
@@ -2663,11 +2663,8 @@
             case RETURN_KEYWORD:
             case TYPE_KEYWORD:
             case OPEN_PAREN_TOKEN: // nil type descriptor '()'
-<<<<<<< HEAD
             case MAP_KEYWORD: // map type descriptor
-=======
             case LOCK_KEYWORD:
->>>>>>> b11d0db5
                 break;
             default:
                 if (isValidLHSExpression(tokenKind)) {
