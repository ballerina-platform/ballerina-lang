/*
 * Copyright (c) 2020, WSO2 Inc. (http://www.wso2.org) All Rights Reserved.
 *
 * WSO2 Inc. licenses this file to you under the Apache License,
 * Version 2.0 (the "License"); you may not use this file except
 * in compliance with the License.
 * You may obtain a copy of the License at
 *
 *   http://www.apache.org/licenses/LICENSE-2.0
 *
 * Unless required by applicable law or agreed to in writing,
 * software distributed under the License is distributed on an
 * "AS IS" BASIS, WITHOUT WARRANTIES OR CONDITIONS OF ANY
 * KIND, either express or implied.  See the License for the
 * specific language governing permissions and limitations
 * under the License.
 */
package io.ballerinalang.compiler.internal.parser;

import io.ballerinalang.compiler.internal.parser.AbstractParserErrorHandler.Action;
import io.ballerinalang.compiler.internal.parser.AbstractParserErrorHandler.Solution;
import io.ballerinalang.compiler.internal.parser.tree.STBracedExpressionNode;
import io.ballerinalang.compiler.internal.parser.tree.STCheckExpressionNode;
import io.ballerinalang.compiler.internal.parser.tree.STDefaultableParameterNode;
import io.ballerinalang.compiler.internal.parser.tree.STFieldAccessExpressionNode;
import io.ballerinalang.compiler.internal.parser.tree.STFunctionSignatureNode;
import io.ballerinalang.compiler.internal.parser.tree.STIndexedExpressionNode;
import io.ballerinalang.compiler.internal.parser.tree.STMissingToken;
import io.ballerinalang.compiler.internal.parser.tree.STNode;
import io.ballerinalang.compiler.internal.parser.tree.STNodeFactory;
import io.ballerinalang.compiler.internal.parser.tree.STRequiredParameterNode;
import io.ballerinalang.compiler.internal.parser.tree.STRestParameterNode;
import io.ballerinalang.compiler.internal.parser.tree.STToken;
import io.ballerinalang.compiler.syntax.tree.SyntaxKind;
import io.ballerinalang.compiler.text.TextDocument;
import io.ballerinalang.compiler.text.TextDocuments;

import java.util.ArrayDeque;
import java.util.ArrayList;
import java.util.List;

/**
 * A LL(k) recursive-descent parser for ballerina.
 *
 * @since 1.2.0
 */
public class BallerinaParser extends AbstractParser {

    private static final OperatorPrecedence DEFAULT_OP_PRECEDENCE = OperatorPrecedence.ACTION;

    protected BallerinaParser(AbstractTokenReader tokenReader) {
        super(tokenReader, new BallerinaParserErrorHandler(tokenReader));
    }

    /**
     * Start parsing the given input.
     *
     * @return Parsed node
     */
    @Override
    public STNode parse() {
        return parseCompUnit();
    }

    /**
     * Start parsing the input from a given context. Supported starting points are:
     * <ul>
     * <li>Module part (a file)</li>
     * <li>Top level node</li>
     * <li>Statement</li>
     * <li>Expression</li>
     * </ul>
     *
     * @param context Context to start parsing
     * @return Parsed node
     */
    public STNode parse(ParserRuleContext context) {
        switch (context) {
            case COMP_UNIT:
                return parseCompUnit();
            case TOP_LEVEL_NODE:
                startContext(ParserRuleContext.COMP_UNIT);
                return parseTopLevelNode();
            case STATEMENT:
                startContext(ParserRuleContext.COMP_UNIT);
                // startContext(ParserRuleContext.FUNC_DEF_OR_FUNC_TYPE);
                startContext(ParserRuleContext.FUNC_BODY_BLOCK);
                return parseStatement();
            case EXPRESSION:
                startContext(ParserRuleContext.COMP_UNIT);
                // startContext(ParserRuleContext.FUNC_DEF_OR_FUNC_TYPE);
                startContext(ParserRuleContext.FUNC_BODY_BLOCK);
                startContext(ParserRuleContext.STATEMENT);
                return parseExpression();
            default:
                throw new UnsupportedOperationException("Cannot start parsing from: " + context);
        }
    }

    /**
     * Resume the parsing from the given context.
     *
     * @param context Context to resume parsing
     * @param args Arguments that requires to continue parsing from the given parser context
     * @return Parsed node
     */
    @Override
    public STNode resumeParsing(ParserRuleContext context, Object... args) {
        switch (context) {
            case COMP_UNIT:
                return parseCompUnit();
            case EXTERNAL_FUNC_BODY:
                return parseExternalFunctionBody();
            case FUNC_BODY:
                return parseFunctionBody();
            case OPEN_BRACE:
                return parseOpenBrace();
            case CLOSE_BRACE:
                return parseCloseBrace();
            case FUNC_NAME:
                return parseFunctionName();
            case OPEN_PARENTHESIS:
                return parseOpenParenthesis();
            // case RETURN_TYPE_DESCRIPTOR:
            // return parseFuncReturnTypeDescriptor();
            case SIMPLE_TYPE_DESCRIPTOR:
                return parseSimpleTypeDescriptor();
            case ASSIGN_OP:
                return parseAssignOp();
            case EXTERNAL_KEYWORD:
                return parseExternalKeyword();
            case FUNC_BODY_BLOCK:
                return parseFunctionBodyBlock();
            case SEMICOLON:
                return parseSemicolon();
            case CLOSE_PARENTHESIS:
                return parseCloseParenthesis();
            case VARIABLE_NAME:
                return parseVariableName();
            case TERMINAL_EXPRESSION:
                return parseTerminalExpression((boolean) args[0], (boolean) args[1]);
            case STATEMENT:
                return parseStatement();
            case STATEMENT_WITHOUT_ANNOTS:
                return parseStatement((STNode) args[0]);
            case EXPRESSION_RHS:
                return parseExpressionRhs((OperatorPrecedence) args[0], (STNode) args[1], (boolean) args[2],
                        (boolean) args[3]);
            case PARAMETER_START:
                return parseParameter((SyntaxKind) args[0], (STNode) args[1], (int) args[2], (boolean) args[3]);
            case PARAMETER_WITHOUT_ANNOTS:
                return parseParamGivenAnnots((SyntaxKind) args[0], (STNode) args[1], (STNode) args[2], (int) args[3],
                        (boolean) args[4]);
            case AFTER_PARAMETER_TYPE:
                return parseAfterParamType((SyntaxKind) args[0], (STNode) args[1], (STNode) args[2], (STNode) args[3],
                        (STNode) args[4], (boolean) args[5]);
            case PARAMETER_NAME_RHS:
                return parseParameterRhs((SyntaxKind) args[0], (STNode) args[1], (STNode) args[2], (STNode) args[3],
                        (STNode) args[4], (STNode) args[5]);
            case TOP_LEVEL_NODE:
                return parseTopLevelNode();
            case TOP_LEVEL_NODE_WITHOUT_METADATA:
                return parseTopLevelNode((STNode) args[0]);
            case TOP_LEVEL_NODE_WITHOUT_MODIFIER:
                return parseTopLevelNode((STNode) args[0], (STNode) args[1]);
            case STATEMENT_START_IDENTIFIER:
                return parseStatementStartIdentifier();
            case VAR_DECL_STMT_RHS:
                return parseVarDeclRhs((STNode) args[0], (STNode) args[1], (STNode) args[2], (STNode) args[3],
                        (boolean) args[4]);
            case TYPE_REFERENCE:
                return parseTypeReference();
            case FIELD_DESCRIPTOR_RHS:
                return parseFieldDescriptorRhs((STNode) args[0], (STNode) args[1], (STNode) args[2]);
            case NAMED_OR_POSITIONAL_ARG_RHS:
                return parseNamedOrPositionalArg((STNode) args[0]);
            case RECORD_BODY_START:
                return parseRecordBodyStartDelimiter();
            case TYPE_DESCRIPTOR:
                return parseTypeDescriptorInternal((ParserRuleContext) args[0]);
            case OBJECT_MEMBER:
                return parseObjectMember();
            case OBJECT_FUNC_OR_FIELD_WITHOUT_VISIBILITY:
                return parseObjectMethodOrField((STNode) args[0], (STNode) args[1]);
            case OBJECT_FIELD_RHS:
                return parseObjectFieldRhs((STNode) args[0], (STNode) args[1], (STNode) args[2], (STNode) args[3]);
            case OBJECT_TYPE_FIRST_QUALIFIER:
                return parseObjectTypeQualifiers();
            case OBJECT_TYPE_SECOND_QUALIFIER:
                return parseObjectTypeSecondQualifier((STNode) args[0]);
            case OBJECT_KEYWORD:
                return parseObjectKeyword();
            case TYPE_NAME:
                return parseTypeName();
            case IF_KEYWORD:
                return parseIfKeyword();
            case ELSE_KEYWORD:
                return parseElseKeyword();
            case ELSE_BODY:
                return parseElseBody();
            case WHILE_KEYWORD:
                return parseWhileKeyword();
            case PANIC_KEYWORD:
                return parsePanicKeyword();
            case MAJOR_VERSION:
                return parseMajorVersion();
            case IMPORT_DECL_RHS:
                return parseImportDecl((STNode) args[0], (STNode) args[1]);
            case IMPORT_PREFIX:
                return parseImportPrefix();
            case IMPORT_MODULE_NAME:
            case IMPORT_ORG_OR_MODULE_NAME:
            case VARIABLE_REF:
            case FIELD_OR_FUNC_NAME:
            case SERVICE_NAME:
                return parseIdentifier(context);
            case IMPORT_KEYWORD:
                return parseImportKeyword();
            case SLASH:
                return parseSlashToken();
            case DOT:
                return parseDotToken();
            case IMPORT_VERSION_DECL:
                return parseVersion();
            case VERSION_KEYWORD:
                return parseVersionKeywrod();
            case VERSION_NUMBER:
                return parseVersionNumber();
            case DECIMAL_INTEGER_LITERAL:
                return parseDecimalIntLiteral(context);
            case IMPORT_SUB_VERSION:
                return parseSubVersion(context);
            case IMPORT_PREFIX_DECL:
                return parseImportPrefixDecl();
            case AS_KEYWORD:
                return parseAsKeyword();
            case CONTINUE_KEYWORD:
                return parseContinueKeyword();
            case BREAK_KEYWORD:
                return parseBreakKeyword();
            case RETURN_KEYWORD:
                return parseReturnKeyword();
            case MAPPING_FIELD:
                return parseMappingField((STNode) args[0]);
            case SPECIFIC_FIELD_RHS:
                return parseSpecificFieldRhs((STNode) args[0], (STNode) args[1]);
            case STRING_LITERAL:
                return parseStringLiteral();
            case COLON:
                return parseColon();
            case OPEN_BRACKET:
                return parseOpenBracket();
            case RESOURCE_DEF:
                return parseResource();
            case OPTIONAL_SERVICE_NAME:
                return parseServiceName();
            case SERVICE_KEYWORD:
                return parseServiceKeyword();
            case ON_KEYWORD:
                return parseOnKeyword();
            case RESOURCE_KEYWORD:
                return parseResourceKeyword();
            case LISTENER_KEYWORD:
                return parseListenerKeyword();
            case NIL_TYPE_DESCRIPTOR:
                return parseNilTypeDescriptor();
            case COMPOUND_ASSIGNMENT_STMT:
                return parseCompoundAssignmentStmt();
            case TYPEOF_KEYWORD:
                return parseTypeofKeyword();
            case ARRAY_TYPE_DESCRIPTOR:
                return parseArrayTypeDescriptor((STNode) args[0]);
            case ARRAY_LENGTH:
                return parseArrayLength();
            case FUNC_DEF_OR_FUNC_TYPE:
            case REQUIRED_PARAM:
            case ANNOT_REFERENCE:
                return parseIdentifier(context);
            case IS_KEYWORD:
                return parseIsKeyword();
            case STMT_START_WITH_EXPR_RHS:
                return parseStamentStartWithExpr((STNode) args[0], (STNode) args[1]);
            case COMMA:
                return parseComma();
            case CONST_DECL_TYPE:
                return parseConstDecl((STNode) args[0], (STNode) args[1], (STNode) args[2]);
            case STMT_START_WITH_IDENTIFIER:
                return parseStatementStartsWithIdentifier((STNode) args[0], (STNode) args[1]);
            case LT:
                return parseLTToken();
            case GT:
                return parseGTToken();
            case NIL_LITERAL:
                return parseNilLiteral();
            case RECORD_FIELD_OR_RECORD_END:
                return parseFieldOrRestDescriptor((boolean) args[0]);
            case ANNOTATION_KEYWORD:
                return parseAnnotationKeyword();
            case ANNOT_DECL_OPTIONAL_TYPE:
                return parseAnnotationDeclFromType((STNode) args[0], (STNode) args[1], (STNode) args[2],
                        (STNode) args[3]);
            case ANNOT_DECL_RHS:
                return parseAnnotationDeclRhs((STNode) args[0], (STNode) args[1], (STNode) args[2], (STNode) args[3],
                        (STNode) args[4]);
            case ANNOT_OPTIONAL_ATTACH_POINTS:
                return parseAnnotationDeclAttachPoints((STNode) args[0], (STNode) args[1], (STNode) args[2],
                        (STNode) args[3], (STNode) args[4], (STNode) args[5]);
            case SOURCE_KEYWORD:
                return parseSourceKeyword();
            case ATTACH_POINT_IDENT:
                return parseAttachPointIdent((STNode) args[0]);
            case IDENT_AFTER_OBJECT_IDENT:
                return parseIdentAfterObjectIdent();
            case FUNCTION_IDENT:
                return parseFunctionIdent();
            case FIELD_IDENT:
                return parseFieldIdent();
            case ATTACH_POINT_END:
                return parseAttachPointEnd();
            case XMLNS_KEYWORD:
                return parseXMLNSKeyword();
            case XML_NAMESPACE_PREFIX_DECL:
                return parseXMLDeclRhs((STNode) args[0], (STNode) args[1]);
            case NAMESPACE_PREFIX:
                return parseNamespacePrefix();
            case WORKER_KEYWORD:
                return parseWorkerKeyword();
            case WORKER_NAME:
                return parseWorkerName();
            case FORK_KEYWORD:
                return parseForkKeyword();
            case DECIMAL_FLOATING_POINT_LITERAL:
                return parseDecimalFloatingPointLiteral();
            case HEX_FLOATING_POINT_LITERAL:
                return parseHexFloatingPointLiteral();
            case TRAP_KEYWORD:
                return parseTrapKeyword();
            case IN_KEYWORD:
                return parseInKeyword();
            case FOREACH_KEYWORD:
                return parseForEachKeyword();
            case TABLE_KEYWORD:
                return parseTableKeyword();
            case KEY_KEYWORD:
                return parseKeyKeyword();
            case TABLE_KEYWORD_RHS:
                return parseTableConstructorOrQuery((STNode) args[0], (boolean) args[1]);
            case ERROR_KEYWORD:
                return parseErrorKeyWord();
            case LET_KEYWORD:
                return parseLetKeyword();
            case STREAM_KEYWORD:
                return parseStreamKeyword();
            case STREAM_TYPE_FIRST_PARAM_RHS:
                return parseStreamTypeParamsNode((STNode) args[0], (STNode) args[1]);
            case TEMPLATE_START:
            case TEMPLATE_END:
                return parseBacktickToken(context);
            case KEY_CONSTRAINTS_RHS:
                return parseKeyConstraint((STNode) args[0]);
            case FUNCTION_KEYWORD_RHS:
                return parseFunctionKeywordRhs((STNode) args[0], (STNode) args[1], (STNode) args[2], (boolean) args[3]);
            case FUNC_OPTIONAL_RETURNS:
                return parseFuncReturnTypeDescriptor((boolean) args[0]);
            case RETURNS_KEYWORD:
                return parseReturnsKeyword();
<<<<<<< HEAD
            case FROM_KEYWORD:
                return parseFromKeyword();
            case WHERE_KEYWORD:
                return parseWhereKeyword();
            case SELECT_KEYWORD:
                return parseSelectKeyword();
            case TABLE_CONSTRUCTOR_OR_QUERY_START:
                return parseTableConstructorOrQuery((boolean) args[0]);
            case TABLE_CONSTRUCTOR_OR_QUERY_RHS:
                return parseTableConstructorOrQueryRhs((STNode) args[0], (STNode) args[1], (boolean) args[2]);
            case QUERY_EXPRESSION_RHS:
                return parseIntermediateClause((boolean) args[0]);
=======
            case NEW_KEYWORD_RHS:
                return parseNewKeywordRhs((STNode) args[0]);
            case NEW_KEYWORD:
                return parseNewKeyword();
            case IMPLICIT_NEW:
                return parseImplicitNewRhs((STNode) args[0]);
>>>>>>> 5a7eacfe
            default:
                throw new IllegalStateException("cannot resume parsing the rule: " + context);
        }
    }

    /*
     * Private methods.
     */

    /**
     * Parse a given input and returns the AST. Starts parsing from the top of a compilation unit.
     *
     * @return Parsed node
     */
    private STNode parseCompUnit() {
        startContext(ParserRuleContext.COMP_UNIT);
        STToken token = peek();
        List<STNode> otherDecls = new ArrayList<>();
        List<STNode> importDecls = new ArrayList<>();

        boolean processImports = true;
        while (token.kind != SyntaxKind.EOF_TOKEN) {
            STNode decl = parseTopLevelNode(token.kind);
            if (decl.kind == SyntaxKind.IMPORT_DECLARATION) {
                if (processImports) {
                    importDecls.add(decl);
                } else {
                    // If an import occurs after any other module level declaration,
                    // we add it to the other-decl list to preserve the order. But
                    // log an error and mark it as invalid.
                    otherDecls.add(decl);
                    this.errorHandler.reportInvalidNode(token, "imports must be declared before other declarations");
                }
            } else {
                if (processImports) {
                    // While processing imports, if we reach any other declaration,
                    // then mark this as the end of processing imports.
                    processImports = false;
                }
                otherDecls.add(decl);
            }
            token = peek();
        }

        STToken eof = consume();
        endContext();

        return STNodeFactory.createModulePartNode(STNodeFactory.createNodeList(importDecls),
                STNodeFactory.createNodeList(otherDecls), eof);
    }

    /**
     * Parse top level node having an optional modifier preceding it.
     *
     * @return Parsed node
     */
    private STNode parseTopLevelNode() {
        STToken token = peek();
        return parseTopLevelNode(token.kind);
    }

    protected STNode parseTopLevelNode(SyntaxKind tokenKind) {
        STNode metadata;
        switch (tokenKind) {
            case EOF_TOKEN:
                return consume();
            case DOCUMENTATION_LINE:
            case AT_TOKEN:
                metadata = parseMetaData(tokenKind);
                return parseTopLevelNode(metadata);
            case IMPORT_KEYWORD:
            case FINAL_KEYWORD:
            case PUBLIC_KEYWORD:
            case FUNCTION_KEYWORD:
            case TYPE_KEYWORD:
            case LISTENER_KEYWORD:
            case CONST_KEYWORD:
            case ANNOTATION_KEYWORD:
            case XMLNS_KEYWORD:
            case SERVICE_KEYWORD:
                // TODO: add type binding pattern
                metadata = createEmptyMetadata();
                break;
            case IDENTIFIER_TOKEN:
                // Here we assume that after recovering, we'll never reach here.
                // Otherwise the tokenOffset will not be 1.
                if (isModuleVarDeclStart(1)) {
                    // This is an early exit, so that we don't have to do the same check again.
                    return parseModuleVarDecl(createEmptyMetadata(), null);
                }
                // Else fall through
            default:
                if (isTypeStartingToken(tokenKind) && tokenKind != SyntaxKind.IDENTIFIER_TOKEN) {
                    metadata = createEmptyMetadata();
                    break;
                }

                STToken token = peek();
                Solution solution = recover(token, ParserRuleContext.TOP_LEVEL_NODE);

                if (solution.action == Action.KEEP) {
                    // If the solution is {@link Action#KEEP}, that means next immediate token is
                    // at the correct place, but some token after that is not. There only one such
                    // cases here, which is the `case IDENTIFIER_TOKEN`. So accept it, and continue.
                    metadata = STNodeFactory.createNodeList(new ArrayList<>());
                    break;
                }

                // If the parser recovered by inserting a token, then try to re-parse the same
                // rule with the inserted token. This is done to pick the correct branch
                // to continue the parsing.
                if (solution.action == Action.REMOVE) {
                    return solution.recoveredNode;
                }

                return parseTopLevelNode(solution.tokenKind);
        }

        return parseTopLevelNode(tokenKind, metadata);
    }

    /**
     * Parse top level node having an optional modifier preceding it, given the next token kind.
     *
     * @param metadata Next token kind
     * @return Parsed node
     */
    private STNode parseTopLevelNode(STNode metadata) {
        STToken nextToken = peek();
        return parseTopLevelNode(nextToken.kind, metadata);
    }

    private STNode parseTopLevelNode(SyntaxKind tokenKind, STNode metadata) {
        STNode qualifier = null;
        switch (tokenKind) {
            case EOF_TOKEN:
                if (metadata != null) {
                    this.errorHandler.reportInvalidNode(null, "invalid metadata");
                }
                return consume();
            case PUBLIC_KEYWORD:
                qualifier = parseQualifier();
                tokenKind = peek().kind;
                break;
            case FUNCTION_KEYWORD:
            case TYPE_KEYWORD:
            case LISTENER_KEYWORD:
            case CONST_KEYWORD:
            case FINAL_KEYWORD:
            case IMPORT_KEYWORD:
            case ANNOTATION_KEYWORD:
            case XMLNS_KEYWORD:
                // TODO: add type binding pattern
                break;
            case IDENTIFIER_TOKEN:
                // Here we assume that after recovering, we'll never reach here.
                // Otherwise the tokenOffset will not be 1.
                if (isModuleVarDeclStart(1)) {
                    // This is an early exit, so that we don't have to do the same check again.
                    return parseModuleVarDecl(metadata, null);
                }
                // Else fall through
            default:
                if (isTypeStartingToken(tokenKind) && tokenKind != SyntaxKind.IDENTIFIER_TOKEN) {
                    break;
                }

                STToken token = peek();
                Solution solution = recover(token, ParserRuleContext.TOP_LEVEL_NODE_WITHOUT_METADATA, metadata);

                // If the parser recovered by inserting a token, then try to re-parse the same
                // rule with the inserted token. This is done to pick the correct branch
                // to continue the parsing.
                if (solution.action == Action.REMOVE) {
                    return solution.recoveredNode;
                }

                if (solution.action == Action.KEEP) {
                    // If the solution is {@link Action#KEEP}, that means next immediate token is
                    // at the correct place, but some token after that is not. There only one such
                    // cases here, which is the `case IDENTIFIER_TOKEN`. So accept it, and continue.
                    qualifier = STNodeFactory.createEmptyNode();
                    break;
                }

                return parseTopLevelNode(solution.tokenKind, metadata);
        }

        return parseTopLevelNode(tokenKind, metadata, qualifier);
    }

    /**
     * Check whether the cursor is at the start of a module level var-decl.
     *
     * @param lookahead Offset of the token to to check
     * @return <code>true</code> if the cursor is at the start of a module level var-decl.
     *         <code>false</code> otherwise.
     */
    private boolean isModuleVarDeclStart(int lookahead) {
        // Assumes that we reach here after a peek()
        STToken nextToken = peek(lookahead + 1);
        switch (nextToken.kind) {
            case EQUAL_TOKEN:
                // Scenario: foo =
                // Even though this is not valid, consider this as a var-decl and continue;
            case OPEN_BRACKET_TOKEN:
                // Scenario foo[] (Array type descriptor with custom type)
            case QUESTION_MARK_TOKEN:
                // Scenario foo? (Optional type descriptor with custom type)
            case PIPE_TOKEN:
                // Scenario foo| (Union type descriptor with custom type)
                return true;
            case IDENTIFIER_TOKEN:
                switch (peek(lookahead + 2).kind) {
                    case EQUAL_TOKEN: // Scenario: foo bar =
                    case SEMICOLON_TOKEN: // Scenario: foo bar;
                        return true;
                    default:
                        return false;
                }
            case COLON_TOKEN:
                if (lookahead > 1) {
                    // This means there's a colon somewhere after the type name.
                    // This is not a valid var-decl.
                    return false;
                }

                // Scenario: foo:bar baz ...
                if (peek(lookahead + 2).kind != SyntaxKind.IDENTIFIER_TOKEN) {
                    return false;
                }
                return isModuleVarDeclStart(lookahead + 2);
            default:
                return false;
        }
    }

    /**
     * Parse import declaration.
     * <p>
     * <code>import-decl :=  import [org-name /] module-name [version sem-ver] [as import-prefix] ;</code>
     *
     * @return Parsed node
     */
    private STNode parseImportDecl() {
        startContext(ParserRuleContext.IMPORT_DECL);
        this.tokenReader.startMode(ParserMode.IMPORT);
        STNode importKeyword = parseImportKeyword();
        STNode identifier = parseIdentifier(ParserRuleContext.IMPORT_ORG_OR_MODULE_NAME);

        STToken token = peek();
        STNode importDecl = parseImportDecl(token.kind, importKeyword, identifier);
        this.tokenReader.endMode();
        endContext();
        return importDecl;
    }

    /**
     * Parse import keyword.
     *
     * @return Parsed node
     */
    private STNode parseImportKeyword() {
        STToken token = peek();
        if (token.kind == SyntaxKind.IMPORT_KEYWORD) {
            return consume();
        } else {
            Solution sol = recover(token, ParserRuleContext.IMPORT_KEYWORD);
            return sol.recoveredNode;
        }
    }

    /**
     * Parse identifier.
     *
     * @return Parsed node
     */
    private STNode parseIdentifier(ParserRuleContext currentCtx) {
        STToken token = peek();
        if (token.kind == SyntaxKind.IDENTIFIER_TOKEN) {
            return consume();
        } else {
            Solution sol = recover(token, currentCtx);
            return sol.recoveredNode;
        }
    }

    /**
     * Parse RHS of the import declaration. This includes the components after the
     * starting identifier (org-name/module-name) of the import decl.
     *
     * @param importKeyword Import keyword
     * @param identifier Org-name or the module name
     * @return Parsed node
     */
    private STNode parseImportDecl(STNode importKeyword, STNode identifier) {
        STToken nextToken = peek();
        return parseImportDecl(nextToken.kind, importKeyword, identifier);
    }

    private STNode parseImportDecl(SyntaxKind tokenKind, STNode importKeyword, STNode identifier) {
        STNode orgName;
        STNode moduleName;
        STNode version;
        STNode alias;

        switch (tokenKind) {
            case SLASH_TOKEN:
                STNode slash = parseSlashToken();
                orgName = STNodeFactory.createImportOrgNameNode(identifier, slash);
                moduleName = parseModuleName();
                version = parseVersion();
                alias = parseImportPrefixDecl();
                break;
            case DOT_TOKEN:
            case VERSION_KEYWORD:
                orgName = STNodeFactory.createEmptyNode();
                moduleName = parseModuleName(tokenKind, identifier);
                version = parseVersion();
                alias = parseImportPrefixDecl();
                break;
            case AS_KEYWORD:
                orgName = STNodeFactory.createEmptyNode();
                moduleName = parseModuleName(tokenKind, identifier);
                version = STNodeFactory.createEmptyNode();
                alias = parseImportPrefixDecl();
                break;
            case SEMICOLON_TOKEN:
                orgName = STNodeFactory.createEmptyNode();
                moduleName = parseModuleName(tokenKind, identifier);
                version = STNodeFactory.createEmptyNode();
                alias = STNodeFactory.createEmptyNode();
                break;
            default:
                Solution solution = recover(peek(), ParserRuleContext.IMPORT_DECL_RHS, importKeyword, identifier);

                // rule with the inserted token. This is done to pick the correct branch
                // to continue the parsing.
                if (solution.action == Action.REMOVE) {
                    return solution.recoveredNode;
                }

                return parseImportDecl(solution.tokenKind, importKeyword, identifier);
        }

        STNode semicolon = parseSemicolon();
        return STNodeFactory.createImportDeclarationNode(importKeyword, orgName, moduleName, version, alias, semicolon);
    }

    /**
     * parse slash token.
     *
     * @return Parsed node
     */
    private STNode parseSlashToken() {
        STToken token = peek();
        if (token.kind == SyntaxKind.SLASH_TOKEN) {
            return consume();
        } else {
            Solution sol = recover(token, ParserRuleContext.SLASH);
            return sol.recoveredNode;
        }
    }

    /**
     * Parse dot token.
     *
     * @return Parsed node
     */
    private STNode parseDotToken() {
        STToken nextToken = peek();
        return parseDotToken(nextToken.kind);
    }

    private STNode parseDotToken(SyntaxKind tokenKind) {
        if (tokenKind == SyntaxKind.DOT_TOKEN) {
            return consume();
        } else {
            Solution sol = recover(peek(), ParserRuleContext.DOT);
            return sol.recoveredNode;
        }
    }

    /**
     * Parse module name of a import declaration.
     *
     * @return Parsed node
     */
    private STNode parseModuleName() {
        STNode moduleNameStart = parseIdentifier(ParserRuleContext.IMPORT_MODULE_NAME);
        return parseModuleName(peek().kind, moduleNameStart);
    }

    /**
     * Parse import module name of a import declaration, given the module name start identifier.
     *
     * @param moduleNameStart Starting identifier of the module name
     * @return Parsed node
     */
    private STNode parseModuleName(SyntaxKind nextTokenKind, STNode moduleNameStart) {
        List<STNode> moduleNameParts = new ArrayList<>();
        moduleNameParts.add(moduleNameStart);

        while (!isEndOfImportModuleName(nextTokenKind)) {
            moduleNameParts.add(parseDotToken());
            moduleNameParts.add(parseIdentifier(ParserRuleContext.IMPORT_MODULE_NAME));
            nextTokenKind = peek().kind;
        }

        return STNodeFactory.createNodeList(moduleNameParts);
    }

    private boolean isEndOfImportModuleName(SyntaxKind nextTokenKind) {
        return nextTokenKind != SyntaxKind.DOT_TOKEN && nextTokenKind != SyntaxKind.IDENTIFIER_TOKEN;
    }

    private boolean isEndOfImportDecl(SyntaxKind nextTokenKind) {
        switch (nextTokenKind) {
            case SEMICOLON_TOKEN:
            case PUBLIC_KEYWORD:
            case FUNCTION_KEYWORD:
            case TYPE_KEYWORD:
            case ABSTRACT_KEYWORD:
            case CONST_KEYWORD:
            case EOF_TOKEN:
            case SERVICE_KEYWORD:
            case IMPORT_KEYWORD:
            case FINAL_KEYWORD:
                return true;
            default:
                return false;
        }
    }

    /**
     * Parse version component of a import declaration.
     * <p>
     * <code>version-decl := version sem-ver</code>
     *
     * @return Parsed node
     */
    private STNode parseVersion() {
        STToken nextToken = peek();
        return parseVersion(nextToken.kind);
    }

    private STNode parseVersion(SyntaxKind nextTokenKind) {
        switch (nextTokenKind) {
            case VERSION_KEYWORD:
                STNode versionKeyword = parseVersionKeywrod();
                STNode versionNumber = parseVersionNumber();
                return STNodeFactory.createImportVersionNode(versionKeyword, versionNumber);
            case AS_KEYWORD:
            case SEMICOLON_TOKEN:
                return STNodeFactory.createEmptyNode();
            default:
                if (isEndOfImportDecl(nextTokenKind)) {
                    return STNodeFactory.createEmptyNode();
                }

                STToken token = peek();
                Solution solution = recover(token, ParserRuleContext.IMPORT_VERSION_DECL);

                // If the parser recovered by inserting a token, then try to re-parse the same
                // rule with the inserted token. This is done to pick the correct branch
                // to continue the parsing.
                if (solution.action == Action.REMOVE) {
                    return solution.recoveredNode;
                }

                return parseVersion(solution.tokenKind);
        }

    }

    /**
     * Parse version keywrod.
     *
     * @return Parsed node
     */
    private STNode parseVersionKeywrod() {
        STToken nextToken = peek();
        if (nextToken.kind == SyntaxKind.VERSION_KEYWORD) {
            return consume();
        } else {
            Solution sol = recover(peek(), ParserRuleContext.VERSION_KEYWORD);
            return sol.recoveredNode;
        }
    }

    /**
     * Parse version number.
     * <p>
     * <code>sem-ver := major-num [. minor-num [. patch-num]]
     * <br/>
     * major-num := DecimalNumber
     * <br/>
     * minor-num := DecimalNumber
     * <br/>
     * patch-num := DecimalNumber
     * </code>
     *
     * @return Parsed node
     */
    private STNode parseVersionNumber() {
        STToken nextToken = peek();
        return parseVersionNumber(nextToken.kind);
    }

    private STNode parseVersionNumber(SyntaxKind nextTokenKind) {
        STNode majorVersion;
        switch (nextTokenKind) {
            case DECIMAL_INTEGER_LITERAL:
                majorVersion = parseMajorVersion();
                break;
            default:
                STToken token = peek();
                Solution solution = recover(token, ParserRuleContext.VERSION_NUMBER);

                // If the parser recovered by inserting a token, then try to re-parse the same
                // rule with the inserted token. This is done to pick the correct branch
                // to continue the parsing.
                if (solution.action == Action.REMOVE) {
                    return solution.recoveredNode;
                }

                return parseVersionNumber(solution.tokenKind);
        }

        List<STNode> versionParts = new ArrayList<>();
        versionParts.add(majorVersion);

        STNode minorVersion = parseMinorVersion();
        if (minorVersion != null) {
            versionParts.add(minorVersion);

            STNode patchVersion = parsePatchVersion();
            if (patchVersion != null) {
                versionParts.add(patchVersion);
            }
        }

        return STNodeFactory.createNodeList(versionParts);

    }

    private STNode parseMajorVersion() {
        return parseDecimalIntLiteral(ParserRuleContext.MAJOR_VERSION);
    }

    private STNode parseMinorVersion() {
        return parseSubVersion(ParserRuleContext.MINOR_VERSION);
    }

    private STNode parsePatchVersion() {
        return parseSubVersion(ParserRuleContext.PATCH_VERSION);
    }

    /**
     * Parse decimal literal.
     *
     * @param context Context in which the decimal literal is used.
     * @return Parsed node
     */
    private STNode parseDecimalIntLiteral(ParserRuleContext context) {
        STToken nextToken = peek();
        if (nextToken.kind == SyntaxKind.DECIMAL_INTEGER_LITERAL) {
            return consume();
        } else {
            Solution sol = recover(peek(), context);
            return sol.recoveredNode;
        }
    }

    /**
     * Parse sub version. i.e: minor-version/patch-version.
     *
     * @param context Context indicating what kind of sub-version is being parsed.
     * @return Parsed node
     */
    private STNode parseSubVersion(ParserRuleContext context) {
        STToken nextToken = peek();
        return parseSubVersion(nextToken.kind, context);
    }

    private STNode parseSubVersion(SyntaxKind nextTokenKind, ParserRuleContext context) {
        switch (nextTokenKind) {
            case AS_KEYWORD:
            case SEMICOLON_TOKEN:
                return null;
            case DOT_TOKEN:
                STNode leadingDot = parseDotToken();
                STNode versionNumber = parseDecimalIntLiteral(context);
                return STNodeFactory.createImportSubVersionNode(leadingDot, versionNumber);
            default:
                STToken token = peek();
                Solution solution = recover(token, ParserRuleContext.IMPORT_SUB_VERSION);

                // If the parser recovered by inserting a token, then try to re-parse the same
                // rule with the inserted token. This is done to pick the correct branch
                // to continue the parsing.
                if (solution.action == Action.REMOVE) {
                    return solution.recoveredNode;
                }

                return parseSubVersion(solution.tokenKind, context);
        }
    }

    /**
     * Parse import prefix declaration.
     * <p>
     * <code>import-prefix-decl := as import-prefix
     * <br/>
     * import-prefix := a identifier | _
     * </code>
     *
     * @return Parsed node
     */
    private STNode parseImportPrefixDecl() {
        STToken token = peek();
        return parseImportPrefixDecl(token.kind);
    }

    private STNode parseImportPrefixDecl(SyntaxKind nextTokenKind) {
        switch (nextTokenKind) {
            case AS_KEYWORD:
                STNode asKeyword = parseAsKeyword();
                STNode prefix = parseImportPrefix();
                return STNodeFactory.createImportPrefixNode(asKeyword, prefix);
            case SEMICOLON_TOKEN:
                return STNodeFactory.createEmptyNode();
            default:
                if (isEndOfImportDecl(nextTokenKind)) {
                    return STNodeFactory.createEmptyNode();
                }

                STToken token = peek();
                Solution solution = recover(token, ParserRuleContext.IMPORT_PREFIX_DECL);

                // If the parser recovered by inserting a token, then try to re-parse the same
                // rule with the inserted token. This is done to pick the correct branch
                // to continue the parsing.
                if (solution.action == Action.REMOVE) {
                    return solution.recoveredNode;
                }

                return parseImportPrefixDecl(solution.tokenKind);
        }
    }

    /**
     * Parse <code>as</code> keyword.
     *
     * @return Parsed node
     */
    private STNode parseAsKeyword() {
        STToken nextToken = peek();
        if (nextToken.kind == SyntaxKind.AS_KEYWORD) {
            return consume();
        } else {
            Solution sol = recover(peek(), ParserRuleContext.AS_KEYWORD);
            return sol.recoveredNode;
        }
    }

    /**
     * Parse import prefix.
     *
     * @return Parsed node
     */
    private STNode parseImportPrefix() {
        STToken nextToken = peek();
        if (nextToken.kind == SyntaxKind.IDENTIFIER_TOKEN) {
            return consume();
        } else {
            Solution sol = recover(peek(), ParserRuleContext.IMPORT_PREFIX);
            return sol.recoveredNode;
        }
    }

    /**
     * Parse top level node, given the modifier that precedes it.
     *
     * @param qualifier Qualifier that precedes the top level node
     * @return Parsed node
     */
    private STNode parseTopLevelNode(STNode metadata, STNode qualifier) {
        STToken token = peek();
        return parseTopLevelNode(token.kind, metadata, qualifier);
    }

    /**
     * Parse top level node given the next token kind and the modifier that precedes it.
     *
     * @param tokenKind Next token kind
     * @param qualifier Qualifier that precedes the top level node
     * @return Parsed top-level node
     */
    private STNode parseTopLevelNode(SyntaxKind tokenKind, STNode metadata, STNode qualifier) {
        switch (tokenKind) {
            case FUNCTION_KEYWORD:
                // ANything starts with a function keyword could be a function definition
                // or a module-var-decl with function type desc.
                return parseFuncDefOrFuncTypeDesc(metadata, getQualifier(qualifier));
            case TYPE_KEYWORD:
                return parseModuleTypeDefinition(metadata, getQualifier(qualifier));
            case LISTENER_KEYWORD:
                return parseListenerDeclaration(metadata, getQualifier(qualifier));
            case CONST_KEYWORD:
                return parseConstantDeclaration(metadata, getQualifier(qualifier));
            case ANNOTATION_KEYWORD:
                STNode constKeyword = STNodeFactory.createEmptyNode();
                return parseAnnotationDeclaration(metadata, getQualifier(qualifier), constKeyword);
            case IMPORT_KEYWORD:
                reportInvalidQualifier(qualifier);
                // TODO log error for metadata
                return parseImportDecl();
            case XMLNS_KEYWORD:
                reportInvalidQualifier(qualifier);
                // TODO log error for metadata
                return parseXMLNamepsaceDeclaration();

            // TODO: add all 'type starting tokens' here. should be same as 'parseTypeDescriptor(...)'
            // TODO: add type binding pattern
            case FINAL_KEYWORD:
                reportInvalidQualifier(qualifier);
                STNode finalKeyword = parseFinalKeyword();
                return parseVariableDecl(metadata, finalKeyword, true);
            case SERVICE_KEYWORD:
                if (isServiceDeclStart(ParserRuleContext.TOP_LEVEL_NODE, 1)) {
                    reportInvalidQualifier(qualifier);
                    return parseServiceDecl(metadata);
                }

                return parseModuleVarDecl(metadata, qualifier);
            case IDENTIFIER_TOKEN:
                // Here we assume that after recovering, we'll never reach here.
                // Otherwise the tokenOffset will not be 1.
                if (isModuleVarDeclStart(1)) {
                    return parseModuleVarDecl(metadata, qualifier);
                }
                // fall through
            default:
                if (isTypeStartingToken(tokenKind) && tokenKind != SyntaxKind.IDENTIFIER_TOKEN) {
                    return parseModuleVarDecl(metadata, qualifier);
                }

                STToken token = peek();
                Solution solution =
                        recover(token, ParserRuleContext.TOP_LEVEL_NODE_WITHOUT_MODIFIER, metadata, qualifier);

                // If the parser recovered by inserting a token, then try to re-parse the same
                // rule with the inserted token. This is done to pick the correct branch
                // to continue the parsing.
                if (solution.action == Action.REMOVE) {
                    return solution.recoveredNode;
                }

                if (solution.action == Action.KEEP) {
                    // If the solution is {@link Action#KEEP}, that means next immediate token is
                    // at the correct place, but some token after that is not. There only one such
                    // cases here, which is the `case IDENTIFIER_TOKEN`. So accept it, and continue.
                    return parseModuleVarDecl(metadata, qualifier);
                }

                return parseTopLevelNode(solution.tokenKind, metadata, qualifier);
        }

    }

    private STNode parseModuleVarDecl(STNode metadata, STNode qualifier) {
        reportInvalidQualifier(qualifier);
        STNode finalKeyword = STNodeFactory.createEmptyNode();
        return parseVariableDecl(metadata, finalKeyword, true);
    }

    private STNode getQualifier(STNode qualifier) {
        return qualifier == null ? STNodeFactory.createEmptyNode() : qualifier;
    }

    private void reportInvalidQualifier(STNode qualifier) {
        if (qualifier != null && qualifier.kind != SyntaxKind.NONE) {
            this.errorHandler.reportInvalidNode((STToken) qualifier,
                    "invalid qualifier '" + qualifier.toString().trim() + "'");
        }
    }

    /**
     * Parse access modifiers.
     *
     * @return Parsed node
     */
    private STNode parseQualifier() {
        STToken token = peek();
        if (token.kind == SyntaxKind.PUBLIC_KEYWORD) {
            return consume();
        } else {
            Solution sol = recover(token, ParserRuleContext.PUBLIC_KEYWORD);
            return sol.recoveredNode;
        }
    }

    private STNode parseFuncDefinition(STNode metadata, STNode visibilityQualifier) {
        startContext(ParserRuleContext.FUNC_DEF);
        STNode functionKeyword = parseFunctionKeyword();
        return parseFunctionKeywordRhs(metadata, visibilityQualifier, functionKeyword, true);
    }

    /**
     * Parse function definition for the function type descriptor.
     * <p>
     * <code>
     * function-defn := FUNCTION identifier function-signature function-body
     * <br/>
     * function-type-descriptor := function function-signature
     * </code>
     *
     * @param metadata Metadata
     * @param visibilityQualifier Visibility qualifier
     * @return Parsed node
     */
    private STNode parseFuncDefOrFuncTypeDesc(STNode metadata, STNode visibilityQualifier) {
        startContext(ParserRuleContext.FUNC_DEF_OR_FUNC_TYPE);
        STNode functionKeyword = parseFunctionKeyword();
        return parseFunctionKeywordRhs(metadata, visibilityQualifier, functionKeyword, false);
    }

    private STNode parseFunctionKeywordRhs(STNode metadata, STNode visibilityQualifier, STNode functionKeyword,
                                           boolean isFuncDef) {
        return parseFunctionKeywordRhs(peek().kind, metadata, visibilityQualifier, functionKeyword, isFuncDef);
    }

    private STNode parseFunctionKeywordRhs(SyntaxKind nextTokenKind, STNode metadata, STNode visibilityQualifier,
                                           STNode functionKeyword, boolean isFuncDef) {
        STNode name;
        switch (nextTokenKind) {
            case IDENTIFIER_TOKEN:
                name = parseFunctionName();
                isFuncDef = true;
                break;
            case OPEN_PAREN_TOKEN:
                name = STNodeFactory.createEmptyNode();
                break;
            default:
                STToken token = peek();
                Solution solution = recover(token, ParserRuleContext.FUNCTION_KEYWORD_RHS, metadata,
                        visibilityQualifier, functionKeyword, isFuncDef);

                if (solution.action == Action.REMOVE) {
                    return solution.recoveredNode;
                }
                return parseFunctionKeywordRhs(solution.tokenKind, metadata, visibilityQualifier, functionKeyword,
                        isFuncDef);
        }

        // If the function name is present, treat this as a function def
        if (isFuncDef) {
            switchContext(ParserRuleContext.FUNC_DEF);
            STNode funcSignature = parseFuncSignature(false, false);
            STNode body = parseFunctionBody();
            return STNodeFactory.createFunctionDefinitionNode(metadata, visibilityQualifier, functionKeyword, name,
                    funcSignature, body);
        }

        // Otherwise it could be a func-def or a func-type
        STNode funcSignature = parseFuncSignature(true, false);
        return parseReturnTypeDescRhs(metadata, visibilityQualifier, functionKeyword, funcSignature);
    }

    /**
     * Parse function signature.
     * <p>
     * <code>
     * function-signature := ( param-list ) return-type-descriptor
     * <br/>
     * return-type-descriptor := [ returns [annots] type-descriptor ]
     * </code>
     *
     * @param isParamNameOptional Whether the parameter names are optional
     * @param isInExprContext Whether this function signature is occurred within an expression context
     * @return Function signature node
     */
    private STNode parseFuncSignature(boolean isParamNameOptional, boolean isInExprContext) {
        STNode openParenthesis = parseOpenParenthesis();
        STNode parameters = parseParamList(isParamNameOptional);
        STNode closeParenthesis = parseCloseParenthesis();
        endContext(); // end param-list
        STNode returnTypeDesc = parseFuncReturnTypeDescriptor(isInExprContext);
        endContext(); // end func-signature
        return STNodeFactory.createFunctionSignatureNode(openParenthesis, parameters, closeParenthesis, returnTypeDesc);
    }

    private STNode parseReturnTypeDescRhs(STNode metadata, STNode visibilityQualifier, STNode functionKeyword,
                                          STNode funcSignature) {
        switch (peek().kind) {
            // TODO: add binding-patterns

            // var-decl with function type
            case SEMICOLON_TOKEN:
            case IDENTIFIER_TOKEN:
                // Parse the remaining as var-decl, because its the only module-level construct
                // that can start with a func-type-desc. Constants cannot have func-type-desc.
                startContext(ParserRuleContext.VAR_DECL_STMT);
                STNode typeDesc = STNodeFactory.createFunctionTypeDescriptorNode(functionKeyword, funcSignature);
                STNode varName = parseVariableName();
                STNode varDecl = parseVarDeclRhs(metadata, visibilityQualifier, typeDesc, varName, true);
                endContext();
                return varDecl;
            case OPEN_PAREN_TOKEN: // function body block
            case EQUAL_TOKEN: // external function
                break;
            default:
                break;
        }

        // Treat as function definition.

        // We reach this method only if the func-name is not present.
        this.errorHandler.reportMissingTokenError("missing " + ParserRuleContext.FUNC_NAME);
        STNode name = STNodeFactory.createMissingToken(SyntaxKind.IDENTIFIER_TOKEN);

        // Function definition cannot have missing param-names. So validate it.
        funcSignature = validateAndGetFuncParams((STFunctionSignatureNode) funcSignature);

        STNode body = parseFunctionBody();
        return STNodeFactory.createFunctionDefinitionNode(metadata, visibilityQualifier, functionKeyword, name,
                funcSignature, body);
    }

    /**
     * Validate the param list and return. If there are params without param-name,
     * then this method will create a new set of params with missing param-name
     * and return.
     *
     * @param signature Function signature
     * @return
     */
    private STNode validateAndGetFuncParams(STFunctionSignatureNode signature) {
        STNode parameters = signature.parameters;
        int paramCount = parameters.bucketCount();
        int index = 0;
        for (; index < paramCount; index++) {
            STNode param = parameters.childInBucket(index);
            switch (param.kind) {
                case REQUIRED_PARAM:
                    STRequiredParameterNode requiredParam = (STRequiredParameterNode) param;
                    if (isEmpty(requiredParam.paramName)) {
                        break;
                    }
                    continue;
                case DEFAULTABLE_PARAM:
                    STDefaultableParameterNode defaultableParam = (STDefaultableParameterNode) param;
                    if (isEmpty(defaultableParam.paramName)) {
                        break;
                    }
                    continue;
                case REST_PARAM:
                    STRestParameterNode restParam = (STRestParameterNode) param;
                    if (isEmpty(restParam.paramName)) {
                        break;
                    }
                    continue;
                default:
                    continue;
            }

            // Stop processing any further.
            break;
        }

        // This is an optimization. If none of the parameters have errors,
        // then we can return the same parameter as is. Here we have optimized
        // the happy path.
        if (index == paramCount) {
            return signature;
        }

        // Otherwise, we create a new param list. This overhead is acceptable, since
        // we reach here only for a erroneous edge-case where a function-definition
        // has a missing name, along with some parameter with a missing name.

        // Add the parameters up to the erroneous param, to the new list.
        STNode updatedParams = getUpdatedParamList(parameters, index);
        return STNodeFactory.createFunctionSignatureNode(signature.openParenToken, updatedParams,
                signature.closeParenToken, signature.returnTypeDesc);
    }

    private STNode getUpdatedParamList(STNode parameters, int index) {
        int paramCount = parameters.bucketCount();
        int newIndex = 0;
        ArrayList<STNode> newParams = new ArrayList<>();
        for (; newIndex < index; newIndex++) {
            newParams.add(parameters.childInBucket(index));
        }

        // From there onwards, create a new param with missing param-name, if the
        // param name is empty. Otherwise, add the same param as is, to the new list.
        for (; newIndex < paramCount; newIndex++) {
            STNode param = parameters.childInBucket(newIndex);
            STNode paramName = STNodeFactory.createMissingToken(SyntaxKind.IDENTIFIER_TOKEN);
            switch (param.kind) {
                case REQUIRED_PARAM:
                    STRequiredParameterNode requiredParam = (STRequiredParameterNode) param;
                    if (isEmpty(requiredParam.paramName)) {
                        param = STNodeFactory.createRequiredParameterNode(requiredParam.leadingComma,
                                requiredParam.annotations, requiredParam.visibilityQualifier, requiredParam.typeName,
                                paramName);
                    }
                    break;
                case DEFAULTABLE_PARAM:
                    STDefaultableParameterNode defaultableParam = (STDefaultableParameterNode) param;
                    if (isEmpty(defaultableParam.paramName)) {
                        param = STNodeFactory.createDefaultableParameterNode(defaultableParam.leadingComma,
                                defaultableParam.annotations, defaultableParam.visibilityQualifier,
                                defaultableParam.typeName, paramName, defaultableParam.equalsToken,
                                defaultableParam.expression);
                    }
                    break;
                case REST_PARAM:
                    STRestParameterNode restParam = (STRestParameterNode) param;
                    if (isEmpty(restParam.paramName)) {
                        param = STNodeFactory.createRestParameterNode(restParam.leadingComma, restParam.annotations,
                                restParam.typeName, restParam.ellipsisToken, paramName);
                    }
                    break;
                default:
                    break;
            }
            newParams.add(param);
        }

        return STNodeFactory.createNodeList(newParams);
    }

    private boolean isEmpty(STNode node) {
        return node == null;
    }

    /**
     * Parse function keyword. Need to validate the token before consuming,
     * since we can reach here while recovering.
     *
     * @return Parsed node
     */
    private STNode parseFunctionKeyword() {
        STToken token = peek();
        if (token.kind == SyntaxKind.FUNCTION_KEYWORD) {
            return consume();
        } else {
            Solution sol = recover(token, ParserRuleContext.FUNCTION_KEYWORD);
            return sol.recoveredNode;
        }
    }

    /**
     * Parse function name.
     *
     * @return Parsed node
     */
    private STNode parseFunctionName() {
        STToken token = peek();
        if (token.kind == SyntaxKind.IDENTIFIER_TOKEN) {
            return consume();
        } else {
            Solution sol = recover(token, ParserRuleContext.FUNC_NAME);
            return sol.recoveredNode;
        }
    }

    /**
     * Parse open parenthesis.
     *
     * @return Parsed node
     */
    private STNode parseOpenParenthesis() {
        STToken token = peek();
        if (token.kind == SyntaxKind.OPEN_PAREN_TOKEN) {
            return consume();
        } else {
            Solution sol = recover(token, ParserRuleContext.OPEN_PARENTHESIS);
            return sol.recoveredNode;
        }
    }

    /**
     * Parse close parenthesis.
     *
     * @return Parsed node
     */
    private STNode parseCloseParenthesis() {
        STToken token = peek();
        if (token.kind == SyntaxKind.CLOSE_PAREN_TOKEN) {
            return consume();
        } else {
            Solution sol = recover(token, ParserRuleContext.CLOSE_PARENTHESIS);
            return sol.recoveredNode;
        }
    }

    /**
     * <p>
     * Parse parameter list.
     * </p>
     * <code>
     * param-list := required-params [, defaultable-params] [, rest-param]
     *     <br/>&nbsp;| defaultable-params [, rest-param]
     *     <br/>&nbsp;| [rest-param]
     * <br/><br/>
     * required-params := required-param (, required-param)*
     * <br/><br/>
     * required-param := [annots] [public] type-descriptor [param-name]
     * <br/><br/>
     * defaultable-params := defaultable-param (, defaultable-param)*
     * <br/><br/>
     * defaultable-param := [annots] [public] type-descriptor [param-name] default-value
     * <br/><br/>
     * rest-param := [annots] type-descriptor ... [param-name]
     * <br/><br/>
     * param-name := identifier
     * </code>
     *
     * @param isParamNameOptional Whether the param names in the signature is optional or not.
     * @return Parsed node
     */
    private STNode parseParamList(boolean isParamNameOptional) {
        startContext(ParserRuleContext.PARAM_LIST);
        ArrayList<STNode> paramsList = new ArrayList<>();

        STToken token = peek();
        if (isEndOfParametersList(token.kind)) {
            STNode params = STNodeFactory.createNodeList(paramsList);
            return params;
        }

        // Parse the first parameter. Comma precedes the first parameter doesn't exist.
        STNode startingComma = STNodeFactory.createEmptyNode();
        startContext(ParserRuleContext.REQUIRED_PARAM);
        STNode firstParam = parseParameter(startingComma, SyntaxKind.REQUIRED_PARAM, isParamNameOptional);
        SyntaxKind prevParamKind = firstParam.kind;
        paramsList.add(firstParam);

        // Parse follow-up parameters.
        token = peek();
        while (!isEndOfParametersList(token.kind)) {
            switch (prevParamKind) {
                case REST_PARAM:
                    // This is an erroneous scenario, where there are more parameters after
                    // the rest parameter. Log an error, and continue the remainder of the
                    // parameters by removing the order restriction.

                    // TODO: mark the node as erroneous
                    this.errorHandler.reportInvalidNode(token, "cannot have more parameters after the rest-parameter");
                    startContext(ParserRuleContext.REQUIRED_PARAM);
                    break;
                case DEFAULTABLE_PARAM:
                    startContext(ParserRuleContext.DEFAULTABLE_PARAM);
                    break;
                case REQUIRED_PARAM:
                default:
                    startContext(ParserRuleContext.REQUIRED_PARAM);
                    break;

            }

            STNode leadingComma = parseComma();
            STNode param = parseParameter(leadingComma, prevParamKind, isParamNameOptional);
            prevParamKind = param.kind;
            paramsList.add(param);
            token = peek();
        }

        STNode params = STNodeFactory.createNodeList(paramsList);
        return params;
    }

    /**
     * Parse a single parameter. Parameter can be a required parameter, a defaultable
     * parameter, or a rest parameter.
     *
     * @param prevParamKind Kind of the parameter that precedes current parameter
     * @param leadingComma Comma that occurs before the param
     * @param isParamNameOptional Whether the param names in the signature is optional or not.
     * @return Parsed node
     */
    private STNode parseParameter(STNode leadingComma, SyntaxKind prevParamKind, boolean isParamNameOptional) {
        STToken token = peek();
        return parseParameter(token.kind, prevParamKind, leadingComma, 1, isParamNameOptional);
    }

    private STNode parseParameter(SyntaxKind prevParamKind, STNode leadingComma, int nextTokenOffset,
                                  boolean isParamNameOptional) {
        return parseParameter(peek().kind, prevParamKind, leadingComma, nextTokenOffset, isParamNameOptional);
    }

    private STNode parseParameter(SyntaxKind nextTokenKind, SyntaxKind prevParamKind, STNode leadingComma,
                                  int nextTokenOffset, boolean isParamNameOptional) {
        STNode annots;
        switch (nextTokenKind) {
            case AT_TOKEN:
                annots = parseAnnotations(nextTokenKind);
                nextTokenKind = peek().kind;
                break;
            case PUBLIC_KEYWORD:
            case IDENTIFIER_TOKEN:
                annots = STNodeFactory.createNodeList(new ArrayList<>());
                break;
            default:
                // TODO: can remove the first check?
                if (nextTokenKind != SyntaxKind.IDENTIFIER_TOKEN && isTypeStartingToken(nextTokenKind)) {
                    annots = STNodeFactory.createNodeList(new ArrayList<>());
                    break;
                }

                STToken token = peek();
                Solution solution = recover(token, ParserRuleContext.PARAMETER_START, prevParamKind, leadingComma,
                        nextTokenOffset, isParamNameOptional);

                if (solution.action == Action.KEEP) {
                    // If the solution is {@link Action#KEEP}, that means next immediate token is
                    // at the correct place, but some token after that is not. There only one such
                    // cases here, which is the `case IDENTIFIER_TOKEN`. So accept it, and continue.
                    annots = STNodeFactory.createNodeList(new ArrayList<>());
                    break;
                }

                // If the parser recovered by inserting a token, then try to re-parse the same
                // rule with the inserted token. This is done to pick the correct branch
                // to continue the parsing.
                if (solution.action == Action.REMOVE) {
                    return solution.recoveredNode;
                }

                // Since we come here after recovering by insertion, then the current token becomes the next token.
                // So the nextNextToken offset becomes 1.
                return parseParameter(solution.tokenKind, prevParamKind, leadingComma, 0, isParamNameOptional);
        }

        return parseParamGivenAnnots(nextTokenKind, prevParamKind, leadingComma, annots, 1, isParamNameOptional);
    }

    private STNode parseParamGivenAnnots(SyntaxKind prevParamKind, STNode leadingComma, STNode annots,
                                         int nextNextTokenOffset, boolean isFuncDef) {
        return parseParamGivenAnnots(peek().kind, prevParamKind, leadingComma, annots, nextNextTokenOffset, isFuncDef);
    }

    private STNode parseParamGivenAnnots(SyntaxKind nextTokenKind, SyntaxKind prevParamKind, STNode leadingComma,
                                         STNode annots, int nextTokenOffset, boolean isParamNameOptional) {
        STNode qualifier;
        switch (nextTokenKind) {
            case PUBLIC_KEYWORD:
                qualifier = parseQualifier();
                break;
            case IDENTIFIER_TOKEN:
                qualifier = STNodeFactory.createEmptyNode();
                break;
            case AT_TOKEN: // Annotations can't reach here
            default:
                if (isTypeStartingToken(nextTokenKind) && nextTokenKind != SyntaxKind.IDENTIFIER_TOKEN) {
                    qualifier = STNodeFactory.createEmptyNode();
                    break;
                }

                STToken token = peek();
                Solution solution = recover(token, ParserRuleContext.PARAMETER_WITHOUT_ANNOTS, prevParamKind,
                        leadingComma, annots, nextTokenOffset, isParamNameOptional);

                if (solution.action == Action.KEEP) {
                    // If the solution is {@link Action#KEEP}, that means next immediate token is
                    // at the correct place, but some token after that is not. There only one such
                    // cases here, which is the `case IDENTIFIER_TOKEN`. So accept it, and continue.
                    qualifier = STNodeFactory.createEmptyNode();
                    break;
                }

                // If the parser recovered by inserting a token, then try to re-parse the same
                // rule with the inserted token. This is done to pick the correct branch
                // to continue the parsing.
                if (solution.action == Action.REMOVE) {
                    return solution.recoveredNode;
                }

                // Since we come here after recovering by insertion, then the current token becomes the next token.
                // So the nextNextToken offset becomes 1.
                return parseParamGivenAnnots(solution.tokenKind, prevParamKind, leadingComma, annots, 0,
                        isParamNameOptional);
        }

        return parseParamGivenAnnotsAndQualifier(prevParamKind, leadingComma, annots, qualifier, isParamNameOptional);
    }

    private STNode parseParamGivenAnnotsAndQualifier(SyntaxKind prevParamKind, STNode leadingComma, STNode annots,
                                                     STNode qualifier, boolean isParamNameOptional) {
        STNode type = parseTypeDescriptor(ParserRuleContext.TYPE_DESC_BEFORE_IDENTIFIER);
        STNode param = parseAfterParamType(prevParamKind, leadingComma, annots, qualifier, type, isParamNameOptional);
        endContext();
        return param;
    }

    private STNode parseAfterParamType(SyntaxKind prevParamKind, STNode leadingComma, STNode annots, STNode qualifier,
                                       STNode type, boolean isParamNameOptional) {
        STToken token = peek();
        return parseAfterParamType(token.kind, prevParamKind, leadingComma, annots, qualifier, type,
                isParamNameOptional);
    }

    private STNode parseAfterParamType(SyntaxKind tokenKind, SyntaxKind prevParamKind, STNode leadingComma,
                                       STNode annots, STNode qualifier, STNode type, boolean isParamNameOptional) {
        STNode paramName;
        switch (tokenKind) {
            case ELLIPSIS_TOKEN:
                switchContext(ParserRuleContext.REST_PARAM);
                reportInvalidQualifier(qualifier);
                STNode ellipsis = parseEllipsis();
                if (isParamNameOptional && peek().kind != SyntaxKind.IDENTIFIER_TOKEN) {
                    paramName = STNodeFactory.createEmptyNode();
                } else {
                    paramName = parseVariableName();
                }
                return STNodeFactory.createRestParameterNode(leadingComma, annots, type, ellipsis, paramName);
            case IDENTIFIER_TOKEN:
                paramName = parseVariableName();
                return parseParameterRhs(prevParamKind, leadingComma, annots, qualifier, type, paramName);
            case EQUAL_TOKEN:
                if (!isParamNameOptional) {
                    break;
                }
                // If this is a function-type-desc, then param name is optional, and may not exist
                paramName = STNodeFactory.createEmptyNode();
                return parseParameterRhs(prevParamKind, leadingComma, annots, qualifier, type, paramName);
            default:
                if (!isParamNameOptional) {
                    break;
                }
                // If this is a function-type-desc, then param name is optional, and may not exist
                paramName = STNodeFactory.createEmptyNode();
                return parseParameterRhs(prevParamKind, leadingComma, annots, qualifier, type, paramName);
        }
        STToken token = peek();
        Solution solution = recover(token, ParserRuleContext.AFTER_PARAMETER_TYPE, prevParamKind, leadingComma, annots,
                qualifier, type, isParamNameOptional);

        // If the parser recovered by inserting a token, then try to re-parse the same
        // rule with the inserted token. This is done to pick the correct branch
        // to continue the parsing.
        if (solution.action == Action.REMOVE) {
            return solution.recoveredNode;
        }

        return parseAfterParamType(solution.tokenKind, prevParamKind, leadingComma, annots, qualifier, type,
                isParamNameOptional);

    }

    /**
     * Parse ellipsis.
     *
     * @return Parsed node
     */
    private STNode parseEllipsis() {
        STToken token = peek();
        if (token.kind == SyntaxKind.ELLIPSIS_TOKEN) {
            return consume(); // parse '...'
        } else {
            Solution sol = recover(token, ParserRuleContext.ELLIPSIS);
            return sol.recoveredNode;
        }
    }

    /**
     * <p>
     * Parse the right hand side of a required/defaultable parameter.
     * </p>
     * <code>parameter-rhs := [= expression]</code>
     *
     * @param leadingComma Comma that precedes this parameter
     * @param prevParamKind Kind of the parameter that precedes current parameter
     * @param annots Annotations attached to the parameter
     * @param qualifier Visibility qualifier
     * @param type Type descriptor
     * @param paramName Name of the parameter
     * @return Parsed parameter node
     */
    private STNode parseParameterRhs(SyntaxKind prevParamKind, STNode leadingComma, STNode annots, STNode qualifier,
                                     STNode type, STNode paramName) {
        STToken token = peek();
        return parseParameterRhs(token.kind, prevParamKind, leadingComma, annots, qualifier, type, paramName);
    }

    private STNode parseParameterRhs(SyntaxKind tokenKind, SyntaxKind prevParamKind, STNode leadingComma, STNode annots,
                                     STNode qualifier, STNode type, STNode paramName) {
        // Required parameters
        if (isEndOfParameter(tokenKind)) {
            if (prevParamKind == SyntaxKind.DEFAULTABLE_PARAM) {
                // This is an erroneous scenario, where a required parameters comes after
                // a defaulatble parameter. Log an error, and continue.

                // TODO: mark the node as erroneous
                this.errorHandler.reportInvalidNode(peek(),
                        "cannot have a required parameter after a defaultable parameter");
            }

            return STNodeFactory.createRequiredParameterNode(leadingComma, annots, qualifier, type, paramName);
        } else if (tokenKind == SyntaxKind.EQUAL_TOKEN) {
            // If we were processing required params so far and found a defualtable
            // parameter, then switch the context to defaultable params.
            if (prevParamKind == SyntaxKind.REQUIRED_PARAM) {
                switchContext(ParserRuleContext.DEFAULTABLE_PARAM);
            }

            // Defaultable parameters
            STNode equal = parseAssignOp();
            STNode expr = parseExpression();
            return STNodeFactory.createDefaultableParameterNode(leadingComma, annots, qualifier, type, paramName, equal,
                    expr);
        } else {
            STToken token = peek();
            Solution solution = recover(token, ParserRuleContext.PARAMETER_NAME_RHS, prevParamKind, leadingComma,
                    annots, qualifier, type, paramName);

            // If the parser recovered by inserting a token, then try to re-parse the same
            // rule with the inserted token. This is done to pick the correct branch
            // to continue the parsing.
            if (solution.action == Action.REMOVE) {
                return solution.recoveredNode;
            }

            return parseParameterRhs(solution.tokenKind, prevParamKind, leadingComma, annots, qualifier, type,
                    paramName);
        }
    }

    /**
     * Parse comma.
     *
     * @return Parsed node
     */
    private STNode parseComma() {
        STToken token = peek();
        if (token.kind == SyntaxKind.COMMA_TOKEN) {
            return consume();
        } else {
            Solution sol = recover(token, ParserRuleContext.COMMA);
            return sol.recoveredNode;
        }
    }

    /**
     * Check whether the given token is an end of a parameter.
     *
     * @param tokenKind Next token kind
     * @return <code>true</code> if the token represents an end of a parameter. <code>false</code> otherwise
     */
    private boolean isEndOfParameter(SyntaxKind tokenKind) {
        switch (tokenKind) {
            case EOF_TOKEN:
            case CLOSE_BRACE_TOKEN:
            case CLOSE_PAREN_TOKEN:
            case CLOSE_BRACKET_TOKEN:
            case SEMICOLON_TOKEN:
            case COMMA_TOKEN:
            case PUBLIC_KEYWORD:
            case RETURNS_KEYWORD:
            case TYPE_KEYWORD:
            case LISTENER_KEYWORD:
            case IF_KEYWORD:
            case WHILE_KEYWORD:
            case AT_TOKEN:
                return true;
            default:
                return false;
        }
    }

    /**
     * Check whether the given token is an end of a parameter-list.
     *
     * @param tokenKind Next token kind
     * @return <code>true</code> if the token represents an end of a parameter-list. <code>false</code> otherwise
     */
    private boolean isEndOfParametersList(SyntaxKind tokenKind) {
        switch (tokenKind) {
            case EOF_TOKEN:
            case CLOSE_BRACE_TOKEN:
            case CLOSE_PAREN_TOKEN:
            case CLOSE_BRACKET_TOKEN:
            case SEMICOLON_TOKEN:
            case RETURNS_KEYWORD:
            case TYPE_KEYWORD:
            case LISTENER_KEYWORD:
            case IF_KEYWORD:
            case WHILE_KEYWORD:
            case OPEN_BRACE_TOKEN:
                return true;
            default:
                return false;
        }
    }

    /**
     * Parse return type descriptor of a function. A return type descriptor has the following structure.
     *
     * <code>return-type-descriptor := [ returns annots type-descriptor ]</code>
     *
     * @param isInExprContext
     * @return Parsed node
     */
    private STNode parseFuncReturnTypeDescriptor(boolean isInExprContext) {
        return parseFuncReturnTypeDescriptor(peek().kind, isInExprContext);
    }

    private STNode parseFuncReturnTypeDescriptor(SyntaxKind nextTokenKind, boolean isInExprContext) {
        switch (nextTokenKind) {
            case IDENTIFIER_TOKEN:
                STToken nextNExtToken = getNextNextToken(nextTokenKind);
                // If global var-decl
                if (nextNExtToken.kind == SyntaxKind.EQUAL_TOKEN || nextNExtToken.kind == SyntaxKind.SEMICOLON_TOKEN) {
                    return STNodeFactory.createEmptyNode();
                }

                // Otherwise could be missing 'returns' keyword
                break;
            case OPEN_BRACE_TOKEN: // func-body block
            case EQUAL_TOKEN: // external func
                return STNodeFactory.createEmptyNode();
            case RETURNS_KEYWORD:
                break;
            default:
                nextNExtToken = getNextNextToken(nextTokenKind);
                if (nextNExtToken.kind == SyntaxKind.RETURNS_KEYWORD) {
                    break;
                }

                return STNodeFactory.createEmptyNode();
        }

        STNode returnsKeyword = parseReturnsKeyword();
        STNode annot = parseAnnotations();
        STNode type = parseTypeDescriptor(ParserRuleContext.TYPE_DESC_IN_RETURN_TYPE_DESC);
        return STNodeFactory.createReturnTypeDescriptorNode(returnsKeyword, annot, type);
    }

    /**
     * Parse 'returns' keyword.
     *
     * @return Return-keyword node
     */
    private STNode parseReturnsKeyword() {
        STToken token = peek();
        if (token.kind == SyntaxKind.RETURNS_KEYWORD) {
            return consume();
        } else {
            Solution sol = recover(token, ParserRuleContext.RETURNS_KEYWORD);
            return sol.recoveredNode;
        }
    }

    /**
     * <p>
     * Parse a type descriptor. A type descriptor has the following structure.
     * </p>
     * <code>type-descriptor :=
     *      &nbsp;simple-type-descriptor<br/>
     *      &nbsp;| structured-type-descriptor<br/>
     *      &nbsp;| behavioral-type-descriptor<br/>
     *      &nbsp;| singleton-type-descriptor<br/>
     *      &nbsp;| union-type-descriptor<br/>
     *      &nbsp;| optional-type-descriptor<br/>
     *      &nbsp;| any-type-descriptor<br/>
     *      &nbsp;| anydata-type-descriptor<br/>
     *      &nbsp;| byte-type-descriptor<br/>
     *      &nbsp;| json-type-descriptor<br/>
     *      &nbsp;| type-descriptor-reference<br/>
     *      &nbsp;| ( type-descriptor )
     * <br/>
     * type-descriptor-reference := qualified-identifier</code>
     *
     * @return Parsed node
     */
    private STNode parseTypeDescriptor(ParserRuleContext context) {
        startContext(context);
        STNode typeDesc = parseTypeDescriptorInternal(context);
        endContext();
        return typeDesc;
    }

    private STNode parseTypeDescriptorInternal(ParserRuleContext context) {
        STToken token = peek();
        STNode typeDesc = parseTypeDescriptorInternal(token.kind, context);
        return parseComplexTypeDescriptor(typeDesc, context);
    }

    /**
     * This will handle the parsing of optional,array,union type desc to infinite length.
     *
     * @param typeDesc
     *
     * @return Parsed type descriptor node
     */
    private STNode parseComplexTypeDescriptor(STNode typeDesc, ParserRuleContext context) {
        STToken nextToken = peek();
        switch (nextToken.kind) {
            // If next token after a type descriptor is <code>?</code> then it is an optional type descriptor
            case QUESTION_MARK_TOKEN:
                return parseComplexTypeDescriptor(parseOptionalTypeDescriptor(typeDesc), context);
            // If next token after a type descriptor is <code>[</code> then it is an array type descriptor
            case OPEN_BRACKET_TOKEN:
                return parseComplexTypeDescriptor(parseArrayTypeDescriptor(typeDesc), context);
            // If next token after a type descriptor is <code>[</code> then it is an array type descriptor
            case PIPE_TOKEN:
                return parseComplexTypeDescriptor(parseUnionTypeDescriptor(typeDesc, context), context);
            default:
                return typeDesc;
        }
    }

    /**
     * <p>
     * Parse a type descriptor, given the next token kind.
     * </p>
     * If the preceding token is <code>?</code> then it is an optional type descriptor
     *
     * @param tokenKind Next token kind
     * @param context Current context
     * @return Parsed node
     */
    private STNode parseTypeDescriptorInternal(SyntaxKind tokenKind, ParserRuleContext context) {
        switch (tokenKind) {
            case IDENTIFIER_TOKEN:
                return parseTypeReference();
            case RECORD_KEYWORD:
                // Record type descriptor
                return parseRecordTypeDescriptor();
            case OBJECT_KEYWORD:
            case ABSTRACT_KEYWORD:
            case CLIENT_KEYWORD:
                // Object type descriptor
                return parseObjectTypeDescriptor();
            case OPEN_PAREN_TOKEN:
                // nil type descriptor '()'
                if (getNextNextToken(tokenKind).kind == SyntaxKind.CLOSE_PAREN_TOKEN) {
                    return parseNilTypeDescriptor();
                }

                return parseParenthesisedTypeDesc();
            case MAP_KEYWORD: // map type desc
            case FUTURE_KEYWORD: // future type desc
            case TYPEDESC_KEYWORD: // typedesc type desc
                return parseParameterizedTypeDescriptor();
            case ERROR_KEYWORD: // error type descriptor
                return parseErrorTypeDescriptor();
            case STREAM_KEYWORD: // stream type desc
                return parseStreamTypeDescriptor();
            case TABLE_KEYWORD: // table type desc
                return parseTableTypeDescriptor();
            case FUNCTION_KEYWORD:
                return parseFunctionTypeDesc();
            case OPEN_BRACKET_TOKEN:
                return parseTupleTypeDesc();
            default:
                if (isSimpleType(tokenKind)) {
                    return parseSimpleTypeDescriptor();
                }

                STToken token = peek();
                Solution solution = recover(token, ParserRuleContext.TYPE_DESCRIPTOR, context);

                // If the parser recovered by inserting a token, then try to re-parse the same
                // rule with the inserted token. This is done to pick the correct branch
                // to continue the parsing.
                if (solution.action == Action.REMOVE) {
                    return solution.recoveredNode;
                }

                return parseTypeDescriptorInternal(solution.tokenKind, context);
        }
    }

    /**
     * Parse simple type descriptor.
     *
     * @return Parsed node
     */
    private STNode parseSimpleTypeDescriptor() {
        STToken node = peek();
        if (isSimpleType(node.kind)) {
            STToken token = consume();
            SyntaxKind typeKind = getTypeSyntaxKind(token.kind);
            return STNodeFactory.createBuiltinSimpleNameReferenceNode(typeKind, token);
        } else {
            Solution sol = recover(peek(), ParserRuleContext.SIMPLE_TYPE_DESCRIPTOR);
            return sol.recoveredNode;
        }
    }

    /**
     * <p>
     * Parse function body. A function body has the following structure.
     * </p>
     * <code>
     * function-body := function-body-block | external-function-body
     * external-function-body := = annots external ;
     * function-body-block := { [default-worker-init, named-worker-decl+] default-worker }
     * </code>
     *
     * @return Parsed node
     */
    private STNode parseFunctionBody() {
        STToken token = peek();
        return parseFunctionBody(token.kind);
    }

    /**
     * Parse function body, given the next token kind.
     *
     * @param tokenKind Next token kind
     * @return Parsed node
     */
    protected STNode parseFunctionBody(SyntaxKind tokenKind) {
        switch (tokenKind) {
            case EQUAL_TOKEN:
                return parseExternalFunctionBody();
            case OPEN_BRACE_TOKEN:
                return parseFunctionBodyBlock();
            default:
                STToken token = peek();
                Solution solution = recover(token, ParserRuleContext.FUNC_BODY);

                // If the parser recovered by inserting a token, then try to re-parse the same
                // rule with the inserted token. This is done to pick the correct branch
                // to continue the parsing.

                if (solution.action == Action.REMOVE) {
                    return solution.recoveredNode;
                }

                // If the recovered token is not something that can be re-parsed,
                // then don't try to re-parse the same rule.
                if (solution.tokenKind == SyntaxKind.NONE) {
                    return STNodeFactory.createMissingToken(solution.tokenKind);
                }

                return parseFunctionBody(solution.tokenKind);
        }
    }

    /**
     * <p>
     * Parse function body block. A function body block has the following structure.
     * </p>
     *
     * <code>
     * function-body-block := { [default-worker-init, named-worker-decl+] default-worker }<br/>
     * default-worker-init := sequence-stmt<br/>
     * default-worker := sequence-stmt<br/>
     * named-worker-decl := worker worker-name return-type-descriptor { sequence-stmt }<br/>
     * worker-name := identifier<br/>
     * </code>
     *
     * @return Parsed node
     */
    private STNode parseFunctionBodyBlock() {
        startContext(ParserRuleContext.FUNC_BODY_BLOCK);
        STNode openBrace = parseOpenBrace();
        STToken token = peek();

        ArrayList<STNode> firstStmtList = new ArrayList<>();
        ArrayList<STNode> workers = new ArrayList<>();
        ArrayList<STNode> secondStmtList = new ArrayList<>();

        ParserRuleContext currentCtx = ParserRuleContext.DEFAULT_WORKER_INIT;
        boolean hasNamedWorkers = false;
        while (!isEndOfStatements(token.kind)) {
            STNode stmt = parseStatement();
            if (stmt == null) {
                break;
            }

            switch (currentCtx) {
                case DEFAULT_WORKER_INIT:
                    if (stmt.kind != SyntaxKind.NAMED_WORKER_DECLARATION) {
                        firstStmtList.add(stmt);
                        break;
                    }
                    // We come here when we find the first named-worker-decl.
                    // Switch to parsing named-workers.
                    currentCtx = ParserRuleContext.NAMED_WORKERS;
                    hasNamedWorkers = true;
                    // fall through
                case NAMED_WORKERS:
                    if (stmt.kind == SyntaxKind.NAMED_WORKER_DECLARATION) {
                        workers.add(stmt);
                        break;
                    }
                    // Otherwise switch to parsing default-worker
                    currentCtx = ParserRuleContext.DEFAULT_WORKER;
                    // fall through
                case DEFAULT_WORKER:
                default:
                    if (stmt.kind == SyntaxKind.NAMED_WORKER_DECLARATION) {
                        this.errorHandler.reportInvalidNode(null, "named-workers are not allowed here");
                        break;
                    }
                    secondStmtList.add(stmt);
                    break;
            }
            token = peek();
        }

        STNode namedWorkersList;
        STNode statements;
        if (hasNamedWorkers) {
            STNode workerInitStatements = STNodeFactory.createNodeList(firstStmtList);
            STNode namedWorkers = STNodeFactory.createNodeList(workers);
            namedWorkersList = STNodeFactory.createNamedWorkerDeclarator(workerInitStatements, namedWorkers);
            statements = STNodeFactory.createNodeList(secondStmtList);
        } else {
            namedWorkersList = STNodeFactory.createEmptyNode();
            statements = STNodeFactory.createNodeList(firstStmtList);
        }

        STNode closeBrace = parseCloseBrace();
        endContext();
        return STNodeFactory.createFunctionBodyBlockNode(openBrace, namedWorkersList, statements, closeBrace);
    }

    private boolean isEndOfRecordTypeNode(SyntaxKind nextTokenKind) {
        switch (nextTokenKind) {
            case EOF_TOKEN:
            case CLOSE_BRACE_TOKEN:
            case CLOSE_BRACE_PIPE_TOKEN:
            case TYPE_KEYWORD:
            case PUBLIC_KEYWORD:
            case LISTENER_KEYWORD:
            case IMPORT_KEYWORD:
                return true;
            case SERVICE_KEYWORD:
                return isServiceDeclStart(ParserRuleContext.RECORD_FIELD, 1);
            default:
                return false;
        }
    }

    private boolean isEndOfObjectTypeNode(SyntaxKind tokenKind) {
        switch (tokenKind) {
            case EOF_TOKEN:
            case CLOSE_BRACE_TOKEN:
            case CLOSE_BRACE_PIPE_TOKEN:
            case IMPORT_KEYWORD:
                return true;
            case SERVICE_KEYWORD:
                return isServiceDeclStart(ParserRuleContext.OBJECT_MEMBER, 1);
            default:
                return false;
        }
    }

    /**
     * Parse type reference or variable reference.
     *
     * @return Parsed node
     */
    private STNode parseStatementStartIdentifier() {
        return parseQualifiedIdentifier(ParserRuleContext.STATEMENT_START_IDENTIFIER);
    }

    /**
     * Parse variable name.
     *
     * @return Parsed node
     */
    private STNode parseVariableName() {
        STToken token = peek();
        return parseVariableName(token.kind);
    }

    /**
     * Parse variable name.
     *
     * @return Parsed node
     */
    private STNode parseVariableName(SyntaxKind tokenKind) {
        if (tokenKind == SyntaxKind.IDENTIFIER_TOKEN) {
            return consume();
        } else {
            Solution sol = recover(peek(), ParserRuleContext.VARIABLE_NAME);
            return sol.recoveredNode;
        }
    }

    /**
     * Parse open brace.
     *
     * @return Parsed node
     */
    private STNode parseOpenBrace() {
        STToken token = peek();
        if (token.kind == SyntaxKind.OPEN_BRACE_TOKEN) {
            return consume();
        } else {
            Solution sol = recover(token, ParserRuleContext.OPEN_BRACE);
            return sol.recoveredNode;
        }
    }

    /**
     * Parse close brace.
     *
     * @return Parsed node
     */
    private STNode parseCloseBrace() {
        STToken token = peek();
        if (token.kind == SyntaxKind.CLOSE_BRACE_TOKEN) {
            return consume();
        } else {
            Solution sol = recover(token, ParserRuleContext.CLOSE_BRACE);
            return sol.recoveredNode;
        }
    }

    /**
     * <p>
     * Parse external function body. An external function body has the following structure.
     * </p>
     * <code>
     * external-function-body := = annots external ;
     * </code>
     *
     * @return Parsed node
     */
    private STNode parseExternalFunctionBody() {
        startContext(ParserRuleContext.EXTERNAL_FUNC_BODY);
        STNode assign = parseAssignOp();
        STNode annotation = parseAnnotations();
        STNode externalKeyword = parseExternalKeyword();
        STNode semicolon = parseSemicolon();

        endContext();
        return STNodeFactory.createExternalFunctionBodyNode(assign, annotation, externalKeyword, semicolon);
    }

    /**
     * Parse semicolon.
     *
     * @return Parsed node
     */
    private STNode parseSemicolon() {
        STToken token = peek();
        if (token.kind == SyntaxKind.SEMICOLON_TOKEN) {
            return consume();
        } else {
            Solution sol = recover(token, ParserRuleContext.SEMICOLON);
            return sol.recoveredNode;
        }
    }

    /**
     * Parse <code>external</code> keyword.
     *
     * @return Parsed node
     */
    private STNode parseExternalKeyword() {
        STToken token = peek();
        if (token.kind == SyntaxKind.EXTERNAL_KEYWORD) {
            return consume();
        } else {
            Solution sol = recover(token, ParserRuleContext.EXTERNAL_KEYWORD);
            return sol.recoveredNode;
        }
    }

    /*
     * Operators
     */

    /**
     * Parse assign operator.
     *
     * @return Parsed node
     */
    private STNode parseAssignOp() {
        STToken token = peek();
        if (token.kind == SyntaxKind.EQUAL_TOKEN) {
            return consume();
        } else {
            Solution sol = recover(token, ParserRuleContext.ASSIGN_OP);
            return sol.recoveredNode;
        }
    }

    /**
     * Parse binary operator.
     *
     * @return Parsed node
     */
    private STNode parseBinaryOperator() {
        STToken token = peek();
        if (isBinaryOperator(token.kind)) {
            return consume();
        } else {
            Solution sol = recover(token, ParserRuleContext.BINARY_OPERATOR);
            return sol.recoveredNode;
        }
    }

    /**
     * Check whether the given token kind is a binary operator.
     *
     * @param kind STToken kind
     * @return <code>true</code> if the token kind refers to a binary operator. <code>false</code> otherwise
     */
    private boolean isBinaryOperator(SyntaxKind kind) {
        switch (kind) {
            case PLUS_TOKEN:
            case MINUS_TOKEN:
            case SLASH_TOKEN:
            case ASTERISK_TOKEN:
            case GT_TOKEN:
            case LT_TOKEN:
            case DOUBLE_EQUAL_TOKEN:
            case TRIPPLE_EQUAL_TOKEN:
            case LT_EQUAL_TOKEN:
            case GT_EQUAL_TOKEN:
            case NOT_EQUAL_TOKEN:
            case NOT_DOUBLE_EQUAL_TOKEN:
            case BITWISE_AND_TOKEN:
            case BITWISE_XOR_TOKEN:
            case PIPE_TOKEN:
            case LOGICAL_AND_TOKEN:
            case LOGICAL_OR_TOKEN:
                return true;
            default:
                return false;
        }
    }

    /**
     * Get the precedence of a given operator.
     *
     * @param binaryOpKind Operator kind
     * @return Precedence of the given operator
     */
    private OperatorPrecedence getOpPrecedence(SyntaxKind binaryOpKind) {
        switch (binaryOpKind) {
            case ASTERISK_TOKEN: // multiplication
            case SLASH_TOKEN: // division
                return OperatorPrecedence.MULTIPLICATIVE;
            case PLUS_TOKEN:
            case MINUS_TOKEN:
                return OperatorPrecedence.ADDITIVE;
            case GT_TOKEN:
            case LT_TOKEN:
            case GT_EQUAL_TOKEN:
            case LT_EQUAL_TOKEN:
            case IS_KEYWORD:
                return OperatorPrecedence.BINARY_COMPARE;
            case DOT_TOKEN:
            case OPEN_BRACKET_TOKEN:
            case OPEN_PAREN_TOKEN:
                return OperatorPrecedence.MEMBER_ACCESS;
            case DOUBLE_EQUAL_TOKEN:
            case TRIPPLE_EQUAL_TOKEN:
            case NOT_EQUAL_TOKEN:
            case NOT_DOUBLE_EQUAL_TOKEN:
                return OperatorPrecedence.EQUALITY;
            case BITWISE_AND_TOKEN:
                return OperatorPrecedence.BITWISE_AND;
            case BITWISE_XOR_TOKEN:
                return OperatorPrecedence.BITWISE_XOR;
            case PIPE_TOKEN:
                return OperatorPrecedence.BITWISE_OR;
            case LOGICAL_AND_TOKEN:
                return OperatorPrecedence.LOGICAL_AND;
            case LOGICAL_OR_TOKEN:
                return OperatorPrecedence.LOGICAL_OR;
            case RIGHT_ARROW_TOKEN:
                return OperatorPrecedence.ACTION;
            default:
                throw new UnsupportedOperationException("Unsupported binary operator '" + binaryOpKind + "'");
        }
    }

    /**
     * <p>
     * Get the operator kind to insert during recovery, given the precedence level.
     * </p>
     *
     * @param opPrecedenceLevel Precedence of the given operator
     * @return Kind of the operator to insert
     */
    private SyntaxKind getBinaryOperatorKindToInsert(OperatorPrecedence opPrecedenceLevel) {
        switch (opPrecedenceLevel) {
            case UNARY:
            case ACTION:
                // If the current precedence level is unary/action, then we return
                // the binary operator with closest precedence level to it.
                // Therefore fall through
            case MULTIPLICATIVE:
                return SyntaxKind.ASTERISK_TOKEN;
            case ADDITIVE:
                return SyntaxKind.PLUS_TOKEN;
            case BINARY_COMPARE:
                return SyntaxKind.LT_TOKEN;
            case EQUALITY:
                return SyntaxKind.DOUBLE_EQUAL_TOKEN;
            case BITWISE_AND:
                return SyntaxKind.BITWISE_AND_TOKEN;
            case BITWISE_XOR:
                return SyntaxKind.BITWISE_XOR_TOKEN;
            case BITWISE_OR:
                return SyntaxKind.PIPE_TOKEN;
            case LOGICAL_AND:
                return SyntaxKind.LOGICAL_AND_TOKEN;
            case LOGICAL_OR:
                return SyntaxKind.LOGICAL_OR_TOKEN;
            default:
                throw new UnsupportedOperationException(
                        "Unsupported operator precedence level'" + opPrecedenceLevel + "'");
        }
    }

    /**
     * <p>
     * Parse a module type definition.
     * </p>
     * <code>module-type-defn := metadata [public] type identifier type-descriptor ;</code>
     *
     * @param metadata Metadata
     * @param qualifier Visibility qualifier
     * @return Parsed node
     */
    private STNode parseModuleTypeDefinition(STNode metadata, STNode qualifier) {
        startContext(ParserRuleContext.MODULE_TYPE_DEFINITION);
        STNode typeKeyword = parseTypeKeyword();
        STNode typeName = parseTypeName();
        STNode typeDescriptor = parseTypeDescriptor(ParserRuleContext.TYPE_DESC_IN_TYPE_DEF);
        STNode semicolon = parseSemicolon();
        endContext();
        return STNodeFactory.createTypeDefinitionNode(metadata, qualifier, typeKeyword, typeName, typeDescriptor,
                semicolon);
    }

    /**
     * Parse type keyword.
     *
     * @return Parsed node
     */
    private STNode parseTypeKeyword() {
        STToken token = peek();
        if (token.kind == SyntaxKind.TYPE_KEYWORD) {
            return consume();
        } else {
            Solution sol = recover(token, ParserRuleContext.TYPE_KEYWORD);
            return sol.recoveredNode;
        }
    }

    /**
     * Parse type name.
     *
     * @return Parsed node
     */
    private STNode parseTypeName() {
        STToken token = peek();
        if (token.kind == SyntaxKind.IDENTIFIER_TOKEN) {
            return consume();
        } else {
            Solution sol = recover(token, ParserRuleContext.TYPE_NAME);
            return sol.recoveredNode;
        }
    }

    /**
     * <p>
     * Parse record type descriptor. A record type descriptor body has the following structure.
     * </p>
     *
     * <code>record-type-descriptor := inclusive-record-type-descriptor | exclusive-record-type-descriptor
     * <br/><br/>inclusive-record-type-descriptor := record { field-descriptor* }
     * <br/><br/>exclusive-record-type-descriptor := record {| field-descriptor* [record-rest-descriptor] |}
     * </code>
     *
     * @return Parsed node
     */
    private STNode parseRecordTypeDescriptor() {
        startContext(ParserRuleContext.RECORD_TYPE_DESCRIPTOR);
        STNode recordKeyword = parseRecordKeyword();
        STNode bodyStartDelimiter = parseRecordBodyStartDelimiter();

        boolean isInclusive = bodyStartDelimiter.kind == SyntaxKind.OPEN_BRACE_TOKEN;
        STNode fields = parseFieldDescriptors(isInclusive);

        STNode bodyEndDelimiter = parseRecordBodyCloseDelimiter(bodyStartDelimiter.kind);
        endContext();

        return STNodeFactory.createRecordTypeDescriptorNode(recordKeyword, bodyStartDelimiter, fields,
                bodyEndDelimiter);
    }

    /**
     * Parse record body start delimiter.
     *
     * @return Parsed node
     */
    private STNode parseRecordBodyStartDelimiter() {
        STToken token = peek();
        return parseRecordBodyStartDelimiter(token.kind);
    }

    private STNode parseRecordBodyStartDelimiter(SyntaxKind kind) {
        switch (kind) {
            case OPEN_BRACE_PIPE_TOKEN:
                return parseClosedRecordBodyStart();
            case OPEN_BRACE_TOKEN:
                return parseOpenBrace();
            default:
                STToken token = peek();
                Solution solution = recover(token, ParserRuleContext.RECORD_BODY_START);

                // If the parser recovered by inserting a token, then try to re-parse the same
                // rule with the inserted token. This is done to pick the correct branch
                // to continue the parsing.
                if (solution.action == Action.REMOVE) {
                    return solution.recoveredNode;
                }

                return parseRecordBodyStartDelimiter(solution.tokenKind);
        }
    }

    /**
     * Parse closed-record body start delimiter.
     *
     * @return Parsed node
     */
    private STNode parseClosedRecordBodyStart() {
        STToken token = peek();
        if (token.kind == SyntaxKind.OPEN_BRACE_PIPE_TOKEN) {
            return consume();
        } else {
            Solution sol = recover(token, ParserRuleContext.CLOSED_RECORD_BODY_START);
            return sol.recoveredNode;
        }
    }

    /**
     * Parse record body close delimiter.
     *
     * @return Parsed node
     */
    private STNode parseRecordBodyCloseDelimiter(SyntaxKind startingDelimeter) {
        switch (startingDelimeter) {
            case OPEN_BRACE_PIPE_TOKEN:
                return parseClosedRecordBodyEnd();
            case OPEN_BRACE_TOKEN:
                return parseCloseBrace();
            default:
                // Ideally should never reach here.

                STToken token = peek();
                Solution solution = recover(token, ParserRuleContext.RECORD_BODY_END);

                // If the parser recovered by inserting a token, then try to re-parse the same
                // rule with the inserted token. This is done to pick the correct branch
                // to continue the parsing.
                if (solution.action == Action.REMOVE) {
                    return solution.recoveredNode;
                }

                return parseRecordBodyCloseDelimiter(solution.tokenKind);
        }
    }

    /**
     * Parse closed-record body end delimiter.
     *
     * @return Parsed node
     */
    private STNode parseClosedRecordBodyEnd() {
        STToken token = peek();
        if (token.kind == SyntaxKind.CLOSE_BRACE_PIPE_TOKEN) {
            return consume();
        } else {
            Solution sol = recover(token, ParserRuleContext.CLOSED_RECORD_BODY_END);
            return sol.recoveredNode;
        }
    }

    /**
     * Parse record keyword.
     *
     * @return Parsed node
     */
    private STNode parseRecordKeyword() {
        STToken token = peek();
        if (token.kind == SyntaxKind.RECORD_KEYWORD) {
            return consume();
        } else {
            Solution sol = recover(token, ParserRuleContext.RECORD_KEYWORD);
            return sol.recoveredNode;
        }
    }

    /**
     * <p>
     * Parse field descriptors.
     * </p>
     *
     * @return Parsed node
     */
    private STNode parseFieldDescriptors(boolean isInclusive) {
        ArrayList<STNode> recordFields = new ArrayList<>();
        STToken token = peek();
        boolean endOfFields = false;
        while (!isEndOfRecordTypeNode(token.kind)) {
            STNode field = parseFieldOrRestDescriptor(isInclusive);
            if (field == null) {
                endOfFields = true;
                break;
            }
            recordFields.add(field);
            token = peek();

            if (field.kind == SyntaxKind.RECORD_REST_TYPE) {
                break;
            }
        }

        // Following loop will only run if there are more fields after the rest type descriptor.
        // Try to parse them and mark as invalid.
        while (!endOfFields && !isEndOfRecordTypeNode(token.kind)) {
            parseFieldOrRestDescriptor(isInclusive);
            // TODO: Mark these nodes as error/invalid nodes.
            this.errorHandler.reportInvalidNode(token, "cannot have more fields after the rest type descriptor");
            token = peek();
        }

        return STNodeFactory.createNodeList(recordFields);
    }

    /**
     * <p>
     * Parse field descriptor or rest descriptor.
     * </p>
     *
     * <code>
     * <br/><br/>field-descriptor := individual-field-descriptor | record-type-reference
     * <br/><br/><br/>individual-field-descriptor := metadata type-descriptor field-name [? | default-value] ;
     * <br/><br/>field-name := identifier
     * <br/><br/>default-value := = expression
     * <br/><br/>record-type-reference := * type-reference ;
     * <br/><br/>record-rest-descriptor := type-descriptor ... ;
     * </code>
     *
     * @return Parsed node
     */
    private STNode parseFieldOrRestDescriptor(boolean isInclusive) {
        return parseFieldOrRestDescriptor(peek().kind, isInclusive);
    }

    private STNode parseFieldOrRestDescriptor(SyntaxKind nextTokenKind, boolean isInclusive) {
        switch (nextTokenKind) {
            case CLOSE_BRACE_TOKEN:
            case CLOSE_BRACE_PIPE_TOKEN:
                return null;
            case ASTERISK_TOKEN:
                // record-type-reference
                startContext(ParserRuleContext.RECORD_FIELD);
                STNode asterisk = consume();
                STNode type = parseTypeReference();
                STNode semicolonToken = parseSemicolon();
                endContext();
                return STNodeFactory.createTypeReferenceNode(asterisk, type, semicolonToken);
            case AT_TOKEN:
                startContext(ParserRuleContext.RECORD_FIELD);
                STNode metadata = parseMetaData(nextTokenKind);
                type = parseTypeDescriptor(ParserRuleContext.TYPE_DESC_IN_RECORD_FIELD);
                STNode fieldOrRestDesc = parseFieldDescriptor(isInclusive, type, metadata);
                endContext();
                return fieldOrRestDesc;
            default:
                if (isTypeStartingToken(nextTokenKind)) {
                    // individual-field-descriptor
                    startContext(ParserRuleContext.RECORD_FIELD);
                    metadata = createEmptyMetadata();
                    type = parseTypeDescriptor(ParserRuleContext.TYPE_DESC_IN_RECORD_FIELD);
                    fieldOrRestDesc = parseFieldDescriptor(isInclusive, type, metadata);
                    endContext();
                    return fieldOrRestDesc;
                }

                STToken token = peek();
                Solution solution = recover(token, ParserRuleContext.RECORD_FIELD_OR_RECORD_END, isInclusive);

                // If the parser recovered by inserting a token, then try to re-parse the same
                // rule with the inserted token. This is done to pick the correct branch
                // to continue the parsing.
                if (solution.action == Action.REMOVE) {
                    return solution.recoveredNode;
                }

                return parseFieldOrRestDescriptor(solution.tokenKind, isInclusive);
        }
    }

    private STNode parseFieldDescriptor(boolean isInclusive, STNode type, STNode metadata) {
        if (isInclusive) {
            STNode fieldName = parseVariableName();
            return parseFieldDescriptorRhs(metadata, type, fieldName);
        } else {
            return parseFieldOrRestDescriptorRhs(metadata, type);
        }
    }

    /**
     * Parse type reference.
     * <code>type-reference := identifier | qualified-identifier</code>
     *
     * @return Type reference node
     */
    private STNode parseTypeReference() {
        return parseQualifiedIdentifier(ParserRuleContext.TYPE_REFERENCE);
    }

    /**
     * Parse identifier or qualified identifier.
     *
     * @return Identifier node
     */
    private STNode parseQualifiedIdentifier(ParserRuleContext currentCtx) {
        STToken token = peek();
        if (token.kind == SyntaxKind.IDENTIFIER_TOKEN) {
            STNode typeRefOrPkgRef = consume();
            return parseQualifiedIdentifier(typeRefOrPkgRef);
        } else {
            Solution sol = recover(token, currentCtx);
            return sol.recoveredNode;
        }
    }

    /**
     * Parse identifier or qualified identifier, given the starting identifier.
     *
     * @param identifier Starting identifier
     * @return Parse node
     */
    private STNode parseQualifiedIdentifier(STNode identifier) {
        STToken nextToken = peek(1);
        if (nextToken.kind != SyntaxKind.COLON_TOKEN) {
            return STNodeFactory.createSimpleNameReferenceNode(identifier);
        }

        STToken nextNextToken = peek(2);
        if (nextNextToken.kind == SyntaxKind.IDENTIFIER_TOKEN) {
            STToken colon = consume();
            STToken varOrFuncName = consume();
            return STNodeFactory.createQualifiedNameReferenceNode(identifier, colon, varOrFuncName);
        } else {
            this.errorHandler.removeInvalidToken();
            return parseQualifiedIdentifier(identifier);
        }
    }

    /**
     * Parse RHS of a field or rest type descriptor.
     *
     * @param metadata Metadata
     * @param type Type descriptor
     * @return Parsed node
     */
    private STNode parseFieldOrRestDescriptorRhs(STNode metadata, STNode type) {
        STToken token = peek();
        return parseFieldOrRestDescriptorRhs(token.kind, metadata, type);
    }

    private STNode parseFieldOrRestDescriptorRhs(SyntaxKind kind, STNode metadata, STNode type) {
        switch (kind) {
            case ELLIPSIS_TOKEN:
                // TODO: report error for invalid metadata
                STNode ellipsis = parseEllipsis();
                STNode semicolonToken = parseSemicolon();
                return STNodeFactory.createRecordRestDescriptorNode(type, ellipsis, semicolonToken);
            case IDENTIFIER_TOKEN:
                STNode fieldName = parseVariableName();
                return parseFieldDescriptorRhs(metadata, type, fieldName);
            default:
                STToken token = peek();
                Solution solution = recover(token, ParserRuleContext.FIELD_OR_REST_DESCIPTOR_RHS, metadata, type);

                // If the parser recovered by inserting a token, then try to re-parse the same
                // rule with the inserted token. This is done to pick the correct branch
                // to continue the parsing.
                if (solution.action == Action.REMOVE) {
                    return solution.recoveredNode;
                }

                return parseFieldOrRestDescriptorRhs(solution.tokenKind, metadata, type);
        }
    }

    /**
     * <p>
     * Parse field descriptor rhs.
     * </p>
     *
     * @param metadata Metadata
     * @param type Type descriptor
     * @param fieldName Field name
     * @return Parsed node
     */
    private STNode parseFieldDescriptorRhs(STNode metadata, STNode type, STNode fieldName) {
        STToken token = peek();
        return parseFieldDescriptorRhs(token.kind, metadata, type, fieldName);
    }

    /**
     * <p>
     * Parse field descriptor rhs.
     * </p>
     *
     * <code>
     * field-descriptor := [? | default-value] ;
     * <br/>default-value := = expression
     * </code>
     *
     * @param kind Kind of the next token
     * @param metadata Metadata
     * @param type Type descriptor
     * @param fieldName Field name
     * @return Parsed node
     */
    private STNode parseFieldDescriptorRhs(SyntaxKind kind, STNode metadata, STNode type, STNode fieldName) {
        switch (kind) {
            case SEMICOLON_TOKEN:
                STNode questionMarkToken = STNodeFactory.createEmptyNode();
                STNode semicolonToken = parseSemicolon();
                return STNodeFactory.createRecordFieldNode(metadata, type, fieldName, questionMarkToken,
                        semicolonToken);
            case QUESTION_MARK_TOKEN:
                questionMarkToken = parseQuestionMark();
                semicolonToken = parseSemicolon();
                return STNodeFactory.createRecordFieldNode(metadata, type, fieldName, questionMarkToken,
                        semicolonToken);
            case EQUAL_TOKEN:
                // parseRecordDefaultValue();
                STNode equalsToken = parseAssignOp();
                STNode expression = parseExpression();
                semicolonToken = parseSemicolon();
                return STNodeFactory.createRecordFieldWithDefaultValueNode(metadata, type, fieldName, equalsToken,
                        expression, semicolonToken);
            default:
                STToken token = peek();
                Solution solution = recover(token, ParserRuleContext.FIELD_DESCRIPTOR_RHS, metadata, type, fieldName);

                // If the parser recovered by inserting a token, then try to re-parse the same
                // rule with the inserted token. This is done to pick the correct branch
                // to continue the parsing.
                if (solution.action == Action.REMOVE) {
                    return solution.recoveredNode;
                }

                return parseFieldDescriptorRhs(solution.tokenKind, metadata, type, fieldName);
        }
    }

    /**
     * Parse question mark.
     *
     * @return Parsed node
     */
    private STNode parseQuestionMark() {
        STToken token = peek();
        if (token.kind == SyntaxKind.QUESTION_MARK_TOKEN) {
            return consume(); // '?' token
        } else {
            Solution sol = recover(token, ParserRuleContext.QUESTION_MARK);
            return sol.recoveredNode;
        }
    }

    /*
     * Statements
     */

    /**
     * Parse statements, until an end of a block is reached.
     *
     * @return Parsed node
     */
    private STNode parseStatements() {
        STToken token = peek();

        ArrayList<STNode> stmts = new ArrayList<>();
        while (!isEndOfStatements(token.kind)) {
            STNode stmt = parseStatement();
            if (stmt == null) {
                break;
            }

            if (stmt.kind == SyntaxKind.NAMED_WORKER_DECLARATION) {
                this.errorHandler.reportInvalidNode(null, "named-workers are not allowed here");
                break;
            }

            stmts.add(stmt);
            token = peek();
        }

        return STNodeFactory.createNodeList(stmts);
    }

    private boolean isEndOfStatements(SyntaxKind tokenKind) {
        switch (tokenKind) {
            case EOF_TOKEN:
            case CLOSE_BRACE_TOKEN:
                return true;
            case SERVICE_KEYWORD:
                return isServiceDeclStart(ParserRuleContext.STATEMENT, 1);
            default:
                return false;
        }
    }

    /**
     * Parse a single statement.
     *
     * @return Parsed node
     */
    protected STNode parseStatement() {
        STToken token = peek();
        return parseStatement(token.kind);
    }

    private STNode parseStatement(SyntaxKind tokenKind) {
        STNode annots = null;
        switch (tokenKind) {
            case CLOSE_BRACE_TOKEN:
                // Returning null marks the end of statements
                return null;
            case SEMICOLON_TOKEN:
                this.errorHandler.removeInvalidToken();
                return parseStatement();
            case AT_TOKEN:
                annots = parseAnnotations(tokenKind);
                tokenKind = peek().kind;
                break;
            case FINAL_KEYWORD:

                // Statements starts other than var-decl
            case IF_KEYWORD:
            case WHILE_KEYWORD:
            case PANIC_KEYWORD:
            case CHECK_KEYWORD:
            case CHECKPANIC_KEYWORD:
            case CONTINUE_KEYWORD:
            case BREAK_KEYWORD:
            case RETURN_KEYWORD:
            case TYPE_KEYWORD:
            case LOCK_KEYWORD:
            case OPEN_BRACE_TOKEN:
            case FORK_KEYWORD:
            case FOREACH_KEYWORD:

                // Even-though worker is not a statement, we parse it as statements.
                // then validates it based on the context. This is done to provide
                // better error messages
            case WORKER_KEYWORD:
                break;
            default:
                // Var-decl-stmt start
                if (isTypeStartingToken(tokenKind)) {
                    break;
                }

                // Expression-stmt start
                if (isValidLHSExpression(tokenKind)) {
                    break;
                }

                STToken token = peek();
                Solution solution = recover(token, ParserRuleContext.STATEMENT);

                // If the parser recovered by inserting a token, then try to re-parse the same
                // rule with the inserted token. This is done to pick the correct branch
                // to continue the parsing.
                if (solution.action == Action.REMOVE) {
                    return solution.recoveredNode;
                }

                return parseStatement(solution.tokenKind);
        }

        return parseStatement(tokenKind, annots);
    }

    private STNode getAnnotations(STNode nullbaleAnnot) {
        if (nullbaleAnnot != null) {
            return nullbaleAnnot;
        }

        return STNodeFactory.createNodeList(new ArrayList<>());
    }

    private STNode parseStatement(STNode annots) {
        return parseStatement(peek().kind, annots);
    }

    /**
     * Parse a single statement, given the next token kind.
     *
     * @param tokenKind Next token kind
     * @return Parsed node
     */
    private STNode parseStatement(SyntaxKind tokenKind, STNode annots) {
        // TODO: validate annotations: not every statement supports annots
        switch (tokenKind) {
            case CLOSE_BRACE_TOKEN:
                this.errorHandler.reportInvalidNode(null, "invalid annotations");
                // Returning null marks the end of statements
                return null;
            case SEMICOLON_TOKEN:
                this.errorHandler.removeInvalidToken();
                return parseStatement(tokenKind, annots);
            case FINAL_KEYWORD:
                STNode finalKeyword = parseFinalKeyword();
                return parseVariableDecl(getAnnotations(annots), finalKeyword, false);
            case IF_KEYWORD:
                return parseIfElseBlock();
            case WHILE_KEYWORD:
                return parseWhileStatement();
            case PANIC_KEYWORD:
                return parsePanicStatement();
            case CONTINUE_KEYWORD:
                return parseContinueStatement();
            case BREAK_KEYWORD:
                return parseBreakStatement();
            case RETURN_KEYWORD:
                return parseReturnStatement();
            case TYPE_KEYWORD:
                return parseLocalTypeDefinitionStatement(getAnnotations(annots));
            case CHECK_KEYWORD:
            case CHECKPANIC_KEYWORD:
                // Need to pass the token kind, since we may be coming here after recovering.
                // If so, `peek().kind` will not be same as `tokenKind`.
                return parseStamentStartsWithExpr(tokenKind, getAnnotations(annots));
            case IDENTIFIER_TOKEN:
                // If the statement starts with an identifier, it could be a var-decl-stmt
                // with a user defined type, or some statement starts with an expression
                return parseStatementStartsWithIdentifier(getAnnotations(annots));
            case LOCK_KEYWORD:
                return parseLockStatement();
            case OPEN_BRACE_TOKEN:
                return parseBlockNode();
            case WORKER_KEYWORD:
                // Even-though worker is not a statement, we parse it as statements.
                // then validates it based on the context. This is done to provide
                // better error messages
                return parseNamedWorkerDeclaration(getAnnotations(annots));
            case FORK_KEYWORD:
                return parseForkStatement();
            case FOREACH_KEYWORD:
                return parseForEachStatement();
            default:
                if (isTypeStartingToken(tokenKind)) {
                    // If the statement starts with a type, then its a var declaration.
                    // This is an optimization since if we know the next token is a type, then
                    // we can parse the var-def faster.
                    finalKeyword = STNodeFactory.createEmptyNode();
                    return parseVariableDecl(getAnnotations(annots), finalKeyword, false);
                }
                STToken token = peek();
                Solution solution = recover(token, ParserRuleContext.STATEMENT_WITHOUT_ANNOTS, annots);

                // If the parser recovered by inserting a token, then try to re-parse the same
                // rule with the inserted token. This is done to pick the correct branch
                // to continue the parsing.
                if (solution.action == Action.REMOVE) {
                    return solution.recoveredNode;
                }

                return parseStatement(solution.tokenKind, annots);
        }
    }

    /**
     * <p>
     * Parse variable declaration. Variable declaration can be a local or module level.
     * </p>
     *
     * <code>
     * local-var-decl-stmt := local-init-var-decl-stmt | local-no-init-var-decl-stmt
     * <br/><br/>
     * local-init-var-decl-stmt := [annots] [final] typed-binding-pattern = action-or-expr ;
     * <br/><br/>
     * local-no-init-var-decl-stmt := [annots] [final] type-descriptor variable-name ;
     * </code>
     *
     * @param annots Annotations or metadata
     * @param finalKeyword Final keyword
     * @return Parsed node
     */
    private STNode parseVariableDecl(STNode annots, STNode finalKeyword, boolean isModuleVar) {
        startContext(ParserRuleContext.VAR_DECL_STMT);
        STNode type = parseTypeDescriptor(ParserRuleContext.TYPE_DESC_IN_TYPE_BINDING_PATTERN);
        STNode varName = parseVariableName();
        STNode varDecl = parseVarDeclRhs(annots, finalKeyword, type, varName, isModuleVar);
        endContext();
        return varDecl;
    }

    /**
     * Parse final keyword.
     *
     * @return Parsed node
     */
    private STNode parseFinalKeyword() {
        STToken token = peek();
        if (token.kind == SyntaxKind.FINAL_KEYWORD) {
            return consume();
        } else {
            Solution sol = recover(token, ParserRuleContext.FINAL_KEYWORD);
            return sol.recoveredNode;
        }
    }

    /**
     * <p>
     * Parse the right hand side of a variable declaration statement.
     * </p>
     * <code>
     * var-decl-rhs := ; | = action-or-expr ;
     * </code>
     *
     * @param metadata metadata
     * @param finalKeyword Final keyword
     * @param type Type descriptor
     * @param varName Variable name
     * @return Parsed node
     */
    private STNode parseVarDeclRhs(STNode metadata, STNode finalKeyword, STNode type, STNode varName,
                                   boolean isModuleVar) {
        STToken token = peek();
        return parseVarDeclRhs(token.kind, metadata, finalKeyword, type, varName, isModuleVar);
    }

    /**
     * Parse the right hand side of a variable declaration statement, given the
     * next token kind.
     *
     * @param tokenKind Next token kind
     * @param metadata Metadata
     * @param finalKeyword Final keyword
     * @param type Type descriptor
     * @param varName Variable name
     * @param isModuleVar flag indicating whether the var is module level
     * @return Parsed node
     */
    private STNode parseVarDeclRhs(SyntaxKind tokenKind, STNode metadata, STNode finalKeyword, STNode type,
                                   STNode varName, boolean isModuleVar) {
        STNode assign;
        STNode expr;
        STNode semicolon;
        switch (tokenKind) {
            case EQUAL_TOKEN:
                assign = parseAssignOp();
                if (isModuleVar) {
                    expr = parseExpression();
                } else {
                    expr = parseActionOrExpression();
                }
                semicolon = parseSemicolon();
                break;
            case SEMICOLON_TOKEN:
                if (isModuleVar) {
                    this.errorHandler.reportMissingTokenError("assignment required");
                }
                assign = STNodeFactory.createEmptyNode();
                expr = STNodeFactory.createEmptyNode();
                semicolon = parseSemicolon();
                break;
            default:
                STToken token = peek();
                Solution solution = recover(token, ParserRuleContext.VAR_DECL_STMT_RHS, metadata, finalKeyword, type,
                        varName, isModuleVar);

                // If the parser recovered by inserting a token, then try to re-parse the same
                // rule with the inserted token. This is done to pick the correct branch
                // to continue the parsing.
                if (solution.action == Action.REMOVE) {
                    return solution.recoveredNode;
                }

                return parseVarDeclRhs(solution.tokenKind, metadata, finalKeyword, type, varName, isModuleVar);
        }

        if (isModuleVar) {
            return STNodeFactory.createModuleVariableDeclarationNode(metadata, finalKeyword, type, varName, assign,
                    expr, semicolon);
        }

        return STNodeFactory.createVariableDeclarationNode(metadata, finalKeyword, type, varName, assign, expr,
                semicolon);
    }

    /**
     * <p>
     * Parse the RHS portion of the assignment.
     * </p>
     * <code>assignment-stmt-rhs := = action-or-expr ;</code>
     *
     * @param lvExpr LHS expression
     * @return Parsed node
     */
    private STNode parseAssignmentStmtRhs(STNode lvExpr) {
        validateLVExpr(lvExpr);
        STNode assign = parseAssignOp();
        STNode expr = parseActionOrExpression();
        STNode semicolon = parseSemicolon();
        return STNodeFactory.createAssignmentStatementNode(lvExpr, assign, expr, semicolon);
    }

    /*
     * Expressions
     */

    /**
     * Parse expression. This will start parsing expressions from the lowest level of precedence.
     *
     * @return Parsed node
     */
    protected STNode parseExpression() {
        return parseExpression(DEFAULT_OP_PRECEDENCE, true, false);
    }

    /**
     * Parse action or expression. This will start parsing actions or expressions from the lowest level of precedence.
     *
     * @return Parsed node
     */
    private STNode parseActionOrExpression() {
        return parseExpression(DEFAULT_OP_PRECEDENCE, true, true);
    }

    private STNode parseActionOrExpression(SyntaxKind tokenKind) {
        return parseExpression(tokenKind, DEFAULT_OP_PRECEDENCE, true, true);
    }

    private STNode parseActionOrExpression(boolean isRhsExpr) {
        return parseExpression(DEFAULT_OP_PRECEDENCE, isRhsExpr, true);
    }

    /**
     * Parse expression.
     *
     * @param isRhsExpr Flag indicating whether this is a rhs expression
     * @return Parsed node
     */
    private STNode parseExpression(boolean isRhsExpr) {
        return parseExpression(DEFAULT_OP_PRECEDENCE, isRhsExpr, false);
    }

    private void validateLVExpr(STNode expression) {
        if (isValidLVExpr(expression)) {
            return;
        }
        this.errorHandler.reportInvalidNode(null, "invalid expression for assignment lhs");
    }

    private boolean isValidLVExpr(STNode expression) {
        switch (expression.kind) {
            case SIMPLE_NAME_REFERENCE:
            case QUALIFIED_NAME_REFERENCE:
                return true;
            case FIELD_ACCESS:
                return isValidLVExpr(((STFieldAccessExpressionNode) expression).expression);
            case INDEXED_EXPRESSION:
                return isValidLVExpr(((STIndexedExpressionNode) expression).containerExpression);
            default:
                return (expression instanceof STMissingToken);
        }
    }

    /**
     * Parse an expression that has an equal or higher precedence than a given level.
     *
     * @param precedenceLevel Precedence level of expression to be parsed
     * @param isRhsExpr Flag indicating whether this is a rhs expression
     * @param allowActions Flag indicating whether the current context support actions
     * @return Parsed node
     */
    private STNode parseExpression(OperatorPrecedence precedenceLevel, boolean isRhsExpr, boolean allowActions) {
        STToken token = peek();
        return parseExpression(token.kind, precedenceLevel, isRhsExpr, allowActions);
    }

    private STNode parseExpression(SyntaxKind kind, OperatorPrecedence precedenceLevel, boolean isRhsExpr,
                                   boolean allowActions) {
        STNode expr = parseTerminalExpression(kind, isRhsExpr, allowActions);
        return parseExpressionRhs(precedenceLevel, expr, isRhsExpr, allowActions);
    }

    /**
     * Parse terminal expressions. A terminal expression has the highest precedence level
     * out of all expressions, and will be at the leaves of an expression tree.
     *
     * @param isRhsExpr Is a rhs expression
     * @param allowActions Allow actions
     * @return Parsed node
     */
    private STNode parseTerminalExpression(boolean isRhsExpr, boolean allowActions) {
        return parseTerminalExpression(peek().kind, isRhsExpr, allowActions);
    }

    private STNode parseTerminalExpression(SyntaxKind kind, boolean isRhsExpr, boolean allowActions) {
        // TODO: Whenever a new expression start is added, make sure to
        // add it to all the other places as well.
        switch (kind) {
            case DECIMAL_INTEGER_LITERAL:
            case HEX_INTEGER_LITERAL:
            case STRING_LITERAL:
            case NULL_KEYWORD:
            case TRUE_KEYWORD:
            case FALSE_KEYWORD:
            case DECIMAL_FLOATING_POINT_LITERAL:
            case HEX_FLOATING_POINT_LITERAL:
                return parseBasicLiteral();
            case IDENTIFIER_TOKEN:
                return parseQualifiedIdentifier(ParserRuleContext.VARIABLE_REF);
            case OPEN_PAREN_TOKEN:
                STToken nextNextToken = getNextNextToken(kind);
                // parse nil literal '()'
                if (nextNextToken.kind == SyntaxKind.CLOSE_PAREN_TOKEN) {
                    return parseNilLiteral();
                }
                return parseBracedExpression(isRhsExpr, allowActions);
            case CHECK_KEYWORD:
            case CHECKPANIC_KEYWORD:
                // In the checking action, nested actions are allowed. And that's the only
                // place where actions are allowed within an action or an expression.
                return parseCheckExpression(isRhsExpr, allowActions);
            case OPEN_BRACE_TOKEN:
                return parseMappingConstructorExpr();
            case TYPEOF_KEYWORD:
                return parseTypeofExpression(isRhsExpr);
            case PLUS_TOKEN:
            case MINUS_TOKEN:
            case NEGATION_TOKEN:
            case EXCLAMATION_MARK_TOKEN:
                return parseUnaryExpression(isRhsExpr);
            case TRAP_KEYWORD:
                return parseTrapExpression(isRhsExpr);
            case OPEN_BRACKET_TOKEN:
                return parseListConstructorExpr();
            case LT_TOKEN:
                return parseTypeCastExpr();
            case TABLE_KEYWORD:
            case STREAM_KEYWORD:
            case FROM_KEYWORD:
                return parseTableConstructorOrQuery(isRhsExpr);
            case ERROR_KEYWORD:
                return parseErrorConstructorExpr();
            case LET_KEYWORD:
                return parseLetExpression(isRhsExpr);
            case BACKTICK_TOKEN:
                return parseTemplateExpression();
            case XML_KEYWORD:
                nextNextToken = getNextNextToken(kind);
                if (nextNextToken.kind == SyntaxKind.BACKTICK_TOKEN) {
                    return parseXMLTemplateExpression();
                }
                break;
            case STRING_KEYWORD:
                nextNextToken = getNextNextToken(kind);
                if (nextNextToken.kind == SyntaxKind.BACKTICK_TOKEN) {
                    return parseStringTemplateExpression();
                }
                break;
            case FUNCTION_KEYWORD:
                return parseFunctionExpression(null);
            case AT_TOKEN:
                // Annon-func can have annotations. Check for other expressions
                // that van start with annots.
                break;
            case NEW_KEYWORD:
                return parseNewExpression();
            default:
                break;
        }

        Solution solution = recover(peek(), ParserRuleContext.TERMINAL_EXPRESSION, isRhsExpr, allowActions);
        if (solution.action == Action.REMOVE) {
            return solution.recoveredNode;
        }

        if (solution.action == Action.KEEP) {
            if (kind == SyntaxKind.XML_KEYWORD) {
                return parseXMLTemplateExpression();
            }

            return parseStringTemplateExpression();
        }

        switch (solution.tokenKind) {
            case IDENTIFIER_TOKEN:
                this.errorHandler.reportMissingTokenError("missing " + solution.recoveredNode);
                return parseQualifiedIdentifier(solution.recoveredNode);
            case DECIMAL_INTEGER_LITERAL:
            case HEX_INTEGER_LITERAL:
            case STRING_LITERAL:
            case NULL_KEYWORD:
            case TRUE_KEYWORD:
            case FALSE_KEYWORD:
            case DECIMAL_FLOATING_POINT_LITERAL:
            case HEX_FLOATING_POINT_LITERAL:
                this.errorHandler.reportMissingTokenError("missing " + solution.recoveredNode);
                return solution.recoveredNode;
            default:
                return parseTerminalExpression(solution.tokenKind, isRhsExpr, allowActions);
        }
    }

    private STNode parseActionOrExpressionInLhs(SyntaxKind nextTokenKind, STNode lhsExpr) {
        return parseExpressionRhs(nextTokenKind, DEFAULT_OP_PRECEDENCE, lhsExpr, false, true);
    }

    /**
     * <p>
     * Parse a new expression.
     * </p>
     * <code>
     *  new-expr := explicit-new-expr | implicit-new-expr
     *  explicit-new-expr := new type-descriptor ( arg-list )
     *  implicit-new-expr := new [( arg-list )]
     * </code>
     *
     * @return Parsed NewExpression node.
     */
    private STNode parseNewExpression() {
        STNode newKeyword = parseNewKeyword();
        return parseNewKeywordRhs(newKeyword);
    }

    /**
     * <p>
     * Parse `new` keyword.
     * </p>
     *
     * @return Parsed NEW_KEYWORD Token.
     */
    private STNode parseNewKeyword() {
        STToken token = peek();
        if (token.kind == SyntaxKind.NEW_KEYWORD) {
            return consume();
        } else {
            Solution sol = recover(token, ParserRuleContext.NEW_KEYWORD);
            return sol.recoveredNode;
        }
    }

    private STNode parseNewKeywordRhs(STNode newKeyword) {
        STNode token = peek();
        return parseNewKeywordRhs(token.kind, newKeyword);
    }

    /**
     * <p>
     * Parse an implicit or explicit expression.
     * </p>
     * @param kind next token kind.
     * @param newKeyword parsed node for `new` keyword.
     * @return Parsed new-expression node.
     */
    private STNode parseNewKeywordRhs(SyntaxKind kind, STNode newKeyword) {
        switch (kind) {
            case OPEN_PAREN_TOKEN:
                return parseImplicitNewRhs(newKeyword);
            case SEMICOLON_TOKEN:
                break;
            case IDENTIFIER_TOKEN:
            case OBJECT_KEYWORD:
                // TODO: Support `stream` keyword once introduced
                return parseTypeDescriptorInNewExpr(newKeyword);
            default:
                break;
        }

        return STNodeFactory.createImplicitNewExpressionNode(newKeyword, STNodeFactory.createEmptyNode());
    }

    /**
     * <p>
     * Parse an Explicit New expression.
     * </p>
     * <code>
     *  explicit-new-expr := new type-descriptor ( arg-list )
     * </code>
     *
     * @param newKeyword Parsed `new` keyword.
     * @return the Parsed Explicit New Expression.
     */
    private STNode parseTypeDescriptorInNewExpr(STNode newKeyword) {
        STNode typeDescriptor = parseTypeDescriptor(ParserRuleContext.TYPE_DESC_IN_NEW_EXPR);
        STNode parenthesizedArgsList = parseParenthesizedArgList();

        return STNodeFactory.createExplicitNewExpressionNode(newKeyword, typeDescriptor, parenthesizedArgsList);
    }

    /**
     * <p>
     * Parse an <code>implicit-new-expr</code> with arguments.
     * </p>
     *
     * @param newKeyword Parsed `new` keyword.
     * @return Parsed implicit-new-expr.
     */
    private STNode parseImplicitNewRhs(STNode newKeyword) {
        STNode implicitNewArgList = parseParenthesizedArgList();
        return STNodeFactory.createImplicitNewExpressionNode(newKeyword, implicitNewArgList);
    }

    /**
     * <p>
     * Parse the parenthesized argument list for a <code>new-expr</code>.
     * </p>
     *
     * @return Parsed parenthesized rhs of <code>new-expr</code>.
     */
    private STNode parseParenthesizedArgList() {
        STNode openParan = parseOpenParenthesis();
        STNode arguments = parseArgsList();
        STNode closeParan = parseCloseParenthesis();

        return STNodeFactory.createParenthesizedArgList(openParan, arguments, closeParan);
    }

    /**
     * <p>
     * Parse the right-hand-side of an expression.
     * </p>
     * <code>expr-rhs := (binary-op expression
     *                              | dot identifier
     *                              | open-bracket expression close-bracket
     *                          )*</code>
     *
     * @param precedenceLevel Precedence level of the expression that is being parsed currently
     * @param lhsExpr LHS expression of the expression
     * @param isLVExpr Flag indicating whether this is on a lhsExpr of a statement
     * @param allowActions Flag indicating whether the current context support actions
     * @return Parsed node
     */
    private STNode parseExpressionRhs(OperatorPrecedence precedenceLevel, STNode lhsExpr, boolean isLVExpr,
                                      boolean allowActions) {
        STToken token = peek();
        return parseExpressionRhs(token.kind, precedenceLevel, lhsExpr, isLVExpr, allowActions);
    }

    /**
     * Parse the right hand side of an expression given the next token kind.
     *
     * @param tokenKind Next token kind
     * @param currentPrecedenceLevel Precedence level of the expression that is being parsed currently
     * @param lhsExpr LHS expression
     * @param isRhsExpr Flag indicating whether this is a rhs expr or not
     * @param allowActions Flag indicating whether to allow actions or not
     * @return Parsed node
     */
    private STNode parseExpressionRhs(SyntaxKind tokenKind, OperatorPrecedence currentPrecedenceLevel, STNode lhsExpr,
                                      boolean isRhsExpr, boolean allowActions) {
        if (isEndOfExpression(tokenKind, isRhsExpr)) {
            return lhsExpr;
        }

        if (!isValidExprRhsStart(tokenKind)) {
            STToken token = peek();
            Solution solution = recover(token, ParserRuleContext.EXPRESSION_RHS, currentPrecedenceLevel, lhsExpr,
                    isRhsExpr, allowActions);

            // If the current rule was recovered by removing a token,
            // then this entire rule is already parsed while recovering.
            // so we done need to parse the remaining of this rule again.
            // Proceed only if the recovery action was an insertion.
            if (solution.action == Action.REMOVE) {
                return solution.recoveredNode;
            }

            // If the parser recovered by inserting a token, then try to re-parse the same
            // rule with the inserted token. This is done to pick the correct branch to
            // continue the parsing.
            if (solution.ctx == ParserRuleContext.BINARY_OPERATOR) {
                // We come here if the operator is missing. Treat this as injecting an operator
                // that matches to the current operator precedence level, and continue.
                SyntaxKind binaryOpKind = getBinaryOperatorKindToInsert(currentPrecedenceLevel);
                return parseExpressionRhs(binaryOpKind, currentPrecedenceLevel, lhsExpr, isRhsExpr, allowActions);
            } else {
                return parseExpressionRhs(solution.tokenKind, currentPrecedenceLevel, lhsExpr, isRhsExpr, allowActions);
            }
        }

        // If the precedence level of the operator that was being parsed is higher than
        // the newly found (next) operator, then return and finish the previous expr,
        // because it has a higher precedence.
        OperatorPrecedence nextOperatorPrecedence = getOpPrecedence(tokenKind);
        if (currentPrecedenceLevel.isHigherThan(nextOperatorPrecedence)) {
            return lhsExpr;
        }

        STNode newLhsExpr;
        switch (tokenKind) {
            case OPEN_PAREN_TOKEN:
                newLhsExpr = parseFuncCall(lhsExpr);
                break;
            case OPEN_BRACKET_TOKEN:
                newLhsExpr = parseMemberAccessExpr(lhsExpr);
                break;
            case DOT_TOKEN:
                newLhsExpr = parseFieldAccessOrMethodCall(lhsExpr);
                break;
            case IS_KEYWORD:
                newLhsExpr = parseTypeTestExpression(lhsExpr);
                break;
            case RIGHT_ARROW_TOKEN:
                newLhsExpr = parseAction(tokenKind, lhsExpr);
                if (!allowActions) {
                    this.errorHandler.reportInvalidNode(null, "actions are not allowed here");
                }
                break;
            default:
                STNode operator = parseBinaryOperator();

                // Parse the expression that follows the binary operator, until a operator
                // with different precedence is encountered. If an operator with a lower
                // precedence is reached, then come back here and finish the current
                // binary expr. If a an operator with higher precedence level is reached,
                // then complete that binary-expr, come back here and finish the current expr.

                // Actions within binary-expressions are not allowed.
                STNode rhsExpr = parseExpression(nextOperatorPrecedence, isRhsExpr, false);
                newLhsExpr = STNodeFactory.createBinaryExpressionNode(SyntaxKind.BINARY_EXPRESSION, lhsExpr, operator,
                        rhsExpr);
                break;
        }

        // Then continue the operators with the same precedence level.
        return parseExpressionRhs(currentPrecedenceLevel, newLhsExpr, isRhsExpr, allowActions);
    }

    private boolean isValidExprRhsStart(SyntaxKind tokenKind) {
        switch (tokenKind) {
            case OPEN_PAREN_TOKEN:
            case DOT_TOKEN:
            case OPEN_BRACKET_TOKEN:
            case IS_KEYWORD:
            case RIGHT_ARROW_TOKEN:
                return true;
            default:
                return isBinaryOperator(tokenKind);
        }
    }

    /**
     * Parse member access expression.
     *
     * @param lhsExpr Container expression
     * @return Member access expression
     */
    private STNode parseMemberAccessExpr(STNode lhsExpr) {
        STNode openBracket = parseOpenBracket();

        STNode keyExpr;
        switch (peek().kind) {
            case CLOSE_BRACKET_TOKEN:
                // array-type-desc can have an empty array-len-expr
                keyExpr = STNodeFactory.createEmptyNode();
                break;
            case ASTERISK_TOKEN:
                keyExpr = consume();
                break;
            default:
                keyExpr = parseExpression();
                break;
        }

        STNode closeBracket = parseCloseBracket();
        return STNodeFactory.createIndexedExpressionNode(lhsExpr, openBracket, keyExpr, closeBracket);
    }

    /**
     * Parse close bracket.
     *
     * @return Parsed node
     */
    private STNode parseCloseBracket() {
        STToken token = peek();
        if (token.kind == SyntaxKind.CLOSE_BRACKET_TOKEN) {
            return consume();
        } else {
            Solution sol = recover(token, ParserRuleContext.CLOSE_BRACKET);
            return sol.recoveredNode;
        }
    }

    /**
     * Parse field access expression and method call expression.
     *
     * @param lhsExpr Preceding expression of the field access or method call
     * @return One of <code>field-access-expression</code> or <code>method-call-expression</code>.
     */
    private STNode parseFieldAccessOrMethodCall(STNode lhsExpr) {
        STNode dotToken = parseDotToken();
        STNode fieldOrMethodName = parseIdentifier(ParserRuleContext.FIELD_OR_FUNC_NAME);

        STToken nextToken = peek();
        if (nextToken.kind == SyntaxKind.OPEN_PAREN_TOKEN) {
            // function invocation
            STNode openParen = parseOpenParenthesis();
            STNode args = parseArgsList();
            STNode closeParen = parseCloseParenthesis();
            return STNodeFactory.createMethodCallExpressionNode(lhsExpr, dotToken, fieldOrMethodName, openParen, args,
                    closeParen);
        }

        // Everything else is field-access
        return STNodeFactory.createFieldAccessExpressionNode(lhsExpr, dotToken, fieldOrMethodName);
    }

    /**
     * <p>
     * Parse braced expression.
     * </p>
     * <code>braced-expr := ( expression )</code>
     *
     * @param isRhsExpr Flag indicating whether this is on a rhsExpr of a statement
     * @param allowActions Allow actions
     * @return Parsed node
     */
    private STNode parseBracedExpression(boolean isRhsExpr, boolean allowActions) {
        STNode openParen = parseOpenParenthesis();
        STNode expr;
        if (allowActions) {
            expr = parseActionOrExpression(isRhsExpr);
        } else {
            expr = parseExpression(isRhsExpr);
        }

        STNode closeParen = parseCloseParenthesis();
        if (isAction(expr)) {
            return STNodeFactory.createBracedExpressionNode(SyntaxKind.BRACED_ACTION, openParen, expr, closeParen);
        } else {
            return STNodeFactory.createBracedExpressionNode(SyntaxKind.BRACED_EXPRESSION, openParen, expr, closeParen);
        }
    }

    /**
     * Check whether a given node is an action node.
     *
     * @param node Node to check
     * @return <code>true</code> if the node is an action node. <code>false</code> otherwise
     */
    private boolean isAction(STNode node) {
        switch (node.kind) {
            case REMOTE_METHOD_CALL_ACTION:
            case BRACED_ACTION:
            case CHECK_ACTION:
                return true;
            default:
                return false;
        }
    }

    /**
     * Check whether the given token is an end of a expression.
     *
     * @param tokenKind Token to check
     * @param isRhsExpr Flag indicating whether this is on a rhsExpr of a statement
     * @return <code>true</code> if the token represents an end of a block. <code>false</code> otherwise
     */
    private boolean isEndOfExpression(SyntaxKind tokenKind, boolean isRhsExpr) {
        if (!isRhsExpr) {
            if (isCompoundBinaryOperator(tokenKind)) {
                return true;
            }
            return !isValidExprRhsStart(tokenKind);
        }

        switch (tokenKind) {
            case CLOSE_BRACE_TOKEN:
            case OPEN_BRACE_TOKEN:
            case CLOSE_PAREN_TOKEN:
            case CLOSE_BRACKET_TOKEN:
            case SEMICOLON_TOKEN:
            case COMMA_TOKEN:
            case PUBLIC_KEYWORD:
            case EOF_TOKEN:
            case CONST_KEYWORD:
            case LISTENER_KEYWORD:
            case EQUAL_TOKEN:
            case AT_TOKEN:
            case DOCUMENTATION_LINE:
            case AS_KEYWORD:
            case IN_KEYWORD:
            case BACKTICK_TOKEN:
            case FROM_KEYWORD:
            case WHERE_KEYWORD:
            case LET_KEYWORD:
            case SELECT_KEYWORD:
                return true;
            default:
                return isSimpleType(tokenKind);
        }
    }

    /**
     * Parse basic literals. It is assumed that we come here after validation.
     *
     * @return Parsed node
     */
    private STNode parseBasicLiteral() {
        STToken literalToken = consume();
        return STNodeFactory.createBasicLiteralNode(literalToken.kind, literalToken);
    }

    /**
     * Parse function call expression.
     * <code>function-call-expr := function-reference ( arg-list )
     * function-reference := variable-reference</code>
     *
     * @param identifier Function name
     * @return Function call expression
     */
    private STNode parseFuncCall(STNode identifier) {
        STNode openParen = parseOpenParenthesis();
        STNode args = parseArgsList();
        STNode closeParen = parseCloseParenthesis();
        return STNodeFactory.createFunctionCallExpressionNode(identifier, openParen, args, closeParen);
    }

    /**
     * <p>
     * Parse error constructor expression.
     * </p>
     * <code>
     * error-constructor-expr := error ( arg-list )
     * </code>
     *
     * @return Error constructor expression
     */
    private STNode parseErrorConstructorExpr() {
        return parseFuncCall(parseErrorKeyWord());
    }

    /**
     * Parse function call argument list.
     *
     * @return Parsed args list
     */
    private STNode parseArgsList() {
        startContext(ParserRuleContext.ARG_LIST);
        ArrayList<STNode> argsList = new ArrayList<>();

        STToken token = peek();
        if (isEndOfParametersList(token.kind)) {
            STNode args = STNodeFactory.createNodeList(argsList);
            endContext();
            return args;
        }

        SyntaxKind lastProcessedArgKind = parseFirstArg(argsList);
        parseFollowUpArg(argsList, lastProcessedArgKind);

        STNode args = STNodeFactory.createNodeList(argsList);
        endContext();
        return args;
    }

    /**
     * Parse the first argument of a function call.
     *
     * @param argsList Arguments list to which the parsed argument must be added
     * @return Kind of the argument first argument.
     */
    private SyntaxKind parseFirstArg(ArrayList<STNode> argsList) {
        // Comma precedes the first argument is an empty node, since it doesn't exist.
        STNode leadingComma = STNodeFactory.createEmptyNode();
        STNode arg = parseArg(leadingComma);
        if (SyntaxKind.POSITIONAL_ARG.ordinal() <= arg.kind.ordinal()) {
            argsList.add(arg);
            return arg.kind;
        } else {
            reportInvalidOrderOfArgs(peek(), SyntaxKind.POSITIONAL_ARG, arg.kind);
            return SyntaxKind.POSITIONAL_ARG;
        }
    }

    /**
     * Parse follow up arguments.
     *
     * @param argsList Arguments list to which the parsed argument must be added
     * @param lastProcessedArgKind Kind of the argument processed prior to this
     */
    private void parseFollowUpArg(ArrayList<STNode> argsList, SyntaxKind lastProcessedArgKind) {
        STToken nextToken = peek();
        while (!isEndOfParametersList(nextToken.kind)) {
            STNode leadingComma = parseComma();

            // If there's an extra comma at the end of arguments list, remove it.
            // Then stop the argument parsing.
            nextToken = peek();
            if (isEndOfParametersList(nextToken.kind)) {
                this.errorHandler.reportInvalidNode((STToken) leadingComma, "invalid token " + leadingComma);
                break;
            }

            STNode arg = parseArg(nextToken.kind, leadingComma);
            if (lastProcessedArgKind.ordinal() <= arg.kind.ordinal()) {
                if (lastProcessedArgKind == SyntaxKind.REST_ARG && arg.kind == SyntaxKind.REST_ARG) {
                    this.errorHandler.reportInvalidNode(nextToken, "cannot more than one rest arg");
                } else {
                    argsList.add(arg);
                    lastProcessedArgKind = arg.kind;
                }
            } else {
                reportInvalidOrderOfArgs(nextToken, lastProcessedArgKind, arg.kind);
            }

            nextToken = peek();
        }
    }

    /**
     * Report invalid order of args.
     *
     * @param token Staring token of the arg.
     * @param lastArgKind Kind of the previously processed arg
     * @param argKind Current arg
     */
    private void reportInvalidOrderOfArgs(STToken token, SyntaxKind lastArgKind, SyntaxKind argKind) {
        this.errorHandler.reportInvalidNode(token, "cannot have a " + argKind + " after the " + lastArgKind);
    }

    /**
     * Parse function call argument.
     *
     * @param leadingComma Comma that occurs before the param
     * @return Parsed argument node
     */
    private STNode parseArg(STNode leadingComma) {
        STToken token = peek();
        return parseArg(token.kind, leadingComma);
    }

    private STNode parseArg(SyntaxKind kind, STNode leadingComma) {
        STNode arg;
        switch (kind) {
            case ELLIPSIS_TOKEN:
                STToken ellipsis = consume();
                STNode expr = parseExpression();
                arg = STNodeFactory.createRestArgumentNode(leadingComma, ellipsis, expr);
                break;

            // Identifier can means two things: either its a named-arg, or just an expression.
            case IDENTIFIER_TOKEN:
                // TODO: Handle package-qualified var-refs (i.e: qualified-identifier).
                arg = parseNamedOrPositionalArg(leadingComma);
                break;

            // Any other expression goes here
            case DECIMAL_INTEGER_LITERAL:
            case HEX_INTEGER_LITERAL:
            case STRING_LITERAL:
            case OPEN_PAREN_TOKEN:
            case TRUE_KEYWORD:
            case FALSE_KEYWORD:
            case NULL_KEYWORD:
            default:
                expr = parseExpression();
                arg = STNodeFactory.createPositionalArgumentNode(leadingComma, expr);
                break;
        }

        return arg;
    }

    /**
     * Parse positional or named arg. This method assumed peek()/peek(1)
     * is always an identifier.
     *
     * @param leadingComma Comma that occurs before the param
     * @return Parsed argument node
     */
    private STNode parseNamedOrPositionalArg(STNode leadingComma) {
        STToken secondToken = peek(2);
        switch (secondToken.kind) {
            case EQUAL_TOKEN:
                STNode argNameOrVarRef = STNodeFactory.createSimpleNameReferenceNode(consume());
                STNode equal = parseAssignOp();
                STNode expr = parseExpression();
                return STNodeFactory.createNamedArgumentNode(leadingComma, argNameOrVarRef, equal, expr);
            case COMMA_TOKEN:
            case CLOSE_PAREN_TOKEN:
                argNameOrVarRef = STNodeFactory.createSimpleNameReferenceNode(consume());
                return STNodeFactory.createPositionalArgumentNode(leadingComma, argNameOrVarRef);

            // Treat everything else as a single expression. If something is missing,
            // expression-parsing will recover it.
            case DECIMAL_INTEGER_LITERAL:
            case HEX_INTEGER_LITERAL:
            case STRING_LITERAL:
            case IDENTIFIER_TOKEN:
            case OPEN_PAREN_TOKEN:
            case TRUE_KEYWORD:
            case FALSE_KEYWORD:
            case NULL_KEYWORD:
            case DECIMAL_FLOATING_POINT_LITERAL:
            case HEX_FLOATING_POINT_LITERAL:
            default:
                expr = parseExpression();
                return STNodeFactory.createPositionalArgumentNode(leadingComma, expr);
        }
    }

    /**
     * Parse object type descriptor.
     *
     * @return Parsed node
     */
    private STNode parseObjectTypeDescriptor() {
        startContext(ParserRuleContext.OBJECT_TYPE_DESCRIPTOR);
        STNode objectTypeQualifiers = parseObjectTypeQualifiers();
        STNode objectKeyword = parseObjectKeyword();
        STNode openBrace = parseOpenBrace();
        STNode objectMembers = parseObjectMembers();
        STNode closeBrace = parseCloseBrace();
        endContext();

        return STNodeFactory.createObjectTypeDescriptorNode(objectTypeQualifiers, objectKeyword, openBrace,
                objectMembers, closeBrace);
    }

    /**
     * Parse object type qualifiers.
     *
     * @return Parsed node
     */
    private STNode parseObjectTypeQualifiers() {
        STToken nextToken = peek();
        return parseObjectTypeQualifiers(nextToken.kind);
    }

    private STNode parseObjectTypeQualifiers(SyntaxKind kind) {
        List<STNode> qualifiers = new ArrayList<>();
        STNode firstQualifier;
        switch (kind) {
            case CLIENT_KEYWORD:
                STNode clientKeyword = parseClientKeyword();
                firstQualifier = clientKeyword;
                break;
            case ABSTRACT_KEYWORD:
                STNode abstractKeyword = parseAbstractKeyword();
                firstQualifier = abstractKeyword;
                break;
            case OBJECT_KEYWORD:
                return STNodeFactory.createNodeList(qualifiers);
            default:
                Solution solution = recover(peek(), ParserRuleContext.OBJECT_TYPE_FIRST_QUALIFIER);

                // If the parser recovered by inserting a token, then try to re-parse the same
                // rule with the inserted token. This is done to pick the correct branch
                // to continue the parsing.
                if (solution.action == Action.REMOVE) {
                    return solution.recoveredNode;
                }

                return parseObjectTypeQualifiers(solution.tokenKind);
        }

        // Parse the second qualifier if available.
        STNode secondQualifier = parseObjectTypeSecondQualifier(firstQualifier);

        qualifiers.add(firstQualifier);
        if (secondQualifier != null) {
            qualifiers.add(secondQualifier);
        }
        return STNodeFactory.createNodeList(qualifiers);
    }

    private STNode parseObjectTypeSecondQualifier(STNode firstQualifier) {
        STToken nextToken = peek();
        return parseObjectTypeSecondQualifier(nextToken.kind, firstQualifier);
    }

    private STNode parseObjectTypeSecondQualifier(SyntaxKind kind, STNode firstQualifier) {
        if (firstQualifier.kind != kind) {
            switch (kind) {
                case CLIENT_KEYWORD:
                    return parseClientKeyword();
                case ABSTRACT_KEYWORD:
                    return parseAbstractKeyword();
                case OBJECT_KEYWORD:
                    return null;
                default:
                    break;
            }
        }

        Solution solution = recover(peek(), ParserRuleContext.OBJECT_TYPE_SECOND_QUALIFIER, firstQualifier);

        // If the parser recovered by inserting a token, then try to re-parse the same
        // rule with the inserted token. This is done to pick the correct branch
        // to continue the parsing.
        if (solution.action == Action.REMOVE) {
            return solution.recoveredNode;
        }

        return parseObjectTypeSecondQualifier(solution.tokenKind, firstQualifier);
    }

    /**
     * Parse client keyword.
     *
     * @return Parsed node
     */
    private STNode parseClientKeyword() {
        STToken token = peek();
        if (token.kind == SyntaxKind.CLIENT_KEYWORD) {
            return consume();
        } else {
            Solution sol = recover(token, ParserRuleContext.CLIENT_KEYWORD);
            return sol.recoveredNode;
        }
    }

    /**
     * Parse abstract keyword.
     *
     * @return Parsed node
     */
    private STNode parseAbstractKeyword() {
        STToken token = peek();
        if (token.kind == SyntaxKind.ABSTRACT_KEYWORD) {
            return consume();
        } else {
            Solution sol = recover(token, ParserRuleContext.ABSTRACT_KEYWORD);
            return sol.recoveredNode;
        }
    }

    /**
     * Parse object keyword.
     *
     * @return Parsed node
     */
    private STNode parseObjectKeyword() {
        STToken token = peek();
        if (token.kind == SyntaxKind.OBJECT_KEYWORD) {
            return consume();
        } else {
            Solution sol = recover(token, ParserRuleContext.OBJECT_KEYWORD);
            return sol.recoveredNode;
        }
    }

    /**
     * Parse object members.
     *
     * @return Parsed node
     */
    private STNode parseObjectMembers() {
        ArrayList<STNode> objectMembers = new ArrayList<>();
        STToken nextToken = peek();
        while (!isEndOfObjectTypeNode(nextToken.kind)) {
            startContext(ParserRuleContext.OBJECT_MEMBER);
            STNode member = parseObjectMember(nextToken.kind);
            endContext();

            // Null member indicates the end of object members
            if (member == null) {
                break;
            }
            objectMembers.add(member);
            nextToken = peek();
        }

        return STNodeFactory.createNodeList(objectMembers);
    }

    private STNode parseObjectMember() {
        STToken nextToken = peek();
        return parseObjectMember(nextToken.kind);
    }

    private STNode parseObjectMember(SyntaxKind nextTokenKind) {
        STNode metadata;
        switch (nextTokenKind) {
            case EOF_TOKEN:
            case CLOSE_BRACE_TOKEN:
                // Null return indicates the end of object members
                return null;
            case ASTERISK_TOKEN:
            case PUBLIC_KEYWORD:
            case PRIVATE_KEYWORD:
            case REMOTE_KEYWORD:
            case FUNCTION_KEYWORD:
                metadata = createEmptyMetadata();
                break;
            case DOCUMENTATION_LINE:
            case AT_TOKEN:
                metadata = parseMetaData(nextTokenKind);
                nextTokenKind = peek().kind;
                break;
            default:
                if (isTypeStartingToken(nextTokenKind)) {
                    metadata = createEmptyMetadata();
                    break;
                }

                Solution solution = recover(peek(), ParserRuleContext.OBJECT_MEMBER);

                // If the parser recovered by inserting a token, then try to re-parse the same
                // rule with the inserted token. This is done to pick the correct branch
                // to continue the parsing.
                if (solution.action == Action.REMOVE) {
                    return solution.recoveredNode;
                }

                return parseObjectMember(solution.tokenKind);
        }

        return parseObjectMember(nextTokenKind, metadata);
    }

    private STNode parseObjectMember(SyntaxKind nextTokenKind, STNode metadata) {
        STNode member;
        switch (nextTokenKind) {
            case EOF_TOKEN:
            case CLOSE_BRACE_TOKEN:
                // TODO report metadata
                return null;
            case ASTERISK_TOKEN:
                STNode asterisk = consume();
                STNode type = parseTypeReference();
                STNode semicolonToken = parseSemicolon();
                member = STNodeFactory.createTypeReferenceNode(asterisk, type, semicolonToken);
                break;
            case PUBLIC_KEYWORD:
            case PRIVATE_KEYWORD:
                STNode visibilityQualifier = parseObjectMemberVisibility();
                member = parseObjectMethodOrField(metadata, visibilityQualifier);
                break;
            case REMOTE_KEYWORD:
                member = parseObjectMethodOrField(metadata, STNodeFactory.createEmptyNode());
                break;
            case FUNCTION_KEYWORD:
                member = parseObjectMethod(metadata, STNodeFactory.createEmptyNode());
                break;
            default:
                if (isTypeStartingToken(nextTokenKind)) {
                    member = parseObjectField(metadata, STNodeFactory.createEmptyNode());
                    break;
                }

                Solution solution = recover(peek(), ParserRuleContext.OBJECT_MEMBER_WITHOUT_METADATA);

                // If the parser recovered by inserting a token, then try to re-parse the same
                // rule with the inserted token. This is done to pick the correct branch
                // to continue the parsing.
                if (solution.action == Action.REMOVE) {
                    return solution.recoveredNode;
                }

                return parseObjectMember(solution.tokenKind);
        }

        return member;
    }

    private STNode parseObjectMethodOrField(STNode metadata, STNode methodQualifiers) {
        STToken nextToken = peek(1);
        STToken nextNextToken = peek(2);
        return parseObjectMethodOrField(nextToken.kind, nextNextToken.kind, metadata, methodQualifiers);
    }

    /**
     * Parse an object member, given the visibility modifier. Object member can have
     * only one visibility qualifier. This mean the methodQualifiers list can have
     * one qualifier at-most.
     *
     * @param visibilityQualifiers Visibility qualifiers. A modifier can be
     *            a syntax node with either 'PUBLIC' or 'PRIVATE'.
     * @param nextTokenKind Next token kind
     * @param nextNextTokenKind Kind of the token after the
     * @param metadata Metadata
     * @param visibilityQualifiers Visibility qualifiers
     * @return Parse object member node
     */
    private STNode parseObjectMethodOrField(SyntaxKind nextTokenKind, SyntaxKind nextNextTokenKind, STNode metadata,
                                            STNode visibilityQualifiers) {
        switch (nextTokenKind) {
            case REMOTE_KEYWORD:
                STNode remoteKeyword = parseRemoteKeyword();
                ArrayList<STNode> methodQualifiers = new ArrayList<>();
                if (visibilityQualifiers.kind != SyntaxKind.NONE) {
                    methodQualifiers.add(visibilityQualifiers);
                }
                methodQualifiers.add(remoteKeyword);
                return parseObjectMethod(metadata, STNodeFactory.createNodeList(methodQualifiers));
            case FUNCTION_KEYWORD:
                return parseObjectMethod(metadata, visibilityQualifiers);

            // All 'type starting tokens' here. should be same as 'parseTypeDescriptor(...)'
            case IDENTIFIER_TOKEN:
                if (nextNextTokenKind != SyntaxKind.OPEN_PAREN_TOKEN) {
                    // Here we try to catch the common user error of missing the function keyword.
                    // In such cases, lookahead for the open-parenthesis and figure out whether
                    // this is an object-method with missing name. If yes, then try to recover.
                    return parseObjectField(metadata, visibilityQualifiers);
                }
                break;
            default:
                if (isTypeStartingToken(nextTokenKind)) {
                    return parseObjectField(metadata, visibilityQualifiers);
                }
                break;
        }

        Solution solution = recover(peek(), ParserRuleContext.OBJECT_FUNC_OR_FIELD_WITHOUT_VISIBILITY, metadata,
                visibilityQualifiers);

        // If the parser recovered by inserting a token, then try to re-parse the same
        // rule with the inserted token. This is done to pick the correct branch
        // to continue the parsing.
        if (solution.action == Action.REMOVE) {
            return solution.recoveredNode;
        }

        return parseObjectMethodOrField(solution.tokenKind, nextTokenKind, metadata, visibilityQualifiers);
    }

    /**
     * Parse object visibility. Visibility can be <code>public</code> or <code>private</code>.
     *
     * @return Parsed node
     */
    private STNode parseObjectMemberVisibility() {
        STToken token = peek();
        if (token.kind == SyntaxKind.PUBLIC_KEYWORD || token.kind == SyntaxKind.PRIVATE_KEYWORD) {
            return consume();
        } else {
            Solution sol = recover(token, ParserRuleContext.PUBLIC_KEYWORD);
            return sol.recoveredNode;
        }
    }

    private STNode parseRemoteKeyword() {
        STToken token = peek();
        if (token.kind == SyntaxKind.REMOTE_KEYWORD) {
            return consume();
        } else {
            Solution sol = recover(token, ParserRuleContext.REMOTE_KEYWORD);
            return sol.recoveredNode;
        }
    }

    private STNode parseObjectField(STNode metadata, STNode methodQualifiers) {
        STNode type = parseTypeDescriptor(ParserRuleContext.TYPE_DESC_BEFORE_IDENTIFIER);
        STNode fieldName = parseVariableName();
        return parseObjectFieldRhs(metadata, methodQualifiers, type, fieldName);
    }

    /**
     * Parse object field rhs, and complete the object field parsing. Returns the parsed object field.
     *
     * @param metadata Metadata
     * @param visibilityQualifier Visibility qualifier
     * @param type Type descriptor
     * @param fieldName Field name
     * @return Parsed object field
     */
    private STNode parseObjectFieldRhs(STNode metadata, STNode visibilityQualifier, STNode type, STNode fieldName) {
        STToken nextToken = peek();
        return parseObjectFieldRhs(nextToken.kind, metadata, visibilityQualifier, type, fieldName);
    }

    /**
     * Parse object field rhs, and complete the object field parsing. Returns the parsed object field.
     *
     * @param nextTokenKind Kind of the next token
     * @param metadata Metadata
     * @param visibilityQualifier Visibility qualifier
     * @param type Type descriptor
     * @param fieldName Field name
     * @return Parsed object field
     */
    private STNode parseObjectFieldRhs(SyntaxKind nextTokenKind, STNode metadata, STNode visibilityQualifier,
                                       STNode type, STNode fieldName) {
        STNode equalsToken;
        STNode expression;
        STNode semicolonToken;
        switch (nextTokenKind) {
            case SEMICOLON_TOKEN:
                equalsToken = STNodeFactory.createEmptyNode();
                expression = STNodeFactory.createEmptyNode();
                semicolonToken = parseSemicolon();
                break;
            case EQUAL_TOKEN:
                equalsToken = parseAssignOp();
                expression = parseExpression();
                semicolonToken = parseSemicolon();
                break;
            default:
                STToken token = peek();
                Solution solution = recover(token, ParserRuleContext.OBJECT_FIELD_RHS, metadata, visibilityQualifier,
                        type, fieldName);

                // If the parser recovered by inserting a token, then try to re-parse the same
                // rule with the inserted token. This is done to pick the correct branch
                // to continue the parsing.
                if (solution.action == Action.REMOVE) {
                    return solution.recoveredNode;
                }

                return parseObjectFieldRhs(solution.tokenKind, metadata, visibilityQualifier, type, fieldName);
        }

        return STNodeFactory.createObjectFieldNode(metadata, visibilityQualifier, type, fieldName, equalsToken,
                expression, semicolonToken);
    }

    private STNode parseObjectMethod(STNode metadata, STNode methodQualifiers) {
        return parseFuncDefOrFuncTypeDesc(metadata, methodQualifiers);
    }

    /**
     * Parse if-else statement.
     * <code>
     * if-else-stmt := if expression block-stmt [else-block]
     * </code>
     *
     * @return If-else block
     */
    private STNode parseIfElseBlock() {
        startContext(ParserRuleContext.IF_BLOCK);
        STNode ifKeyword = parseIfKeyword();
        STNode condition = parseExpression();
        STNode ifBody = parseBlockNode();
        endContext();

        STNode elseBody = parseElseBlock();
        return STNodeFactory.createIfElseStatementNode(ifKeyword, condition, ifBody, elseBody);
    }

    /**
     * Parse if-keyword.
     *
     * @return Parsed if-keyword node
     */
    private STNode parseIfKeyword() {
        STToken token = peek();
        if (token.kind == SyntaxKind.IF_KEYWORD) {
            return consume();
        } else {
            Solution sol = recover(token, ParserRuleContext.IF_KEYWORD);
            return sol.recoveredNode;
        }
    }

    /**
     * Parse else-keyword.
     *
     * @return Parsed else keyword node
     */
    private STNode parseElseKeyword() {
        STToken token = peek();
        if (token.kind == SyntaxKind.ELSE_KEYWORD) {
            return consume();
        } else {
            Solution sol = recover(token, ParserRuleContext.ELSE_KEYWORD);
            return sol.recoveredNode;
        }
    }

    /**
     * Parse block node.
     * <code>
     * block-stmt := { sequence-stmt }
     * sequence-stmt := statement*
     * </code>
     *
     * @return Parse block node
     */
    private STNode parseBlockNode() {
        startContext(ParserRuleContext.BLOCK_STMT);
        STNode openBrace = parseOpenBrace();
        STNode stmts = parseStatements();
        STNode closeBrace = parseCloseBrace();
        endContext();
        return STNodeFactory.createBlockStatementNode(openBrace, stmts, closeBrace);
    }

    /**
     * Parse else block.
     * <code>else-block := else (if-else-stmt | block-stmt)</code>
     *
     * @return Else block
     */
    private STNode parseElseBlock() {
        STToken nextToken = peek();
        if (nextToken.kind != SyntaxKind.ELSE_KEYWORD) {
            return STNodeFactory.createEmptyNode();
        }

        STNode elseKeyword = parseElseKeyword();
        STNode elseBody = parseElseBody();
        return STNodeFactory.createElseBlockNode(elseKeyword, elseBody);
    }

    /**
     * Parse else node body.
     * <code>else-body := if-else-stmt | block-stmt</code>
     *
     * @return Else node body
     */
    private STNode parseElseBody() {
        STToken nextToken = peek();
        return parseElseBody(nextToken.kind);
    }

    private STNode parseElseBody(SyntaxKind nextTokenKind) {
        switch (nextTokenKind) {
            case IF_KEYWORD:
                return parseIfElseBlock();
            case OPEN_BRACE_TOKEN:
                return parseBlockNode();
            default:
                STToken token = peek();
                Solution solution = recover(token, ParserRuleContext.ELSE_BODY);

                // If the parser recovered by inserting a token, then try to re-parse the same
                // rule with the inserted token. This is done to pick the correct branch
                // to continue the parsing.
                if (solution.action == Action.REMOVE) {
                    return solution.recoveredNode;
                }

                return parseElseBody(solution.tokenKind);
        }
    }

    /**
     * Parse while statement.
     * <code>while-stmt := while expression block-stmt</code>
     *
     * @return While statement
     */
    private STNode parseWhileStatement() {
        startContext(ParserRuleContext.WHILE_BLOCK);
        STNode whileKeyword = parseWhileKeyword();
        STNode condition = parseExpression();
        STNode whileBody = parseBlockNode();
        endContext();
        return STNodeFactory.createWhileStatementNode(whileKeyword, condition, whileBody);
    }

    /**
     * Parse while-keyword.
     *
     * @return While-keyword node
     */
    private STNode parseWhileKeyword() {
        STToken token = peek();
        if (token.kind == SyntaxKind.WHILE_KEYWORD) {
            return consume();
        } else {
            Solution sol = recover(token, ParserRuleContext.WHILE_KEYWORD);
            return sol.recoveredNode;
        }
    }

    /**
     * Parse panic statement.
     * <code>panic-stmt := panic expression ;</code>
     *
     * @return Panic statement
     */
    private STNode parsePanicStatement() {
        startContext(ParserRuleContext.PANIC_STMT);
        STNode panicKeyword = parsePanicKeyword();
        STNode expression = parseExpression();
        STNode semicolon = parseSemicolon();
        endContext();
        return STNodeFactory.createPanicStatementNode(panicKeyword, expression, semicolon);
    }

    /**
     * Parse panic-keyword.
     *
     * @return Panic-keyword node
     */
    private STNode parsePanicKeyword() {
        STToken token = peek();
        if (token.kind == SyntaxKind.PANIC_KEYWORD) {
            return consume();
        } else {
            Solution sol = recover(token, ParserRuleContext.PANIC_KEYWORD);
            return sol.recoveredNode;
        }
    }

    /**
     * Parse check expression. This method is used to parse both check expression
     * as well as check action.
     *
     * <p>
     * <code>
     * checking-expr := checking-keyword expression
     * checking-action := checking-keyword action
     * </code>
     *
     * @param allowActions Allow actions
     * @param isRhsExpr Is rhs expression
     * @return Check expression node
     */
    private STNode parseCheckExpression(boolean isRhsExpr, boolean allowActions) {
        STNode checkingKeyword = parseCheckingKeyword();
        STNode expr = parseExpression(OperatorPrecedence.UNARY, isRhsExpr, allowActions);
        if (isAction(expr)) {
            return STNodeFactory.createCheckExpressionNode(SyntaxKind.CHECK_ACTION, checkingKeyword, expr);
        } else {
            return STNodeFactory.createCheckExpressionNode(SyntaxKind.CHECK_EXPRESSION, checkingKeyword, expr);
        }
    }

    /**
     * Parse checking keyword.
     * <p>
     * <code>
     * checking-keyword := check | checkpanic
     * </code>
     *
     * @return Parsed node
     */
    private STNode parseCheckingKeyword() {
        STToken token = peek();
        if (token.kind == SyntaxKind.CHECK_KEYWORD || token.kind == SyntaxKind.CHECKPANIC_KEYWORD) {
            return consume();
        } else {
            Solution sol = recover(token, ParserRuleContext.CHECKING_KEYWORD);
            return sol.recoveredNode;
        }
    }

    /**
     *
     * Parse continue statement.
     * <code>continue-stmt := continue ; </code>
     *
     * @return continue statement
     */
    private STNode parseContinueStatement() {
        startContext(ParserRuleContext.CONTINUE_STATEMENT);
        STNode continueKeyword = parseContinueKeyword();
        STNode semicolon = parseSemicolon();
        endContext();
        return STNodeFactory.createContinueStatementNode(continueKeyword, semicolon);
    }

    /**
     * Parse continue-keyword.
     *
     * @return continue-keyword node
     */
    private STNode parseContinueKeyword() {
        STToken token = peek();
        if (token.kind == SyntaxKind.CONTINUE_KEYWORD) {
            return consume();
        } else {
            Solution sol = recover(token, ParserRuleContext.CONTINUE_KEYWORD);
            return sol.recoveredNode;
        }
    }

    /**
     * Parse return statement.
     * <code>return-stmt := return [ action-or-expr ] ;</code>
     *
     * @return Return statement
     */
    private STNode parseReturnStatement() {
        startContext(ParserRuleContext.RETURN_STMT);
        STNode returnKeyword = parseReturnKeyword();
        STNode returnRhs = parseReturnStatementRhs(returnKeyword);
        endContext();
        return returnRhs;
    }

    /**
     * Parse return-keyword.
     *
     * @return Return-keyword node
     */
    private STNode parseReturnKeyword() {
        STToken token = peek();
        if (token.kind == SyntaxKind.RETURN_KEYWORD) {
            return consume();
        } else {
            Solution sol = recover(token, ParserRuleContext.RETURN_KEYWORD);
            return sol.recoveredNode;
        }
    }

    /**
     * Parse break statement.
     * <code>break-stmt := break ; </code>
     *
     * @return break statement
     */
    private STNode parseBreakStatement() {
        startContext(ParserRuleContext.BREAK_STATEMENT);
        STNode breakKeyword = parseBreakKeyword();
        STNode semicolon = parseSemicolon();
        endContext();
        return STNodeFactory.createBreakStatementNode(breakKeyword, semicolon);
    }

    /**
     * Parse break-keyword.
     *
     * @return break-keyword node
     */
    private STNode parseBreakKeyword() {
        STToken token = peek();
        if (token.kind == SyntaxKind.BREAK_KEYWORD) {
            return consume();
        } else {
            Solution sol = recover(token, ParserRuleContext.BREAK_KEYWORD);
            return sol.recoveredNode;
        }
    }

    /**
     * <p>
     * Parse the right hand side of a return statement.
     * </p>
     * <code>
     * return-stmt-rhs := ; |  action-or-expr ;
     * </code>
     *
     * @return Parsed node
     */
    private STNode parseReturnStatementRhs(STNode returnKeyword) {
        STNode expr;
        STNode semicolon;
        STToken token = peek();

        switch (token.kind) {
            case SEMICOLON_TOKEN:
                expr = STNodeFactory.createEmptyNode();
                break;
            default:
                expr = parseActionOrExpression();
                break;
        }

        semicolon = parseSemicolon();
        return STNodeFactory.createReturnStatementNode(returnKeyword, expr, semicolon);
    }

    /**
     * Parse mapping constructor expression.
     * <p>
     * <code>mapping-constructor-expr := { [field (, field)*] }</code>
     *
     * @return Parsed node
     */
    private STNode parseMappingConstructorExpr() {
        startContext(ParserRuleContext.MAPPING_CONSTRUCTOR);
        STNode openBrace = parseOpenBrace();
        STNode fields = parseMappingConstructorFields();
        STNode closeBrace = parseCloseBrace();
        endContext();
        return STNodeFactory.createMappingConstructorExpressionNode(openBrace, fields, closeBrace);
    }

    /**
     * Parse mapping constructor fields.
     *
     * @return Parsed node
     */
    private STNode parseMappingConstructorFields() {
        List<STNode> fields = new ArrayList<>();
        STToken nextToken = peek();
        if (isEndOfMappingConstructor(nextToken.kind)) {
            return STNodeFactory.createNodeList(fields);
        }

        // Parse first field mapping, that has no leading comma
        STNode leadingComma = STNodeFactory.createEmptyNode();
        STNode field = parseMappingField(leadingComma);
        fields.add(field);

        // Parse the remaining field mappings
        nextToken = peek();
        while (!isEndOfMappingConstructor(nextToken.kind)) {
            leadingComma = parseComma();
            field = parseMappingField(leadingComma);
            fields.add(field);
            nextToken = peek();
        }

        return STNodeFactory.createNodeList(fields);
    }

    private boolean isEndOfMappingConstructor(SyntaxKind tokenKind) {
        switch (tokenKind) {
            case IDENTIFIER_TOKEN:
                return false;
            case EOF_TOKEN:
            case AT_TOKEN:
            case DOCUMENTATION_LINE:
            case CLOSE_BRACE_TOKEN:
            case CLOSE_PAREN_TOKEN:
            case CLOSE_BRACKET_TOKEN:
            case OPEN_BRACE_TOKEN:
            case SEMICOLON_TOKEN:
            case PUBLIC_KEYWORD:
            case PRIVATE_KEYWORD:
            case FUNCTION_KEYWORD:
            case RETURNS_KEYWORD:
            case SERVICE_KEYWORD:
            case TYPE_KEYWORD:
            case LISTENER_KEYWORD:
            case CONST_KEYWORD:
            case FINAL_KEYWORD:
            case RESOURCE_KEYWORD:
                return true;
            default:
                return isSimpleType(tokenKind);
        }
    }

    /**
     * Parse mapping constructor field.
     * <p>
     * <code>field := specific-field | computed-name-field | spread-field</code>
     *
     * @param leadingComma Leading comma
     * @return Parsed node
     */
    private STNode parseMappingField(STNode leadingComma) {
        STToken nextToken = peek();
        return parseMappingField(nextToken.kind, leadingComma);
    }

    private STNode parseMappingField(SyntaxKind tokenKind, STNode leadingComma) {
        switch (tokenKind) {
            case IDENTIFIER_TOKEN:
                return parseSpecificFieldWithOptionValue(leadingComma);
            case STRING_LITERAL:
                STNode key = parseStringLiteral();
                STNode colon = parseColon();
                STNode valueExpr = parseExpression();
                return STNodeFactory.createSpecificFieldNode(leadingComma, key, colon, valueExpr);
            case OPEN_BRACKET_TOKEN:
                return parseComputedField(leadingComma);
            case ELLIPSIS_TOKEN:
                STNode ellipsis = parseEllipsis();
                STNode expr = parseExpression();
                return STNodeFactory.createSpreadFieldNode(leadingComma, ellipsis, expr);
            default:
                STToken token = peek();
                Solution solution = recover(token, ParserRuleContext.MAPPING_FIELD, leadingComma);

                // If the parser recovered by inserting a token, then try to re-parse the same
                // rule with the inserted token. This is done to pick the correct branch
                // to continue the parsing.
                if (solution.action == Action.REMOVE) {
                    return solution.recoveredNode;
                }

                return parseMappingField(solution.tokenKind, leadingComma);
        }
    }

    /**
     * Parse mapping constructor specific-field with an optional value.
     *
     * @param leadingComma
     * @return Parsed node
     */
    private STNode parseSpecificFieldWithOptionValue(STNode leadingComma) {
        STNode key = parseIdentifier(ParserRuleContext.MAPPING_FIELD_NAME);
        return parseSpecificFieldRhs(leadingComma, key);
    }

    private STNode parseSpecificFieldRhs(STNode leadingComma, STNode key) {
        STToken nextToken = peek();
        return parseSpecificFieldRhs(nextToken.kind, leadingComma, key);
    }

    private STNode parseSpecificFieldRhs(SyntaxKind tokenKind, STNode leadingComma, STNode key) {
        STNode colon;
        STNode valueExpr;

        switch (tokenKind) {
            case COLON_TOKEN:
                colon = parseColon();
                valueExpr = parseExpression();
                break;
            case COMMA_TOKEN:
                colon = STNodeFactory.createEmptyNode();
                valueExpr = STNodeFactory.createEmptyNode();
                break;
            default:
                if (isEndOfMappingConstructor(tokenKind)) {
                    colon = STNodeFactory.createEmptyNode();
                    valueExpr = STNodeFactory.createEmptyNode();
                    break;
                }

                STToken token = peek();
                Solution solution = recover(token, ParserRuleContext.SPECIFIC_FIELD_RHS, leadingComma, key);

                // If the parser recovered by inserting a token, then try to re-parse the same
                // rule with the inserted token. This is done to pick the correct branch
                // to continue the parsing.
                if (solution.action == Action.REMOVE) {
                    return solution.recoveredNode;
                }

                return parseSpecificFieldRhs(solution.tokenKind, leadingComma, key);

        }
        return STNodeFactory.createSpecificFieldNode(leadingComma, key, colon, valueExpr);
    }

    /**
     * Parse string literal.
     *
     * @return Parsed node
     */
    private STNode parseStringLiteral() {
        STToken token = peek();
        if (token.kind == SyntaxKind.STRING_LITERAL) {
            return consume();
        } else {
            Solution sol = recover(token, ParserRuleContext.STRING_LITERAL);
            return sol.recoveredNode;
        }
    }

    /**
     * Parse colon token.
     *
     * @return Parsed node
     */
    private STNode parseColon() {
        STToken token = peek();
        if (token.kind == SyntaxKind.COLON_TOKEN) {
            return consume();
        } else {
            Solution sol = recover(token, ParserRuleContext.COLON);
            return sol.recoveredNode;
        }
    }

    /**
     * Parse computed-name-field of a mapping constructor expression.
     * <p>
     * <code>computed-name-field := [ field-name-expr ] : value-expr</code>
     *
     * @param leadingComma Leading comma
     * @return Parsed node
     */
    private STNode parseComputedField(STNode leadingComma) {
        // Parse computed field name
        startContext(ParserRuleContext.COMPUTED_FIELD_NAME);
        STNode openBracket = parseOpenBracket();
        STNode fieldNameExpr = parseExpression();
        STNode closeBracket = parseCloseBracket();
        endContext();

        // Parse rhs
        STNode colon = parseColon();
        STNode valueExpr = parseExpression();
        return STNodeFactory.createComputedNameFieldNode(leadingComma, openBracket, fieldNameExpr, closeBracket, colon,
                valueExpr);
    }

    /**
     * Parse open bracket.
     *
     * @return Parsed node
     */
    private STNode parseOpenBracket() {
        STToken token = peek();
        if (token.kind == SyntaxKind.OPEN_BRACKET_TOKEN) {
            return consume();
        } else {
            Solution sol = recover(token, ParserRuleContext.OPEN_BRACKET);
            return sol.recoveredNode;
        }
    }

    /**
     * <p>
     * Parse compound assignment statement, which takes the following format.
     * </p>
     * <code>assignment-stmt := lvexpr CompoundAssignmentOperator action-or-expr ;</code>
     *
     * @return Parsed node
     */
    private STNode parseCompoundAssignmentStmt() {
        startContext(ParserRuleContext.COMPOUND_ASSIGNMENT_STMT);
        STNode varName = parseVariableName();
        STNode compoundAssignmentStmt = parseCompoundAssignmentStmtRhs(varName);
        endContext();
        return compoundAssignmentStmt;
    }

    /**
     * <p>
     * Parse the RHS portion of the compound assignment.
     * </p>
     * <code>compound-assignment-stmt-rhs := CompoundAssignmentOperator action-or-expr ;</code>
     *
     * @param lvExpr LHS expression
     * @return Parsed node
     */
    private STNode parseCompoundAssignmentStmtRhs(STNode lvExpr) {
        validateLVExpr(lvExpr);
        STNode binaryOperator = parseCompoundBinaryOperator();
        STNode equalsToken = parseAssignOp();
        STNode expr = parseActionOrExpression();
        STNode semicolon = parseSemicolon();
        return STNodeFactory.createCompoundAssignmentStatementNode(lvExpr, binaryOperator, equalsToken, expr,
                semicolon);
    }

    /**
     * Parse compound binary operator.
     * <code>BinaryOperator := + | - | * | / | & | | | ^ | << | >> | >>></code>
     *
     * @return Parsed node
     */
    private STNode parseCompoundBinaryOperator() {
        STToken token = peek();
        if (isCompoundBinaryOperator(token.kind)) {
            return consume();
        } else {
            Solution sol = recover(token, ParserRuleContext.COMPOUND_BINARY_OPERATOR);
            return sol.recoveredNode;
        }
    }

    /**
     * Parse service declaration.
     * <p>
     * <code>
     * service-decl := metadata service [variable-name] on expression-list service-body-block
     * <br/>
     * expression-list := expression (, expression)*
     * </code>
     *
     * @param metadata Metadata
     * @return Parsed node
     */
    private STNode parseServiceDecl(STNode metadata) {
        startContext(ParserRuleContext.SERVICE_DECL);
        STNode serviceKeyword = parseServiceKeyword();
        STNode serviceDecl = parseServiceRhs(metadata, serviceKeyword);
        endContext();
        return serviceDecl;
    }

    /**
     * Parse rhs of the service declaration.
     * <p>
     * <code>
     * service-rhs := [variable-name] on expression-list service-body-block
     * </code>
     *
     * @param metadata Metadata
     * @param serviceKeyword Service keyword
     * @return Parsed node
     */
    private STNode parseServiceRhs(STNode metadata, STNode serviceKeyword) {
        STNode serviceName = parseServiceName();
        STNode onKeyword = parseOnKeyword();
        STNode expressionList = parseListeners();
        STNode serviceBody = parseServiceBody();
        STNode service = STNodeFactory.createServiceDeclarationNode(metadata, serviceKeyword, serviceName, onKeyword,
                expressionList, serviceBody);
        return service;
    }

    private STNode parseServiceName() {
        STToken nextToken = peek();
        return parseServiceName(nextToken.kind);
    }

    private STNode parseServiceName(SyntaxKind kind) {
        switch (kind) {
            case IDENTIFIER_TOKEN:
                return parseIdentifier(ParserRuleContext.SERVICE_NAME);
            case ON_KEYWORD:
                return STNodeFactory.createEmptyNode();
            default:
                STToken token = peek();
                Solution solution = recover(token, ParserRuleContext.OPTIONAL_SERVICE_NAME);

                // If the parser recovered by inserting a token, then try to re-parse the same
                // rule with the inserted token. This is done to pick the correct branch
                // to continue the parsing.
                if (solution.action == Action.REMOVE) {
                    return solution.recoveredNode;
                }

                return parseServiceName(solution.tokenKind);
        }
    }

    /**
     * Parse service keyword.
     *
     * @return Parsed node
     */
    private STNode parseServiceKeyword() {
        STToken token = peek();
        if (token.kind == SyntaxKind.SERVICE_KEYWORD) {
            return consume();
        } else {
            Solution sol = recover(token, ParserRuleContext.SERVICE_KEYWORD);
            return sol.recoveredNode;
        }
    }

    /**
     * Check whether the given token kind is a compound binary operator.
     * <p>
     * <code>compound-binary-operator := + | - | * | / | & | | | ^ | << | >> | >>></code>
     *
     * @param tokenKind STToken kind
     * @return <code>true</code> if the token kind refers to a binary operator. <code>false</code> otherwise
     */
    private boolean isCompoundBinaryOperator(SyntaxKind tokenKind) {
        switch (tokenKind) {
            case PLUS_TOKEN:
            case MINUS_TOKEN:
            case SLASH_TOKEN:
            case ASTERISK_TOKEN:
            case BITWISE_AND_TOKEN:
            case BITWISE_XOR_TOKEN:
            case PIPE_TOKEN:
                return getNextNextToken(tokenKind).kind == SyntaxKind.EQUAL_TOKEN;
            default:
                return false;
        }
    }

    /**
     * Parse on keyword.
     *
     * @return Parsed node
     */
    private STNode parseOnKeyword() {
        STToken token = peek();
        if (token.kind == SyntaxKind.ON_KEYWORD) {
            return consume();
        } else {
            Solution sol = recover(token, ParserRuleContext.ON_KEYWORD);
            return sol.recoveredNode;
        }
    }

    /**
     * Parse listener references.
     * <p>
     * <code>expression-list := expression (, expression)*</code>
     *
     * @return Parsed node
     */
    private STNode parseListeners() {
        // TODO: Change body to align with parseOptionalExpressionsList()
        startContext(ParserRuleContext.LISTENERS_LIST);
        List<STNode> listeners = new ArrayList<>();

        STToken nextToken = peek();
        if (isEndOfExpressionsList(nextToken.kind)) {
            endContext();
            this.errorHandler.reportMissingTokenError("missing expression");
            return STNodeFactory.createMissingToken(SyntaxKind.IDENTIFIER_TOKEN);
        }

        // Parse first expression, that has no leading comma
        STNode leadingComma = STNodeFactory.createEmptyNode();
        STNode exprListItem = parseExpressionListItem(leadingComma);
        listeners.add(exprListItem);

        // Parse the remaining expressions
        nextToken = peek();
        while (!isEndOfExpressionsList(nextToken.kind)) {
            leadingComma = parseComma();
            exprListItem = parseExpressionListItem(leadingComma);
            listeners.add(exprListItem);
            nextToken = peek();
        }

        endContext();
        return STNodeFactory.createNodeList(listeners);
    }

    private boolean isEndOfExpressionsList(SyntaxKind tokenKind) {
        switch (tokenKind) {
            case COMMA_TOKEN:
            case IDENTIFIER_TOKEN:
                return false;
            case CLOSE_BRACE_TOKEN:
            case CLOSE_PAREN_TOKEN:
            case CLOSE_BRACKET_TOKEN:
            case OPEN_BRACE_TOKEN:
            case SEMICOLON_TOKEN:
            case PUBLIC_KEYWORD:
            case FUNCTION_KEYWORD:
            case EOF_TOKEN:
            case RESOURCE_KEYWORD:
            case LISTENER_KEYWORD:
            case AT_TOKEN:
            case DOCUMENTATION_LINE:
            case PRIVATE_KEYWORD:
            case RETURNS_KEYWORD:
            case SERVICE_KEYWORD:
            case TYPE_KEYWORD:
            case CONST_KEYWORD:
            case FINAL_KEYWORD:
                return true;
            default:
                return isSimpleType(tokenKind);
        }
    }

    /**
     * Parse expression list item.
     *
     * @param leadingComma Leading comma
     * @return Parsed node
     */
    private STNode parseExpressionListItem(STNode leadingComma) {
        STNode expr = parseExpression();
        return STNodeFactory.createExpressionListItemNode(leadingComma, expr);
    }

    /**
     * Parse service body.
     * <p>
     * <code>
     * service-body-block := { service-method-defn* }
     * </code>
     *
     * @return Parsed node
     */
    private STNode parseServiceBody() {
        STNode openBrace = parseOpenBrace();
        STNode resources = parseResources();
        STNode closeBrace = parseCloseBrace();
        return STNodeFactory.createServiceBodyNode(openBrace, resources, closeBrace);
    }

    /**
     * Parse service resource definitions.
     *
     * @return Parsed node
     */
    private STNode parseResources() {
        List<STNode> resources = new ArrayList<>();
        STToken nextToken = peek();
        while (!isEndOfServiceDecl(nextToken.kind)) {
            STNode serviceMethod = parseResource();
            if (serviceMethod == null) {
                break;
            }
            resources.add(serviceMethod);
            nextToken = peek();
        }

        return STNodeFactory.createNodeList(resources);
    }

    private boolean isEndOfServiceDecl(SyntaxKind tokenKind) {
        switch (tokenKind) {
            case CLOSE_BRACE_TOKEN:
            case EOF_TOKEN:
            case CLOSE_BRACE_PIPE_TOKEN:
            case TYPE_KEYWORD:
            case SERVICE_KEYWORD:
                return true;
            default:
                return false;
        }
    }

    /**
     * Parse resource definition (i.e. service-method-defn).
     * <p>
     * <code>
     * service-body-block := { service-method-defn* }
     * <br/>
     * service-method-defn := metadata [resource] function identifier function-signature method-defn-body
     * </code>
     *
     * @return Parsed node
     */
    private STNode parseResource() {
        STToken nextToken = peek();
        return parseResource(nextToken.kind);
    }

    private STNode parseResource(SyntaxKind nextTokenKind) {
        STNode metadata;
        switch (nextTokenKind) {
            case RESOURCE_KEYWORD:
            case FUNCTION_KEYWORD:
                metadata = createEmptyMetadata();
                break;
            case DOCUMENTATION_LINE:
            case AT_TOKEN:
                metadata = parseMetaData(nextTokenKind);
                nextTokenKind = peek().kind;
                break;
            default:
                if (isEndOfServiceDecl(nextTokenKind)) {
                    return null;
                }

                STToken token = peek();
                Solution solution = recover(token, ParserRuleContext.RESOURCE_DEF);

                // If the parser recovered by inserting a token, then try to re-parse the same
                // rule with the inserted token. This is done to pick the correct branch
                // to continue the parsing.
                if (solution.action == Action.REMOVE) {
                    return solution.recoveredNode;
                }

                return parseResource(solution.tokenKind);
        }

        return parseResource(nextTokenKind, metadata);
    }

    private STNode parseResource(SyntaxKind nextTokenKind, STNode metadata) {
        switch (nextTokenKind) {
            case RESOURCE_KEYWORD:
                STNode resourceKeyword = parseResourceKeyword();
                return parseFuncDefinition(metadata, resourceKeyword);
            case FUNCTION_KEYWORD:
                return parseFuncDefinition(metadata, STNodeFactory.createEmptyNode());
            default:
                STToken token = peek();
                Solution solution = recover(token, ParserRuleContext.RESOURCE_DEF, metadata);

                // If the parser recovered by inserting a token, then try to re-parse the same
                // rule with the inserted token. This is done to pick the correct branch
                // to continue the parsing.
                if (solution.action == Action.REMOVE) {
                    return solution.recoveredNode;
                }

                return parseResource(solution.tokenKind, metadata);
        }
    }

    /**
     * Parse resource keyword.
     *
     * @return Parsed node
     */
    private STNode parseResourceKeyword() {
        STToken token = peek();
        if (token.kind == SyntaxKind.RESOURCE_KEYWORD) {
            return consume();
        } else {
            Solution sol = recover(token, ParserRuleContext.RESOURCE_KEYWORD);
            return sol.recoveredNode;
        }
    }

    /**
     * Check whether next construct is a service declaration or not. This method is
     * used to determine whether an end-of-block is reached, if the next token is
     * a service-keyword. Because service-keyword can be used in statements as well
     * as in top-level node (service-decl). We have reached a service-decl, then
     * it could be due to missing close-brace at the end of the current block.
     *
     * @return <code>true</code> if the next construct is a service declaration.
     *         <code>false</code> otherwise
     */
    private boolean isServiceDeclStart(ParserRuleContext currentContext, int lookahead) {
        // Assume we always reach here after a peek()
        switch (peek(lookahead + 1).kind) {
            case IDENTIFIER_TOKEN:
                SyntaxKind tokenAfterIdentifier = peek(lookahead + 2).kind;
                switch (tokenAfterIdentifier) {
                    case EQUAL_TOKEN: // service foo = ...
                    case SEMICOLON_TOKEN: // service foo;
                        return false;
                    case ON_KEYWORD: // service foo on ...
                        return true;
                    default:
                        // If not any of above, this is not a valid syntax. Hence try to recover
                        // silently and find what's the best token. From that recovered token try
                        // to determine whether the next construct is a service decl or not.
                        ParserRuleContext sol = this.errorHandler.findBestPath(currentContext);
                        return sol == ParserRuleContext.SERVICE_DECL || sol == ParserRuleContext.CLOSE_BRACE;
                }
            case ON_KEYWORD:
                // Next token sequence is similar to: `service foo on ...`.
                // Then this is a service decl.
                return true;
            default:
                this.errorHandler.removeInvalidToken();
                return false;
        }
    }

    /**
     * Parse listener declaration, given the qualifier.
     *
     * @param metadata Metadata
     * @param qualifier Qualifier that precedes the listener declaration
     * @return Parsed node
     */
    private STNode parseListenerDeclaration(STNode metadata, STNode qualifier) {
        startContext(ParserRuleContext.LISTENER_DECL);
        STNode listenerKeyword = parseListenerKeyword();
        STNode typeDesc = parseTypeDescriptor(ParserRuleContext.TYPE_DESC_BEFORE_IDENTIFIER);
        STNode variableName = parseVariableName();
        STNode equalsToken = parseAssignOp();
        STNode initializer = parseExpression();
        STNode semicolonToken = parseSemicolon();
        endContext();
        return STNodeFactory.createListenerDeclarationNode(metadata, qualifier, listenerKeyword, typeDesc, variableName,
                equalsToken, initializer, semicolonToken);
    }

    /**
     * Parse listener keyword.
     *
     * @return Parsed node
     */
    private STNode parseListenerKeyword() {
        STToken token = peek();
        if (token.kind == SyntaxKind.LISTENER_KEYWORD) {
            return consume();
        } else {
            Solution sol = recover(token, ParserRuleContext.LISTENER_KEYWORD);
            return sol.recoveredNode;
        }
    }

    /**
     * Parse constant declaration, given the qualifier.
     * <p>
     * <code>module-const-decl := metadata [public] const [type-descriptor] identifier = const-expr ;</code>
     *
     * @param metadata Metadata
     * @param qualifier Qualifier that precedes the listener declaration
     * @return Parsed node
     */
    private STNode parseConstantDeclaration(STNode metadata, STNode qualifier) {
        startContext(ParserRuleContext.CONSTANT_DECL);
        STNode constKeyword = parseConstantKeyword();
        STNode constDecl = parseConstDecl(metadata, qualifier, constKeyword);
        endContext();
        return constDecl;
    }

    /**
     * Parse the components that follows after the const keyword of a constant declaration.
     *
     * @param metadata Metadata
     * @param qualifier Qualifier that precedes the constant decl
     * @param constKeyword Const keyword
     * @return Parsed node
     */
    private STNode parseConstDecl(STNode metadata, STNode qualifier, STNode constKeyword) {
        STToken nextToken = peek();
        return parseConstDeclFromType(nextToken.kind, metadata, qualifier, constKeyword);
    }

    private STNode parseConstDeclFromType(SyntaxKind nextTokenKind, STNode metadata, STNode qualifier,
                                          STNode constKeyword) {
        switch (nextTokenKind) {
            case ANNOTATION_KEYWORD:
                switchContext(ParserRuleContext.ANNOTATION_DECL);
                return parseAnnotationDeclaration(metadata, qualifier, constKeyword);
            case IDENTIFIER_TOKEN:
                return parseConstantDeclWithOptionalType(metadata, qualifier, constKeyword);
            default:
                if (isTypeStartingToken(nextTokenKind)) {
                    break;
                }
                STToken token = peek();
                Solution solution =
                        recover(token, ParserRuleContext.CONST_DECL_TYPE, metadata, qualifier, constKeyword);

                // If the parser recovered by inserting a token, then try to re-parse the same
                // rule with the inserted token. This is done to pick the correct branch
                // to continue the parsing.
                if (solution.action == Action.REMOVE) {
                    return solution.recoveredNode;
                }

                return parseConstDeclFromType(solution.tokenKind, metadata, qualifier, constKeyword);
        }

        STNode typeDesc = parseTypeDescriptor(ParserRuleContext.TYPE_DESC_BEFORE_IDENTIFIER);
        STNode variableName = parseVariableName();
        STNode equalsToken = parseAssignOp();
        STNode initializer = parseExpression();
        STNode semicolonToken = parseSemicolon();
        return STNodeFactory.createConstantDeclarationNode(metadata, qualifier, constKeyword, typeDesc, variableName,
                equalsToken, initializer, semicolonToken);
    }

    private STNode parseConstantDeclWithOptionalType(STNode metadata, STNode qualifier, STNode constKeyword) {
        STNode varNameOrTypeName = parseStatementStartIdentifier();
        STNode constDecl = parseConstantDeclRhs(metadata, qualifier, constKeyword, varNameOrTypeName);
        return constDecl;
    }

    /**
     * Parse the component that follows the first identifier in a const decl. The identifier
     * can be either the type-name (a user defined type) or the var-name there the type-name
     * is not present.
     *
     * @param qualifier Qualifier that precedes the constant decl
     * @param constKeyword Const keyword
     * @param typeOrVarName Identifier that follows the const-keywoord
     * @return Parsed node
     */
    private STNode parseConstantDeclRhs(STNode metadata, STNode qualifier, STNode constKeyword, STNode typeOrVarName) {
        STToken token = peek();
        return parseConstantDeclRhs(token.kind, metadata, qualifier, constKeyword, typeOrVarName);
    }

    private STNode parseConstantDeclRhs(SyntaxKind nextTokenKind, STNode metadata, STNode qualifier,
                                        STNode constKeyword, STNode typeOrVarName) {
        STNode type;
        STNode variableName;
        switch (nextTokenKind) {
            case IDENTIFIER_TOKEN:
                type = typeOrVarName;
                variableName = parseVariableName();
                break;
            case EQUAL_TOKEN:
                variableName = typeOrVarName;
                type = STNodeFactory.createEmptyNode();
                break;
            default:
                STToken token = peek();
                Solution solution = recover(token, ParserRuleContext.CONST_DECL_RHS, metadata, qualifier, constKeyword,
                        typeOrVarName);

                // If the parser recovered by inserting a token, then try to re-parse the same
                // rule with the inserted token. This is done to pick the correct branch
                // to continue the parsing.
                if (solution.action == Action.REMOVE) {
                    return solution.recoveredNode;
                }

                return parseConstantDeclRhs(solution.tokenKind, metadata, qualifier, constKeyword, typeOrVarName);
        }

        STNode equalsToken = parseAssignOp();
        STNode initializer = parseExpression();
        STNode semicolonToken = parseSemicolon();
        return STNodeFactory.createConstantDeclarationNode(metadata, qualifier, constKeyword, type, variableName,
                equalsToken, initializer, semicolonToken);
    }

    /**
     * Parse const keyword.
     *
     * @return Parsed node
     */
    private STNode parseConstantKeyword() {
        STToken token = peek();
        if (token.kind == SyntaxKind.CONST_KEYWORD) {
            return consume();
        } else {
            Solution sol = recover(token, ParserRuleContext.CONST_KEYWORD);
            return sol.recoveredNode;
        }
    }

    /**
     * Parse nil type descriptor.
     * <p>
     * <code>nil-type-descriptor :=  ( ) </code>
     * </p>
     *
     * @return Parsed node
     */
    private STNode parseNilTypeDescriptor() {
        startContext(ParserRuleContext.NIL_TYPE_DESCRIPTOR);
        STNode openParenthesisToken = parseOpenParenthesis();
        STNode closeParenthesisToken = parseCloseParenthesis();
        endContext();

        return STNodeFactory.createNilTypeDescriptorNode(openParenthesisToken, closeParenthesisToken);
    }

    /**
     * Parse typeof expression.
     * <p>
     * <code>
     * typeof-expr := typeof expression
     * </code>
     *
     * @param isRhsExpr
     * @return Typeof expression node
     */
    private STNode parseTypeofExpression(boolean isRhsExpr) {
        STNode typeofKeyword = parseTypeofKeyword();

        // allow-actions flag is always false, since there will not be any actions
        // within the typeof-expression, due to the precedence.
        STNode expr = parseExpression(OperatorPrecedence.UNARY, isRhsExpr, false);
        return STNodeFactory.createTypeofExpressionNode(typeofKeyword, expr);
    }

    /**
     * Parse typeof-keyword.
     *
     * @return Typeof-keyword node
     */
    private STNode parseTypeofKeyword() {
        STToken token = peek();
        if (token.kind == SyntaxKind.TYPEOF_KEYWORD) {
            return consume();
        } else {
            Solution sol = recover(token, ParserRuleContext.TYPEOF_KEYWORD);
            return sol.recoveredNode;
        }
    }

    /**
     * Parse optional type descriptor.
     * <p>
     * <code>optional-type-descriptor := type-descriptor ? </code>
     * </p>
     *
     * @return Parsed node
     */
    private STNode parseOptionalTypeDescriptor(STNode typeDescriptorNode) {
        startContext(ParserRuleContext.OPTIONAL_TYPE_DESCRIPTOR);
        STNode questionMarkToken = parseQuestionMark();
        endContext();

        return STNodeFactory.createOptionalTypeDescriptorNode(typeDescriptorNode, questionMarkToken);
    }

    /**
     * Parse unary expression.
     * <p>
     * <code>
     * unary-expr := + expression | - expression | ~ expression | ! expression
     * </code>
     *
     * @param isRhsExpr
     * @return Unary expression node
     */
    private STNode parseUnaryExpression(boolean isRhsExpr) {
        STNode unaryOperator = parseUnaryOperator();

        // allow-actions flag is always false, since there will not be any actions
        // within the unary expression, due to the precedence.
        STNode expr = parseExpression(OperatorPrecedence.UNARY, isRhsExpr, false);
        return STNodeFactory.createUnaryExpressionNode(unaryOperator, expr);
    }

    /**
     * Parse unary operator.
     * <code>UnaryOperator := + | - | ~ | !</code>
     *
     * @return Parsed node
     */
    private STNode parseUnaryOperator() {
        STToken token = peek();
        if (isUnaryOperator(token.kind)) {
            return consume();
        } else {
            Solution sol = recover(token, ParserRuleContext.UNARY_OPERATOR);
            return sol.recoveredNode;
        }
    }

    /**
     * Check whether the given token kind is a unary operator.
     *
     * @param kind STToken kind
     * @return <code>true</code> if the token kind refers to a unary operator. <code>false</code> otherwise
     */
    private boolean isUnaryOperator(SyntaxKind kind) {
        switch (kind) {
            case PLUS_TOKEN:
            case MINUS_TOKEN:
            case NEGATION_TOKEN:
            case EXCLAMATION_MARK_TOKEN:
                return true;
            default:
                return false;
        }
    }

    /**
     * Parse array type descriptor.
     * <p>
     * <code>
     * array-type-descriptor := member-type-descriptor [ [ array-length ] ]
     * member-type-descriptor := type-descriptor
     * array-length :=
     *    int-literal
     *    | constant-reference-expr
     *    | inferred-array-length
     * inferred-array-length := *
     * </code>
     * </p>
     *
     * @param typeDescriptorNode
     *
     * @return Parsed Node
     */
    private STNode parseArrayTypeDescriptor(STNode typeDescriptorNode) {
        startContext(ParserRuleContext.ARRAY_TYPE_DESCRIPTOR);
        STNode openBracketToken = parseOpenBracket();
        STNode arrayLengthNode = parseArrayLength();
        STNode closeBracketToken = parseCloseBracket();

        endContext();
        return STNodeFactory.createIndexedExpressionNode(typeDescriptorNode, openBracketToken, arrayLengthNode,
                closeBracketToken);
    }

    /**
     * Parse array length.
     * <p>
     * <code>
     *     array-length :=
     *    int-literal
     *    | constant-reference-expr
     *    | inferred-array-length
     * constant-reference-expr := variable-reference-expr
     * </code>
     * </p>
     *
     * @return Parsed array length
     */
    private STNode parseArrayLength() {
        STToken token = peek();
        switch (token.kind) {
            case DECIMAL_INTEGER_LITERAL:
            case HEX_INTEGER_LITERAL:
            case ASTERISK_TOKEN:
                return consume();
            case CLOSE_BRACKET_TOKEN:
                return STNodeFactory.createEmptyNode();
            // Parsing variable-reference-expr is same as parsing qualified identifier
            case IDENTIFIER_TOKEN:
                return parseQualifiedIdentifier(ParserRuleContext.ARRAY_LENGTH);
            default:
                Solution sol = recover(token, ParserRuleContext.ARRAY_LENGTH);
                return sol.recoveredNode;
        }
    }

    /**
     * Parse annotations.
     * <p>
     * <i>Note: In the ballerina spec ({@link https://ballerina.io/spec/lang/2020R1/#annots})
     * annotations-list is specified as one-or-more annotations. And the usage is marked as
     * optional annotations-list. However, for the consistency of the tree, here we make the
     * annotation-list as zero-or-more annotations, and the usage is not-optional.</i>
     * <p>
     * <code>annots := annotation*</code>
     *
     * @return Parsed node
     */
    private STNode parseAnnotations() {
        STToken nextToken = peek();
        return parseAnnotations(nextToken.kind);
    }

    private STNode parseAnnotations(SyntaxKind nextTokenKind) {
        startContext(ParserRuleContext.ANNOTATIONS);
        List<STNode> annotList = new ArrayList<>();
        while (nextTokenKind == SyntaxKind.AT_TOKEN) {
            annotList.add(parseAnnotation());
            nextTokenKind = peek().kind;
        }

        endContext();
        return STNodeFactory.createNodeList(annotList);
    }

    /**
     * Parse annotation attachment.
     * <p>
     * <code>annotation := @ annot-tag-reference annot-value</code>
     *
     * @return Parsed node
     */
    private STNode parseAnnotation() {
        STNode atToken = parseAtToken();
        STNode annotReference;
        if (peek().kind != SyntaxKind.IDENTIFIER_TOKEN) {
            annotReference = STNodeFactory.createMissingToken(SyntaxKind.IDENTIFIER_TOKEN);
        } else {
            annotReference = parseQualifiedIdentifier(ParserRuleContext.ANNOT_REFERENCE);
        }
        STNode annotValue = parseMappingConstructorExpr();
        return STNodeFactory.createAnnotationNode(atToken, annotReference, annotValue);
    }

    /**
     * Parse '@' token.
     *
     * @return Parsed node
     */
    private STNode parseAtToken() {
        STToken nextToken = peek();
        if (nextToken.kind == SyntaxKind.AT_TOKEN) {
            return consume();
        } else {
            Solution sol = recover(nextToken, ParserRuleContext.AT);
            return sol.recoveredNode;
        }
    }

    /**
     * Parse metadata. Meta data consist of optional doc string and
     * an annotations list.
     * <p>
     * <code>metadata := [DocumentationString] annots</code>
     *
     * @return Parse node
     */
    private STNode parseMetaData(SyntaxKind nextTokenKind) {
        STNode docString;
        STNode annotations;
        switch (nextTokenKind) {
            case DOCUMENTATION_LINE:
                // TODO:
                docString = parseDocumentationString();
                annotations = parseAnnotations();
                break;
            case AT_TOKEN:
                docString = STNodeFactory.createEmptyNode();
                annotations = parseAnnotations(nextTokenKind);
                break;
            default:
                return createEmptyMetadata();
        }

        return STNodeFactory.createMetadataNode(docString, annotations);
    }

    /**
     * Create empty metadata node.
     *
     * @return A metadata node with no doc string and no annotations
     */
    private STNode createEmptyMetadata() {
        return STNodeFactory.createMetadataNode(STNodeFactory.createEmptyNode(),
                STNodeFactory.createNodeList(new ArrayList<>()));
    }

    /**
     * Parse is expression.
     * <code>
     * is-expr := expression is type-descriptor
     * </code>
     *
     * @param lhsExpr Preceding expression of the is expression
     * @return Is expression node
     */
    private STNode parseTypeTestExpression(STNode lhsExpr) {
        STNode isKeyword = parseIsKeyword();
        STNode typeDescriptor = parseTypeDescriptor(ParserRuleContext.TYPE_DESC_IN_EXPRESSION);
        return STNodeFactory.createTypeTestExpressionNode(lhsExpr, isKeyword, typeDescriptor);
    }

    /**
     * Parse is-keyword.
     *
     * @return Is-keyword node
     */
    private STNode parseIsKeyword() {
        STToken token = peek();
        if (token.kind == SyntaxKind.IS_KEYWORD) {
            return consume();
        } else {
            Solution sol = recover(token, ParserRuleContext.IS_KEYWORD);
            return sol.recoveredNode;
        }
    }

    /**
     * Parse local type definition statement statement.
     * <code>ocal-type-defn-stmt := [annots] type identifier type-descriptor ;</code>
     *
     * @return local type definition statement statement
     */
    private STNode parseLocalTypeDefinitionStatement(STNode annots) {
        startContext(ParserRuleContext.LOCAL_TYPE_DEFINITION_STMT);
        STNode typeKeyword = parseTypeKeyword();
        STNode typeName = parseTypeName();
        STNode typeDescriptor = parseTypeDescriptor(ParserRuleContext.TYPE_DESC_IN_TYPE_DEF);
        STNode semicolon = parseSemicolon();
        endContext();
        return STNodeFactory.createLocalTypeDefinitionStatementNode(annots, typeKeyword, typeName, typeDescriptor,
                semicolon);
    }

    /**
     * Pass statements that starts with an identifier.
     *
     * @param tokenKind Next token kind
     * @return Parsed node
     */
    private STNode parseStatementStartsWithIdentifier(STNode annots) {
        startContext(ParserRuleContext.STMT_START_WITH_IDENTIFIER);
        STNode identifier = parseStatementStartIdentifier();
        STToken nextToken = peek();
        STNode stmt = parseStatementStartsWithIdentifier(nextToken.kind, annots, identifier);
        endContext();
        return stmt;
    }

    private STNode parseStatementStartsWithIdentifier(STNode annots, STNode identifier) {
        return parseStatementStartsWithIdentifier(peek().kind, annots, identifier);
    }

    private STNode parseStatementStartsWithIdentifier(SyntaxKind nextTokenKind, STNode annots, STNode identifier) {
        switch (nextTokenKind) {
            case IDENTIFIER_TOKEN:
            case QUESTION_MARK_TOKEN:
                // if the next token is question-mark then it is an optional type descriptor with user defined type.
                return parseTypeDescStartsWithIdentifier(identifier, annots);
            case EQUAL_TOKEN:
            case SEMICOLON_TOKEN:
                // Here we directly start parsing as a statement that starts with an expression.
                return parseStamentStartWithExpr(nextTokenKind, annots, identifier);
            case PIPE_TOKEN:
                STToken nextNextToken = peek(2);
                if (nextNextToken.kind != SyntaxKind.EQUAL_TOKEN) {
                    return parseTypeDescStartsWithIdentifier(identifier, annots);
                }
                // fall through
            default:
                // If its a binary operator then this can be a compound assignment statement
                if (isCompoundBinaryOperator(nextTokenKind)) {
                    return parseCompoundAssignmentStmtRhs(identifier);
                }
                // If the next token is part of a valid expression, then still parse it
                // as a statement that starts with an expression.
                if (isValidExprRhsStart(nextTokenKind)) {
                    STNode expression = parseActionOrExpressionInLhs(nextTokenKind, identifier);
                    return parseStamentStartWithExpr(annots, expression);
                }

                STToken token = peek();
                Solution solution = recover(token, ParserRuleContext.STMT_START_WITH_IDENTIFIER, annots, identifier);

                // If the parser recovered by inserting a token, then try to re-parse the same
                // rule with the inserted token. This is done to pick the correct branch
                // to continue the parsing.
                if (solution.action == Action.REMOVE) {
                    return solution.recoveredNode;
                }

                return parseStatementStartsWithIdentifier(solution.tokenKind, annots, identifier);
        }
    }

    private STNode parseTypeDescStartsWithIdentifier(STNode typeDesc, STNode annots) {
        switchContext(ParserRuleContext.VAR_DECL_STMT);

        // We haven't parsed the type-desc as a type-desc (parsed as an identifier).
        // Therefore handle the context manually here.
        startContext(ParserRuleContext.TYPE_DESC_IN_TYPE_BINDING_PATTERN);
        typeDesc = parseComplexTypeDescriptor(typeDesc, ParserRuleContext.TYPE_DESC_IN_TYPE_BINDING_PATTERN);
        endContext();

        STNode varName = parseVariableName();
        STNode finalKeyword = STNodeFactory.createEmptyNode();
        return parseVarDeclRhs(annots, finalKeyword, typeDesc, varName, false);
    }

    /**
     * Parse statement which is only consists of an action or expression.
     * 
     * @param annots Annotations
     * @param nextTokenKind Next token kind
     * @return Parsed node
     */
    private STNode parseStamentStartsWithExpr(SyntaxKind nextTokenKind, STNode annots) {
        startContext(ParserRuleContext.EXPRESSION_STATEMENT);
        STNode expression = parseActionOrExpression(nextTokenKind);
        STNode stmt = parseStamentStartWithExpr(annots, expression);
        endContext();
        return stmt;
    }

    /**
     * Parse statements that starts with an expression.
     *
     * @param annots Annotations
     * @return Parsed node
     */
    private STNode parseStamentStartWithExpr(STNode annots, STNode expression) {
        STToken nextToken = peek();
        return parseStamentStartWithExpr(nextToken.kind, annots, expression);
    }

    /**
     * Parse the component followed by the expression, at the beginning of a statement.
     *
     * @param nextTokenKind Kind of the next token
     * @param annots Annotations
     * @return Parsed node
     */
    private STNode parseStamentStartWithExpr(SyntaxKind nextTokenKind, STNode annots, STNode expression) {
        switch (nextTokenKind) {
            case EQUAL_TOKEN:
                switchContext(ParserRuleContext.ASSIGNMENT_STMT);
                return parseAssignmentStmtRhs(expression);
            case SEMICOLON_TOKEN:
                return getExpressionAsStatement(expression);
            case IDENTIFIER_TOKEN:
                // Could be a var-decl, with array-type
                if (isPossibleArrayType(expression)) {
                    switchContext(ParserRuleContext.VAR_DECL_STMT);
                    STNode varName = parseVariableName();
                    STNode finalKeyword = STNodeFactory.createEmptyNode();
                    return parseVarDeclRhs(annots, finalKeyword, expression, varName, false);
                }
                // fall through
            default:
                // If its a binary operator then this can be a compound assignment statement
                if (isCompoundBinaryOperator(nextTokenKind)) {
                    return parseCompoundAssignmentStmtRhs(expression);
                }

                STToken token = peek();
                Solution solution = recover(token, ParserRuleContext.STMT_START_WITH_EXPR_RHS, annots, expression);

                // If the parser recovered by inserting a token, then try to re-parse the same
                // rule with the inserted token. This is done to pick the correct branch
                // to continue the parsing.
                if (solution.action == Action.REMOVE) {
                    return solution.recoveredNode;
                }

                return parseStamentStartWithExpr(solution.tokenKind, annots, expression);
        }
    }

    private STNode getExpressionAsStatement(STNode expression) {
        switch (expression.kind) {
            case METHOD_CALL:
            case FUNCTION_CALL:
            case CHECK_EXPRESSION:
                return parseCallStatement(expression);
            case REMOTE_METHOD_CALL_ACTION:
            case CHECK_ACTION:
            case BRACED_ACTION:
                return parseActionStatement(expression);
            default:
                // Everything else can not be written as a statement.
                // TODO: Add proper error reporting
                this.errorHandler.reportInvalidNode(null,
                        "left hand side of an assignment must be a variable reference");

                STNode semicolon = parseSemicolon();
                return STNodeFactory.createExpressionStatementNode(SyntaxKind.INVALID, expression, semicolon);
        }
    }

    /**
     * <p>
     * Parse call statement, given the call expression.
     * <p>
     * <code>
     * call-stmt := call-expr ;
     * <br/>
     * call-expr := function-call-expr | method-call-expr | checking-keyword call-expr
     * </code>
     *
     * @param expression Call expression associated with the call statement
     * @return Call statement node
     */
    private STNode parseCallStatement(STNode expression) {
        validateExprInCallStmt(expression);
        STNode semicolon = parseSemicolon();
        return STNodeFactory.createExpressionStatementNode(SyntaxKind.CALL_STATEMENT, expression, semicolon);
    }

    private void validateExprInCallStmt(STNode expression) {
        switch (expression.kind) {
            case FUNCTION_CALL:
            case METHOD_CALL:
                break;
            case CHECK_EXPRESSION:
                validateExprInCallStmt(((STCheckExpressionNode) expression).expression);
                break;
            case REMOTE_METHOD_CALL_ACTION:
                break;
            case BRACED_EXPRESSION:
                validateExprInCallStmt(((STBracedExpressionNode) expression).expression);
                break;
            default:
                if (isMissingNode(expression)) {
                    break;
                }

                // TODO:
                this.errorHandler.reportInvalidNode(null, "expression followed by the checking keyword must be a " +
                        "func-call, a method-call or a check-expr");
                break;
        }
    }

    /**
     * Check whether a node is a missing node.
     *
     * @param node Node to check
     * @return <code>true</code> if the node is a missing node. <code>false</code> otherwise
     */
    private boolean isMissingNode(STNode node) {
        return node instanceof STMissingToken;
    }

    private STNode parseActionStatement(STNode action) {
        STNode semicolon = parseSemicolon();
        return STNodeFactory.createExpressionStatementNode(SyntaxKind.ACTION_STATEMENT, action, semicolon);
    }

    private STNode parseAction(SyntaxKind tokenKind, STNode lhsExpr) {
        switch (tokenKind) {
            case RIGHT_ARROW_TOKEN:
                return parseRemoteMethodCallAction(lhsExpr);
            default:
                // Should never reach here.
                return null;
        }
    }

    /**
     * Parse remote method call action, given the starting expression.
     * <p>
     * <code>remote-method-call-action := expression -> method-name ( arg-list )</code>
     * 
     * @param expression LHS expression
     * @return
     */
    private STNode parseRemoteMethodCallAction(STNode expression) {
        STNode rightArrow = parseRightArrow();
        STNode methodName = parseFunctionName();
        STNode openParenToken = parseOpenParenthesis();
        STNode arguments = parseArgsList();
        STNode closeParenToken = parseCloseParenthesis();
        return STNodeFactory.createRemoteMethodCallActionNode(expression, rightArrow, methodName, openParenToken,
                arguments, closeParenToken);
    }

    /**
     * Parse right arrow (<code>-></code>) token.
     *
     * @return Parsed node
     */
    private STNode parseRightArrow() {
        STToken nextToken = peek();
        if (nextToken.kind == SyntaxKind.RIGHT_ARROW_TOKEN) {
            return consume();
        } else {
            Solution sol = recover(nextToken, ParserRuleContext.RIGHT_ARROW);
            return sol.recoveredNode;
        }
    }

    /**
     * Check whether this is a valid lhs expression.
     * 
     * @param tokenKind Kind of the next token
     * @return <code>true</code>if this is a start of an expression. <code>false</code> otherwise
     */
    private boolean isValidLHSExpression(SyntaxKind tokenKind) {
        switch (tokenKind) {
            case DECIMAL_INTEGER_LITERAL:
            case HEX_INTEGER_LITERAL:
            case STRING_LITERAL:
            case IDENTIFIER_TOKEN:
            case TRUE_KEYWORD:
            case FALSE_KEYWORD:
            case CHECK_KEYWORD:
            case CHECKPANIC_KEYWORD:
            case TYPEOF_KEYWORD:
            case NEGATION_TOKEN:
            case EXCLAMATION_MARK_TOKEN:
            case DECIMAL_FLOATING_POINT_LITERAL:
            case HEX_FLOATING_POINT_LITERAL:
                return true;
            case PLUS_TOKEN:
            case MINUS_TOKEN:
                return !isCompoundBinaryOperator(tokenKind);
            case OPEN_PAREN_TOKEN:
            default:
                return false;
        }
    }

    /**
     * Parse parameterized type descriptor.
     * parameterized-type-descriptor := map type-parameter | future type-parameter | typedesc type-parameter
     *
     * @return Parsed node
     */
    private STNode parseParameterizedTypeDescriptor() {
        STNode parameterizedTypeKeyword = parseParameterizedTypeKeyword();
        STNode ltToken = parseLTToken();
        STNode typeNode = parseTypeDescriptor(ParserRuleContext.TYPE_DESC_IN_ANGLE_BRACKETS);
        STNode gtToken = parseGTToken();
        return STNodeFactory.createParameterizedTypeDescriptorNode(parameterizedTypeKeyword, ltToken, typeNode,
                gtToken);
    }

    /**
     * Parse <code>map</code> or <code>future</code> or <code>typedesc</code> keyword token.
     *
     * @return Parsed node
     */
    private STNode parseParameterizedTypeKeyword() {
        STToken nextToken = peek();
        switch (nextToken.kind) {
            case MAP_KEYWORD: // map type desc
            case FUTURE_KEYWORD: // future type desc
            case TYPEDESC_KEYWORD: // typedesc type desc
                return consume();
            default:
                Solution sol = recover(nextToken, ParserRuleContext.PARAMETERIZED_TYPE);
                return sol.recoveredNode;
        }
    }

    /**
     * Parse <code> < </code> token.
     *
     * @return Parsed node
     */
    private STNode parseGTToken() {
        STToken nextToken = peek();
        if (nextToken.kind == SyntaxKind.GT_TOKEN) {
            return consume();
        } else {
            Solution sol = recover(nextToken, ParserRuleContext.GT);
            return sol.recoveredNode;
        }
    }

    /**
     * Parse <code> > </code> token.
     *
     * @return Parsed node
     */
    private STNode parseLTToken() {
        STToken nextToken = peek();
        if (nextToken.kind == SyntaxKind.LT_TOKEN) {
            return consume();
        } else {
            Solution sol = recover(nextToken, ParserRuleContext.LT);
            return sol.recoveredNode;
        }
    }

    /**
     * Parse nil literal. Here nil literal is only referred to ( ).
     *
     * @return Parsed node
     */
    private STNode parseNilLiteral() {
        startContext(ParserRuleContext.NIL_LITERAL);
        STNode openParenthesisToken = parseOpenParenthesis();
        STNode closeParenthesisToken = parseCloseParenthesis();
        endContext();
        return STNodeFactory.createNilLiteralNode(openParenthesisToken, closeParenthesisToken);
    }

    /**
     * Parse annotation declaration, given the qualifier.
     *
     * @param metadata Metadata
     * @param qualifier Qualifier that precedes the listener declaration
     * @param constKeyword Const keyword
     * @return Parsed node
     */
    private STNode parseAnnotationDeclaration(STNode metadata, STNode qualifier, STNode constKeyword) {
        startContext(ParserRuleContext.ANNOTATION_DECL);
        STNode annotationKeyword = parseAnnotationKeyword();
        STNode annotDecl = parseAnnotationDeclFromType(metadata, qualifier, constKeyword, annotationKeyword);
        endContext();
        return annotDecl;
    }

    /**
     * Parse annotation keyword.
     *
     * @return Parsed node
     */
    private STNode parseAnnotationKeyword() {
        STToken token = peek();
        if (token.kind == SyntaxKind.ANNOTATION_KEYWORD) {
            return consume();
        } else {
            Solution sol = recover(token, ParserRuleContext.ANNOTATION_KEYWORD);
            return sol.recoveredNode;
        }
    }

    /**
     * Parse the components that follows after the annotation keyword of a annotation declaration.
     *
     * @param metadata Metadata
     * @param qualifier Qualifier that precedes the constant decl
     * @param constKeyword Const keyword
     * @param annotationKeyword
     * @return Parsed node
     */
    private STNode parseAnnotationDeclFromType(STNode metadata, STNode qualifier, STNode constKeyword,
                                               STNode annotationKeyword) {
        STToken nextToken = peek();
        return parseAnnotationDeclFromType(nextToken.kind, metadata, qualifier, constKeyword, annotationKeyword);
    }

    private STNode parseAnnotationDeclFromType(SyntaxKind nextTokenKind, STNode metadata, STNode qualifier,
                                               STNode constKeyword, STNode annotationKeyword) {
        switch (nextTokenKind) {
            case IDENTIFIER_TOKEN:
                return parseAnnotationDeclWithOptionalType(metadata, qualifier, constKeyword, annotationKeyword);
            default:
                if (isTypeStartingToken(nextTokenKind)) {
                    break;
                }

                STToken token = peek();
                Solution solution = recover(token, ParserRuleContext.ANNOT_DECL_OPTIONAL_TYPE, metadata, qualifier,
                        constKeyword, annotationKeyword);
                if (solution.action == Action.REMOVE) {
                    return solution.recoveredNode;
                }

                return parseAnnotationDeclFromType(solution.tokenKind, metadata, qualifier, constKeyword,
                        annotationKeyword);
        }

        STNode typeDesc = parseTypeDescriptor(ParserRuleContext.TYPE_DESC_IN_ANNOTATION_DECL);
        STNode annotTag = parseAnnotationTag();
        STNode equalsToken = parseAssignOp();
        STNode initializer = parseExpression();
        STNode semicolonToken = parseSemicolon();
        return STNodeFactory.createConstantDeclarationNode(metadata, qualifier, constKeyword, typeDesc, annotTag,
                equalsToken, initializer, semicolonToken);
    }

    /**
     * Parse annotation tag.
     * <p>
     * <code>annot-tag := identifier</code>
     * 
     * @return
     */
    private STNode parseAnnotationTag() {
        STToken token = peek();
        if (token.kind == SyntaxKind.IDENTIFIER_TOKEN) {
            return consume();
        } else {
            Solution sol = recover(peek(), ParserRuleContext.ANNOTATION_TAG);
            return sol.recoveredNode;
        }
    }

    private STNode parseAnnotationDeclWithOptionalType(STNode metadata, STNode qualifier, STNode constKeyword,
                                                       STNode annotationKeyword) {
        // We come here if the type name also and identifier.
        // However, if it is a qualified identifier, then it has to be the type-desc.
        STNode typeDescOrAnnotTag = parseAnnotationTag();
        if (typeDescOrAnnotTag.kind == SyntaxKind.QUALIFIED_NAME_REFERENCE) {
            STNode annotTag = parseAnnotationTag();
            return parseAnnotationDeclAttachPoints(metadata, qualifier, constKeyword, annotationKeyword,
                    typeDescOrAnnotTag, annotTag);
        }

        return parseAnnotationDeclRhs(metadata, qualifier, constKeyword, annotationKeyword, typeDescOrAnnotTag);
    }

    /**
     * Parse the component that follows the first identifier in an annotation decl. The identifier
     * can be either the type-name (a user defined type) or the annot-tag, where the type-name
     * is not present.
     * 
     * @param metadata Metadata
     * @param qualifier Qualifier that precedes the annotation decl
     * @param constKeyword Const keyword
     * @param annotationKeyword Annotation keyword
     * @param typeDescOrAnnotTag Identifier that follows the annotation-keyword
     * @return Parsed node
     */
    private STNode parseAnnotationDeclRhs(STNode metadata, STNode qualifier, STNode constKeyword,
                                          STNode annotationKeyword, STNode typeDescOrAnnotTag) {
        STToken token = peek();
        return parseAnnotationDeclRhs(token.kind, metadata, qualifier, constKeyword, annotationKeyword,
                typeDescOrAnnotTag);
    }

    private STNode parseAnnotationDeclRhs(SyntaxKind nextTokenKind, STNode metadata, STNode qualifier,
                                          STNode constKeyword, STNode annotationKeyword, STNode typeDescOrAnnotTag) {
        STNode typeDesc;
        STNode annotTag;
        switch (nextTokenKind) {
            case IDENTIFIER_TOKEN:
                typeDesc = typeDescOrAnnotTag;
                annotTag = parseAnnotationTag();
                break;
            case SEMICOLON_TOKEN:
            case ON_KEYWORD:
                typeDesc = STNodeFactory.createEmptyNode();
                annotTag = typeDescOrAnnotTag;
                break;
            default:
                STToken token = peek();
                Solution solution = recover(token, ParserRuleContext.ANNOT_DECL_RHS, metadata, qualifier, constKeyword,
                        annotationKeyword, typeDescOrAnnotTag);

                // If the parser recovered by inserting a token, then try to re-parse the same
                // rule with the inserted token. This is done to pick the correct branch
                // to continue the parsing.
                if (solution.action == Action.REMOVE) {
                    return solution.recoveredNode;
                }

                return parseAnnotationDeclRhs(solution.tokenKind, metadata, qualifier, constKeyword, annotationKeyword,
                        typeDescOrAnnotTag);
        }

        return parseAnnotationDeclAttachPoints(metadata, qualifier, constKeyword, annotationKeyword, typeDesc,
                annotTag);
    }

    private STNode parseAnnotationDeclAttachPoints(STNode metadata, STNode qualifier, STNode constKeyword,
                                                   STNode annotationKeyword, STNode typeDesc, STNode annotTag) {
        STToken nextToken = peek();
        return parseAnnotationDeclAttachPoints(nextToken.kind, metadata, qualifier, constKeyword, annotationKeyword,
                typeDesc, annotTag);

    }

    private STNode parseAnnotationDeclAttachPoints(SyntaxKind nextTokenKind, STNode metadata, STNode qualifier,
                                                   STNode constKeyword, STNode annotationKeyword, STNode typeDesc,
                                                   STNode annotTag) {
        STNode onKeyword;
        STNode attachPoints;
        switch (nextTokenKind) {
            case SEMICOLON_TOKEN:
                onKeyword = STNodeFactory.createEmptyNode();
                attachPoints = STNodeFactory.createEmptyNode();
                break;
            case ON_KEYWORD:
                onKeyword = parseOnKeyword();
                attachPoints = parseAnnotationAttachPoints();
                break;
            default:
                STToken token = peek();
                Solution solution = recover(token, ParserRuleContext.ANNOT_OPTIONAL_ATTACH_POINTS, metadata, qualifier,
                        constKeyword, annotationKeyword, typeDesc, annotTag);

                // If the parser recovered by inserting a token, then try to re-parse the same
                // rule with the inserted token. This is done to pick the correct branch
                // to continue the parsing.
                if (solution.action == Action.REMOVE) {
                    return solution.recoveredNode;
                }

                return parseAnnotationDeclAttachPoints(solution.tokenKind, metadata, qualifier, constKeyword,
                        annotationKeyword, typeDesc, annotTag);
        }

        STNode semicolonToken = parseSemicolon();
        return STNodeFactory.createAnnotationDeclarationNode(metadata, qualifier, constKeyword, annotationKeyword,
                typeDesc, annotTag, onKeyword, attachPoints, semicolonToken);
    }

    /**
     * Parse annotation attach points.
     * <p>
     * <code>
     * annot-attach-points := annot-attach-point (, annot-attach-point)*
     * <br/><br/>
     * annot-attach-point := dual-attach-point | source-only-attach-point
     * <br/><br/>
     * dual-attach-point := [source] dual-attach-point-ident
     * <br/><br/>
     * dual-attach-point-ident :=
     *     [object] type
     *     | [object|resource] function
     *     | parameter
     *     | return
     *     | service
     *     | [object|record] field
     * <br/><br/>
     * source-only-attach-point := source source-only-attach-point-ident
     * <br/><br/>
     * source-only-attach-point-ident :=
     *     annotation
     *     | external
     *     | var
     *     | const
     *     | listener
     *     | worker
     * </code>
     * 
     * @return Parsed node
     */
    private STNode parseAnnotationAttachPoints() {
        startContext(ParserRuleContext.ANNOT_ATTACH_POINTS_LIST);
        List<STNode> attachPoints = new ArrayList<>();

        STToken nextToken = peek();
        if (isEndAnnotAttachPointList(nextToken.kind)) {
            endContext();
            this.errorHandler.reportMissingTokenError("missing attach point");
            return STNodeFactory.createMissingToken(SyntaxKind.IDENTIFIER_TOKEN);
        }

        // Parse first attach-point, that has no leading comma
        STNode attachPoint = parseAnnotationAttachPoint();
        attachPoints.add(attachPoint);

        // Parse the remaining attach-points
        nextToken = peek();
        STNode leadingComma;
        while (!isEndAnnotAttachPointList(nextToken.kind)) {
            leadingComma = parseAttachPointEnd();
            if (leadingComma == null) {
                break;
            }
            attachPoints.add(leadingComma);

            // Parse attach point. Null represents the end of attach-points.
            attachPoint = parseAnnotationAttachPoint();
            if (attachPoint == null) {
                this.errorHandler.reportMissingTokenError("missing attach point");
                attachPoint = STNodeFactory.createMissingToken(SyntaxKind.IDENTIFIER_TOKEN);
                attachPoints.add(attachPoint);
                break;
            }

            attachPoints.add(attachPoint);
            nextToken = peek();
        }

        endContext();
        return STNodeFactory.createNodeList(attachPoints);
    }

    /**
     * Parse annotation attach point end.
     * 
     * @return Parsed node
     */
    private STNode parseAttachPointEnd() {
        STToken nextToken = peek();
        return parseAttachPointEnd(nextToken.kind);
    }

    private STNode parseAttachPointEnd(SyntaxKind nextTokenKind) {
        switch (nextTokenKind) {
            case SEMICOLON_TOKEN:
                // null represents the end of attach points.
                return null;
            case COMMA_TOKEN:
                return consume();
            default:
                Solution sol = recover(peek(), ParserRuleContext.ATTACH_POINT_END);
                if (sol.action == Action.REMOVE) {
                    return sol.recoveredNode;
                }

                return sol.tokenKind == SyntaxKind.COMMA_TOKEN ? sol.recoveredNode : null;
        }
    }

    private boolean isEndAnnotAttachPointList(SyntaxKind tokenKind) {
        switch (tokenKind) {
            case EOF_TOKEN:
            case SEMICOLON_TOKEN:
                return true;
            default:
                return false;
        }
    }

    /**
     * Parse annotation attach point.
     *
     * @return Parsed node
     */
    private STNode parseAnnotationAttachPoint() {
        return parseAnnotationAttachPoint(peek().kind);
    }

    private STNode parseAnnotationAttachPoint(SyntaxKind nextTokenKind) {
        switch (nextTokenKind) {
            case EOF_TOKEN:
                return null;

            // These are source only annotations, but without the source keyword.
            case ANNOTATION_KEYWORD:
            case EXTERNAL_KEYWORD:
            case VAR_KEYWORD:
            case CONST_KEYWORD:
            case LISTENER_KEYWORD:
            case WORKER_KEYWORD:
                // fall through

            case SOURCE_KEYWORD:
                STNode sourceKeyword = parseSourceKeyword();
                return parseAttachPointIdent(sourceKeyword);

            // Dual attach points
            case OBJECT_KEYWORD:
            case TYPE_KEYWORD:
            case RESOURCE_KEYWORD:
            case FUNCTION_KEYWORD:
            case PARAMETER_KEYWORD:
            case RETURN_KEYWORD:
            case SERVICE_KEYWORD:
            case FIELD_KEYWORD:
            case RECORD_KEYWORD:
                sourceKeyword = STNodeFactory.createEmptyNode();
                STNode firstIdent = consume();
                return parseDualAttachPointIdent(sourceKeyword, firstIdent);
            default:
                Solution solution = recover(peek(), ParserRuleContext.ATTACH_POINT);
                return solution.recoveredNode;
        }
    }

    /**
     * Parse source keyword.
     * 
     * @return Parsed node
     */
    private STNode parseSourceKeyword() {
        STToken token = peek();
        if (token.kind == SyntaxKind.SOURCE_KEYWORD) {
            return consume();
        } else {
            Solution sol = recover(token, ParserRuleContext.SOURCE_KEYWORD);
            return sol.recoveredNode;
        }
    }

    /**
     * Parse attach point ident gievn.
     * <p>
     * <code>
     * source-only-attach-point-ident := annotation | external | var | const | listener | worker
     * <br/><br/>
     * dual-attach-point-ident := [object] type | [object|resource] function | parameter
     *                            | return | service | [object|record] field
     * </code>
     * 
     * @param sourceKeyword Source keyword
     * @return Parsed node
     */
    private STNode parseAttachPointIdent(STNode sourceKeyword) {
        return parseAttachPointIdent(peek().kind, sourceKeyword);
    }

    private STNode parseAttachPointIdent(SyntaxKind nextTokenKind, STNode sourceKeyword) {
        switch (nextTokenKind) {
            case ANNOTATION_KEYWORD:
            case EXTERNAL_KEYWORD:
            case VAR_KEYWORD:
            case CONST_KEYWORD:
            case LISTENER_KEYWORD:
            case WORKER_KEYWORD:
                STNode firstIdent = consume();
                STNode secondIdent = STNodeFactory.createEmptyNode();
                return STNodeFactory.createAnnotationAttachPointNode(sourceKeyword, firstIdent, secondIdent);
            case OBJECT_KEYWORD:
            case RESOURCE_KEYWORD:
            case RECORD_KEYWORD:
            case TYPE_KEYWORD:
            case FUNCTION_KEYWORD:
            case PARAMETER_KEYWORD:
            case RETURN_KEYWORD:
            case SERVICE_KEYWORD:
            case FIELD_KEYWORD:
                firstIdent = consume();
                return parseDualAttachPointIdent(sourceKeyword, firstIdent);
            default:
                Solution solution = recover(peek(), ParserRuleContext.ATTACH_POINT_IDENT, sourceKeyword);
                if (solution.action == Action.REMOVE) {
                    return solution.recoveredNode;
                }

                firstIdent = solution.recoveredNode;
                return parseDualAttachPointIdent(sourceKeyword, firstIdent);
        }
    }

    /**
     * Parse dual-attach-point ident.
     * 
     * @param sourceKeyword Source keyword
     * @param firstIdent first part of the dual attach-point
     * @return Parsed node
     */
    private STNode parseDualAttachPointIdent(STNode sourceKeyword, STNode firstIdent) {
        STNode secondIdent;
        switch (firstIdent.kind) {
            case OBJECT_KEYWORD:
                secondIdent = parseIdentAfterObjectIdent();
                break;
            case RESOURCE_KEYWORD:
                secondIdent = parseFunctionIdent();
                break;
            case RECORD_KEYWORD:
                secondIdent = parseFieldIdent();
                break;
            case TYPE_KEYWORD:
            case FUNCTION_KEYWORD:
            case PARAMETER_KEYWORD:
            case RETURN_KEYWORD:
            case SERVICE_KEYWORD:
            case FIELD_KEYWORD:
            default: // default case should never be reached.
                secondIdent = STNodeFactory.createEmptyNode();
                break;
        }

        return STNodeFactory.createAnnotationAttachPointNode(sourceKeyword, firstIdent, secondIdent);
    }

    /**
     * Parse the idents that are supported after object-ident.
     * 
     * @return Parsed node
     */
    private STNode parseIdentAfterObjectIdent() {
        STToken token = peek();
        switch (token.kind) {
            case TYPE_KEYWORD:
            case FUNCTION_KEYWORD:
            case FIELD_KEYWORD:
                return consume();
            default:
                Solution sol = recover(token, ParserRuleContext.IDENT_AFTER_OBJECT_IDENT);
                return sol.recoveredNode;
        }
    }

    /**
     * Parse function ident.
     * 
     * @return Parsed node
     */
    private STNode parseFunctionIdent() {
        STToken token = peek();
        if (token.kind == SyntaxKind.FUNCTION_KEYWORD) {
            return consume();
        } else {
            Solution sol = recover(token, ParserRuleContext.FUNCTION_IDENT);
            return sol.recoveredNode;
        }
    }

    /**
     * Parse field ident.
     * 
     * @return Parsed node
     */
    private STNode parseFieldIdent() {
        STToken token = peek();
        if (token.kind == SyntaxKind.FIELD_KEYWORD) {
            return consume();
        } else {
            Solution sol = recover(token, ParserRuleContext.FIELD_IDENT);
            return sol.recoveredNode;
        }
    }

    /**
     * Parse XML namespace declaration.
     * <p>
     * <code>xmlns-decl := xmlns xml-namespace-uri [ as xml-namespace-prefix ] ;
     * <br/>
     * xml-namespace-uri := simple-const-expr
     * <br/>
     * xml-namespace-prefix := identifier
     * </code>
     * 
     * @return
     */
    private STNode parseXMLNamepsaceDeclaration() {
        startContext(ParserRuleContext.XML_NAMESPACE_DECLARATION);
        STNode xmlnsKeyword = parseXMLNSKeyword();
        STNode namespaceUri = parseXMLNamespaceUri();
        STNode xmlnsDecl = parseXMLDeclRhs(xmlnsKeyword, namespaceUri);
        endContext();
        return xmlnsDecl;
    }

    /**
     * Parse xmlns keyword.
     * 
     * @return Parsed node
     */
    private STNode parseXMLNSKeyword() {
        STToken token = peek();
        if (token.kind == SyntaxKind.XMLNS_KEYWORD) {
            return consume();
        } else {
            Solution sol = recover(token, ParserRuleContext.XMLNS_KEYWORD);
            return sol.recoveredNode;
        }
    }

    /**
     * Parse namespace uri.
     * 
     * @return Parsed node
     */
    private STNode parseXMLNamespaceUri() {
        STNode expr = parseConstExpr();
        switch (expr.kind) {
            case STRING_LITERAL:
            case IDENTIFIER_TOKEN:
            case QUALIFIED_NAME_REFERENCE:
                break;
            default:
                this.errorHandler.reportInvalidNode(null, "namespace uri must be a subtype of string");
        }

        return expr;
    }

    /**
     * Parse constants expr.
     *
     * @return Parsed node
     */
    private STNode parseConstExpr() {
        startContext(ParserRuleContext.CONSTANT_EXPRESSION);
        STToken nextToken = peek();
        STNode expr;
        switch (nextToken.kind) {
            case STRING_LITERAL:
            case DECIMAL_INTEGER_LITERAL:
            case HEX_INTEGER_LITERAL:
            case DECIMAL_FLOATING_POINT_LITERAL:
            case HEX_FLOATING_POINT_LITERAL:
            case TRUE_KEYWORD:
            case FALSE_KEYWORD:
            case NULL_KEYWORD:
                expr = consume();
                break;
            case IDENTIFIER_TOKEN:
                expr = parseQualifiedIdentifier(ParserRuleContext.VARIABLE_REF);
                break;
            case OPEN_BRACE_TOKEN:
                // TODO: nil-literal
            default:
                STToken token = peek();
                Solution solution = recover(token, ParserRuleContext.CONSTANT_EXPRESSION_START);
                expr = solution.recoveredNode;
                break;
        }

        endContext();
        return expr;
    }

    /**
     * Parse the portion after the namsepsace-uri of an XML declaration.
     * 
     * @param xmlnsKeyword XMLNS keyword
     * @param namespaceUri Namespace URI
     * @return Parsed node
     */
    private STNode parseXMLDeclRhs(STNode xmlnsKeyword, STNode namespaceUri) {
        return parseXMLDeclRhs(peek().kind, xmlnsKeyword, namespaceUri);
    }

    private STNode parseXMLDeclRhs(SyntaxKind nextTokenKind, STNode xmlnsKeyword, STNode namespaceUri) {
        STNode asKeyword = STNodeFactory.createEmptyNode();
        STNode namespacePrefix = STNodeFactory.createEmptyNode();

        switch (nextTokenKind) {
            case AS_KEYWORD:
                asKeyword = parseAsKeyword();
                namespacePrefix = parseNamespacePrefix();
                break;
            case SEMICOLON_TOKEN:
                break;
            default:
                STToken token = peek();
                Solution solution =
                        recover(token, ParserRuleContext.XML_NAMESPACE_PREFIX_DECL, xmlnsKeyword, namespaceUri);

                // If the parser recovered by inserting a token, then try to re-parse the same
                // rule with the inserted token. This is done to pick the correct branch
                // to continue the parsing.
                if (solution.action == Action.REMOVE) {
                    return solution.recoveredNode;
                }

                return parseXMLDeclRhs(solution.tokenKind, xmlnsKeyword, namespaceUri);
        }
        STNode semicolon = parseSemicolon();
        return STNodeFactory.createXMLNamespaceDeclarationNode(xmlnsKeyword, namespaceUri, asKeyword, namespacePrefix,
                semicolon);
    }

    /**
     * Parse import prefix.
     *
     * @return Parsed node
     */
    private STNode parseNamespacePrefix() {
        STToken nextToken = peek();
        if (nextToken.kind == SyntaxKind.IDENTIFIER_TOKEN) {
            return consume();
        } else {
            Solution sol = recover(peek(), ParserRuleContext.NAMESPACE_PREFIX);
            return sol.recoveredNode;
        }
    }

    /**
     * Parse named worker declaration.
     * <p>
     * <code>named-worker-decl := [annots] worker worker-name return-type-descriptor { sequence-stmt }</code>
     * 
     * @param annots Annotations attached to the worker decl
     * @return Parsed node
     */
    private STNode parseNamedWorkerDeclaration(STNode annots) {
        startContext(ParserRuleContext.NAMED_WORKER_DECL);
        STNode workerKeyword = parseWorkerKeyword();
        STNode workerName = parseWorkerName();
        STNode returnTypeDesc = parseReturnTypeDescriptor();
        STNode workerBody = parseBlockNode();
        endContext();
        return STNodeFactory.createNamedWorkerDeclarationNode(annots, workerKeyword, workerName, returnTypeDesc,
                workerBody);
    }

    private STNode parseReturnTypeDescriptor() {
        // If the return type is not present, simply return
        STToken token = peek();
        if (token.kind != SyntaxKind.RETURNS_KEYWORD) {
            return STNodeFactory.createEmptyNode();
        }

        STNode returnsKeyword = consume();
        STNode annot = parseAnnotations();
        STNode type = parseTypeDescriptor(ParserRuleContext.TYPE_DESC_IN_RETURN_TYPE_DESC);
        return STNodeFactory.createReturnTypeDescriptorNode(returnsKeyword, annot, type);
    }

    /**
     * Parse worker keyword.
     *
     * @return Parsed node
     */
    private STNode parseWorkerKeyword() {
        STToken nextToken = peek();
        if (nextToken.kind == SyntaxKind.WORKER_KEYWORD) {
            return consume();
        } else {
            Solution sol = recover(peek(), ParserRuleContext.WORKER_KEYWORD);
            return sol.recoveredNode;
        }
    }

    /**
     * Parse worker name.
     * <p>
     * <code>worker-name := identifier</code>
     * 
     * @return Parsed node
     */
    private STNode parseWorkerName() {
        STToken nextToken = peek();
        if (nextToken.kind == SyntaxKind.IDENTIFIER_TOKEN) {
            return consume();
        } else {
            Solution sol = recover(peek(), ParserRuleContext.WORKER_NAME);
            return sol.recoveredNode;
        }
    }

    /**
     * Parse documentation string.
     * <p>
     * <code>DocumentationString := DocumentationLine +</code>
     * <p>
     * Refer {@link BallerinaLexer#processDocumentationLine}
     * 
     * @return Parsed node
     */
    private STNode parseDocumentationString() {
        List<STNode> docLines = new ArrayList<>();
        STToken nextToken = peek();
        while (nextToken.kind == SyntaxKind.DOCUMENTATION_LINE) {
            docLines.add(consume());
            nextToken = peek();
        }

        STNode documentationLines = STNodeFactory.createNodeList(docLines);
        return STNodeFactory.createDocumentationStringNode(documentationLines);
    }

    /**
     * Parse lock statement.
     * <code>lock-stmt := lock block-stmt ;</code>
     *
     * @return Lock statement
     */
    private STNode parseLockStatement() {
        startContext(ParserRuleContext.LOCK_STMT);
        STNode lockKeyword = parseLockKeyword();
        STNode blockStatement = parseBlockNode();
        endContext();
        return STNodeFactory.createLockStatementNode(lockKeyword, blockStatement);
    }

    /**
     * Parse lock-keyword.
     *
     * @return lock-keyword node
     */
    private STNode parseLockKeyword() {
        STToken token = peek();
        if (token.kind == SyntaxKind.LOCK_KEYWORD) {
            return consume();
        } else {
            Solution sol = recover(token, ParserRuleContext.LOCK_KEYWORD);
            return sol.recoveredNode;
        }
    }

    /**
     * Checks whether the given expression is a possible array-type-desc.
     * <br/>
     * i.e.: a member-access-expr, where its container is also a member-access.
     * <code>a[b][]</code>
     * 
     * @param expression EXpression to check
     * @return <code>true</code> if the expression provided is a possible array-type desc. <code>false</code> otherwise
     */
    private boolean isPossibleArrayType(STNode expression) {
        switch (expression.kind) {
            case SIMPLE_NAME_REFERENCE:
            case QUALIFIED_NAME_REFERENCE:
                return true;
            case INDEXED_EXPRESSION:
                return isPossibleArrayType(((STIndexedExpressionNode) expression).containerExpression);
            default:
                return false;
        }
    }

    /**
     * Parse union type descriptor.
     * union-type-descriptor := type-descriptor | type-descriptor
     *
     * @param leftTypeDesc Type desc in the LHS os the union type desc.
     * @param context Current context.
     * @return parsed union type desc node
     */
    private STNode parseUnionTypeDescriptor(STNode leftTypeDesc, ParserRuleContext context) {
        STNode pipeToken = parsePipeToken();
        STNode rightTypeDesc = parseTypeDescriptor(context);

        return STNodeFactory.createUnionTypeDescriptorNode(leftTypeDesc, pipeToken, rightTypeDesc);
    }

    /**
     * Parse pipe token.
     *
     * @return parsed pipe token node
     */
    private STNode parsePipeToken() {
        STToken token = peek();
        if (token.kind == SyntaxKind.PIPE_TOKEN) {
            return consume();
        } else {
            Solution sol = recover(token, ParserRuleContext.PIPE);
            return sol.recoveredNode;
        }
    }

    private boolean isTypeStartingToken(SyntaxKind nodeKind) {
        switch (nodeKind) {
            case IDENTIFIER_TOKEN:
            case SERVICE_KEYWORD:
            case RECORD_KEYWORD:
            case OBJECT_KEYWORD:
            case ABSTRACT_KEYWORD:
            case CLIENT_KEYWORD:
            case OPEN_PAREN_TOKEN: // nil type descriptor '()'
            case MAP_KEYWORD: // map type desc
            case FUTURE_KEYWORD: // future type desc
            case TYPEDESC_KEYWORD: // typedesc type desc
            case ERROR_KEYWORD: // error type desc
            case STREAM_KEYWORD: // stream type desc
            case TABLE_KEYWORD: // table type
            case FUNCTION_KEYWORD:
            case OPEN_BRACKET_TOKEN:
                return true;
            default:
                return isSimpleType(nodeKind);
        }
    }

    static boolean isSimpleType(SyntaxKind nodeKind) {
        switch (nodeKind) {
            case INT_KEYWORD:
            case FLOAT_KEYWORD:
            case DECIMAL_KEYWORD:
            case BOOLEAN_KEYWORD:
            case STRING_KEYWORD:
            case BYTE_KEYWORD:
            case XML_KEYWORD:
            case JSON_KEYWORD:
            case HANDLE_KEYWORD:
            case ANY_KEYWORD:
            case ANYDATA_KEYWORD:
            case NEVER_KEYWORD:
            case SERVICE_KEYWORD:
            case VAR_KEYWORD:
            case ERROR_KEYWORD: // This is for the recovery. <code>error a;</code> scenario recovered here.
            case STREAM_KEYWORD: // This is for recovery logic. <code>stream a;</code> scenario recovered here.
                return true;
            case TYPE_DESC:
                // This is a special case. TYPE_DESC is only return from
                // error recovery. when a type is missing. Hence we treat it as
                // a simple type
                return true;
            default:
                return false;
        }
    }

    private SyntaxKind getTypeSyntaxKind(SyntaxKind typeKeyword) {
        switch (typeKeyword) {
            case INT_KEYWORD:
                return SyntaxKind.INT_TYPE_DESC;
            case FLOAT_KEYWORD:
                return SyntaxKind.FLOAT_TYPE_DESC;
            case DECIMAL_KEYWORD:
                return SyntaxKind.DECIMAL_TYPE_DESC;
            case BOOLEAN_KEYWORD:
                return SyntaxKind.BOOLEAN_TYPE_DESC;
            case STRING_KEYWORD:
                return SyntaxKind.STRING_TYPE_DESC;
            case BYTE_KEYWORD:
                return SyntaxKind.BYTE_TYPE_DESC;
            case XML_KEYWORD:
                return SyntaxKind.XML_TYPE_DESC;
            case JSON_KEYWORD:
                return SyntaxKind.JSON_TYPE_DESC;
            case HANDLE_KEYWORD:
                return SyntaxKind.HANDLE_TYPE_DESC;
            case ANY_KEYWORD:
                return SyntaxKind.ANY_TYPE_DESC;
            case ANYDATA_KEYWORD:
                return SyntaxKind.ANYDATA_TYPE_DESC;
            case NEVER_KEYWORD:
                return SyntaxKind.NEVER_TYPE_DESC;
            case SERVICE_KEYWORD:
                return SyntaxKind.SERVICE_TYPE_DESC;
            case VAR_KEYWORD:
                return SyntaxKind.VAR_TYPE_DESC;
            default:
                return SyntaxKind.TYPE_DESC;
        }
    }

    /**
     * Parse fork-keyword.
     *
     * @return Fork-keyword node
     */
    private STNode parseForkKeyword() {
        STToken token = peek();
        if (token.kind == SyntaxKind.FORK_KEYWORD) {
            return consume();
        } else {
            Solution sol = recover(token, ParserRuleContext.FORK_KEYWORD);
            return sol.recoveredNode;
        }
    }

    /**
     * Parse multiple named worker declarations.
     *
     * @return named-worker-declarations node array
     */
    private STNode parseMultileNamedWorkerDeclarations() {
        STToken token = peek();
        ArrayList<STNode> workers = new ArrayList<>();

        while (!isEndOfStatements(token.kind)) {
            STNode stmt = parseStatement();
            if (stmt == null) {
                break;
            }

            switch (stmt.kind) {
                case NAMED_WORKER_DECLARATION:
                    workers.add(stmt);
                    break;
                default:
                    this.errorHandler.reportInvalidNode(null, "Only named-workers are allowed here");
                    break;
            }
            token = peek();
        }

        if (workers.isEmpty()) {
            this.errorHandler.reportInvalidNode(null, "Fork Statement must contain atleast one named-worker");
        }
        STNode namedWorkers = STNodeFactory.createNodeList(workers);
        return namedWorkers;
    }

    /**
     * Parse fork statement.
     * <code>fork-stmt := fork { named-worker-decl+ }</code>
     *
     * @return Fork statement
     */
    private STNode parseForkStatement() {
        startContext(ParserRuleContext.FORK_STMT);
        STNode forkKeyword = parseForkKeyword();
        STNode openBrace = parseOpenBrace();
        STNode namedWorkerDeclarations = parseMultileNamedWorkerDeclarations();
        STNode closeBrace = parseCloseBrace();
        endContext();
        return STNodeFactory.createForkStatementNode(forkKeyword, openBrace, namedWorkerDeclarations, closeBrace);
    }

    /**
     * Parse decimal floating point literal.
     *
     * @return Parsed node
     */
    private STNode parseDecimalFloatingPointLiteral() {
        STToken token = peek();
        if (token.kind == SyntaxKind.DECIMAL_FLOATING_POINT_LITERAL) {
            return consume();
        } else {
            Solution sol = recover(token, ParserRuleContext.DECIMAL_FLOATING_POINT_LITERAL);
            return sol.recoveredNode;
        }
    }

    /**
     * Parse hex floating point literal.
     *
     * @return Parsed node
     */
    private STNode parseHexFloatingPointLiteral() {
        STToken token = peek();
        if (token.kind == SyntaxKind.HEX_FLOATING_POINT_LITERAL) {
            return consume();
        } else {
            Solution sol = recover(token, ParserRuleContext.HEX_FLOATING_POINT_LITERAL);
            return sol.recoveredNode;
        }
    }

    /**
     * Parse trap expression.
     * <p>
     * <code>
     * trap-expr := trap expression
     * </code>
     *
     * @param isRhsExpr
     * @return Trap expression node
     */
    private STNode parseTrapExpression(boolean isRhsExpr) {
        STNode trapKeyword = parseTrapKeyword();

        // allow-actions flag is always false, since there will not be any actions
        // within the trap-expression, due to the precedence.
        STNode expr = parseExpression(OperatorPrecedence.UNARY, isRhsExpr, false);
        return STNodeFactory.createTrapExpressionNode(trapKeyword, expr);
    }

    /**
     * Parse trap-keyword.
     *
     * @return Trap-keyword node
     */
    private STNode parseTrapKeyword() {
        STToken token = peek();
        if (token.kind == SyntaxKind.TRAP_KEYWORD) {
            return consume();
        } else {
            Solution sol = recover(token, ParserRuleContext.TRAP_KEYWORD);
            return sol.recoveredNode;
        }
    }

    /**
     * Parse list constructor expression.
     * <p>
     * <code>
     * list-constructor-expr := [ [ expr-list ] ]
     * <br/>
     * expr-list := expression (, expression)*
     * </code>
     *
     * @return Parsed node
     */
    private STNode parseListConstructorExpr() {
        startContext(ParserRuleContext.LIST_CONSTRUCTOR);
        STNode openBracket = parseOpenBracket();
        STNode expressions = parseOptionalExpressionsList();
        STNode closeBracket = parseCloseBracket();
        endContext();
        return STNodeFactory.createListConstructorExpressionNode(openBracket, expressions, closeBracket);
    }

    /**
     * Parse optional expression list.
     *
     * @return Parsed node
     */
    private STNode parseOptionalExpressionsList() {
        List<STNode> expressions = new ArrayList<>();
        STToken nextToken = peek();

        // Return an empty list if list is empty
        if (isEndOfExpressionsList(nextToken.kind)) {
            return STNodeFactory.createNodeList(new ArrayList<>());
        }

        // Parse first expression, that has no leading comma
        STNode expr = parseExpression();
        expressions.add(expr);

        // Parse the remaining expressions
        nextToken = peek();
        STNode leadingComma;
        while (!isEndOfExpressionsList(nextToken.kind)) {
            leadingComma = parseComma();
            expressions.add(leadingComma);
            expr = parseExpression();
            expressions.add(expr);
            nextToken = peek();
        }

        return STNodeFactory.createNodeList(expressions);
    }

    /**
     * Parse foreach statement.
     * <code>foreach-stmt := foreach typed-binding-pattern in action-or-expr block-stmt</code>
     *
     * @return foreach statement
     */
    private STNode parseForEachStatement() {
        startContext(ParserRuleContext.FOREACH_STMT);
        STNode forEachKeyword = parseForEachKeyword();
        STNode type = parseTypeDescriptor(ParserRuleContext.TYPE_DESC_IN_TYPE_BINDING_PATTERN);
        STNode varName = parseVariableName();
        STNode inKeyword = parseInKeyword();
        STNode actionOrExpr = parseActionOrExpression();
        STNode blockStatement = parseBlockNode();
        endContext();
        return STNodeFactory.createForEachStatementNode(forEachKeyword, type, varName, inKeyword, actionOrExpr,
                blockStatement);
    }

    /**
     * Parse foreach-keyword.
     *
     * @return ForEach-keyword node
     */
    private STNode parseForEachKeyword() {
        STToken token = peek();
        if (token.kind == SyntaxKind.FOREACH_KEYWORD) {
            return consume();
        } else {
            Solution sol = recover(token, ParserRuleContext.FOREACH_KEYWORD);
            return sol.recoveredNode;
        }
    }

    /**
     * Parse in-keyword.
     *
     * @return In-keyword node
     */
    private STNode parseInKeyword() {
        STToken token = peek();
        if (token.kind == SyntaxKind.IN_KEYWORD) {
            return consume();
        } else {
            Solution sol = recover(token, ParserRuleContext.IN_KEYWORD);
            return sol.recoveredNode;
        }
    }

    /**
     * Parse type cast expression.
     * <p>
     * <code>
     * type-cast-expr := < type-cast-param > expression
     * <br/>
     * type-cast-param := [annots] type-descriptor | annots
     * </code>
     *
     * @return Parsed node
     */
    private STNode parseTypeCastExpr() {
        startContext(ParserRuleContext.TYPE_CAST_EXPRESSION);
        STNode ltToken = parseLTToken();
        STNode typeCastParam = parseTypeCastParam();
        STNode gtToken = parseGTToken();
        STNode expression = parseExpression();
        endContext();
        return STNodeFactory.createTypeCastExpressionNode(ltToken, typeCastParam, gtToken, expression);
    }

    private STNode parseTypeCastParam() {
        STNode annot;
        STNode type;
        STToken token = peek();

        switch (token.kind) {
            case AT_TOKEN:
                annot = parseAnnotations();
                token = peek();
                if (isTypeStartingToken(token.kind)) {
                    type = parseTypeDescriptor(ParserRuleContext.TYPE_DESC_IN_ANGLE_BRACKETS);
                } else {
                    type = STNodeFactory.createEmptyNode();
                }
                break;
            default:
                annot = STNodeFactory.createEmptyNode();
                type = parseTypeDescriptor(ParserRuleContext.TYPE_DESC_IN_ANGLE_BRACKETS);
                break;
        }

        return STNodeFactory.createTypeCastParamNode(annot, type);
    }

    /**
     * Parse table constructor expression.
     * <p>
     * <code>
     * table-constructor-expr-rhs := [ [row-list] ]
     * </code>
     *
     * @param tableKeyword tableKeyword that precedes this rhs
     * @param keySpecifier keySpecifier that precedes this rhs
     * @return Parsed node
     */
    private STNode parseTableConstructorExprRhs(STNode tableKeyword, STNode keySpecifier) {
        switchContext(ParserRuleContext.TABLE_CONSTRUCTOR);
        STNode openBracket = parseOpenBracket();
        STNode rowList = parseRowList();
        STNode closeBracket = parseCloseBracket();
        return STNodeFactory.createTableConstructorExpressionNode(tableKeyword, keySpecifier, openBracket, rowList,
                closeBracket);
    }

    /**
     * Parse table-keyword.
     *
     * @return Table-keyword node
     */
    private STNode parseTableKeyword() {
        STToken token = peek();
        if (token.kind == SyntaxKind.TABLE_KEYWORD) {
            return consume();
        } else {
            Solution sol = recover(token, ParserRuleContext.TABLE_KEYWORD);
            return sol.recoveredNode;
        }
    }

    /**
     * Parse table rows.
     * <p>
     * <code>row-list := [ mapping-constructor-expr (, mapping-constructor-expr)* ]</code>
     *
     * @return Parsed node
     */
    private STNode parseRowList() {
        List<STNode> mappings = new ArrayList<>();
        STToken nextToken = peek();

        // Return an empty list if list is empty
        if (isEndOfMappingConstructorsList(nextToken.kind)) {
            return STNodeFactory.createNodeList(new ArrayList<>());
        }

        // Parse first mapping constructor, that has no leading comma
        STNode mapExpr = parseMappingConstructorExpr();
        mappings.add(mapExpr);

        // Parse the remaining mapping constructors
        nextToken = peek();
        STNode leadingComma;
        while (!isEndOfMappingConstructorsList(nextToken.kind)) {
            leadingComma = parseComma();
            mappings.add(leadingComma);
            mapExpr = parseMappingConstructorExpr();
            mappings.add(mapExpr);
            nextToken = peek();
        }

        return STNodeFactory.createNodeList(mappings);
    }

    private boolean isEndOfMappingConstructorsList(SyntaxKind tokenKind) {
        switch (tokenKind) {
            case COMMA_TOKEN:
            case OPEN_BRACE_TOKEN:
                return false;
            default:
                return isEndOfMappingConstructor(tokenKind);
        }
    }

    /**
     * Parse key specifier.
     * <p>
     * <code>key-specifier := key ( [ field-name (, field-name)* ] )</code>
     *
     * @return Parsed node
     */
    private STNode parseKeySpecifier() {
        startContext(ParserRuleContext.KEY_SPECIFIER);
        STNode keyKeyword = parseKeyKeyword();
        STNode openParen = parseOpenParenthesis();
        STNode fieldNames = parseFieldNames();
        STNode closeParen = parseCloseParenthesis();
        endContext();
        return STNodeFactory.createKeySpecifierNode(keyKeyword, openParen, fieldNames, closeParen);
    }

    /**
     * Parse key-keyword.
     *
     * @return Key-keyword node
     */
    private STNode parseKeyKeyword() {
        STToken token = peek();
        if (token.kind == SyntaxKind.KEY_KEYWORD) {
            return consume();
        } else {
            Solution sol = recover(token, ParserRuleContext.KEY_KEYWORD);
            return sol.recoveredNode;
        }
    }

    /**
     * Parse field names.
     * <p>
     * <code>field-name-list := [ field-name (, field-name)* ]</code>
     *
     * @return Parsed node
     */
    private STNode parseFieldNames() {
        List<STNode> fieldNames = new ArrayList<>();
        STToken nextToken = peek();

        // Return an empty list if list is empty
        if (isEndOfFieldNamesList(nextToken.kind)) {
            return STNodeFactory.createNodeList(new ArrayList<>());
        }

        // Parse first field name, that has no leading comma
        STNode fieldName = parseVariableName();
        fieldNames.add(fieldName);

        // Parse the remaining field names
        nextToken = peek();
        STNode leadingComma;
        while (!isEndOfFieldNamesList(nextToken.kind)) {
            leadingComma = parseComma();
            fieldNames.add(leadingComma);
            fieldName = parseVariableName();
            fieldNames.add(fieldName);
            nextToken = peek();
        }

        return STNodeFactory.createNodeList(fieldNames);
    }

    private boolean isEndOfFieldNamesList(SyntaxKind tokenKind) {
        switch (tokenKind) {
            case COMMA_TOKEN:
            case IDENTIFIER_TOKEN:
                return false;
            default:
                return true;
        }
    }

    /**
     * Parse error type descriptor.
     * <p>
     * error-type-descriptor := error [error-type-param]
     * error-type-param := < (detail-type-descriptor | inferred-type-descriptor) >
     * detail-type-descriptor := type-descriptor
     * inferred-type-descriptor := *
     * </p>
     *
     * @return Parsed node
     */
    private STNode parseErrorTypeDescriptor() {
        STNode errorKeywordToken = parseErrorKeyWord();
        STNode errorTypeParamsNode;
        STToken nextToken = peek();
        STToken nextNextToken = peek(2);
        if (nextToken.kind == SyntaxKind.LT_TOKEN || nextNextToken.kind == SyntaxKind.GT_TOKEN) {
            errorTypeParamsNode = parseErrorTypeParamsNode();
        } else {
            errorTypeParamsNode = STNodeFactory.createEmptyNode();
        }
        return STNodeFactory.createErrorTypeDescriptorNode(errorKeywordToken, errorTypeParamsNode);
    }

    /**
     * Parse error type param node.
     * <p>
     * error-type-param := < (detail-type-descriptor | inferred-type-descriptor) >
     * detail-type-descriptor := type-descriptor
     * inferred-type-descriptor := *
     * </p>
     *
     * @return Parsed node
     */
    private STNode parseErrorTypeParamsNode() {
        STNode ltToken = parseLTToken();
        STNode parameter;
        STToken nextToken = peek();
        if (nextToken.kind == SyntaxKind.ASTERISK_TOKEN) {
            parameter = consume();
        } else {
            parameter = parseTypeDescriptor(ParserRuleContext.TYPE_DESC_IN_ANGLE_BRACKETS);
        }
        STNode gtToken = parseGTToken();
        return STNodeFactory.createErrorTypeParamsNode(ltToken, parameter, gtToken);
    }

    /**
     * Parse error-keyword.
     *
     * @return Parsed error-keyword node
     */
    private STNode parseErrorKeyWord() {
        STToken token = peek();
        if (token.kind == SyntaxKind.ERROR_KEYWORD) {
            return consume();
        } else {
            Solution sol = recover(token, ParserRuleContext.ERROR_KEYWORD);
            return sol.recoveredNode;
        }
    }

    /**
     * Parse stream type descriptor.
     * <p>
     * stream-type-descriptor := stream [stream-type-parameters]
     * stream-type-parameters := < type-descriptor [, type-descriptor]>
     * </p>
     *
     * @return Parsed stream type descriptor node
     */
    private STNode parseStreamTypeDescriptor() {
        STNode streamKeywordToken = parseStreamKeyword();
        STNode streamTypeParamsNode;
        STToken nextToken = peek();
        if (nextToken.kind == SyntaxKind.LT_TOKEN) {
            streamTypeParamsNode = parseStreamTypeParamsNode();
        } else {
            streamTypeParamsNode = STNodeFactory.createEmptyNode();
        }
        return STNodeFactory.createStreamTypeDescriptorNode(streamKeywordToken, streamTypeParamsNode);
    }

    /**
     * Parse stream type params node.
     * <p>
     * stream-type-parameters := < type-descriptor [, type-descriptor]>
     * </p>
     *
     * @return Parsed stream type params node
     */
    private STNode parseStreamTypeParamsNode() {
        STNode ltToken = parseLTToken();
        startContext(ParserRuleContext.TYPE_DESC_IN_STREAM_TYPE_DESC);
        STNode leftTypeDescNode = parseTypeDescriptorInternal(ParserRuleContext.TYPE_DESC_IN_STREAM_TYPE_DESC);
        STNode streamTypedesc = parseStreamTypeParamsNode(ltToken, leftTypeDescNode);
        endContext();
        return streamTypedesc;
    }

    private STNode parseStreamTypeParamsNode(STNode ltToken, STNode leftTypeDescNode) {
        return parseStreamTypeParamsNode(peek().kind, ltToken, leftTypeDescNode);
    }

    private STNode parseStreamTypeParamsNode(SyntaxKind nextTokenKind, STNode ltToken, STNode leftTypeDescNode) {
        STNode commaToken, rightTypeDescNode, gtToken;

        switch (nextTokenKind) {
            case COMMA_TOKEN:
                commaToken = parseComma();
                rightTypeDescNode = parseTypeDescriptorInternal(ParserRuleContext.TYPE_DESC_IN_STREAM_TYPE_DESC);
                break;
            case GT_TOKEN:
                commaToken = STNodeFactory.createEmptyNode();
                rightTypeDescNode = STNodeFactory.createEmptyNode();
                break;
            default:
                Solution solution =
                        recover(peek(), ParserRuleContext.STREAM_TYPE_FIRST_PARAM_RHS, ltToken, leftTypeDescNode);

                // If the parser recovered by inserting a token, then try to re-parse the same
                // rule with the inserted token. This is done to pick the correct branch
                // to continue the parsing.
                if (solution.action == Action.REMOVE) {
                    return solution.recoveredNode;
                }
                return parseStreamTypeParamsNode(solution.tokenKind, ltToken, leftTypeDescNode);
        }

        gtToken = parseGTToken();
        return STNodeFactory.createStreamTypeParamsNode(ltToken, leftTypeDescNode, commaToken, rightTypeDescNode,
                gtToken);
    }

    /**
     * Parse stream-keyword.
     *
     * @return Parsed stream-keyword node
     */
    private STNode parseStreamKeyword() {
        STToken token = peek();
        if (token.kind == SyntaxKind.STREAM_KEYWORD) {
            return consume();
        } else {
            Solution sol = recover(token, ParserRuleContext.STREAM_KEYWORD);
            return sol.recoveredNode;
        }
    }

    /**
     * Parse let expression.
     * <p>
     * <code>
     * let-expr := let let-var-decl [, let-var-decl]* in expression
     * </code>
     *
     * @return Parsed node
     */
    private STNode parseLetExpression(boolean isRhsExpr) {
        STNode letKeyword = parseLetKeyword();
        STNode letVarDeclarations = parseLetVarDeclarations(ParserRuleContext.LET_EXPR_LET_VAR_DECL, isRhsExpr);
        STNode inKeyword = parseInKeyword();

        // allow-actions flag is always false, since there will not be any actions
        // within the let-expr, due to the precedence.
        STNode expression = parseExpression(OperatorPrecedence.UNARY, isRhsExpr, false);
        return STNodeFactory.createLetExpressionNode(letKeyword, letVarDeclarations, inKeyword, expression);
    }

    /**
     * Parse let-keyword.
     *
     * @return Let-keyword node
     */
    private STNode parseLetKeyword() {
        STToken token = peek();
        if (token.kind == SyntaxKind.LET_KEYWORD) {
            return consume();
        } else {
            Solution sol = recover(token, ParserRuleContext.LET_KEYWORD);
            return sol.recoveredNode;
        }
    }

    /**
     * Parse let variable declarations.
     * <p>
     * <code>let-var-decl-list := let-var-decl [, let-var-decl]*</code>
     *
     * @return Parsed node
     */
    private STNode parseLetVarDeclarations(ParserRuleContext context, boolean isRhsExpr) {
        startContext(context);
        List<STNode> varDecls = new ArrayList<>();
        STToken nextToken = peek();

        // Make sure at least one let variable declaration is present
        if (isEndOfLetVarDeclarations(nextToken.kind)) {
            endContext();
            this.errorHandler.reportMissingTokenError("missing let variable declaration");
            return STNodeFactory.createNodeList(varDecls);
        }

        // Parse first variable declaration, that has no leading comma
        STNode varDec = parseLetVarDec(isRhsExpr);
        varDecls.add(varDec);

        // Parse the remaining variable declarations
        nextToken = peek();
        STNode leadingComma;
        while (!isEndOfLetVarDeclarations(nextToken.kind)) {
            leadingComma = parseComma();
            varDecls.add(leadingComma);
            varDec = parseLetVarDec(isRhsExpr);
            varDecls.add(varDec);
            nextToken = peek();
        }

        endContext();
        return STNodeFactory.createNodeList(varDecls);
    }

    private boolean isEndOfLetVarDeclarations(SyntaxKind tokenKind) {
        switch (tokenKind) {
            case COMMA_TOKEN:
            case AT_TOKEN:
                return false;
            case IN_KEYWORD:
                return true;
            default:
                return !isTypeStartingToken(tokenKind);
        }
    }

    /**
     * Parse let variable declaration.
     * <p>
     * <code>let-var-decl := [annots] typed-binding-pattern = expression</code>
     *
     * @return Parsed node
     */
    private STNode parseLetVarDec(boolean isRhsExpr) {
        STNode annot = parseAnnotations();
        // TODO: Replace type and varName with typed-binding-pattern
        STNode type = parseTypeDescriptor(ParserRuleContext.TYPE_DESC_IN_TYPE_BINDING_PATTERN);
        STNode varName = parseVariableName();
        STNode assign = parseAssignOp();

        // allow-actions flag is always false, since there will not be any actions
        // within the let-var-decl, due to the precedence.
        STNode expression = parseExpression(OperatorPrecedence.UNARY, isRhsExpr, false);
        return STNodeFactory.createLetVariableDeclarationNode(annot, type, varName, assign, expression);
    }

    /**
     * Parse raw backtick string template expression.
     * <p>
     * <code>BacktickString := `expression`</code>
     * 
     * @return Template expression node
     */
    private STNode parseTemplateExpression() {
        STNode type = STNodeFactory.createEmptyNode();
        STNode startingBackTick = parseBacktickToken(ParserRuleContext.TEMPLATE_START);
        STNode content = parseTemplateContent();
        STNode endingBackTick = parseBacktickToken(ParserRuleContext.TEMPLATE_START);
        return STNodeFactory.createTemplateExpressionNode(SyntaxKind.RAW_TEMPLATE_EXPRESSION, type, startingBackTick,
                content, endingBackTick);
    }

    private STNode parseTemplateContent() {
        List<STNode> items = new ArrayList<>();
        STToken nextToken = peek();
        while (!isEndOfBacktickContent(nextToken.kind)) {
            STNode contentItem = parseTemplateItem();
            items.add(contentItem);
            nextToken = peek();
        }
        return STNodeFactory.createNodeList(items);
    }

    private boolean isEndOfBacktickContent(SyntaxKind kind) {
        switch (kind) {
            case EOF_TOKEN:
            case BACKTICK_TOKEN:
                return true;
            default:
                return false;
        }
    }

    private STNode parseTemplateItem() {
        STToken nextToken = peek();
        if (nextToken.kind == SyntaxKind.INTERPOLATION_START_TOKEN) {
            return parseInterpolation();
        }

        // Template string component
        return consume();
    }

    /**
     * Parse string template expression.
     * <p>
     * <code>string-template-expr := string ` expression `</code>
     * 
     * @return String template expression node
     */
    private STNode parseStringTemplateExpression() {
        STNode type = parseStringKeyword();
        STNode startingBackTick = parseBacktickToken(ParserRuleContext.TEMPLATE_START);
        STNode content = parseTemplateContent();
        STNode endingBackTick = parseBacktickToken(ParserRuleContext.TEMPLATE_START);
        return STNodeFactory.createTemplateExpressionNode(SyntaxKind.STRING_TEMPLATE_EXPRESSION, type, startingBackTick,
                content, endingBackTick);
    }

    /**
     * Parse <code>string</code> keyword.
     *
     * @return string keyword node
     */
    private STNode parseStringKeyword() {
        STToken token = peek();
        if (token.kind == SyntaxKind.STRING_KEYWORD) {
            return consume();
        } else {
            Solution sol = recover(token, ParserRuleContext.STRING_KEYWORD);
            return sol.recoveredNode;
        }
    }

    /**
     * Parse XML template expression.
     * <p>
     * <code>xml-template-expr := xml BacktickString</code>
     * 
     * @return XML template expression
     */
    private STNode parseXMLTemplateExpression() {
        STNode xmlKeyword = parseXMLKeyword();
        STNode startingBackTick = parseBacktickToken(ParserRuleContext.TEMPLATE_START);
        STNode content = parseTemplateContentAsXML();
        STNode endingBackTick = parseBacktickToken(ParserRuleContext.TEMPLATE_END);
        return STNodeFactory.createTemplateExpressionNode(SyntaxKind.XML_TEMPLATE_EXPRESSION, xmlKeyword,
                startingBackTick, content, endingBackTick);
    }

    /**
     * Parse <code>xml</code> keyword.
     *
     * @return xml keyword node
     */
    private STNode parseXMLKeyword() {
        STToken token = peek();
        if (token.kind == SyntaxKind.XML_KEYWORD) {
            return consume();
        } else {
            Solution sol = recover(token, ParserRuleContext.XML_KEYWORD);
            return sol.recoveredNode;
        }
    }

    /**
     * Parse the content of the template string as XML. This method first read the
     * input in the same way as the raw-backtick-template (BacktickString). Then
     * it parses the content as XML.
     * 
     * @return XML node
     */
    private STNode parseTemplateContentAsXML() {
        // Separate out the interpolated expressions to a queue. Then merge the string content using '${}'.
        // These '&{}' are used to represent the interpolated locations. XML parser will replace '&{}' with
        // the actual interpolated expression, while building the XML tree.
        ArrayDeque<STNode> expressions = new ArrayDeque<>();
        StringBuilder xmlStringBuilder = new StringBuilder();
        STToken nextToken = peek();
        while (!isEndOfBacktickContent(nextToken.kind)) {
            STNode contentItem = parseTemplateItem();
            if (contentItem.kind == SyntaxKind.TEMPLATE_STRING) {
                xmlStringBuilder.append(((STToken) contentItem).text());
            } else {
                xmlStringBuilder.append("${}");
                expressions.add(contentItem);
            }
            nextToken = peek();
        }

        TextDocument textDocument = TextDocuments.from(xmlStringBuilder.toString());
        AbstractTokenReader tokenReader = new TokenReader(new XMLLexer(textDocument.getCharacterReader()));
        XMLParser xmlParser = new XMLParser(tokenReader, expressions);
        return xmlParser.parse();
    }

    /**
     * Parse interpolation of a back-tick string.
     * <p>
     * <code>
     * interpolation := ${ expression }
     * </code>
     *
     * @return Interpolation node
     */
    private STNode parseInterpolation() {
        startContext(ParserRuleContext.INTERPOLATION);
        STNode interpolStart = parseInterpolationStart();
        STNode expr = parseExpression();
        removeAdditionalTokensInInterpolation();
        STNode closeBrace = parseCloseBrace();
        endContext();
        return STNodeFactory.createInterpolationNode(interpolStart, expr, closeBrace);
    }

    /**
     * Parse interpolation start token.
     * <p>
     * <code>interpolation-start := ${</code>
     *
     * @return Interpolation start token
     */
    private STNode parseInterpolationStart() {
        STToken token = peek();
        if (token.kind == SyntaxKind.INTERPOLATION_START_TOKEN) {
            return consume();
        } else {
            Solution sol = recover(token, ParserRuleContext.INTERPOLATION_START_TOKEN);
            return sol.recoveredNode;
        }
    }

    /**
     * Remove if there any tokens left after the expression inside the interpolation.
     */
    private void removeAdditionalTokensInInterpolation() {
        while (true) {
            STToken nextToken = peek();
            switch (nextToken.kind) {
                case EOF_TOKEN:
                    return;
                case CLOSE_BRACE_TOKEN:
                    return;
                default:
                    consume();
                    this.errorHandler.reportInvalidNode(nextToken, "invalid token '" + nextToken.text() + "'");
            }
        }
    }

    /**
     * Parse back-tick token.
     *
     * @return Back-tick token
     */
    private STNode parseBacktickToken(ParserRuleContext ctx) {
        STToken token = peek();
        if (token.kind == SyntaxKind.BACKTICK_TOKEN) {
            return consume();
        } else {
            Solution sol = recover(token, ctx);
            return sol.recoveredNode;
        }
    }

    /**
     * Parse table type descriptor.
     * <p>
     * table-type-descriptor := table row-type-parameter [key-constraint]
     * row-type-parameter := type-parameter
     * key-constraint := key-specifier | key-type-constraint
     * key-specifier := key ( [ field-name (, field-name)* ] )
     * key-type-constraint := key type-parameter
     * </p>
     *
     * @return Parsed table type desc node.
     */
    private STNode parseTableTypeDescriptor() {
        STNode tableKeywordToken = parseTableKeyword();
        STNode rowTypeParameterNode = parseRowTypeParameter();
        STNode keyConstraintNode;
        STToken nextToken = peek();
        if (nextToken.kind == SyntaxKind.KEY_KEYWORD) {
            STNode keyKeywordToken = parseKeyKeyword();
            keyConstraintNode = parseKeyConstraint(keyKeywordToken);
        } else {
            keyConstraintNode = STNodeFactory.createEmptyNode();
        }
        return STNodeFactory.createTableTypeDescriptorNode(tableKeywordToken, rowTypeParameterNode, keyConstraintNode);
    }

    /**
     * Parse row type parameter node.
     * <p>row-type-parameter := type-parameter</p>
     *
     * @return Parsed node.
     */
    private STNode parseRowTypeParameter() {
        startContext(ParserRuleContext.ROW_TYPE_PARAM);
        STNode rowTypeParameterNode = parseTypeParameter();
        endContext();
        return rowTypeParameterNode;
    }

    /**
     * Parse type parameter node.
     * <p>type-parameter := < type-descriptor > </p>
     *
     * @return Parsed node
     */
    private STNode parseTypeParameter() {
        STNode ltToken = parseLTToken();
        STNode typeNode = parseTypeDescriptor(ParserRuleContext.TYPE_DESC_IN_ANGLE_BRACKETS);
        STNode gtToken = parseGTToken();
        return STNodeFactory.createTypeParameterNode(ltToken, typeNode, gtToken);
    }

    /** Parse key constraint.
     * <p> key-constraint := key-specifier | key-type-constraint</p>
     *
     * @return Parsed node.
     */
    private STNode parseKeyConstraint(STNode keyKeywordToken) {
        return parseKeyConstraint(peek().kind, keyKeywordToken);
    }

    private STNode parseKeyConstraint(SyntaxKind nextTokenKind, STNode keyKeywordToken) {
        switch (nextTokenKind) {
            case OPEN_PAREN_TOKEN:
                return parseKeySpecifier(keyKeywordToken);
            case LT_TOKEN:
                return parseKeyTypeConstraint(keyKeywordToken);
            default:
                Solution solution = recover(peek(), ParserRuleContext.KEY_CONSTRAINTS_RHS, keyKeywordToken);

                // If the parser recovered by inserting a token, then try to re-parse the same
                // rule with the inserted token. This is done to pick the correct branch
                // to continue the parsing.
                if (solution.action == Action.REMOVE) {
                    return solution.recoveredNode;
                }
                return parseKeyConstraint(solution.tokenKind, keyKeywordToken);
        }
    }

    /**
     * Parse key specifier given parsed key keyword token.
     * <p>
     * <code>key-specifier := key ( [ field-name (, field-name)* ] )</code>
     *
     * @return Parsed node
     */
    private STNode parseKeySpecifier(STNode keyKeywordToken) {
        startContext(ParserRuleContext.KEY_SPECIFIER);
        STNode openParenToken = parseOpenParenthesis();
        STNode fieldNamesNode = parseFieldNames();
        STNode closeParenToken = parseCloseParenthesis();
        endContext();
        return STNodeFactory.createKeySpecifierNode(keyKeywordToken, openParenToken, fieldNamesNode, closeParenToken);
    }

    /**
     * Parse key type constraint.
     * <p>key-type-constraint := key type-parameter</p>
     *
     * @return Parsed node
     */
    private STNode parseKeyTypeConstraint(STNode keyKeywordToken) {
        STNode typeParameterNode = parseTypeParameter();
        return STNodeFactory.createKeyTypeConstraintNode(keyKeywordToken, typeParameterNode);
    }

     /** Parse function type descriptor.
     * <p>
     * <code>function-type-descriptor := function function-signature</code>
     *
     * @return Function type descriptor node
     */
    private STNode parseFunctionTypeDesc() {
        startContext(ParserRuleContext.FUNC_TYPE_DESC);
        STNode functionKeyword = parseFunctionKeyword();
        STNode signature = parseFuncSignature(true, false);
        return STNodeFactory.createFunctionTypeDescriptorNode(functionKeyword, signature);
    }

    /**
     * Parse anonymous function or function type desc. In an expression
     * context, both of these are possible. Hence we can distinguish only
     * after reaching the body.
     *
     * @param annots
     * @return
     */
    private STNode parseFunctionExpression(STNode annots) {
        startContext(ParserRuleContext.ANON_FUNC_EXPRESSION);
        STNode funcKeyword = parseFunctionKeyword();
        STNode funcSignature = parseFuncSignature(true, false);
        STNode funcBody = parseFunctionTypeOrAnonFuncBody();

        if (funcBody == null) {
            return STNodeFactory.createFunctionTypeDescriptorNode(funcKeyword, funcSignature);
        }

        // TODO: Add parameter name validation
        return STNodeFactory.createAnonymousFunctionExpressionNode(annots, funcKeyword, funcSignature, funcBody);
    }

    private STNode parseFunctionTypeOrAnonFuncBody() {
        STToken nextToken = peek();
        switch (nextToken.kind) {
            case OPEN_BRACE_TOKEN:
                return parseFunctionBodyBlock();
            case EQUAL_GT_TOKEN:
                // Expression func body
                return null;
            default:
                return null;
        }
    }

    /**
     * Parse tuple type descriptor.
     * <p>
     * <code>tuple-type-descriptor := [ tuple-member-type-descriptors ]
     * <br/><br/>
<<<<<<< HEAD
     * tuple-member-type-descriptors :=
     * member-type-descriptor (, member-type-descriptor)* [, tuple-rest-descriptor] | [ tuple-rest-descriptor ]
=======
     * tuple-member-type-descriptors := member-type-descriptor (, member-type-descriptor)* [, tuple-rest-descriptor]
     *                                     | [ tuple-rest-descriptor ]
>>>>>>> 5a7eacfe
     * <br/><br/>
     * tuple-rest-descriptor := type-descriptor ...
     * </code>
     *
     * @return
     */
    private STNode parseTupleTypeDesc() {
        STNode openBracket = parseOpenBracket();
        STNode memberTypeDesc = parseTupleMemberTypeDescList();
        STNode restTypeDesc = parseTupleRestTypeDesc();
        STNode closeBracket = parseCloseBracket();
        return STNodeFactory.createTupleTypeDescriptorNode(openBracket, memberTypeDesc, restTypeDesc, closeBracket);
    }

    /**
     * Parse tuple member type descriptors.
     *
     * @return Parsed node
     */
    private STNode parseTupleMemberTypeDescList() {
        List<STNode> typeDescList = new ArrayList<>();
        STToken nextToken = peek();

        // Return an empty list
        if (isEndOfTypeList(nextToken.kind)) {
            this.errorHandler.reportMissingTokenError("missing type-desc");
            return STNodeFactory.createNodeList(new ArrayList<>());
        }

        // Parse first typedesc, that has no leading comma
        STNode typeDesc = parseTypeDescriptor(ParserRuleContext.TYPE_DESC_IN_TUPLE);
        typeDescList.add(typeDesc);

        // Parse the remaining type descs
        nextToken = peek();
        STNode leadingComma;
        while (!isEndOfTypeList(nextToken.kind)) {
            leadingComma = parseComma();
            typeDescList.add(leadingComma);
            typeDesc = parseTypeDescriptor(ParserRuleContext.TYPE_DESC_IN_TUPLE);
            typeDescList.add(typeDesc);
            nextToken = peek();
        }

        return STNodeFactory.createNodeList(typeDescList);
    }

    private boolean isEndOfTypeList(SyntaxKind nextTokenKind) {
        switch (nextTokenKind) {
            case CLOSE_BRACKET_TOKEN:
            case CLOSE_BRACE_TOKEN:
            case CLOSE_PAREN_TOKEN:
            case EOF_TOKEN:
            case EQUAL_TOKEN:
            case OPEN_BRACE_TOKEN:
            case SEMICOLON_TOKEN:
                return true;
            default:
                return false;
        }
    }

    private STNode parseTupleRestTypeDesc() {
        return STNodeFactory.createEmptyNode();
    }

<<<<<<< HEAD
    /**
     * Parse table constructor or query expression.
     * <p>
     * <code>
     * table-constructor-or-query-expr := table-constructor-expr | query-expr
     * <br/>
     * table-constructor-expr := table [key-specifier] [ [row-list] ]
     * <br/>
     * query-expr := [query-construct-type] query-pipeline select-clause
     * <br/>
     * query-construct-type := table key-specifier | stream
     * </code>
     *
     * @return Parsed node
     */

    private STNode parseTableConstructorOrQuery(boolean isRhsExpr) {
        startContext(ParserRuleContext.TABLE_CONSTRUCTOR_OR_QUERY_EXPRESSION);
        STNode tableOrQueryExpr = parseTableConstructorOrQuery(peek().kind, isRhsExpr);
        endContext();
        return tableOrQueryExpr;
    }

    private STNode parseTableConstructorOrQuery(SyntaxKind nextTokenKind, boolean isRhsExpr) {
        STNode queryConstructType;
        switch (nextTokenKind) {
            case FROM_KEYWORD:
                queryConstructType = STNodeFactory.createEmptyNode();
                return parseQueryExprRhs(queryConstructType, isRhsExpr);
            case STREAM_KEYWORD:
                queryConstructType = parseStreamKeyword();
                return parseQueryExprRhs(queryConstructType, isRhsExpr);
            case TABLE_KEYWORD:
                STNode tableKeyword = parseTableKeyword();
                return parseTableConstructorOrQuery(tableKeyword, isRhsExpr);
            default:
                Solution solution = recover(peek(), ParserRuleContext.TABLE_CONSTRUCTOR_OR_QUERY_START, isRhsExpr);

                // If the parser recovered by inserting a token, then try to re-parse the same
                // rule with the inserted token. This is done to pick the correct branch
                // to continue the parsing.
                if (solution.action == Action.REMOVE) {
                    return solution.recoveredNode;
                }

                return parseTableConstructorOrQuery(solution.tokenKind, isRhsExpr);
        }

    }

    private STNode parseTableConstructorOrQuery(STNode tableKeyword, boolean isRhsExpr) {
        return parseTableConstructorOrQuery(peek().kind, tableKeyword, isRhsExpr);
    }

    private STNode parseTableConstructorOrQuery(SyntaxKind nextTokenKind, STNode tableKeyword, boolean isRhsExpr) {
        STNode keySpecifier;
        switch (nextTokenKind) {
            case OPEN_BRACKET_TOKEN:
                keySpecifier = STNodeFactory.createEmptyNode();
                return parseTableConstructorExprRhs(tableKeyword, keySpecifier);
            case KEY_KEYWORD:
                keySpecifier = parseKeySpecifier();
                return parseTableConstructorOrQueryRhs(tableKeyword, keySpecifier, isRhsExpr);
            default:
                Solution solution = recover(peek(), ParserRuleContext.TABLE_KEYWORD_RHS, tableKeyword, isRhsExpr);

                // If the parser recovered by inserting a token, then try to re-parse the same
                // rule with the inserted token. This is done to pick the correct branch
                // to continue the parsing.
                if (solution.action == Action.REMOVE) {
                    return solution.recoveredNode;
                }

                return parseTableConstructorOrQuery(solution.tokenKind, tableKeyword, isRhsExpr);
        }
    }

    private STNode parseTableConstructorOrQueryRhs(STNode tableKeyword, STNode keySpecifier, boolean isRhsExpr) {
        return parseTableConstructorOrQueryRhs(peek().kind, tableKeyword, keySpecifier, isRhsExpr);
    }

    private STNode parseTableConstructorOrQueryRhs(SyntaxKind nextTokenKind, STNode tableKeyword, STNode keySpecifier,
                                                   boolean isRhsExpr) {
        switch (nextTokenKind) {
            case FROM_KEYWORD:
                return parseQueryExprRhs(parseQueryConstructType(tableKeyword, keySpecifier), isRhsExpr);
            case OPEN_BRACKET_TOKEN:
                return parseTableConstructorExprRhs(tableKeyword, keySpecifier);
            default:
                Solution solution = recover(peek(), ParserRuleContext.TABLE_CONSTRUCTOR_OR_QUERY_RHS,
                    tableKeyword, keySpecifier, isRhsExpr);

                // If the parser recovered by inserting a token, then try to re-parse the same
                // rule with the inserted token. This is done to pick the correct branch
                // to continue the parsing.
                if (solution.action == Action.REMOVE) {
                    return solution.recoveredNode;
                }

                return parseTableConstructorOrQueryRhs(solution.tokenKind, tableKeyword, keySpecifier, isRhsExpr);
        }
    }

    /**
     * Parse query construct type.
     * <p>
     * <code>query-construct-type := table key-specifier</code>
     *
     * @return Parsed node
     */
    private STNode parseQueryConstructType(STNode tableKeyword, STNode keySpecifier) {
        return STNodeFactory.createQueryConstructTypeNode(tableKeyword, keySpecifier);
    }

    /**
     * Parse query expression.
     * <p>
     * <code>
     * query-expr-rhs := query-pipeline select-clause
     * <br/>
     * query-pipeline := from-clause intermediate-clause*
     * </code>
     *
     * @param queryConstructType queryConstructType that precedes this rhs
     * @return Parsed node
     */
    private STNode parseQueryExprRhs(STNode queryConstructType, boolean isRhsExpr) {
        switchContext(ParserRuleContext.QUERY_EXPRESSION);
        STNode fromClause = parseFromClause(isRhsExpr);

        List<STNode> clauses = new ArrayList<>();
        boolean hasReachedSelectClause = false;

        STNode intermediateClause;
        STNode selectClause = null;

        while (!isEndOfIntermediateClause(peek().kind)) {
            intermediateClause = parseIntermediateClause(isRhsExpr);

            if (!hasReachedSelectClause) {
                if (intermediateClause.kind == SyntaxKind.SELECT_CLAUSE) {
                    selectClause = intermediateClause;
                    hasReachedSelectClause = true;
                } else {
                    clauses.add(intermediateClause);
                }
            } else {
                // If there are more clauses after select clause they are ignored
                // TODO: In future we should store ignored nodes
                this.errorHandler.reportMissingTokenError("extra clauses after select clause");
            }
        }

        if (!hasReachedSelectClause) {
            selectClause = parseSelectClause(isRhsExpr);
        }

        STNode intermediateClauses = STNodeFactory.createNodeList(clauses);
        STNode queryPipeline = STNodeFactory.createQueryPipelineNode(fromClause, intermediateClauses);
        return STNodeFactory.createQueryExpressionNode(queryConstructType, queryPipeline, selectClause);
    }

    /**
     * Parse an intermediate clause.
     * <p>
     * <code>
     * intermediate-clause := from-clause | where-clause | let-clause
     * </code>
     *
     * @return Parsed node
     */
    private STNode parseIntermediateClause(boolean isRhsExpr) {
        return parseIntermediateClause(peek().kind, isRhsExpr);
    }

    private STNode parseIntermediateClause(SyntaxKind nextTokenKind, boolean isRhsExpr) {
        switch (nextTokenKind) {
            case FROM_KEYWORD:
                return parseFromClause(isRhsExpr);
            case WHERE_KEYWORD:
                return parseWhereClause(isRhsExpr);
            case LET_KEYWORD:
                return parseLetClause(isRhsExpr);
            case SELECT_KEYWORD:
                return parseSelectClause(isRhsExpr);
            default:
                Solution solution = recover(peek(), ParserRuleContext.QUERY_EXPRESSION_RHS, isRhsExpr);

                // If the parser recovered by inserting a token, then try to re-parse the same
                // rule with the inserted token. This is done to pick the correct branch
                // to continue the parsing.
                if (solution.action == Action.REMOVE) {
                    return solution.recoveredNode;
                }

                return parseIntermediateClause(solution.tokenKind, isRhsExpr);
        }
    }

    private boolean isEndOfIntermediateClause(SyntaxKind tokenKind) {
        switch (tokenKind) {
            case CLOSE_BRACE_TOKEN:
            case CLOSE_PAREN_TOKEN:
            case CLOSE_BRACKET_TOKEN:
            case OPEN_BRACE_TOKEN:
            case SEMICOLON_TOKEN:
            case PUBLIC_KEYWORD:
            case FUNCTION_KEYWORD:
            case EOF_TOKEN:
            case RESOURCE_KEYWORD:
            case LISTENER_KEYWORD:
            case DOCUMENTATION_LINE:
            case PRIVATE_KEYWORD:
            case RETURNS_KEYWORD:
            case SERVICE_KEYWORD:
            case TYPE_KEYWORD:
            case CONST_KEYWORD:
            case FINAL_KEYWORD:
                return true;
            default:
                return isValidExprRhsStart(tokenKind);
        }
    }

    /**
     * Parse from clause.
     * <p>
     * <code>from-clause := from typed-binding-pattern in expression</code>
     *
     * @return Parsed node
     */
    private STNode parseFromClause(boolean isRhsExpr) {
        STNode fromKeyword = parseFromKeyword();
        // TODO: Replace type and varName with typed-binding-pattern
        STNode type = parseTypeDescriptor(ParserRuleContext.TYPE_DESC_IN_TYPE_BINDING_PATTERN);
        STNode varName = parseVariableName();
        STNode inKeyword = parseInKeyword();

        // allow-actions flag is always false, since there will not be any actions
        // within the from-clause, due to the precedence.
        STNode expression = parseExpression(OperatorPrecedence.UNARY, isRhsExpr, false);
        return STNodeFactory.createFromClauseNode(fromKeyword, type, varName, inKeyword, expression);
    }

    /**
     * Parse from-keyword.
     *
     * @return From-keyword node
     */
    private STNode parseFromKeyword() {
        STToken token = peek();
        if (token.kind == SyntaxKind.FROM_KEYWORD) {
            return consume();
        } else {
            Solution sol = recover(token, ParserRuleContext.FROM_KEYWORD);
            return sol.recoveredNode;
        }
    }

    /**
     * Parse where clause.
     * <p>
     * <code>where-clause := where expression</code>
     *
     * @return Parsed node
     */
    private STNode parseWhereClause(boolean isRhsExpr) {
        STNode whereKeyword = parseWhereKeyword();

        // allow-actions flag is always false, since there will not be any actions
        // within the where-clause, due to the precedence.
        STNode expression = parseExpression(OperatorPrecedence.UNARY, isRhsExpr, false);
        return STNodeFactory.createWhereClauseNode(whereKeyword, expression);
    }

    /**
     * Parse where-keyword.
     *
     * @return Where-keyword node
     */
    private STNode parseWhereKeyword() {
        STToken token = peek();
        if (token.kind == SyntaxKind.WHERE_KEYWORD) {
            return consume();
        } else {
            Solution sol = recover(token, ParserRuleContext.WHERE_KEYWORD);
            return sol.recoveredNode;
        }
    }

    /**
     * Parse let clause.
     * <p>
     * <code>let-clause := let let-var-decl [, let-var-decl]* </code>
     *
     * @return Parsed node
     */
    private STNode parseLetClause(boolean isRhsExpr) {
        STNode letKeyword = parseLetKeyword();
        STNode letVarDeclarations = parseLetVarDeclarations(ParserRuleContext.LET_CLAUSE_LET_VAR_DECL, isRhsExpr);
        return STNodeFactory.createLetClauseNode(letKeyword, letVarDeclarations);
    }

    /**
     * Parse select clause.
     * <p>
     * <code>select-clause := select expression</code>
     *
     * @return Parsed node
     */
    private STNode parseSelectClause(boolean isRhsExpr) {
        STNode selectKeyword = parseSelectKeyword();

        // allow-actions flag is always false, since there will not be any actions
        // within the select-clause, due to the precedence.
        STNode expression = parseExpression(OperatorPrecedence.UNARY, isRhsExpr, false);
        return STNodeFactory.createSelectClauseNode(selectKeyword, expression);
    }

    /**
     * Parse select-keyword.
     *
     * @return Select-keyword node
     */
    private STNode parseSelectKeyword() {
        STToken token = peek();
        if (token.kind == SyntaxKind.SELECT_KEYWORD) {
            return consume();
        } else {
            Solution sol = recover(token, ParserRuleContext.SELECT_KEYWORD);
            return sol.recoveredNode;
        }
=======
    private STNode parseParenthesisedTypeDesc() {
        STNode openParen = parseOpenParenthesis();
        STNode typedesc = parseTypeDescriptor(ParserRuleContext.TYPE_DESC_IN_PARENTHESIS);
        STNode closeParen = parseCloseParenthesis();
        return STNodeFactory.createParenthesisedTypeDescriptorNode(openParen, typedesc, closeParen);
>>>>>>> 5a7eacfe
    }
}<|MERGE_RESOLUTION|>--- conflicted
+++ resolved
@@ -364,7 +364,12 @@
                 return parseFuncReturnTypeDescriptor((boolean) args[0]);
             case RETURNS_KEYWORD:
                 return parseReturnsKeyword();
-<<<<<<< HEAD
+            case NEW_KEYWORD_RHS:
+                return parseNewKeywordRhs((STNode) args[0]);
+            case NEW_KEYWORD:
+                return parseNewKeyword();
+            case IMPLICIT_NEW:
+                return parseImplicitNewRhs((STNode) args[0]);
             case FROM_KEYWORD:
                 return parseFromKeyword();
             case WHERE_KEYWORD:
@@ -377,14 +382,6 @@
                 return parseTableConstructorOrQueryRhs((STNode) args[0], (STNode) args[1], (boolean) args[2]);
             case QUERY_EXPRESSION_RHS:
                 return parseIntermediateClause((boolean) args[0]);
-=======
-            case NEW_KEYWORD_RHS:
-                return parseNewKeywordRhs((STNode) args[0]);
-            case NEW_KEYWORD:
-                return parseNewKeyword();
-            case IMPLICIT_NEW:
-                return parseImplicitNewRhs((STNode) args[0]);
->>>>>>> 5a7eacfe
             default:
                 throw new IllegalStateException("cannot resume parsing the rule: " + context);
         }
@@ -6085,7 +6082,7 @@
 
     /**
      * Parse statement which is only consists of an action or expression.
-     * 
+     *
      * @param annots Annotations
      * @param nextTokenKind Next token kind
      * @return Parsed node
@@ -7153,7 +7150,7 @@
      * <br/>
      * i.e.: a member-access-expr, where its container is also a member-access.
      * <code>a[b][]</code>
-     * 
+     *
      * @param expression EXpression to check
      * @return <code>true</code> if the expression provided is a possible array-type desc. <code>false</code> otherwise
      */
@@ -7973,7 +7970,7 @@
      * Parse raw backtick string template expression.
      * <p>
      * <code>BacktickString := `expression`</code>
-     * 
+     *
      * @return Template expression node
      */
     private STNode parseTemplateExpression() {
@@ -8020,7 +8017,7 @@
      * Parse string template expression.
      * <p>
      * <code>string-template-expr := string ` expression `</code>
-     * 
+     *
      * @return String template expression node
      */
     private STNode parseStringTemplateExpression() {
@@ -8051,7 +8048,7 @@
      * Parse XML template expression.
      * <p>
      * <code>xml-template-expr := xml BacktickString</code>
-     * 
+     *
      * @return XML template expression
      */
     private STNode parseXMLTemplateExpression() {
@@ -8082,7 +8079,7 @@
      * Parse the content of the template string as XML. This method first read the
      * input in the same way as the raw-backtick-template (BacktickString). Then
      * it parses the content as XML.
-     * 
+     *
      * @return XML node
      */
     private STNode parseTemplateContentAsXML() {
@@ -8285,7 +8282,7 @@
         return STNodeFactory.createKeyTypeConstraintNode(keyKeywordToken, typeParameterNode);
     }
 
-     /** Parse function type descriptor.
+    /** Parse function type descriptor.
      * <p>
      * <code>function-type-descriptor := function function-signature</code>
      *
@@ -8338,13 +8335,8 @@
      * <p>
      * <code>tuple-type-descriptor := [ tuple-member-type-descriptors ]
      * <br/><br/>
-<<<<<<< HEAD
-     * tuple-member-type-descriptors :=
-     * member-type-descriptor (, member-type-descriptor)* [, tuple-rest-descriptor] | [ tuple-rest-descriptor ]
-=======
      * tuple-member-type-descriptors := member-type-descriptor (, member-type-descriptor)* [, tuple-rest-descriptor]
      *                                     | [ tuple-rest-descriptor ]
->>>>>>> 5a7eacfe
      * <br/><br/>
      * tuple-rest-descriptor := type-descriptor ...
      * </code>
@@ -8411,7 +8403,13 @@
         return STNodeFactory.createEmptyNode();
     }
 
-<<<<<<< HEAD
+    private STNode parseParenthesisedTypeDesc() {
+        STNode openParen = parseOpenParenthesis();
+        STNode typedesc = parseTypeDescriptor(ParserRuleContext.TYPE_DESC_IN_PARENTHESIS);
+        STNode closeParen = parseCloseParenthesis();
+        return STNodeFactory.createParenthesisedTypeDescriptorNode(openParen, typedesc, closeParen);
+    }
+
     /**
      * Parse table constructor or query expression.
      * <p>
@@ -8502,7 +8500,7 @@
                 return parseTableConstructorExprRhs(tableKeyword, keySpecifier);
             default:
                 Solution solution = recover(peek(), ParserRuleContext.TABLE_CONSTRUCTOR_OR_QUERY_RHS,
-                    tableKeyword, keySpecifier, isRhsExpr);
+                        tableKeyword, keySpecifier, isRhsExpr);
 
                 // If the parser recovered by inserting a token, then try to re-parse the same
                 // rule with the inserted token. This is done to pick the correct branch
@@ -8744,12 +8742,5 @@
             Solution sol = recover(token, ParserRuleContext.SELECT_KEYWORD);
             return sol.recoveredNode;
         }
-=======
-    private STNode parseParenthesisedTypeDesc() {
-        STNode openParen = parseOpenParenthesis();
-        STNode typedesc = parseTypeDescriptor(ParserRuleContext.TYPE_DESC_IN_PARENTHESIS);
-        STNode closeParen = parseCloseParenthesis();
-        return STNodeFactory.createParenthesisedTypeDescriptorNode(openParen, typedesc, closeParen);
->>>>>>> 5a7eacfe
     }
 }