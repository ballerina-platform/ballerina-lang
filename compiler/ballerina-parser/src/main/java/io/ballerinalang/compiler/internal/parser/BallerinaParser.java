/*
 * Copyright (c) 2020, WSO2 Inc. (http://www.wso2.org) All Rights Reserved.
 *
 * WSO2 Inc. licenses this file to you under the Apache License,
 * Version 2.0 (the "License"); you may not use this file except
 * in compliance with the License.
 * You may obtain a copy of the License at
 *
 *   http://www.apache.org/licenses/LICENSE-2.0
 *
 * Unless required by applicable law or agreed to in writing,
 * software distributed under the License is distributed on an
 * "AS IS" BASIS, WITHOUT WARRANTIES OR CONDITIONS OF ANY
 * KIND, either express or implied.  See the License for the
 * specific language governing permissions and limitations
 * under the License.
 */
package io.ballerinalang.compiler.internal.parser;

import io.ballerinalang.compiler.internal.parser.BallerinaParserErrorHandler.Action;
import io.ballerinalang.compiler.internal.parser.BallerinaParserErrorHandler.Solution;
import io.ballerinalang.compiler.internal.parser.tree.STFieldAccessExpression;
import io.ballerinalang.compiler.internal.parser.tree.STMemberAccessExpression;
import io.ballerinalang.compiler.internal.parser.tree.STMissingToken;
import io.ballerinalang.compiler.internal.parser.tree.STNode;
import io.ballerinalang.compiler.internal.parser.tree.STNodeFactory;
import io.ballerinalang.compiler.internal.parser.tree.STToken;
import io.ballerinalang.compiler.syntax.tree.SyntaxKind;

import java.util.ArrayList;
import java.util.List;

/**
 * A LL(k) recursive-descent parser for ballerina.
 *
 * @since 1.2.0
 */
public class BallerinaParser {

    private static final OperatorPrecedence DEFAULT_OP_PRECEDENCE = OperatorPrecedence.ACTION;
    private final BallerinaParserErrorHandler errorHandler;
    private final AbstractTokenReader tokenReader;

    // TODO: Remove this.
    private ParserRuleContext currentParamKind = ParserRuleContext.REQUIRED_PARAM;

    protected BallerinaParser(AbstractTokenReader tokenReader) {
        this.tokenReader = tokenReader;
        this.errorHandler = new BallerinaParserErrorHandler(tokenReader, this);
    }

    /**
     * Start parsing the given input.
     *
     * @return Parsed node
     */
    public STNode parse() {
        return parseCompUnit();
    }

    /**
     * Resume the parsing from the given context.
     *
     * @param context Context to resume parsing
     * @param args Arguments that requires to continue parsing from the given parser context
     * @return Parsed node
     */
    public STNode resumeParsing(ParserRuleContext context, Object... args) {
        switch (context) {
            case COMP_UNIT:
                return parseCompUnit();
            case EXTERNAL_FUNC_BODY:
                return parseExternalFunctionBody();
            case FUNC_BODY:
                return parseFunctionBody();
            case OPEN_BRACE:
                return parseOpenBrace();
            case CLOSE_BRACE:
                return parseCloseBrace();
            case FUNC_NAME:
                return parseFunctionName();
            case OPEN_PARENTHESIS:
                return parseOpenParenthesis();
            case PARAM_LIST:
                return parseParamList();
            case RETURN_TYPE_DESCRIPTOR:
                return parseReturnTypeDescriptor();
            case SIMPLE_TYPE_DESCRIPTOR:
                return parseTypeDescriptor();
            case ASSIGN_OP:
                return parseAssignOp();
            case EXTERNAL_KEYWORD:
                return parseExternalKeyword();
            case FUNC_BODY_BLOCK:
                return parseFunctionBodyBlock();
            case SEMICOLON:
                return parseSemicolon();
            case CLOSE_PARENTHESIS:
                return parseCloseParenthesis();
            case VARIABLE_NAME:
                return parseVariableName();
            case EXPRESSION:
                return parseExpression();
            case STATEMENT:
                return parseStatement();
            case STATEMENT_WITHOUT_ANNOTS:
                return parseStatement((STNode) args[0]);
            case EXPRESSION_RHS:
                return parseExpressionRhs((OperatorPrecedence) args[1], (STNode) args[0], (boolean) args[2],
                        (boolean) args[3]);
            case PARAMETER:
                return parseParameter((STNode) args[0], (int) args[1]);
            case PARAMETER_WITHOUT_ANNOTS:
                return parseParamGivenAnnots((STNode) args[0], (STNode) args[1], (int) args[2]);
            case AFTER_PARAMETER_TYPE:
                return parseAfterParamType((STNode) args[0], (STNode) args[1], (STNode) args[2], (STNode) args[3]);
            case PARAMETER_RHS:
                return parseParameterRhs((STNode) args[0], (STNode) args[1], (STNode) args[2], (STNode) args[3],
                        (STNode) args[4]);
            case TOP_LEVEL_NODE:
                return parseTopLevelNode();
            case TOP_LEVEL_NODE_WITHOUT_METADATA:
                return parseTopLevelNode((STNode) args[0]);
            case TOP_LEVEL_NODE_WITHOUT_MODIFIER:
                return parseTopLevelNode((STNode) args[0], (STNode) args[1]);
            case STATEMENT_START_IDENTIFIER:
                return parseStatementStartIdentifier();
            case VAR_DECL_STMT_RHS:
                return parseVarDeclRhs((STNode) args[0], (STNode) args[1], (STNode) args[2], (STNode) args[3],
                        (boolean) args[4]);
            case TYPE_REFERENCE:
                return parseTypeReference();
            case FIELD_DESCRIPTOR_RHS:
                return parseFieldDescriptorRhs((STNode) args[0], (STNode) args[1], (STNode) args[2]);
            case NAMED_OR_POSITIONAL_ARG_RHS:
                return parseNamedOrPositionalArg((STNode) args[0]);
            case RECORD_BODY_END:
                return parseRecordBodyCloseDelimiter();
            case RECORD_BODY_START:
                return parseRecordBodyStartDelimiter();
            case TYPE_DESCRIPTOR:
                return parseTypeDescriptor();
            case OBJECT_MEMBER:
                return parseObjectMember();
            case OBJECT_FUNC_OR_FIELD_WITHOUT_VISIBILITY:
                return parseObjectMethodOrField((STNode) args[0], (STNode) args[1]);
            case OBJECT_FIELD_RHS:
                return parseObjectFieldRhs((STNode) args[0], (STNode) args[1], (STNode) args[2], (STNode) args[3]);
            case OBJECT_TYPE_FIRST_QUALIFIER:
                return parseObjectTypeQualifiers();
            case OBJECT_TYPE_SECOND_QUALIFIER:
                return parseObjectTypeSecondQualifier((STNode) args[0]);
            case OBJECT_KEYWORD:
                return parseObjectKeyword();
            case TYPE_NAME:
                return parseTypeName();
            case IF_KEYWORD:
                return parseIfKeyword();
            case ELSE_KEYWORD:
                return parseElseKeyword();
            case ELSE_BODY:
                return parseElseBody();
            case WHILE_KEYWORD:
                return parseWhileKeyword();
            case BOOLEAN_LITERAL:
                return parseBooleanLiteral();
            case PANIC_KEYWORD:
                return parsePanicKeyword();
            case MAJOR_VERSION:
                return parseMajorVersion();
            case IMPORT_DECL_RHS:
                return parseImportDecl((STNode) args[0], (STNode) args[1]);
            case IMPORT_PREFIX:
                return parseImportPrefix();
            case IMPORT_MODULE_NAME:
            case IMPORT_ORG_OR_MODULE_NAME:
            case VARIABLE_REF:
            case FIELD_OR_FUNC_NAME:
            case SERVICE_NAME:
                return parseIdentifier(context);
            case IMPORT_KEYWORD:
                return parseImportKeyword();
            case SLASH:
                return parseSlashToken();
            case DOT:
                return parseDotToken();
            case IMPORT_VERSION_DECL:
                return parseVersion();
            case VERSION_KEYWORD:
                return parseVersionKeywrod();
            case VERSION_NUMBER:
                return parseVersionNumber();
            case DECIMAL_INTEGER_LITERAL:
                return parseDecimalIntLiteral(context);
            case IMPORT_SUB_VERSION:
                return parseSubVersion(context);
            case IMPORT_PREFIX_DECL:
                return parseImportPrefixDecl();
            case AS_KEYWORD:
                return parseAsKeyword();
            case CONTINUE_KEYWORD:
                return parseContinueKeyword();
            case BREAK_KEYWORD:
                return parseBreakKeyword();
            case RETURN_KEYWORD:
                return parseReturnKeyword();
            case MAPPING_FIELD:
                return parseMappingField((STNode) args[0]);
            case SPECIFIC_FIELD_RHS:
                return parseSpecificFieldRhs((STNode) args[0], (STNode) args[1]);
            case STRING_LITERAL:
                return parseStringLiteral();
            case COLON:
                return parseColon();
            case OPEN_BRACKET:
                return parseOpenBracket();
            case RESOURCE_DEF:
                return parseResource();
            case OPTIONAL_SERVICE_NAME:
                return parseServiceName();
            case SERVICE_KEYWORD:
                return parseServiceKeyword();
            case ON_KEYWORD:
                return parseOnKeyword();
            case RESOURCE_KEYWORD:
                return parseResourceKeyword();
            case LISTENER_KEYWORD:
                return parseListenerKeyword();
            case NIL_TYPE_DESCRIPTOR:
                return parseNilTypeDescriptor();
            case COMPOUND_ASSIGNMENT_STMT:
                return parseCompoundAssignmentStmt();
            case TYPEOF_KEYWORD:
                return parseTypeofKeyword();
            case ANNOT_REFERENCE:
                return parseIdentifier(context);
<<<<<<< HEAD
            case STMT_START_WITH_EXPR_RHS:
                return parseStamentStartWithExpr((STNode) args[0]);
            case COMMA:
                return parseComma();
            case CONST_DECL_TYPE:
                return parseConstDecl((STNode) args[0], (STNode) args[1], (STNode) args[2]);
=======
            case IS_KEYWORD:
                return parseIsKeyword();
>>>>>>> 0ee3f311
            default:
                throw new IllegalStateException("Cannot re-parse rule: " + context);
        }
    }

    /**
     * Start parsing the input from a given context. Supported starting points are:
     * <ul>
     * <li>Module part (a file)</li>
     * <li>Top level node</li>
     * <li>Statement</li>
     * <li>Expression</li>
     * </ul>
     *
     * @param context Context to start parsing
     * @return Parsed node
     */
    public STNode parse(ParserRuleContext context) {
        switch (context) {
            case COMP_UNIT:
                return parseCompUnit();
            case TOP_LEVEL_NODE:
                startContext(ParserRuleContext.COMP_UNIT);
                return parseTopLevelNode();
            case STATEMENT:
                startContext(ParserRuleContext.COMP_UNIT);
                startContext(ParserRuleContext.FUNC_DEFINITION);
                startContext(ParserRuleContext.FUNC_BODY_BLOCK);
                return parseStatement();
            case EXPRESSION:
                startContext(ParserRuleContext.COMP_UNIT);
                startContext(ParserRuleContext.FUNC_DEFINITION);
                startContext(ParserRuleContext.FUNC_BODY_BLOCK);
                startContext(ParserRuleContext.STATEMENT);
                return parseExpression();
            default:
                throw new UnsupportedOperationException("Cannot start parsing from: " + context);
        }
    }

    /*
     * Private methods
     */

    private STToken peek() {
        return this.tokenReader.peek();
    }

    private STToken peek(int k) {
        return this.tokenReader.peek(k);
    }

    private STToken consume() {
        return this.tokenReader.read();
    }

    private Solution recover(STToken token, ParserRuleContext currentCtx, Object... parsedNodes) {
        return this.errorHandler.recover(currentCtx, token, parsedNodes);
    }

    private void startContext(ParserRuleContext context) {
        this.errorHandler.startContext(context);
    }

    private void endContext() {
        this.errorHandler.endContext();
    }

    /**
     * Switch the current context to the provided one. This will replace the
     * existing context.
     *
     * @param context Context to switch to.
     */
    private void switchContext(ParserRuleContext context) {
        this.errorHandler.switchContext(context);
    }

    /**
     * Parse a given input and returns the AST. Starts parsing from the top of a compilation unit.
     *
     * @return Parsed node
     */
    private STNode parseCompUnit() {
        startContext(ParserRuleContext.COMP_UNIT);
        STToken token = peek();
        List<STNode> otherDecls = new ArrayList<>();
        List<STNode> importDecls = new ArrayList<>();

        boolean processImports = true;
        while (token.kind != SyntaxKind.EOF_TOKEN) {
            STNode decl = parseTopLevelNode(token.kind);
            if (decl.kind == SyntaxKind.IMPORT_DECLARATION) {
                if (processImports) {
                    importDecls.add(decl);
                } else {
                    // If an import occurs after any other module level declaration,
                    // we add it to the other-decl list to preserve the order. But
                    // log an error and mark it as invalid.
                    otherDecls.add(decl);
                    this.errorHandler.reportInvalidNode(token, "imports must be declared before other declarations");
                }
            } else {
                if (processImports) {
                    // While processing imports, if we reach any other declaration,
                    // then mark this as the end of processing imports.
                    processImports = false;
                }
                otherDecls.add(decl);
            }
            token = peek();
        }

        STToken eof = consume();
        endContext();

        return STNodeFactory.createModulePart(STNodeFactory.createNodeList(importDecls),
                STNodeFactory.createNodeList(otherDecls), eof);
    }

    /**
     * Parse top level node having an optional modifier preceding it.
     *
     * @return Parsed node
     */
    private STNode parseTopLevelNode() {
        STToken token = peek();
        return parseTopLevelNode(token.kind);
    }

    protected STNode parseTopLevelNode(SyntaxKind tokenKind) {
        STNode metadata;
        switch (tokenKind) {
            case EOF_TOKEN:
                return consume();
            case HASH_TOKEN:
            case AT_TOKEN:
                metadata = parseMetaData(tokenKind);
                return parseTopLevelNode(metadata);
            case IMPORT_KEYWORD:
            case SERVICE_KEYWORD:
            case FINAL_KEYWORD:
            case PUBLIC_KEYWORD:
            case FUNCTION_KEYWORD:
            case TYPE_KEYWORD:
            case LISTENER_KEYWORD:
            case CONST_KEYWORD:
            case SIMPLE_TYPE:
            case RECORD_KEYWORD:
            case OBJECT_KEYWORD:
            case ABSTRACT_KEYWORD:
            case CLIENT_KEYWORD:
            case OPEN_PAREN_TOKEN: // nil type descriptor '()'
                // TODO: add all 'type starting tokens' here. should be same as 'parseTypeDescriptor(...)'
                // TODO: add type binding pattern
                metadata = createEmptyMetadata();
                break;
            case IDENTIFIER_TOKEN:
                // Here we assume that after recovering, we'll never reach here.
                // Otherwise the tokenOffset will not be 1.
                if (isModuleVarDeclStart(1)) {
                    // This is an early exit, so that we don't have to do the same check again.
                    return parseModuleVarDecl(createEmptyMetadata(), null);
                }
                // Else fall through
            default:
                STToken token = peek();
                Solution solution = recover(token, ParserRuleContext.TOP_LEVEL_NODE);

                // If the parser recovered by inserting a token, then try to re-parse the same
                // rule with the inserted token. This is done to pick the correct branch
                // to continue the parsing.
                if (solution.action == Action.REMOVE) {
                    return solution.recoveredNode;
                }

                return parseTopLevelNode(solution.tokenKind);
        }

        return parseTopLevelNode(tokenKind, metadata);
    }

    /**
     * Parse top level node having an optional modifier preceding it, given the next token kind.
     *
     * @param tokenKind Next token kind
     * @return Parsed node
     */
    private STNode parseTopLevelNode(STNode metadata) {
        STToken nextToken = peek();
        return parseTopLevelNode(nextToken.kind, metadata);
    }

    private STNode parseTopLevelNode(SyntaxKind tokenKind, STNode metadata) {
        STNode qualifier = null;
        switch (tokenKind) {
            case EOF_TOKEN:
                if (metadata != null) {
                    this.errorHandler.reportInvalidNode(null, "invalid metadata");
                }
                return consume();
            case PUBLIC_KEYWORD:
                qualifier = parseQualifier();
                tokenKind = peek().kind;
                break;
            case FUNCTION_KEYWORD:
            case TYPE_KEYWORD:
            case LISTENER_KEYWORD:
            case CONST_KEYWORD:
            case FINAL_KEYWORD:
            case IMPORT_KEYWORD:

                // TODO: add all 'type starting tokens' here. should be same as 'parseTypeDescriptor(...)'
                // TODO: add type binding pattern
            case SIMPLE_TYPE:
            case RECORD_KEYWORD:
            case OBJECT_KEYWORD:
            case ABSTRACT_KEYWORD:
            case CLIENT_KEYWORD:
            case SERVICE_KEYWORD:
            case OPEN_PAREN_TOKEN: // nil type descriptor '()'
                break;
            case IDENTIFIER_TOKEN:
                // Here we assume that after recovering, we'll never reach here.
                // Otherwise the tokenOffset will not be 1.
                if (isModuleVarDeclStart(1)) {
                    // This is an early exit, so that we don't have to do the same check again.
                    return parseModuleVarDecl(metadata, null);
                }
                // Else fall through
            default:
                STToken token = peek();
                Solution solution = recover(token, ParserRuleContext.TOP_LEVEL_NODE_WITHOUT_METADATA, metadata);

                // If the parser recovered by inserting a token, then try to re-parse the same
                // rule with the inserted token. This is done to pick the correct branch
                // to continue the parsing.
                if (solution.action == Action.REMOVE) {
                    return solution.recoveredNode;
                }

                return parseTopLevelNode(solution.tokenKind, metadata);
        }

        return parseTopLevelNode(tokenKind, metadata, qualifier);
    }

    /**
     * Check whether the cursor is at the start of a module level var-decl.
     *
     * @param lookahead Offset of the token to to check
     * @return <code>true</code> if the cursor is at the start of a module level var-decl.
     *         <code>false</code> otherwise.
     */
    private boolean isModuleVarDeclStart(int lookahead) {
        // Assumes that we reach here after a peek()
        STToken nextToken = peek(lookahead + 1);
        switch (nextToken.kind) {
            case EQUAL_TOKEN:
                // Scenario: foo =
                // Even though this is not valid, consider this as a var-decl and continue;
            case QUESTION_MARK_TOKEN:
                // Scenario foo? (Optional type descriptor with custom type)
                return true;
            case IDENTIFIER_TOKEN:
                switch (peek(lookahead + 2).kind) {
                    case EQUAL_TOKEN: // Scenario: foo bar =
                    case SEMICOLON_TOKEN: // Scenario: foo bar;
                        return true;
                    default:
                        return false;
                }
            case COLON_TOKEN:
                if (lookahead > 1) {
                    // This means there's a colon somewhere after the type name.
                    // This is not a valid var-decl.
                    return false;
                }

                // Scenario: foo:bar baz ...
                if (peek(lookahead + 2).kind != SyntaxKind.IDENTIFIER_TOKEN) {
                    return false;
                }
                return isModuleVarDeclStart(lookahead + 2);
            default:
                return false;
        }
    }

    /**
     * Parse import declaration.
     * <p>
     * <code>import-decl :=  import [org-name /] module-name [version sem-ver] [as import-prefix] ;</code>
     *
     * @return Parsed node
     */
    private STNode parseImportDecl() {
        startContext(ParserRuleContext.IMPORT_DECL);
        this.tokenReader.switchMode(ParserMode.IMPORT);
        STNode importKeyword = parseImportKeyword();
        STNode identifier = parseIdentifier(ParserRuleContext.IMPORT_ORG_OR_MODULE_NAME);

        STToken token = peek();
        STNode importDecl = parseImportDecl(token.kind, importKeyword, identifier);
        this.tokenReader.resetMode();
        endContext();
        return importDecl;
    }

    /**
     * Parse import keyword.
     *
     * @return Parsed node
     */
    private STNode parseImportKeyword() {
        STToken token = peek();
        if (token.kind == SyntaxKind.IMPORT_KEYWORD) {
            return consume();
        } else {
            Solution sol = recover(token, ParserRuleContext.IMPORT_KEYWORD);
            return sol.recoveredNode;
        }
    }

    /**
     * Parse identifier.
     *
     * @return Parsed node
     */
    private STNode parseIdentifier(ParserRuleContext currentCtx) {
        STToken token = peek();
        if (token.kind == SyntaxKind.IDENTIFIER_TOKEN) {
            return consume();
        } else {
            Solution sol = recover(token, currentCtx);
            return sol.recoveredNode;
        }
    }

    /**
     * Parse RHS of the import declaration. This includes the components after the
     * starting identifier (org-name/module-name) of the import decl.
     *
     * @param importKeyword Import keyword
     * @param identifier Org-name or the module name
     * @return Parsed node
     */
    private STNode parseImportDecl(STNode importKeyword, STNode identifier) {
        STToken nextToken = peek();
        return parseImportDecl(nextToken.kind, importKeyword, identifier);
    }

    private STNode parseImportDecl(SyntaxKind tokenKind, STNode importKeyword, STNode identifier) {
        STNode orgName;
        STNode moduleName;
        STNode version;
        STNode alias;

        switch (tokenKind) {
            case SLASH_TOKEN:
                STNode slash = parseSlashToken();
                orgName = STNodeFactory.createImportOrgName(identifier, slash);
                moduleName = parseModuleName();
                version = parseVersion();
                alias = parseImportPrefixDecl();
                break;
            case DOT_TOKEN:
            case VERSION_KEYWORD:
                orgName = STNodeFactory.createEmptyNode();
                moduleName = parseModuleName(tokenKind, identifier);
                version = parseVersion();
                alias = parseImportPrefixDecl();
                break;
            case AS_KEYWORD:
                orgName = STNodeFactory.createEmptyNode();
                moduleName = parseModuleName(tokenKind, identifier);
                version = STNodeFactory.createEmptyNode();
                alias = parseImportPrefixDecl();
                break;
            case SEMICOLON_TOKEN:
                orgName = STNodeFactory.createEmptyNode();
                moduleName = parseModuleName(tokenKind, identifier);
                version = STNodeFactory.createEmptyNode();
                alias = STNodeFactory.createEmptyNode();
                break;
            default:
                Solution solution = recover(peek(), ParserRuleContext.IMPORT_DECL_RHS, importKeyword, identifier);

                // rule with the inserted token. This is done to pick the correct branch
                // to continue the parsing.
                if (solution.action == Action.REMOVE) {
                    return solution.recoveredNode;
                }

                return parseImportDecl(solution.tokenKind, importKeyword, identifier);
        }

        STNode semicolon = parseSemicolon();
        return STNodeFactory.createImportDeclaration(importKeyword, orgName, moduleName, version, alias, semicolon);
    }

    /**
     * parse slash token.
     *
     * @return Parsed node
     */
    private STNode parseSlashToken() {
        STToken token = peek();
        if (token.kind == SyntaxKind.SLASH_TOKEN) {
            return consume();
        } else {
            Solution sol = recover(token, ParserRuleContext.SLASH);
            return sol.recoveredNode;
        }
    }

    /**
     * Parse dot token.
     *
     * @return Parsed node
     */
    private STNode parseDotToken() {
        STToken nextToken = peek();
        return parseDotToken(nextToken.kind);
    }

    private STNode parseDotToken(SyntaxKind tokenKind) {
        if (tokenKind == SyntaxKind.DOT_TOKEN) {
            return consume();
        } else {
            Solution sol = recover(peek(), ParserRuleContext.DOT);
            return sol.recoveredNode;
        }
    }

    /**
     * Parse module name of a import declaration.
     *
     * @return Parsed node
     */
    private STNode parseModuleName() {
        STNode moduleNameStart = parseIdentifier(ParserRuleContext.IMPORT_MODULE_NAME);
        return parseModuleName(peek().kind, moduleNameStart);
    }

    /**
     * Parse import module name of a import declaration, given the module name start identifier.
     *
     * @param moduleNameStart Starting identifier of the module name
     * @return Parsed node
     */
    private STNode parseModuleName(SyntaxKind nextTokenKind, STNode moduleNameStart) {
        List<STNode> moduleNameParts = new ArrayList<>();
        moduleNameParts.add(moduleNameStart);

        STNode identifier;
        STNode dotToken;
        while (!isEndOfImportModuleName(nextTokenKind)) {
            dotToken = parseDotToken();
            identifier = parseIdentifier(ParserRuleContext.IMPORT_MODULE_NAME);
            STNode moduleNamePart = STNodeFactory.createSubModuleName(dotToken, identifier);
            moduleNameParts.add(moduleNamePart);
            nextTokenKind = peek().kind;
        }

        return STNodeFactory.createNodeList(moduleNameParts);
    }

    private boolean isEndOfImportModuleName(SyntaxKind nextTokenKind) {
        return nextTokenKind != SyntaxKind.DOT_TOKEN && nextTokenKind != SyntaxKind.IDENTIFIER_TOKEN;
    }

    private boolean isEndOfImportDecl(SyntaxKind nextTokenKind) {
        switch (nextTokenKind) {
            case SEMICOLON_TOKEN:
            case PUBLIC_KEYWORD:
            case FUNCTION_KEYWORD:
            case TYPE_KEYWORD:
            case ABSTRACT_KEYWORD:
            case CONST_KEYWORD:
            case EOF_TOKEN:
            case SERVICE_KEYWORD:
            case IMPORT_KEYWORD:
            case FINAL_KEYWORD:
                return true;
            default:
                return false;
        }
    }

    /**
     * Parse version component of a import declaration.
     * <p>
     * <code>version-decl := version sem-ver</code>
     *
     * @return Parsed node
     */
    private STNode parseVersion() {
        STToken nextToken = peek();
        return parseVersion(nextToken.kind);
    }

    private STNode parseVersion(SyntaxKind nextTokenKind) {
        switch (nextTokenKind) {
            case VERSION_KEYWORD:
                STNode versionKeyword = parseVersionKeywrod();
                STNode versionNumber = parseVersionNumber();
                return STNodeFactory.createImportVersion(versionKeyword, versionNumber);
            case AS_KEYWORD:
            case SEMICOLON_TOKEN:
                return STNodeFactory.createEmptyNode();
            default:
                if (isEndOfImportDecl(nextTokenKind)) {
                    return STNodeFactory.createEmptyNode();
                }

                STToken token = peek();
                Solution solution = recover(token, ParserRuleContext.IMPORT_VERSION_DECL);

                // If the parser recovered by inserting a token, then try to re-parse the same
                // rule with the inserted token. This is done to pick the correct branch
                // to continue the parsing.
                if (solution.action == Action.REMOVE) {
                    return solution.recoveredNode;
                }

                return parseVersion(solution.tokenKind);
        }

    }

    /**
     * Parse version keywrod.
     *
     * @return Parsed node
     */
    private STNode parseVersionKeywrod() {
        STToken nextToken = peek();
        if (nextToken.kind == SyntaxKind.VERSION_KEYWORD) {
            return consume();
        } else {
            Solution sol = recover(peek(), ParserRuleContext.VERSION_KEYWORD);
            return sol.recoveredNode;
        }
    }

    /**
     * Parse version number.
     * <p>
     * <code>sem-ver := major-num [. minor-num [. patch-num]]
     * <br/>
     * major-num := DecimalNumber
     * <br/>
     * minor-num := DecimalNumber
     * <br/>
     * patch-num := DecimalNumber
     * </code>
     *
     * @return Parsed node
     */
    private STNode parseVersionNumber() {
        STToken nextToken = peek();
        return parseVersionNumber(nextToken.kind);
    }

    private STNode parseVersionNumber(SyntaxKind nextTokenKind) {
        STNode majorVersion;
        switch (nextTokenKind) {
            case DECIMAL_INTEGER_LITERAL:
                majorVersion = parseMajorVersion();
                break;
            default:
                STToken token = peek();
                Solution solution = recover(token, ParserRuleContext.VERSION_NUMBER);

                // If the parser recovered by inserting a token, then try to re-parse the same
                // rule with the inserted token. This is done to pick the correct branch
                // to continue the parsing.
                if (solution.action == Action.REMOVE) {
                    return solution.recoveredNode;
                }

                return parseVersionNumber(solution.tokenKind);
        }

        List<STNode> versionParts = new ArrayList<>();
        versionParts.add(majorVersion);

        STNode minorVersion = parseMinorVersion();
        if (minorVersion != null) {
            versionParts.add(minorVersion);

            STNode patchVersion = parsePatchVersion();
            if (patchVersion != null) {
                versionParts.add(patchVersion);
            }
        }

        return STNodeFactory.createNodeList(versionParts);

    }

    private STNode parseMajorVersion() {
        return parseDecimalIntLiteral(ParserRuleContext.MAJOR_VERSION);
    }

    private STNode parseMinorVersion() {
        return parseSubVersion(ParserRuleContext.MINOR_VERSION);
    }

    private STNode parsePatchVersion() {
        return parseSubVersion(ParserRuleContext.PATCH_VERSION);
    }

    /**
     * Parse decimal literal.
     *
     * @param context Context in which the decimal literal is used.
     * @return Parsed node
     */
    private STNode parseDecimalIntLiteral(ParserRuleContext context) {
        STToken nextToken = peek();
        if (nextToken.kind == SyntaxKind.DECIMAL_INTEGER_LITERAL) {
            return consume();
        } else {
            Solution sol = recover(peek(), context);
            return sol.recoveredNode;
        }
    }

    /**
     * Parse sub version. i.e: minor-version/patch-version.
     *
     * @param context Context indicating what kind of sub-version is being parsed.
     * @return Parsed node
     */
    private STNode parseSubVersion(ParserRuleContext context) {
        STToken nextToken = peek();
        return parseSubVersion(nextToken.kind, context);
    }

    private STNode parseSubVersion(SyntaxKind nextTokenKind, ParserRuleContext context) {
        switch (nextTokenKind) {
            case AS_KEYWORD:
            case SEMICOLON_TOKEN:
                return null;
            case DOT_TOKEN:
                STNode leadingDot = parseDotToken();
                STNode versionNumber = parseDecimalIntLiteral(context);
                return STNodeFactory.createImportSubVersion(leadingDot, versionNumber);
            default:
                STToken token = peek();
                Solution solution = recover(token, ParserRuleContext.IMPORT_SUB_VERSION);

                // If the parser recovered by inserting a token, then try to re-parse the same
                // rule with the inserted token. This is done to pick the correct branch
                // to continue the parsing.
                if (solution.action == Action.REMOVE) {
                    return solution.recoveredNode;
                }

                return parseSubVersion(solution.tokenKind, context);
        }
    }

    /**
     * Parse import prefix declaration.
     * <p>
     * <code>import-prefix-decl := as import-prefix
     * <br/>
     * import-prefix := a identifier | _
     * </code>
     *
     * @return Parsed node
     */
    private STNode parseImportPrefixDecl() {
        STToken token = peek();
        return parseImportPrefixDecl(token.kind);
    }

    private STNode parseImportPrefixDecl(SyntaxKind nextTokenKind) {
        switch (nextTokenKind) {
            case AS_KEYWORD:
                STNode asKeyword = parseAsKeyword();
                STNode prefix = parseImportPrefix();
                return STNodeFactory.createImportPrefix(asKeyword, prefix);
            case SEMICOLON_TOKEN:
                return STNodeFactory.createEmptyNode();
            default:
                if (isEndOfImportDecl(nextTokenKind)) {
                    return STNodeFactory.createEmptyNode();
                }

                STToken token = peek();
                Solution solution = recover(token, ParserRuleContext.IMPORT_PREFIX_DECL);

                // If the parser recovered by inserting a token, then try to re-parse the same
                // rule with the inserted token. This is done to pick the correct branch
                // to continue the parsing.
                if (solution.action == Action.REMOVE) {
                    return solution.recoveredNode;
                }

                return parseImportPrefixDecl(solution.tokenKind);
        }
    }

    /**
     * Parse <code>as</code> keyword.
     *
     * @return Parsed node
     */
    private STNode parseAsKeyword() {
        STToken nextToken = peek();
        if (nextToken.kind == SyntaxKind.AS_KEYWORD) {
            return consume();
        } else {
            Solution sol = recover(peek(), ParserRuleContext.AS_KEYWORD);
            return sol.recoveredNode;
        }
    }

    /**
     * Parse import prefix.
     *
     * @return Parsed node
     */
    private STNode parseImportPrefix() {
        STToken nextToken = peek();
        if (nextToken.kind == SyntaxKind.IDENTIFIER_TOKEN) {
            return consume();
        } else {
            Solution sol = recover(peek(), ParserRuleContext.IMPORT_PREFIX);
            return sol.recoveredNode;
        }
    }

    /**
     * Parse top level node, given the modifier that precedes it.
     *
     * @param qualifier Qualifier that precedes the top level node
     * @return Parsed node
     */
    private STNode parseTopLevelNode(STNode metadata, STNode qualifier) {
        STToken token = peek();
        return parseTopLevelNode(token.kind, metadata, qualifier);
    }

    /**
     * Parse top level node given the next token kind and the modifier that precedes it.
     *
     * @param tokenKind Next token kind
     * @param qualifier Qualifier that precedes the top level node
     * @return Parsed top-level node
     */
    private STNode parseTopLevelNode(SyntaxKind tokenKind, STNode metadata, STNode qualifier) {
        switch (tokenKind) {
            case FUNCTION_KEYWORD:
                return parseFunctionDefinition(metadata, getQualifier(qualifier));
            case TYPE_KEYWORD:
                return parseModuleTypeDefinition(metadata, getQualifier(qualifier));
            case LISTENER_KEYWORD:
                return parseListenerDeclaration(metadata, getQualifier(qualifier));
            case CONST_KEYWORD:
                return parseConstantDeclaration(metadata, getQualifier(qualifier));
            case IMPORT_KEYWORD:
                reportInvalidQualifier(qualifier);
                // TODO log error for metadata
                return parseImportDecl();

            // TODO: add all 'type starting tokens' here. should be same as 'parseTypeDescriptor(...)'
            // TODO: add type binding pattern
            case FINAL_KEYWORD:
                reportInvalidQualifier(qualifier);
                STNode finalKeyword = parseFinalKeyword();
                return parseVariableDecl(metadata, finalKeyword, true);
            case SERVICE_KEYWORD:
                if (isServiceDeclStart(ParserRuleContext.TOP_LEVEL_NODE, 1)) {
                    reportInvalidQualifier(qualifier);
                    return parseServiceDecl(metadata);
                }

                return parseModuleVarDecl(metadata, qualifier);
            case SIMPLE_TYPE:
            case RECORD_KEYWORD:
            case OBJECT_KEYWORD:
            case ABSTRACT_KEYWORD:
            case CLIENT_KEYWORD:
            case OPEN_PAREN_TOKEN: // nil type descriptor '()'
                return parseModuleVarDecl(metadata, qualifier);
            case IDENTIFIER_TOKEN:
                // Here we assume that after recovering, we'll never reach here.
                // Otherwise the tokenOffset will not be 1.
                if (isModuleVarDeclStart(1)) {
                    return parseModuleVarDecl(metadata, qualifier);
                }
                // fall through
            default:
                STToken token = peek();
                Solution solution =
                        recover(token, ParserRuleContext.TOP_LEVEL_NODE_WITHOUT_MODIFIER, metadata, qualifier);

                // If the parser recovered by inserting a token, then try to re-parse the same
                // rule with the inserted token. This is done to pick the correct branch
                // to continue the parsing.
                if (solution.action == Action.REMOVE) {
                    return solution.recoveredNode;
                }

                return parseTopLevelNode(solution.tokenKind, metadata, qualifier);
        }

    }

    private STNode parseModuleVarDecl(STNode metadata, STNode qualifier) {
        reportInvalidQualifier(qualifier);
        STNode finalKeyword = STNodeFactory.createEmptyNode();
        return parseVariableDecl(metadata, finalKeyword, true);
    }

    private STNode getQualifier(STNode qualifier) {
        return qualifier == null ? STNodeFactory.createEmptyNode() : qualifier;
    }

    private void reportInvalidQualifier(STNode qualifier) {
        if (qualifier != null && qualifier.kind != SyntaxKind.NONE) {
            this.errorHandler.reportInvalidNode((STToken) qualifier,
                    "invalid qualifier '" + qualifier.toString().trim() + "'");
        }
    }

    /**
     * Parse access modifiers.
     *
     * @return Parsed node
     */
    private STNode parseQualifier() {
        STToken token = peek();
        if (token.kind == SyntaxKind.PUBLIC_KEYWORD) {
            return consume();
        } else {
            Solution sol = recover(token, ParserRuleContext.PUBLIC_KEYWORD);
            return sol.recoveredNode;
        }
    }

    /**
     * <p>
     * Parse function definition. A function definition has the following structure.
     * </p>
     * <code>
     * function-defn := FUNCTION identifier function-signature function-body
     * </code>
     *
     * @param metadata Metadata
     * @param visibilityQualifier Visibility qualifier
     * @return Parsed node
     */
    private STNode parseFunctionDefinition(STNode metadata, STNode visibilityQualifier) {
        startContext(ParserRuleContext.FUNC_DEFINITION);
        STNode functionKeyword = parseFunctionKeyword();
        STNode name = parseFunctionName();
        STNode openParenthesis = parseOpenParenthesis();
        STNode parameters = parseParamList();
        STNode closeParenthesis = parseCloseParenthesis();
        STNode returnTypeDesc = parseReturnTypeDescriptor();
        STNode body = parseFunctionBody();

        endContext();
        return STNodeFactory.createFunctionDefinition(metadata, visibilityQualifier, functionKeyword, name,
                openParenthesis, parameters, closeParenthesis, returnTypeDesc, body);
    }

    /**
     * Parse function keyword. Need to validate the token before consuming,
     * since we can reach here while recovering.
     *
     * @return Parsed node
     */
    private STNode parseFunctionKeyword() {
        STToken token = peek();
        if (token.kind == SyntaxKind.FUNCTION_KEYWORD) {
            return consume();
        } else {
            Solution sol = recover(token, ParserRuleContext.FUNCTION_KEYWORD);
            return sol.recoveredNode;
        }
    }

    /**
     * Parse function name.
     *
     * @return Parsed node
     */
    private STNode parseFunctionName() {
        STToken token = peek();
        if (token.kind == SyntaxKind.IDENTIFIER_TOKEN) {
            return consume();
        } else {
            Solution sol = recover(token, ParserRuleContext.FUNC_NAME);
            return sol.recoveredNode;
        }
    }

    /**
     * Parse open parenthesis.
     *
     * @return Parsed node
     */
    private STNode parseOpenParenthesis() {
        STToken token = peek();
        if (token.kind == SyntaxKind.OPEN_PAREN_TOKEN) {
            return consume();
        } else {
            Solution sol = recover(token, ParserRuleContext.OPEN_PARENTHESIS);
            return sol.recoveredNode;
        }
    }

    /**
     * Parse close parenthesis.
     *
     * @return Parsed node
     */
    private STNode parseCloseParenthesis() {
        STToken token = peek();
        if (token.kind == SyntaxKind.CLOSE_PAREN_TOKEN) {
            return consume();
        } else {
            Solution sol = recover(token, ParserRuleContext.CLOSE_PARENTHESIS);
            return sol.recoveredNode;
        }
    }

    /**
     * <p>
     * Parse parameter list.
     * </p>
     * <code>
     * param-list := required-params [, defaultable-params] [, rest-param]
     *     <br/>&nbsp;| defaultable-params [, rest-param]
     *     <br/>&nbsp;| [rest-param]
     * <br/><br/>
     * required-params := required-param (, required-param)*
     * <br/><br/>
     * required-param := [annots] [public] type-descriptor [param-name]
     * <br/><br/>
     * defaultable-params := defaultable-param (, defaultable-param)*
     * <br/><br/>
     * defaultable-param := [annots] [public] type-descriptor [param-name] default-value
     * <br/><br/>
     * rest-param := [annots] type-descriptor ... [param-name]
     * <br/><br/>
     * param-name := identifier
     * </code>
     *
     * @return Parsed node
     */
    private STNode parseParamList() {
        startContext(ParserRuleContext.PARAM_LIST);
        ArrayList<STNode> paramsList = new ArrayList<>();

        STToken token = peek();
        if (isEndOfParametersList(token.kind)) {
            STNode params = STNodeFactory.createNodeList(paramsList);
            endContext();
            return params;
        }

        // Parse the first parameter. Comma precedes the first parameter doesn't exist.
        STNode startingComma = STNodeFactory.createEmptyNode();
        this.currentParamKind = ParserRuleContext.REQUIRED_PARAM;
        paramsList.add(parseParameter(startingComma));

        // Parse follow-up parameters.
        token = peek();
        while (!isEndOfParametersList(token.kind)) {
            STNode leadingComma = parseComma();
            STNode param = parseParameter(leadingComma);
            paramsList.add(param);
            token = peek();
        }

        STNode params = STNodeFactory.createNodeList(paramsList);
        endContext();
        return params;
    }

    /**
     * Parse a single parameter. Parameter can be a required parameter, a defaultable
     * parameter, or a rest parameter.
     *
     * @param leadingComma Comma that occurs before the param
     * @return Parsed node
     */
    private STNode parseParameter(STNode leadingComma) {
        STToken token = peek();
        if (this.currentParamKind == ParserRuleContext.REST_PARAM) {
            // This is an erroneous scenario, where there are more parameters after
            // the rest parameter. Log an error, and continue the remainder of the
            // parameters by removing the order restriction.

            // TODO: mark the node as erroneous
            this.errorHandler.reportInvalidNode(token, "cannot have more parameters after the rest-parameter");
            startContext(ParserRuleContext.REQUIRED_PARAM);
        } else {
            startContext(this.currentParamKind);
        }

        return parseParameter(token.kind, leadingComma, 1);
    }

    private STNode parseParameter(STNode leadingComma, int nextTokenOffset) {
        return parseParameter(peek().kind, leadingComma, nextTokenOffset);
    }

    private STNode parseParameter(SyntaxKind nextTokenKind, STNode leadingComma, int nextTokenOffset) {
        STNode annots;
        switch (nextTokenKind) {
            case AT_TOKEN:
                annots = parseAnnotations(nextTokenKind);
                nextTokenKind = peek().kind;
                break;
            case PUBLIC_KEYWORD:

                // Type starting tokens. That means actual param starting
            case SIMPLE_TYPE:
            case SERVICE_KEYWORD:
            case RECORD_KEYWORD:
            case OBJECT_KEYWORD:
            case ABSTRACT_KEYWORD:
            case CLIENT_KEYWORD:
            case OPEN_PAREN_TOKEN: // nil type descriptor '()'
                annots = STNodeFactory.createNodeList(new ArrayList<>());
                break;

            case IDENTIFIER_TOKEN:
                // This is a early exit
                if (isParamWithoutAnnotStart(nextTokenOffset)) {
                    annots = STNodeFactory.createNodeList(new ArrayList<>());
                    STNode qualifier = STNodeFactory.createEmptyNode();
                    return parseParamGivenAnnotsAndQualifier(leadingComma, annots, qualifier);
                }

                // else fall through
            default:
                STToken token = peek();
                Solution solution = recover(token, ParserRuleContext.PARAMETER, leadingComma, nextTokenOffset);

                if (solution.action == Action.KEEP) {
                    // If the solution is {@link Action#KEEP}, that means next immediate token is
                    // at the correct place, but some token after that is not. There only one such
                    // cases here, which is the `case IDENTIFIER_TOKEN`. So accept it, and continue.
                    annots = STNodeFactory.createNodeList(new ArrayList<>());
                    break;
                }

                // If the parser recovered by inserting a token, then try to re-parse the same
                // rule with the inserted token. This is done to pick the correct branch
                // to continue the parsing.
                if (solution.action == Action.REMOVE) {
                    return solution.recoveredNode;
                }

                // Since we come here after recovering by insertion, then the current token becomes the next token.
                // So the nextNextToken offset becomes 1.
                return parseParameter(solution.tokenKind, leadingComma, 0);
        }

        return parseParamGivenAnnots(nextTokenKind, leadingComma, annots, 1);
    }

    private STNode parseParamGivenAnnots(STNode leadingComma, STNode annots, int nextNextTokenOffset) {
        return parseParamGivenAnnots(peek().kind, leadingComma, annots, nextNextTokenOffset);
    }

    private STNode parseParamGivenAnnots(SyntaxKind nextTokenKind, STNode leadingComma, STNode annots,
                                         int nextTokenOffset) {
        STNode qualifier;
        switch (nextTokenKind) {
            case PUBLIC_KEYWORD:
                qualifier = parseQualifier();
                break;
            case SIMPLE_TYPE:
            case SERVICE_KEYWORD:
            case RECORD_KEYWORD:
            case OBJECT_KEYWORD:
            case ABSTRACT_KEYWORD:
            case CLIENT_KEYWORD:
            case OPEN_PAREN_TOKEN: // nil type descriptor '()'
                qualifier = STNodeFactory.createEmptyNode();
                break;
            case IDENTIFIER_TOKEN:
                // This is a early exit
                if (isParamWithoutAnnotStart(nextTokenOffset)) {
                    qualifier = STNodeFactory.createEmptyNode();
                    break;
                }
                // fall through
            case AT_TOKEN: // Annotations can't reach here
            default:
                STToken token = peek();
                Solution solution = recover(token, ParserRuleContext.PARAMETER_WITHOUT_ANNOTS, leadingComma, annots,
                        nextTokenOffset);

                // If the parser recovered by inserting a token, then try to re-parse the same
                // rule with the inserted token. This is done to pick the correct branch
                // to continue the parsing.
                if (solution.action == Action.REMOVE) {
                    return solution.recoveredNode;
                }

                // Since we come here after recovering by insertion, then the current token becomes the next token.
                // So the nextNextToken offset becomes 1.
                return parseParamGivenAnnots(solution.tokenKind, leadingComma, annots, 0);
        }

        return parseParamGivenAnnotsAndQualifier(leadingComma, annots, qualifier);
    }

    private STNode parseParamGivenAnnotsAndQualifier(STNode leadingComma, STNode annots, STNode qualifier) {
        STNode type = parseTypeDescriptor();
        STNode param = parseAfterParamType(leadingComma, annots, qualifier, type);
        endContext();
        return param;
    }

    /**
     * Check whether the cursor is at the start of a parameter that doesn't have annotations.
     *
     * @param tokenOffset Offset of the token to check
     * @return <code>true</code> if the cursor is at the start of a parameter. <code>false</code> otherwise.
     */
    private boolean isParamWithoutAnnotStart(int tokenOffset) {
        // Assumes that we reach here after a peek()
        STToken nextToken = peek(tokenOffset + 1);
        switch (nextToken.kind) {
            case PUBLIC_KEYWORD:
                return isParamWithoutAnnotStart(tokenOffset + 1);
            case ELLIPSIS_TOKEN:
                // scenario: foo...
                return true;
            case IDENTIFIER_TOKEN:
                // scenario: foo bar [comma | equal | close-parenthesis]
                return true;
            default:
                return false;
        }
    }

    private STNode parseAfterParamType(STNode leadingComma, STNode annots, STNode qualifier, STNode type) {
        STToken token = peek();
        return parseAfterParamType(token.kind, leadingComma, annots, qualifier, type);
    }

    private STNode parseAfterParamType(SyntaxKind tokenKind, STNode leadingComma, STNode annots, STNode qualifier,
                                       STNode type) {
        switch (tokenKind) {
            case ELLIPSIS_TOKEN:
                this.currentParamKind = ParserRuleContext.REST_PARAM;
                switchContext(ParserRuleContext.REST_PARAM);
                reportInvalidQualifier(qualifier);
                STNode ellipsis = parseEllipsis();
                STNode paramName = parseVariableName();
                return STNodeFactory.createRestParameter(leadingComma, annots, type, ellipsis, paramName);
            case IDENTIFIER_TOKEN:
                paramName = parseVariableName();
                return parseParameterRhs(leadingComma, annots, qualifier, type, paramName);
            default:
                STToken token = peek();
                Solution solution =
                        recover(token, ParserRuleContext.AFTER_PARAMETER_TYPE, leadingComma, annots, qualifier, type);

                // If the parser recovered by inserting a token, then try to re-parse the same
                // rule with the inserted token. This is done to pick the correct branch
                // to continue the parsing.
                if (solution.action == Action.REMOVE) {
                    return solution.recoveredNode;
                }

                return parseAfterParamType(solution.tokenKind, leadingComma, annots, qualifier, type);
        }
    }

    /**
     * Parse ellipsis.
     *
     * @return Parsed node
     */
    private STNode parseEllipsis() {
        STToken token = peek();
        if (token.kind == SyntaxKind.ELLIPSIS_TOKEN) {
            return consume(); // parse '...'
        } else {
            Solution sol = recover(token, ParserRuleContext.ELLIPSIS);
            return sol.recoveredNode;
        }
    }

    /**
     * <p>
     * Parse the right hand side of a required/defaultable parameter.
     * </p>
     * <code>parameter-rhs := [= expression]</code>
     *
     * @param leadingComma Comma that precedes this parameter
     * @param annots Annotations attached to the parameter
     * @param qualifier Visibility qualifier
     * @param type Type descriptor
     * @param paramName Name of the parameter
     * @return Parsed parameter node
     */
    private STNode parseParameterRhs(STNode leadingComma, STNode annots, STNode qualifier, STNode type,
                                     STNode paramName) {
        STToken token = peek();
        return parseParameterRhs(token.kind, leadingComma, annots, qualifier, type, paramName);
    }

    private STNode parseParameterRhs(SyntaxKind tokenKind, STNode leadingComma, STNode annots, STNode qualifier,
                                     STNode type, STNode paramName) {
        // Required parameters
        if (isEndOfParameter(tokenKind)) {
            if (this.currentParamKind == ParserRuleContext.DEFAULTABLE_PARAM) {
                // This is an erroneous scenario, where a required parameters comes after
                // a defaulatble parameter. Log an error, and continue.

                // TODO: mark the node as erroneous
                this.errorHandler.reportInvalidNode(peek(),
                        "cannot have a required parameter after a defaultable parameter");
            }

            return STNodeFactory.createRequiredParameter(leadingComma, annots, qualifier, type, paramName);
        } else if (tokenKind == SyntaxKind.EQUAL_TOKEN) {

            // If we were processing required params so far and found a defualtable
            // parameter, then switch the context to defaultable params.
            if (this.currentParamKind == ParserRuleContext.REQUIRED_PARAM) {
                this.currentParamKind = ParserRuleContext.DEFAULTABLE_PARAM;
                switchContext(ParserRuleContext.DEFAULTABLE_PARAM);
            }

            // Defaultable parameters
            STNode equal = parseAssignOp();
            STNode expr = parseExpression();
            return STNodeFactory.createDefaultableParameter(leadingComma, annots, qualifier, type, paramName, equal,
                    expr);
        } else {
            STToken token = peek();
            Solution solution =
                    recover(token, ParserRuleContext.PARAMETER_RHS, leadingComma, annots, qualifier, type, paramName);

            // If the parser recovered by inserting a token, then try to re-parse the same
            // rule with the inserted token. This is done to pick the correct branch
            // to continue the parsing.
            if (solution.action == Action.REMOVE) {
                return solution.recoveredNode;
            }

            return parseParameterRhs(solution.tokenKind, leadingComma, annots, qualifier, type, paramName);
        }
    }

    /**
     * Parse comma.
     *
     * @return Parsed node
     */
    private STNode parseComma() {
        STToken token = peek();
        if (token.kind == SyntaxKind.COMMA_TOKEN) {
            return consume();
        } else {
            Solution sol = recover(token, ParserRuleContext.COMMA);
            return sol.recoveredNode;
        }
    }

    /**
     * Check whether the given token is an end of a parameter.
     *
     * @param tokenKind Next token kind
     * @return <code>true</code> if the token represents an end of a parameter. <code>false</code> otherwise
     */
    private boolean isEndOfParameter(SyntaxKind tokenKind) {
        switch (tokenKind) {
            case EOF_TOKEN:
            case CLOSE_BRACE_TOKEN:
            case CLOSE_PAREN_TOKEN:
            case CLOSE_BRACKET_TOKEN:
            case SEMICOLON_TOKEN:
            case COMMA_TOKEN:
            case PUBLIC_KEYWORD:
            case FUNCTION_KEYWORD:
            case RETURNS_KEYWORD:
            case TYPE_KEYWORD:
            case LISTENER_KEYWORD:
            case IF_KEYWORD:
            case WHILE_KEYWORD:
            case AT_TOKEN:
                return true;
            default:
                return false;
        }
    }

    /**
     * Check whether the given token is an end of a parameter-list.
     *
     * @param tokenKind Next token kind
     * @return <code>true</code> if the token represents an end of a parameter-list. <code>false</code> otherwise
     */
    private boolean isEndOfParametersList(SyntaxKind tokenKind) {
        switch (tokenKind) {
            case EOF_TOKEN:
            case CLOSE_BRACE_TOKEN:
            case CLOSE_PAREN_TOKEN:
            case CLOSE_BRACKET_TOKEN:
            case SEMICOLON_TOKEN:
            case FUNCTION_KEYWORD:
            case RETURNS_KEYWORD:
            case TYPE_KEYWORD:
            case LISTENER_KEYWORD:
            case IF_KEYWORD:
            case WHILE_KEYWORD:
            case OPEN_BRACE_TOKEN:
                return true;
            default:
                return false;
        }
    }

    /**
     * Parse return type descriptor of a function. A return type descriptor has the following structure.
     *
     * <code>return-type-descriptor := [ returns annots type-descriptor ]</code>
     *
     * @return Parsed node
     */
    private STNode parseReturnTypeDescriptor() {
        startContext(ParserRuleContext.RETURN_TYPE_DESCRIPTOR);

        // If the return type is not present, simply return
        STToken token = peek();
        if (token.kind != SyntaxKind.RETURNS_KEYWORD) {
            endContext();
            return STNodeFactory.createEmptyNode();
        }

        STNode returnsKeyword = consume();
        STNode annot = parseAnnotations();
        STNode type = parseTypeDescriptor();

        endContext();
        return STNodeFactory.createReturnTypeDescriptor(returnsKeyword, annot, type);
    }

    /**
     * <p>
     * Parse a type descriptor. A type descriptor has the following structure.
     * </p>
     * <code>type-descriptor :=
     *      &nbsp;simple-type-descriptor<br/>
     *      &nbsp;| structured-type-descriptor<br/>
     *      &nbsp;| behavioral-type-descriptor<br/>
     *      &nbsp;| singleton-type-descriptor<br/>
     *      &nbsp;| union-type-descriptor<br/>
     *      &nbsp;| optional-type-descriptor<br/>
     *      &nbsp;| any-type-descriptor<br/>
     *      &nbsp;| anydata-type-descriptor<br/>
     *      &nbsp;| byte-type-descriptor<br/>
     *      &nbsp;| json-type-descriptor<br/>
     *      &nbsp;| type-descriptor-reference<br/>
     *      &nbsp;| ( type-descriptor )
     * <br/>
     * type-descriptor-reference := qualified-identifier</code>
     *
     * @return Parsed node
     */
    private STNode parseTypeDescriptor() {
        STToken token = peek();
        STNode type = parseTypeDescriptor(token.kind);
        STToken nextToken = peek();
        switch (nextToken.kind) {
            // If next token after a type descriptor is <code>?</code> then it is an Optional type descriptor
            case QUESTION_MARK_TOKEN:
                return parseOptionalTypeDescriptor(type);
            default:
                return type;
        }
    }

    /**
     * <p>
     * Parse a type descriptor, given the next token kind.
     * </p>
     * If the preceding token is <code>?</code> then it is an optional type descriptor
     *
     * @param tokenKind Next token kind
     * @return Parsed node
     */
    private STNode parseTypeDescriptor(SyntaxKind tokenKind) {

        switch (tokenKind) {
            case SIMPLE_TYPE:
            case SERVICE_KEYWORD:
                // simple type descriptor
                return parseSimpleTypeDescriptor();
            case IDENTIFIER_TOKEN:
                return parseTypeReference();
            case RECORD_KEYWORD:
                // Record type descriptor
                return parseRecordTypeDescriptor();
            case OBJECT_KEYWORD:
            case ABSTRACT_KEYWORD:
            case CLIENT_KEYWORD:
                // Object type descriptor
                return parseObjectTypeDescriptor();
            case OPEN_PAREN_TOKEN:
                // nil type descriptor '()'
                return parseNilTypeDescriptor();
            default:
                STToken token = peek();
                Solution solution = recover(token, ParserRuleContext.TYPE_DESCRIPTOR);

                // If the parser recovered by inserting a token, then try to re-parse the same
                // rule with the inserted token. This is done to pick the correct branch
                // to continue the parsing.
                if (solution.action == Action.REMOVE) {
                    return solution.recoveredNode;
                }

                return parseTypeDescriptor(solution.tokenKind);
        }
    }

    /**
     * Parse simple type descriptor.
     *
     * @return Parsed node
     */
    private STNode parseSimpleTypeDescriptor() {
        STToken node = peek();
        switch (node.kind) {
            case SIMPLE_TYPE:
            case SERVICE_KEYWORD:
                return consume();
            default:
                Solution sol = recover(peek(), ParserRuleContext.SIMPLE_TYPE_DESCRIPTOR);
                return sol.recoveredNode;
        }
    }

    /**
     * <p>
     * Parse function body. A function body has the following structure.
     * </p>
     * <code>
     * function-body := function-body-block | external-function-body
     * external-function-body := = annots external ;
     * function-body-block := { [default-worker-init, named-worker-decl+] default-worker }
     * </code>
     *
     * @return Parsed node
     */
    private STNode parseFunctionBody() {
        STToken token = peek();
        return parseFunctionBody(token.kind);
    }

    /**
     * Parse function body, given the next token kind.
     *
     * @param tokenKind Next token kind
     * @return Parsed node
     */
    protected STNode parseFunctionBody(SyntaxKind tokenKind) {
        switch (tokenKind) {
            case EQUAL_TOKEN:
                return parseExternalFunctionBody();
            case OPEN_BRACE_TOKEN:
                return parseFunctionBodyBlock();
            default:
                STToken token = peek();
                Solution solution = recover(token, ParserRuleContext.FUNC_BODY);

                // If the parser recovered by inserting a token, then try to re-parse the same
                // rule with the inserted token. This is done to pick the correct branch
                // to continue the parsing.

                if (solution.action == Action.REMOVE) {
                    return solution.recoveredNode;
                }

                // If the recovered token is not something that can be re-parsed,
                // then don't try to re-parse the same rule.
                if (solution.tokenKind == SyntaxKind.NONE) {
                    return STNodeFactory.createMissingToken(solution.tokenKind);
                }

                return parseFunctionBody(solution.tokenKind);
        }
    }

    /**
     * <p>
     * Parse function body block. A function body block has the following structure.
     * </p>
     *
     * <code>
     * function-body-block := { [default-worker-init, named-worker-decl+] default-worker }<br/>
     * default-worker-init := sequence-stmt<br/>
     * default-worker := sequence-stmt<br/>
     * named-worker-decl := worker worker-name return-type-descriptor { sequence-stmt }<br/>
     * worker-name := identifier<br/>
     * </code>
     *
     * @return Parsed node
     */
    private STNode parseFunctionBodyBlock() {
        startContext(ParserRuleContext.FUNC_BODY_BLOCK);
        STNode openBrace = parseOpenBrace();
        STNode stmts = parseStatements(); // TODO: allow workers
        STNode closeBrace = parseCloseBrace();
        endContext();
        return STNodeFactory.createBlockStatement(openBrace, stmts, closeBrace);
    }

    /**
     * Check whether the given token is an end of a block.
     *
     * @param tokenKind STToken to check
     * @return <code>true</code> if the token represents an end of a block. <code>false</code> otherwise
     */
    private boolean isEndOfBlockNode(SyntaxKind tokenKind) {
        return isEndOfBlockNode(tokenKind, 1);
    }

    private boolean isEndOfBlockNode(SyntaxKind tokenKind, int lookahead) {
        switch (tokenKind) {
            case EOF_TOKEN:
            case HASH_TOKEN:
            case CLOSE_BRACE_TOKEN:
            case CLOSE_BRACE_PIPE_TOKEN:
            case PUBLIC_KEYWORD:
            case LISTENER_KEYWORD:
            case FUNCTION_KEYWORD:
            case IMPORT_KEYWORD:
                // TODO: statements can also start from function-keyword. handle
                // this case similar to service-keyword.
            case ELSE_KEYWORD:
            case RESOURCE_KEYWORD:
                return true;
            case SERVICE_KEYWORD:
                return isServiceDeclStart(ParserRuleContext.STATEMENT, lookahead);
            case AT_TOKEN:
                lookahead = getNumberOfTokensToAnnotsEnd();
                return isEndOfBlockNode(peek(lookahead).kind, lookahead);
            // TODO: check what's the construct after the annotation
            default:
                return false;
        }
    }

    private boolean isEndOfRecordTypeNode(SyntaxKind nextTokenKind) {
        STToken nexNextToken = peek(2);
        switch (nextTokenKind) {
            case EOF_TOKEN:
            case CLOSE_BRACE_TOKEN:
            case CLOSE_BRACE_PIPE_TOKEN:
            case TYPE_KEYWORD:
            case FUNCTION_KEYWORD:
            case PUBLIC_KEYWORD:
            case LISTENER_KEYWORD:
            case IMPORT_KEYWORD:
                return true;
            case SERVICE_KEYWORD:
                return isServiceDeclStart(ParserRuleContext.RECORD_FIELD, 1);
            default:
                switch (nexNextToken.kind) {
                    case EOF_TOKEN:
                    case CLOSE_BRACE_TOKEN:
                    case CLOSE_BRACE_PIPE_TOKEN:
                    case TYPE_KEYWORD:
                    case FUNCTION_KEYWORD:
                    case PUBLIC_KEYWORD:
                    case LISTENER_KEYWORD:
                    case IMPORT_KEYWORD:
                        return true;
                    case SERVICE_KEYWORD:
                        return isServiceDeclStart(ParserRuleContext.RECORD_FIELD, 2);
                    default:
                        return false;
                }
        }
    }

    private boolean isEndOfObjectTypeNode(SyntaxKind tokenKind, SyntaxKind nextNextTokenKind) {
        switch (tokenKind) {
            case EOF_TOKEN:
            case CLOSE_BRACE_TOKEN:
            case CLOSE_BRACE_PIPE_TOKEN:
            case TYPE_KEYWORD:
            case LISTENER_KEYWORD:
            case IMPORT_KEYWORD:
                return true;
            case SERVICE_KEYWORD:
                return isServiceDeclStart(ParserRuleContext.OBJECT_MEMBER, 1);
            default:
                switch (nextNextTokenKind) {
                    case EOF_TOKEN:
                    case CLOSE_BRACE_TOKEN:
                    case CLOSE_BRACE_PIPE_TOKEN:
                    case TYPE_KEYWORD:
                    case LISTENER_KEYWORD:
                    case IMPORT_KEYWORD:
                        return true;
                    case SERVICE_KEYWORD:
                        return isServiceDeclStart(ParserRuleContext.OBJECT_MEMBER, 2);
                    default:
                        return false;
                }
        }
    }

    /**
     * Parse type reference or variable reference.
     *
     * @return Parsed node
     */
    private STNode parseStatementStartIdentifier() {
        return parseQualifiedIdentifier(ParserRuleContext.STATEMENT_START_IDENTIFIER);
    }

    /**
     * Parse variable name.
     *
     * @return Parsed node
     */
    private STNode parseVariableName() {
        STToken token = peek();
        return parseVariableName(token.kind);
    }

    /**
     * Parse variable name.
     *
     * @return Parsed node
     */
    private STNode parseVariableName(SyntaxKind tokenKind) {
        if (tokenKind == SyntaxKind.IDENTIFIER_TOKEN) {
            return consume();
        } else {
            Solution sol = recover(peek(), ParserRuleContext.VARIABLE_NAME);
            return sol.recoveredNode;
        }
    }

    /**
     * Parse open brace.
     *
     * @return Parsed node
     */
    private STNode parseOpenBrace() {
        STToken token = peek();
        if (token.kind == SyntaxKind.OPEN_BRACE_TOKEN) {
            return consume();
        } else {
            Solution sol = recover(token, ParserRuleContext.OPEN_BRACE);
            return sol.recoveredNode;
        }
    }

    /**
     * Parse close brace.
     *
     * @return Parsed node
     */
    private STNode parseCloseBrace() {
        STToken token = peek();
        if (token.kind == SyntaxKind.CLOSE_BRACE_TOKEN) {
            return consume();
        } else {
            Solution sol = recover(token, ParserRuleContext.CLOSE_BRACE);
            return sol.recoveredNode;
        }
    }

    /**
     * <p>
     * Parse external function body. An external function body has the following structure.
     * </p>
     * <code>
     * external-function-body := = annots external ;
     * </code>
     *
     * @return Parsed node
     */
    private STNode parseExternalFunctionBody() {
        startContext(ParserRuleContext.EXTERNAL_FUNC_BODY);
        STNode assign = parseAssignOp();
        STNode annotation = parseAnnotations();
        STNode externalKeyword = parseExternalKeyword();
        STNode semicolon = parseSemicolon();

        endContext();
        return STNodeFactory.createExternalFunctionBody(assign, annotation, externalKeyword, semicolon);
    }

    /**
     * Parse semicolon.
     *
     * @return Parsed node
     */
    private STNode parseSemicolon() {
        STToken token = peek();
        if (token.kind == SyntaxKind.SEMICOLON_TOKEN) {
            return consume();
        } else {
            Solution sol = recover(token, ParserRuleContext.SEMICOLON);
            return sol.recoveredNode;
        }
    }

    /**
     * Parse <code>external</code> keyword.
     *
     * @return Parsed node
     */
    private STNode parseExternalKeyword() {
        STToken token = peek();
        if (token.kind == SyntaxKind.EXTERNAL_KEYWORD) {
            return consume();
        } else {
            Solution sol = recover(token, ParserRuleContext.EXTERNAL_KEYWORD);
            return sol.recoveredNode;
        }
    }

    /*
     * Operators
     */

    /**
     * Parse assign operator.
     *
     * @return Parsed node
     */
    private STNode parseAssignOp() {
        STToken token = peek();
        if (token.kind == SyntaxKind.EQUAL_TOKEN) {
            return consume();
        } else {
            Solution sol = recover(token, ParserRuleContext.ASSIGN_OP);
            return sol.recoveredNode;
        }
    }

    /**
     * Parse binary operator.
     *
     * @return Parsed node
     */
    private STNode parseBinaryOperator() {
        STToken token = peek();
        if (isBinaryOperator(token.kind)) {
            return consume();
        } else {
            Solution sol = recover(token, ParserRuleContext.BINARY_OPERATOR);
            return sol.recoveredNode;
        }
    }

    /**
     * Check whether the given token kind is a binary operator.
     *
     * @param kind STToken kind
     * @return <code>true</code> if the token kind refers to a binary operator. <code>false</code> otherwise
     */
    private boolean isBinaryOperator(SyntaxKind kind) {
        switch (kind) {
            case PLUS_TOKEN:
            case MINUS_TOKEN:
            case SLASH_TOKEN:
            case ASTERISK_TOKEN:
            case GT_TOKEN:
            case LT_TOKEN:
            case EQUAL_GT_TOKEN:
            case DOUBLE_EQUAL_TOKEN:
            case TRIPPLE_EQUAL_TOKEN:
            case LT_EQUAL_TOKEN:
            case GT_EQUAL_TOKEN:
            case NOT_EQUAL_TOKEN:
            case NOT_DOUBLE_EQUAL_TOKEN:
            case BITWISE_AND_TOKEN:
            case BITWISE_XOR_TOKEN:
            case PIPE_TOKEN:
            case LOGICAL_AND_TOKEN:
            case LOGICAL_OR_TOKEN:
                return true;
            default:
                return false;
        }
    }

    /**
     * Get the precedence of a given operator.
     *
     * @param binaryOpKind Operator kind
     * @return Precedence of the given operator
     */
    private OperatorPrecedence getOpPrecedence(SyntaxKind binaryOpKind) {
        switch (binaryOpKind) {
            case ASTERISK_TOKEN: // multiplication
            case SLASH_TOKEN: // division
                return OperatorPrecedence.MULTIPLICATIVE;
            case PLUS_TOKEN:
            case MINUS_TOKEN:
                return OperatorPrecedence.ADDITIVE;
            case GT_TOKEN:
            case LT_TOKEN:
            case GT_EQUAL_TOKEN:
            case LT_EQUAL_TOKEN:
            case IS_KEYWORD:
                return OperatorPrecedence.BINARY_COMPARE;
            case DOT_TOKEN:
            case OPEN_BRACKET_TOKEN:
            case OPEN_PAREN_TOKEN:
                return OperatorPrecedence.MEMBER_ACCESS;
            case DOUBLE_EQUAL_TOKEN:
            case TRIPPLE_EQUAL_TOKEN:
            case NOT_EQUAL_TOKEN:
            case NOT_DOUBLE_EQUAL_TOKEN:
                return OperatorPrecedence.EQUALITY;
            case BITWISE_AND_TOKEN:
                return OperatorPrecedence.BITWISE_AND;
            case BITWISE_XOR_TOKEN:
                return OperatorPrecedence.BITWISE_XOR;
            case PIPE_TOKEN:
                return OperatorPrecedence.BITWISE_OR;
            case LOGICAL_AND_TOKEN:
                return OperatorPrecedence.LOGICAL_AND;
            case LOGICAL_OR_TOKEN:
                return OperatorPrecedence.LOGICAL_OR;
            case RIGHT_ARROW_TOKEN:
                return OperatorPrecedence.ACTION;
            default:
                throw new UnsupportedOperationException("Unsupported binary operator '" + binaryOpKind + "'");
        }
    }

    /**
     * <p>
     * Get the operator kind to insert during recovery, given the precedence level.
     * </p>
     *
     * @param opPrecedenceLevel Precedence of the given operator
     * @return Kind of the operator to insert
     */
    private SyntaxKind getOperatorKindToInsert(OperatorPrecedence opPrecedenceLevel) {
        switch (opPrecedenceLevel) {
            case MULTIPLICATIVE:
                return SyntaxKind.ASTERISK_TOKEN;
            case ADDITIVE:
                return SyntaxKind.PLUS_TOKEN;
            case BINARY_COMPARE:
                return SyntaxKind.LT_TOKEN;
            case EQUALITY:
                return SyntaxKind.DOUBLE_EQUAL_TOKEN;
            case BITWISE_AND:
                return SyntaxKind.BITWISE_AND_TOKEN;
            case BITWISE_XOR:
                return SyntaxKind.BITWISE_XOR_TOKEN;
            case BITWISE_OR:
                return SyntaxKind.PIPE_TOKEN;
            case LOGICAL_AND:
                return SyntaxKind.LOGICAL_AND_TOKEN;
            case LOGICAL_OR:
                return SyntaxKind.LOGICAL_OR_TOKEN;
            case ACTION:
                // For actions we return the binary operator with the lowest precedence, instead of
                // a action token.
                return SyntaxKind.LOGICAL_OR_TOKEN;
            default:
                throw new UnsupportedOperationException(
                        "Unsupported operator precedence level'" + opPrecedenceLevel + "'");
        }
    }

    /**
     * <p>
     * Parse a module type definition.
     * </p>
     * <code>module-type-defn := metadata [public] type identifier type-descriptor ;</code>
     *
     * @param metadata Metadata
     * @param qualifier Visibility qualifier
     * @return Parsed node
     */
    private STNode parseModuleTypeDefinition(STNode metadata, STNode qualifier) {
        startContext(ParserRuleContext.MODULE_TYPE_DEFINITION);
        STNode typeKeyword = parseTypeKeyword();
        STNode typeName = parseTypeName();
        STNode typeDescriptor = parseTypeDescriptor();
        STNode semicolon = parseSemicolon();
        endContext();
        return STNodeFactory.createTypeDefinitionNode(metadata, qualifier, typeKeyword, typeName, typeDescriptor,
                semicolon);
    }

    /**
     * Parse type keyword.
     *
     * @return Parsed node
     */
    private STNode parseTypeKeyword() {
        STToken token = peek();
        if (token.kind == SyntaxKind.TYPE_KEYWORD) {
            return consume();
        } else {
            Solution sol = recover(token, ParserRuleContext.TYPE_KEYWORD);
            return sol.recoveredNode;
        }
    }

    /**
     * Parse type name.
     *
     * @return Parsed node
     */
    private STNode parseTypeName() {
        STToken token = peek();
        if (token.kind == SyntaxKind.IDENTIFIER_TOKEN) {
            return consume();
        } else {
            Solution sol = recover(token, ParserRuleContext.TYPE_NAME);
            return sol.recoveredNode;
        }
    }

    /**
     * <p>
     * Parse record type descriptor. A record type descriptor body has the following structure.
     * </p>
     *
     * <code>record-type-descriptor := inclusive-record-type-descriptor | exclusive-record-type-descriptor
     * <br/><br/>inclusive-record-type-descriptor := record { field-descriptor* }
     * <br/><br/>exclusive-record-type-descriptor := record {| field-descriptor* [record-rest-descriptor] |}
     * </code>
     *
     * @return Parsed node
     */
    private STNode parseRecordTypeDescriptor() {
        startContext(ParserRuleContext.RECORD_TYPE_DESCRIPTOR);
        STNode recordKeyword = parseRecordKeyword();
        STNode bodyStartDelimiter = parseRecordBodyStartDelimiter();

        boolean isInclusive = bodyStartDelimiter.kind == SyntaxKind.OPEN_BRACE_TOKEN;
        STNode fields = parseFieldDescriptors(isInclusive);

        STNode bodyEndDelimiter = parseRecordBodyCloseDelimiter();
        endContext();

        return STNodeFactory.createRecordTypeDescriptor(recordKeyword, bodyStartDelimiter, fields, bodyEndDelimiter);
    }

    /**
     * Parse record body start delimiter.
     *
     * @return Parsed node
     */
    private STNode parseRecordBodyStartDelimiter() {
        STToken token = peek();
        return parseRecordBodyStartDelimiter(token.kind);
    }

    private STNode parseRecordBodyStartDelimiter(SyntaxKind kind) {
        switch (kind) {
            case OPEN_BRACE_PIPE_TOKEN:
                return parseClosedRecordBodyStart();
            case OPEN_BRACE_TOKEN:
                return parseOpenBrace();
            default:
                STToken token = peek();
                Solution solution = recover(token, ParserRuleContext.RECORD_BODY_START);

                // If the parser recovered by inserting a token, then try to re-parse the same
                // rule with the inserted token. This is done to pick the correct branch
                // to continue the parsing.
                if (solution.action == Action.REMOVE) {
                    return solution.recoveredNode;
                }

                return parseRecordBodyStartDelimiter(solution.tokenKind);
        }
    }

    /**
     * Parse closed-record body start delimiter.
     *
     * @return Parsed node
     */
    private STNode parseClosedRecordBodyStart() {
        STToken token = peek();
        if (token.kind == SyntaxKind.OPEN_BRACE_PIPE_TOKEN) {
            return consume();
        } else {
            Solution sol = recover(token, ParserRuleContext.CLOSED_RECORD_BODY_START);
            return sol.recoveredNode;
        }
    }

    /**
     * Parse record body close delimiter.
     *
     * @return Parsed node
     */
    private STNode parseRecordBodyCloseDelimiter() {
        STToken token = peek();
        return parseRecordBodyCloseDelimiter(token.kind);
    }

    private STNode parseRecordBodyCloseDelimiter(SyntaxKind kind) {
        switch (kind) {
            case CLOSE_BRACE_PIPE_TOKEN:
                return parseClosedRecordBodyEnd();
            case CLOSE_BRACE_TOKEN:
                return parseCloseBrace();
            default:
                STToken token = peek();
                Solution solution = recover(token, ParserRuleContext.RECORD_BODY_END);

                // If the parser recovered by inserting a token, then try to re-parse the same
                // rule with the inserted token. This is done to pick the correct branch
                // to continue the parsing.
                if (solution.action == Action.REMOVE) {
                    return solution.recoveredNode;
                }

                return parseRecordBodyCloseDelimiter(solution.tokenKind);
        }
    }

    /**
     * Parse closed-record body end delimiter.
     *
     * @return Parsed node
     */
    private STNode parseClosedRecordBodyEnd() {
        STToken token = peek();
        if (token.kind == SyntaxKind.CLOSE_BRACE_PIPE_TOKEN) {
            return consume();
        } else {
            Solution sol = recover(token, ParserRuleContext.CLOSED_RECORD_BODY_END);
            return sol.recoveredNode;
        }
    }

    /**
     * Parse record keyword.
     *
     * @return Parsed node
     */
    private STNode parseRecordKeyword() {
        STToken token = peek();
        if (token.kind == SyntaxKind.RECORD_KEYWORD) {
            return consume();
        } else {
            Solution sol = recover(token, ParserRuleContext.RECORD_KEYWORD);
            return sol.recoveredNode;
        }
    }

    /**
     * <p>
     * Parse field descriptors.
     * </p>
     *
     * @return Parsed node
     */
    private STNode parseFieldDescriptors(boolean isInclusive) {
        ArrayList<STNode> recordFields = new ArrayList<>();
        STToken token = peek();
        while (!isEndOfRecordTypeNode(token.kind)) {
            STNode field = parseFieldOrRestDescriptor(isInclusive);
            recordFields.add(field);
            token = peek();

            if (field.kind == SyntaxKind.RECORD_REST_TYPE) {
                break;
            }
        }

        // Following loop will only run if there are more fields after the rest type descriptor.
        // Try to parse them and mark as invalid.
        while (!isEndOfRecordTypeNode(token.kind)) {
            parseFieldOrRestDescriptor(isInclusive);
            // TODO: Mark these nodes as error/invalid nodes.
            this.errorHandler.reportInvalidNode(token, "cannot have more fields after the rest type descriptor");
            token = peek();
        }

        return STNodeFactory.createNodeList(recordFields);
    }

    /**
     * <p>
     * Parse field descriptor or rest descriptor.
     * </p>
     *
     * <code>
     * <br/><br/>field-descriptor := individual-field-descriptor | record-type-reference
     * <br/><br/><br/>individual-field-descriptor := metadata type-descriptor field-name [? | default-value] ;
     * <br/><br/>field-name := identifier
     * <br/><br/>default-value := = expression
     * <br/><br/>record-type-reference := * type-reference ;
     * <br/><br/>record-rest-descriptor := type-descriptor ... ;
     * </code>
     *
     * @return Parsed node
     */
    private STNode parseFieldOrRestDescriptor(boolean isInclusive) {
        startContext(ParserRuleContext.RECORD_FIELD);

        // record-type-reference
        STToken token = peek();
        if (token.kind == SyntaxKind.ASTERISK_TOKEN) {
            STNode asterisk = consume();
            STNode type = parseTypeReference();
            STNode semicolonToken = parseSemicolon();
            endContext();
            return STNodeFactory.createTypeReference(asterisk, type, semicolonToken);
        }

        // individual-field-descriptor
        STNode metadata = parseMetaData();
        STNode type = parseTypeDescriptor();
        STNode fieldOrRestDesc;
        if (isInclusive) {
            STNode fieldName = parseVariableName();
            fieldOrRestDesc = parseFieldDescriptorRhs(metadata, type, fieldName);
        } else {
            fieldOrRestDesc = parseFieldOrRestDescriptorRhs(metadata, type);
        }

        endContext();
        return fieldOrRestDesc;
    }

    /**
     * Parse type reference.
     * <code>type-reference := identifier | qualified-identifier</code>
     *
     * @return Type reference node
     */
    private STNode parseTypeReference() {
        return parseQualifiedIdentifier(ParserRuleContext.TYPE_REFERENCE);
    }

    /**
     * Parse identifier or qualified identifier.
     *
     * @return Identifier node
     */
    private STNode parseQualifiedIdentifier(ParserRuleContext currentCtx) {
        STToken token = peek();
        if (token.kind == SyntaxKind.IDENTIFIER_TOKEN) {
            STNode typeRefOrPkgRef = consume();
            return parseQualifiedIdentifier(typeRefOrPkgRef);
        } else {
            Solution sol = recover(token, currentCtx);
            return sol.recoveredNode;
        }
    }

    /**
     * Parse identifier or qualified identifier, given the starting identifier.
     *
     * @param identifier Starting identifier
     * @return Parse node
     */
    private STNode parseQualifiedIdentifier(STNode identifier) {
        STToken nextToken = peek(1);
        if (nextToken.kind != SyntaxKind.COLON_TOKEN) {
            return identifier;
        }

        STToken nextNextToken = peek(2);
        if (nextNextToken.kind == SyntaxKind.IDENTIFIER_TOKEN) {
            STToken colon = consume();
            STToken varOrFuncName = consume();
            return STNodeFactory.createQualifiedIdentifier(identifier, colon, varOrFuncName);
        } else {
            this.errorHandler.removeInvalidToken();
            return parseQualifiedIdentifier(identifier);
        }
    }

    /**
     * Parse RHS of a field or rest type descriptor.
     *
     * @param metadata Metadata
     * @param type Type descriptor
     * @return Parsed node
     */
    private STNode parseFieldOrRestDescriptorRhs(STNode metadata, STNode type) {
        STToken token = peek();
        return parseFieldOrRestDescriptorRhs(token.kind, metadata, type);
    }

    private STNode parseFieldOrRestDescriptorRhs(SyntaxKind kind, STNode metadata, STNode type) {
        switch (kind) {
            case ELLIPSIS_TOKEN:
                // TODO: report error for invalid metadata
                STNode ellipsis = parseEllipsis();
                STNode semicolonToken = parseSemicolon();
                return STNodeFactory.createRecordRestDescriptor(type, ellipsis, semicolonToken);
            case IDENTIFIER_TOKEN:
                STNode fieldName = parseVariableName();
                return parseFieldDescriptorRhs(metadata, type, fieldName);
            default:
                STToken token = peek();
                Solution solution = recover(token, ParserRuleContext.FIELD_OR_REST_DESCIPTOR_RHS, metadata, type);

                // If the parser recovered by inserting a token, then try to re-parse the same
                // rule with the inserted token. This is done to pick the correct branch
                // to continue the parsing.
                if (solution.action == Action.REMOVE) {
                    return solution.recoveredNode;
                }

                return parseFieldOrRestDescriptorRhs(solution.tokenKind, metadata, type);
        }
    }

    /**
     * <p>
     * Parse field descriptor rhs.
     * </p>
     *
     * @param metadata Metadata
     * @param type Type descriptor
     * @param fieldName Field name
     * @return Parsed node
     */
    private STNode parseFieldDescriptorRhs(STNode metadata, STNode type, STNode fieldName) {
        STToken token = peek();
        return parseFieldDescriptorRhs(token.kind, metadata, type, fieldName);
    }

    /**
     * <p>
     * Parse field descriptor rhs.
     * </p>
     *
     * <code>
     * field-descriptor := [? | default-value] ;
     * <br/>default-value := = expression
     * </code>
     *
     * @param kind Kind of the next token
     * @param metadata Metadata
     * @param type Type descriptor
     * @param fieldName Field name
     * @return Parsed node
     */
    private STNode parseFieldDescriptorRhs(SyntaxKind kind, STNode metadata, STNode type, STNode fieldName) {
        switch (kind) {
            case SEMICOLON_TOKEN:
                STNode questionMarkToken = STNodeFactory.createEmptyNode();
                STNode semicolonToken = parseSemicolon();
                return STNodeFactory.createRecordField(metadata, type, fieldName, questionMarkToken, semicolonToken);
            case QUESTION_MARK_TOKEN:
                questionMarkToken = parseQuestionMark();
                semicolonToken = parseSemicolon();
                return STNodeFactory.createRecordField(metadata, type, fieldName, questionMarkToken, semicolonToken);
            case EQUAL_TOKEN:
                // parseRecordDefaultValue();
                STNode equalsToken = parseAssignOp();
                STNode expression = parseExpression();
                semicolonToken = parseSemicolon();
                return STNodeFactory.createRecordFieldWithDefaultValue(metadata, type, fieldName, equalsToken,
                        expression, semicolonToken);
            default:
                STToken token = peek();
                Solution solution = recover(token, ParserRuleContext.FIELD_DESCRIPTOR_RHS, metadata, type, fieldName);

                // If the parser recovered by inserting a token, then try to re-parse the same
                // rule with the inserted token. This is done to pick the correct branch
                // to continue the parsing.
                if (solution.action == Action.REMOVE) {
                    return solution.recoveredNode;
                }

                return parseFieldDescriptorRhs(solution.tokenKind, metadata, type, fieldName);
        }
    }

    /**
     * Parse question mark.
     *
     * @return Parsed node
     */
    private STNode parseQuestionMark() {
        STToken token = peek();
        if (token.kind == SyntaxKind.QUESTION_MARK_TOKEN) {
            return consume(); // '?' token
        } else {
            Solution sol = recover(token, ParserRuleContext.QUESTION_MARK);
            return sol.recoveredNode;
        }
    }

    /*
     * Statements
     */

    /**
     * Parse statements, until an end of a block is reached.
     *
     * @return Parsed node
     */
    private STNode parseStatements() {
        STToken token = peek();

        ArrayList<STNode> stmts = new ArrayList<>();
        while (!isEndOfBlockNode(token.kind)) {
            STNode stmt = parseStatement();
            if (stmt == null) {
                break;
            }
            stmts.add(stmt);
            token = peek();
        }

        return STNodeFactory.createNodeList(stmts);
    }

    /**
     * Parse a single statement.
     *
     * @return Parsed node
     */
    protected STNode parseStatement() {
        STToken token = peek();
        return parseStatement(token.kind);
    }

    private STNode parseStatement(SyntaxKind tokenKind) {
        STNode annots = null;
        switch (tokenKind) {
            case SEMICOLON_TOKEN:
                return null;
            case AT_TOKEN:
                annots = parseAnnotations(tokenKind);
                tokenKind = peek().kind;
                break;
            case FINAL_KEYWORD:

                // TODO: add all 'type starting tokens' here. should be same as 'parseTypeDescriptor(...)'
            case SIMPLE_TYPE:
            case SERVICE_KEYWORD:
            case RECORD_KEYWORD:
            case OBJECT_KEYWORD:
            case ABSTRACT_KEYWORD:
            case CLIENT_KEYWORD:
            case IDENTIFIER_TOKEN:
            case IF_KEYWORD:
            case WHILE_KEYWORD:
            case PANIC_KEYWORD:
            case CHECK_KEYWORD:
            case CHECKPANIC_KEYWORD:
            case CONTINUE_KEYWORD:
            case BREAK_KEYWORD:
            case RETURN_KEYWORD:
            case TYPE_KEYWORD:
            case OPEN_PAREN_TOKEN: // nil type descriptor '()'
                break;
            default:
                if (isValidLHSExpression(tokenKind)) {
                    break;
                }

                // If the next token in the token stream does not match to any of the statements and
                // if it is not the end of statement, then try to fix it and continue.
                if (isEndOfBlockNode(tokenKind)) {
                    return null;
                }

                STToken token = peek();
                Solution solution = recover(token, ParserRuleContext.STATEMENT);

                // If the parser recovered by inserting a token, then try to re-parse the same
                // rule with the inserted token. This is done to pick the correct branch
                // to continue the parsing.
                if (solution.action == Action.REMOVE) {
                    return solution.recoveredNode;
                }

                return parseStatement(solution.tokenKind);
        }

        return parseStatement(tokenKind, annots);
    }

    private STNode getAnnotations(STNode nullbaleAnnot) {
        if (nullbaleAnnot != null) {
            return nullbaleAnnot;
        }

        return STNodeFactory.createNodeList(new ArrayList<>());
    }

    private STNode parseStatement(STNode annots) {
        return parseStatement(peek().kind, annots);
    }

    /**
     * Parse a single statement, given the next token kind.
<<<<<<< HEAD
     * 
     * @param tokenKind Next token kind
=======
     *
     * @param tokenKind Next tokenKind
>>>>>>> 0ee3f311
     * @return Parsed node
     */
    private STNode parseStatement(SyntaxKind tokenKind, STNode annots) {
        // TODO: validate annotations: not every statement supports annots
        switch (tokenKind) {
            case SEMICOLON_TOKEN:
                return null;
            case FINAL_KEYWORD:
                STNode finalKeyword = parseFinalKeyword();
                return parseVariableDecl(getAnnotations(annots), finalKeyword, false);
            // TODO: add all 'type starting tokens' here. should be same as 'parseTypeDescriptor(...)'
            case SIMPLE_TYPE:
            case SERVICE_KEYWORD:
            case RECORD_KEYWORD:
            case OBJECT_KEYWORD:
            case ABSTRACT_KEYWORD:
            case CLIENT_KEYWORD:
            case OPEN_PAREN_TOKEN: // nil type descriptor '()'
                // If the statement starts with a type, then its a var declaration.
                // This is an optimization since if we know the next token is a type, then
                // we can parse the var-def faster.
                finalKeyword = STNodeFactory.createEmptyNode();
                return parseVariableDecl(getAnnotations(annots), finalKeyword, false);
<<<<<<< HEAD
=======
            case IDENTIFIER_TOKEN:
                // If the statement starts with an identifier, it could be either an assignment
                // statement or a var-decl-stmt with a user defined type.
                return parseAssignmentOrVarDecl();            
            case TYPE_KEYWORD:
                return parseLocalTypeDefinitionStatement(getAnnotations(annots));
            default:
                break;
        }

        if (annots != null) {
            this.errorHandler.reportInvalidNode(null, "invalid annotation");
        }

        switch (tokenKind) {
>>>>>>> 0ee3f311
            case IF_KEYWORD:
                return parseIfElseBlock();
            case WHILE_KEYWORD:
                return parseWhileStatement();
            case PANIC_KEYWORD:
                return parsePanicStatement();
            case CONTINUE_KEYWORD:
                return parseContinueStatement();
            case BREAK_KEYWORD:
                return parseBreakStatement();
            case RETURN_KEYWORD:
                return parseReturnStatement();
            case CHECK_KEYWORD:
            case CHECKPANIC_KEYWORD:
                // Need to pass the token kind, since we may be coming here after recovering.
                // If so, `peek().kind` will not be same as `tokenKind`.
                return parseStamentStartsWithExpr(tokenKind);
            case IDENTIFIER_TOKEN:
                // If the statement starts with an identifier, it could be a var-decl-stmt
                // with a user defined type, or some statement starts with an expression
                return parseStatementStartsWithIdentifier(getAnnotations(annots));
            default:
                // If the next token in the token stream does not match to any of the statements and
                // if it is not the end of statement, then try to fix it and continue.
                if (isEndOfBlockNode(tokenKind)) {
                    return null;
                }

                STToken token = peek();
                Solution solution = recover(token, ParserRuleContext.STATEMENT_WITHOUT_ANNOTS, annots);

                // If the parser recovered by inserting a token, then try to re-parse the same
                // rule with the inserted token. This is done to pick the correct branch
                // to continue the parsing.
                if (solution.action == Action.REMOVE) {
                    return solution.recoveredNode;
                }

                return parseStatement(solution.tokenKind, annots);
        }
    }

    private STNode getNextNextToken(SyntaxKind tokenKind) {
        return peek(1).kind == tokenKind ? peek(2) : peek(1);
    }

    /**
     * <p>
     * Parse variable declaration. Variable declaration can be a local or module level.
     * </p>
     *
     * <code>
     * local-var-decl-stmt := local-init-var-decl-stmt | local-no-init-var-decl-stmt
     * <br/><br/>
     * local-init-var-decl-stmt := [annots] [final] typed-binding-pattern = action-or-expr ;
     * <br/><br/>
     * local-no-init-var-decl-stmt := [annots] [final] type-descriptor variable-name ;
     * </code>
     *
     * @param annots Annotations or metadata
     * @param finalKeyword Final keyword
     * @return Parsed node
     */
    private STNode parseVariableDecl(STNode annots, STNode finalKeyword, boolean isModuleVar) {
        startContext(ParserRuleContext.VAR_DECL_STMT);
        STNode type = parseTypeDescriptor();
        STNode varName = parseVariableName();
        STNode varDecl = parseVarDeclRhs(annots, finalKeyword, type, varName, isModuleVar);
        endContext();
        return varDecl;
    }

    /**
     * Parse final keyword.
     *
     * @return Parsed node
     */
    private STNode parseFinalKeyword() {
        STToken token = peek();
        if (token.kind == SyntaxKind.FINAL_KEYWORD) {
            return consume();
        } else {
            Solution sol = recover(token, ParserRuleContext.FINAL_KEYWORD);
            return sol.recoveredNode;
        }
    }

    /**
     * <p>
     * Parse the right hand side of a variable declaration statement.
     * </p>
     * <code>
     * var-decl-rhs := ; | = action-or-expr ;
     * </code>
     *
     * @param metadata metadata
     * @param finalKeyword Final keyword
     * @param type Type descriptor
     * @param varName Variable name
     * @return Parsed node
     */
    private STNode parseVarDeclRhs(STNode metadata, STNode finalKeyword, STNode type, STNode varName,
                                   boolean isModuleVar) {
        STToken token = peek();
        return parseVarDeclRhs(token.kind, metadata, finalKeyword, type, varName, isModuleVar);
    }

    /**
     * Parse the right hand side of a variable declaration statement, given the
     * next token kind.
     *
     * @param tokenKind Next token kind
     * @param metadata Metadata
     * @param finalKeyword Final keyword
     * @param type Type descriptor
     * @param varName Variable name
     * @param isModuleVar flag indicating whether the var is module level
     * @return Parsed node
     */
    private STNode parseVarDeclRhs(SyntaxKind tokenKind, STNode metadata, STNode finalKeyword, STNode type,
                                   STNode varName, boolean isModuleVar) {
        STNode assign;
        STNode expr;
        STNode semicolon;
        switch (tokenKind) {
            case EQUAL_TOKEN:
                assign = parseAssignOp();
                if (isModuleVar) {
                    expr = parseExpression();
                } else {
                    expr = parseActionOrExpression();
                }
                semicolon = parseSemicolon();
                break;
            case SEMICOLON_TOKEN:
                if (isModuleVar) {
                    this.errorHandler.reportMissingTokenError("assignment required");
                }
                assign = STNodeFactory.createEmptyNode();
                expr = STNodeFactory.createEmptyNode();
                semicolon = parseSemicolon();
                break;
            default:
                STToken token = peek();
                Solution solution = recover(token, ParserRuleContext.VAR_DECL_STMT_RHS, metadata, finalKeyword, type,
                        varName, isModuleVar);

                // If the parser recovered by inserting a token, then try to re-parse the same
                // rule with the inserted token. This is done to pick the correct branch
                // to continue the parsing.
                if (solution.action == Action.REMOVE) {
                    return solution.recoveredNode;
                }

                return parseVarDeclRhs(solution.tokenKind, metadata, finalKeyword, type, varName, isModuleVar);
        }

        if (isModuleVar) {
            return STNodeFactory.createModuleVariableDeclaration(metadata, finalKeyword, type, varName, assign, expr,
                    semicolon);
        }

        return STNodeFactory.createVariableDeclaration(metadata, finalKeyword, type, varName, assign, expr, semicolon);
    }

    /**
<<<<<<< HEAD
     * <p>
     * Parse the RHS portion of the assignment.
     * </p>
     * <code>assignment-stmt-rhs := = action-or-expr ;</code>
     * 
     * @param lvExpr LHS expression
=======
     * If the statement starts with an identifier, it could be either an assignment statement or
     * a var-decl-stmt with a user defined type. This method will parse such ambiguous scenarios.
     *
>>>>>>> 0ee3f311
     * @return Parsed node
     */
    private STNode parseAssignmentStmtRhs(STNode lvExpr) {
        validateLVExpr(lvExpr);
        STNode assign = parseAssignOp();
        STNode expr = parseActionOrExpression();
        STNode semicolon = parseSemicolon();
        return STNodeFactory.createAssignmentStatement(lvExpr, assign, expr, semicolon);
    }

<<<<<<< HEAD
    /*
     * Expressions
=======
    /**
     * Parse the second portion of an assignment statement or a var-decl statement when ambiguous.
     *
     * @param typeOrVarName Type name or variable name
     * @return Parsed node
>>>>>>> 0ee3f311
     */

    /**
<<<<<<< HEAD
     * Parse expression. This will start parsing expressions from the lowest level of precedence.
     * 
=======
     * Parse the second portion of an assignment statement or a var-decl statement when ambiguous,
     * given the next token kind.
     *
     * @param nextTokenKind Next token kind
     * @param identifier Identifier at the start of the statement
>>>>>>> 0ee3f311
     * @return Parsed node
     */
    private STNode parseExpression() {
        return parseExpression(DEFAULT_OP_PRECEDENCE, false, false);
    }

    /**
<<<<<<< HEAD
     * Parse action or expression. This will start parsing actions or expressions from the lowest level of precedence.
     * 
=======
     * <p>
     * Parse assignment statement, which takes the following format.
     * </p>
     * <code>assignment-stmt := lvexpr = action-or-expr ;</code>
     *
>>>>>>> 0ee3f311
     * @return Parsed node
     */
    private STNode parseActionOrExpression() {
        return parseExpression(DEFAULT_OP_PRECEDENCE, false, true);
    }

<<<<<<< HEAD
    private STNode parseActionOrExpression(SyntaxKind tokenKind) {
        return parseExpression(tokenKind, DEFAULT_OP_PRECEDENCE, false, true);
=======
    /**
     * <p>
     * Parse the RHS portion of the assignment.
     * </p>
     * <code>assignment-stmt-rhs := = action-or-expr ;</code>
     *
     * @param expression LHS expression
     * @return Parsed node
     */
    private STNode parseAssignmentStmtRhs(STNode expression) {
        STNode assign = parseAssignOp();
        STNode expr = parseExpression();
        STNode semicolon = parseSemicolon();
        return STNodeFactory.createAssignmentStatement(expression, assign, expr, semicolon);
>>>>>>> 0ee3f311
    }

    private void validateLVExpr(STNode expression) {
        if (isValidLVExpr(expression)) {
            return;
        }
        this.errorHandler.reportInvalidNode(null, "invalid expression for assignment lhs");
    }

    /**
<<<<<<< HEAD
     * Parse expression from a given precedence level.
     * 
=======
     * Parse expression. This will start parsing expressions from the lowest level of precedence.
     *
>>>>>>> 0ee3f311
     * @return Parsed node
     */
    private STNode parseExpression(OperatorPrecedence precedenceLevel) {
        return parseExpression(precedenceLevel, false, false);
    }

    private boolean isValidLVExpr(STNode expression) {
        switch (expression.kind) {
            case IDENTIFIER_TOKEN:
            case QUALIFIED_IDENTIFIER:
                return true;
            case FIELD_ACCESS:
                return isValidLVExpr(((STFieldAccessExpression) expression).expression);
            case MEMBER_ACCESS:
                return isValidLVExpr(((STMemberAccessExpression) expression).containerExpression);
            default:
                return false;
        }
    }

    /**
     * Parse an expression that has an equal or higher precedence than a given level.
     *
     * @param precedenceLevel Precedence level of expression to be parsed
     * @param isLhsExpr Flag indicating whether this is on a lhsExpr of a statement
     * @param allowActions Flag indicating whether the current context support actions
     * @return Parsed node
     */
    private STNode parseExpression(OperatorPrecedence precedenceLevel, boolean isAssignmentLhs, boolean allowActions) {
        STToken token = peek();
        return parseExpression(token.kind, precedenceLevel, isAssignmentLhs, allowActions);
    }

    private STNode parseExpression(SyntaxKind kind, OperatorPrecedence precedenceLevel, boolean isAssignmentLhs,
                                   boolean allowActions) {
        STNode expr = parseTerminalExpression(kind);
        return parseExpressionRhs(precedenceLevel, expr, isAssignmentLhs, allowActions);
    }

    /**
     * Parse terminal expressions. A terminal expression has the highest precedence level
     * out of all expressions, and will be at the leaves of an expression tree.
<<<<<<< HEAD
     * 
     * @param kind Next token kind
=======
     *
>>>>>>> 0ee3f311
     * @return Parsed node
     */
    private STNode parseTerminalExpression(SyntaxKind kind) {
        // TODO: Whenever a new expression start is added, make sure to
        // add it to all the other places as well.
        switch (kind) {
            case DECIMAL_INTEGER_LITERAL:
            case HEX_INTEGER_LITERAL:
            case STRING_LITERAL:
                return parseLiteral();
            case IDENTIFIER_TOKEN:
                return parseQualifiedIdentifier(ParserRuleContext.VARIABLE_NAME);
            case OPEN_PAREN_TOKEN:
                return parseBracedExpression();
            case TRUE_KEYWORD:
            case FALSE_KEYWORD:
                return parseBooleanLiteral();
            case CHECK_KEYWORD:
            case CHECKPANIC_KEYWORD:
                return parseCheckExpression();
            case OPEN_BRACE_TOKEN:
                return parseMappingConstructorExpr();
            case TYPEOF_KEYWORD:
                return parseTypeofExpression();
            case PLUS_TOKEN:
            case MINUS_TOKEN:
            case NEGATION_TOKEN:
            case EXCLAMATION_MARK_TOKEN:
                return parseUnaryExpression();
            default:
                Solution solution = recover(peek(), ParserRuleContext.EXPRESSION);

                if (solution.recoveredNode.kind == SyntaxKind.IDENTIFIER_TOKEN) {
                    return parseQualifiedIdentifier(solution.recoveredNode);
                }

                return solution.recoveredNode;
        }
    }

    private STNode parseActionOrExpressionInLhs(STNode lhsExpr) {
        return parseExpressionRhs(DEFAULT_OP_PRECEDENCE, lhsExpr, true, true);
    }

<<<<<<< HEAD
    // /**
    // * Parse the right-hand-side of an expression.
    // *
    // * @return Parsed node
    // */
    // private STNode parseExpressionRhs(STNode lhsExpr, boolean isAssignmentLhs) {
    // return parseExpressionRhs(OperatorPrecedence.LOGICAL_OR, lhsExpr, isAssignmentLhs);
    // }
=======
    /**
     * Parse the right-hand-side of an expression.
     *
     * @return Parsed node
     */
    private STNode parseExpressionRhs(STNode lhsExpr, boolean isAssignmentLhs) {
        return parseExpressionRhs(OperatorPrecedence.LOGICAL_OR, lhsExpr, isAssignmentLhs);
    }
>>>>>>> 0ee3f311

    /**
     * <p>
     * Parse the right-hand-side of an expression.
     * </p>
     * <code>expr-rhs := (binary-op expression
     *                              | dot identifier
     *                              | open-bracket expression close-bracket
     *                          )*</code>
     *
     * @param precedenceLevel Precedence level of the expression that is being parsed currently
     * @param lhsExpr LHS expression of the expression
     * @param isLVExpr Flag indicating whether this is on a lhsExpr of a statement
     * @param allowActions Flag indicating whether the current context support actions
     * @return Parsed node
     */
    private STNode parseExpressionRhs(OperatorPrecedence precedenceLevel, STNode lhsExpr, boolean isLVExpr,
                                      boolean allowActions) {
        STToken token = peek();
        return parseExpressionRhs(token.kind, precedenceLevel, lhsExpr, isLVExpr, allowActions);
    }

    /**
     * Parse the right hand side of an expression given the next token kind.
     *
     * @param currentPrecedenceLevel Precedence level of the expression that is being parsed currently
     * @param tokenKind Next token kind
     * @return Parsed node
     */
    private STNode parseExpressionRhs(SyntaxKind tokenKind, OperatorPrecedence currentPrecedenceLevel, STNode lhsExpr,
                                      boolean isLVExpr, boolean allowActions) {
        if (isEndOfExpression(tokenKind, isLVExpr, allowActions)) {
            return lhsExpr;
        }

        if (!isValidExprRhsStart(tokenKind, allowActions)) {
            STToken token = peek();
            Solution solution = recover(token, ParserRuleContext.EXPRESSION_RHS, currentPrecedenceLevel, lhsExpr,
                    isLVExpr, allowActions);

            // If the current rule was recovered by removing a token,
            // then this entire rule is already parsed while recovering.
            // so we done need to parse the remaining of this rule again.
            // Proceed only if the recovery action was an insertion.
            if (solution.action == Action.REMOVE) {
                return solution.recoveredNode;
            }

            // If the parser recovered by inserting a token, then try to re-parse the same
            // rule with the inserted token. This is done to pick the correct branch to
            // continue the parsing.
            if (solution.ctx == ParserRuleContext.BINARY_OPERATOR) {
                // We come here if the operator is missing. Treat this as injecting an operator
                // that matches to the current operator precedence level, and continue.
                SyntaxKind binaryOpKind = getOperatorKindToInsert(currentPrecedenceLevel);
                return parseExpressionRhs(binaryOpKind, currentPrecedenceLevel, lhsExpr, isLVExpr, allowActions);
            } else {
                return parseExpressionRhs(solution.tokenKind, currentPrecedenceLevel, lhsExpr, isLVExpr, allowActions);
            }
        }

        // If the precedence level of the operator that was being parsed is higher than
        // the newly found (next) operator, then return and finish the previous expr,
        // because it has a higher precedence.
        OperatorPrecedence nextOperatorPrecedence = getOpPrecedence(tokenKind);
        if (currentPrecedenceLevel.isHigherThan(nextOperatorPrecedence)) {
            return lhsExpr;
        }

        STNode newLhsExpr;
        switch (tokenKind) {
            case OPEN_PAREN_TOKEN:
                newLhsExpr = parseFuncCall(lhsExpr);
                break;
            case OPEN_BRACKET_TOKEN:
                newLhsExpr = parseMemberAccessExpr(lhsExpr);
                break;
            case DOT_TOKEN:
                newLhsExpr = parseFieldAccessOrMethodCall(lhsExpr);
                break;
<<<<<<< HEAD
            case RIGHT_ARROW_TOKEN:
                newLhsExpr = parseAction(tokenKind, lhsExpr);
                if (!allowActions) {
                    this.errorHandler.reportInvalidNode(null, "actions are not allowed here");
                }
=======
            case IS_KEYWORD:
                newLhsExpr = parseIsExpression(lhsExpr);
>>>>>>> 0ee3f311
                break;
            default:
                STNode operator = parseBinaryOperator();

                // Parse the expression that follows the binary operator, until a operator
                // with different precedence is encountered. If an operator with a lower
                // precedence is reached, then come back here and finish the current
                // binary expr. If a an operator with higher precedence level is reached,
                // then complete that binary-expr, come back here and finish the current expr.
                STNode rhsExpr = parseExpression(nextOperatorPrecedence, isLVExpr, allowActions);
                newLhsExpr =
                        STNodeFactory.createBinaryExpression(SyntaxKind.BINARY_EXPRESSION, lhsExpr, operator, rhsExpr);
                break;
        }

        // Then continue the operators with the same precedence level.
        return parseExpressionRhs(currentPrecedenceLevel, newLhsExpr, isLVExpr, allowActions);
    }

    private boolean isValidExprRhsStart(SyntaxKind tokenKind, boolean allowActions) {
        switch (tokenKind) {
            case OPEN_PAREN_TOKEN:
            case DOT_TOKEN:
            case OPEN_BRACKET_TOKEN:
<<<<<<< HEAD
            case RIGHT_ARROW_TOKEN:
=======
            case IS_KEYWORD:
>>>>>>> 0ee3f311
                return true;
            default:
                return isBinaryOperator(tokenKind);
        }
    }

    /**
     * Parse member access expression.
     *
     * @param lhsExpr Container expression
     * @return Member access expression
     */
    private STNode parseMemberAccessExpr(STNode lhsExpr) {
        // Next token is already validated before coming here. Hence just consume.
        STNode openBracket = consume();

        STNode keyExpr;
        if (peek().kind == SyntaxKind.CLOSE_BRACKET_TOKEN) {
            this.errorHandler.reportMissingTokenError("missing expression");
            keyExpr = STNodeFactory.createMissingToken(SyntaxKind.IDENTIFIER_TOKEN);
        } else {
            keyExpr = parseExpression();
        }
        STNode closeBracket = parseCloseBracket();
        return STNodeFactory.createMemberAccessExpression(lhsExpr, openBracket, keyExpr, closeBracket);
    }

    /**
     * Parse close bracket.
     *
     * @return Parsed node
     */
    private STNode parseCloseBracket() {
        STToken token = peek();
        if (token.kind == SyntaxKind.CLOSE_BRACKET_TOKEN) {
            return consume();
        } else {
            Solution sol = recover(token, ParserRuleContext.CLOSE_BRACKET);
            return sol.recoveredNode;
        }
    }

    /**
     * Parse field access expression and method call expression.
     *
     * @param lhsExpr Preceding expression of the field access or method call
     * @return One of <code>field-access-expression</code> or <code>method-call-expression</code>.
     */
    private STNode parseFieldAccessOrMethodCall(STNode lhsExpr) {
        STNode dotToken = parseDotToken();
        STNode fieldOrMethodName = parseIdentifier(ParserRuleContext.FIELD_OR_FUNC_NAME);

        STToken nextToken = peek();
        if (nextToken.kind == SyntaxKind.OPEN_PAREN_TOKEN) {
            // function invocation
            STNode openParen = parseOpenParenthesis();
            STNode args = parseArgsList();
            STNode closeParen = parseCloseParenthesis();
            return STNodeFactory.createMethodCallExpression(lhsExpr, dotToken, fieldOrMethodName, openParen, args,
                    closeParen);
        }

        // Everything else is field-access
        return STNodeFactory.createFieldAccessExpression(lhsExpr, dotToken, fieldOrMethodName);
    }

    /**
     * <p>
     * Parse braced expression.
     * </p>
     * <code>braced-expr := ( expression )</code>
     *
     * @return Parsed node
     */
    private STNode parseBracedExpression() {
        STNode openParen = parseOpenParenthesis();
        STNode expr = parseExpression();
        STNode closeParen = parseCloseParenthesis();
        return STNodeFactory.createBracedExpression(SyntaxKind.BRACED_EXPRESSION, openParen, expr, closeParen);
    }

    /**
     * Check whether the given token is an end of a expression.
     *
     * @param tokenKind Token to check
     * @param isLhsExpr Flag indicating whether this is on a lhsExpr of a statement
     * @param allowActions Flag indicating whether the current context support actions
     * @return <code>true</code> if the token represents an end of a block. <code>false</code> otherwise
     */
    private boolean isEndOfExpression(SyntaxKind tokenKind, boolean isLhsExpr, boolean allowActions) {
        if (isLhsExpr) {
            if (isCompoundBinaryOperator(tokenKind)) {
                return true;
            }
            return !isValidExprRhsStart(tokenKind, allowActions);
        }

        switch (tokenKind) {
            case CLOSE_BRACE_TOKEN:
            case OPEN_BRACE_TOKEN:
            case CLOSE_PAREN_TOKEN:
            case CLOSE_BRACKET_TOKEN:
            case SEMICOLON_TOKEN:
            case COMMA_TOKEN:
            case PUBLIC_KEYWORD:
            case FUNCTION_KEYWORD:
            case EOF_TOKEN:
            case SIMPLE_TYPE:
            case CONST_KEYWORD:
            case LISTENER_KEYWORD:
            case EQUAL_TOKEN:
            case AT_TOKEN:
            case HASH_TOKEN:
                return true;
            default:
                return false;
        }
    }

    /**
     * Parse expressions that references variable or functions at the start of the expression.
     *
     * @return Parsed node
     */
    private STNode parseLiteral() {
        return consume();
    }

    /**
     * Parse function call expression.
     * <code>function-call-expr := function-reference ( arg-list )
     * function-reference := variable-reference</code>
     *
     * @param identifier Function name
     * @return Function call expression
     */
    private STNode parseFuncCall(STNode identifier) {
        STNode openParen = parseOpenParenthesis();
        STNode args = parseArgsList();
        STNode closeParen = parseCloseParenthesis();
        return STNodeFactory.createFunctionCallExpression(identifier, openParen, args, closeParen);
    }

    /**
     * Parse function call argument list.
     *
     * @return Parsed agrs list
     */
    private STNode parseArgsList() {
        startContext(ParserRuleContext.ARG_LIST);
        ArrayList<STNode> argsList = new ArrayList<>();

        STToken token = peek();
        if (isEndOfParametersList(token.kind)) {
            STNode args = STNodeFactory.createNodeList(argsList);
            endContext();
            return args;
        }

        SyntaxKind lastProcessedArgKind = parseFirstArg(argsList);
        parseFollowUpArg(argsList, lastProcessedArgKind);

        STNode args = STNodeFactory.createNodeList(argsList);
        endContext();
        return args;
    }

    /**
     * Parse the first argument of a function call.
     *
     * @param argsList Arguments list to which the parsed argument must be added
     * @return Kind of the argument first argument.
     */
    private SyntaxKind parseFirstArg(ArrayList<STNode> argsList) {
        startContext(ParserRuleContext.ARG);

        // Comma precedes the first argument is an empty node, since it doesn't exist.
        STNode leadingComma = STNodeFactory.createEmptyNode();
        STNode arg = parseArg(leadingComma);
        endContext();

        if (SyntaxKind.POSITIONAL_ARG.ordinal() <= arg.kind.ordinal()) {
            argsList.add(arg);
            return arg.kind;
        } else {
            reportInvalidOrderOfArgs(peek(), SyntaxKind.POSITIONAL_ARG, arg.kind);
            return SyntaxKind.POSITIONAL_ARG;
        }
    }

    /**
     * Parse follow up arguments.
     *
     * @param argsList Arguments list to which the parsed argument must be added
     * @param lastProcessedArgKind Kind of the argument processed prior to this
     */
    private void parseFollowUpArg(ArrayList<STNode> argsList, SyntaxKind lastProcessedArgKind) {
        STToken nextToken = peek();
        while (!isEndOfParametersList(nextToken.kind)) {
            startContext(ParserRuleContext.ARG);

            STNode leadingComma = parseComma();

            // If there's an extra comma at the end of arguments list, remove it.
            // Then stop the argument parsing.
            nextToken = peek();
            if (isEndOfParametersList(nextToken.kind)) {
                this.errorHandler.reportInvalidNode((STToken) leadingComma, "invalid token " + leadingComma);
                endContext();
                break;
            }

            STNode arg = parseArg(nextToken.kind, leadingComma);
            if (lastProcessedArgKind.ordinal() <= arg.kind.ordinal()) {
                if (lastProcessedArgKind == SyntaxKind.REST_ARG && arg.kind == SyntaxKind.REST_ARG) {
                    this.errorHandler.reportInvalidNode(nextToken, "cannot more than one rest arg");
                } else {
                    argsList.add(arg);
                    lastProcessedArgKind = arg.kind;
                }
            } else {
                reportInvalidOrderOfArgs(nextToken, lastProcessedArgKind, arg.kind);
            }

            nextToken = peek();
            endContext();
        }
    }

    /**
     * Report invalid order of args.
     *
     * @param token Staring token of the arg.
     * @param lastArgKind Kind of the previously processed arg
     * @param argKind Current arg
     */
    private void reportInvalidOrderOfArgs(STToken token, SyntaxKind lastArgKind, SyntaxKind argKind) {
        this.errorHandler.reportInvalidNode(token, "cannot have a " + argKind + " after the " + lastArgKind);
    }

    /**
     * Parse function call argument.
     *
     * @param leadingComma Comma that occurs before the param
     * @return Parsed argument node
     */
    private STNode parseArg(STNode leadingComma) {
        STToken token = peek();
        return parseArg(token.kind, leadingComma);
    }

    private STNode parseArg(SyntaxKind kind, STNode leadingComma) {
        STNode arg;
        switch (kind) {
            case ELLIPSIS_TOKEN:
                STToken ellipsis = consume();
                STNode expr = parseExpression();
                arg = STNodeFactory.createRestArgument(leadingComma, ellipsis, expr);
                break;

            // Identifier can means two things: either its a named-arg, or just an expression.
            case IDENTIFIER_TOKEN:
                // TODO: Handle package-qualified var-refs (i.e: qualified-identifier).
                arg = parseNamedOrPositionalArg(leadingComma);
                break;

            // Any other expression goes here
            case DECIMAL_INTEGER_LITERAL:
            case HEX_INTEGER_LITERAL:
            case STRING_LITERAL:
            case OPEN_PAREN_TOKEN:
            case TRUE_KEYWORD:
            case FALSE_KEYWORD:
            default:
                expr = parseExpression();
                arg = STNodeFactory.createPositionalArgument(leadingComma, expr);
                break;
        }

        return arg;
    }

    /**
     * Parse positional or named arg. This method assumed peek()/peek(1)
     * is always an identifier.
     *
     * @param leadingComma Comma that occurs before the param
     * @return Parsed argument node
     */
    private STNode parseNamedOrPositionalArg(STNode leadingComma) {
        STToken secondToken = peek(2);
        switch (secondToken.kind) {
            case EQUAL_TOKEN:
                STNode argNameOrVarRef = consume();
                STNode equal = parseAssignOp();
                STNode expr = parseExpression();
                return STNodeFactory.createNamedArgument(leadingComma, argNameOrVarRef, equal, expr);
            case COMMA_TOKEN:
            case CLOSE_PAREN_TOKEN:
                argNameOrVarRef = consume();
                return STNodeFactory.createPositionalArgument(leadingComma, argNameOrVarRef);

            // Treat everything else as a single expression. If something is missing,
            // expression-parsing will recover it.
            case DECIMAL_INTEGER_LITERAL:
            case HEX_INTEGER_LITERAL:
            case STRING_LITERAL:
            case IDENTIFIER_TOKEN:
            case OPEN_PAREN_TOKEN:
            case TRUE_KEYWORD:
            case FALSE_KEYWORD:
            default:
                expr = parseExpression();
                return STNodeFactory.createPositionalArgument(leadingComma, expr);
        }
    }

    /**
     * Parse object type descriptor.
     *
     * @return Parsed node
     */
    private STNode parseObjectTypeDescriptor() {
        startContext(ParserRuleContext.OBJECT_TYPE_DESCRIPTOR);
        STNode objectTypeQualifiers = parseObjectTypeQualifiers();
        STNode objectKeyword = parseObjectKeyword();
        STNode openBrace = parseOpenBrace();
        STNode objectMembers = parseObjectMembers();
        STNode closeBrace = parseCloseBrace();
        endContext();

        return STNodeFactory.createObjectTypeDescriptor(objectTypeQualifiers, objectKeyword, openBrace, objectMembers,
                closeBrace);
    }

    /**
     * Parse object type qualifiers.
     *
     * @return Parsed node
     */
    private STNode parseObjectTypeQualifiers() {
        STToken nextToken = peek();
        return parseObjectTypeQualifiers(nextToken.kind);
    }

    private STNode parseObjectTypeQualifiers(SyntaxKind kind) {
        List<STNode> qualifiers = new ArrayList<>();
        STNode firstQualifier;
        switch (kind) {
            case CLIENT_KEYWORD:
                STNode clientKeyword = parseClientKeyword();
                firstQualifier = clientKeyword;
                break;
            case ABSTRACT_KEYWORD:
                STNode abstractKeyword = parseAbstractKeyword();
                firstQualifier = abstractKeyword;
                break;
            case OBJECT_KEYWORD:
                return STNodeFactory.createNodeList(qualifiers);
            default:
                Solution solution = recover(peek(), ParserRuleContext.OBJECT_TYPE_FIRST_QUALIFIER);

                // If the parser recovered by inserting a token, then try to re-parse the same
                // rule with the inserted token. This is done to pick the correct branch
                // to continue the parsing.
                if (solution.action == Action.REMOVE) {
                    return solution.recoveredNode;
                }

                return parseObjectTypeQualifiers(solution.tokenKind);
        }

        // Parse the second qualifier if available.
        STNode secondQualifier = parseObjectTypeSecondQualifier(firstQualifier);

        qualifiers.add(firstQualifier);
        if (secondQualifier != null) {
            qualifiers.add(secondQualifier);
        }
        return STNodeFactory.createNodeList(qualifiers);
    }

    private STNode parseObjectTypeSecondQualifier(STNode firstQualifier) {
        STToken nextToken = peek();
        return parseObjectTypeSecondQualifier(nextToken.kind, firstQualifier);
    }

    private STNode parseObjectTypeSecondQualifier(SyntaxKind kind, STNode firstQualifier) {
        if (firstQualifier.kind != kind) {
            switch (kind) {
                case CLIENT_KEYWORD:
                    return parseClientKeyword();
                case ABSTRACT_KEYWORD:
                    return parseAbstractKeyword();
                case OBJECT_KEYWORD:
                    return null;
                default:
                    break;
            }
        }

        Solution solution = recover(peek(), ParserRuleContext.OBJECT_TYPE_SECOND_QUALIFIER, firstQualifier);

        // If the parser recovered by inserting a token, then try to re-parse the same
        // rule with the inserted token. This is done to pick the correct branch
        // to continue the parsing.
        if (solution.action == Action.REMOVE) {
            return solution.recoveredNode;
        }

        return parseObjectTypeSecondQualifier(solution.tokenKind, firstQualifier);
    }

    /**
     * Parse client keyword.
     *
     * @return Parsed node
     */
    private STNode parseClientKeyword() {
        STToken token = peek();
        if (token.kind == SyntaxKind.CLIENT_KEYWORD) {
            return consume();
        } else {
            Solution sol = recover(token, ParserRuleContext.CLIENT_KEYWORD);
            return sol.recoveredNode;
        }
    }

    /**
     * Parse abstract keyword.
     *
     * @return Parsed node
     */
    private STNode parseAbstractKeyword() {
        STToken token = peek();
        if (token.kind == SyntaxKind.ABSTRACT_KEYWORD) {
            return consume();
        } else {
            Solution sol = recover(token, ParserRuleContext.ABSTRACT_KEYWORD);
            return sol.recoveredNode;
        }
    }

    /**
     * Parse object keyword.
     *
     * @return Parsed node
     */
    private STNode parseObjectKeyword() {
        STToken token = peek();
        if (token.kind == SyntaxKind.OBJECT_KEYWORD) {
            return consume();
        } else {
            Solution sol = recover(token, ParserRuleContext.OBJECT_KEYWORD);
            return sol.recoveredNode;
        }
    }

    /**
     * Parse object members.
     *
     * @return Parsed node
     */
    private STNode parseObjectMembers() {
        ArrayList<STNode> objectMembers = new ArrayList<>();
        STToken nextToken = peek(1);
        STToken nextNextToken = peek(2);
        while (!isEndOfObjectTypeNode(nextToken.kind, nextNextToken.kind)) {
            startContext(ParserRuleContext.OBJECT_MEMBER);
            STNode field = parseObjectMember(nextToken.kind);
            endContext();

            if (field == null) {
                break;
            }
            objectMembers.add(field);
            nextToken = peek(1);
            nextNextToken = peek(2);
        }

        return STNodeFactory.createNodeList(objectMembers);
    }

    private STNode parseObjectMember() {
        STToken nextToken = peek();
        return parseObjectMember(nextToken.kind);
    }

    private STNode parseObjectMember(SyntaxKind nextTokenKind) {
        STNode metadata;
        switch (nextTokenKind) {
            case ASTERISK_TOKEN:
            case PUBLIC_KEYWORD:
            case PRIVATE_KEYWORD:
            case REMOTE_KEYWORD:
            case FUNCTION_KEYWORD:

                // All 'type starting tokens' here. should be same as 'parseTypeDescriptor(...)'
            case IDENTIFIER_TOKEN:
            case SIMPLE_TYPE:
            case SERVICE_KEYWORD:
            case RECORD_KEYWORD:
            case OBJECT_KEYWORD:
            case ABSTRACT_KEYWORD:
            case CLIENT_KEYWORD:
            case OPEN_PAREN_TOKEN: // nil type descriptor '()'
                metadata = createEmptyMetadata();
                break;
            case HASH_TOKEN:
            case AT_TOKEN:
                metadata = parseMetaData(nextTokenKind);
                nextTokenKind = peek().kind;
                break;
            default:
                Solution solution = recover(peek(), ParserRuleContext.OBJECT_MEMBER);

                // If the parser recovered by inserting a token, then try to re-parse the same
                // rule with the inserted token. This is done to pick the correct branch
                // to continue the parsing.
                if (solution.action == Action.REMOVE) {
                    return solution.recoveredNode;
                }

                if (isEndOfObjectTypeNode(solution.tokenKind, nextTokenKind)) {
                    return null;
                }
                return parseObjectMember(solution.tokenKind);
        }

        return parseObjectMember(nextTokenKind, metadata);
    }

    private STNode parseObjectMember(SyntaxKind nextTokenKind, STNode metadata) {
        STNode member;
        switch (nextTokenKind) {
            case ASTERISK_TOKEN:
                STNode asterisk = consume();
                STNode type = parseTypeReference();
                STNode semicolonToken = parseSemicolon();
                member = STNodeFactory.createTypeReference(asterisk, type, semicolonToken);
                break;
            case PUBLIC_KEYWORD:
            case PRIVATE_KEYWORD:
                STNode visibilityQualifier = parseObjectMemberVisibility();
                member = parseObjectMethodOrField(metadata, visibilityQualifier);
                break;
            case REMOTE_KEYWORD:
                member = parseObjectMethodOrField(metadata, STNodeFactory.createEmptyNode());
                break;
            case FUNCTION_KEYWORD:
                member = parseObjectMethod(metadata, STNodeFactory.createEmptyNode());
                break;

            // All 'type starting tokens' here. should be same as 'parseTypeDescriptor(...)'
            case IDENTIFIER_TOKEN:
            case SIMPLE_TYPE:
            case SERVICE_KEYWORD:
            case RECORD_KEYWORD:
            case OBJECT_KEYWORD:
            case ABSTRACT_KEYWORD:
            case CLIENT_KEYWORD:
            case OPEN_PAREN_TOKEN: // nil type descriptor '()'
                member = parseObjectField(metadata, STNodeFactory.createEmptyNode());
                break;
            default:
                Solution solution = recover(peek(), ParserRuleContext.OBJECT_MEMBER_WITHOUT_METADATA);

                // If the parser recovered by inserting a token, then try to re-parse the same
                // rule with the inserted token. This is done to pick the correct branch
                // to continue the parsing.
                if (solution.action == Action.REMOVE) {
                    return solution.recoveredNode;
                }

                if (isEndOfObjectTypeNode(solution.tokenKind, nextTokenKind)) {
                    return null;
                }
                return parseObjectMember(solution.tokenKind);
        }

        return member;
    }

    private STNode parseObjectMethodOrField(STNode metadata, STNode methodQualifiers) {
        STToken nextToken = peek(1);
        STToken nextNextToken = peek(2);
        return parseObjectMethodOrField(nextToken.kind, nextNextToken.kind, metadata, methodQualifiers);
    }

    /**
     * Parse an object member, given the visibility modifier. Object member can have
     * only one visibility qualifier. This mean the methodQualifiers list can have
     * one qualifier at-most.
     *
     * @param visibilityQualifiers Visibility qualifiers. A modifier can be
     *            a syntax node with either 'PUBLIC' or 'PRIVATE'.
     * @param nextTokenKind Next token kind
     * @param nextNextTokenKind Kind of the token after the
     * @param metadata Metadata
     * @param visibilityQualifiers Visibility qualifiers
     * @return Parse object member node
     */
    private STNode parseObjectMethodOrField(SyntaxKind nextTokenKind, SyntaxKind nextNextTokenKind, STNode metadata,
                                            STNode visibilityQualifiers) {
        switch (nextTokenKind) {
            case REMOTE_KEYWORD:
                STNode remoteKeyword = parseRemoteKeyword();
                ArrayList<STNode> methodQualifiers = new ArrayList<>();
                if (visibilityQualifiers.kind != SyntaxKind.NONE) {
                    methodQualifiers.add(visibilityQualifiers);
                }
                methodQualifiers.add(remoteKeyword);
                return parseObjectMethod(metadata, STNodeFactory.createNodeList(methodQualifiers));
            case FUNCTION_KEYWORD:
                return parseObjectMethod(metadata, visibilityQualifiers);

            // All 'type starting tokens' here. should be same as 'parseTypeDescriptor(...)'
            case IDENTIFIER_TOKEN:
            case SIMPLE_TYPE:
            case SERVICE_KEYWORD:
            case RECORD_KEYWORD:
            case OBJECT_KEYWORD:
            case ABSTRACT_KEYWORD:
            case CLIENT_KEYWORD:
            case OPEN_PAREN_TOKEN: // nil type descriptor '()'

                // Here we try to catch the common user error of missing the function keyword.
                // In such cases, lookahead for the open-parenthesis and figure out whether
                // this is an object-method with missing name. If yes, then try to recover.
                if (nextNextTokenKind != SyntaxKind.OPEN_PAREN_TOKEN) {
                    return parseObjectField(metadata, visibilityQualifiers);
                }

                // Else, fall through
            default:
                Solution solution = recover(peek(), ParserRuleContext.OBJECT_FUNC_OR_FIELD_WITHOUT_VISIBILITY, metadata,
                        visibilityQualifiers);

                // If the parser recovered by inserting a token, then try to re-parse the same
                // rule with the inserted token. This is done to pick the correct branch
                // to continue the parsing.
                if (solution.action == Action.REMOVE) {
                    return solution.recoveredNode;
                }

                return parseObjectMethodOrField(solution.tokenKind, nextTokenKind, metadata, visibilityQualifiers);
        }
    }

    /**
     * Parse object visibility. Visibility can be <code>public</code> or <code>private</code>.
     *
     * @return Parsed node
     */
    private STNode parseObjectMemberVisibility() {
        STToken token = peek();
        if (token.kind == SyntaxKind.PUBLIC_KEYWORD || token.kind == SyntaxKind.PRIVATE_KEYWORD) {
            return consume();
        } else {
            Solution sol = recover(token, ParserRuleContext.PUBLIC_KEYWORD);
            return sol.recoveredNode;
        }
    }

    private STNode parseRemoteKeyword() {
        STToken token = peek();
        if (token.kind == SyntaxKind.REMOTE_KEYWORD) {
            return consume();
        } else {
            Solution sol = recover(token, ParserRuleContext.REMOTE_KEYWORD);
            return sol.recoveredNode;
        }
    }

    private STNode parseObjectField(STNode metadata, STNode methodQualifiers) {
        STNode type = parseTypeDescriptor();
        STNode fieldName = parseVariableName();
        return parseObjectFieldRhs(metadata, methodQualifiers, type, fieldName);
    }

    /**
     * Parse object field rhs, and complete the object field parsing. Returns the parsed object field.
     *
     * @param metadata Metadata
     * @param visibilityQualifier Visibility qualifier
     * @param type Type descriptor
     * @param fieldName Field name
     * @return Parsed object field
     */
    private STNode parseObjectFieldRhs(STNode metadata, STNode visibilityQualifier, STNode type, STNode fieldName) {
        STToken nextToken = peek();
        return parseObjectFieldRhs(nextToken.kind, metadata, visibilityQualifier, type, fieldName);
    }

    /**
     * Parse object field rhs, and complete the object field parsing. Returns the parsed object field.
     *
     * @param nextTokenKind Kind of the next token
     * @param metadata Metadata
     * @param visibilityQualifier Visibility qualifier
     * @param type Type descriptor
     * @param fieldName Field name
     * @return Parsed object field
     */
    private STNode parseObjectFieldRhs(SyntaxKind nextTokenKind, STNode metadata, STNode visibilityQualifier,
                                       STNode type, STNode fieldName) {
        STNode equalsToken;
        STNode expression;
        STNode semicolonToken;
        switch (nextTokenKind) {
            case SEMICOLON_TOKEN:
                equalsToken = STNodeFactory.createEmptyNode();
                expression = STNodeFactory.createEmptyNode();
                semicolonToken = parseSemicolon();
                break;
            case EQUAL_TOKEN:
                equalsToken = parseAssignOp();
                expression = parseExpression();
                semicolonToken = parseSemicolon();
                break;
            default:
                STToken token = peek();
                Solution solution = recover(token, ParserRuleContext.OBJECT_FIELD_RHS, metadata, visibilityQualifier,
                        type, fieldName);

                // If the parser recovered by inserting a token, then try to re-parse the same
                // rule with the inserted token. This is done to pick the correct branch
                // to continue the parsing.
                if (solution.action == Action.REMOVE) {
                    return solution.recoveredNode;
                }

                return parseObjectFieldRhs(solution.tokenKind, metadata, visibilityQualifier, type, fieldName);
        }

        return STNodeFactory.createObjectField(metadata, visibilityQualifier, type, fieldName, equalsToken, expression,
                semicolonToken);
    }

    private STNode parseObjectMethod(STNode metadata, STNode methodQualifiers) {
        return parseFunctionDefinition(metadata, methodQualifiers);
    }

    /**
     * Parse if-else statement.
     * <code>
     * if-else-stmt := if expression block-stmt [else-block]
     * </code>
     *
     * @return If-else block
     */
    private STNode parseIfElseBlock() {
        startContext(ParserRuleContext.IF_BLOCK);
        STNode ifKeyword = parseIfKeyword();
        STNode condition = parseExpression();
        STNode ifBody = parseBlockNode();
        endContext();

        STNode elseBody = parseElseBlock();
        return STNodeFactory.createIfElseStatement(ifKeyword, condition, ifBody, elseBody);
    }

    /**
     * Parse if-keyword.
     *
     * @return Parsed if-keyword node
     */
    private STNode parseIfKeyword() {
        STToken token = peek();
        if (token.kind == SyntaxKind.IF_KEYWORD) {
            return consume();
        } else {
            Solution sol = recover(token, ParserRuleContext.IF_KEYWORD);
            return sol.recoveredNode;
        }
    }

    /**
     * Parse else-keyword.
     *
     * @return Parsed else keyword node
     */
    private STNode parseElseKeyword() {
        STToken token = peek();
        if (token.kind == SyntaxKind.ELSE_KEYWORD) {
            return consume();
        } else {
            Solution sol = recover(token, ParserRuleContext.ELSE_KEYWORD);
            return sol.recoveredNode;
        }
    }

    /**
     * Parse block node.
     * <code>
     * block-stmt := { sequence-stmt }
     * sequence-stmt := statement*
     * </code>
     *
     * @return Parse block node
     */
    private STNode parseBlockNode() {
        startContext(ParserRuleContext.BLOCK_STMT);
        STNode openBrace = parseOpenBrace();
        STNode stmts = parseStatements();
        STNode closeBrace = parseCloseBrace();
        endContext();
        return STNodeFactory.createBlockStatement(openBrace, stmts, closeBrace);
    }

    /**
     * Parse else block.
     * <code>else-block := else (if-else-stmt | block-stmt)</code>
     *
     * @return Else block
     */
    private STNode parseElseBlock() {
        STToken nextToken = peek();
        if (nextToken.kind != SyntaxKind.ELSE_KEYWORD) {
            return STNodeFactory.createEmptyNode();
        }

        STNode elseKeyword = parseElseKeyword();
        STNode elseBody = parseElseBody();
        return STNodeFactory.createElseBlock(elseKeyword, elseBody);
    }

    /**
     * Parse else node body.
     * <code>else-body := if-else-stmt | block-stmt</code>
     *
     * @return Else node body
     */
    private STNode parseElseBody() {
        STToken nextToken = peek();
        return parseElseBody(nextToken.kind);
    }

    private STNode parseElseBody(SyntaxKind nextTokenKind) {
        switch (nextTokenKind) {
            case IF_KEYWORD:
                return parseIfElseBlock();
            case OPEN_BRACE_TOKEN:
                return parseBlockNode();
            default:
                STToken token = peek();
                Solution solution = recover(token, ParserRuleContext.ELSE_BODY);

                // If the parser recovered by inserting a token, then try to re-parse the same
                // rule with the inserted token. This is done to pick the correct branch
                // to continue the parsing.
                if (solution.action == Action.REMOVE) {
                    return solution.recoveredNode;
                }

                return parseElseBody(solution.tokenKind);
        }
    }

    /**
     * Parse while statement.
     * <code>while-stmt := while expression block-stmt</code>
     *
     * @return While statement
     */
    private STNode parseWhileStatement() {
        startContext(ParserRuleContext.WHILE_BLOCK);
        STNode whileKeyword = parseWhileKeyword();
        STNode condition = parseExpression();
        STNode whileBody = parseBlockNode();
        endContext();
        return STNodeFactory.createWhileStatement(whileKeyword, condition, whileBody);
    }

    /**
     * Parse while-keyword.
     *
     * @return While-keyword node
     */
    private STNode parseWhileKeyword() {
        STToken token = peek();
        if (token.kind == SyntaxKind.WHILE_KEYWORD) {
            return consume();
        } else {
            Solution sol = recover(token, ParserRuleContext.WHILE_KEYWORD);
            return sol.recoveredNode;
        }
    }

    /**
     * Parse panic statement.
     * <code>panic-stmt := panic expression ;</code>
     *
     * @return Panic statement
     */
    private STNode parsePanicStatement() {
        startContext(ParserRuleContext.PANIC_STMT);
        STNode panicKeyword = parsePanicKeyword();
        STNode expression = parseExpression();
        STNode semicolon = parseSemicolon();
        endContext();
        return STNodeFactory.createPanicStatement(panicKeyword, expression, semicolon);
    }

    /**
     * Parse panic-keyword.
     *
     * @return Panic-keyword node
     */
    private STNode parsePanicKeyword() {
        STToken token = peek();
        if (token.kind == SyntaxKind.PANIC_KEYWORD) {
            return consume();
        } else {
            Solution sol = recover(token, ParserRuleContext.PANIC_KEYWORD);
            return sol.recoveredNode;
        }
    }

    /**
     * Parse boolean literal.
     *
     * @return Parsed node
     */
    private STNode parseBooleanLiteral() {
        STToken token = peek();
        switch (token.kind) {
            case TRUE_KEYWORD:
            case FALSE_KEYWORD:
                return consume();
            default:
                Solution sol = recover(token, ParserRuleContext.BOOLEAN_LITERAL);
                return sol.recoveredNode;
        }
    }

    /**
     * <p>
     * Parse call statement, given the call expression.
     * <p>
     * <code>
     * call-stmt := call-expr ;
     * <br/>
     * call-expr := function-call-expr | method-call-expr | checking-keyword call-expr
     * </code>
     *
     * @param expression Call expression associated with the call statement
     * @return Call statement node
     */
    private STNode parseCallStatement(STNode expression) {
        STNode semicolon = parseSemicolon();
<<<<<<< HEAD
        return STNodeFactory.createExpressionStatement(SyntaxKind.CALL_STATEMENT, expression, semicolon);
=======
        return STNodeFactory.createCallStatement(expression, semicolon);
    }

    private STNode parseCallStatementWithCheck() {
        startContext(ParserRuleContext.CALL_STMT);
        STNode checkingKeyword = parseCheckingKeyword();
        STNode expr = parseExpression();
        validateExprInCallStatement(checkingKeyword, expr);

        STNode checkExpr = STNodeFactory.createCheckExpression(checkingKeyword, expr);
        STNode checkStmt = parseCallStatement(checkExpr);
        endContext();
        return checkStmt;
    }

    /**
     * Validate the call-expression in the call statement. Call expression takes the following structure.
     * <p>
     * <code>call-expr := function-call-expr | method-call-expr | checking-keyword call-expr</code>
     *
     * @param checkingKeyword Checking keyword observed before the expression.
     * @param expr Expression followed by the checking keyword
     */
    private void validateExprInCallStatement(STNode checkingKeyword, STNode expr) {
        switch (expr.kind) {
            case FUNCTION_CALL:
            case METHOD_CALL:
                break;
            case CHECK_EXPRESSION:
                // Recursively validate
                STCheckExpression checkExpr = (STCheckExpression) expr;
                validateExprInCallStatement(checkExpr.checkKeyword, checkExpr.expression);
                break;
            default:
                if (isMissingNode(expr)) {
                    break;
                }

                // TODO:
                this.errorHandler.reportInvalidNode(null,
                        "expression followed by the '" + checkingKeyword.toString().trim() +
                                "' keyword must be a func-call, a method-call or a check-expr");
                break;
        }
>>>>>>> 0ee3f311
    }

    /**
     * Check whether a node is a missing node.
     *
     * @param node Node to check
     * @return <code>true</code> if the node is a missing node. <code>false</code> otherwise
     */
    private boolean isMissingNode(STNode node) {
        return node instanceof STMissingToken;
    }

    /**
     * Parse check expression.
     * <p>
     * <code>
     * checking-expr := checking-keyword expression
     * </code>
     *
     * @return Check expression node
     */
    private STNode parseCheckExpression() {
        STNode checkingKeyword = parseCheckingKeyword();
        STNode expr = parseExpression(OperatorPrecedence.UNARY);

        switch (expr.kind) {
            case FUNCTION_CALL:
            case METHOD_CALL:
            case CHECK_EXPRESSION:
                break;
            default:
                if (isMissingNode(expr)) {
                    break;
                }

                // TODO:
                this.errorHandler.reportInvalidNode(null,
                        "expression followed by the checking keyword must be a func-call, a method-call or a check-expr");
                break;
        }

        return STNodeFactory.createCheckExpression(checkingKeyword, expr);
    }

    /**
     * Parse checking keyword.
     * <p>
     * <code>
     * checking-keyword := check | checkpanic
     * </code>
     *
     * @return Parsed node
     */
    private STNode parseCheckingKeyword() {
        STToken token = peek();
        if (token.kind == SyntaxKind.CHECK_KEYWORD || token.kind == SyntaxKind.CHECKPANIC_KEYWORD) {
            return consume();
        } else {
            Solution sol = recover(token, ParserRuleContext.CHECKING_KEYWORD);
            return sol.recoveredNode;
        }
    }

    /**
     *
     * Parse continue statement.
     * <code>continue-stmt := continue ; </code>
     *
     * @return continue statement
     */
    private STNode parseContinueStatement() {
        startContext(ParserRuleContext.CONTINUE_STATEMENT);
        STNode continueKeyword = parseContinueKeyword();
        STNode semicolon = parseSemicolon();
        endContext();
        return STNodeFactory.createContinueStatement(continueKeyword, semicolon);
    }

    /**
     * Parse continue-keyword.
     *
     * @return continue-keyword node
     */
    private STNode parseContinueKeyword() {
        STToken token = peek();
        if (token.kind == SyntaxKind.CONTINUE_KEYWORD) {
            return consume();
        } else {
            Solution sol = recover(token, ParserRuleContext.CONTINUE_KEYWORD);
            return sol.recoveredNode;
        }
    }

    /**
     * Parse return statement.
     * <code>return-stmt := return [ action-or-expr ] ;</code>
     *
     * @return Return statement
     */
    private STNode parseReturnStatement() {
        startContext(ParserRuleContext.RETURN_STMT);
        STNode returnKeyword = parseReturnKeyword();
        STNode returnRhs = parseReturnStatementRhs(returnKeyword);
        endContext();
        return returnRhs;
    }

    /**
     * Parse return-keyword.
     *
     * @return Return-keyword node
     */
    private STNode parseReturnKeyword() {
        STToken token = peek();
        if (token.kind == SyntaxKind.RETURN_KEYWORD) {
            return consume();
        } else {
            Solution sol = recover(token, ParserRuleContext.RETURN_KEYWORD);
            return sol.recoveredNode;
        }
    }

    /**
     * Parse break statement.
     * <code>break-stmt := break ; </code>
     *
     * @return break statement
     */
    private STNode parseBreakStatement() {
        startContext(ParserRuleContext.BREAK_STATEMENT);
        STNode breakKeyword = parseBreakKeyword();
        STNode semicolon = parseSemicolon();
        endContext();
        return STNodeFactory.createBreakStatement(breakKeyword, semicolon);
    }

    /**
     * Parse break-keyword.
     *
     * @return break-keyword node
     */
    private STNode parseBreakKeyword() {
        STToken token = peek();
        if (token.kind == SyntaxKind.BREAK_KEYWORD) {
            return consume();
        } else {
            Solution sol = recover(token, ParserRuleContext.BREAK_KEYWORD);
            return sol.recoveredNode;
        }
    }

    /**
     * <p>
     * Parse the right hand side of a return statement.
     * </p>
     * <code>
     * return-stmt-rhs := ; |  action-or-expr ;
     * </code>
     *
     * @return Parsed node
     */
    private STNode parseReturnStatementRhs(STNode returnKeyword) {
        STNode expr;
        STNode semicolon;
        STToken token = peek();

        switch (token.kind) {
            case SEMICOLON_TOKEN:
                expr = STNodeFactory.createEmptyNode();
                break;
            default:
                expr = parseActionOrExpression();
                break;
        }

        semicolon = parseSemicolon();
        return STNodeFactory.createReturnStatement(returnKeyword, expr, semicolon);
    }

    /**
     * Parse mapping constructor expression.
     * <p>
     * <code>mapping-constructor-expr := { [field (, field)*] }</code>
     *
     * @return Parsed node
     */
    private STNode parseMappingConstructorExpr() {
        startContext(ParserRuleContext.MAPPING_CONSTRUCTOR);
        STNode openBrace = parseOpenBrace();
        STNode fields = parseMappingConstructorFields();
        STNode closeBrace = parseCloseBrace();
        endContext();
        return STNodeFactory.createMappingConstructorExpression(openBrace, fields, closeBrace);
    }

    /**
     * Parse mapping constructor fields.
     *
     * @return Parsed node
     */
    private STNode parseMappingConstructorFields() {
        List<STNode> fields = new ArrayList<>();
        STToken nextToken = peek();
        if (isEndOfMappingConstructor(nextToken.kind)) {
            return STNodeFactory.createNodeList(fields);
        }

        // Parse first field mapping, that has no leading comma
        STNode leadingComma = STNodeFactory.createEmptyNode();
        STNode field = parseMappingField(leadingComma);
        fields.add(field);

        // Parse the remaining field mappings
        nextToken = peek();
        while (!isEndOfMappingConstructor(nextToken.kind)) {
            leadingComma = parseComma();
            field = parseMappingField(leadingComma);
            fields.add(field);
            nextToken = peek();
        }

        return STNodeFactory.createNodeList(fields);
    }

    private boolean isEndOfMappingConstructor(SyntaxKind tokenKind) {
        switch (tokenKind) {
            case EOF_TOKEN:
            case AT_TOKEN:
            case HASH_TOKEN:
            case CLOSE_BRACE_TOKEN:
            case CLOSE_PAREN_TOKEN:
            case CLOSE_BRACKET_TOKEN:
            case OPEN_BRACE_TOKEN:
            case SEMICOLON_TOKEN:
            case PUBLIC_KEYWORD:
            case PRIVATE_KEYWORD:
            case FUNCTION_KEYWORD:
            case RETURNS_KEYWORD:
            case SERVICE_KEYWORD:
            case TYPE_KEYWORD:
            case LISTENER_KEYWORD:
            case CONST_KEYWORD:
            case FINAL_KEYWORD:
            case RESOURCE_KEYWORD:
            case SIMPLE_TYPE:
                return true;
            default:
                return false;
        }
    }

    /**
     * Parse mapping constructor field.
     * <p>
     * <code>field := specific-field | computed-name-field | spread-field</code>
     *
     * @param leadingComma Leading comma
     * @return Parsed node
     */
    private STNode parseMappingField(STNode leadingComma) {
        STToken nextToken = peek();
        return parseMappingField(nextToken.kind, leadingComma);
    }

    private STNode parseMappingField(SyntaxKind tokenKind, STNode leadingComma) {
        switch (tokenKind) {
            case IDENTIFIER_TOKEN:
                return parseSpecificFieldWithOptionValue(leadingComma);
            case STRING_LITERAL:
                STNode key = parseStringLiteral();
                STNode colon = parseColon();
                STNode valueExpr = parseExpression();
                return STNodeFactory.createSpecificField(leadingComma, key, colon, valueExpr);
            case OPEN_BRACKET_TOKEN:
                return parseComputedField(leadingComma);
            case ELLIPSIS_TOKEN:
                STNode ellipsis = parseEllipsis();
                STNode expr = parseExpression();
                return STNodeFactory.createSpreadField(leadingComma, ellipsis, expr);
            default:
                STToken token = peek();
                Solution solution = recover(token, ParserRuleContext.MAPPING_FIELD, leadingComma);

                // If the parser recovered by inserting a token, then try to re-parse the same
                // rule with the inserted token. This is done to pick the correct branch
                // to continue the parsing.
                if (solution.action == Action.REMOVE) {
                    return solution.recoveredNode;
                }

                return parseMappingField(solution.tokenKind, leadingComma);
        }
    }

    /**
     * Parse mapping constructor specific-field with an optional value.
     *
     * @param leadingComma
     * @return Parsed node
     */
    private STNode parseSpecificFieldWithOptionValue(STNode leadingComma) {
        STNode key = parseIdentifier(ParserRuleContext.MAPPING_FIELD_NAME);
        return parseSpecificFieldRhs(leadingComma, key);
    }

    private STNode parseSpecificFieldRhs(STNode leadingComma, STNode key) {
        STToken nextToken = peek();
        return parseSpecificFieldRhs(nextToken.kind, leadingComma, key);
    }

    private STNode parseSpecificFieldRhs(SyntaxKind tokenKind, STNode leadingComma, STNode key) {
        STNode colon;
        STNode valueExpr;

        switch (tokenKind) {
            case COLON_TOKEN:
                colon = parseColon();
                valueExpr = parseExpression();
                break;
            case COMMA_TOKEN:
                colon = STNodeFactory.createEmptyNode();
                valueExpr = STNodeFactory.createEmptyNode();
                break;
            default:
                if (isEndOfMappingConstructor(tokenKind)) {
                    colon = STNodeFactory.createEmptyNode();
                    valueExpr = STNodeFactory.createEmptyNode();
                    break;
                }

                STToken token = peek();
                Solution solution = recover(token, ParserRuleContext.SPECIFIC_FIELD_RHS, leadingComma, key);

                // If the parser recovered by inserting a token, then try to re-parse the same
                // rule with the inserted token. This is done to pick the correct branch
                // to continue the parsing.
                if (solution.action == Action.REMOVE) {
                    return solution.recoveredNode;
                }

                return parseSpecificFieldRhs(solution.tokenKind, leadingComma, key);

        }
        return STNodeFactory.createSpecificField(leadingComma, key, colon, valueExpr);
    }

    /**
     * Parse string literal.
     *
     * @return Parsed node
     */
    private STNode parseStringLiteral() {
        STToken token = peek();
        if (token.kind == SyntaxKind.STRING_LITERAL) {
            return consume();
        } else {
            Solution sol = recover(token, ParserRuleContext.STRING_LITERAL);
            return sol.recoveredNode;
        }
    }

    /**
     * Parse colon token.
     *
     * @return Parsed node
     */
    private STNode parseColon() {
        STToken token = peek();
        if (token.kind == SyntaxKind.COLON_TOKEN) {
            return consume();
        } else {
            Solution sol = recover(token, ParserRuleContext.COLON);
            return sol.recoveredNode;
        }
    }

    /**
     * Parse computed-name-field of a mapping constructor expression.
     * <p>
     * <code>computed-name-field := [ field-name-expr ] : value-expr</code>
     *
     * @param leadingComma Leading comma
     * @return Parsed node
     */
    private STNode parseComputedField(STNode leadingComma) {
        // Parse computed field name
        startContext(ParserRuleContext.COMPUTED_FIELD_NAME);
        STNode openBracket = parseOpenBracket();
        STNode fieldNameExpr = parseExpression();
        STNode closeBracket = parseCloseBracket();
        endContext();

        // Parse rhs
        STNode colon = parseColon();
        STNode valueExpr = parseExpression();
        return STNodeFactory.createComputedNameField(leadingComma, openBracket, fieldNameExpr, closeBracket, colon,
                valueExpr);
    }

    /**
     * Parse open bracket.
     *
     * @return Parsed node
     */
    private STNode parseOpenBracket() {
        STToken token = peek();
        if (token.kind == SyntaxKind.OPEN_BRACKET_TOKEN) {
            return consume();
        } else {
            Solution sol = recover(token, ParserRuleContext.OPEN_BRACKET);
            return sol.recoveredNode;
        }
    }

    /**
     * <p>
     * Parse compound assignment statement, which takes the following format.
     * </p>
     * <code>assignment-stmt := lvexpr CompoundAssignmentOperator action-or-expr ;</code>
     *
     * @return Parsed node
     */
    private STNode parseCompoundAssignmentStmt() {
        startContext(ParserRuleContext.COMPOUND_ASSIGNMENT_STMT);
        STNode varName = parseVariableName();
        STNode compoundAssignmentStmt = parseCompoundAssignmentStmtRhs(varName);
        endContext();
        return compoundAssignmentStmt;
    }

    /**
     * <p>
     * Parse the RHS portion of the compound assignment.
     * </p>
     * <code>compound-assignment-stmt-rhs := CompoundAssignmentOperator action-or-expr ;</code>
<<<<<<< HEAD
     * 
     * @param lvExpr LHS expression
=======
     *
     * @param expression LHS expression
>>>>>>> 0ee3f311
     * @return Parsed node
     */
    private STNode parseCompoundAssignmentStmtRhs(STNode lvExpr) {
        validateLVExpr(lvExpr);
        STNode binaryOperator = parseCompoundBinaryOperator();
        STNode equalsToken = parseAssignOp();
        STNode expr = parseActionOrExpression();
        STNode semicolon = parseSemicolon();
        return STNodeFactory.createCompoundAssignmentStatement(lvExpr, binaryOperator, equalsToken, expr, semicolon);
    }

    /**
     * Parse compound binary operator.
     * <code>BinaryOperator := + | - | * | / | & | | | ^ | << | >> | >>></code>
     *
     * @return Parsed node
     */
    private STNode parseCompoundBinaryOperator() {
        STToken token = peek();
        if (isCompoundBinaryOperator(token.kind)) {
            return consume();
        } else {
            Solution sol = recover(token, ParserRuleContext.COMPOUND_BINARY_OPERATOR);
            return sol.recoveredNode;
        }
    }

    /**
     * Parse service declaration.
     * <p>
     * <code>
     * service-decl := metadata service [variable-name] on expression-list service-body-block
     * <br/>
     * expression-list := expression (, expression)*
     * </code>
     *
     * @param metadata Metadata
     * @return Parsed node
     */
    private STNode parseServiceDecl(STNode metadata) {
        startContext(ParserRuleContext.SERVICE_DECL);
        STNode serviceKeyword = parseServiceKeyword();
        STNode serviceDecl = parseServiceRhs(metadata, serviceKeyword);
        endContext();
        return serviceDecl;
    }

    /**
     * Parse rhs of the service declaration.
     * <p>
     * <code>
     * service-rhs := [variable-name] on expression-list service-body-block
     * </code>
     *
     * @param metadata Metadata
     * @param serviceKeyword Service keyword
     * @return Parsed node
     */
    private STNode parseServiceRhs(STNode metadata, STNode serviceKeyword) {
        STNode serviceName = parseServiceName();
        STNode onKeyword = parseOnKeyword();
        STNode expressionList = parseListeners();
        STNode serviceBody = parseServiceBody();
        STNode service = STNodeFactory.createServiceDeclaration(metadata, serviceKeyword, serviceName, onKeyword,
                expressionList, serviceBody);
        return service;
    }

    private STNode parseServiceName() {
        STToken nextToken = peek();
        return parseServiceName(nextToken.kind);
    }

    private STNode parseServiceName(SyntaxKind kind) {
        switch (kind) {
            case IDENTIFIER_TOKEN:
                return parseIdentifier(ParserRuleContext.SERVICE_NAME);
            case ON_KEYWORD:
                return STNodeFactory.createEmptyNode();
            default:
                STToken token = peek();
                Solution solution = recover(token, ParserRuleContext.OPTIONAL_SERVICE_NAME);

                // If the parser recovered by inserting a token, then try to re-parse the same
                // rule with the inserted token. This is done to pick the correct branch
                // to continue the parsing.
                if (solution.action == Action.REMOVE) {
                    return solution.recoveredNode;
                }

                return parseServiceName(solution.tokenKind);
        }
    }

    /**
     * Parse service keyword.
     *
     * @return Parsed node
     */
    private STNode parseServiceKeyword() {
        STToken token = peek();
        if (token.kind == SyntaxKind.SERVICE_KEYWORD) {
            return consume();
        } else {
            Solution sol = recover(token, ParserRuleContext.SERVICE_KEYWORD);
            return sol.recoveredNode;
        }
    }

    /**
     * Check whether the given token kind is a compound binary operator.
<<<<<<< HEAD
     * <p>
     * <code>compound-binary-operator := + | - | * | / | & | | | ^ | << | >> | >>></code>
     * 
     * @param tokenKind STToken kind
=======
     *
     * @param kind STToken kind
>>>>>>> 0ee3f311
     * @return <code>true</code> if the token kind refers to a binary operator. <code>false</code> otherwise
     */
    private boolean isCompoundBinaryOperator(SyntaxKind tokenKind) {
        switch (tokenKind) {
            case PLUS_TOKEN:
            case MINUS_TOKEN:
            case SLASH_TOKEN:
            case ASTERISK_TOKEN:
            case BITWISE_AND_TOKEN:
            case BITWISE_XOR_TOKEN:
            case PIPE_TOKEN:
                return getNextNextToken(tokenKind).kind == SyntaxKind.EQUAL_TOKEN;
            default:
                return false;
        }
    }

    /**
     * Parse on keyword.
     *
     * @return Parsed node
     */
    private STNode parseOnKeyword() {
        STToken token = peek();
        if (token.kind == SyntaxKind.ON_KEYWORD) {
            return consume();
        } else {
            Solution sol = recover(token, ParserRuleContext.ON_KEYWORD);
            return sol.recoveredNode;
        }
    }

    /**
     * Parse listener references.
     * <p>
     * <code>expression-list := expression (, expression)*</code>
     *
     * @return Parsed node
     */
    private STNode parseListeners() {
        startContext(ParserRuleContext.LISTENERS_LIST);
        List<STNode> listeners = new ArrayList<>();

        STToken nextToken = peek();
        if (isEndOfListenersList(nextToken.kind)) {
            endContext();
            this.errorHandler.reportMissingTokenError("missing expression");
            return STNodeFactory.createMissingToken(SyntaxKind.IDENTIFIER_TOKEN);
        }

        // Parse first field mapping, that has no leading comma
        STNode leadingComma = STNodeFactory.createEmptyNode();
        STNode exprListItem = parseExpressionListItem(leadingComma);
        listeners.add(exprListItem);

        // Parse the remaining field mappings
        nextToken = peek();
        while (!isEndOfListenersList(nextToken.kind)) {
            leadingComma = parseComma();
            exprListItem = parseExpressionListItem(leadingComma);
            listeners.add(exprListItem);
            nextToken = peek();
        }

        endContext();
        return STNodeFactory.createNodeList(listeners);
    }

    private boolean isEndOfListenersList(SyntaxKind tokenKind) {
        switch (tokenKind) {
            case CLOSE_BRACE_TOKEN:
            case CLOSE_PAREN_TOKEN:
            case CLOSE_BRACKET_TOKEN:
            case OPEN_BRACE_TOKEN:
            case SEMICOLON_TOKEN:
            case PUBLIC_KEYWORD:
            case FUNCTION_KEYWORD:
            case EOF_TOKEN:
            case RESOURCE_KEYWORD:
            case LISTENER_KEYWORD:
            case AT_TOKEN:
            case HASH_TOKEN:
            case PRIVATE_KEYWORD:
            case RETURNS_KEYWORD:
            case SERVICE_KEYWORD:
            case TYPE_KEYWORD:
            case CONST_KEYWORD:
            case FINAL_KEYWORD:
            case SIMPLE_TYPE:
                return true;
            default:
                return false;
        }
    }

    /**
     * Parse expression list item.
     *
     * @param leadingComma Leading comma
     * @return Parsed node
     */
    private STNode parseExpressionListItem(STNode leadingComma) {
        STNode expr = parseExpression();
        return STNodeFactory.createExpressionListItem(leadingComma, expr);
    }

    /**
     * Parse service body.
     * <p>
     * <code>
     * service-body-block := { service-method-defn* }
     * </code>
     *
     * @return Parsed node
     */
    private STNode parseServiceBody() {
        STNode openBrace = parseOpenBrace();
        STNode resources = parseResources();
        STNode closeBrace = parseCloseBrace();
        return STNodeFactory.createServiceBody(openBrace, resources, closeBrace);
    }

    /**
     * Parse service resource definitions.
     *
     * @return Parsed node
     */
    private STNode parseResources() {
        List<STNode> resources = new ArrayList<>();
        STToken nextToken = peek();
        while (!isEndOfServiceDecl(nextToken.kind)) {
            STNode serviceMethod = parseResource();
            if (serviceMethod == null) {
                break;
            }
            resources.add(serviceMethod);
            nextToken = peek();
        }

        return STNodeFactory.createNodeList(resources);
    }

    private boolean isEndOfServiceDecl(SyntaxKind tokenKind) {
        switch (tokenKind) {
            case CLOSE_BRACE_TOKEN:
            case EOF_TOKEN:
            case CLOSE_BRACE_PIPE_TOKEN:
            case TYPE_KEYWORD:
            case SERVICE_KEYWORD:
                return true;
            default:
                return false;
        }
    }

    /**
     * Parse resource definition (i.e. service-method-defn).
     * <p>
     * <code>
     * service-body-block := { service-method-defn* }
     * <br/>
     * service-method-defn := metadata [resource] function identifier function-signature method-defn-body
     * </code>
     *
     * @return Parsed node
     */
    private STNode parseResource() {
        STToken nextToken = peek();
        return parseResource(nextToken.kind);
    }

    private STNode parseResource(SyntaxKind nextTokenKind) {
        STNode metadata;
        switch (nextTokenKind) {
            case RESOURCE_KEYWORD:
            case FUNCTION_KEYWORD:
                metadata = createEmptyMetadata();
                break;
            case HASH_TOKEN:
            case AT_TOKEN:
                metadata = parseMetaData(nextTokenKind);
                nextTokenKind = peek().kind;
                break;
            default:
                if (isEndOfServiceDecl(nextTokenKind)) {
                    return null;
                }

                STToken token = peek();
                Solution solution = recover(token, ParserRuleContext.RESOURCE_DEF);

                // If the parser recovered by inserting a token, then try to re-parse the same
                // rule with the inserted token. This is done to pick the correct branch
                // to continue the parsing.
                if (solution.action == Action.REMOVE) {
                    return solution.recoveredNode;
                }

                return parseResource(solution.tokenKind);
        }

        return parseResource(nextTokenKind, metadata);
    }

    private STNode parseResource(SyntaxKind nextTokenKind, STNode metadata) {
        switch (nextTokenKind) {
            case RESOURCE_KEYWORD:
                STNode resourceKeyword = parseResourceKeyword();
                return parseFunctionDefinition(metadata, resourceKeyword);
            case FUNCTION_KEYWORD:
                return parseFunctionDefinition(metadata, STNodeFactory.createEmptyNode());
            default:
                STToken token = peek();
                Solution solution = recover(token, ParserRuleContext.RESOURCE_DEF, metadata);

                // If the parser recovered by inserting a token, then try to re-parse the same
                // rule with the inserted token. This is done to pick the correct branch
                // to continue the parsing.
                if (solution.action == Action.REMOVE) {
                    return solution.recoveredNode;
                }

                return parseResource(solution.tokenKind, metadata);
        }
    }

    /**
     * Parse resource keyword.
     *
     * @return Parsed node
     */
    private STNode parseResourceKeyword() {
        STToken token = peek();
        if (token.kind == SyntaxKind.RESOURCE_KEYWORD) {
            return consume();
        } else {
            Solution sol = recover(token, ParserRuleContext.RESOURCE_KEYWORD);
            return sol.recoveredNode;
        }
    }

    /**
     * Check whether next construct is a service declaration or not. This method is
     * used to determine whether an end-of-block is reached, if the next token is
     * a service-keyword. Because service-keyword can be used in statements as well
     * as in top-level node (service-decl). We have reached a service-decl, then
     * it could be due to missing close-brace at the end of the current block.
     *
     * @return <code>true</code> if the next construct is a service declaration.
     *         <code>false</code> otherwise
     */
    private boolean isServiceDeclStart(ParserRuleContext currentContext, int lookahead) {
        // Assume we always reach here after a peek()
        switch (peek(lookahead + 1).kind) {
            case IDENTIFIER_TOKEN:
                SyntaxKind tokenAfterIdentifier = peek(lookahead + 2).kind;
                switch (tokenAfterIdentifier) {
                    case EQUAL_TOKEN: // service foo = ...
                    case SEMICOLON_TOKEN: // service foo;
                        return false;
                    case ON_KEYWORD: // service foo on ...
                        return true;
                    default:
                        // If not any of above, this is not a valid syntax. Hence try to recover
                        // silently and find what's the best token. From that recovered token try
                        // to determine whether the next construct is a service decl or not.
                        ParserRuleContext sol = this.errorHandler.findBestPath(currentContext);
                        return sol == ParserRuleContext.SERVICE_DECL || sol == ParserRuleContext.CLOSE_BRACE;
                }
            case ON_KEYWORD:
                // Next token sequence is similar to: `service foo on ...`.
                // Then this is a service decl.
                return true;
            default:
                // If not any of above, this is not a valid syntax. Hence try to recover
                // silently and find what's the best token. From that recovered token try
                // to determine whether the next construct is a service decl or not.

                Solution sol = recover(peek(), ParserRuleContext.STATEMENT);

                // If the recovered token is an end-of block, then
                // next construct must be a service decl.
                return sol.tokenKind == SyntaxKind.CLOSE_BRACE_TOKEN;
        }
    }

    /**
     * Parse listener declaration, given the qualifier.
     *
     * @param metadata Metadata
     * @param qualifier Qualifier that precedes the listener declaration
     * @return Parsed node
     */
    private STNode parseListenerDeclaration(STNode metadata, STNode qualifier) {
        startContext(ParserRuleContext.LISTENER_DECL);
        STNode listenerKeyword = parseListenerKeyword();
        STNode typeDesc = parseTypeDescriptor();
        STNode variableName = parseVariableName();
        STNode equalsToken = parseAssignOp();
        STNode initializer = parseExpression();
        STNode semicolonToken = parseSemicolon();
        endContext();
        return STNodeFactory.createListenerDeclaration(metadata, qualifier, listenerKeyword, typeDesc, variableName,
                equalsToken, initializer, semicolonToken);
    }

    /**
     * Parse listener keyword.
     *
     * @return Parsed node
     */
    private STNode parseListenerKeyword() {
        STToken token = peek();
        if (token.kind == SyntaxKind.LISTENER_KEYWORD) {
            return consume();
        } else {
            Solution sol = recover(token, ParserRuleContext.LISTENER_KEYWORD);
            return sol.recoveredNode;
        }
    }

    /**
     * Parse constant declaration, given the qualifier.
     * <p>
     * <code>module-const-decl := metadata [public] const [type-descriptor] identifier = const-expr ;</code>
     *
     * @param metadata Metadata
     * @param qualifier Qualifier that precedes the listener declaration
     * @return Parsed node
     */
    private STNode parseConstantDeclaration(STNode metadata, STNode qualifier) {
        startContext(ParserRuleContext.CONSTANT_DECL);
        STNode constKeyword = parseConstantKeyword();
        STNode constDecl = parseConstDecl(metadata, qualifier, constKeyword);
        endContext();
        return constDecl;
    }

    /**
     * Parse the components that follows after the const keyword of a constant declaration.
     *
     * @param metadata Metadata
     * @param qualifier Qualifier that precedes the constant decl
     * @param constKeyword Const keyword
     * @return Parsed node
     */
    private STNode parseConstDecl(STNode metadata, STNode qualifier, STNode constKeyword) {
        STToken nextToken = peek();
        return parseConstDeclFromType(nextToken.kind, metadata, qualifier, constKeyword);
    }

    private STNode parseConstDeclFromType(SyntaxKind nextTokenKind, STNode metadata, STNode qualifier,
                                          STNode constKeyword) {
        switch (nextTokenKind) {
            // TODO: add all 'type starting tokens' here. should be same as 'parseTypeDescriptor(...)'
            case SIMPLE_TYPE:
            case SERVICE_KEYWORD:
            case RECORD_KEYWORD:
            case OBJECT_KEYWORD:
            case ABSTRACT_KEYWORD:
            case CLIENT_KEYWORD:
            case OPEN_PAREN_TOKEN: // nil type descriptor '()'
                STNode typeDesc = parseTypeDescriptor();
                STNode variableName = parseVariableName();
                STNode equalsToken = parseAssignOp();
                STNode initializer = parseExpression();
                STNode semicolonToken = parseSemicolon();
                return STNodeFactory.createConstantDeclaration(metadata, qualifier, constKeyword, typeDesc,
                        variableName, equalsToken, initializer, semicolonToken);
            case IDENTIFIER_TOKEN:
                return parseConstantDeclWithOptionalType(metadata, qualifier, constKeyword);
            default:
                STToken token = peek();
                Solution solution =
                        recover(token, ParserRuleContext.CONST_DECL_TYPE, metadata, qualifier, constKeyword);

                // If the parser recovered by inserting a token, then try to re-parse the same
                // rule with the inserted token. This is done to pick the correct branch
                // to continue the parsing.
                if (solution.action == Action.REMOVE) {
                    return solution.recoveredNode;
                }

                return parseConstDeclFromType(solution.tokenKind, metadata, qualifier, constKeyword);
        }
    }

    private STNode parseConstantDeclWithOptionalType(STNode metadata, STNode qualifier, STNode constKeyword) {
        STNode varNameOrTypeName = parseStatementStartIdentifier();
        STNode constDecl = parseConstantDeclRhs(metadata, qualifier, constKeyword, varNameOrTypeName);

        return constDecl;
    }

    /**
     * Parse the component that follows the first identifier in a const decl. The identifier
     * can be either the type-name (a user defined type) or the var-name there the type-name
     * is not present.
     *
     * @param qualifier Qualifier that precedes the constant decl
     * @param constKeyword Const keyword
     * @param typeOrVarName Identifier that follows the const-keywoord
     * @return Parsed node
     */
    private STNode parseConstantDeclRhs(STNode metadata, STNode qualifier, STNode constKeyword, STNode typeOrVarName) {
        STToken token = peek();
        return parseConstantDeclRhs(token.kind, metadata, qualifier, constKeyword, typeOrVarName);
    }

    private STNode parseConstantDeclRhs(SyntaxKind nextTokenKind, STNode metadata, STNode qualifier,
                                        STNode constKeyword, STNode typeOrVarName) {
        STNode type;
        STNode variableName;
        switch (nextTokenKind) {
            case IDENTIFIER_TOKEN:
                type = typeOrVarName;
                variableName = parseVariableName();
                break;
            case EQUAL_TOKEN:
                variableName = typeOrVarName;
                type = STNodeFactory.createEmptyNode();
                break;
            default:
                STToken token = peek();
                Solution solution = recover(token, ParserRuleContext.CONST_DECL_RHS, metadata, qualifier, constKeyword,
                        typeOrVarName);

                // If the parser recovered by inserting a token, then try to re-parse the same
                // rule with the inserted token. This is done to pick the correct branch
                // to continue the parsing.
                if (solution.action == Action.REMOVE) {
                    return solution.recoveredNode;
                }

                return parseConstantDeclRhs(solution.tokenKind, metadata, qualifier, constKeyword, typeOrVarName);
        }

        STNode equalsToken = parseAssignOp();
        STNode initializer = parseExpression();
        STNode semicolonToken = parseSemicolon();
        return STNodeFactory.createConstantDeclaration(metadata, qualifier, constKeyword, type, variableName,
                equalsToken, initializer, semicolonToken);
    }

    /**
     * Parse const keyword.
     *
     * @return Parsed node
     */
    private STNode parseConstantKeyword() {
        STToken token = peek();
        if (token.kind == SyntaxKind.CONST_KEYWORD) {
            return consume();
        } else {
            Solution sol = recover(token, ParserRuleContext.CONST_KEYWORD);
            return sol.recoveredNode;
        }
    }

    /**
     * Parse nil type descriptor.
     *
     * @return Parsed node
     */
    private STNode parseNilTypeDescriptor() {
        startContext(ParserRuleContext.NIL_TYPE_DESCRIPTOR);
        STNode openParenthesisToken = parseOpenParenthesis();
        STNode closeParenthesisToken = parseCloseParenthesis();
        endContext();

        return STNodeFactory.createNilTypeDescriptor(openParenthesisToken, closeParenthesisToken);
    }

    /**
     * Parse typeof expression.
     * <p>
     * <code>
     * typeof-expr := typeof expression
     * </code>
     *
     * @return Typeof expression node
     */
    private STNode parseTypeofExpression() {
        STNode typeofKeyword = parseTypeofKeyword();
        STNode expr = parseExpression(OperatorPrecedence.UNARY);
        return STNodeFactory.createTypeofExpression(typeofKeyword, expr);
    }

    /**
     * Parse typeof-keyword.
     *
     * @return Typeof-keyword node
     */
    private STNode parseTypeofKeyword() {
        STToken token = peek();
        if (token.kind == SyntaxKind.TYPEOF_KEYWORD) {
            return consume();
        } else {
            Solution sol = recover(token, ParserRuleContext.TYPEOF_KEYWORD);
            return sol.recoveredNode;
        }
    }

    /**
     * Parse optional type descriptor.
     *
     * @return Parsed node
     */
    private STNode parseOptionalTypeDescriptor(STNode typeDescriptorNode) {
        startContext(ParserRuleContext.OPTIONAL_TYPE_DESCRIPTOR);
        STNode questionMarkToken = parseQuestionMark();
        endContext();

        return STNodeFactory.createOptionalTypeDescriptor(typeDescriptorNode, questionMarkToken);
    }

    /**
     * Parse unary expression.
     * <p>
     * <code>
     * unary-expr := + expression | - expression | ~ expression | ! expression
     * </code>
     *
     * @return Unary expression node
     */
    private STNode parseUnaryExpression() {
        STNode unaryOperator = parseUnaryOperator();
        STNode expr = parseExpression(OperatorPrecedence.UNARY);
        return STNodeFactory.createUnaryExpression(unaryOperator, expr);
    }

    /**
     * Parse unary operator.
     * <code>UnaryOperator := + | - | ~ | !</code>
     *
     * @return Parsed node
     */
    private STNode parseUnaryOperator() {
        STToken token = peek();
        if (isUnaryOperator(token.kind)) {
            return consume();
        } else {
            Solution sol = recover(token, ParserRuleContext.UNARY_OPERATOR);
            return sol.recoveredNode;
        }
    }

    /**
     * Check whether the given token kind is a unary operator.
     *
     * @param kind STToken kind
     * @return <code>true</code> if the token kind refers to a unary operator. <code>false</code> otherwise
     */
    private boolean isUnaryOperator(SyntaxKind kind) {
        switch (kind) {
            case PLUS_TOKEN:
            case MINUS_TOKEN:
            case NEGATION_TOKEN:
            case EXCLAMATION_MARK_TOKEN:
                return true;
            default:
                return false;
        }
    }

    /**
     * Parse annotations.
     * <p>
     * <i>Note: In the ballerina spec ({@link https://ballerina.io/spec/lang/2020R1/#annots})
     * annotations-list is specified as one-or-more annotations. And the usage is marked as
     * optional annotations-list. However, for the consistency of the tree, here we make the
     * annotation-list as zero-or-more annotations, and the usage is not-optional.</i>
     * <p>
     * <code>annots := annotation*</code>
     *
     * @return Parsed node
     */
    private STNode parseAnnotations() {
        STToken nextToken = peek();
        return parseAnnotations(nextToken.kind);
    }

    private STNode parseAnnotations(SyntaxKind nextTokenKind) {
        startContext(ParserRuleContext.ANNOTATIONS);
        List<STNode> annotList = new ArrayList<>();
        while (nextTokenKind == SyntaxKind.AT_TOKEN) {
            annotList.add(parseAnnotation());
            nextTokenKind = peek().kind;
        }

        endContext();
        return STNodeFactory.createNodeList(annotList);
    }

    /**
     * Parse annotation attachment.
     * <p>
     * <code>annotation := @ annot-tag-reference annot-value</code>
     *
     * @return Parsed node
     */
    private STNode parseAnnotation() {
        STNode atToken = parseAtToken();
        STNode annotReference = parseQualifiedIdentifier(ParserRuleContext.ANNOT_REFERENCE);
        STNode annotValue = parseMappingConstructorExpr();
        return STNodeFactory.createAnnotation(atToken, annotReference, annotValue);
    }

    /**
     * Parse '@' token.
     *
     * @return Parsed node
     */
    private STNode parseAtToken() {
        STToken nextToken = peek();
        if (nextToken.kind == SyntaxKind.AT_TOKEN) {
            return consume();
        } else {
            Solution sol = recover(nextToken, ParserRuleContext.AT);
            return sol.recoveredNode;
        }
    }

    /**
     * Parse metadata. Meta data consist of optional doc string and
     * an annotations list.
     * <p>
     * <code>metadata := [DocumentationString] annots</code>
     *
     * @return Parse node
     */
    private STNode parseMetaData() {
        STToken nextToken = peek();
        return parseMetaData(nextToken.kind);
    }

    private STNode parseMetaData(SyntaxKind nextTokenKind) {
        STNode docString;
        STNode annotations;
        switch (nextTokenKind) {
            case HASH_TOKEN:
                // TODO:
                consume();
                docString = STNodeFactory.createEmptyNode();
                annotations = parseAnnotations();
                break;
            case AT_TOKEN:
                docString = STNodeFactory.createEmptyNode();
                annotations = parseAnnotations(nextTokenKind);
                break;
            default:
                return createEmptyMetadata();
        }

        return STNodeFactory.createMetadata(docString, annotations);
    }

    /**
     * Create empty metadata node.
     *
     * @return A metadata node with no doc string and no annotations
     */
    private STNode createEmptyMetadata() {
        return STNodeFactory.createMetadata(STNodeFactory.createEmptyNode(),
                STNodeFactory.createNodeList(new ArrayList<>()));
    }

    /**
     * Get the number of tokens to skip to reach the end of annotations.
     *
     * @return Number of tokens to skip to reach the end of annotations
     */
    private int getNumberOfTokensToAnnotsEnd() {
        STToken nextToken;
        int lookahead = 0;
        while (true) {
            nextToken = peek(lookahead);
            switch (nextToken.kind) {
                case EOF_TOKEN:
                case FUNCTION_KEYWORD:
                case TYPE_KEYWORD:
                case LISTENER_KEYWORD:
                case CONST_KEYWORD:
                case IMPORT_KEYWORD:
                case SERVICE_KEYWORD:
                    return lookahead;
                case IDENTIFIER_TOKEN:
                    if (isModuleVarDeclStart(lookahead)) {
                        return lookahead;
                    }
                    // fall through
                default:
                    lookahead++;
                    break;
            }
        }
    }

    /**
<<<<<<< HEAD
     * Pass statements that starts with an identifier.
     * 
     * @param tokenKind Next token kind
     * @return Parsed node
     */
    private STNode parseStatementStartsWithIdentifier(STNode annots) {
        startContext(ParserRuleContext.STMT_START_WITH_IDENTIFIER);
        STNode identifier = parseStatementStartIdentifier();
        STToken nextToken = peek();
        STNode stmt = parseStatementStartsWithIdentifier(nextToken.kind, annots, identifier);
        endContext();
        return stmt;
    }

    private STNode parseStatementStartsWithIdentifier(SyntaxKind nextTokenKind, STNode annots, STNode identifier) {
        switch (nextTokenKind) {
            case IDENTIFIER_TOKEN:
                switchContext(ParserRuleContext.VAR_DECL_STMT);
                STNode varName = parseVariableName();
                STNode finalKeyword = STNodeFactory.createEmptyNode();
                return parseVarDeclRhs(annots, finalKeyword, identifier, varName, false);
            case EQUAL_TOKEN:
            case SEMICOLON_TOKEN:
                // Here we directly start parsing as a statement that starts with an expression.
                return parseStamentStartWithExpr(nextTokenKind, identifier);
            default:
                // If its a binary operator then this can be a compound assignment statement
                if (isCompoundBinaryOperator(nextTokenKind)) {
                    return parseCompoundAssignmentStmtRhs(identifier);
                }

                // If the next token is part of a valid expression, then still parse it
                // as a statement that starts with an expression.
                if (isValidExprRhsStart(nextTokenKind, true)) {
                    STNode expression = parseActionOrExpressionInLhs(identifier);
                    return parseStamentStartWithExpr(expression);
                }

                STToken token = peek();
                Solution solution = recover(token, ParserRuleContext.STMT_START_WITH_IDENTIFIER, annots, identifier);

                // If the parser recovered by inserting a token, then try to re-parse the same
                // rule with the inserted token. This is done to pick the correct branch
                // to continue the parsing.
                if (solution.action == Action.REMOVE) {
                    return solution.recoveredNode;
                }

                return parseStatementStartsWithIdentifier(solution.tokenKind, annots, identifier);
        }
    }

    /**
     * Parse statement which is only consists of an action or expression.
     * 
     * @param nextTokenKind Next token kind
     * @return Parsed node
     */
    private STNode parseStamentStartsWithExpr(SyntaxKind nextTokenKind) {
        startContext(ParserRuleContext.EXPRESSION_STATEMENT);
        STNode expression = parseActionOrExpression(nextTokenKind);
        STNode stmt = parseStamentStartWithExpr(expression);
        endContext();
        return stmt;
    }

    /**
     * Parse statements that starts with an expression.
     * 
     * @return Parsed node
     */
    private STNode parseStamentStartWithExpr(STNode expression) {
        STToken nextToken = peek();
        return parseStamentStartWithExpr(nextToken.kind, expression);
    }

    /**
     * Parse the component followed by the expression, at the beginning of a statement.
     * 
     * @param nextTokenKind Kind of the next token
     * @return Parsed node
     */
    private STNode parseStamentStartWithExpr(SyntaxKind nextTokenKind, STNode expression) {
        switch (nextTokenKind) {
            case EQUAL_TOKEN:
                switchContext(ParserRuleContext.ASSIGNMENT_STMT);
                return parseAssignmentStmtRhs(expression);
            case SEMICOLON_TOKEN:
                return getExpressionAsStatement(expression);
            default:
                // If its a binary operator then this can be a compound assignment statement
                if (isCompoundBinaryOperator(nextTokenKind)) {
                    return parseCompoundAssignmentStmtRhs(expression);
                }

                STToken token = peek();
                Solution solution = recover(token, ParserRuleContext.STMT_START_WITH_EXPR_RHS, expression);

                // If the parser recovered by inserting a token, then try to re-parse the same
                // rule with the inserted token. This is done to pick the correct branch
                // to continue the parsing.
                if (solution.action == Action.REMOVE) {
                    return solution.recoveredNode;
                }

                return parseStamentStartWithExpr(solution.tokenKind, expression);
        }
    }

    private STNode getExpressionAsStatement(STNode expression) {
        switch (expression.kind) {
            case CHECK_EXPRESSION:
            case METHOD_CALL:
            case FUNCTION_CALL:
                return parseCallStatement(expression);
            case REMOTE_METHOD_CALL_ACTION:
                return parseActionStatement(expression);
            default:
                // Everything else can not be written as a statement.
                // Therefore consume the semicolon, and report an error.
                consume();

                // TODO: Add proper error reporting
                this.errorHandler.reportInvalidNode(null,
                        "left hand side of an assignment must be a variable reference");

                // return null
                return null;
        }
    }

    private STNode parseActionStatement(STNode action) {
        STNode semicolon = parseSemicolon();
        return STNodeFactory.createExpressionStatement(SyntaxKind.ACTION_STATEMENT, action, semicolon);
    }

    private STNode parseAction(SyntaxKind tokenKind, STNode lhsExpr) {
        switch (tokenKind) {
            case RIGHT_ARROW_TOKEN:
                return parseRemoteMethodCallAction(lhsExpr);
            default:
                // Should never reach here.
                return null;
        }
    }

    private STNode parseRemoteMethodCallAction(STNode expression) {
        STNode rightArrow = parseRightArrow();
        STNode methodName = parseFunctionName();
        STNode openParenToken = parseOpenParenthesis();
        STNode arguments = parseArgsList();
        STNode closeParenToken = parseCloseParenthesis();
        return STNodeFactory.createRemoteMethodCallAction(expression, rightArrow, methodName, openParenToken, arguments,
                closeParenToken);
    }

    /**
     * Parse right arrow (<code>-></code>) token.
     * 
     * @return Parsed node
     */
    private STNode parseRightArrow() {
        STToken nextToken = peek();
        if (nextToken.kind == SyntaxKind.RIGHT_ARROW_TOKEN) {
            return consume();
        } else {
            Solution sol = recover(nextToken, ParserRuleContext.RIGHT_ARROW);
=======
     * Parse is expression.
     * <code>
     * is-expr := expression is type-descriptor
     * </code>
     *
     * @param lhsExpr Preceding expression of the is expression
     * @return Is expression node
     */
    private STNode parseIsExpression(STNode lhsExpr) {
        startContext(ParserRuleContext.IS_EXPRESSION);
        STNode isKeyword = parseIsKeyword();
        STNode typeDescriptor = parseTypeDescriptor();
        endContext();
        return STNodeFactory.createIsExpression(lhsExpr, isKeyword, typeDescriptor);
    }

    /**
     * Parse is-keyword.
     *
     * @return Is-keyword node
     */
    private STNode parseIsKeyword() {
        STToken token = peek();
        if (token.kind == SyntaxKind.IS_KEYWORD) {
            return consume();
        } else {
            Solution sol = recover(token, ParserRuleContext.IS_KEYWORD);
>>>>>>> 0ee3f311
            return sol.recoveredNode;
        }
    }

    /**
<<<<<<< HEAD
     * Check whether this is a valid lhs expression.
     * 
     * @param tokenKind Kind of the next token
     * @return <code>true</code>if this is a start of an expression. <code>false</code> otherwise
     */
    private boolean isValidLHSExpression(SyntaxKind tokenKind) {
        switch (tokenKind) {
            case DECIMAL_INTEGER_LITERAL:
            case HEX_INTEGER_LITERAL:
            case STRING_LITERAL:
            case IDENTIFIER_TOKEN:
            case TRUE_KEYWORD:
            case FALSE_KEYWORD:
            case CHECK_KEYWORD:
            case CHECKPANIC_KEYWORD:
            case OPEN_BRACE_TOKEN:
            case TYPEOF_KEYWORD:
            case NEGATION_TOKEN:
            case EXCLAMATION_MARK_TOKEN:
                return true;
            case PLUS_TOKEN:
            case MINUS_TOKEN:
                return !isCompoundBinaryOperator(tokenKind);
            case OPEN_PAREN_TOKEN:
            default:
                return false;
        }
=======
     * Parse local type definition statement statement.
     * <code>ocal-type-defn-stmt := [annots] type identifier type-descriptor ;</code>
     *
     * @return local type definition statement statement
     */
    private STNode parseLocalTypeDefinitionStatement(STNode annots) {
        startContext(ParserRuleContext.LOCAL_TYPE_DEFINITION_STMT);
        STNode typeKeyword = parseTypeKeyword();
        STNode typeName = parseTypeName();
        STNode typeDescriptor = parseTypeDescriptor();
        STNode semicolon = parseSemicolon();
        endContext();
        return STNodeFactory.createLocalTypeDefinitionStatement(
            annots,
            typeKeyword,
            typeName,
            typeDescriptor,
            semicolon);
>>>>>>> 0ee3f311
    }
}<|MERGE_RESOLUTION|>--- conflicted
+++ resolved
@@ -234,17 +234,14 @@
                 return parseTypeofKeyword();
             case ANNOT_REFERENCE:
                 return parseIdentifier(context);
-<<<<<<< HEAD
+            case IS_KEYWORD:
+                return parseIsKeyword();
             case STMT_START_WITH_EXPR_RHS:
                 return parseStamentStartWithExpr((STNode) args[0]);
             case COMMA:
                 return parseComma();
             case CONST_DECL_TYPE:
                 return parseConstDecl((STNode) args[0], (STNode) args[1], (STNode) args[2]);
-=======
-            case IS_KEYWORD:
-                return parseIsKeyword();
->>>>>>> 0ee3f311
             default:
                 throw new IllegalStateException("Cannot re-parse rule: " + context);
         }
@@ -2663,13 +2660,8 @@
 
     /**
      * Parse a single statement, given the next token kind.
-<<<<<<< HEAD
      * 
      * @param tokenKind Next token kind
-=======
-     *
-     * @param tokenKind Next tokenKind
->>>>>>> 0ee3f311
      * @return Parsed node
      */
     private STNode parseStatement(SyntaxKind tokenKind, STNode annots) {
@@ -2693,24 +2685,6 @@
                 // we can parse the var-def faster.
                 finalKeyword = STNodeFactory.createEmptyNode();
                 return parseVariableDecl(getAnnotations(annots), finalKeyword, false);
-<<<<<<< HEAD
-=======
-            case IDENTIFIER_TOKEN:
-                // If the statement starts with an identifier, it could be either an assignment
-                // statement or a var-decl-stmt with a user defined type.
-                return parseAssignmentOrVarDecl();            
-            case TYPE_KEYWORD:
-                return parseLocalTypeDefinitionStatement(getAnnotations(annots));
-            default:
-                break;
-        }
-
-        if (annots != null) {
-            this.errorHandler.reportInvalidNode(null, "invalid annotation");
-        }
-
-        switch (tokenKind) {
->>>>>>> 0ee3f311
             case IF_KEYWORD:
                 return parseIfElseBlock();
             case WHILE_KEYWORD:
@@ -2723,6 +2697,8 @@
                 return parseBreakStatement();
             case RETURN_KEYWORD:
                 return parseReturnStatement();
+            case TYPE_KEYWORD:
+                return parseLocalTypeDefinitionStatement(getAnnotations(annots));
             case CHECK_KEYWORD:
             case CHECKPANIC_KEYWORD:
                 // Need to pass the token kind, since we may be coming here after recovering.
@@ -2877,18 +2853,12 @@
     }
 
     /**
-<<<<<<< HEAD
      * <p>
      * Parse the RHS portion of the assignment.
      * </p>
      * <code>assignment-stmt-rhs := = action-or-expr ;</code>
      * 
      * @param lvExpr LHS expression
-=======
-     * If the statement starts with an identifier, it could be either an assignment statement or
-     * a var-decl-stmt with a user defined type. This method will parse such ambiguous scenarios.
-     *
->>>>>>> 0ee3f311
      * @return Parsed node
      */
     private STNode parseAssignmentStmtRhs(STNode lvExpr) {
@@ -2899,29 +2869,13 @@
         return STNodeFactory.createAssignmentStatement(lvExpr, assign, expr, semicolon);
     }
 
-<<<<<<< HEAD
     /*
      * Expressions
-=======
-    /**
-     * Parse the second portion of an assignment statement or a var-decl statement when ambiguous.
-     *
-     * @param typeOrVarName Type name or variable name
-     * @return Parsed node
->>>>>>> 0ee3f311
-     */
-
-    /**
-<<<<<<< HEAD
+     */
+
+    /**
      * Parse expression. This will start parsing expressions from the lowest level of precedence.
      * 
-=======
-     * Parse the second portion of an assignment statement or a var-decl statement when ambiguous,
-     * given the next token kind.
-     *
-     * @param nextTokenKind Next token kind
-     * @param identifier Identifier at the start of the statement
->>>>>>> 0ee3f311
      * @return Parsed node
      */
     private STNode parseExpression() {
@@ -2929,41 +2883,16 @@
     }
 
     /**
-<<<<<<< HEAD
      * Parse action or expression. This will start parsing actions or expressions from the lowest level of precedence.
      * 
-=======
-     * <p>
-     * Parse assignment statement, which takes the following format.
-     * </p>
-     * <code>assignment-stmt := lvexpr = action-or-expr ;</code>
-     *
->>>>>>> 0ee3f311
      * @return Parsed node
      */
     private STNode parseActionOrExpression() {
         return parseExpression(DEFAULT_OP_PRECEDENCE, false, true);
     }
 
-<<<<<<< HEAD
     private STNode parseActionOrExpression(SyntaxKind tokenKind) {
         return parseExpression(tokenKind, DEFAULT_OP_PRECEDENCE, false, true);
-=======
-    /**
-     * <p>
-     * Parse the RHS portion of the assignment.
-     * </p>
-     * <code>assignment-stmt-rhs := = action-or-expr ;</code>
-     *
-     * @param expression LHS expression
-     * @return Parsed node
-     */
-    private STNode parseAssignmentStmtRhs(STNode expression) {
-        STNode assign = parseAssignOp();
-        STNode expr = parseExpression();
-        STNode semicolon = parseSemicolon();
-        return STNodeFactory.createAssignmentStatement(expression, assign, expr, semicolon);
->>>>>>> 0ee3f311
     }
 
     private void validateLVExpr(STNode expression) {
@@ -2974,13 +2903,8 @@
     }
 
     /**
-<<<<<<< HEAD
      * Parse expression from a given precedence level.
      * 
-=======
-     * Parse expression. This will start parsing expressions from the lowest level of precedence.
-     *
->>>>>>> 0ee3f311
      * @return Parsed node
      */
     private STNode parseExpression(OperatorPrecedence precedenceLevel) {
@@ -3023,12 +2947,8 @@
     /**
      * Parse terminal expressions. A terminal expression has the highest precedence level
      * out of all expressions, and will be at the leaves of an expression tree.
-<<<<<<< HEAD
      * 
      * @param kind Next token kind
-=======
-     *
->>>>>>> 0ee3f311
      * @return Parsed node
      */
     private STNode parseTerminalExpression(SyntaxKind kind) {
@@ -3073,7 +2993,6 @@
         return parseExpressionRhs(DEFAULT_OP_PRECEDENCE, lhsExpr, true, true);
     }
 
-<<<<<<< HEAD
     // /**
     // * Parse the right-hand-side of an expression.
     // *
@@ -3082,16 +3001,6 @@
     // private STNode parseExpressionRhs(STNode lhsExpr, boolean isAssignmentLhs) {
     // return parseExpressionRhs(OperatorPrecedence.LOGICAL_OR, lhsExpr, isAssignmentLhs);
     // }
-=======
-    /**
-     * Parse the right-hand-side of an expression.
-     *
-     * @return Parsed node
-     */
-    private STNode parseExpressionRhs(STNode lhsExpr, boolean isAssignmentLhs) {
-        return parseExpressionRhs(OperatorPrecedence.LOGICAL_OR, lhsExpr, isAssignmentLhs);
-    }
->>>>>>> 0ee3f311
 
     /**
      * <p>
@@ -3172,16 +3081,14 @@
             case DOT_TOKEN:
                 newLhsExpr = parseFieldAccessOrMethodCall(lhsExpr);
                 break;
-<<<<<<< HEAD
+            case IS_KEYWORD:
+                newLhsExpr = parseIsExpression(lhsExpr);
+                break;
             case RIGHT_ARROW_TOKEN:
                 newLhsExpr = parseAction(tokenKind, lhsExpr);
                 if (!allowActions) {
                     this.errorHandler.reportInvalidNode(null, "actions are not allowed here");
                 }
-=======
-            case IS_KEYWORD:
-                newLhsExpr = parseIsExpression(lhsExpr);
->>>>>>> 0ee3f311
                 break;
             default:
                 STNode operator = parseBinaryOperator();
@@ -3206,11 +3113,8 @@
             case OPEN_PAREN_TOKEN:
             case DOT_TOKEN:
             case OPEN_BRACKET_TOKEN:
-<<<<<<< HEAD
+            case IS_KEYWORD:
             case RIGHT_ARROW_TOKEN:
-=======
-            case IS_KEYWORD:
->>>>>>> 0ee3f311
                 return true;
             default:
                 return isBinaryOperator(tokenKind);
@@ -4162,54 +4066,7 @@
      */
     private STNode parseCallStatement(STNode expression) {
         STNode semicolon = parseSemicolon();
-<<<<<<< HEAD
         return STNodeFactory.createExpressionStatement(SyntaxKind.CALL_STATEMENT, expression, semicolon);
-=======
-        return STNodeFactory.createCallStatement(expression, semicolon);
-    }
-
-    private STNode parseCallStatementWithCheck() {
-        startContext(ParserRuleContext.CALL_STMT);
-        STNode checkingKeyword = parseCheckingKeyword();
-        STNode expr = parseExpression();
-        validateExprInCallStatement(checkingKeyword, expr);
-
-        STNode checkExpr = STNodeFactory.createCheckExpression(checkingKeyword, expr);
-        STNode checkStmt = parseCallStatement(checkExpr);
-        endContext();
-        return checkStmt;
-    }
-
-    /**
-     * Validate the call-expression in the call statement. Call expression takes the following structure.
-     * <p>
-     * <code>call-expr := function-call-expr | method-call-expr | checking-keyword call-expr</code>
-     *
-     * @param checkingKeyword Checking keyword observed before the expression.
-     * @param expr Expression followed by the checking keyword
-     */
-    private void validateExprInCallStatement(STNode checkingKeyword, STNode expr) {
-        switch (expr.kind) {
-            case FUNCTION_CALL:
-            case METHOD_CALL:
-                break;
-            case CHECK_EXPRESSION:
-                // Recursively validate
-                STCheckExpression checkExpr = (STCheckExpression) expr;
-                validateExprInCallStatement(checkExpr.checkKeyword, checkExpr.expression);
-                break;
-            default:
-                if (isMissingNode(expr)) {
-                    break;
-                }
-
-                // TODO:
-                this.errorHandler.reportInvalidNode(null,
-                        "expression followed by the '" + checkingKeyword.toString().trim() +
-                                "' keyword must be a func-call, a method-call or a check-expr");
-                break;
-        }
->>>>>>> 0ee3f311
     }
 
     /**
@@ -4645,13 +4502,8 @@
      * Parse the RHS portion of the compound assignment.
      * </p>
      * <code>compound-assignment-stmt-rhs := CompoundAssignmentOperator action-or-expr ;</code>
-<<<<<<< HEAD
      * 
      * @param lvExpr LHS expression
-=======
-     *
-     * @param expression LHS expression
->>>>>>> 0ee3f311
      * @return Parsed node
      */
     private STNode parseCompoundAssignmentStmtRhs(STNode lvExpr) {
@@ -4763,15 +4615,10 @@
 
     /**
      * Check whether the given token kind is a compound binary operator.
-<<<<<<< HEAD
      * <p>
      * <code>compound-binary-operator := + | - | * | / | & | | | ^ | << | >> | >>></code>
      * 
      * @param tokenKind STToken kind
-=======
-     *
-     * @param kind STToken kind
->>>>>>> 0ee3f311
      * @return <code>true</code> if the token kind refers to a binary operator. <code>false</code> otherwise
      */
     private boolean isCompoundBinaryOperator(SyntaxKind tokenKind) {
@@ -5471,7 +5318,55 @@
     }
 
     /**
-<<<<<<< HEAD
+     * Parse is expression.
+     * <code>
+     * is-expr := expression is type-descriptor
+     * </code>
+     *
+     * @param lhsExpr Preceding expression of the is expression
+     * @return Is expression node
+     */
+    private STNode parseIsExpression(STNode lhsExpr) {
+        startContext(ParserRuleContext.IS_EXPRESSION);
+        STNode isKeyword = parseIsKeyword();
+        STNode typeDescriptor = parseTypeDescriptor();
+        endContext();
+        return STNodeFactory.createIsExpression(lhsExpr, isKeyword, typeDescriptor);
+    }
+
+    /**
+     * Parse is-keyword.
+     *
+     * @return Is-keyword node
+     */
+    private STNode parseIsKeyword() {
+        STToken token = peek();
+        if (token.kind == SyntaxKind.IS_KEYWORD) {
+            return consume();
+        } else {
+            Solution sol = recover(token, ParserRuleContext.IS_KEYWORD);
+            return sol.recoveredNode;
+        }
+    }
+
+    /**
+     * Parse local type definition statement statement.
+     * <code>ocal-type-defn-stmt := [annots] type identifier type-descriptor ;</code>
+     *
+     * @return local type definition statement statement
+     */
+    private STNode parseLocalTypeDefinitionStatement(STNode annots) {
+        startContext(ParserRuleContext.LOCAL_TYPE_DEFINITION_STMT);
+        STNode typeKeyword = parseTypeKeyword();
+        STNode typeName = parseTypeName();
+        STNode typeDescriptor = parseTypeDescriptor();
+        STNode semicolon = parseSemicolon();
+        endContext();
+        return STNodeFactory.createLocalTypeDefinitionStatement(annots, typeKeyword, typeName, typeDescriptor,
+                semicolon);
+    }
+
+    /**
      * Pass statements that starts with an identifier.
      * 
      * @param tokenKind Next token kind
@@ -5639,41 +5534,11 @@
             return consume();
         } else {
             Solution sol = recover(nextToken, ParserRuleContext.RIGHT_ARROW);
-=======
-     * Parse is expression.
-     * <code>
-     * is-expr := expression is type-descriptor
-     * </code>
-     *
-     * @param lhsExpr Preceding expression of the is expression
-     * @return Is expression node
-     */
-    private STNode parseIsExpression(STNode lhsExpr) {
-        startContext(ParserRuleContext.IS_EXPRESSION);
-        STNode isKeyword = parseIsKeyword();
-        STNode typeDescriptor = parseTypeDescriptor();
-        endContext();
-        return STNodeFactory.createIsExpression(lhsExpr, isKeyword, typeDescriptor);
-    }
-
-    /**
-     * Parse is-keyword.
-     *
-     * @return Is-keyword node
-     */
-    private STNode parseIsKeyword() {
-        STToken token = peek();
-        if (token.kind == SyntaxKind.IS_KEYWORD) {
-            return consume();
-        } else {
-            Solution sol = recover(token, ParserRuleContext.IS_KEYWORD);
->>>>>>> 0ee3f311
-            return sol.recoveredNode;
-        }
-    }
-
-    /**
-<<<<<<< HEAD
+            return sol.recoveredNode;
+        }
+    }
+
+    /**
      * Check whether this is a valid lhs expression.
      * 
      * @param tokenKind Kind of the next token
@@ -5701,25 +5566,5 @@
             default:
                 return false;
         }
-=======
-     * Parse local type definition statement statement.
-     * <code>ocal-type-defn-stmt := [annots] type identifier type-descriptor ;</code>
-     *
-     * @return local type definition statement statement
-     */
-    private STNode parseLocalTypeDefinitionStatement(STNode annots) {
-        startContext(ParserRuleContext.LOCAL_TYPE_DEFINITION_STMT);
-        STNode typeKeyword = parseTypeKeyword();
-        STNode typeName = parseTypeName();
-        STNode typeDescriptor = parseTypeDescriptor();
-        STNode semicolon = parseSemicolon();
-        endContext();
-        return STNodeFactory.createLocalTypeDefinitionStatement(
-            annots,
-            typeKeyword,
-            typeName,
-            typeDescriptor,
-            semicolon);
->>>>>>> 0ee3f311
     }
 }