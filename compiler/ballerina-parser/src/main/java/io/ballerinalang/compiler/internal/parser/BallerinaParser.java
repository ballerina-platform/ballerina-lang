--- conflicted
+++ resolved
@@ -348,13 +348,12 @@
                 return parseErrorKeyWord();
             case ERROR_TYPE_DESCRIPTOR:
                 return parseErrorTypeDescriptor();
-<<<<<<< HEAD
+            case LET_KEYWORD:
+                return parseLetKeyword();
+            case STREAM_KEYWORD:
+                return parseStreamKeyWord();
             case STREAM_TYPE_DESCRIPTOR:
                 return parseStreamTypeDescriptor();
-=======
-            case LET_KEYWORD:
-                return parseLetKeyword();
->>>>>>> 59f74d1a
             default:
                 throw new IllegalStateException("Cannot re-parse rule: " + context);
         }
@@ -7319,7 +7318,6 @@
     }
 
     /**
-<<<<<<< HEAD
      * Parse stream type descriptor.
      * <p>
      * stream-type-descriptor := stream [stream-type-parameters]
@@ -7372,7 +7370,8 @@
             return sol.recoveredNode;
         }
     }
-=======
+
+    /**
      * Parse let expression.
      * <p>
      * <code>
@@ -7470,5 +7469,4 @@
         STNode expression = parseExpression();
         return STNodeFactory.createLetVariableDeclarationNode(annot, type, varName, assign, expression);
     }
->>>>>>> 59f74d1a
 }