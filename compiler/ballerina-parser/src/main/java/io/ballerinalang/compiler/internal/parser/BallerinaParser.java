/*
 * Copyright (c) 2020, WSO2 Inc. (http://www.wso2.org) All Rights Reserved.
 *
 * WSO2 Inc. licenses this file to you under the Apache License,
 * Version 2.0 (the "License"); you may not use this file except
 * in compliance with the License.
 * You may obtain a copy of the License at
 *
 *   http://www.apache.org/licenses/LICENSE-2.0
 *
 * Unless required by applicable law or agreed to in writing,
 * software distributed under the License is distributed on an
 * "AS IS" BASIS, WITHOUT WARRANTIES OR CONDITIONS OF ANY
 * KIND, either express or implied.  See the License for the
 * specific language governing permissions and limitations
 * under the License.
 */
package io.ballerinalang.compiler.internal.parser;

import io.ballerinalang.compiler.internal.parser.AbstractParserErrorHandler.Action;
import io.ballerinalang.compiler.internal.parser.AbstractParserErrorHandler.Solution;
import io.ballerinalang.compiler.internal.parser.tree.STBracedExpressionNode;
import io.ballerinalang.compiler.internal.parser.tree.STCheckExpressionNode;
import io.ballerinalang.compiler.internal.parser.tree.STDefaultableParameterNode;
import io.ballerinalang.compiler.internal.parser.tree.STFieldAccessExpressionNode;
import io.ballerinalang.compiler.internal.parser.tree.STFunctionSignatureNode;
import io.ballerinalang.compiler.internal.parser.tree.STIndexedExpressionNode;
import io.ballerinalang.compiler.internal.parser.tree.STMissingToken;
import io.ballerinalang.compiler.internal.parser.tree.STNode;
import io.ballerinalang.compiler.internal.parser.tree.STNodeFactory;
import io.ballerinalang.compiler.internal.parser.tree.STRequiredParameterNode;
import io.ballerinalang.compiler.internal.parser.tree.STRestParameterNode;
import io.ballerinalang.compiler.internal.parser.tree.STToken;
import io.ballerinalang.compiler.syntax.tree.SyntaxKind;
import io.ballerinalang.compiler.text.TextDocument;
import io.ballerinalang.compiler.text.TextDocuments;

import java.util.ArrayDeque;
import java.util.ArrayList;
import java.util.List;

/**
 * A LL(k) recursive-descent parser for ballerina.
 *
 * @since 1.2.0
 */
public class BallerinaParser extends AbstractParser {

    private static final OperatorPrecedence DEFAULT_OP_PRECEDENCE = OperatorPrecedence.ACTION;

    protected BallerinaParser(AbstractTokenReader tokenReader) {
        super(tokenReader, new BallerinaParserErrorHandler(tokenReader));
    }

    /**
     * Start parsing the given input.
     *
     * @return Parsed node
     */
    @Override
    public STNode parse() {
        return parseCompUnit();
    }

    /**
     * Start parsing the input from a given context. Supported starting points are:
     * <ul>
     * <li>Module part (a file)</li>
     * <li>Top level node</li>
     * <li>Statement</li>
     * <li>Expression</li>
     * </ul>
     *
     * @param context Context to start parsing
     * @return Parsed node
     */
    public STNode parse(ParserRuleContext context) {
        switch (context) {
            case COMP_UNIT:
                return parseCompUnit();
            case TOP_LEVEL_NODE:
                startContext(ParserRuleContext.COMP_UNIT);
                return parseTopLevelNode();
            case STATEMENT:
                startContext(ParserRuleContext.COMP_UNIT);
                // startContext(ParserRuleContext.FUNC_DEF_OR_FUNC_TYPE);
                startContext(ParserRuleContext.FUNC_BODY_BLOCK);
                return parseStatement();
            case EXPRESSION:
                startContext(ParserRuleContext.COMP_UNIT);
                // startContext(ParserRuleContext.FUNC_DEF_OR_FUNC_TYPE);
                startContext(ParserRuleContext.FUNC_BODY_BLOCK);
                startContext(ParserRuleContext.STATEMENT);
                return parseExpression();
            default:
                throw new UnsupportedOperationException("Cannot start parsing from: " + context);
        }
    }

    /**
     * Resume the parsing from the given context.
     *
     * @param context Context to resume parsing
     * @param args Arguments that requires to continue parsing from the given parser context
     * @return Parsed node
     */
    @Override
    public STNode resumeParsing(ParserRuleContext context, Object... args) {
        switch (context) {
            case COMP_UNIT:
                return parseCompUnit();
            case EXTERNAL_FUNC_BODY:
                return parseExternalFunctionBody();
            case FUNC_BODY:
                return parseFunctionBody();
            case OPEN_BRACE:
                return parseOpenBrace();
            case CLOSE_BRACE:
                return parseCloseBrace();
            case FUNC_NAME:
                return parseFunctionName();
            case OPEN_PARENTHESIS:
                return parseOpenParenthesis();
            // case RETURN_TYPE_DESCRIPTOR:
            // return parseFuncReturnTypeDescriptor();
            case SIMPLE_TYPE_DESCRIPTOR:
                return parseSimpleTypeDescriptor();
            case ASSIGN_OP:
                return parseAssignOp();
            case EXTERNAL_KEYWORD:
                return parseExternalKeyword();
            case FUNC_BODY_BLOCK:
                return parseFunctionBodyBlock();
            case SEMICOLON:
                return parseSemicolon();
            case CLOSE_PARENTHESIS:
                return parseCloseParenthesis();
            case VARIABLE_NAME:
                return parseVariableName();
            case TERMINAL_EXPRESSION:
                return parseTerminalExpression((boolean) args[0], (boolean) args[1]);
            case STATEMENT:
                return parseStatement();
            case STATEMENT_WITHOUT_ANNOTS:
                return parseStatement((STNode) args[0]);
            case EXPRESSION_RHS:
                return parseExpressionRhs((OperatorPrecedence) args[0], (STNode) args[1], (boolean) args[2],
                        (boolean) args[3]);
            case PARAMETER_START:
                return parseParameter((SyntaxKind) args[0], (STNode) args[1], (int) args[2], (boolean) args[3]);
            case PARAMETER_WITHOUT_ANNOTS:
                return parseParamGivenAnnots((SyntaxKind) args[0], (STNode) args[1], (STNode) args[2], (int) args[3],
                        (boolean) args[4]);
            case AFTER_PARAMETER_TYPE:
                return parseAfterParamType((SyntaxKind) args[0], (STNode) args[1], (STNode) args[2], (STNode) args[3],
                        (STNode) args[4], (boolean) args[5]);
            case PARAMETER_NAME_RHS:
                return parseParameterRhs((SyntaxKind) args[0], (STNode) args[1], (STNode) args[2], (STNode) args[3],
                        (STNode) args[4], (STNode) args[5]);
            case TOP_LEVEL_NODE:
                return parseTopLevelNode();
            case TOP_LEVEL_NODE_WITHOUT_METADATA:
                return parseTopLevelNode((STNode) args[0]);
            case TOP_LEVEL_NODE_WITHOUT_MODIFIER:
                return parseTopLevelNode((STNode) args[0], (STNode) args[1]);
            case STATEMENT_START_IDENTIFIER:
                return parseStatementStartIdentifier();
            case VAR_DECL_STMT_RHS:
                return parseVarDeclRhs((STNode) args[0], (STNode) args[1], (STNode) args[2], (STNode) args[3],
                        (boolean) args[4]);
            case TYPE_REFERENCE:
                return parseTypeReference();
            case FIELD_DESCRIPTOR_RHS:
                return parseFieldDescriptorRhs((STNode) args[0], (STNode) args[1], (STNode) args[2]);
            case NAMED_OR_POSITIONAL_ARG_RHS:
                return parseNamedOrPositionalArg((STNode) args[0]);
            case RECORD_BODY_START:
                return parseRecordBodyStartDelimiter();
            case TYPE_DESCRIPTOR:
                return parseTypeDescriptorInternal((ParserRuleContext) args[0]);
            case OBJECT_MEMBER:
                return parseObjectMember();
            case OBJECT_FUNC_OR_FIELD_WITHOUT_VISIBILITY:
                return parseObjectMethodOrField((STNode) args[0], (STNode) args[1]);
            case OBJECT_FIELD_RHS:
                return parseObjectFieldRhs((STNode) args[0], (STNode) args[1], (STNode) args[2], (STNode) args[3]);
            case OBJECT_TYPE_FIRST_QUALIFIER:
                return parseObjectTypeQualifiers();
            case OBJECT_TYPE_SECOND_QUALIFIER:
                return parseObjectTypeSecondQualifier((STNode) args[0]);
            case OBJECT_KEYWORD:
                return parseObjectKeyword();
            case TYPE_NAME:
                return parseTypeName();
            case IF_KEYWORD:
                return parseIfKeyword();
            case ELSE_KEYWORD:
                return parseElseKeyword();
            case ELSE_BODY:
                return parseElseBody();
            case WHILE_KEYWORD:
                return parseWhileKeyword();
            case PANIC_KEYWORD:
                return parsePanicKeyword();
            case MAJOR_VERSION:
                return parseMajorVersion();
            case IMPORT_DECL_RHS:
                return parseImportDecl((STNode) args[0], (STNode) args[1]);
            case IMPORT_PREFIX:
                return parseImportPrefix();
            case IMPORT_MODULE_NAME:
            case IMPORT_ORG_OR_MODULE_NAME:
            case VARIABLE_REF:
            case FIELD_OR_FUNC_NAME:
            case SERVICE_NAME:
                return parseIdentifier(context);
            case IMPORT_KEYWORD:
                return parseImportKeyword();
            case SLASH:
                return parseSlashToken();
            case DOT:
                return parseDotToken();
            case IMPORT_VERSION_DECL:
                return parseVersion();
            case VERSION_KEYWORD:
                return parseVersionKeywrod();
            case VERSION_NUMBER:
                return parseVersionNumber();
            case DECIMAL_INTEGER_LITERAL:
                return parseDecimalIntLiteral(context);
            case IMPORT_SUB_VERSION:
                return parseSubVersion(context);
            case IMPORT_PREFIX_DECL:
                return parseImportPrefixDecl();
            case AS_KEYWORD:
                return parseAsKeyword();
            case CONTINUE_KEYWORD:
                return parseContinueKeyword();
            case BREAK_KEYWORD:
                return parseBreakKeyword();
            case RETURN_KEYWORD:
                return parseReturnKeyword();
            case MAPPING_FIELD:
                return parseMappingField((STNode) args[0]);
            case SPECIFIC_FIELD_RHS:
                return parseSpecificFieldRhs((STNode) args[0], (STNode) args[1]);
            case STRING_LITERAL:
                return parseStringLiteral();
            case COLON:
                return parseColon();
            case OPEN_BRACKET:
                return parseOpenBracket();
            case RESOURCE_DEF:
                return parseResource();
            case OPTIONAL_SERVICE_NAME:
                return parseServiceName();
            case SERVICE_KEYWORD:
                return parseServiceKeyword();
            case ON_KEYWORD:
                return parseOnKeyword();
            case RESOURCE_KEYWORD:
                return parseResourceKeyword();
            case LISTENER_KEYWORD:
                return parseListenerKeyword();
            case NIL_TYPE_DESCRIPTOR:
                return parseNilTypeDescriptor();
            case COMPOUND_ASSIGNMENT_STMT:
                return parseCompoundAssignmentStmt();
            case TYPEOF_KEYWORD:
                return parseTypeofKeyword();
            case ARRAY_TYPE_DESCRIPTOR:
                return parseArrayTypeDescriptor((STNode) args[0]);
            case ARRAY_LENGTH:
                return parseArrayLength();
            case FUNC_DEF_OR_FUNC_TYPE:
            case REQUIRED_PARAM:
            case ANNOT_REFERENCE:
                return parseIdentifier(context);
            case IS_KEYWORD:
                return parseIsKeyword();
            case STMT_START_WITH_EXPR_RHS:
                return parseStamentStartWithExpr((STNode) args[0], (STNode) args[1]);
            case COMMA:
                return parseComma();
            case CONST_DECL_TYPE:
                return parseConstDecl((STNode) args[0], (STNode) args[1], (STNode) args[2]);
            case STMT_START_WITH_IDENTIFIER:
                return parseStatementStartsWithIdentifier((STNode) args[0], (STNode) args[1]);
            case LT:
                return parseLTToken();
            case GT:
                return parseGTToken();
            case NIL_LITERAL:
                return parseNilLiteral();
            case RECORD_FIELD_OR_RECORD_END:
                return parseFieldOrRestDescriptor((boolean) args[0]);
            case ANNOTATION_KEYWORD:
                return parseAnnotationKeyword();
            case ANNOT_DECL_OPTIONAL_TYPE:
                return parseAnnotationDeclFromType((STNode) args[0], (STNode) args[1], (STNode) args[2],
                        (STNode) args[3]);
            case ANNOT_DECL_RHS:
                return parseAnnotationDeclRhs((STNode) args[0], (STNode) args[1], (STNode) args[2], (STNode) args[3],
                        (STNode) args[4]);
            case ANNOT_OPTIONAL_ATTACH_POINTS:
                return parseAnnotationDeclAttachPoints((STNode) args[0], (STNode) args[1], (STNode) args[2],
                        (STNode) args[3], (STNode) args[4], (STNode) args[5]);
            case SOURCE_KEYWORD:
                return parseSourceKeyword();
            case ATTACH_POINT_IDENT:
                return parseAttachPointIdent((STNode) args[0]);
            case IDENT_AFTER_OBJECT_IDENT:
                return parseIdentAfterObjectIdent();
            case FUNCTION_IDENT:
                return parseFunctionIdent();
            case FIELD_IDENT:
                return parseFieldIdent();
            case ATTACH_POINT_END:
                return parseAttachPointEnd();
            case XMLNS_KEYWORD:
                return parseXMLNSKeyword();
            case XML_NAMESPACE_PREFIX_DECL:
                return parseXMLDeclRhs((STNode) args[0], (STNode) args[1]);
            case NAMESPACE_PREFIX:
                return parseNamespacePrefix();
            case WORKER_KEYWORD:
                return parseWorkerKeyword();
            case WORKER_NAME:
                return parseWorkerName();
            case FORK_KEYWORD:
                return parseForkKeyword();
            case DECIMAL_FLOATING_POINT_LITERAL:
                return parseDecimalFloatingPointLiteral();
            case HEX_FLOATING_POINT_LITERAL:
                return parseHexFloatingPointLiteral();
            case TRAP_KEYWORD:
                return parseTrapKeyword();
            case IN_KEYWORD:
                return parseInKeyword();
            case FOREACH_KEYWORD:
                return parseForEachKeyword();
            case TABLE_KEYWORD:
                return parseTableKeyword();
            case KEY_KEYWORD:
                return parseKeyKeyword();
            case TABLE_KEYWORD_RHS:
                return parseTableConstructorExpr((STNode) args[0], (STNode) args[1]);
            case ERROR_KEYWORD:
                return parseErrorKeyWord();
            case LET_KEYWORD:
                return parseLetKeyword();
            case STREAM_KEYWORD:
                return parseStreamKeyWord();
            case STREAM_TYPE_FIRST_PARAM_RHS:
                return parseStreamTypeParamsNode((STNode) args[0], (STNode) args[1]);
            case TEMPLATE_START:
            case TEMPLATE_END:
                return parseBacktickToken(context);
            case KEY_CONSTRAINTS_RHS:
                return parseKeyConstraint((STNode) args[0]);
            case FUNCTION_KEYWORD_RHS:
                return parseFunctionKeywordRhs((STNode) args[0], (STNode) args[1], (STNode) args[2], (boolean) args[3]);
            case FUNC_OPTIONAL_RETURNS:
                return parseFuncReturnTypeDescriptor((boolean) args[0]);
            case RETURNS_KEYWORD:
                return parseReturnsKeyword();
            case NEW_KEYWORD_RHS:
                return parseNewKeywordRhs((STNode) args[0]);
            case NEW_KEYWORD:
                return parseNewKeyword();
            case IMPLICIT_NEW:
                return parseImplicitNewRhs((STNode) args[0]);
            default:
                throw new IllegalStateException("cannot resume parsing the rule: " + context);
        }
    }

    /*
     * Private methods
     */

    /*
     * Private methods.
     */

    /**
     * Parse a given input and returns the AST. Starts parsing from the top of a compilation unit.
     *
     * @return Parsed node
     */
    private STNode parseCompUnit() {
        startContext(ParserRuleContext.COMP_UNIT);
        STToken token = peek();
        List<STNode> otherDecls = new ArrayList<>();
        List<STNode> importDecls = new ArrayList<>();

        boolean processImports = true;
        while (token.kind != SyntaxKind.EOF_TOKEN) {
            STNode decl = parseTopLevelNode(token.kind);
            if (decl.kind == SyntaxKind.IMPORT_DECLARATION) {
                if (processImports) {
                    importDecls.add(decl);
                } else {
                    // If an import occurs after any other module level declaration,
                    // we add it to the other-decl list to preserve the order. But
                    // log an error and mark it as invalid.
                    otherDecls.add(decl);
                    this.errorHandler.reportInvalidNode(token, "imports must be declared before other declarations");
                }
            } else {
                if (processImports) {
                    // While processing imports, if we reach any other declaration,
                    // then mark this as the end of processing imports.
                    processImports = false;
                }
                otherDecls.add(decl);
            }
            token = peek();
        }

        STToken eof = consume();
        endContext();

        return STNodeFactory.createModulePartNode(STNodeFactory.createNodeList(importDecls),
                STNodeFactory.createNodeList(otherDecls), eof);
    }

    /**
     * Parse top level node having an optional modifier preceding it.
     *
     * @return Parsed node
     */
    private STNode parseTopLevelNode() {
        STToken token = peek();
        return parseTopLevelNode(token.kind);
    }

    protected STNode parseTopLevelNode(SyntaxKind tokenKind) {
        STNode metadata;
        switch (tokenKind) {
            case EOF_TOKEN:
                return consume();
            case DOCUMENTATION_LINE:
            case AT_TOKEN:
                metadata = parseMetaData(tokenKind);
                return parseTopLevelNode(metadata);
            case IMPORT_KEYWORD:
            case FINAL_KEYWORD:
            case PUBLIC_KEYWORD:
            case FUNCTION_KEYWORD:
            case TYPE_KEYWORD:
            case LISTENER_KEYWORD:
            case CONST_KEYWORD:
            case ANNOTATION_KEYWORD:
            case XMLNS_KEYWORD:
            case SERVICE_KEYWORD:
                // TODO: add type binding pattern
                metadata = createEmptyMetadata();
                break;
            case IDENTIFIER_TOKEN:
                // Here we assume that after recovering, we'll never reach here.
                // Otherwise the tokenOffset will not be 1.
                if (isModuleVarDeclStart(1)) {
                    // This is an early exit, so that we don't have to do the same check again.
                    return parseModuleVarDecl(createEmptyMetadata(), null);
                }
                // Else fall through
            default:
                if (isTypeStartingToken(tokenKind) && tokenKind != SyntaxKind.IDENTIFIER_TOKEN) {
                    metadata = createEmptyMetadata();
                    break;
                }

                STToken token = peek();
                Solution solution = recover(token, ParserRuleContext.TOP_LEVEL_NODE);

                if (solution.action == Action.KEEP) {
                    // If the solution is {@link Action#KEEP}, that means next immediate token is
                    // at the correct place, but some token after that is not. There only one such
                    // cases here, which is the `case IDENTIFIER_TOKEN`. So accept it, and continue.
                    metadata = STNodeFactory.createNodeList(new ArrayList<>());
                    break;
                }

                // If the parser recovered by inserting a token, then try to re-parse the same
                // rule with the inserted token. This is done to pick the correct branch
                // to continue the parsing.
                if (solution.action == Action.REMOVE) {
                    return solution.recoveredNode;
                }

                return parseTopLevelNode(solution.tokenKind);
        }

        return parseTopLevelNode(tokenKind, metadata);
    }

    /**
     * Parse top level node having an optional modifier preceding it, given the next token kind.
     *
     * @param metadata Next token kind
     * @return Parsed node
     */
    private STNode parseTopLevelNode(STNode metadata) {
        STToken nextToken = peek();
        return parseTopLevelNode(nextToken.kind, metadata);
    }

    private STNode parseTopLevelNode(SyntaxKind tokenKind, STNode metadata) {
        STNode qualifier = null;
        switch (tokenKind) {
            case EOF_TOKEN:
                if (metadata != null) {
                    this.errorHandler.reportInvalidNode(null, "invalid metadata");
                }
                return consume();
            case PUBLIC_KEYWORD:
                qualifier = parseQualifier();
                tokenKind = peek().kind;
                break;
            case FUNCTION_KEYWORD:
            case TYPE_KEYWORD:
            case LISTENER_KEYWORD:
            case CONST_KEYWORD:
            case FINAL_KEYWORD:
            case IMPORT_KEYWORD:
            case ANNOTATION_KEYWORD:
            case XMLNS_KEYWORD:
                // TODO: add type binding pattern
                break;
            case IDENTIFIER_TOKEN:
                // Here we assume that after recovering, we'll never reach here.
                // Otherwise the tokenOffset will not be 1.
                if (isModuleVarDeclStart(1)) {
                    // This is an early exit, so that we don't have to do the same check again.
                    return parseModuleVarDecl(metadata, null);
                }
                // Else fall through
            default:
                if (isTypeStartingToken(tokenKind) && tokenKind != SyntaxKind.IDENTIFIER_TOKEN) {
                    break;
                }

                STToken token = peek();
                Solution solution = recover(token, ParserRuleContext.TOP_LEVEL_NODE_WITHOUT_METADATA, metadata);

                // If the parser recovered by inserting a token, then try to re-parse the same
                // rule with the inserted token. This is done to pick the correct branch
                // to continue the parsing.
                if (solution.action == Action.REMOVE) {
                    return solution.recoveredNode;
                }

                if (solution.action == Action.KEEP) {
                    // If the solution is {@link Action#KEEP}, that means next immediate token is
                    // at the correct place, but some token after that is not. There only one such
                    // cases here, which is the `case IDENTIFIER_TOKEN`. So accept it, and continue.
                    qualifier = STNodeFactory.createEmptyNode();
                    break;
                }

                return parseTopLevelNode(solution.tokenKind, metadata);
        }

        return parseTopLevelNode(tokenKind, metadata, qualifier);
    }

    /**
     * Check whether the cursor is at the start of a module level var-decl.
     *
     * @param lookahead Offset of the token to to check
     * @return <code>true</code> if the cursor is at the start of a module level var-decl.
     *         <code>false</code> otherwise.
     */
    private boolean isModuleVarDeclStart(int lookahead) {
        // Assumes that we reach here after a peek()
        STToken nextToken = peek(lookahead + 1);
        switch (nextToken.kind) {
            case EQUAL_TOKEN:
                // Scenario: foo =
                // Even though this is not valid, consider this as a var-decl and continue;
            case OPEN_BRACKET_TOKEN:
                // Scenario foo[] (Array type descriptor with custom type)
            case QUESTION_MARK_TOKEN:
                // Scenario foo? (Optional type descriptor with custom type)
            case PIPE_TOKEN:
                // Scenario foo| (Union type descriptor with custom type)
                return true;
            case IDENTIFIER_TOKEN:
                switch (peek(lookahead + 2).kind) {
                    case EQUAL_TOKEN: // Scenario: foo bar =
                    case SEMICOLON_TOKEN: // Scenario: foo bar;
                        return true;
                    default:
                        return false;
                }
            case COLON_TOKEN:
                if (lookahead > 1) {
                    // This means there's a colon somewhere after the type name.
                    // This is not a valid var-decl.
                    return false;
                }

                // Scenario: foo:bar baz ...
                if (peek(lookahead + 2).kind != SyntaxKind.IDENTIFIER_TOKEN) {
                    return false;
                }
                return isModuleVarDeclStart(lookahead + 2);
            default:
                return false;
        }
    }

    /**
     * Parse import declaration.
     * <p>
     * <code>import-decl :=  import [org-name /] module-name [version sem-ver] [as import-prefix] ;</code>
     *
     * @return Parsed node
     */
    private STNode parseImportDecl() {
        startContext(ParserRuleContext.IMPORT_DECL);
        this.tokenReader.startMode(ParserMode.IMPORT);
        STNode importKeyword = parseImportKeyword();
        STNode identifier = parseIdentifier(ParserRuleContext.IMPORT_ORG_OR_MODULE_NAME);

        STToken token = peek();
        STNode importDecl = parseImportDecl(token.kind, importKeyword, identifier);
        this.tokenReader.endMode();
        endContext();
        return importDecl;
    }

    /**
     * Parse import keyword.
     *
     * @return Parsed node
     */
    private STNode parseImportKeyword() {
        STToken token = peek();
        if (token.kind == SyntaxKind.IMPORT_KEYWORD) {
            return consume();
        } else {
            Solution sol = recover(token, ParserRuleContext.IMPORT_KEYWORD);
            return sol.recoveredNode;
        }
    }

    /**
     * Parse identifier.
     *
     * @return Parsed node
     */
    private STNode parseIdentifier(ParserRuleContext currentCtx) {
        STToken token = peek();
        if (token.kind == SyntaxKind.IDENTIFIER_TOKEN) {
            return consume();
        } else {
            Solution sol = recover(token, currentCtx);
            return sol.recoveredNode;
        }
    }

    /**
     * Parse RHS of the import declaration. This includes the components after the
     * starting identifier (org-name/module-name) of the import decl.
     *
     * @param importKeyword Import keyword
     * @param identifier Org-name or the module name
     * @return Parsed node
     */
    private STNode parseImportDecl(STNode importKeyword, STNode identifier) {
        STToken nextToken = peek();
        return parseImportDecl(nextToken.kind, importKeyword, identifier);
    }

    private STNode parseImportDecl(SyntaxKind tokenKind, STNode importKeyword, STNode identifier) {
        STNode orgName;
        STNode moduleName;
        STNode version;
        STNode alias;

        switch (tokenKind) {
            case SLASH_TOKEN:
                STNode slash = parseSlashToken();
                orgName = STNodeFactory.createImportOrgNameNode(identifier, slash);
                moduleName = parseModuleName();
                version = parseVersion();
                alias = parseImportPrefixDecl();
                break;
            case DOT_TOKEN:
            case VERSION_KEYWORD:
                orgName = STNodeFactory.createEmptyNode();
                moduleName = parseModuleName(tokenKind, identifier);
                version = parseVersion();
                alias = parseImportPrefixDecl();
                break;
            case AS_KEYWORD:
                orgName = STNodeFactory.createEmptyNode();
                moduleName = parseModuleName(tokenKind, identifier);
                version = STNodeFactory.createEmptyNode();
                alias = parseImportPrefixDecl();
                break;
            case SEMICOLON_TOKEN:
                orgName = STNodeFactory.createEmptyNode();
                moduleName = parseModuleName(tokenKind, identifier);
                version = STNodeFactory.createEmptyNode();
                alias = STNodeFactory.createEmptyNode();
                break;
            default:
                Solution solution = recover(peek(), ParserRuleContext.IMPORT_DECL_RHS, importKeyword, identifier);

                // rule with the inserted token. This is done to pick the correct branch
                // to continue the parsing.
                if (solution.action == Action.REMOVE) {
                    return solution.recoveredNode;
                }

                return parseImportDecl(solution.tokenKind, importKeyword, identifier);
        }

        STNode semicolon = parseSemicolon();
        return STNodeFactory.createImportDeclarationNode(importKeyword, orgName, moduleName, version, alias, semicolon);
    }

    /**
     * parse slash token.
     *
     * @return Parsed node
     */
    private STNode parseSlashToken() {
        STToken token = peek();
        if (token.kind == SyntaxKind.SLASH_TOKEN) {
            return consume();
        } else {
            Solution sol = recover(token, ParserRuleContext.SLASH);
            return sol.recoveredNode;
        }
    }

    /**
     * Parse dot token.
     *
     * @return Parsed node
     */
    private STNode parseDotToken() {
        STToken nextToken = peek();
        return parseDotToken(nextToken.kind);
    }

    private STNode parseDotToken(SyntaxKind tokenKind) {
        if (tokenKind == SyntaxKind.DOT_TOKEN) {
            return consume();
        } else {
            Solution sol = recover(peek(), ParserRuleContext.DOT);
            return sol.recoveredNode;
        }
    }

    /**
     * Parse module name of a import declaration.
     *
     * @return Parsed node
     */
    private STNode parseModuleName() {
        STNode moduleNameStart = parseIdentifier(ParserRuleContext.IMPORT_MODULE_NAME);
        return parseModuleName(peek().kind, moduleNameStart);
    }

    /**
     * Parse import module name of a import declaration, given the module name start identifier.
     *
     * @param moduleNameStart Starting identifier of the module name
     * @return Parsed node
     */
    private STNode parseModuleName(SyntaxKind nextTokenKind, STNode moduleNameStart) {
        List<STNode> moduleNameParts = new ArrayList<>();
        moduleNameParts.add(moduleNameStart);

        while (!isEndOfImportModuleName(nextTokenKind)) {
            moduleNameParts.add(parseDotToken());
            moduleNameParts.add(parseIdentifier(ParserRuleContext.IMPORT_MODULE_NAME));
            nextTokenKind = peek().kind;
        }

        return STNodeFactory.createNodeList(moduleNameParts);
    }

    private boolean isEndOfImportModuleName(SyntaxKind nextTokenKind) {
        return nextTokenKind != SyntaxKind.DOT_TOKEN && nextTokenKind != SyntaxKind.IDENTIFIER_TOKEN;
    }

    private boolean isEndOfImportDecl(SyntaxKind nextTokenKind) {
        switch (nextTokenKind) {
            case SEMICOLON_TOKEN:
            case PUBLIC_KEYWORD:
            case FUNCTION_KEYWORD:
            case TYPE_KEYWORD:
            case ABSTRACT_KEYWORD:
            case CONST_KEYWORD:
            case EOF_TOKEN:
            case SERVICE_KEYWORD:
            case IMPORT_KEYWORD:
            case FINAL_KEYWORD:
                return true;
            default:
                return false;
        }
    }

    /**
     * Parse version component of a import declaration.
     * <p>
     * <code>version-decl := version sem-ver</code>
     *
     * @return Parsed node
     */
    private STNode parseVersion() {
        STToken nextToken = peek();
        return parseVersion(nextToken.kind);
    }

    private STNode parseVersion(SyntaxKind nextTokenKind) {
        switch (nextTokenKind) {
            case VERSION_KEYWORD:
                STNode versionKeyword = parseVersionKeywrod();
                STNode versionNumber = parseVersionNumber();
                return STNodeFactory.createImportVersionNode(versionKeyword, versionNumber);
            case AS_KEYWORD:
            case SEMICOLON_TOKEN:
                return STNodeFactory.createEmptyNode();
            default:
                if (isEndOfImportDecl(nextTokenKind)) {
                    return STNodeFactory.createEmptyNode();
                }

                STToken token = peek();
                Solution solution = recover(token, ParserRuleContext.IMPORT_VERSION_DECL);

                // If the parser recovered by inserting a token, then try to re-parse the same
                // rule with the inserted token. This is done to pick the correct branch
                // to continue the parsing.
                if (solution.action == Action.REMOVE) {
                    return solution.recoveredNode;
                }

                return parseVersion(solution.tokenKind);
        }

    }

    /**
     * Parse version keywrod.
     *
     * @return Parsed node
     */
    private STNode parseVersionKeywrod() {
        STToken nextToken = peek();
        if (nextToken.kind == SyntaxKind.VERSION_KEYWORD) {
            return consume();
        } else {
            Solution sol = recover(peek(), ParserRuleContext.VERSION_KEYWORD);
            return sol.recoveredNode;
        }
    }

    /**
     * Parse version number.
     * <p>
     * <code>sem-ver := major-num [. minor-num [. patch-num]]
     * <br/>
     * major-num := DecimalNumber
     * <br/>
     * minor-num := DecimalNumber
     * <br/>
     * patch-num := DecimalNumber
     * </code>
     *
     * @return Parsed node
     */
    private STNode parseVersionNumber() {
        STToken nextToken = peek();
        return parseVersionNumber(nextToken.kind);
    }

    private STNode parseVersionNumber(SyntaxKind nextTokenKind) {
        STNode majorVersion;
        switch (nextTokenKind) {
            case DECIMAL_INTEGER_LITERAL:
                majorVersion = parseMajorVersion();
                break;
            default:
                STToken token = peek();
                Solution solution = recover(token, ParserRuleContext.VERSION_NUMBER);

                // If the parser recovered by inserting a token, then try to re-parse the same
                // rule with the inserted token. This is done to pick the correct branch
                // to continue the parsing.
                if (solution.action == Action.REMOVE) {
                    return solution.recoveredNode;
                }

                return parseVersionNumber(solution.tokenKind);
        }

        List<STNode> versionParts = new ArrayList<>();
        versionParts.add(majorVersion);

        STNode minorVersion = parseMinorVersion();
        if (minorVersion != null) {
            versionParts.add(minorVersion);

            STNode patchVersion = parsePatchVersion();
            if (patchVersion != null) {
                versionParts.add(patchVersion);
            }
        }

        return STNodeFactory.createNodeList(versionParts);

    }

    private STNode parseMajorVersion() {
        return parseDecimalIntLiteral(ParserRuleContext.MAJOR_VERSION);
    }

    private STNode parseMinorVersion() {
        return parseSubVersion(ParserRuleContext.MINOR_VERSION);
    }

    private STNode parsePatchVersion() {
        return parseSubVersion(ParserRuleContext.PATCH_VERSION);
    }

    /**
     * Parse decimal literal.
     *
     * @param context Context in which the decimal literal is used.
     * @return Parsed node
     */
    private STNode parseDecimalIntLiteral(ParserRuleContext context) {
        STToken nextToken = peek();
        if (nextToken.kind == SyntaxKind.DECIMAL_INTEGER_LITERAL) {
            return consume();
        } else {
            Solution sol = recover(peek(), context);
            return sol.recoveredNode;
        }
    }

    /**
     * Parse sub version. i.e: minor-version/patch-version.
     *
     * @param context Context indicating what kind of sub-version is being parsed.
     * @return Parsed node
     */
    private STNode parseSubVersion(ParserRuleContext context) {
        STToken nextToken = peek();
        return parseSubVersion(nextToken.kind, context);
    }

    private STNode parseSubVersion(SyntaxKind nextTokenKind, ParserRuleContext context) {
        switch (nextTokenKind) {
            case AS_KEYWORD:
            case SEMICOLON_TOKEN:
                return null;
            case DOT_TOKEN:
                STNode leadingDot = parseDotToken();
                STNode versionNumber = parseDecimalIntLiteral(context);
                return STNodeFactory.createImportSubVersionNode(leadingDot, versionNumber);
            default:
                STToken token = peek();
                Solution solution = recover(token, ParserRuleContext.IMPORT_SUB_VERSION);

                // If the parser recovered by inserting a token, then try to re-parse the same
                // rule with the inserted token. This is done to pick the correct branch
                // to continue the parsing.
                if (solution.action == Action.REMOVE) {
                    return solution.recoveredNode;
                }

                return parseSubVersion(solution.tokenKind, context);
        }
    }

    /**
     * Parse import prefix declaration.
     * <p>
     * <code>import-prefix-decl := as import-prefix
     * <br/>
     * import-prefix := a identifier | _
     * </code>
     *
     * @return Parsed node
     */
    private STNode parseImportPrefixDecl() {
        STToken token = peek();
        return parseImportPrefixDecl(token.kind);
    }

    private STNode parseImportPrefixDecl(SyntaxKind nextTokenKind) {
        switch (nextTokenKind) {
            case AS_KEYWORD:
                STNode asKeyword = parseAsKeyword();
                STNode prefix = parseImportPrefix();
                return STNodeFactory.createImportPrefixNode(asKeyword, prefix);
            case SEMICOLON_TOKEN:
                return STNodeFactory.createEmptyNode();
            default:
                if (isEndOfImportDecl(nextTokenKind)) {
                    return STNodeFactory.createEmptyNode();
                }

                STToken token = peek();
                Solution solution = recover(token, ParserRuleContext.IMPORT_PREFIX_DECL);

                // If the parser recovered by inserting a token, then try to re-parse the same
                // rule with the inserted token. This is done to pick the correct branch
                // to continue the parsing.
                if (solution.action == Action.REMOVE) {
                    return solution.recoveredNode;
                }

                return parseImportPrefixDecl(solution.tokenKind);
        }
    }

    /**
     * Parse <code>as</code> keyword.
     *
     * @return Parsed node
     */
    private STNode parseAsKeyword() {
        STToken nextToken = peek();
        if (nextToken.kind == SyntaxKind.AS_KEYWORD) {
            return consume();
        } else {
            Solution sol = recover(peek(), ParserRuleContext.AS_KEYWORD);
            return sol.recoveredNode;
        }
    }

    /**
     * Parse import prefix.
     *
     * @return Parsed node
     */
    private STNode parseImportPrefix() {
        STToken nextToken = peek();
        if (nextToken.kind == SyntaxKind.IDENTIFIER_TOKEN) {
            return consume();
        } else {
            Solution sol = recover(peek(), ParserRuleContext.IMPORT_PREFIX);
            return sol.recoveredNode;
        }
    }

    /**
     * Parse top level node, given the modifier that precedes it.
     *
     * @param qualifier Qualifier that precedes the top level node
     * @return Parsed node
     */
    private STNode parseTopLevelNode(STNode metadata, STNode qualifier) {
        STToken token = peek();
        return parseTopLevelNode(token.kind, metadata, qualifier);
    }

    /**
     * Parse top level node given the next token kind and the modifier that precedes it.
     *
     * @param tokenKind Next token kind
     * @param qualifier Qualifier that precedes the top level node
     * @return Parsed top-level node
     */
    private STNode parseTopLevelNode(SyntaxKind tokenKind, STNode metadata, STNode qualifier) {
        switch (tokenKind) {
            case FUNCTION_KEYWORD:
                // ANything starts with a function keyword could be a function definition
                // or a module-var-decl with function type desc.
                return parseFuncDefOrFuncTypeDesc(metadata, getQualifier(qualifier));
            case TYPE_KEYWORD:
                return parseModuleTypeDefinition(metadata, getQualifier(qualifier));
            case LISTENER_KEYWORD:
                return parseListenerDeclaration(metadata, getQualifier(qualifier));
            case CONST_KEYWORD:
                return parseConstantDeclaration(metadata, getQualifier(qualifier));
            case ANNOTATION_KEYWORD:
                STNode constKeyword = STNodeFactory.createEmptyNode();
                return parseAnnotationDeclaration(metadata, getQualifier(qualifier), constKeyword);
            case IMPORT_KEYWORD:
                reportInvalidQualifier(qualifier);
                // TODO log error for metadata
                return parseImportDecl();
            case XMLNS_KEYWORD:
                reportInvalidQualifier(qualifier);
                // TODO log error for metadata
                return parseXMLNamepsaceDeclaration();

            // TODO: add all 'type starting tokens' here. should be same as 'parseTypeDescriptor(...)'
            // TODO: add type binding pattern
            case FINAL_KEYWORD:
                reportInvalidQualifier(qualifier);
                STNode finalKeyword = parseFinalKeyword();
                return parseVariableDecl(metadata, finalKeyword, true);
            case SERVICE_KEYWORD:
                if (isServiceDeclStart(ParserRuleContext.TOP_LEVEL_NODE, 1)) {
                    reportInvalidQualifier(qualifier);
                    return parseServiceDecl(metadata);
                }

                return parseModuleVarDecl(metadata, qualifier);
            case IDENTIFIER_TOKEN:
                // Here we assume that after recovering, we'll never reach here.
                // Otherwise the tokenOffset will not be 1.
                if (isModuleVarDeclStart(1)) {
                    return parseModuleVarDecl(metadata, qualifier);
                }
                // fall through
            default:
                if (isTypeStartingToken(tokenKind) && tokenKind != SyntaxKind.IDENTIFIER_TOKEN) {
                    return parseModuleVarDecl(metadata, qualifier);
                }

                STToken token = peek();
                Solution solution =
                        recover(token, ParserRuleContext.TOP_LEVEL_NODE_WITHOUT_MODIFIER, metadata, qualifier);

                // If the parser recovered by inserting a token, then try to re-parse the same
                // rule with the inserted token. This is done to pick the correct branch
                // to continue the parsing.
                if (solution.action == Action.REMOVE) {
                    return solution.recoveredNode;
                }

                if (solution.action == Action.KEEP) {
                    // If the solution is {@link Action#KEEP}, that means next immediate token is
                    // at the correct place, but some token after that is not. There only one such
                    // cases here, which is the `case IDENTIFIER_TOKEN`. So accept it, and continue.
                    return parseModuleVarDecl(metadata, qualifier);
                }

                return parseTopLevelNode(solution.tokenKind, metadata, qualifier);
        }

    }

    private STNode parseModuleVarDecl(STNode metadata, STNode qualifier) {
        reportInvalidQualifier(qualifier);
        STNode finalKeyword = STNodeFactory.createEmptyNode();
        return parseVariableDecl(metadata, finalKeyword, true);
    }

    private STNode getQualifier(STNode qualifier) {
        return qualifier == null ? STNodeFactory.createEmptyNode() : qualifier;
    }

    private void reportInvalidQualifier(STNode qualifier) {
        if (qualifier != null && qualifier.kind != SyntaxKind.NONE) {
            this.errorHandler.reportInvalidNode((STToken) qualifier,
                    "invalid qualifier '" + qualifier.toString().trim() + "'");
        }
    }

    /**
     * Parse access modifiers.
     *
     * @return Parsed node
     */
    private STNode parseQualifier() {
        STToken token = peek();
        if (token.kind == SyntaxKind.PUBLIC_KEYWORD) {
            return consume();
        } else {
            Solution sol = recover(token, ParserRuleContext.PUBLIC_KEYWORD);
            return sol.recoveredNode;
        }
    }

    private STNode parseFuncDefinition(STNode metadata, STNode visibilityQualifier) {
        startContext(ParserRuleContext.FUNC_DEF);
        STNode functionKeyword = parseFunctionKeyword();
        return parseFunctionKeywordRhs(metadata, visibilityQualifier, functionKeyword, true);
    }

    /**
     * Parse function definition for the function type descriptor.
     * <p>
     * <code>
     * function-defn := FUNCTION identifier function-signature function-body
     * <br/>
     * function-type-descriptor := function function-signature
     * </code>
     *
     * @param metadata Metadata
     * @param visibilityQualifier Visibility qualifier
     * @return Parsed node
     */
    private STNode parseFuncDefOrFuncTypeDesc(STNode metadata, STNode visibilityQualifier) {
        startContext(ParserRuleContext.FUNC_DEF_OR_FUNC_TYPE);
        STNode functionKeyword = parseFunctionKeyword();
        return parseFunctionKeywordRhs(metadata, visibilityQualifier, functionKeyword, false);
    }

    private STNode parseFunctionKeywordRhs(STNode metadata, STNode visibilityQualifier, STNode functionKeyword,
                                           boolean isFuncDef) {
        return parseFunctionKeywordRhs(peek().kind, metadata, visibilityQualifier, functionKeyword, isFuncDef);
    }

    private STNode parseFunctionKeywordRhs(SyntaxKind nextTokenKind, STNode metadata, STNode visibilityQualifier,
                                           STNode functionKeyword, boolean isFuncDef) {
        STNode name;
        switch (nextTokenKind) {
            case IDENTIFIER_TOKEN:
                name = parseFunctionName();
                isFuncDef = true;
                break;
            case OPEN_PAREN_TOKEN:
                name = STNodeFactory.createEmptyNode();
                break;
            default:
                STToken token = peek();
                Solution solution = recover(token, ParserRuleContext.FUNCTION_KEYWORD_RHS, metadata,
                        visibilityQualifier, functionKeyword, isFuncDef);

                if (solution.action == Action.REMOVE) {
                    return solution.recoveredNode;
                }
                return parseFunctionKeywordRhs(solution.tokenKind, metadata, visibilityQualifier, functionKeyword,
                        isFuncDef);
        }

        // If the function name is present, treat this as a function def
        if (isFuncDef) {
            switchContext(ParserRuleContext.FUNC_DEF);
            STNode funcSignature = parseFuncSignature(false, false);
            STNode body = parseFunctionBody();
            return STNodeFactory.createFunctionDefinitionNode(metadata, visibilityQualifier, functionKeyword, name,
                    funcSignature, body);
        }

        // Otherwise it could be a func-def or a func-type
        STNode funcSignature = parseFuncSignature(true, false);
        return parseReturnTypeDescRhs(metadata, visibilityQualifier, functionKeyword, funcSignature);
    }

    /**
     * Parse function signature.
     * <p>
     * <code>
     * function-signature := ( param-list ) return-type-descriptor
     * <br/>
     * return-type-descriptor := [ returns [annots] type-descriptor ]
     * </code>
     *
     * @param isParamNameOptional Whether the parameter names are optional
     * @param isInExprContext Whether this function signature is occurred within an expression context
     * @return Function signature node
     */
    private STNode parseFuncSignature(boolean isParamNameOptional, boolean isInExprContext) {
        STNode openParenthesis = parseOpenParenthesis();
        STNode parameters = parseParamList(isParamNameOptional);
        STNode closeParenthesis = parseCloseParenthesis();
        endContext(); // end param-list
        STNode returnTypeDesc = parseFuncReturnTypeDescriptor(isInExprContext);
        endContext(); // end func-signature
        return STNodeFactory.createFunctionSignatureNode(openParenthesis, parameters, closeParenthesis, returnTypeDesc);
    }

    private STNode parseReturnTypeDescRhs(STNode metadata, STNode visibilityQualifier, STNode functionKeyword,
                                          STNode funcSignature) {
        switch (peek().kind) {
            // TODO: add binding-patterns

            // var-decl with function type
            case SEMICOLON_TOKEN:
            case IDENTIFIER_TOKEN:
                // Parse the remaining as var-decl, because its the only module-level construct
                // that can start with a func-type-desc. Constants cannot have func-type-desc.
                startContext(ParserRuleContext.VAR_DECL_STMT);
                STNode typeDesc = STNodeFactory.createFunctionTypeDescriptorNode(functionKeyword, funcSignature);
                STNode varName = parseVariableName();
                STNode varDecl = parseVarDeclRhs(metadata, visibilityQualifier, typeDesc, varName, true);
                endContext();
                return varDecl;
            case OPEN_PAREN_TOKEN: // function body block
            case EQUAL_TOKEN: // external function
                break;
            default:
                break;
        }

        // Treat as function definition.

        // We reach this method only if the func-name is not present.
        this.errorHandler.reportMissingTokenError("missing " + ParserRuleContext.FUNC_NAME);
        STNode name = STNodeFactory.createMissingToken(SyntaxKind.IDENTIFIER_TOKEN);

        // Function definition cannot have missing param-names. So validate it.
        funcSignature = validateAndGetFuncParams((STFunctionSignatureNode) funcSignature);

        STNode body = parseFunctionBody();
        return STNodeFactory.createFunctionDefinitionNode(metadata, visibilityQualifier, functionKeyword, name,
                funcSignature, body);
    }

    /**
     * Validate the param list and return. If there are params without param-name,
     * then this method will create a new set of params with missing param-name
     * and return.
     *
     * @param signature Function signature
     * @return
     */
    private STNode validateAndGetFuncParams(STFunctionSignatureNode signature) {
        STNode parameters = signature.parameters;
        int paramCount = parameters.bucketCount();
        int index = 0;
        for (; index < paramCount; index++) {
            STNode param = parameters.childInBucket(index);
            switch (param.kind) {
                case REQUIRED_PARAM:
                    STRequiredParameterNode requiredParam = (STRequiredParameterNode) param;
                    if (isEmpty(requiredParam.paramName)) {
                        break;
                    }
                    continue;
                case DEFAULTABLE_PARAM:
                    STDefaultableParameterNode defaultableParam = (STDefaultableParameterNode) param;
                    if (isEmpty(defaultableParam.paramName)) {
                        break;
                    }
                    continue;
                case REST_PARAM:
                    STRestParameterNode restParam = (STRestParameterNode) param;
                    if (isEmpty(restParam.paramName)) {
                        break;
                    }
                    continue;
                default:
                    continue;
            }

            // Stop processing any further.
            break;
        }

        // This is an optimization. If none of the parameters have errors,
        // then we can return the same parameter as is. Here we have optimized
        // the happy path.
        if (index == paramCount) {
            return signature;
        }

        // Otherwise, we create a new param list. This overhead is acceptable, since
        // we reach here only for a erroneous edge-case where a function-definition
        // has a missing name, along with some parameter with a missing name.

        // Add the parameters up to the erroneous param, to the new list.
        STNode updatedParams = getUpdatedParamList(parameters, index);
        return STNodeFactory.createFunctionSignatureNode(signature.openParenToken, updatedParams,
                signature.closeParenToken, signature.returnTypeDesc);
    }

    private STNode getUpdatedParamList(STNode parameters, int index) {
        int paramCount = parameters.bucketCount();
        int newIndex = 0;
        ArrayList<STNode> newParams = new ArrayList<>();
        for (; newIndex < index; newIndex++) {
            newParams.add(parameters.childInBucket(index));
        }

        // From there onwards, create a new param with missing param-name, if the
        // param name is empty. Otherwise, add the same param as is, to the new list.
        for (; newIndex < paramCount; newIndex++) {
            STNode param = parameters.childInBucket(newIndex);
            STNode paramName = STNodeFactory.createMissingToken(SyntaxKind.IDENTIFIER_TOKEN);
            switch (param.kind) {
                case REQUIRED_PARAM:
                    STRequiredParameterNode requiredParam = (STRequiredParameterNode) param;
                    if (isEmpty(requiredParam.paramName)) {
                        param = STNodeFactory.createRequiredParameterNode(requiredParam.leadingComma,
                                requiredParam.annotations, requiredParam.visibilityQualifier, requiredParam.typeName,
                                paramName);
                    }
                    break;
                case DEFAULTABLE_PARAM:
                    STDefaultableParameterNode defaultableParam = (STDefaultableParameterNode) param;
                    if (isEmpty(defaultableParam.paramName)) {
                        param = STNodeFactory.createDefaultableParameterNode(defaultableParam.leadingComma,
                                defaultableParam.annotations, defaultableParam.visibilityQualifier,
                                defaultableParam.typeName, paramName, defaultableParam.equalsToken,
                                defaultableParam.expression);
                    }
                    break;
                case REST_PARAM:
                    STRestParameterNode restParam = (STRestParameterNode) param;
                    if (isEmpty(restParam.paramName)) {
                        param = STNodeFactory.createRestParameterNode(restParam.leadingComma, restParam.annotations,
                                restParam.typeName, restParam.ellipsisToken, paramName);
                    }
                    break;
                default:
                    break;
            }
            newParams.add(param);
        }

        return STNodeFactory.createNodeList(newParams);
    }

    private boolean isEmpty(STNode node) {
        return node == null;
    }

    /**
     * Parse function keyword. Need to validate the token before consuming,
     * since we can reach here while recovering.
     *
     * @return Parsed node
     */
    private STNode parseFunctionKeyword() {
        STToken token = peek();
        if (token.kind == SyntaxKind.FUNCTION_KEYWORD) {
            return consume();
        } else {
            Solution sol = recover(token, ParserRuleContext.FUNCTION_KEYWORD);
            return sol.recoveredNode;
        }
    }

    /**
     * Parse function name.
     *
     * @return Parsed node
     */
    private STNode parseFunctionName() {
        STToken token = peek();
        if (token.kind == SyntaxKind.IDENTIFIER_TOKEN) {
            return consume();
        } else {
            Solution sol = recover(token, ParserRuleContext.FUNC_NAME);
            return sol.recoveredNode;
        }
    }

    /**
     * Parse open parenthesis.
     *
     * @return Parsed node
     */
    private STNode parseOpenParenthesis() {
        STToken token = peek();
        if (token.kind == SyntaxKind.OPEN_PAREN_TOKEN) {
            return consume();
        } else {
            Solution sol = recover(token, ParserRuleContext.OPEN_PARENTHESIS);
            return sol.recoveredNode;
        }
    }

    /**
     * Parse close parenthesis.
     *
     * @return Parsed node
     */
    private STNode parseCloseParenthesis() {
        STToken token = peek();
        if (token.kind == SyntaxKind.CLOSE_PAREN_TOKEN) {
            return consume();
        } else {
            Solution sol = recover(token, ParserRuleContext.CLOSE_PARENTHESIS);
            return sol.recoveredNode;
        }
    }

    /**
     * <p>
     * Parse parameter list.
     * </p>
     * <code>
     * param-list := required-params [, defaultable-params] [, rest-param]
     *     <br/>&nbsp;| defaultable-params [, rest-param]
     *     <br/>&nbsp;| [rest-param]
     * <br/><br/>
     * required-params := required-param (, required-param)*
     * <br/><br/>
     * required-param := [annots] [public] type-descriptor [param-name]
     * <br/><br/>
     * defaultable-params := defaultable-param (, defaultable-param)*
     * <br/><br/>
     * defaultable-param := [annots] [public] type-descriptor [param-name] default-value
     * <br/><br/>
     * rest-param := [annots] type-descriptor ... [param-name]
     * <br/><br/>
     * param-name := identifier
     * </code>
     *
     * @param isParamNameOptional Whether the param names in the signature is optional or not.
     * @return Parsed node
     */
    private STNode parseParamList(boolean isParamNameOptional) {
        startContext(ParserRuleContext.PARAM_LIST);
        ArrayList<STNode> paramsList = new ArrayList<>();

        STToken token = peek();
        if (isEndOfParametersList(token.kind)) {
            STNode params = STNodeFactory.createNodeList(paramsList);
            return params;
        }

        // Parse the first parameter. Comma precedes the first parameter doesn't exist.
        STNode startingComma = STNodeFactory.createEmptyNode();
        startContext(ParserRuleContext.REQUIRED_PARAM);
        STNode firstParam = parseParameter(startingComma, SyntaxKind.REQUIRED_PARAM, isParamNameOptional);
        SyntaxKind prevParamKind = firstParam.kind;
        paramsList.add(firstParam);

        // Parse follow-up parameters.
        token = peek();
        while (!isEndOfParametersList(token.kind)) {
            switch (prevParamKind) {
                case REST_PARAM:
                    // This is an erroneous scenario, where there are more parameters after
                    // the rest parameter. Log an error, and continue the remainder of the
                    // parameters by removing the order restriction.

                    // TODO: mark the node as erroneous
                    this.errorHandler.reportInvalidNode(token, "cannot have more parameters after the rest-parameter");
                    startContext(ParserRuleContext.REQUIRED_PARAM);
                    break;
                case DEFAULTABLE_PARAM:
                    startContext(ParserRuleContext.DEFAULTABLE_PARAM);
                    break;
                case REQUIRED_PARAM:
                default:
                    startContext(ParserRuleContext.REQUIRED_PARAM);
                    break;

            }

            STNode leadingComma = parseComma();
            STNode param = parseParameter(leadingComma, prevParamKind, isParamNameOptional);
            prevParamKind = param.kind;
            paramsList.add(param);
            token = peek();
        }

        STNode params = STNodeFactory.createNodeList(paramsList);
        return params;
    }

    /**
     * Parse a single parameter. Parameter can be a required parameter, a defaultable
     * parameter, or a rest parameter.
     *
     * @param prevParamKind Kind of the parameter that precedes current parameter
     * @param leadingComma Comma that occurs before the param
     * @param isParamNameOptional Whether the param names in the signature is optional or not.
     * @return Parsed node
     */
    private STNode parseParameter(STNode leadingComma, SyntaxKind prevParamKind, boolean isParamNameOptional) {
        STToken token = peek();
        return parseParameter(token.kind, prevParamKind, leadingComma, 1, isParamNameOptional);
    }

    private STNode parseParameter(SyntaxKind prevParamKind, STNode leadingComma, int nextTokenOffset,
                                  boolean isParamNameOptional) {
        return parseParameter(peek().kind, prevParamKind, leadingComma, nextTokenOffset, isParamNameOptional);
    }

    private STNode parseParameter(SyntaxKind nextTokenKind, SyntaxKind prevParamKind, STNode leadingComma,
                                  int nextTokenOffset, boolean isParamNameOptional) {
        STNode annots;
        switch (nextTokenKind) {
            case AT_TOKEN:
                annots = parseAnnotations(nextTokenKind);
                nextTokenKind = peek().kind;
                break;
            case PUBLIC_KEYWORD:
            case IDENTIFIER_TOKEN:
                annots = STNodeFactory.createNodeList(new ArrayList<>());
                break;
            default:
                // TODO: can remove the first check?
                if (nextTokenKind != SyntaxKind.IDENTIFIER_TOKEN && isTypeStartingToken(nextTokenKind)) {
                    annots = STNodeFactory.createNodeList(new ArrayList<>());
                    break;
                }

                STToken token = peek();
                Solution solution = recover(token, ParserRuleContext.PARAMETER_START, prevParamKind, leadingComma,
                        nextTokenOffset, isParamNameOptional);

                if (solution.action == Action.KEEP) {
                    // If the solution is {@link Action#KEEP}, that means next immediate token is
                    // at the correct place, but some token after that is not. There only one such
                    // cases here, which is the `case IDENTIFIER_TOKEN`. So accept it, and continue.
                    annots = STNodeFactory.createNodeList(new ArrayList<>());
                    break;
                }

                // If the parser recovered by inserting a token, then try to re-parse the same
                // rule with the inserted token. This is done to pick the correct branch
                // to continue the parsing.
                if (solution.action == Action.REMOVE) {
                    return solution.recoveredNode;
                }

                // Since we come here after recovering by insertion, then the current token becomes the next token.
                // So the nextNextToken offset becomes 1.
                return parseParameter(solution.tokenKind, prevParamKind, leadingComma, 0, isParamNameOptional);
        }

        return parseParamGivenAnnots(nextTokenKind, prevParamKind, leadingComma, annots, 1, isParamNameOptional);
    }

    private STNode parseParamGivenAnnots(SyntaxKind prevParamKind, STNode leadingComma, STNode annots,
                                         int nextNextTokenOffset, boolean isFuncDef) {
        return parseParamGivenAnnots(peek().kind, prevParamKind, leadingComma, annots, nextNextTokenOffset, isFuncDef);
    }

    private STNode parseParamGivenAnnots(SyntaxKind nextTokenKind, SyntaxKind prevParamKind, STNode leadingComma,
                                         STNode annots, int nextTokenOffset, boolean isParamNameOptional) {
        STNode qualifier;
        switch (nextTokenKind) {
            case PUBLIC_KEYWORD:
                qualifier = parseQualifier();
                break;
            case IDENTIFIER_TOKEN:
                qualifier = STNodeFactory.createEmptyNode();
                break;
            case AT_TOKEN: // Annotations can't reach here
            default:
                if (isTypeStartingToken(nextTokenKind) && nextTokenKind != SyntaxKind.IDENTIFIER_TOKEN) {
                    qualifier = STNodeFactory.createEmptyNode();
                    break;
                }

                STToken token = peek();
                Solution solution = recover(token, ParserRuleContext.PARAMETER_WITHOUT_ANNOTS, prevParamKind,
                        leadingComma, annots, nextTokenOffset, isParamNameOptional);

                if (solution.action == Action.KEEP) {
                    // If the solution is {@link Action#KEEP}, that means next immediate token is
                    // at the correct place, but some token after that is not. There only one such
                    // cases here, which is the `case IDENTIFIER_TOKEN`. So accept it, and continue.
                    qualifier = STNodeFactory.createEmptyNode();
                    break;
                }

                // If the parser recovered by inserting a token, then try to re-parse the same
                // rule with the inserted token. This is done to pick the correct branch
                // to continue the parsing.
                if (solution.action == Action.REMOVE) {
                    return solution.recoveredNode;
                }

                // Since we come here after recovering by insertion, then the current token becomes the next token.
                // So the nextNextToken offset becomes 1.
                return parseParamGivenAnnots(solution.tokenKind, prevParamKind, leadingComma, annots, 0,
                        isParamNameOptional);
        }

        return parseParamGivenAnnotsAndQualifier(prevParamKind, leadingComma, annots, qualifier, isParamNameOptional);
    }

    private STNode parseParamGivenAnnotsAndQualifier(SyntaxKind prevParamKind, STNode leadingComma, STNode annots,
                                                     STNode qualifier, boolean isParamNameOptional) {
        STNode type = parseTypeDescriptor(ParserRuleContext.TYPE_DESC_BEFORE_IDENTIFIER);
        STNode param = parseAfterParamType(prevParamKind, leadingComma, annots, qualifier, type, isParamNameOptional);
        endContext();
        return param;
    }

    private STNode parseAfterParamType(SyntaxKind prevParamKind, STNode leadingComma, STNode annots, STNode qualifier,
                                       STNode type, boolean isParamNameOptional) {
        STToken token = peek();
        return parseAfterParamType(token.kind, prevParamKind, leadingComma, annots, qualifier, type,
                isParamNameOptional);
    }

    private STNode parseAfterParamType(SyntaxKind tokenKind, SyntaxKind prevParamKind, STNode leadingComma,
                                       STNode annots, STNode qualifier, STNode type, boolean isParamNameOptional) {
        STNode paramName;
        switch (tokenKind) {
            case ELLIPSIS_TOKEN:
                switchContext(ParserRuleContext.REST_PARAM);
                reportInvalidQualifier(qualifier);
                STNode ellipsis = parseEllipsis();
                if (isParamNameOptional && peek().kind != SyntaxKind.IDENTIFIER_TOKEN) {
                    paramName = STNodeFactory.createEmptyNode();
                } else {
                    paramName = parseVariableName();
                }
                return STNodeFactory.createRestParameterNode(leadingComma, annots, type, ellipsis, paramName);
            case IDENTIFIER_TOKEN:
                paramName = parseVariableName();
                return parseParameterRhs(prevParamKind, leadingComma, annots, qualifier, type, paramName);
            case EQUAL_TOKEN:
                if (!isParamNameOptional) {
                    break;
                }
                // If this is a function-type-desc, then param name is optional, and may not exist
                paramName = STNodeFactory.createEmptyNode();
                return parseParameterRhs(prevParamKind, leadingComma, annots, qualifier, type, paramName);
            default:
                if (!isParamNameOptional) {
                    break;
                }
                // If this is a function-type-desc, then param name is optional, and may not exist
                paramName = STNodeFactory.createEmptyNode();
                return parseParameterRhs(prevParamKind, leadingComma, annots, qualifier, type, paramName);
        }
        STToken token = peek();
        Solution solution = recover(token, ParserRuleContext.AFTER_PARAMETER_TYPE, prevParamKind, leadingComma, annots,
                qualifier, type, isParamNameOptional);

        // If the parser recovered by inserting a token, then try to re-parse the same
        // rule with the inserted token. This is done to pick the correct branch
        // to continue the parsing.
        if (solution.action == Action.REMOVE) {
            return solution.recoveredNode;
        }

        return parseAfterParamType(solution.tokenKind, prevParamKind, leadingComma, annots, qualifier, type,
                isParamNameOptional);

    }

    /**
     * Parse ellipsis.
     *
     * @return Parsed node
     */
    private STNode parseEllipsis() {
        STToken token = peek();
        if (token.kind == SyntaxKind.ELLIPSIS_TOKEN) {
            return consume(); // parse '...'
        } else {
            Solution sol = recover(token, ParserRuleContext.ELLIPSIS);
            return sol.recoveredNode;
        }
    }

    /**
     * <p>
     * Parse the right hand side of a required/defaultable parameter.
     * </p>
     * <code>parameter-rhs := [= expression]</code>
     *
     * @param leadingComma Comma that precedes this parameter
     * @param prevParamKind Kind of the parameter that precedes current parameter
     * @param annots Annotations attached to the parameter
     * @param qualifier Visibility qualifier
     * @param type Type descriptor
     * @param paramName Name of the parameter
     * @return Parsed parameter node
     */
    private STNode parseParameterRhs(SyntaxKind prevParamKind, STNode leadingComma, STNode annots, STNode qualifier,
                                     STNode type, STNode paramName) {
        STToken token = peek();
        return parseParameterRhs(token.kind, prevParamKind, leadingComma, annots, qualifier, type, paramName);
    }

    private STNode parseParameterRhs(SyntaxKind tokenKind, SyntaxKind prevParamKind, STNode leadingComma, STNode annots,
                                     STNode qualifier, STNode type, STNode paramName) {
        // Required parameters
        if (isEndOfParameter(tokenKind)) {
            if (prevParamKind == SyntaxKind.DEFAULTABLE_PARAM) {
                // This is an erroneous scenario, where a required parameters comes after
                // a defaulatble parameter. Log an error, and continue.

                // TODO: mark the node as erroneous
                this.errorHandler.reportInvalidNode(peek(),
                        "cannot have a required parameter after a defaultable parameter");
            }

            return STNodeFactory.createRequiredParameterNode(leadingComma, annots, qualifier, type, paramName);
        } else if (tokenKind == SyntaxKind.EQUAL_TOKEN) {
            // If we were processing required params so far and found a defualtable
            // parameter, then switch the context to defaultable params.
            if (prevParamKind == SyntaxKind.REQUIRED_PARAM) {
                switchContext(ParserRuleContext.DEFAULTABLE_PARAM);
            }

            // Defaultable parameters
            STNode equal = parseAssignOp();
            STNode expr = parseExpression();
            return STNodeFactory.createDefaultableParameterNode(leadingComma, annots, qualifier, type, paramName, equal,
                    expr);
        } else {
            STToken token = peek();
            Solution solution = recover(token, ParserRuleContext.PARAMETER_NAME_RHS, prevParamKind, leadingComma,
                    annots, qualifier, type, paramName);

            // If the parser recovered by inserting a token, then try to re-parse the same
            // rule with the inserted token. This is done to pick the correct branch
            // to continue the parsing.
            if (solution.action == Action.REMOVE) {
                return solution.recoveredNode;
            }

            return parseParameterRhs(solution.tokenKind, prevParamKind, leadingComma, annots, qualifier, type,
                    paramName);
        }
    }

    /**
     * Parse comma.
     *
     * @return Parsed node
     */
    private STNode parseComma() {
        STToken token = peek();
        if (token.kind == SyntaxKind.COMMA_TOKEN) {
            return consume();
        } else {
            Solution sol = recover(token, ParserRuleContext.COMMA);
            return sol.recoveredNode;
        }
    }

    /**
     * Check whether the given token is an end of a parameter.
     *
     * @param tokenKind Next token kind
     * @return <code>true</code> if the token represents an end of a parameter. <code>false</code> otherwise
     */
    private boolean isEndOfParameter(SyntaxKind tokenKind) {
        switch (tokenKind) {
            case EOF_TOKEN:
            case CLOSE_BRACE_TOKEN:
            case CLOSE_PAREN_TOKEN:
            case CLOSE_BRACKET_TOKEN:
            case SEMICOLON_TOKEN:
            case COMMA_TOKEN:
            case PUBLIC_KEYWORD:
            case RETURNS_KEYWORD:
            case TYPE_KEYWORD:
            case LISTENER_KEYWORD:
            case IF_KEYWORD:
            case WHILE_KEYWORD:
            case AT_TOKEN:
                return true;
            default:
                return false;
        }
    }

    /**
     * Check whether the given token is an end of a parameter-list.
     *
     * @param tokenKind Next token kind
     * @return <code>true</code> if the token represents an end of a parameter-list. <code>false</code> otherwise
     */
    private boolean isEndOfParametersList(SyntaxKind tokenKind) {
        switch (tokenKind) {
            case EOF_TOKEN:
            case CLOSE_BRACE_TOKEN:
            case CLOSE_PAREN_TOKEN:
            case CLOSE_BRACKET_TOKEN:
            case SEMICOLON_TOKEN:
            case RETURNS_KEYWORD:
            case TYPE_KEYWORD:
            case LISTENER_KEYWORD:
            case IF_KEYWORD:
            case WHILE_KEYWORD:
            case OPEN_BRACE_TOKEN:
                return true;
            default:
                return false;
        }
    }

    /**
     * Parse return type descriptor of a function. A return type descriptor has the following structure.
     *
     * <code>return-type-descriptor := [ returns annots type-descriptor ]</code>
     *
     * @param isInExprContext
     * @return Parsed node
     */
    private STNode parseFuncReturnTypeDescriptor(boolean isInExprContext) {
        return parseFuncReturnTypeDescriptor(peek().kind, isInExprContext);
    }

    private STNode parseFuncReturnTypeDescriptor(SyntaxKind nextTokenKind, boolean isInExprContext) {
        switch (nextTokenKind) {
            case IDENTIFIER_TOKEN:
                STToken nextNExtToken = getNextNextToken(nextTokenKind);
                // If global var-decl
                if (nextNExtToken.kind == SyntaxKind.EQUAL_TOKEN || nextNExtToken.kind == SyntaxKind.SEMICOLON_TOKEN) {
                    return STNodeFactory.createEmptyNode();
                }

                // Otherwise could be missing 'returns' keyword
                break;
            case OPEN_BRACE_TOKEN: // func-body block
            case EQUAL_TOKEN: // external func
                return STNodeFactory.createEmptyNode();
            case RETURNS_KEYWORD:
                break;
            default:
                nextNExtToken = getNextNextToken(nextTokenKind);
                if (nextNExtToken.kind == SyntaxKind.RETURNS_KEYWORD) {
                    break;
                }

                return STNodeFactory.createEmptyNode();
        }

        STNode returnsKeyword = parseReturnsKeyword();
        STNode annot = parseAnnotations();
        STNode type = parseTypeDescriptor(ParserRuleContext.TYPE_DESC_IN_RETURN_TYPE_DESC);
        return STNodeFactory.createReturnTypeDescriptorNode(returnsKeyword, annot, type);
    }

    /**
     * Parse 'returns' keyword.
     *
     * @return Return-keyword node
     */
    private STNode parseReturnsKeyword() {
        STToken token = peek();
        if (token.kind == SyntaxKind.RETURNS_KEYWORD) {
            return consume();
        } else {
            Solution sol = recover(token, ParserRuleContext.RETURNS_KEYWORD);
            return sol.recoveredNode;
        }
    }

    /**
     * <p>
     * Parse a type descriptor. A type descriptor has the following structure.
     * </p>
     * <code>type-descriptor :=
     *      &nbsp;simple-type-descriptor<br/>
     *      &nbsp;| structured-type-descriptor<br/>
     *      &nbsp;| behavioral-type-descriptor<br/>
     *      &nbsp;| singleton-type-descriptor<br/>
     *      &nbsp;| union-type-descriptor<br/>
     *      &nbsp;| optional-type-descriptor<br/>
     *      &nbsp;| any-type-descriptor<br/>
     *      &nbsp;| anydata-type-descriptor<br/>
     *      &nbsp;| byte-type-descriptor<br/>
     *      &nbsp;| json-type-descriptor<br/>
     *      &nbsp;| type-descriptor-reference<br/>
     *      &nbsp;| ( type-descriptor )
     * <br/>
     * type-descriptor-reference := qualified-identifier</code>
     *
     * @return Parsed node
     */
    private STNode parseTypeDescriptor(ParserRuleContext context) {
        startContext(context);
        STNode typeDesc = parseTypeDescriptorInternal(context);
        endContext();
        return typeDesc;

    }

    private STNode parseTypeDescriptorInternal(ParserRuleContext context) {
        STToken token = peek();
        STNode typeDesc = parseTypeDescriptorInternal(token.kind, context);
        return parseComplexTypeDescriptor(typeDesc, context);

    }

    /**
     * This will handle the parsing of optional,array,union type desc to infinite length.
     *
     * @param typeDesc
     *
     * @return Parsed type descriptor node
     */
    private STNode parseComplexTypeDescriptor(STNode typeDesc, ParserRuleContext context) {
        STToken nextToken = peek();
        switch (nextToken.kind) {
            // If next token after a type descriptor is <code>?</code> then it is an optional type descriptor
            case QUESTION_MARK_TOKEN:
                return parseComplexTypeDescriptor(parseOptionalTypeDescriptor(typeDesc), context);
            // If next token after a type descriptor is <code>[</code> then it is an array type descriptor
            case OPEN_BRACKET_TOKEN:
                return parseComplexTypeDescriptor(parseArrayTypeDescriptor(typeDesc), context);
            // If next token after a type descriptor is <code>[</code> then it is an array type descriptor
            case PIPE_TOKEN:
                return parseComplexTypeDescriptor(parseUnionTypeDescriptor(typeDesc, context), context);
            default:
                return typeDesc;
        }
    }

    /**
     * <p>
     * Parse a type descriptor, given the next token kind.
     * </p>
     * If the preceding token is <code>?</code> then it is an optional type descriptor
     *
     * @param tokenKind Next token kind
     * @param context Current context
     * @return Parsed node
     */
    private STNode parseTypeDescriptorInternal(SyntaxKind tokenKind, ParserRuleContext context) {
        switch (tokenKind) {
            case IDENTIFIER_TOKEN:
                return parseTypeReference();
            case RECORD_KEYWORD:
                // Record type descriptor
                return parseRecordTypeDescriptor();
            case OBJECT_KEYWORD:
            case ABSTRACT_KEYWORD:
            case CLIENT_KEYWORD:
                // Object type descriptor
                return parseObjectTypeDescriptor();
            case OPEN_PAREN_TOKEN:
                // nil type descriptor '()'
                if (getNextNextToken(tokenKind).kind == SyntaxKind.CLOSE_PAREN_TOKEN) {
                    return parseNilTypeDescriptor();
                }

                return parseParenthesisedTypeDesc();
            case MAP_KEYWORD: // map type desc
            case FUTURE_KEYWORD: // future type desc
            case TYPEDESC_KEYWORD: // typedesc type desc
                return parseParameterizedTypeDescriptor();
            case ERROR_KEYWORD: // error type descriptor
                return parseErrorTypeDescriptor();
            case STREAM_KEYWORD: // stream type desc
                return parseStreamTypeDescriptor();
            case TABLE_KEYWORD: // table type desc
                return parseTableTypeDescriptor();
            case FUNCTION_KEYWORD:
                return parseFunctionTypeDesc();
            case OPEN_BRACKET_TOKEN:
                return parseTupleTypeDesc();
            default:
                if (isSimpleType(tokenKind)) {
                    return parseSimpleTypeDescriptor();
                }

                STToken token = peek();
                Solution solution = recover(token, ParserRuleContext.TYPE_DESCRIPTOR, context);

                // If the parser recovered by inserting a token, then try to re-parse the same
                // rule with the inserted token. This is done to pick the correct branch
                // to continue the parsing.
                if (solution.action == Action.REMOVE) {
                    return solution.recoveredNode;
                }

                return parseTypeDescriptorInternal(solution.tokenKind, context);
        }
    }

    /**
     * Parse simple type descriptor.
     *
     * @return Parsed node
     */
    private STNode parseSimpleTypeDescriptor() {
        STToken node = peek();
        if (isSimpleType(node.kind)) {
            STToken token = consume();
            SyntaxKind typeKind = getTypeSyntaxKind(token.kind);
            return STNodeFactory.createBuiltinSimpleNameReferenceNode(typeKind, token);
        } else {
            Solution sol = recover(peek(), ParserRuleContext.SIMPLE_TYPE_DESCRIPTOR);
            return sol.recoveredNode;
        }
    }

    /**
     * <p>
     * Parse function body. A function body has the following structure.
     * </p>
     * <code>
     * function-body := function-body-block | external-function-body
     * external-function-body := = annots external ;
     * function-body-block := { [default-worker-init, named-worker-decl+] default-worker }
     * </code>
     *
     * @return Parsed node
     */
    private STNode parseFunctionBody() {
        STToken token = peek();
        return parseFunctionBody(token.kind);
    }

    /**
     * Parse function body, given the next token kind.
     *
     * @param tokenKind Next token kind
     * @return Parsed node
     */
    protected STNode parseFunctionBody(SyntaxKind tokenKind) {
        switch (tokenKind) {
            case EQUAL_TOKEN:
                return parseExternalFunctionBody();
            case OPEN_BRACE_TOKEN:
                return parseFunctionBodyBlock();
            default:
                STToken token = peek();
                Solution solution = recover(token, ParserRuleContext.FUNC_BODY);

                // If the parser recovered by inserting a token, then try to re-parse the same
                // rule with the inserted token. This is done to pick the correct branch
                // to continue the parsing.

                if (solution.action == Action.REMOVE) {
                    return solution.recoveredNode;
                }

                // If the recovered token is not something that can be re-parsed,
                // then don't try to re-parse the same rule.
                if (solution.tokenKind == SyntaxKind.NONE) {
                    return STNodeFactory.createMissingToken(solution.tokenKind);
                }

                return parseFunctionBody(solution.tokenKind);
        }
    }

    /**
     * <p>
     * Parse function body block. A function body block has the following structure.
     * </p>
     *
     * <code>
     * function-body-block := { [default-worker-init, named-worker-decl+] default-worker }<br/>
     * default-worker-init := sequence-stmt<br/>
     * default-worker := sequence-stmt<br/>
     * named-worker-decl := worker worker-name return-type-descriptor { sequence-stmt }<br/>
     * worker-name := identifier<br/>
     * </code>
     *
     * @return Parsed node
     */
    private STNode parseFunctionBodyBlock() {
        startContext(ParserRuleContext.FUNC_BODY_BLOCK);
        STNode openBrace = parseOpenBrace();
        STToken token = peek();

        ArrayList<STNode> firstStmtList = new ArrayList<>();
        ArrayList<STNode> workers = new ArrayList<>();
        ArrayList<STNode> secondStmtList = new ArrayList<>();

        ParserRuleContext currentCtx = ParserRuleContext.DEFAULT_WORKER_INIT;
        boolean hasNamedWorkers = false;
        while (!isEndOfStatements(token.kind)) {
            STNode stmt = parseStatement();
            if (stmt == null) {
                break;
            }

            switch (currentCtx) {
                case DEFAULT_WORKER_INIT:
                    if (stmt.kind != SyntaxKind.NAMED_WORKER_DECLARATION) {
                        firstStmtList.add(stmt);
                        break;
                    }
                    // We come here when we find the first named-worker-decl.
                    // Switch to parsing named-workers.
                    currentCtx = ParserRuleContext.NAMED_WORKERS;
                    hasNamedWorkers = true;
                    // fall through
                case NAMED_WORKERS:
                    if (stmt.kind == SyntaxKind.NAMED_WORKER_DECLARATION) {
                        workers.add(stmt);
                        break;
                    }
                    // Otherwise switch to parsing default-worker
                    currentCtx = ParserRuleContext.DEFAULT_WORKER;
                    // fall through
                case DEFAULT_WORKER:
                default:
                    if (stmt.kind == SyntaxKind.NAMED_WORKER_DECLARATION) {
                        this.errorHandler.reportInvalidNode(null, "named-workers are not allowed here");
                        break;
                    }
                    secondStmtList.add(stmt);
                    break;
            }
            token = peek();
        }

        STNode namedWorkersList;
        STNode statements;
        if (hasNamedWorkers) {
            STNode workerInitStatements = STNodeFactory.createNodeList(firstStmtList);
            STNode namedWorkers = STNodeFactory.createNodeList(workers);
            namedWorkersList = STNodeFactory.createNamedWorkerDeclarator(workerInitStatements, namedWorkers);
            statements = STNodeFactory.createNodeList(secondStmtList);
        } else {
            namedWorkersList = STNodeFactory.createEmptyNode();
            statements = STNodeFactory.createNodeList(firstStmtList);
        }

        STNode closeBrace = parseCloseBrace();
        endContext();
        return STNodeFactory.createFunctionBodyBlockNode(openBrace, namedWorkersList, statements, closeBrace);
    }

    private boolean isEndOfRecordTypeNode(SyntaxKind nextTokenKind) {
        switch (nextTokenKind) {
            case EOF_TOKEN:
            case CLOSE_BRACE_TOKEN:
            case CLOSE_BRACE_PIPE_TOKEN:
            case TYPE_KEYWORD:
            case PUBLIC_KEYWORD:
            case LISTENER_KEYWORD:
            case IMPORT_KEYWORD:
                return true;
            case SERVICE_KEYWORD:
                return isServiceDeclStart(ParserRuleContext.RECORD_FIELD, 1);
            default:
                return false;
        }
    }

    private boolean isEndOfObjectTypeNode(SyntaxKind tokenKind) {
        switch (tokenKind) {
            case EOF_TOKEN:
            case CLOSE_BRACE_TOKEN:
            case CLOSE_BRACE_PIPE_TOKEN:
            case IMPORT_KEYWORD:
                return true;
            case SERVICE_KEYWORD:
                return isServiceDeclStart(ParserRuleContext.OBJECT_MEMBER, 1);
            default:
                return false;
        }
    }

    /**
     * Parse type reference or variable reference.
     *
     * @return Parsed node
     */
    private STNode parseStatementStartIdentifier() {
        return parseQualifiedIdentifier(ParserRuleContext.STATEMENT_START_IDENTIFIER);
    }

    /**
     * Parse variable name.
     *
     * @return Parsed node
     */
    private STNode parseVariableName() {
        STToken token = peek();
        return parseVariableName(token.kind);
    }

    /**
     * Parse variable name.
     *
     * @return Parsed node
     */
    private STNode parseVariableName(SyntaxKind tokenKind) {
        if (tokenKind == SyntaxKind.IDENTIFIER_TOKEN) {
            return consume();
        } else {
            Solution sol = recover(peek(), ParserRuleContext.VARIABLE_NAME);
            return sol.recoveredNode;
        }
    }

    /**
     * Parse open brace.
     *
     * @return Parsed node
     */
    private STNode parseOpenBrace() {
        STToken token = peek();
        if (token.kind == SyntaxKind.OPEN_BRACE_TOKEN) {
            return consume();
        } else {
            Solution sol = recover(token, ParserRuleContext.OPEN_BRACE);
            return sol.recoveredNode;
        }
    }

    /**
     * Parse close brace.
     *
     * @return Parsed node
     */
    private STNode parseCloseBrace() {
        STToken token = peek();
        if (token.kind == SyntaxKind.CLOSE_BRACE_TOKEN) {
            return consume();
        } else {
            Solution sol = recover(token, ParserRuleContext.CLOSE_BRACE);
            return sol.recoveredNode;
        }
    }

    /**
     * <p>
     * Parse external function body. An external function body has the following structure.
     * </p>
     * <code>
     * external-function-body := = annots external ;
     * </code>
     *
     * @return Parsed node
     */
    private STNode parseExternalFunctionBody() {
        startContext(ParserRuleContext.EXTERNAL_FUNC_BODY);
        STNode assign = parseAssignOp();
        STNode annotation = parseAnnotations();
        STNode externalKeyword = parseExternalKeyword();
        STNode semicolon = parseSemicolon();

        endContext();
        return STNodeFactory.createExternalFunctionBodyNode(assign, annotation, externalKeyword, semicolon);
    }

    /**
     * Parse semicolon.
     *
     * @return Parsed node
     */
    private STNode parseSemicolon() {
        STToken token = peek();
        if (token.kind == SyntaxKind.SEMICOLON_TOKEN) {
            return consume();
        } else {
            Solution sol = recover(token, ParserRuleContext.SEMICOLON);
            return sol.recoveredNode;
        }
    }

    /**
     * Parse <code>external</code> keyword.
     *
     * @return Parsed node
     */
    private STNode parseExternalKeyword() {
        STToken token = peek();
        if (token.kind == SyntaxKind.EXTERNAL_KEYWORD) {
            return consume();
        } else {
            Solution sol = recover(token, ParserRuleContext.EXTERNAL_KEYWORD);
            return sol.recoveredNode;
        }
    }

    /*
     * Operators
     */

    /**
     * Parse assign operator.
     *
     * @return Parsed node
     */
    private STNode parseAssignOp() {
        STToken token = peek();
        if (token.kind == SyntaxKind.EQUAL_TOKEN) {
            return consume();
        } else {
            Solution sol = recover(token, ParserRuleContext.ASSIGN_OP);
            return sol.recoveredNode;
        }
    }

    /**
     * Parse binary operator.
     *
     * @return Parsed node
     */
    private STNode parseBinaryOperator() {
        STToken token = peek();
        if (isBinaryOperator(token.kind)) {
            return consume();
        } else {
            Solution sol = recover(token, ParserRuleContext.BINARY_OPERATOR);
            return sol.recoveredNode;
        }
    }

    /**
     * Check whether the given token kind is a binary operator.
     *
     * @param kind STToken kind
     * @return <code>true</code> if the token kind refers to a binary operator. <code>false</code> otherwise
     */
    private boolean isBinaryOperator(SyntaxKind kind) {
        switch (kind) {
            case PLUS_TOKEN:
            case MINUS_TOKEN:
            case SLASH_TOKEN:
            case ASTERISK_TOKEN:
            case GT_TOKEN:
            case LT_TOKEN:
            case DOUBLE_EQUAL_TOKEN:
            case TRIPPLE_EQUAL_TOKEN:
            case LT_EQUAL_TOKEN:
            case GT_EQUAL_TOKEN:
            case NOT_EQUAL_TOKEN:
            case NOT_DOUBLE_EQUAL_TOKEN:
            case BITWISE_AND_TOKEN:
            case BITWISE_XOR_TOKEN:
            case PIPE_TOKEN:
            case LOGICAL_AND_TOKEN:
            case LOGICAL_OR_TOKEN:
                return true;
            default:
                return false;
        }
    }

    /**
     * Get the precedence of a given operator.
     *
     * @param binaryOpKind Operator kind
     * @return Precedence of the given operator
     */
    private OperatorPrecedence getOpPrecedence(SyntaxKind binaryOpKind) {
        switch (binaryOpKind) {
            case ASTERISK_TOKEN: // multiplication
            case SLASH_TOKEN: // division
                return OperatorPrecedence.MULTIPLICATIVE;
            case PLUS_TOKEN:
            case MINUS_TOKEN:
                return OperatorPrecedence.ADDITIVE;
            case GT_TOKEN:
            case LT_TOKEN:
            case GT_EQUAL_TOKEN:
            case LT_EQUAL_TOKEN:
            case IS_KEYWORD:
                return OperatorPrecedence.BINARY_COMPARE;
            case DOT_TOKEN:
            case OPEN_BRACKET_TOKEN:
            case OPEN_PAREN_TOKEN:
                return OperatorPrecedence.MEMBER_ACCESS;
            case DOUBLE_EQUAL_TOKEN:
            case TRIPPLE_EQUAL_TOKEN:
            case NOT_EQUAL_TOKEN:
            case NOT_DOUBLE_EQUAL_TOKEN:
                return OperatorPrecedence.EQUALITY;
            case BITWISE_AND_TOKEN:
                return OperatorPrecedence.BITWISE_AND;
            case BITWISE_XOR_TOKEN:
                return OperatorPrecedence.BITWISE_XOR;
            case PIPE_TOKEN:
                return OperatorPrecedence.BITWISE_OR;
            case LOGICAL_AND_TOKEN:
                return OperatorPrecedence.LOGICAL_AND;
            case LOGICAL_OR_TOKEN:
                return OperatorPrecedence.LOGICAL_OR;
            case RIGHT_ARROW_TOKEN:
                return OperatorPrecedence.ACTION;
            default:
                throw new UnsupportedOperationException("Unsupported binary operator '" + binaryOpKind + "'");
        }
    }

    /**
     * <p>
     * Get the operator kind to insert during recovery, given the precedence level.
     * </p>
     *
     * @param opPrecedenceLevel Precedence of the given operator
     * @return Kind of the operator to insert
     */
    private SyntaxKind getBinaryOperatorKindToInsert(OperatorPrecedence opPrecedenceLevel) {
        switch (opPrecedenceLevel) {
            case UNARY:
            case ACTION:
                // If the current precedence level is unary/action, then we return
                // the binary operator with closest precedence level to it.
                // Therefore fall through
            case MULTIPLICATIVE:
                return SyntaxKind.ASTERISK_TOKEN;
            case ADDITIVE:
                return SyntaxKind.PLUS_TOKEN;
            case BINARY_COMPARE:
                return SyntaxKind.LT_TOKEN;
            case EQUALITY:
                return SyntaxKind.DOUBLE_EQUAL_TOKEN;
            case BITWISE_AND:
                return SyntaxKind.BITWISE_AND_TOKEN;
            case BITWISE_XOR:
                return SyntaxKind.BITWISE_XOR_TOKEN;
            case BITWISE_OR:
                return SyntaxKind.PIPE_TOKEN;
            case LOGICAL_AND:
                return SyntaxKind.LOGICAL_AND_TOKEN;
            case LOGICAL_OR:
                return SyntaxKind.LOGICAL_OR_TOKEN;
            default:
                throw new UnsupportedOperationException(
                        "Unsupported operator precedence level'" + opPrecedenceLevel + "'");
        }
    }

    /**
     * <p>
     * Parse a module type definition.
     * </p>
     * <code>module-type-defn := metadata [public] type identifier type-descriptor ;</code>
     *
     * @param metadata Metadata
     * @param qualifier Visibility qualifier
     * @return Parsed node
     */
    private STNode parseModuleTypeDefinition(STNode metadata, STNode qualifier) {
        startContext(ParserRuleContext.MODULE_TYPE_DEFINITION);
        STNode typeKeyword = parseTypeKeyword();
        STNode typeName = parseTypeName();
        STNode typeDescriptor = parseTypeDescriptor(ParserRuleContext.TYPE_DESC_IN_TYPE_DEF);
        STNode semicolon = parseSemicolon();
        endContext();
        return STNodeFactory.createTypeDefinitionNode(metadata, qualifier, typeKeyword, typeName, typeDescriptor,
                semicolon);
    }

    /**
     * Parse type keyword.
     *
     * @return Parsed node
     */
    private STNode parseTypeKeyword() {
        STToken token = peek();
        if (token.kind == SyntaxKind.TYPE_KEYWORD) {
            return consume();
        } else {
            Solution sol = recover(token, ParserRuleContext.TYPE_KEYWORD);
            return sol.recoveredNode;
        }
    }

    /**
     * Parse type name.
     *
     * @return Parsed node
     */
    private STNode parseTypeName() {
        STToken token = peek();
        if (token.kind == SyntaxKind.IDENTIFIER_TOKEN) {
            return consume();
        } else {
            Solution sol = recover(token, ParserRuleContext.TYPE_NAME);
            return sol.recoveredNode;
        }
    }

    /**
     * <p>
     * Parse record type descriptor. A record type descriptor body has the following structure.
     * </p>
     *
     * <code>record-type-descriptor := inclusive-record-type-descriptor | exclusive-record-type-descriptor
     * <br/><br/>inclusive-record-type-descriptor := record { field-descriptor* }
     * <br/><br/>exclusive-record-type-descriptor := record {| field-descriptor* [record-rest-descriptor] |}
     * </code>
     *
     * @return Parsed node
     */
    private STNode parseRecordTypeDescriptor() {
        startContext(ParserRuleContext.RECORD_TYPE_DESCRIPTOR);
        STNode recordKeyword = parseRecordKeyword();
        STNode bodyStartDelimiter = parseRecordBodyStartDelimiter();

        boolean isInclusive = bodyStartDelimiter.kind == SyntaxKind.OPEN_BRACE_TOKEN;
        STNode fields = parseFieldDescriptors(isInclusive);

        STNode bodyEndDelimiter = parseRecordBodyCloseDelimiter(bodyStartDelimiter.kind);
        endContext();

        return STNodeFactory.createRecordTypeDescriptorNode(recordKeyword, bodyStartDelimiter, fields,
                bodyEndDelimiter);
    }

    /**
     * Parse record body start delimiter.
     *
     * @return Parsed node
     */
    private STNode parseRecordBodyStartDelimiter() {
        STToken token = peek();
        return parseRecordBodyStartDelimiter(token.kind);
    }

    private STNode parseRecordBodyStartDelimiter(SyntaxKind kind) {
        switch (kind) {
            case OPEN_BRACE_PIPE_TOKEN:
                return parseClosedRecordBodyStart();
            case OPEN_BRACE_TOKEN:
                return parseOpenBrace();
            default:
                STToken token = peek();
                Solution solution = recover(token, ParserRuleContext.RECORD_BODY_START);

                // If the parser recovered by inserting a token, then try to re-parse the same
                // rule with the inserted token. This is done to pick the correct branch
                // to continue the parsing.
                if (solution.action == Action.REMOVE) {
                    return solution.recoveredNode;
                }

                return parseRecordBodyStartDelimiter(solution.tokenKind);
        }
    }

    /**
     * Parse closed-record body start delimiter.
     *
     * @return Parsed node
     */
    private STNode parseClosedRecordBodyStart() {
        STToken token = peek();
        if (token.kind == SyntaxKind.OPEN_BRACE_PIPE_TOKEN) {
            return consume();
        } else {
            Solution sol = recover(token, ParserRuleContext.CLOSED_RECORD_BODY_START);
            return sol.recoveredNode;
        }
    }

    /**
     * Parse record body close delimiter.
     *
     * @return Parsed node
     */
    private STNode parseRecordBodyCloseDelimiter(SyntaxKind startingDelimeter) {
        switch (startingDelimeter) {
            case OPEN_BRACE_PIPE_TOKEN:
                return parseClosedRecordBodyEnd();
            case OPEN_BRACE_TOKEN:
                return parseCloseBrace();
            default:
                // Ideally should never reach here.

                STToken token = peek();
                Solution solution = recover(token, ParserRuleContext.RECORD_BODY_END);

                // If the parser recovered by inserting a token, then try to re-parse the same
                // rule with the inserted token. This is done to pick the correct branch
                // to continue the parsing.
                if (solution.action == Action.REMOVE) {
                    return solution.recoveredNode;
                }

                return parseRecordBodyCloseDelimiter(solution.tokenKind);
        }
    }

    /**
     * Parse closed-record body end delimiter.
     *
     * @return Parsed node
     */
    private STNode parseClosedRecordBodyEnd() {
        STToken token = peek();
        if (token.kind == SyntaxKind.CLOSE_BRACE_PIPE_TOKEN) {
            return consume();
        } else {
            Solution sol = recover(token, ParserRuleContext.CLOSED_RECORD_BODY_END);
            return sol.recoveredNode;
        }
    }

    /**
     * Parse record keyword.
     *
     * @return Parsed node
     */
    private STNode parseRecordKeyword() {
        STToken token = peek();
        if (token.kind == SyntaxKind.RECORD_KEYWORD) {
            return consume();
        } else {
            Solution sol = recover(token, ParserRuleContext.RECORD_KEYWORD);
            return sol.recoveredNode;
        }
    }

    /**
     * <p>
     * Parse field descriptors.
     * </p>
     *
     * @return Parsed node
     */
    private STNode parseFieldDescriptors(boolean isInclusive) {
        ArrayList<STNode> recordFields = new ArrayList<>();
        STToken token = peek();
        boolean endOfFields = false;
        while (!isEndOfRecordTypeNode(token.kind)) {
            STNode field = parseFieldOrRestDescriptor(isInclusive);
            if (field == null) {
                endOfFields = true;
                break;
            }
            recordFields.add(field);
            token = peek();

            if (field.kind == SyntaxKind.RECORD_REST_TYPE) {
                break;
            }
        }

        // Following loop will only run if there are more fields after the rest type descriptor.
        // Try to parse them and mark as invalid.
        while (!endOfFields && !isEndOfRecordTypeNode(token.kind)) {
            parseFieldOrRestDescriptor(isInclusive);
            // TODO: Mark these nodes as error/invalid nodes.
            this.errorHandler.reportInvalidNode(token, "cannot have more fields after the rest type descriptor");
            token = peek();
        }

        return STNodeFactory.createNodeList(recordFields);
    }

    /**
     * <p>
     * Parse field descriptor or rest descriptor.
     * </p>
     *
     * <code>
     * <br/><br/>field-descriptor := individual-field-descriptor | record-type-reference
     * <br/><br/><br/>individual-field-descriptor := metadata type-descriptor field-name [? | default-value] ;
     * <br/><br/>field-name := identifier
     * <br/><br/>default-value := = expression
     * <br/><br/>record-type-reference := * type-reference ;
     * <br/><br/>record-rest-descriptor := type-descriptor ... ;
     * </code>
     *
     * @return Parsed node
     */
    private STNode parseFieldOrRestDescriptor(boolean isInclusive) {
        return parseFieldOrRestDescriptor(peek().kind, isInclusive);
    }

    private STNode parseFieldOrRestDescriptor(SyntaxKind nextTokenKind, boolean isInclusive) {
        switch (nextTokenKind) {
            case CLOSE_BRACE_TOKEN:
            case CLOSE_BRACE_PIPE_TOKEN:
                return null;
            case ASTERISK_TOKEN:
                // record-type-reference
                startContext(ParserRuleContext.RECORD_FIELD);
                STNode asterisk = consume();
                STNode type = parseTypeReference();
                STNode semicolonToken = parseSemicolon();
                endContext();
                return STNodeFactory.createTypeReferenceNode(asterisk, type, semicolonToken);
            case AT_TOKEN:
                startContext(ParserRuleContext.RECORD_FIELD);
                STNode metadata = parseMetaData(nextTokenKind);
                type = parseTypeDescriptor(ParserRuleContext.TYPE_DESC_IN_RECORD_FIELD);
                STNode fieldOrRestDesc = parseFieldDescriptor(isInclusive, type, metadata);
                endContext();
                return fieldOrRestDesc;
            default:
                if (isTypeStartingToken(nextTokenKind)) {
                    // individual-field-descriptor
                    startContext(ParserRuleContext.RECORD_FIELD);
                    metadata = createEmptyMetadata();
                    type = parseTypeDescriptor(ParserRuleContext.TYPE_DESC_IN_RECORD_FIELD);
                    fieldOrRestDesc = parseFieldDescriptor(isInclusive, type, metadata);
                    endContext();
                    return fieldOrRestDesc;
                }

                STToken token = peek();
                Solution solution = recover(token, ParserRuleContext.RECORD_FIELD_OR_RECORD_END, isInclusive);

                // If the parser recovered by inserting a token, then try to re-parse the same
                // rule with the inserted token. This is done to pick the correct branch
                // to continue the parsing.
                if (solution.action == Action.REMOVE) {
                    return solution.recoveredNode;
                }

                return parseFieldOrRestDescriptor(solution.tokenKind, isInclusive);
        }
    }

    private STNode parseFieldDescriptor(boolean isInclusive, STNode type, STNode metadata) {
        if (isInclusive) {
            STNode fieldName = parseVariableName();
            return parseFieldDescriptorRhs(metadata, type, fieldName);
        } else {
            return parseFieldOrRestDescriptorRhs(metadata, type);
        }
    }

    /**
     * Parse type reference.
     * <code>type-reference := identifier | qualified-identifier</code>
     *
     * @return Type reference node
     */
    private STNode parseTypeReference() {
        return parseQualifiedIdentifier(ParserRuleContext.TYPE_REFERENCE);
    }

    /**
     * Parse identifier or qualified identifier.
     *
     * @return Identifier node
     */
    private STNode parseQualifiedIdentifier(ParserRuleContext currentCtx) {
        STToken token = peek();
        if (token.kind == SyntaxKind.IDENTIFIER_TOKEN) {
            STNode typeRefOrPkgRef = consume();
            return parseQualifiedIdentifier(typeRefOrPkgRef);
        } else {
            Solution sol = recover(token, currentCtx);
            return sol.recoveredNode;
        }
    }

    /**
     * Parse identifier or qualified identifier, given the starting identifier.
     *
     * @param identifier Starting identifier
     * @return Parse node
     */
    private STNode parseQualifiedIdentifier(STNode identifier) {
        STToken nextToken = peek(1);
        if (nextToken.kind != SyntaxKind.COLON_TOKEN) {
            return STNodeFactory.createSimpleNameReferenceNode(identifier);
        }

        STToken nextNextToken = peek(2);
        if (nextNextToken.kind == SyntaxKind.IDENTIFIER_TOKEN) {
            STToken colon = consume();
            STToken varOrFuncName = consume();
            return STNodeFactory.createQualifiedNameReferenceNode(identifier, colon, varOrFuncName);
        } else {
            this.errorHandler.removeInvalidToken();
            return parseQualifiedIdentifier(identifier);
        }
    }

    /**
     * Parse RHS of a field or rest type descriptor.
     *
     * @param metadata Metadata
     * @param type Type descriptor
     * @return Parsed node
     */
    private STNode parseFieldOrRestDescriptorRhs(STNode metadata, STNode type) {
        STToken token = peek();
        return parseFieldOrRestDescriptorRhs(token.kind, metadata, type);
    }

    private STNode parseFieldOrRestDescriptorRhs(SyntaxKind kind, STNode metadata, STNode type) {
        switch (kind) {
            case ELLIPSIS_TOKEN:
                // TODO: report error for invalid metadata
                STNode ellipsis = parseEllipsis();
                STNode semicolonToken = parseSemicolon();
                return STNodeFactory.createRecordRestDescriptorNode(type, ellipsis, semicolonToken);
            case IDENTIFIER_TOKEN:
                STNode fieldName = parseVariableName();
                return parseFieldDescriptorRhs(metadata, type, fieldName);
            default:
                STToken token = peek();
                Solution solution = recover(token, ParserRuleContext.FIELD_OR_REST_DESCIPTOR_RHS, metadata, type);

                // If the parser recovered by inserting a token, then try to re-parse the same
                // rule with the inserted token. This is done to pick the correct branch
                // to continue the parsing.
                if (solution.action == Action.REMOVE) {
                    return solution.recoveredNode;
                }

                return parseFieldOrRestDescriptorRhs(solution.tokenKind, metadata, type);
        }
    }

    /**
     * <p>
     * Parse field descriptor rhs.
     * </p>
     *
     * @param metadata Metadata
     * @param type Type descriptor
     * @param fieldName Field name
     * @return Parsed node
     */
    private STNode parseFieldDescriptorRhs(STNode metadata, STNode type, STNode fieldName) {
        STToken token = peek();
        return parseFieldDescriptorRhs(token.kind, metadata, type, fieldName);
    }

    /**
     * <p>
     * Parse field descriptor rhs.
     * </p>
     *
     * <code>
     * field-descriptor := [? | default-value] ;
     * <br/>default-value := = expression
     * </code>
     *
     * @param kind Kind of the next token
     * @param metadata Metadata
     * @param type Type descriptor
     * @param fieldName Field name
     * @return Parsed node
     */
    private STNode parseFieldDescriptorRhs(SyntaxKind kind, STNode metadata, STNode type, STNode fieldName) {
        switch (kind) {
            case SEMICOLON_TOKEN:
                STNode questionMarkToken = STNodeFactory.createEmptyNode();
                STNode semicolonToken = parseSemicolon();
                return STNodeFactory.createRecordFieldNode(metadata, type, fieldName, questionMarkToken,
                        semicolonToken);
            case QUESTION_MARK_TOKEN:
                questionMarkToken = parseQuestionMark();
                semicolonToken = parseSemicolon();
                return STNodeFactory.createRecordFieldNode(metadata, type, fieldName, questionMarkToken,
                        semicolonToken);
            case EQUAL_TOKEN:
                // parseRecordDefaultValue();
                STNode equalsToken = parseAssignOp();
                STNode expression = parseExpression();
                semicolonToken = parseSemicolon();
                return STNodeFactory.createRecordFieldWithDefaultValueNode(metadata, type, fieldName, equalsToken,
                        expression, semicolonToken);
            default:
                STToken token = peek();
                Solution solution = recover(token, ParserRuleContext.FIELD_DESCRIPTOR_RHS, metadata, type, fieldName);

                // If the parser recovered by inserting a token, then try to re-parse the same
                // rule with the inserted token. This is done to pick the correct branch
                // to continue the parsing.
                if (solution.action == Action.REMOVE) {
                    return solution.recoveredNode;
                }

                return parseFieldDescriptorRhs(solution.tokenKind, metadata, type, fieldName);
        }
    }

    /**
     * Parse question mark.
     *
     * @return Parsed node
     */
    private STNode parseQuestionMark() {
        STToken token = peek();
        if (token.kind == SyntaxKind.QUESTION_MARK_TOKEN) {
            return consume(); // '?' token
        } else {
            Solution sol = recover(token, ParserRuleContext.QUESTION_MARK);
            return sol.recoveredNode;
        }
    }

    /*
     * Statements
     */

    /**
     * Parse statements, until an end of a block is reached.
     *
     * @return Parsed node
     */
    private STNode parseStatements() {
        STToken token = peek();

        ArrayList<STNode> stmts = new ArrayList<>();
        while (!isEndOfStatements(token.kind)) {
            STNode stmt = parseStatement();
            if (stmt == null) {
                break;
            }

            if (stmt.kind == SyntaxKind.NAMED_WORKER_DECLARATION) {
                this.errorHandler.reportInvalidNode(null, "named-workers are not allowed here");
                break;
            }

            stmts.add(stmt);
            token = peek();
        }

        return STNodeFactory.createNodeList(stmts);
    }

    private boolean isEndOfStatements(SyntaxKind tokenKind) {
        switch (tokenKind) {
            case EOF_TOKEN:
            case CLOSE_BRACE_TOKEN:
                return true;
            case SERVICE_KEYWORD:
                return isServiceDeclStart(ParserRuleContext.STATEMENT, 1);
            default:
                return false;
        }
    }

    /**
     * Parse a single statement.
     *
     * @return Parsed node
     */
    protected STNode parseStatement() {
        STToken token = peek();
        return parseStatement(token.kind);
    }

    private STNode parseStatement(SyntaxKind tokenKind) {
        STNode annots = null;
        switch (tokenKind) {
            case CLOSE_BRACE_TOKEN:
                // Returning null marks the end of statements
                return null;
            case SEMICOLON_TOKEN:
                this.errorHandler.removeInvalidToken();
                return parseStatement();
            case AT_TOKEN:
                annots = parseAnnotations(tokenKind);
                tokenKind = peek().kind;
                break;
            case FINAL_KEYWORD:

                // Statements starts other than var-decl
            case IF_KEYWORD:
            case WHILE_KEYWORD:
            case PANIC_KEYWORD:
            case CHECK_KEYWORD:
            case CHECKPANIC_KEYWORD:
            case CONTINUE_KEYWORD:
            case BREAK_KEYWORD:
            case RETURN_KEYWORD:
            case TYPE_KEYWORD:
            case LOCK_KEYWORD:
            case OPEN_BRACE_TOKEN:
            case FORK_KEYWORD:
            case FOREACH_KEYWORD:

                // Even-though worker is not a statement, we parse it as statements.
                // then validates it based on the context. This is done to provide
                // better error messages
            case WORKER_KEYWORD:
                break;
            default:
                // Var-decl-stmt start
                if (isTypeStartingToken(tokenKind)) {
                    break;
                }

                // Expression-stmt start
                if (isValidLHSExpression(tokenKind)) {
                    break;
                }

                STToken token = peek();
                Solution solution = recover(token, ParserRuleContext.STATEMENT);

                // If the parser recovered by inserting a token, then try to re-parse the same
                // rule with the inserted token. This is done to pick the correct branch
                // to continue the parsing.
                if (solution.action == Action.REMOVE) {
                    return solution.recoveredNode;
                }

                return parseStatement(solution.tokenKind);
        }

        return parseStatement(tokenKind, annots);
    }

    private STNode getAnnotations(STNode nullbaleAnnot) {
        if (nullbaleAnnot != null) {
            return nullbaleAnnot;
        }

        return STNodeFactory.createNodeList(new ArrayList<>());
    }

    private STNode parseStatement(STNode annots) {
        return parseStatement(peek().kind, annots);
    }

    /**
     * Parse a single statement, given the next token kind.
     *
     * @param tokenKind Next token kind
     * @return Parsed node
     */
    private STNode parseStatement(SyntaxKind tokenKind, STNode annots) {
        // TODO: validate annotations: not every statement supports annots
        switch (tokenKind) {
            case CLOSE_BRACE_TOKEN:
                this.errorHandler.reportInvalidNode(null, "invalid annotations");
                // Returning null marks the end of statements
                return null;
            case SEMICOLON_TOKEN:
                this.errorHandler.removeInvalidToken();
                return parseStatement(tokenKind, annots);
            case FINAL_KEYWORD:
                STNode finalKeyword = parseFinalKeyword();
                return parseVariableDecl(getAnnotations(annots), finalKeyword, false);
            case IF_KEYWORD:
                return parseIfElseBlock();
            case WHILE_KEYWORD:
                return parseWhileStatement();
            case PANIC_KEYWORD:
                return parsePanicStatement();
            case CONTINUE_KEYWORD:
                return parseContinueStatement();
            case BREAK_KEYWORD:
                return parseBreakStatement();
            case RETURN_KEYWORD:
                return parseReturnStatement();
            case TYPE_KEYWORD:
                return parseLocalTypeDefinitionStatement(getAnnotations(annots));
            case CHECK_KEYWORD:
            case CHECKPANIC_KEYWORD:
                // Need to pass the token kind, since we may be coming here after recovering.
                // If so, `peek().kind` will not be same as `tokenKind`.
                return parseStamentStartsWithExpr(tokenKind, getAnnotations(annots));
            case IDENTIFIER_TOKEN:
                // If the statement starts with an identifier, it could be a var-decl-stmt
                // with a user defined type, or some statement starts with an expression
                return parseStatementStartsWithIdentifier(getAnnotations(annots));
            case LOCK_KEYWORD:
                return parseLockStatement();
            case OPEN_BRACE_TOKEN:
                return parseBlockNode();
            case WORKER_KEYWORD:
                // Even-though worker is not a statement, we parse it as statements.
                // then validates it based on the context. This is done to provide
                // better error messages
                return parseNamedWorkerDeclaration(getAnnotations(annots));
            case FORK_KEYWORD:
                return parseForkStatement();
            case FOREACH_KEYWORD:
                return parseForEachStatement();
            default:
                if (isTypeStartingToken(tokenKind)) {
                    // If the statement starts with a type, then its a var declaration.
                    // This is an optimization since if we know the next token is a type, then
                    // we can parse the var-def faster.
                    finalKeyword = STNodeFactory.createEmptyNode();
                    return parseVariableDecl(getAnnotations(annots), finalKeyword, false);
                }
                STToken token = peek();
                Solution solution = recover(token, ParserRuleContext.STATEMENT_WITHOUT_ANNOTS, annots);

                // If the parser recovered by inserting a token, then try to re-parse the same
                // rule with the inserted token. This is done to pick the correct branch
                // to continue the parsing.
                if (solution.action == Action.REMOVE) {
                    return solution.recoveredNode;
                }

                return parseStatement(solution.tokenKind, annots);
        }
    }

    /**
     * <p>
     * Parse variable declaration. Variable declaration can be a local or module level.
     * </p>
     *
     * <code>
     * local-var-decl-stmt := local-init-var-decl-stmt | local-no-init-var-decl-stmt
     * <br/><br/>
     * local-init-var-decl-stmt := [annots] [final] typed-binding-pattern = action-or-expr ;
     * <br/><br/>
     * local-no-init-var-decl-stmt := [annots] [final] type-descriptor variable-name ;
     * </code>
     *
     * @param annots Annotations or metadata
     * @param finalKeyword Final keyword
     * @return Parsed node
     */
    private STNode parseVariableDecl(STNode annots, STNode finalKeyword, boolean isModuleVar) {
        startContext(ParserRuleContext.VAR_DECL_STMT);
        STNode type = parseTypeDescriptor(ParserRuleContext.TYPE_DESC_IN_TYPE_BINDING_PATTERN);
        STNode varName = parseVariableName();
        STNode varDecl = parseVarDeclRhs(annots, finalKeyword, type, varName, isModuleVar);
        endContext();
        return varDecl;
    }

    /**
     * Parse final keyword.
     *
     * @return Parsed node
     */
    private STNode parseFinalKeyword() {
        STToken token = peek();
        if (token.kind == SyntaxKind.FINAL_KEYWORD) {
            return consume();
        } else {
            Solution sol = recover(token, ParserRuleContext.FINAL_KEYWORD);
            return sol.recoveredNode;
        }
    }

    /**
     * <p>
     * Parse the right hand side of a variable declaration statement.
     * </p>
     * <code>
     * var-decl-rhs := ; | = action-or-expr ;
     * </code>
     *
     * @param metadata metadata
     * @param finalKeyword Final keyword
     * @param type Type descriptor
     * @param varName Variable name
     * @return Parsed node
     */
    private STNode parseVarDeclRhs(STNode metadata, STNode finalKeyword, STNode type, STNode varName,
                                   boolean isModuleVar) {
        STToken token = peek();
        return parseVarDeclRhs(token.kind, metadata, finalKeyword, type, varName, isModuleVar);
    }

    /**
     * Parse the right hand side of a variable declaration statement, given the
     * next token kind.
     *
     * @param tokenKind Next token kind
     * @param metadata Metadata
     * @param finalKeyword Final keyword
     * @param type Type descriptor
     * @param varName Variable name
     * @param isModuleVar flag indicating whether the var is module level
     * @return Parsed node
     */
    private STNode parseVarDeclRhs(SyntaxKind tokenKind, STNode metadata, STNode finalKeyword, STNode type,
                                   STNode varName, boolean isModuleVar) {
        STNode assign;
        STNode expr;
        STNode semicolon;
        switch (tokenKind) {
            case EQUAL_TOKEN:
                assign = parseAssignOp();
                if (isModuleVar) {
                    expr = parseExpression();
                } else {
                    expr = parseActionOrExpression();
                }
                semicolon = parseSemicolon();
                break;
            case SEMICOLON_TOKEN:
                if (isModuleVar) {
                    this.errorHandler.reportMissingTokenError("assignment required");
                }
                assign = STNodeFactory.createEmptyNode();
                expr = STNodeFactory.createEmptyNode();
                semicolon = parseSemicolon();
                break;
            default:
                STToken token = peek();
                Solution solution = recover(token, ParserRuleContext.VAR_DECL_STMT_RHS, metadata, finalKeyword, type,
                        varName, isModuleVar);

                // If the parser recovered by inserting a token, then try to re-parse the same
                // rule with the inserted token. This is done to pick the correct branch
                // to continue the parsing.
                if (solution.action == Action.REMOVE) {
                    return solution.recoveredNode;
                }

                return parseVarDeclRhs(solution.tokenKind, metadata, finalKeyword, type, varName, isModuleVar);
        }

        if (isModuleVar) {
            return STNodeFactory.createModuleVariableDeclarationNode(metadata, finalKeyword, type, varName, assign,
                    expr, semicolon);
        }

        return STNodeFactory.createVariableDeclarationNode(metadata, finalKeyword, type, varName, assign, expr,
                semicolon);
    }

    /**
     * <p>
     * Parse the RHS portion of the assignment.
     * </p>
     * <code>assignment-stmt-rhs := = action-or-expr ;</code>
     *
     * @param lvExpr LHS expression
     * @return Parsed node
     */
    private STNode parseAssignmentStmtRhs(STNode lvExpr) {
        validateLVExpr(lvExpr);
        STNode assign = parseAssignOp();
        STNode expr = parseActionOrExpression();
        STNode semicolon = parseSemicolon();
        return STNodeFactory.createAssignmentStatementNode(lvExpr, assign, expr, semicolon);
    }

    /*
     * Expressions
     */

    /**
     * Parse expression. This will start parsing expressions from the lowest level of precedence.
     *
     * @return Parsed node
     */
    protected STNode parseExpression() {
        return parseExpression(DEFAULT_OP_PRECEDENCE, true, false);
    }

    /**
     * Parse action or expression. This will start parsing actions or expressions from the lowest level of precedence.
     *
     * @return Parsed node
     */
    private STNode parseActionOrExpression() {
        return parseExpression(DEFAULT_OP_PRECEDENCE, true, true);
    }

    private STNode parseActionOrExpression(SyntaxKind tokenKind) {
        return parseExpression(tokenKind, DEFAULT_OP_PRECEDENCE, true, true);
    }

    private STNode parseActionOrExpression(boolean isRhsExpr) {
        return parseExpression(DEFAULT_OP_PRECEDENCE, isRhsExpr, true);
    }

    /**
     * Parse expression.
     *
     * @param isRhsExpr Flag indicating whether this is a rhs expression
     * @return Parsed node
     */
    private STNode parseExpression(boolean isRhsExpr) {
        return parseExpression(DEFAULT_OP_PRECEDENCE, isRhsExpr, false);
    }

    private void validateLVExpr(STNode expression) {
        if (isValidLVExpr(expression)) {
            return;
        }
        this.errorHandler.reportInvalidNode(null, "invalid expression for assignment lhs");
    }

    private boolean isValidLVExpr(STNode expression) {
        switch (expression.kind) {
            case SIMPLE_NAME_REFERENCE:
            case QUALIFIED_NAME_REFERENCE:
                return true;
            case FIELD_ACCESS:
                return isValidLVExpr(((STFieldAccessExpressionNode) expression).expression);
            case INDEXED_EXPRESSION:
                return isValidLVExpr(((STIndexedExpressionNode) expression).containerExpression);
            default:
                return (expression instanceof STMissingToken);
        }
    }

    /**
     * Parse an expression that has an equal or higher precedence than a given level.
     *
     * @param precedenceLevel Precedence level of expression to be parsed
     * @param isRhsExpr Flag indicating whether this is a rhs expression
     * @param allowActions Flag indicating whether the current context support actions
     * @return Parsed node
     */
    private STNode parseExpression(OperatorPrecedence precedenceLevel, boolean isRhsExpr, boolean allowActions) {
        STToken token = peek();
        return parseExpression(token.kind, precedenceLevel, isRhsExpr, allowActions);
    }

    private STNode parseExpression(SyntaxKind kind, OperatorPrecedence precedenceLevel, boolean isRhsExpr,
                                   boolean allowActions) {
        STNode expr = parseTerminalExpression(kind, isRhsExpr, allowActions);
        return parseExpressionRhs(precedenceLevel, expr, isRhsExpr, allowActions);
    }

    /**
     * Parse terminal expressions. A terminal expression has the highest precedence level
     * out of all expressions, and will be at the leaves of an expression tree.
     *
     * @param isRhsExpr Is a rhs expression
     * @param allowActions Allow actions
     * @return Parsed node
     */
    private STNode parseTerminalExpression(boolean isRhsExpr, boolean allowActions) {
        return parseTerminalExpression(peek().kind, isRhsExpr, allowActions);
    }

    private STNode parseTerminalExpression(SyntaxKind kind, boolean isRhsExpr, boolean allowActions) {
        // TODO: Whenever a new expression start is added, make sure to
        // add it to all the other places as well.
        switch (kind) {
            case DECIMAL_INTEGER_LITERAL:
            case HEX_INTEGER_LITERAL:
            case STRING_LITERAL:
            case NULL_KEYWORD:
            case TRUE_KEYWORD:
            case FALSE_KEYWORD:
            case DECIMAL_FLOATING_POINT_LITERAL:
            case HEX_FLOATING_POINT_LITERAL:
                return parseBasicLiteral();
            case IDENTIFIER_TOKEN:
                return parseQualifiedIdentifier(ParserRuleContext.VARIABLE_REF);
            case OPEN_PAREN_TOKEN:
                STToken nextNextToken = getNextNextToken(kind);
                // parse nil literal '()'
                if (nextNextToken.kind == SyntaxKind.CLOSE_PAREN_TOKEN) {
                    return parseNilLiteral();
                }
                return parseBracedExpression(isRhsExpr, allowActions);
            case CHECK_KEYWORD:
            case CHECKPANIC_KEYWORD:
                // In the checking action, nested actions are allowed. And that's the only
                // place where actions are allowed within an action or an expression.
                return parseCheckExpression(isRhsExpr, allowActions);
            case OPEN_BRACE_TOKEN:
                return parseMappingConstructorExpr();
            case TYPEOF_KEYWORD:
                return parseTypeofExpression(isRhsExpr);
            case PLUS_TOKEN:
            case MINUS_TOKEN:
            case NEGATION_TOKEN:
            case EXCLAMATION_MARK_TOKEN:
                return parseUnaryExpression(isRhsExpr);
            case TRAP_KEYWORD:
                return parseTrapExpression(isRhsExpr);
            case OPEN_BRACKET_TOKEN:
                return parseListConstructorExpr();
            case LT_TOKEN:
                return parseTypeCastExpr();
            case TABLE_KEYWORD:
                return parseTableConstructorExpr();
            case ERROR_KEYWORD:
                return parseErrorConstructorExpr();
            case LET_KEYWORD:
                return parseLetExpression();
            case BACKTICK_TOKEN:
                return parseTemplateExpression();
            case XML_KEYWORD:
                nextNextToken = getNextNextToken(kind);
                if (nextNextToken.kind == SyntaxKind.BACKTICK_TOKEN) {
                    return parseXMLTemplateExpression();
                }
                break;
            case STRING_KEYWORD:
                nextNextToken = getNextNextToken(kind);
                if (nextNextToken.kind == SyntaxKind.BACKTICK_TOKEN) {
                    return parseStringTemplateExpression();
                }
                break;
            case FUNCTION_KEYWORD:
                return parseFunctionExpression(null);
            case AT_TOKEN:
                // Annon-func can have annotations. Check for other expressions
                // that van start with annots.
                break;
            case NEW_KEYWORD:
                return parseNewExpression();
            default:
                break;
        }

        Solution solution = recover(peek(), ParserRuleContext.TERMINAL_EXPRESSION, isRhsExpr, allowActions);
        if (solution.action == Action.REMOVE) {
            return solution.recoveredNode;
        }

        if (solution.action == Action.KEEP) {
            if (kind == SyntaxKind.XML_KEYWORD) {
                return parseXMLTemplateExpression();
            }

            return parseStringTemplateExpression();
        }

        switch (solution.tokenKind) {
            case IDENTIFIER_TOKEN:
                this.errorHandler.reportMissingTokenError("missing " + solution.recoveredNode);
                return parseQualifiedIdentifier(solution.recoveredNode);
            case DECIMAL_INTEGER_LITERAL:
            case HEX_INTEGER_LITERAL:
            case STRING_LITERAL:
            case NULL_KEYWORD:
            case TRUE_KEYWORD:
            case FALSE_KEYWORD:
            case DECIMAL_FLOATING_POINT_LITERAL:
            case HEX_FLOATING_POINT_LITERAL:
                this.errorHandler.reportMissingTokenError("missing " + solution.recoveredNode);
                return solution.recoveredNode;
            default:
                return parseTerminalExpression(solution.tokenKind, isRhsExpr, allowActions);
        }
    }

    private STNode parseActionOrExpressionInLhs(SyntaxKind nextTokenKind, STNode lhsExpr) {
        return parseExpressionRhs(nextTokenKind, DEFAULT_OP_PRECEDENCE, lhsExpr, false, true);
    }

    /**
     * <p>
     * Parse a new expression.
     * </p>
     * <code>
     *  new-expr := explicit-new-expr | implicit-new-expr
     *  explicit-new-expr := new type-descriptor ( arg-list )
     *  implicit-new-expr := new [( arg-list )]
     * </code>
     *
     * @return Parsed NewExpression node.
     */
    private STNode parseNewExpression() {
        STNode newKeyword = parseNewKeyword();
        return parseNewKeywordRhs(newKeyword);
    }

    /**
     * <p>
     * Parse `new` keyword.
     * </p>
     *
     * @return Parsed NEW_KEYWORD Token.
     */
    private STNode parseNewKeyword() {
        STToken token = peek();
        if (token.kind == SyntaxKind.NEW_KEYWORD) {
            return consume();
        } else {
            Solution sol = recover(token, ParserRuleContext.NEW_KEYWORD);
            return sol.recoveredNode;
        }
    }

    private STNode parseNewKeywordRhs(STNode newKeyword) {
        STNode token = peek();
        return parseNewKeywordRhs(token.kind, newKeyword);
    }

    /**
     * <p>
     * Parse an implicit or explicit expression.
     * </p>
     * @param kind next token kind.
     * @param newKeyword parsed node for `new` keyword.
     * @return Parsed new-expression node.
     */
    private STNode parseNewKeywordRhs(SyntaxKind kind, STNode newKeyword) {
        switch (kind) {
            case OPEN_PAREN_TOKEN:
                return parseImplicitNewRhs(newKeyword);
            case SEMICOLON_TOKEN:
                break;
            case IDENTIFIER_TOKEN:
            case OBJECT_KEYWORD:
                // TODO: Support `stream` keyword once introduced
                return parseTypeDescriptorInNewExpr(newKeyword);
            default:
                break;
        }

        return STNodeFactory.createImplicitNewExpressionNode(newKeyword, STNodeFactory.createEmptyNode());
    }

    /**
     * <p>
     * Parse an Explicit New expression.
     * </p>
     * <code>
     *  explicit-new-expr := new type-descriptor ( arg-list )
     * </code>
     *
     * @param newKeyword Parsed `new` keyword.
     * @return the Parsed Explicit New Expression.
     */
    private STNode parseTypeDescriptorInNewExpr(STNode newKeyword) {
        STNode typeDescriptor = parseTypeDescriptor(ParserRuleContext.TYPE_DESC_IN_NEW_EXPR);
        STNode parenthesizedArgsList = parseParenthesizedArgList();

        return STNodeFactory.createExplicitNewExpressionNode(newKeyword, typeDescriptor, parenthesizedArgsList);
    }

    /**
     * <p>
     * Parse an <code>implicit-new-expr</code> with arguments.
     * </p>
     *
     * @param newKeyword Parsed `new` keyword.
     * @return Parsed implicit-new-expr.
     */
    private STNode parseImplicitNewRhs(STNode newKeyword) {
        STNode implicitNewArgList = parseParenthesizedArgList();
        return STNodeFactory.createImplicitNewExpressionNode(newKeyword, implicitNewArgList);
    }

    /**
     * <p>
     * Parse the parenthesized argument list for a <code>new-expr</code>.
     * </p>
     *
     * @return Parsed parenthesized rhs of <code>new-expr</code>.
     */
    private STNode parseParenthesizedArgList() {
        STNode openParan = parseOpenParenthesis();
        STNode arguments = parseArgsList();
        STNode closeParan = parseCloseParenthesis();

        return STNodeFactory.createParenthesizedArgList(openParan, arguments, closeParan);
    }

    /**
     * <p>
     * Parse the right-hand-side of an expression.
     * </p>
     * <code>expr-rhs := (binary-op expression
     *                              | dot identifier
     *                              | open-bracket expression close-bracket
     *                          )*</code>
     *
     * @param precedenceLevel Precedence level of the expression that is being parsed currently
     * @param lhsExpr LHS expression of the expression
     * @param isLVExpr Flag indicating whether this is on a lhsExpr of a statement
     * @param allowActions Flag indicating whether the current context support actions
     * @return Parsed node
     */
    private STNode parseExpressionRhs(OperatorPrecedence precedenceLevel, STNode lhsExpr, boolean isLVExpr,
                                      boolean allowActions) {
        STToken token = peek();
        return parseExpressionRhs(token.kind, precedenceLevel, lhsExpr, isLVExpr, allowActions);
    }

    /**
     * Parse the right hand side of an expression given the next token kind.
     *
     * @param tokenKind Next token kind
     * @param currentPrecedenceLevel Precedence level of the expression that is being parsed currently
     * @param lhsExpr LHS expression
     * @param isRhsExpr Flag indicating whether this is a rhs expr or not
     * @param allowActions Flag indicating whether to allow actions or not
     * @return Parsed node
     */
    private STNode parseExpressionRhs(SyntaxKind tokenKind, OperatorPrecedence currentPrecedenceLevel, STNode lhsExpr,
                                      boolean isRhsExpr, boolean allowActions) {
        if (isEndOfExpression(tokenKind, isRhsExpr)) {
            return lhsExpr;
        }

        if (!isValidExprRhsStart(tokenKind)) {
            STToken token = peek();
            Solution solution = recover(token, ParserRuleContext.EXPRESSION_RHS, currentPrecedenceLevel, lhsExpr,
                    isRhsExpr, allowActions);

            // If the current rule was recovered by removing a token,
            // then this entire rule is already parsed while recovering.
            // so we done need to parse the remaining of this rule again.
            // Proceed only if the recovery action was an insertion.
            if (solution.action == Action.REMOVE) {
                return solution.recoveredNode;
            }

            // If the parser recovered by inserting a token, then try to re-parse the same
            // rule with the inserted token. This is done to pick the correct branch to
            // continue the parsing.
            if (solution.ctx == ParserRuleContext.BINARY_OPERATOR) {
                // We come here if the operator is missing. Treat this as injecting an operator
                // that matches to the current operator precedence level, and continue.
                SyntaxKind binaryOpKind = getBinaryOperatorKindToInsert(currentPrecedenceLevel);
                return parseExpressionRhs(binaryOpKind, currentPrecedenceLevel, lhsExpr, isRhsExpr, allowActions);
            } else {
                return parseExpressionRhs(solution.tokenKind, currentPrecedenceLevel, lhsExpr, isRhsExpr, allowActions);
            }
        }

        // If the precedence level of the operator that was being parsed is higher than
        // the newly found (next) operator, then return and finish the previous expr,
        // because it has a higher precedence.
        OperatorPrecedence nextOperatorPrecedence = getOpPrecedence(tokenKind);
        if (currentPrecedenceLevel.isHigherThan(nextOperatorPrecedence)) {
            return lhsExpr;
        }

        STNode newLhsExpr;
        switch (tokenKind) {
            case OPEN_PAREN_TOKEN:
                newLhsExpr = parseFuncCall(lhsExpr);
                break;
            case OPEN_BRACKET_TOKEN:
                newLhsExpr = parseMemberAccessExpr(lhsExpr);
                break;
            case DOT_TOKEN:
                newLhsExpr = parseFieldAccessOrMethodCall(lhsExpr);
                break;
            case IS_KEYWORD:
                newLhsExpr = parseTypeTestExpression(lhsExpr);
                break;
            case RIGHT_ARROW_TOKEN:
                newLhsExpr = parseAction(tokenKind, lhsExpr);
                if (!allowActions) {
                    this.errorHandler.reportInvalidNode(null, "actions are not allowed here");
                }
                break;
            default:
                STNode operator = parseBinaryOperator();

                // Parse the expression that follows the binary operator, until a operator
                // with different precedence is encountered. If an operator with a lower
                // precedence is reached, then come back here and finish the current
                // binary expr. If a an operator with higher precedence level is reached,
                // then complete that binary-expr, come back here and finish the current expr.

                // Actions within binary-expressions are not allowed.
                STNode rhsExpr = parseExpression(nextOperatorPrecedence, isRhsExpr, false);
                newLhsExpr = STNodeFactory.createBinaryExpressionNode(SyntaxKind.BINARY_EXPRESSION, lhsExpr, operator,
                        rhsExpr);
                break;
        }

        // Then continue the operators with the same precedence level.
        return parseExpressionRhs(currentPrecedenceLevel, newLhsExpr, isRhsExpr, allowActions);
    }

    private boolean isValidExprRhsStart(SyntaxKind tokenKind) {
        switch (tokenKind) {
            case OPEN_PAREN_TOKEN:
            case DOT_TOKEN:
            case OPEN_BRACKET_TOKEN:
            case IS_KEYWORD:
            case RIGHT_ARROW_TOKEN:
                return true;
            default:
                return isBinaryOperator(tokenKind);
        }
    }

    /**
     * Parse member access expression.
     *
     * @param lhsExpr Container expression
     * @return Member access expression
     */
    private STNode parseMemberAccessExpr(STNode lhsExpr) {
        STNode openBracket = parseOpenBracket();

        STNode keyExpr;
        switch (peek().kind) {
            case CLOSE_BRACKET_TOKEN:
                // array-type-desc can have an empty array-len-expr
                keyExpr = STNodeFactory.createEmptyNode();
                break;
            case ASTERISK_TOKEN:
                keyExpr = consume();
                break;
            default:
                keyExpr = parseExpression();
                break;
        }

        STNode closeBracket = parseCloseBracket();
        return STNodeFactory.createIndexedExpressionNode(lhsExpr, openBracket, keyExpr, closeBracket);
    }

    /**
     * Parse close bracket.
     *
     * @return Parsed node
     */
    private STNode parseCloseBracket() {
        STToken token = peek();
        if (token.kind == SyntaxKind.CLOSE_BRACKET_TOKEN) {
            return consume();
        } else {
            Solution sol = recover(token, ParserRuleContext.CLOSE_BRACKET);
            return sol.recoveredNode;
        }
    }

    /**
     * Parse field access expression and method call expression.
     *
     * @param lhsExpr Preceding expression of the field access or method call
     * @return One of <code>field-access-expression</code> or <code>method-call-expression</code>.
     */
    private STNode parseFieldAccessOrMethodCall(STNode lhsExpr) {
        STNode dotToken = parseDotToken();
        STNode fieldOrMethodName = parseIdentifier(ParserRuleContext.FIELD_OR_FUNC_NAME);

        STToken nextToken = peek();
        if (nextToken.kind == SyntaxKind.OPEN_PAREN_TOKEN) {
            // function invocation
            STNode openParen = parseOpenParenthesis();
            STNode args = parseArgsList();
            STNode closeParen = parseCloseParenthesis();
            return STNodeFactory.createMethodCallExpressionNode(lhsExpr, dotToken, fieldOrMethodName, openParen, args,
                    closeParen);
        }

        // Everything else is field-access
        return STNodeFactory.createFieldAccessExpressionNode(lhsExpr, dotToken, fieldOrMethodName);
    }

    /**
     * <p>
     * Parse braced expression.
     * </p>
     * <code>braced-expr := ( expression )</code>
     *
     * @param isRhsExpr Flag indicating whether this is on a rhsExpr of a statement
     * @param allowActions Allow actions
     * @return Parsed node
     */
    private STNode parseBracedExpression(boolean isRhsExpr, boolean allowActions) {
        STNode openParen = parseOpenParenthesis();
        STNode expr;
        if (allowActions) {
            expr = parseActionOrExpression(isRhsExpr);
        } else {
            expr = parseExpression(isRhsExpr);
        }

        STNode closeParen = parseCloseParenthesis();
        if (isAction(expr)) {
            return STNodeFactory.createBracedExpressionNode(SyntaxKind.BRACED_ACTION, openParen, expr, closeParen);
        } else {
            return STNodeFactory.createBracedExpressionNode(SyntaxKind.BRACED_EXPRESSION, openParen, expr, closeParen);
        }
    }

    /**
     * Check whether a given node is an action node.
     *
     * @param node Node to check
     * @return <code>true</code> if the node is an action node. <code>false</code> otherwise
     */
    private boolean isAction(STNode node) {
        switch (node.kind) {
            case REMOTE_METHOD_CALL_ACTION:
            case BRACED_ACTION:
            case CHECK_ACTION:
                return true;
            default:
                return false;
        }
    }

    /**
     * Check whether the given token is an end of a expression.
     *
     * @param tokenKind Token to check
     * @param isRhsExpr Flag indicating whether this is on a rhsExpr of a statement
     * @return <code>true</code> if the token represents an end of a block. <code>false</code> otherwise
     */
    private boolean isEndOfExpression(SyntaxKind tokenKind, boolean isRhsExpr) {
        if (!isRhsExpr) {
            if (isCompoundBinaryOperator(tokenKind)) {
                return true;
            }
            return !isValidExprRhsStart(tokenKind);
        }

        switch (tokenKind) {
            case CLOSE_BRACE_TOKEN:
            case OPEN_BRACE_TOKEN:
            case CLOSE_PAREN_TOKEN:
            case CLOSE_BRACKET_TOKEN:
            case SEMICOLON_TOKEN:
            case COMMA_TOKEN:
            case PUBLIC_KEYWORD:
            case EOF_TOKEN:
            case CONST_KEYWORD:
            case LISTENER_KEYWORD:
            case EQUAL_TOKEN:
            case AT_TOKEN:
            case DOCUMENTATION_LINE:
            case AS_KEYWORD:
            case IN_KEYWORD:
            case BACKTICK_TOKEN:
                return true;
            default:
                return isSimpleType(tokenKind);
        }
    }

    /**
     * Parse basic literals. It is assumed that we come here after validation.
     *
     * @return Parsed node
     */
    private STNode parseBasicLiteral() {
        STToken literalToken = consume();
        return STNodeFactory.createBasicLiteralNode(literalToken.kind, literalToken);
    }

    /**
     * Parse function call expression.
     * <code>function-call-expr := function-reference ( arg-list )
     * function-reference := variable-reference</code>
     *
     * @param identifier Function name
     * @return Function call expression
     */
    private STNode parseFuncCall(STNode identifier) {
        STNode openParen = parseOpenParenthesis();
        STNode args = parseArgsList();
        STNode closeParen = parseCloseParenthesis();
        return STNodeFactory.createFunctionCallExpressionNode(identifier, openParen, args, closeParen);
    }

    /**
     * <p>
     * Parse error constructor expression.
     * </p>
     * <code>
     * error-constructor-expr := error ( arg-list )
     * </code>
     *
     * @return Error constructor expression
     */
    private STNode parseErrorConstructorExpr() {
        return parseFuncCall(parseErrorKeyWord());
    }

    /**
     * Parse function call argument list.
     *
     * @return Parsed args list
     */
    private STNode parseArgsList() {
        startContext(ParserRuleContext.ARG_LIST);
        ArrayList<STNode> argsList = new ArrayList<>();

        STToken token = peek();
        if (isEndOfParametersList(token.kind)) {
            STNode args = STNodeFactory.createNodeList(argsList);
            endContext();
            return args;
        }

        SyntaxKind lastProcessedArgKind = parseFirstArg(argsList);
        parseFollowUpArg(argsList, lastProcessedArgKind);

        STNode args = STNodeFactory.createNodeList(argsList);
        endContext();
        return args;
    }

    /**
     * Parse the first argument of a function call.
     *
     * @param argsList Arguments list to which the parsed argument must be added
     * @return Kind of the argument first argument.
     */
    private SyntaxKind parseFirstArg(ArrayList<STNode> argsList) {
        // Comma precedes the first argument is an empty node, since it doesn't exist.
        STNode leadingComma = STNodeFactory.createEmptyNode();
        STNode arg = parseArg(leadingComma);
        if (SyntaxKind.POSITIONAL_ARG.ordinal() <= arg.kind.ordinal()) {
            argsList.add(arg);
            return arg.kind;
        } else {
            reportInvalidOrderOfArgs(peek(), SyntaxKind.POSITIONAL_ARG, arg.kind);
            return SyntaxKind.POSITIONAL_ARG;
        }
    }

    /**
     * Parse follow up arguments.
     *
     * @param argsList Arguments list to which the parsed argument must be added
     * @param lastProcessedArgKind Kind of the argument processed prior to this
     */
    private void parseFollowUpArg(ArrayList<STNode> argsList, SyntaxKind lastProcessedArgKind) {
        STToken nextToken = peek();
        while (!isEndOfParametersList(nextToken.kind)) {
            STNode leadingComma = parseComma();

            // If there's an extra comma at the end of arguments list, remove it.
            // Then stop the argument parsing.
            nextToken = peek();
            if (isEndOfParametersList(nextToken.kind)) {
                this.errorHandler.reportInvalidNode((STToken) leadingComma, "invalid token " + leadingComma);
                break;
            }

            STNode arg = parseArg(nextToken.kind, leadingComma);
            if (lastProcessedArgKind.ordinal() <= arg.kind.ordinal()) {
                if (lastProcessedArgKind == SyntaxKind.REST_ARG && arg.kind == SyntaxKind.REST_ARG) {
                    this.errorHandler.reportInvalidNode(nextToken, "cannot more than one rest arg");
                } else {
                    argsList.add(arg);
                    lastProcessedArgKind = arg.kind;
                }
            } else {
                reportInvalidOrderOfArgs(nextToken, lastProcessedArgKind, arg.kind);
            }

            nextToken = peek();
        }
    }

    /**
     * Report invalid order of args.
     *
     * @param token Staring token of the arg.
     * @param lastArgKind Kind of the previously processed arg
     * @param argKind Current arg
     */
    private void reportInvalidOrderOfArgs(STToken token, SyntaxKind lastArgKind, SyntaxKind argKind) {
        this.errorHandler.reportInvalidNode(token, "cannot have a " + argKind + " after the " + lastArgKind);
    }

    /**
     * Parse function call argument.
     *
     * @param leadingComma Comma that occurs before the param
     * @return Parsed argument node
     */
    private STNode parseArg(STNode leadingComma) {
        STToken token = peek();
        return parseArg(token.kind, leadingComma);
    }

    private STNode parseArg(SyntaxKind kind, STNode leadingComma) {
        STNode arg;
        switch (kind) {
            case ELLIPSIS_TOKEN:
                STToken ellipsis = consume();
                STNode expr = parseExpression();
                arg = STNodeFactory.createRestArgumentNode(leadingComma, ellipsis, expr);
                break;

            // Identifier can means two things: either its a named-arg, or just an expression.
            case IDENTIFIER_TOKEN:
                // TODO: Handle package-qualified var-refs (i.e: qualified-identifier).
                arg = parseNamedOrPositionalArg(leadingComma);
                break;

            // Any other expression goes here
            case DECIMAL_INTEGER_LITERAL:
            case HEX_INTEGER_LITERAL:
            case STRING_LITERAL:
            case OPEN_PAREN_TOKEN:
            case TRUE_KEYWORD:
            case FALSE_KEYWORD:
            case NULL_KEYWORD:
            default:
                expr = parseExpression();
                arg = STNodeFactory.createPositionalArgumentNode(leadingComma, expr);
                break;
        }

        return arg;
    }

    /**
     * Parse positional or named arg. This method assumed peek()/peek(1)
     * is always an identifier.
     *
     * @param leadingComma Comma that occurs before the param
     * @return Parsed argument node
     */
    private STNode parseNamedOrPositionalArg(STNode leadingComma) {
        STToken secondToken = peek(2);
        switch (secondToken.kind) {
            case EQUAL_TOKEN:
                STNode argNameOrVarRef = STNodeFactory.createSimpleNameReferenceNode(consume());
                STNode equal = parseAssignOp();
                STNode expr = parseExpression();
                return STNodeFactory.createNamedArgumentNode(leadingComma, argNameOrVarRef, equal, expr);
            case COMMA_TOKEN:
            case CLOSE_PAREN_TOKEN:
                argNameOrVarRef = STNodeFactory.createSimpleNameReferenceNode(consume());
                return STNodeFactory.createPositionalArgumentNode(leadingComma, argNameOrVarRef);

            // Treat everything else as a single expression. If something is missing,
            // expression-parsing will recover it.
            case DECIMAL_INTEGER_LITERAL:
            case HEX_INTEGER_LITERAL:
            case STRING_LITERAL:
            case IDENTIFIER_TOKEN:
            case OPEN_PAREN_TOKEN:
            case TRUE_KEYWORD:
            case FALSE_KEYWORD:
            case NULL_KEYWORD:
            case DECIMAL_FLOATING_POINT_LITERAL:
            case HEX_FLOATING_POINT_LITERAL:
            default:
                expr = parseExpression();
                return STNodeFactory.createPositionalArgumentNode(leadingComma, expr);
        }
    }

    /**
     * Parse object type descriptor.
     *
     * @return Parsed node
     */
    private STNode parseObjectTypeDescriptor() {
        startContext(ParserRuleContext.OBJECT_TYPE_DESCRIPTOR);
        STNode objectTypeQualifiers = parseObjectTypeQualifiers();
        STNode objectKeyword = parseObjectKeyword();
        STNode openBrace = parseOpenBrace();
        STNode objectMembers = parseObjectMembers();
        STNode closeBrace = parseCloseBrace();
        endContext();

        return STNodeFactory.createObjectTypeDescriptorNode(objectTypeQualifiers, objectKeyword, openBrace,
                objectMembers, closeBrace);
    }

    /**
     * Parse object type qualifiers.
     *
     * @return Parsed node
     */
    private STNode parseObjectTypeQualifiers() {
        STToken nextToken = peek();
        return parseObjectTypeQualifiers(nextToken.kind);
    }

    private STNode parseObjectTypeQualifiers(SyntaxKind kind) {
        List<STNode> qualifiers = new ArrayList<>();
        STNode firstQualifier;
        switch (kind) {
            case CLIENT_KEYWORD:
                STNode clientKeyword = parseClientKeyword();
                firstQualifier = clientKeyword;
                break;
            case ABSTRACT_KEYWORD:
                STNode abstractKeyword = parseAbstractKeyword();
                firstQualifier = abstractKeyword;
                break;
            case OBJECT_KEYWORD:
                return STNodeFactory.createNodeList(qualifiers);
            default:
                Solution solution = recover(peek(), ParserRuleContext.OBJECT_TYPE_FIRST_QUALIFIER);

                // If the parser recovered by inserting a token, then try to re-parse the same
                // rule with the inserted token. This is done to pick the correct branch
                // to continue the parsing.
                if (solution.action == Action.REMOVE) {
                    return solution.recoveredNode;
                }

                return parseObjectTypeQualifiers(solution.tokenKind);
        }

        // Parse the second qualifier if available.
        STNode secondQualifier = parseObjectTypeSecondQualifier(firstQualifier);

        qualifiers.add(firstQualifier);
        if (secondQualifier != null) {
            qualifiers.add(secondQualifier);
        }
        return STNodeFactory.createNodeList(qualifiers);
    }

    private STNode parseObjectTypeSecondQualifier(STNode firstQualifier) {
        STToken nextToken = peek();
        return parseObjectTypeSecondQualifier(nextToken.kind, firstQualifier);
    }

    private STNode parseObjectTypeSecondQualifier(SyntaxKind kind, STNode firstQualifier) {
        if (firstQualifier.kind != kind) {
            switch (kind) {
                case CLIENT_KEYWORD:
                    return parseClientKeyword();
                case ABSTRACT_KEYWORD:
                    return parseAbstractKeyword();
                case OBJECT_KEYWORD:
                    return null;
                default:
                    break;
            }
        }

        Solution solution = recover(peek(), ParserRuleContext.OBJECT_TYPE_SECOND_QUALIFIER, firstQualifier);

        // If the parser recovered by inserting a token, then try to re-parse the same
        // rule with the inserted token. This is done to pick the correct branch
        // to continue the parsing.
        if (solution.action == Action.REMOVE) {
            return solution.recoveredNode;
        }

        return parseObjectTypeSecondQualifier(solution.tokenKind, firstQualifier);
    }

    /**
     * Parse client keyword.
     *
     * @return Parsed node
     */
    private STNode parseClientKeyword() {
        STToken token = peek();
        if (token.kind == SyntaxKind.CLIENT_KEYWORD) {
            return consume();
        } else {
            Solution sol = recover(token, ParserRuleContext.CLIENT_KEYWORD);
            return sol.recoveredNode;
        }
    }

    /**
     * Parse abstract keyword.
     *
     * @return Parsed node
     */
    private STNode parseAbstractKeyword() {
        STToken token = peek();
        if (token.kind == SyntaxKind.ABSTRACT_KEYWORD) {
            return consume();
        } else {
            Solution sol = recover(token, ParserRuleContext.ABSTRACT_KEYWORD);
            return sol.recoveredNode;
        }
    }

    /**
     * Parse object keyword.
     *
     * @return Parsed node
     */
    private STNode parseObjectKeyword() {
        STToken token = peek();
        if (token.kind == SyntaxKind.OBJECT_KEYWORD) {
            return consume();
        } else {
            Solution sol = recover(token, ParserRuleContext.OBJECT_KEYWORD);
            return sol.recoveredNode;
        }
    }

    /**
     * Parse object members.
     *
     * @return Parsed node
     */
    private STNode parseObjectMembers() {
        ArrayList<STNode> objectMembers = new ArrayList<>();
        STToken nextToken = peek();
        while (!isEndOfObjectTypeNode(nextToken.kind)) {
            startContext(ParserRuleContext.OBJECT_MEMBER);
            STNode member = parseObjectMember(nextToken.kind);
            endContext();

            // Null member indicates the end of object members
            if (member == null) {
                break;
            }
            objectMembers.add(member);
            nextToken = peek();
        }

        return STNodeFactory.createNodeList(objectMembers);
    }

    private STNode parseObjectMember() {
        STToken nextToken = peek();
        return parseObjectMember(nextToken.kind);
    }

    private STNode parseObjectMember(SyntaxKind nextTokenKind) {
        STNode metadata;
        switch (nextTokenKind) {
            case EOF_TOKEN:
            case CLOSE_BRACE_TOKEN:
                // Null return indicates the end of object members
                return null;
            case ASTERISK_TOKEN:
            case PUBLIC_KEYWORD:
            case PRIVATE_KEYWORD:
            case REMOTE_KEYWORD:
            case FUNCTION_KEYWORD:
                metadata = createEmptyMetadata();
                break;
            case DOCUMENTATION_LINE:
            case AT_TOKEN:
                metadata = parseMetaData(nextTokenKind);
                nextTokenKind = peek().kind;
                break;
            default:
                if (isTypeStartingToken(nextTokenKind)) {
                    metadata = createEmptyMetadata();
                    break;
                }

                Solution solution = recover(peek(), ParserRuleContext.OBJECT_MEMBER);

                // If the parser recovered by inserting a token, then try to re-parse the same
                // rule with the inserted token. This is done to pick the correct branch
                // to continue the parsing.
                if (solution.action == Action.REMOVE) {
                    return solution.recoveredNode;
                }

                return parseObjectMember(solution.tokenKind);
        }

        return parseObjectMember(nextTokenKind, metadata);
    }

    private STNode parseObjectMember(SyntaxKind nextTokenKind, STNode metadata) {
        STNode member;
        switch (nextTokenKind) {
            case EOF_TOKEN:
            case CLOSE_BRACE_TOKEN:
                // TODO report metadata
                return null;
            case ASTERISK_TOKEN:
                STNode asterisk = consume();
                STNode type = parseTypeReference();
                STNode semicolonToken = parseSemicolon();
                member = STNodeFactory.createTypeReferenceNode(asterisk, type, semicolonToken);
                break;
            case PUBLIC_KEYWORD:
            case PRIVATE_KEYWORD:
                STNode visibilityQualifier = parseObjectMemberVisibility();
                member = parseObjectMethodOrField(metadata, visibilityQualifier);
                break;
            case REMOTE_KEYWORD:
                member = parseObjectMethodOrField(metadata, STNodeFactory.createEmptyNode());
                break;
            case FUNCTION_KEYWORD:
                member = parseObjectMethod(metadata, STNodeFactory.createEmptyNode());
                break;
            default:
                if (isTypeStartingToken(nextTokenKind)) {
                    member = parseObjectField(metadata, STNodeFactory.createEmptyNode());
                    break;
                }

                Solution solution = recover(peek(), ParserRuleContext.OBJECT_MEMBER_WITHOUT_METADATA);

                // If the parser recovered by inserting a token, then try to re-parse the same
                // rule with the inserted token. This is done to pick the correct branch
                // to continue the parsing.
                if (solution.action == Action.REMOVE) {
                    return solution.recoveredNode;
                }

                return parseObjectMember(solution.tokenKind);
        }

        return member;
    }

    private STNode parseObjectMethodOrField(STNode metadata, STNode methodQualifiers) {
        STToken nextToken = peek(1);
        STToken nextNextToken = peek(2);
        return parseObjectMethodOrField(nextToken.kind, nextNextToken.kind, metadata, methodQualifiers);
    }

    /**
     * Parse an object member, given the visibility modifier. Object member can have
     * only one visibility qualifier. This mean the methodQualifiers list can have
     * one qualifier at-most.
     *
     * @param visibilityQualifiers Visibility qualifiers. A modifier can be
     *            a syntax node with either 'PUBLIC' or 'PRIVATE'.
     * @param nextTokenKind Next token kind
     * @param nextNextTokenKind Kind of the token after the
     * @param metadata Metadata
     * @param visibilityQualifiers Visibility qualifiers
     * @return Parse object member node
     */
    private STNode parseObjectMethodOrField(SyntaxKind nextTokenKind, SyntaxKind nextNextTokenKind, STNode metadata,
                                            STNode visibilityQualifiers) {
        switch (nextTokenKind) {
            case REMOTE_KEYWORD:
                STNode remoteKeyword = parseRemoteKeyword();
                ArrayList<STNode> methodQualifiers = new ArrayList<>();
                if (visibilityQualifiers.kind != SyntaxKind.NONE) {
                    methodQualifiers.add(visibilityQualifiers);
                }
                methodQualifiers.add(remoteKeyword);
                return parseObjectMethod(metadata, STNodeFactory.createNodeList(methodQualifiers));
            case FUNCTION_KEYWORD:
                return parseObjectMethod(metadata, visibilityQualifiers);

            // All 'type starting tokens' here. should be same as 'parseTypeDescriptor(...)'
            case IDENTIFIER_TOKEN:
                if (nextNextTokenKind != SyntaxKind.OPEN_PAREN_TOKEN) {
                    // Here we try to catch the common user error of missing the function keyword.
                    // In such cases, lookahead for the open-parenthesis and figure out whether
                    // this is an object-method with missing name. If yes, then try to recover.
                    return parseObjectField(metadata, visibilityQualifiers);
                }
                break;
            default:
                if (isTypeStartingToken(nextTokenKind)) {
                    return parseObjectField(metadata, visibilityQualifiers);
                }
                break;
        }

        Solution solution = recover(peek(), ParserRuleContext.OBJECT_FUNC_OR_FIELD_WITHOUT_VISIBILITY, metadata,
                visibilityQualifiers);

        // If the parser recovered by inserting a token, then try to re-parse the same
        // rule with the inserted token. This is done to pick the correct branch
        // to continue the parsing.
        if (solution.action == Action.REMOVE) {
            return solution.recoveredNode;
        }

        return parseObjectMethodOrField(solution.tokenKind, nextTokenKind, metadata, visibilityQualifiers);
    }

    /**
     * Parse object visibility. Visibility can be <code>public</code> or <code>private</code>.
     *
     * @return Parsed node
     */
    private STNode parseObjectMemberVisibility() {
        STToken token = peek();
        if (token.kind == SyntaxKind.PUBLIC_KEYWORD || token.kind == SyntaxKind.PRIVATE_KEYWORD) {
            return consume();
        } else {
            Solution sol = recover(token, ParserRuleContext.PUBLIC_KEYWORD);
            return sol.recoveredNode;
        }
    }

    private STNode parseRemoteKeyword() {
        STToken token = peek();
        if (token.kind == SyntaxKind.REMOTE_KEYWORD) {
            return consume();
        } else {
            Solution sol = recover(token, ParserRuleContext.REMOTE_KEYWORD);
            return sol.recoveredNode;
        }
    }

    private STNode parseObjectField(STNode metadata, STNode methodQualifiers) {
        STNode type = parseTypeDescriptor(ParserRuleContext.TYPE_DESC_BEFORE_IDENTIFIER);
        STNode fieldName = parseVariableName();
        return parseObjectFieldRhs(metadata, methodQualifiers, type, fieldName);
    }

    /**
     * Parse object field rhs, and complete the object field parsing. Returns the parsed object field.
     *
     * @param metadata Metadata
     * @param visibilityQualifier Visibility qualifier
     * @param type Type descriptor
     * @param fieldName Field name
     * @return Parsed object field
     */
    private STNode parseObjectFieldRhs(STNode metadata, STNode visibilityQualifier, STNode type, STNode fieldName) {
        STToken nextToken = peek();
        return parseObjectFieldRhs(nextToken.kind, metadata, visibilityQualifier, type, fieldName);
    }

    /**
     * Parse object field rhs, and complete the object field parsing. Returns the parsed object field.
     *
     * @param nextTokenKind Kind of the next token
     * @param metadata Metadata
     * @param visibilityQualifier Visibility qualifier
     * @param type Type descriptor
     * @param fieldName Field name
     * @return Parsed object field
     */
    private STNode parseObjectFieldRhs(SyntaxKind nextTokenKind, STNode metadata, STNode visibilityQualifier,
                                       STNode type, STNode fieldName) {
        STNode equalsToken;
        STNode expression;
        STNode semicolonToken;
        switch (nextTokenKind) {
            case SEMICOLON_TOKEN:
                equalsToken = STNodeFactory.createEmptyNode();
                expression = STNodeFactory.createEmptyNode();
                semicolonToken = parseSemicolon();
                break;
            case EQUAL_TOKEN:
                equalsToken = parseAssignOp();
                expression = parseExpression();
                semicolonToken = parseSemicolon();
                break;
            default:
                STToken token = peek();
                Solution solution = recover(token, ParserRuleContext.OBJECT_FIELD_RHS, metadata, visibilityQualifier,
                        type, fieldName);

                // If the parser recovered by inserting a token, then try to re-parse the same
                // rule with the inserted token. This is done to pick the correct branch
                // to continue the parsing.
                if (solution.action == Action.REMOVE) {
                    return solution.recoveredNode;
                }

                return parseObjectFieldRhs(solution.tokenKind, metadata, visibilityQualifier, type, fieldName);
        }

        return STNodeFactory.createObjectFieldNode(metadata, visibilityQualifier, type, fieldName, equalsToken,
                expression, semicolonToken);
    }

    private STNode parseObjectMethod(STNode metadata, STNode methodQualifiers) {
        return parseFuncDefOrFuncTypeDesc(metadata, methodQualifiers);
    }

    /**
     * Parse if-else statement.
     * <code>
     * if-else-stmt := if expression block-stmt [else-block]
     * </code>
     *
     * @return If-else block
     */
    private STNode parseIfElseBlock() {
        startContext(ParserRuleContext.IF_BLOCK);
        STNode ifKeyword = parseIfKeyword();
        STNode condition = parseExpression();
        STNode ifBody = parseBlockNode();
        endContext();

        STNode elseBody = parseElseBlock();
        return STNodeFactory.createIfElseStatementNode(ifKeyword, condition, ifBody, elseBody);
    }

    /**
     * Parse if-keyword.
     *
     * @return Parsed if-keyword node
     */
    private STNode parseIfKeyword() {
        STToken token = peek();
        if (token.kind == SyntaxKind.IF_KEYWORD) {
            return consume();
        } else {
            Solution sol = recover(token, ParserRuleContext.IF_KEYWORD);
            return sol.recoveredNode;
        }
    }

    /**
     * Parse else-keyword.
     *
     * @return Parsed else keyword node
     */
    private STNode parseElseKeyword() {
        STToken token = peek();
        if (token.kind == SyntaxKind.ELSE_KEYWORD) {
            return consume();
        } else {
            Solution sol = recover(token, ParserRuleContext.ELSE_KEYWORD);
            return sol.recoveredNode;
        }
    }

    /**
     * Parse block node.
     * <code>
     * block-stmt := { sequence-stmt }
     * sequence-stmt := statement*
     * </code>
     *
     * @return Parse block node
     */
    private STNode parseBlockNode() {
        startContext(ParserRuleContext.BLOCK_STMT);
        STNode openBrace = parseOpenBrace();
        STNode stmts = parseStatements();
        STNode closeBrace = parseCloseBrace();
        endContext();
        return STNodeFactory.createBlockStatementNode(openBrace, stmts, closeBrace);
    }

    /**
     * Parse else block.
     * <code>else-block := else (if-else-stmt | block-stmt)</code>
     *
     * @return Else block
     */
    private STNode parseElseBlock() {
        STToken nextToken = peek();
        if (nextToken.kind != SyntaxKind.ELSE_KEYWORD) {
            return STNodeFactory.createEmptyNode();
        }

        STNode elseKeyword = parseElseKeyword();
        STNode elseBody = parseElseBody();
        return STNodeFactory.createElseBlockNode(elseKeyword, elseBody);
    }

    /**
     * Parse else node body.
     * <code>else-body := if-else-stmt | block-stmt</code>
     *
     * @return Else node body
     */
    private STNode parseElseBody() {
        STToken nextToken = peek();
        return parseElseBody(nextToken.kind);
    }

    private STNode parseElseBody(SyntaxKind nextTokenKind) {
        switch (nextTokenKind) {
            case IF_KEYWORD:
                return parseIfElseBlock();
            case OPEN_BRACE_TOKEN:
                return parseBlockNode();
            default:
                STToken token = peek();
                Solution solution = recover(token, ParserRuleContext.ELSE_BODY);

                // If the parser recovered by inserting a token, then try to re-parse the same
                // rule with the inserted token. This is done to pick the correct branch
                // to continue the parsing.
                if (solution.action == Action.REMOVE) {
                    return solution.recoveredNode;
                }

                return parseElseBody(solution.tokenKind);
        }
    }

    /**
     * Parse while statement.
     * <code>while-stmt := while expression block-stmt</code>
     *
     * @return While statement
     */
    private STNode parseWhileStatement() {
        startContext(ParserRuleContext.WHILE_BLOCK);
        STNode whileKeyword = parseWhileKeyword();
        STNode condition = parseExpression();
        STNode whileBody = parseBlockNode();
        endContext();
        return STNodeFactory.createWhileStatementNode(whileKeyword, condition, whileBody);
    }

    /**
     * Parse while-keyword.
     *
     * @return While-keyword node
     */
    private STNode parseWhileKeyword() {
        STToken token = peek();
        if (token.kind == SyntaxKind.WHILE_KEYWORD) {
            return consume();
        } else {
            Solution sol = recover(token, ParserRuleContext.WHILE_KEYWORD);
            return sol.recoveredNode;
        }
    }

    /**
     * Parse panic statement.
     * <code>panic-stmt := panic expression ;</code>
     *
     * @return Panic statement
     */
    private STNode parsePanicStatement() {
        startContext(ParserRuleContext.PANIC_STMT);
        STNode panicKeyword = parsePanicKeyword();
        STNode expression = parseExpression();
        STNode semicolon = parseSemicolon();
        endContext();
        return STNodeFactory.createPanicStatementNode(panicKeyword, expression, semicolon);
    }

    /**
     * Parse panic-keyword.
     *
     * @return Panic-keyword node
     */
    private STNode parsePanicKeyword() {
        STToken token = peek();
        if (token.kind == SyntaxKind.PANIC_KEYWORD) {
            return consume();
        } else {
            Solution sol = recover(token, ParserRuleContext.PANIC_KEYWORD);
            return sol.recoveredNode;
        }
    }

    /**
     * Parse check expression. This method is used to parse both check expression
     * as well as check action.
     *
     * <p>
     * <code>
     * checking-expr := checking-keyword expression
     * checking-action := checking-keyword action
     * </code>
     *
     * @param allowActions Allow actions
     * @param isRhsExpr Is rhs expression
     * @return Check expression node
     */
    private STNode parseCheckExpression(boolean isRhsExpr, boolean allowActions) {
        STNode checkingKeyword = parseCheckingKeyword();
        STNode expr = parseExpression(OperatorPrecedence.UNARY, isRhsExpr, allowActions);
        if (isAction(expr)) {
            return STNodeFactory.createCheckExpressionNode(SyntaxKind.CHECK_ACTION, checkingKeyword, expr);
        } else {
            return STNodeFactory.createCheckExpressionNode(SyntaxKind.CHECK_EXPRESSION, checkingKeyword, expr);
        }
    }

    /**
     * Parse checking keyword.
     * <p>
     * <code>
     * checking-keyword := check | checkpanic
     * </code>
     *
     * @return Parsed node
     */
    private STNode parseCheckingKeyword() {
        STToken token = peek();
        if (token.kind == SyntaxKind.CHECK_KEYWORD || token.kind == SyntaxKind.CHECKPANIC_KEYWORD) {
            return consume();
        } else {
            Solution sol = recover(token, ParserRuleContext.CHECKING_KEYWORD);
            return sol.recoveredNode;
        }
    }

    /**
     *
     * Parse continue statement.
     * <code>continue-stmt := continue ; </code>
     *
     * @return continue statement
     */
    private STNode parseContinueStatement() {
        startContext(ParserRuleContext.CONTINUE_STATEMENT);
        STNode continueKeyword = parseContinueKeyword();
        STNode semicolon = parseSemicolon();
        endContext();
        return STNodeFactory.createContinueStatementNode(continueKeyword, semicolon);
    }

    /**
     * Parse continue-keyword.
     *
     * @return continue-keyword node
     */
    private STNode parseContinueKeyword() {
        STToken token = peek();
        if (token.kind == SyntaxKind.CONTINUE_KEYWORD) {
            return consume();
        } else {
            Solution sol = recover(token, ParserRuleContext.CONTINUE_KEYWORD);
            return sol.recoveredNode;
        }
    }

    /**
     * Parse return statement.
     * <code>return-stmt := return [ action-or-expr ] ;</code>
     *
     * @return Return statement
     */
    private STNode parseReturnStatement() {
        startContext(ParserRuleContext.RETURN_STMT);
        STNode returnKeyword = parseReturnKeyword();
        STNode returnRhs = parseReturnStatementRhs(returnKeyword);
        endContext();
        return returnRhs;
    }

    /**
     * Parse return-keyword.
     *
     * @return Return-keyword node
     */
    private STNode parseReturnKeyword() {
        STToken token = peek();
        if (token.kind == SyntaxKind.RETURN_KEYWORD) {
            return consume();
        } else {
            Solution sol = recover(token, ParserRuleContext.RETURN_KEYWORD);
            return sol.recoveredNode;
        }
    }

    /**
     * Parse break statement.
     * <code>break-stmt := break ; </code>
     *
     * @return break statement
     */
    private STNode parseBreakStatement() {
        startContext(ParserRuleContext.BREAK_STATEMENT);
        STNode breakKeyword = parseBreakKeyword();
        STNode semicolon = parseSemicolon();
        endContext();
        return STNodeFactory.createBreakStatementNode(breakKeyword, semicolon);
    }

    /**
     * Parse break-keyword.
     *
     * @return break-keyword node
     */
    private STNode parseBreakKeyword() {
        STToken token = peek();
        if (token.kind == SyntaxKind.BREAK_KEYWORD) {
            return consume();
        } else {
            Solution sol = recover(token, ParserRuleContext.BREAK_KEYWORD);
            return sol.recoveredNode;
        }
    }

    /**
     * <p>
     * Parse the right hand side of a return statement.
     * </p>
     * <code>
     * return-stmt-rhs := ; |  action-or-expr ;
     * </code>
     *
     * @return Parsed node
     */
    private STNode parseReturnStatementRhs(STNode returnKeyword) {
        STNode expr;
        STNode semicolon;
        STToken token = peek();

        switch (token.kind) {
            case SEMICOLON_TOKEN:
                expr = STNodeFactory.createEmptyNode();
                break;
            default:
                expr = parseActionOrExpression();
                break;
        }

        semicolon = parseSemicolon();
        return STNodeFactory.createReturnStatementNode(returnKeyword, expr, semicolon);
    }

    /**
     * Parse mapping constructor expression.
     * <p>
     * <code>mapping-constructor-expr := { [field (, field)*] }</code>
     *
     * @return Parsed node
     */
    private STNode parseMappingConstructorExpr() {
        startContext(ParserRuleContext.MAPPING_CONSTRUCTOR);
        STNode openBrace = parseOpenBrace();
        STNode fields = parseMappingConstructorFields();
        STNode closeBrace = parseCloseBrace();
        endContext();
        return STNodeFactory.createMappingConstructorExpressionNode(openBrace, fields, closeBrace);
    }

    /**
     * Parse mapping constructor fields.
     *
     * @return Parsed node
     */
    private STNode parseMappingConstructorFields() {
        List<STNode> fields = new ArrayList<>();
        STToken nextToken = peek();
        if (isEndOfMappingConstructor(nextToken.kind)) {
            return STNodeFactory.createNodeList(fields);
        }

        // Parse first field mapping, that has no leading comma
        STNode leadingComma = STNodeFactory.createEmptyNode();
        STNode field = parseMappingField(leadingComma);
        fields.add(field);

        // Parse the remaining field mappings
        nextToken = peek();
        while (!isEndOfMappingConstructor(nextToken.kind)) {
            leadingComma = parseComma();
            field = parseMappingField(leadingComma);
            fields.add(field);
            nextToken = peek();
        }

        return STNodeFactory.createNodeList(fields);
    }

    private boolean isEndOfMappingConstructor(SyntaxKind tokenKind) {
        switch (tokenKind) {
            case IDENTIFIER_TOKEN:
                return false;
            case EOF_TOKEN:
            case AT_TOKEN:
            case DOCUMENTATION_LINE:
            case CLOSE_BRACE_TOKEN:
            case CLOSE_PAREN_TOKEN:
            case CLOSE_BRACKET_TOKEN:
            case OPEN_BRACE_TOKEN:
            case SEMICOLON_TOKEN:
            case PUBLIC_KEYWORD:
            case PRIVATE_KEYWORD:
            case FUNCTION_KEYWORD:
            case RETURNS_KEYWORD:
            case SERVICE_KEYWORD:
            case TYPE_KEYWORD:
            case LISTENER_KEYWORD:
            case CONST_KEYWORD:
            case FINAL_KEYWORD:
            case RESOURCE_KEYWORD:
                return true;
            default:
                return isSimpleType(tokenKind);
        }
    }

    /**
     * Parse mapping constructor field.
     * <p>
     * <code>field := specific-field | computed-name-field | spread-field</code>
     *
     * @param leadingComma Leading comma
     * @return Parsed node
     */
    private STNode parseMappingField(STNode leadingComma) {
        STToken nextToken = peek();
        return parseMappingField(nextToken.kind, leadingComma);
    }

    private STNode parseMappingField(SyntaxKind tokenKind, STNode leadingComma) {
        switch (tokenKind) {
            case IDENTIFIER_TOKEN:
                return parseSpecificFieldWithOptionValue(leadingComma);
            case STRING_LITERAL:
                STNode key = parseStringLiteral();
                STNode colon = parseColon();
                STNode valueExpr = parseExpression();
                return STNodeFactory.createSpecificFieldNode(leadingComma, key, colon, valueExpr);
            case OPEN_BRACKET_TOKEN:
                return parseComputedField(leadingComma);
            case ELLIPSIS_TOKEN:
                STNode ellipsis = parseEllipsis();
                STNode expr = parseExpression();
                return STNodeFactory.createSpreadFieldNode(leadingComma, ellipsis, expr);
            default:
                STToken token = peek();
                Solution solution = recover(token, ParserRuleContext.MAPPING_FIELD, leadingComma);

                // If the parser recovered by inserting a token, then try to re-parse the same
                // rule with the inserted token. This is done to pick the correct branch
                // to continue the parsing.
                if (solution.action == Action.REMOVE) {
                    return solution.recoveredNode;
                }

                return parseMappingField(solution.tokenKind, leadingComma);
        }
    }

    /**
     * Parse mapping constructor specific-field with an optional value.
     *
     * @param leadingComma
     * @return Parsed node
     */
    private STNode parseSpecificFieldWithOptionValue(STNode leadingComma) {
        STNode key = parseIdentifier(ParserRuleContext.MAPPING_FIELD_NAME);
        return parseSpecificFieldRhs(leadingComma, key);
    }

    private STNode parseSpecificFieldRhs(STNode leadingComma, STNode key) {
        STToken nextToken = peek();
        return parseSpecificFieldRhs(nextToken.kind, leadingComma, key);
    }

    private STNode parseSpecificFieldRhs(SyntaxKind tokenKind, STNode leadingComma, STNode key) {
        STNode colon;
        STNode valueExpr;

        switch (tokenKind) {
            case COLON_TOKEN:
                colon = parseColon();
                valueExpr = parseExpression();
                break;
            case COMMA_TOKEN:
                colon = STNodeFactory.createEmptyNode();
                valueExpr = STNodeFactory.createEmptyNode();
                break;
            default:
                if (isEndOfMappingConstructor(tokenKind)) {
                    colon = STNodeFactory.createEmptyNode();
                    valueExpr = STNodeFactory.createEmptyNode();
                    break;
                }

                STToken token = peek();
                Solution solution = recover(token, ParserRuleContext.SPECIFIC_FIELD_RHS, leadingComma, key);

                // If the parser recovered by inserting a token, then try to re-parse the same
                // rule with the inserted token. This is done to pick the correct branch
                // to continue the parsing.
                if (solution.action == Action.REMOVE) {
                    return solution.recoveredNode;
                }

                return parseSpecificFieldRhs(solution.tokenKind, leadingComma, key);

        }
        return STNodeFactory.createSpecificFieldNode(leadingComma, key, colon, valueExpr);
    }

    /**
     * Parse string literal.
     *
     * @return Parsed node
     */
    private STNode parseStringLiteral() {
        STToken token = peek();
        if (token.kind == SyntaxKind.STRING_LITERAL) {
            return consume();
        } else {
            Solution sol = recover(token, ParserRuleContext.STRING_LITERAL);
            return sol.recoveredNode;
        }
    }

    /**
     * Parse colon token.
     *
     * @return Parsed node
     */
    private STNode parseColon() {
        STToken token = peek();
        if (token.kind == SyntaxKind.COLON_TOKEN) {
            return consume();
        } else {
            Solution sol = recover(token, ParserRuleContext.COLON);
            return sol.recoveredNode;
        }
    }

    /**
     * Parse computed-name-field of a mapping constructor expression.
     * <p>
     * <code>computed-name-field := [ field-name-expr ] : value-expr</code>
     *
     * @param leadingComma Leading comma
     * @return Parsed node
     */
    private STNode parseComputedField(STNode leadingComma) {
        // Parse computed field name
        startContext(ParserRuleContext.COMPUTED_FIELD_NAME);
        STNode openBracket = parseOpenBracket();
        STNode fieldNameExpr = parseExpression();
        STNode closeBracket = parseCloseBracket();
        endContext();

        // Parse rhs
        STNode colon = parseColon();
        STNode valueExpr = parseExpression();
        return STNodeFactory.createComputedNameFieldNode(leadingComma, openBracket, fieldNameExpr, closeBracket, colon,
                valueExpr);
    }

    /**
     * Parse open bracket.
     *
     * @return Parsed node
     */
    private STNode parseOpenBracket() {
        STToken token = peek();
        if (token.kind == SyntaxKind.OPEN_BRACKET_TOKEN) {
            return consume();
        } else {
            Solution sol = recover(token, ParserRuleContext.OPEN_BRACKET);
            return sol.recoveredNode;
        }
    }

    /**
     * <p>
     * Parse compound assignment statement, which takes the following format.
     * </p>
     * <code>assignment-stmt := lvexpr CompoundAssignmentOperator action-or-expr ;</code>
     *
     * @return Parsed node
     */
    private STNode parseCompoundAssignmentStmt() {
        startContext(ParserRuleContext.COMPOUND_ASSIGNMENT_STMT);
        STNode varName = parseVariableName();
        STNode compoundAssignmentStmt = parseCompoundAssignmentStmtRhs(varName);
        endContext();
        return compoundAssignmentStmt;
    }

    /**
     * <p>
     * Parse the RHS portion of the compound assignment.
     * </p>
     * <code>compound-assignment-stmt-rhs := CompoundAssignmentOperator action-or-expr ;</code>
     *
     * @param lvExpr LHS expression
     * @return Parsed node
     */
    private STNode parseCompoundAssignmentStmtRhs(STNode lvExpr) {
        validateLVExpr(lvExpr);
        STNode binaryOperator = parseCompoundBinaryOperator();
        STNode equalsToken = parseAssignOp();
        STNode expr = parseActionOrExpression();
        STNode semicolon = parseSemicolon();
        return STNodeFactory.createCompoundAssignmentStatementNode(lvExpr, binaryOperator, equalsToken, expr,
                semicolon);
    }

    /**
     * Parse compound binary operator.
     * <code>BinaryOperator := + | - | * | / | & | | | ^ | << | >> | >>></code>
     *
     * @return Parsed node
     */
    private STNode parseCompoundBinaryOperator() {
        STToken token = peek();
        if (isCompoundBinaryOperator(token.kind)) {
            return consume();
        } else {
            Solution sol = recover(token, ParserRuleContext.COMPOUND_BINARY_OPERATOR);
            return sol.recoveredNode;
        }
    }

    /**
     * Parse service declaration.
     * <p>
     * <code>
     * service-decl := metadata service [variable-name] on expression-list service-body-block
     * <br/>
     * expression-list := expression (, expression)*
     * </code>
     *
     * @param metadata Metadata
     * @return Parsed node
     */
    private STNode parseServiceDecl(STNode metadata) {
        startContext(ParserRuleContext.SERVICE_DECL);
        STNode serviceKeyword = parseServiceKeyword();
        STNode serviceDecl = parseServiceRhs(metadata, serviceKeyword);
        endContext();
        return serviceDecl;
    }

    /**
     * Parse rhs of the service declaration.
     * <p>
     * <code>
     * service-rhs := [variable-name] on expression-list service-body-block
     * </code>
     *
     * @param metadata Metadata
     * @param serviceKeyword Service keyword
     * @return Parsed node
     */
    private STNode parseServiceRhs(STNode metadata, STNode serviceKeyword) {
        STNode serviceName = parseServiceName();
        STNode onKeyword = parseOnKeyword();
        STNode expressionList = parseListeners();
        STNode serviceBody = parseServiceBody();
        STNode service = STNodeFactory.createServiceDeclarationNode(metadata, serviceKeyword, serviceName, onKeyword,
                expressionList, serviceBody);
        return service;
    }

    private STNode parseServiceName() {
        STToken nextToken = peek();
        return parseServiceName(nextToken.kind);
    }

    private STNode parseServiceName(SyntaxKind kind) {
        switch (kind) {
            case IDENTIFIER_TOKEN:
                return parseIdentifier(ParserRuleContext.SERVICE_NAME);
            case ON_KEYWORD:
                return STNodeFactory.createEmptyNode();
            default:
                STToken token = peek();
                Solution solution = recover(token, ParserRuleContext.OPTIONAL_SERVICE_NAME);

                // If the parser recovered by inserting a token, then try to re-parse the same
                // rule with the inserted token. This is done to pick the correct branch
                // to continue the parsing.
                if (solution.action == Action.REMOVE) {
                    return solution.recoveredNode;
                }

                return parseServiceName(solution.tokenKind);
        }
    }

    /**
     * Parse service keyword.
     *
     * @return Parsed node
     */
    private STNode parseServiceKeyword() {
        STToken token = peek();
        if (token.kind == SyntaxKind.SERVICE_KEYWORD) {
            return consume();
        } else {
            Solution sol = recover(token, ParserRuleContext.SERVICE_KEYWORD);
            return sol.recoveredNode;
        }
    }

    /**
     * Check whether the given token kind is a compound binary operator.
     * <p>
     * <code>compound-binary-operator := + | - | * | / | & | | | ^ | << | >> | >>></code>
     *
     * @param tokenKind STToken kind
     * @return <code>true</code> if the token kind refers to a binary operator. <code>false</code> otherwise
     */
    private boolean isCompoundBinaryOperator(SyntaxKind tokenKind) {
        switch (tokenKind) {
            case PLUS_TOKEN:
            case MINUS_TOKEN:
            case SLASH_TOKEN:
            case ASTERISK_TOKEN:
            case BITWISE_AND_TOKEN:
            case BITWISE_XOR_TOKEN:
            case PIPE_TOKEN:
                return getNextNextToken(tokenKind).kind == SyntaxKind.EQUAL_TOKEN;
            default:
                return false;
        }
    }

    /**
     * Parse on keyword.
     *
     * @return Parsed node
     */
    private STNode parseOnKeyword() {
        STToken token = peek();
        if (token.kind == SyntaxKind.ON_KEYWORD) {
            return consume();
        } else {
            Solution sol = recover(token, ParserRuleContext.ON_KEYWORD);
            return sol.recoveredNode;
        }
    }

    /**
     * Parse listener references.
     * <p>
     * <code>expression-list := expression (, expression)*</code>
     *
     * @return Parsed node
     */
    private STNode parseListeners() {
        // TODO: Change body to align with parseOptionalExpressionsList()
        startContext(ParserRuleContext.LISTENERS_LIST);
        List<STNode> listeners = new ArrayList<>();

        STToken nextToken = peek();
        if (isEndOfExpressionsList(nextToken.kind)) {
            endContext();
            this.errorHandler.reportMissingTokenError("missing expression");
            return STNodeFactory.createMissingToken(SyntaxKind.IDENTIFIER_TOKEN);
        }

        // Parse first expression, that has no leading comma
        STNode leadingComma = STNodeFactory.createEmptyNode();
        STNode exprListItem = parseExpressionListItem(leadingComma);
        listeners.add(exprListItem);

        // Parse the remaining expressions
        nextToken = peek();
        while (!isEndOfExpressionsList(nextToken.kind)) {
            leadingComma = parseComma();
            exprListItem = parseExpressionListItem(leadingComma);
            listeners.add(exprListItem);
            nextToken = peek();
        }

        endContext();
        return STNodeFactory.createNodeList(listeners);
    }

    private boolean isEndOfExpressionsList(SyntaxKind tokenKind) {
        switch (tokenKind) {
            case COMMA_TOKEN:
            case IDENTIFIER_TOKEN:
                return false;
            case CLOSE_BRACE_TOKEN:
            case CLOSE_PAREN_TOKEN:
            case CLOSE_BRACKET_TOKEN:
            case OPEN_BRACE_TOKEN:
            case SEMICOLON_TOKEN:
            case PUBLIC_KEYWORD:
            case FUNCTION_KEYWORD:
            case EOF_TOKEN:
            case RESOURCE_KEYWORD:
            case LISTENER_KEYWORD:
            case AT_TOKEN:
            case DOCUMENTATION_LINE:
            case PRIVATE_KEYWORD:
            case RETURNS_KEYWORD:
            case SERVICE_KEYWORD:
            case TYPE_KEYWORD:
            case CONST_KEYWORD:
            case FINAL_KEYWORD:
                return true;
            default:
                return isSimpleType(tokenKind);
        }
    }

    /**
     * Parse expression list item.
     *
     * @param leadingComma Leading comma
     * @return Parsed node
     */
    private STNode parseExpressionListItem(STNode leadingComma) {
        STNode expr = parseExpression();
        return STNodeFactory.createExpressionListItemNode(leadingComma, expr);
    }

    /**
     * Parse service body.
     * <p>
     * <code>
     * service-body-block := { service-method-defn* }
     * </code>
     *
     * @return Parsed node
     */
    private STNode parseServiceBody() {
        STNode openBrace = parseOpenBrace();
        STNode resources = parseResources();
        STNode closeBrace = parseCloseBrace();
        return STNodeFactory.createServiceBodyNode(openBrace, resources, closeBrace);
    }

    /**
     * Parse service resource definitions.
     *
     * @return Parsed node
     */
    private STNode parseResources() {
        List<STNode> resources = new ArrayList<>();
        STToken nextToken = peek();
        while (!isEndOfServiceDecl(nextToken.kind)) {
            STNode serviceMethod = parseResource();
            if (serviceMethod == null) {
                break;
            }
            resources.add(serviceMethod);
            nextToken = peek();
        }

        return STNodeFactory.createNodeList(resources);
    }

    private boolean isEndOfServiceDecl(SyntaxKind tokenKind) {
        switch (tokenKind) {
            case CLOSE_BRACE_TOKEN:
            case EOF_TOKEN:
            case CLOSE_BRACE_PIPE_TOKEN:
            case TYPE_KEYWORD:
            case SERVICE_KEYWORD:
                return true;
            default:
                return false;
        }
    }

    /**
     * Parse resource definition (i.e. service-method-defn).
     * <p>
     * <code>
     * service-body-block := { service-method-defn* }
     * <br/>
     * service-method-defn := metadata [resource] function identifier function-signature method-defn-body
     * </code>
     *
     * @return Parsed node
     */
    private STNode parseResource() {
        STToken nextToken = peek();
        return parseResource(nextToken.kind);
    }

    private STNode parseResource(SyntaxKind nextTokenKind) {
        STNode metadata;
        switch (nextTokenKind) {
            case RESOURCE_KEYWORD:
            case FUNCTION_KEYWORD:
                metadata = createEmptyMetadata();
                break;
            case DOCUMENTATION_LINE:
            case AT_TOKEN:
                metadata = parseMetaData(nextTokenKind);
                nextTokenKind = peek().kind;
                break;
            default:
                if (isEndOfServiceDecl(nextTokenKind)) {
                    return null;
                }

                STToken token = peek();
                Solution solution = recover(token, ParserRuleContext.RESOURCE_DEF);

                // If the parser recovered by inserting a token, then try to re-parse the same
                // rule with the inserted token. This is done to pick the correct branch
                // to continue the parsing.
                if (solution.action == Action.REMOVE) {
                    return solution.recoveredNode;
                }

                return parseResource(solution.tokenKind);
        }

        return parseResource(nextTokenKind, metadata);
    }

    private STNode parseResource(SyntaxKind nextTokenKind, STNode metadata) {
        switch (nextTokenKind) {
            case RESOURCE_KEYWORD:
                STNode resourceKeyword = parseResourceKeyword();
                return parseFuncDefinition(metadata, resourceKeyword);
            case FUNCTION_KEYWORD:
                return parseFuncDefinition(metadata, STNodeFactory.createEmptyNode());
            default:
                STToken token = peek();
                Solution solution = recover(token, ParserRuleContext.RESOURCE_DEF, metadata);

                // If the parser recovered by inserting a token, then try to re-parse the same
                // rule with the inserted token. This is done to pick the correct branch
                // to continue the parsing.
                if (solution.action == Action.REMOVE) {
                    return solution.recoveredNode;
                }

                return parseResource(solution.tokenKind, metadata);
        }
    }

    /**
     * Parse resource keyword.
     *
     * @return Parsed node
     */
    private STNode parseResourceKeyword() {
        STToken token = peek();
        if (token.kind == SyntaxKind.RESOURCE_KEYWORD) {
            return consume();
        } else {
            Solution sol = recover(token, ParserRuleContext.RESOURCE_KEYWORD);
            return sol.recoveredNode;
        }
    }

    /**
     * Check whether next construct is a service declaration or not. This method is
     * used to determine whether an end-of-block is reached, if the next token is
     * a service-keyword. Because service-keyword can be used in statements as well
     * as in top-level node (service-decl). We have reached a service-decl, then
     * it could be due to missing close-brace at the end of the current block.
     *
     * @return <code>true</code> if the next construct is a service declaration.
     *         <code>false</code> otherwise
     */
    private boolean isServiceDeclStart(ParserRuleContext currentContext, int lookahead) {
        // Assume we always reach here after a peek()
        switch (peek(lookahead + 1).kind) {
            case IDENTIFIER_TOKEN:
                SyntaxKind tokenAfterIdentifier = peek(lookahead + 2).kind;
                switch (tokenAfterIdentifier) {
                    case EQUAL_TOKEN: // service foo = ...
                    case SEMICOLON_TOKEN: // service foo;
                        return false;
                    case ON_KEYWORD: // service foo on ...
                        return true;
                    default:
                        // If not any of above, this is not a valid syntax. Hence try to recover
                        // silently and find what's the best token. From that recovered token try
                        // to determine whether the next construct is a service decl or not.
                        ParserRuleContext sol = this.errorHandler.findBestPath(currentContext);
                        return sol == ParserRuleContext.SERVICE_DECL || sol == ParserRuleContext.CLOSE_BRACE;
                }
            case ON_KEYWORD:
                // Next token sequence is similar to: `service foo on ...`.
                // Then this is a service decl.
                return true;
            default:
                this.errorHandler.removeInvalidToken();
                return false;
        }
    }

    /**
     * Parse listener declaration, given the qualifier.
     *
     * @param metadata Metadata
     * @param qualifier Qualifier that precedes the listener declaration
     * @return Parsed node
     */
    private STNode parseListenerDeclaration(STNode metadata, STNode qualifier) {
        startContext(ParserRuleContext.LISTENER_DECL);
        STNode listenerKeyword = parseListenerKeyword();
        STNode typeDesc = parseTypeDescriptor(ParserRuleContext.TYPE_DESC_BEFORE_IDENTIFIER);
        STNode variableName = parseVariableName();
        STNode equalsToken = parseAssignOp();
        STNode initializer = parseExpression();
        STNode semicolonToken = parseSemicolon();
        endContext();
        return STNodeFactory.createListenerDeclarationNode(metadata, qualifier, listenerKeyword, typeDesc, variableName,
                equalsToken, initializer, semicolonToken);
    }

    /**
     * Parse listener keyword.
     *
     * @return Parsed node
     */
    private STNode parseListenerKeyword() {
        STToken token = peek();
        if (token.kind == SyntaxKind.LISTENER_KEYWORD) {
            return consume();
        } else {
            Solution sol = recover(token, ParserRuleContext.LISTENER_KEYWORD);
            return sol.recoveredNode;
        }
    }

    /**
     * Parse constant declaration, given the qualifier.
     * <p>
     * <code>module-const-decl := metadata [public] const [type-descriptor] identifier = const-expr ;</code>
     *
     * @param metadata Metadata
     * @param qualifier Qualifier that precedes the listener declaration
     * @return Parsed node
     */
    private STNode parseConstantDeclaration(STNode metadata, STNode qualifier) {
        startContext(ParserRuleContext.CONSTANT_DECL);
        STNode constKeyword = parseConstantKeyword();
        STNode constDecl = parseConstDecl(metadata, qualifier, constKeyword);
        endContext();
        return constDecl;
    }

    /**
     * Parse the components that follows after the const keyword of a constant declaration.
     *
     * @param metadata Metadata
     * @param qualifier Qualifier that precedes the constant decl
     * @param constKeyword Const keyword
     * @return Parsed node
     */
    private STNode parseConstDecl(STNode metadata, STNode qualifier, STNode constKeyword) {
        STToken nextToken = peek();
        return parseConstDeclFromType(nextToken.kind, metadata, qualifier, constKeyword);
    }

    private STNode parseConstDeclFromType(SyntaxKind nextTokenKind, STNode metadata, STNode qualifier,
                                          STNode constKeyword) {
        switch (nextTokenKind) {
            case ANNOTATION_KEYWORD:
                switchContext(ParserRuleContext.ANNOTATION_DECL);
                return parseAnnotationDeclaration(metadata, qualifier, constKeyword);
            case IDENTIFIER_TOKEN:
                return parseConstantDeclWithOptionalType(metadata, qualifier, constKeyword);
            default:
                if (isTypeStartingToken(nextTokenKind)) {
                    break;
                }
                STToken token = peek();
                Solution solution =
                        recover(token, ParserRuleContext.CONST_DECL_TYPE, metadata, qualifier, constKeyword);

                // If the parser recovered by inserting a token, then try to re-parse the same
                // rule with the inserted token. This is done to pick the correct branch
                // to continue the parsing.
                if (solution.action == Action.REMOVE) {
                    return solution.recoveredNode;
                }

                return parseConstDeclFromType(solution.tokenKind, metadata, qualifier, constKeyword);
        }

        STNode typeDesc = parseTypeDescriptor(ParserRuleContext.TYPE_DESC_BEFORE_IDENTIFIER);
        STNode variableName = parseVariableName();
        STNode equalsToken = parseAssignOp();
        STNode initializer = parseExpression();
        STNode semicolonToken = parseSemicolon();
        return STNodeFactory.createConstantDeclarationNode(metadata, qualifier, constKeyword, typeDesc, variableName,
                equalsToken, initializer, semicolonToken);
    }

    private STNode parseConstantDeclWithOptionalType(STNode metadata, STNode qualifier, STNode constKeyword) {
        STNode varNameOrTypeName = parseStatementStartIdentifier();
        STNode constDecl = parseConstantDeclRhs(metadata, qualifier, constKeyword, varNameOrTypeName);
        return constDecl;
    }

    /**
     * Parse the component that follows the first identifier in a const decl. The identifier
     * can be either the type-name (a user defined type) or the var-name there the type-name
     * is not present.
     *
     * @param qualifier Qualifier that precedes the constant decl
     * @param constKeyword Const keyword
     * @param typeOrVarName Identifier that follows the const-keywoord
     * @return Parsed node
     */
    private STNode parseConstantDeclRhs(STNode metadata, STNode qualifier, STNode constKeyword, STNode typeOrVarName) {
        STToken token = peek();
        return parseConstantDeclRhs(token.kind, metadata, qualifier, constKeyword, typeOrVarName);
    }

    private STNode parseConstantDeclRhs(SyntaxKind nextTokenKind, STNode metadata, STNode qualifier,
                                        STNode constKeyword, STNode typeOrVarName) {
        STNode type;
        STNode variableName;
        switch (nextTokenKind) {
            case IDENTIFIER_TOKEN:
                type = typeOrVarName;
                variableName = parseVariableName();
                break;
            case EQUAL_TOKEN:
                variableName = typeOrVarName;
                type = STNodeFactory.createEmptyNode();
                break;
            default:
                STToken token = peek();
                Solution solution = recover(token, ParserRuleContext.CONST_DECL_RHS, metadata, qualifier, constKeyword,
                        typeOrVarName);

                // If the parser recovered by inserting a token, then try to re-parse the same
                // rule with the inserted token. This is done to pick the correct branch
                // to continue the parsing.
                if (solution.action == Action.REMOVE) {
                    return solution.recoveredNode;
                }

                return parseConstantDeclRhs(solution.tokenKind, metadata, qualifier, constKeyword, typeOrVarName);
        }

        STNode equalsToken = parseAssignOp();
        STNode initializer = parseExpression();
        STNode semicolonToken = parseSemicolon();
        return STNodeFactory.createConstantDeclarationNode(metadata, qualifier, constKeyword, type, variableName,
                equalsToken, initializer, semicolonToken);
    }

    /**
     * Parse const keyword.
     *
     * @return Parsed node
     */
    private STNode parseConstantKeyword() {
        STToken token = peek();
        if (token.kind == SyntaxKind.CONST_KEYWORD) {
            return consume();
        } else {
            Solution sol = recover(token, ParserRuleContext.CONST_KEYWORD);
            return sol.recoveredNode;
        }
    }

    /**
     * Parse nil type descriptor.
     * <p>
     * <code>nil-type-descriptor :=  ( ) </code>
     * </p>
     *
     * @return Parsed node
     */
    private STNode parseNilTypeDescriptor() {
        startContext(ParserRuleContext.NIL_TYPE_DESCRIPTOR);
        STNode openParenthesisToken = parseOpenParenthesis();
        STNode closeParenthesisToken = parseCloseParenthesis();
        endContext();

        return STNodeFactory.createNilTypeDescriptorNode(openParenthesisToken, closeParenthesisToken);
    }

    /**
     * Parse typeof expression.
     * <p>
     * <code>
     * typeof-expr := typeof expression
     * </code>
     *
     * @param isRhsExpr
     * @return Typeof expression node
     */
    private STNode parseTypeofExpression(boolean isRhsExpr) {
        STNode typeofKeyword = parseTypeofKeyword();

        // allow-actions flag is always false, since there will not be any actions
        // within the typeof-expression, due to the precedence.
        STNode expr = parseExpression(OperatorPrecedence.UNARY, isRhsExpr, false);
        return STNodeFactory.createTypeofExpressionNode(typeofKeyword, expr);
    }

    /**
     * Parse typeof-keyword.
     *
     * @return Typeof-keyword node
     */
    private STNode parseTypeofKeyword() {
        STToken token = peek();
        if (token.kind == SyntaxKind.TYPEOF_KEYWORD) {
            return consume();
        } else {
            Solution sol = recover(token, ParserRuleContext.TYPEOF_KEYWORD);
            return sol.recoveredNode;
        }
    }

    /**
     * Parse optional type descriptor.
     * <p>
     * <code>optional-type-descriptor := type-descriptor ? </code>
     * </p>
     *
     * @return Parsed node
     */
    private STNode parseOptionalTypeDescriptor(STNode typeDescriptorNode) {
        startContext(ParserRuleContext.OPTIONAL_TYPE_DESCRIPTOR);
        STNode questionMarkToken = parseQuestionMark();
        endContext();

        return STNodeFactory.createOptionalTypeDescriptorNode(typeDescriptorNode, questionMarkToken);
    }

    /**
     * Parse unary expression.
     * <p>
     * <code>
     * unary-expr := + expression | - expression | ~ expression | ! expression
     * </code>
     *
     * @param isRhsExpr
     * @return Unary expression node
     */
    private STNode parseUnaryExpression(boolean isRhsExpr) {
        STNode unaryOperator = parseUnaryOperator();

        // allow-actions flag is always false, since there will not be any actions
        // within the unary expression, due to the precedence.
        STNode expr = parseExpression(OperatorPrecedence.UNARY, isRhsExpr, false);
        return STNodeFactory.createUnaryExpressionNode(unaryOperator, expr);
    }

    /**
     * Parse unary operator.
     * <code>UnaryOperator := + | - | ~ | !</code>
     *
     * @return Parsed node
     */
    private STNode parseUnaryOperator() {
        STToken token = peek();
        if (isUnaryOperator(token.kind)) {
            return consume();
        } else {
            Solution sol = recover(token, ParserRuleContext.UNARY_OPERATOR);
            return sol.recoveredNode;
        }
    }

    /**
     * Check whether the given token kind is a unary operator.
     *
     * @param kind STToken kind
     * @return <code>true</code> if the token kind refers to a unary operator. <code>false</code> otherwise
     */
    private boolean isUnaryOperator(SyntaxKind kind) {
        switch (kind) {
            case PLUS_TOKEN:
            case MINUS_TOKEN:
            case NEGATION_TOKEN:
            case EXCLAMATION_MARK_TOKEN:
                return true;
            default:
                return false;
        }
    }

    /**
     * Parse array type descriptor.
     * <p>
     * <code>
     * array-type-descriptor := member-type-descriptor [ [ array-length ] ]
     * member-type-descriptor := type-descriptor
     * array-length :=
     *    int-literal
     *    | constant-reference-expr
     *    | inferred-array-length
     * inferred-array-length := *
     * </code>
     * </p>
     *
     * @param typeDescriptorNode
     *
     * @return Parsed Node
     */
    private STNode parseArrayTypeDescriptor(STNode typeDescriptorNode) {
        startContext(ParserRuleContext.ARRAY_TYPE_DESCRIPTOR);
        STNode openBracketToken = parseOpenBracket();
        STNode arrayLengthNode = parseArrayLength();
        STNode closeBracketToken = parseCloseBracket();

        endContext();
        return STNodeFactory.createIndexedExpressionNode(typeDescriptorNode, openBracketToken, arrayLengthNode,
                closeBracketToken);
    }

    /**
     * Parse array length.
     * <p>
     * <code>
     *     array-length :=
     *    int-literal
     *    | constant-reference-expr
     *    | inferred-array-length
     * constant-reference-expr := variable-reference-expr
     * </code>
     * </p>
     *
     * @return Parsed array length
     */
    private STNode parseArrayLength() {
        STToken token = peek();
        switch (token.kind) {
            case DECIMAL_INTEGER_LITERAL:
            case HEX_INTEGER_LITERAL:
            case ASTERISK_TOKEN:
                return consume();
            case CLOSE_BRACKET_TOKEN:
                return STNodeFactory.createEmptyNode();
            // Parsing variable-reference-expr is same as parsing qualified identifier
            case IDENTIFIER_TOKEN:
                return parseQualifiedIdentifier(ParserRuleContext.ARRAY_LENGTH);
            default:
                Solution sol = recover(token, ParserRuleContext.ARRAY_LENGTH);
                return sol.recoveredNode;
        }
    }

    /**
     * Parse annotations.
     * <p>
     * <i>Note: In the ballerina spec ({@link https://ballerina.io/spec/lang/2020R1/#annots})
     * annotations-list is specified as one-or-more annotations. And the usage is marked as
     * optional annotations-list. However, for the consistency of the tree, here we make the
     * annotation-list as zero-or-more annotations, and the usage is not-optional.</i>
     * <p>
     * <code>annots := annotation*</code>
     *
     * @return Parsed node
     */
    private STNode parseAnnotations() {
        STToken nextToken = peek();
        return parseAnnotations(nextToken.kind);
    }

    private STNode parseAnnotations(SyntaxKind nextTokenKind) {
        startContext(ParserRuleContext.ANNOTATIONS);
        List<STNode> annotList = new ArrayList<>();
        while (nextTokenKind == SyntaxKind.AT_TOKEN) {
            annotList.add(parseAnnotation());
            nextTokenKind = peek().kind;
        }

        endContext();
        return STNodeFactory.createNodeList(annotList);
    }

    /**
     * Parse annotation attachment.
     * <p>
     * <code>annotation := @ annot-tag-reference annot-value</code>
     *
     * @return Parsed node
     */
    private STNode parseAnnotation() {
        STNode atToken = parseAtToken();
        STNode annotReference;
        if (peek().kind != SyntaxKind.IDENTIFIER_TOKEN) {
            annotReference = STNodeFactory.createMissingToken(SyntaxKind.IDENTIFIER_TOKEN);
        } else {
            annotReference = parseQualifiedIdentifier(ParserRuleContext.ANNOT_REFERENCE);
        }
        STNode annotValue = parseMappingConstructorExpr();
        return STNodeFactory.createAnnotationNode(atToken, annotReference, annotValue);
    }

    /**
     * Parse '@' token.
     *
     * @return Parsed node
     */
    private STNode parseAtToken() {
        STToken nextToken = peek();
        if (nextToken.kind == SyntaxKind.AT_TOKEN) {
            return consume();
        } else {
            Solution sol = recover(nextToken, ParserRuleContext.AT);
            return sol.recoveredNode;
        }
    }

    /**
     * Parse metadata. Meta data consist of optional doc string and
     * an annotations list.
     * <p>
     * <code>metadata := [DocumentationString] annots</code>
     *
     * @return Parse node
     */
    private STNode parseMetaData(SyntaxKind nextTokenKind) {
        STNode docString;
        STNode annotations;
        switch (nextTokenKind) {
            case DOCUMENTATION_LINE:
                // TODO:
                docString = parseDocumentationString();
                annotations = parseAnnotations();
                break;
            case AT_TOKEN:
                docString = STNodeFactory.createEmptyNode();
                annotations = parseAnnotations(nextTokenKind);
                break;
            default:
                return createEmptyMetadata();
        }

        return STNodeFactory.createMetadataNode(docString, annotations);
    }

    /**
     * Create empty metadata node.
     *
     * @return A metadata node with no doc string and no annotations
     */
    private STNode createEmptyMetadata() {
        return STNodeFactory.createMetadataNode(STNodeFactory.createEmptyNode(),
                STNodeFactory.createNodeList(new ArrayList<>()));
    }

    /**
     * Parse is expression.
     * <code>
     * is-expr := expression is type-descriptor
     * </code>
     *
     * @param lhsExpr Preceding expression of the is expression
     * @return Is expression node
     */
    private STNode parseTypeTestExpression(STNode lhsExpr) {
        STNode isKeyword = parseIsKeyword();
        STNode typeDescriptor = parseTypeDescriptor(ParserRuleContext.TYPE_DESC_IN_EXPRESSION);
        return STNodeFactory.createTypeTestExpressionNode(lhsExpr, isKeyword, typeDescriptor);
    }

    /**
     * Parse is-keyword.
     *
     * @return Is-keyword node
     */
    private STNode parseIsKeyword() {
        STToken token = peek();
        if (token.kind == SyntaxKind.IS_KEYWORD) {
            return consume();
        } else {
            Solution sol = recover(token, ParserRuleContext.IS_KEYWORD);
            return sol.recoveredNode;
        }
    }

    /**
     * Parse local type definition statement statement.
     * <code>ocal-type-defn-stmt := [annots] type identifier type-descriptor ;</code>
     *
     * @return local type definition statement statement
     */
    private STNode parseLocalTypeDefinitionStatement(STNode annots) {
        startContext(ParserRuleContext.LOCAL_TYPE_DEFINITION_STMT);
        STNode typeKeyword = parseTypeKeyword();
        STNode typeName = parseTypeName();
        STNode typeDescriptor = parseTypeDescriptor(ParserRuleContext.TYPE_DESC_IN_TYPE_DEF);
        STNode semicolon = parseSemicolon();
        endContext();
        return STNodeFactory.createLocalTypeDefinitionStatementNode(annots, typeKeyword, typeName, typeDescriptor,
                semicolon);
    }

    /**
     * Pass statements that starts with an identifier.
     *
     * @param tokenKind Next token kind
     * @return Parsed node
     */
    private STNode parseStatementStartsWithIdentifier(STNode annots) {
        startContext(ParserRuleContext.STMT_START_WITH_IDENTIFIER);
        STNode identifier = parseStatementStartIdentifier();
        STToken nextToken = peek();
        STNode stmt = parseStatementStartsWithIdentifier(nextToken.kind, annots, identifier);
        endContext();
        return stmt;
    }

    private STNode parseStatementStartsWithIdentifier(STNode annots, STNode identifier) {
        return parseStatementStartsWithIdentifier(peek().kind, annots, identifier);
    }

    private STNode parseStatementStartsWithIdentifier(SyntaxKind nextTokenKind, STNode annots, STNode identifier) {
        switch (nextTokenKind) {
            case IDENTIFIER_TOKEN:
            case QUESTION_MARK_TOKEN:
                // if the next token is question-mark then it is an optional type descriptor with user defined type.
                return parseTypeDescStartsWithIdentifier(identifier, annots);
            case EQUAL_TOKEN:
            case SEMICOLON_TOKEN:
                // Here we directly start parsing as a statement that starts with an expression.
                return parseStamentStartWithExpr(nextTokenKind, annots, identifier);
            case PIPE_TOKEN:
                STToken nextNextToken = peek(2);
                if (nextNextToken.kind != SyntaxKind.EQUAL_TOKEN) {
                    return parseTypeDescStartsWithIdentifier(identifier, annots);
                }
                // fall through
            default:
                // If its a binary operator then this can be a compound assignment statement
                if (isCompoundBinaryOperator(nextTokenKind)) {
                    return parseCompoundAssignmentStmtRhs(identifier);
                }
                // If the next token is part of a valid expression, then still parse it
                // as a statement that starts with an expression.
                if (isValidExprRhsStart(nextTokenKind)) {
                    STNode expression = parseActionOrExpressionInLhs(nextTokenKind, identifier);
                    return parseStamentStartWithExpr(annots, expression);
                }

                STToken token = peek();
                Solution solution = recover(token, ParserRuleContext.STMT_START_WITH_IDENTIFIER, annots, identifier);

                // If the parser recovered by inserting a token, then try to re-parse the same
                // rule with the inserted token. This is done to pick the correct branch
                // to continue the parsing.
                if (solution.action == Action.REMOVE) {
                    return solution.recoveredNode;
                }

                return parseStatementStartsWithIdentifier(solution.tokenKind, annots, identifier);
        }
    }

    private STNode parseTypeDescStartsWithIdentifier(STNode typeDesc, STNode annots) {
        switchContext(ParserRuleContext.VAR_DECL_STMT);

        // We haven't parsed the type-desc as a type-desc (parsed as an identifier).
        // Therefore handle the context manually here.
        startContext(ParserRuleContext.TYPE_DESC_IN_TYPE_BINDING_PATTERN);
        typeDesc = parseComplexTypeDescriptor(typeDesc, ParserRuleContext.TYPE_DESC_IN_TYPE_BINDING_PATTERN);
        endContext();

        STNode varName = parseVariableName();
        STNode finalKeyword = STNodeFactory.createEmptyNode();
        return parseVarDeclRhs(annots, finalKeyword, typeDesc, varName, false);
    }

    /**
     * Parse statement which is only consists of an action or expression.
     *
     * @param annots Annotations
     * @param nextTokenKind Next token kind
     * @return Parsed node
     */
    private STNode parseStamentStartsWithExpr(SyntaxKind nextTokenKind, STNode annots) {
        startContext(ParserRuleContext.EXPRESSION_STATEMENT);
        STNode expression = parseActionOrExpression(nextTokenKind);
        STNode stmt = parseStamentStartWithExpr(annots, expression);
        endContext();
        return stmt;
    }

    /**
     * Parse statements that starts with an expression.
     *
     * @param annots Annotations
     * @return Parsed node
     */
    private STNode parseStamentStartWithExpr(STNode annots, STNode expression) {
        STToken nextToken = peek();
        return parseStamentStartWithExpr(nextToken.kind, annots, expression);
    }

    /**
     * Parse the component followed by the expression, at the beginning of a statement.
     *
     * @param nextTokenKind Kind of the next token
     * @param annots Annotations
     * @return Parsed node
     */
    private STNode parseStamentStartWithExpr(SyntaxKind nextTokenKind, STNode annots, STNode expression) {
        switch (nextTokenKind) {
            case EQUAL_TOKEN:
                switchContext(ParserRuleContext.ASSIGNMENT_STMT);
                return parseAssignmentStmtRhs(expression);
            case SEMICOLON_TOKEN:
                return getExpressionAsStatement(expression);
            case IDENTIFIER_TOKEN:
                // Could be a var-decl, with array-type
                if (isPossibleArrayType(expression)) {
                    switchContext(ParserRuleContext.VAR_DECL_STMT);
                    STNode varName = parseVariableName();
                    STNode finalKeyword = STNodeFactory.createEmptyNode();
                    return parseVarDeclRhs(annots, finalKeyword, expression, varName, false);
                }
                // fall through
            default:
                // If its a binary operator then this can be a compound assignment statement
                if (isCompoundBinaryOperator(nextTokenKind)) {
                    return parseCompoundAssignmentStmtRhs(expression);
                }

                STToken token = peek();
                Solution solution = recover(token, ParserRuleContext.STMT_START_WITH_EXPR_RHS, annots, expression);

                // If the parser recovered by inserting a token, then try to re-parse the same
                // rule with the inserted token. This is done to pick the correct branch
                // to continue the parsing.
                if (solution.action == Action.REMOVE) {
                    return solution.recoveredNode;
                }

                return parseStamentStartWithExpr(solution.tokenKind, annots, expression);
        }
    }

    private STNode getExpressionAsStatement(STNode expression) {
        switch (expression.kind) {
            case METHOD_CALL:
            case FUNCTION_CALL:
            case CHECK_EXPRESSION:
                return parseCallStatement(expression);
            case REMOTE_METHOD_CALL_ACTION:
            case CHECK_ACTION:
            case BRACED_ACTION:
                return parseActionStatement(expression);
            default:
                // Everything else can not be written as a statement.
                // TODO: Add proper error reporting
                this.errorHandler.reportInvalidNode(null,
                        "left hand side of an assignment must be a variable reference");

                STNode semicolon = parseSemicolon();
                return STNodeFactory.createExpressionStatementNode(SyntaxKind.INVALID, expression, semicolon);
        }
    }

    /**
     * <p>
     * Parse call statement, given the call expression.
     * <p>
     * <code>
     * call-stmt := call-expr ;
     * <br/>
     * call-expr := function-call-expr | method-call-expr | checking-keyword call-expr
     * </code>
     *
     * @param expression Call expression associated with the call statement
     * @return Call statement node
     */
    private STNode parseCallStatement(STNode expression) {
        validateExprInCallStmt(expression);
        STNode semicolon = parseSemicolon();
        return STNodeFactory.createExpressionStatementNode(SyntaxKind.CALL_STATEMENT, expression, semicolon);
    }

    private void validateExprInCallStmt(STNode expression) {
        switch (expression.kind) {
            case FUNCTION_CALL:
            case METHOD_CALL:
                break;
            case CHECK_EXPRESSION:
                validateExprInCallStmt(((STCheckExpressionNode) expression).expression);
                break;
            case REMOTE_METHOD_CALL_ACTION:
                break;
            case BRACED_EXPRESSION:
                validateExprInCallStmt(((STBracedExpressionNode) expression).expression);
                break;
            default:
                if (isMissingNode(expression)) {
                    break;
                }

                // TODO:
                this.errorHandler.reportInvalidNode(null, "expression followed by the checking keyword must be a " +
                        "func-call, a method-call or a check-expr");
                break;
        }
    }

    /**
     * Check whether a node is a missing node.
     *
     * @param node Node to check
     * @return <code>true</code> if the node is a missing node. <code>false</code> otherwise
     */
    private boolean isMissingNode(STNode node) {
        return node instanceof STMissingToken;
    }

    private STNode parseActionStatement(STNode action) {
        STNode semicolon = parseSemicolon();
        return STNodeFactory.createExpressionStatementNode(SyntaxKind.ACTION_STATEMENT, action, semicolon);
    }

    private STNode parseAction(SyntaxKind tokenKind, STNode lhsExpr) {
        switch (tokenKind) {
            case RIGHT_ARROW_TOKEN:
                return parseRemoteMethodCallAction(lhsExpr);
            default:
                // Should never reach here.
                return null;
        }
    }

    /**
     * Parse remote method call action, given the starting expression.
     * <p>
     * <code>remote-method-call-action := expression -> method-name ( arg-list )</code>
     * 
     * @param expression LHS expression
     * @return
     */
    private STNode parseRemoteMethodCallAction(STNode expression) {
        STNode rightArrow = parseRightArrow();
        STNode methodName = parseFunctionName();
        STNode openParenToken = parseOpenParenthesis();
        STNode arguments = parseArgsList();
        STNode closeParenToken = parseCloseParenthesis();
        return STNodeFactory.createRemoteMethodCallActionNode(expression, rightArrow, methodName, openParenToken,
                arguments, closeParenToken);
    }

    /**
     * Parse right arrow (<code>-></code>) token.
     *
     * @return Parsed node
     */
    private STNode parseRightArrow() {
        STToken nextToken = peek();
        if (nextToken.kind == SyntaxKind.RIGHT_ARROW_TOKEN) {
            return consume();
        } else {
            Solution sol = recover(nextToken, ParserRuleContext.RIGHT_ARROW);
            return sol.recoveredNode;
        }
    }

    /**
     * Check whether this is a valid lhs expression.
     * 
     * @param tokenKind Kind of the next token
     * @return <code>true</code>if this is a start of an expression. <code>false</code> otherwise
     */
    private boolean isValidLHSExpression(SyntaxKind tokenKind) {
        switch (tokenKind) {
            case DECIMAL_INTEGER_LITERAL:
            case HEX_INTEGER_LITERAL:
            case STRING_LITERAL:
            case IDENTIFIER_TOKEN:
            case TRUE_KEYWORD:
            case FALSE_KEYWORD:
            case CHECK_KEYWORD:
            case CHECKPANIC_KEYWORD:
            case TYPEOF_KEYWORD:
            case NEGATION_TOKEN:
            case EXCLAMATION_MARK_TOKEN:
            case DECIMAL_FLOATING_POINT_LITERAL:
            case HEX_FLOATING_POINT_LITERAL:
                return true;
            case PLUS_TOKEN:
            case MINUS_TOKEN:
                return !isCompoundBinaryOperator(tokenKind);
            case OPEN_PAREN_TOKEN:
            default:
                return false;
        }
    }

    /**
     * Parse parameterized type descriptor.
     * parameterized-type-descriptor := map type-parameter | future type-parameter | typedesc type-parameter
     *
     * @return Parsed node
     */
    private STNode parseParameterizedTypeDescriptor() {
        STNode parameterizedTypeKeyword = parseParameterizedTypeKeyword();
        STNode ltToken = parseLTToken();
        STNode typeNode = parseTypeDescriptor(ParserRuleContext.TYPE_DESC_IN_ANGLE_BRACKETS);
        STNode gtToken = parseGTToken();
        return STNodeFactory.createParameterizedTypeDescriptorNode(parameterizedTypeKeyword, ltToken, typeNode,
                gtToken);
    }

    /**
     * Parse <code>map</code> or <code>future</code> or <code>typedesc</code> keyword token.
     *
     * @return Parsed node
     */
    private STNode parseParameterizedTypeKeyword() {
        STToken nextToken = peek();
        switch (nextToken.kind) {
            case MAP_KEYWORD: // map type desc
            case FUTURE_KEYWORD: // future type desc
            case TYPEDESC_KEYWORD: // typedesc type desc
                return consume();
            default:
                Solution sol = recover(nextToken, ParserRuleContext.PARAMETERIZED_TYPE);
                return sol.recoveredNode;
        }
    }

    /**
     * Parse <code> < </code> token.
     *
     * @return Parsed node
     */
    private STNode parseGTToken() {
        STToken nextToken = peek();
        if (nextToken.kind == SyntaxKind.GT_TOKEN) {
            return consume();
        } else {
            Solution sol = recover(nextToken, ParserRuleContext.GT);
            return sol.recoveredNode;
        }
    }

    /**
     * Parse <code> > </code> token.
     *
     * @return Parsed node
     */
    private STNode parseLTToken() {
        STToken nextToken = peek();
        if (nextToken.kind == SyntaxKind.LT_TOKEN) {
            return consume();
        } else {
            Solution sol = recover(nextToken, ParserRuleContext.LT);
            return sol.recoveredNode;
        }
    }

    /**
     * Parse nil literal. Here nil literal is only referred to ( ).
     *
     * @return Parsed node
     */
    private STNode parseNilLiteral() {
        startContext(ParserRuleContext.NIL_LITERAL);
        STNode openParenthesisToken = parseOpenParenthesis();
        STNode closeParenthesisToken = parseCloseParenthesis();
        endContext();
        return STNodeFactory.createNilLiteralNode(openParenthesisToken, closeParenthesisToken);
    }

    /**
     * Parse annotation declaration, given the qualifier.
     *
     * @param metadata Metadata
     * @param qualifier Qualifier that precedes the listener declaration
     * @param constKeyword Const keyword
     * @return Parsed node
     */
    private STNode parseAnnotationDeclaration(STNode metadata, STNode qualifier, STNode constKeyword) {
        startContext(ParserRuleContext.ANNOTATION_DECL);
        STNode annotationKeyword = parseAnnotationKeyword();
        STNode annotDecl = parseAnnotationDeclFromType(metadata, qualifier, constKeyword, annotationKeyword);
        endContext();
        return annotDecl;
    }

    /**
     * Parse annotation keyword.
     *
     * @return Parsed node
     */
    private STNode parseAnnotationKeyword() {
        STToken token = peek();
        if (token.kind == SyntaxKind.ANNOTATION_KEYWORD) {
            return consume();
        } else {
            Solution sol = recover(token, ParserRuleContext.ANNOTATION_KEYWORD);
            return sol.recoveredNode;
        }
    }

    /**
     * Parse the components that follows after the annotation keyword of a annotation declaration.
     *
     * @param metadata Metadata
     * @param qualifier Qualifier that precedes the constant decl
     * @param constKeyword Const keyword
     * @param annotationKeyword
     * @return Parsed node
     */
    private STNode parseAnnotationDeclFromType(STNode metadata, STNode qualifier, STNode constKeyword,
                                               STNode annotationKeyword) {
        STToken nextToken = peek();
        return parseAnnotationDeclFromType(nextToken.kind, metadata, qualifier, constKeyword, annotationKeyword);
    }

    private STNode parseAnnotationDeclFromType(SyntaxKind nextTokenKind, STNode metadata, STNode qualifier,
                                               STNode constKeyword, STNode annotationKeyword) {
        switch (nextTokenKind) {
            case IDENTIFIER_TOKEN:
                return parseAnnotationDeclWithOptionalType(metadata, qualifier, constKeyword, annotationKeyword);
            default:
                if (isTypeStartingToken(nextTokenKind)) {
                    break;
                }

                STToken token = peek();
                Solution solution = recover(token, ParserRuleContext.ANNOT_DECL_OPTIONAL_TYPE, metadata, qualifier,
                        constKeyword, annotationKeyword);
                if (solution.action == Action.REMOVE) {
                    return solution.recoveredNode;
                }

                return parseAnnotationDeclFromType(solution.tokenKind, metadata, qualifier, constKeyword,
                        annotationKeyword);
        }

        STNode typeDesc = parseTypeDescriptor(ParserRuleContext.TYPE_DESC_IN_ANNOTATION_DECL);
        STNode annotTag = parseAnnotationTag();
        STNode equalsToken = parseAssignOp();
        STNode initializer = parseExpression();
        STNode semicolonToken = parseSemicolon();
        return STNodeFactory.createConstantDeclarationNode(metadata, qualifier, constKeyword, typeDesc, annotTag,
                equalsToken, initializer, semicolonToken);
    }

    /**
     * Parse annotation tag.
     * <p>
     * <code>annot-tag := identifier</code>
     * 
     * @return
     */
    private STNode parseAnnotationTag() {
        STToken token = peek();
        if (token.kind == SyntaxKind.IDENTIFIER_TOKEN) {
            return consume();
        } else {
            Solution sol = recover(peek(), ParserRuleContext.ANNOTATION_TAG);
            return sol.recoveredNode;
        }
    }

    private STNode parseAnnotationDeclWithOptionalType(STNode metadata, STNode qualifier, STNode constKeyword,
                                                       STNode annotationKeyword) {
        // We come here if the type name also and identifier.
        // However, if it is a qualified identifier, then it has to be the type-desc.
        STNode typeDescOrAnnotTag = parseAnnotationTag();
        if (typeDescOrAnnotTag.kind == SyntaxKind.QUALIFIED_NAME_REFERENCE) {
            STNode annotTag = parseAnnotationTag();
            return parseAnnotationDeclAttachPoints(metadata, qualifier, constKeyword, annotationKeyword,
                    typeDescOrAnnotTag, annotTag);
        }

        return parseAnnotationDeclRhs(metadata, qualifier, constKeyword, annotationKeyword, typeDescOrAnnotTag);
    }

    /**
     * Parse the component that follows the first identifier in an annotation decl. The identifier
     * can be either the type-name (a user defined type) or the annot-tag, where the type-name
     * is not present.
     * 
     * @param metadata Metadata
     * @param qualifier Qualifier that precedes the annotation decl
     * @param constKeyword Const keyword
     * @param annotationKeyword Annotation keyword
     * @param typeDescOrAnnotTag Identifier that follows the annotation-keyword
     * @return Parsed node
     */
    private STNode parseAnnotationDeclRhs(STNode metadata, STNode qualifier, STNode constKeyword,
                                          STNode annotationKeyword, STNode typeDescOrAnnotTag) {
        STToken token = peek();
        return parseAnnotationDeclRhs(token.kind, metadata, qualifier, constKeyword, annotationKeyword,
                typeDescOrAnnotTag);
    }

    private STNode parseAnnotationDeclRhs(SyntaxKind nextTokenKind, STNode metadata, STNode qualifier,
                                          STNode constKeyword, STNode annotationKeyword, STNode typeDescOrAnnotTag) {
        STNode typeDesc;
        STNode annotTag;
        switch (nextTokenKind) {
            case IDENTIFIER_TOKEN:
                typeDesc = typeDescOrAnnotTag;
                annotTag = parseAnnotationTag();
                break;
            case SEMICOLON_TOKEN:
            case ON_KEYWORD:
                typeDesc = STNodeFactory.createEmptyNode();
                annotTag = typeDescOrAnnotTag;
                break;
            default:
                STToken token = peek();
                Solution solution = recover(token, ParserRuleContext.ANNOT_DECL_RHS, metadata, qualifier, constKeyword,
                        annotationKeyword, typeDescOrAnnotTag);

                // If the parser recovered by inserting a token, then try to re-parse the same
                // rule with the inserted token. This is done to pick the correct branch
                // to continue the parsing.
                if (solution.action == Action.REMOVE) {
                    return solution.recoveredNode;
                }

                return parseAnnotationDeclRhs(solution.tokenKind, metadata, qualifier, constKeyword, annotationKeyword,
                        typeDescOrAnnotTag);
        }

        return parseAnnotationDeclAttachPoints(metadata, qualifier, constKeyword, annotationKeyword, typeDesc,
                annotTag);
    }

    private STNode parseAnnotationDeclAttachPoints(STNode metadata, STNode qualifier, STNode constKeyword,
                                                   STNode annotationKeyword, STNode typeDesc, STNode annotTag) {
        STToken nextToken = peek();
        return parseAnnotationDeclAttachPoints(nextToken.kind, metadata, qualifier, constKeyword, annotationKeyword,
                typeDesc, annotTag);

    }

    private STNode parseAnnotationDeclAttachPoints(SyntaxKind nextTokenKind, STNode metadata, STNode qualifier,
                                                   STNode constKeyword, STNode annotationKeyword, STNode typeDesc,
                                                   STNode annotTag) {
        STNode onKeyword;
        STNode attachPoints;
        switch (nextTokenKind) {
            case SEMICOLON_TOKEN:
                onKeyword = STNodeFactory.createEmptyNode();
                attachPoints = STNodeFactory.createEmptyNode();
                break;
            case ON_KEYWORD:
                onKeyword = parseOnKeyword();
                attachPoints = parseAnnotationAttachPoints();
                break;
            default:
                STToken token = peek();
                Solution solution = recover(token, ParserRuleContext.ANNOT_OPTIONAL_ATTACH_POINTS, metadata, qualifier,
                        constKeyword, annotationKeyword, typeDesc, annotTag);

                // If the parser recovered by inserting a token, then try to re-parse the same
                // rule with the inserted token. This is done to pick the correct branch
                // to continue the parsing.
                if (solution.action == Action.REMOVE) {
                    return solution.recoveredNode;
                }

                return parseAnnotationDeclAttachPoints(solution.tokenKind, metadata, qualifier, constKeyword,
                        annotationKeyword, typeDesc, annotTag);
        }

        STNode semicolonToken = parseSemicolon();
        return STNodeFactory.createAnnotationDeclarationNode(metadata, qualifier, constKeyword, annotationKeyword,
                typeDesc, annotTag, onKeyword, attachPoints, semicolonToken);
    }

    /**
     * Parse annotation attach points.
     * <p>
     * <code>
     * annot-attach-points := annot-attach-point (, annot-attach-point)*
     * <br/><br/>
     * annot-attach-point := dual-attach-point | source-only-attach-point
     * <br/><br/>
     * dual-attach-point := [source] dual-attach-point-ident
     * <br/><br/>
     * dual-attach-point-ident :=
     *     [object] type
     *     | [object|resource] function
     *     | parameter
     *     | return
     *     | service
     *     | [object|record] field
     * <br/><br/>
     * source-only-attach-point := source source-only-attach-point-ident
     * <br/><br/>
     * source-only-attach-point-ident :=
     *     annotation
     *     | external
     *     | var
     *     | const
     *     | listener
     *     | worker
     * </code>
     * 
     * @return Parsed node
     */
    private STNode parseAnnotationAttachPoints() {
        startContext(ParserRuleContext.ANNOT_ATTACH_POINTS_LIST);
        List<STNode> attachPoints = new ArrayList<>();

        STToken nextToken = peek();
        if (isEndAnnotAttachPointList(nextToken.kind)) {
            endContext();
            this.errorHandler.reportMissingTokenError("missing attach point");
            return STNodeFactory.createMissingToken(SyntaxKind.IDENTIFIER_TOKEN);
        }

        // Parse first attach-point, that has no leading comma
        STNode attachPoint = parseAnnotationAttachPoint();
        attachPoints.add(attachPoint);

        // Parse the remaining attach-points
        nextToken = peek();
        STNode leadingComma;
        while (!isEndAnnotAttachPointList(nextToken.kind)) {
            leadingComma = parseAttachPointEnd();
            if (leadingComma == null) {
                break;
            }
            attachPoints.add(leadingComma);

            // Parse attach point. Null represents the end of attach-points.
            attachPoint = parseAnnotationAttachPoint();
            if (attachPoint == null) {
                this.errorHandler.reportMissingTokenError("missing attach point");
                attachPoint = STNodeFactory.createMissingToken(SyntaxKind.IDENTIFIER_TOKEN);
                attachPoints.add(attachPoint);
                break;
            }

            attachPoints.add(attachPoint);
            nextToken = peek();
        }

        endContext();
        return STNodeFactory.createNodeList(attachPoints);
    }

    /**
     * Parse annotation attach point end.
     * 
     * @return Parsed node
     */
    private STNode parseAttachPointEnd() {
        STToken nextToken = peek();
        return parseAttachPointEnd(nextToken.kind);
    }

    private STNode parseAttachPointEnd(SyntaxKind nextTokenKind) {
        switch (nextTokenKind) {
            case SEMICOLON_TOKEN:
                // null represents the end of attach points.
                return null;
            case COMMA_TOKEN:
                return consume();
            default:
                Solution sol = recover(peek(), ParserRuleContext.ATTACH_POINT_END);
                if (sol.action == Action.REMOVE) {
                    return sol.recoveredNode;
                }

                return sol.tokenKind == SyntaxKind.COMMA_TOKEN ? sol.recoveredNode : null;
        }
    }

    private boolean isEndAnnotAttachPointList(SyntaxKind tokenKind) {
        switch (tokenKind) {
            case EOF_TOKEN:
            case SEMICOLON_TOKEN:
                return true;
            default:
                return false;
        }
    }

    /**
     * Parse annotation attach point.
     *
     * @return Parsed node
     */
    private STNode parseAnnotationAttachPoint() {
        return parseAnnotationAttachPoint(peek().kind);
    }

    private STNode parseAnnotationAttachPoint(SyntaxKind nextTokenKind) {
        switch (nextTokenKind) {
            case EOF_TOKEN:
                return null;

            // These are source only annotations, but without the source keyword.
            case ANNOTATION_KEYWORD:
            case EXTERNAL_KEYWORD:
            case VAR_KEYWORD:
            case CONST_KEYWORD:
            case LISTENER_KEYWORD:
            case WORKER_KEYWORD:
                // fall through

            case SOURCE_KEYWORD:
                STNode sourceKeyword = parseSourceKeyword();
                return parseAttachPointIdent(sourceKeyword);

            // Dual attach points
            case OBJECT_KEYWORD:
            case TYPE_KEYWORD:
            case RESOURCE_KEYWORD:
            case FUNCTION_KEYWORD:
            case PARAMETER_KEYWORD:
            case RETURN_KEYWORD:
            case SERVICE_KEYWORD:
            case FIELD_KEYWORD:
            case RECORD_KEYWORD:
                sourceKeyword = STNodeFactory.createEmptyNode();
                STNode firstIdent = consume();
                return parseDualAttachPointIdent(sourceKeyword, firstIdent);
            default:
                Solution solution = recover(peek(), ParserRuleContext.ATTACH_POINT);
                return solution.recoveredNode;
        }
    }

    /**
     * Parse source keyword.
     * 
     * @return Parsed node
     */
    private STNode parseSourceKeyword() {
        STToken token = peek();
        if (token.kind == SyntaxKind.SOURCE_KEYWORD) {
            return consume();
        } else {
            Solution sol = recover(token, ParserRuleContext.SOURCE_KEYWORD);
            return sol.recoveredNode;
        }
    }

    /**
     * Parse attach point ident gievn.
     * <p>
     * <code>
     * source-only-attach-point-ident := annotation | external | var | const | listener | worker
     * <br/><br/>
     * dual-attach-point-ident := [object] type | [object|resource] function | parameter
     *                            | return | service | [object|record] field
     * </code>
     * 
     * @param sourceKeyword Source keyword
     * @return Parsed node
     */
    private STNode parseAttachPointIdent(STNode sourceKeyword) {
        return parseAttachPointIdent(peek().kind, sourceKeyword);
    }

    private STNode parseAttachPointIdent(SyntaxKind nextTokenKind, STNode sourceKeyword) {
        switch (nextTokenKind) {
            case ANNOTATION_KEYWORD:
            case EXTERNAL_KEYWORD:
            case VAR_KEYWORD:
            case CONST_KEYWORD:
            case LISTENER_KEYWORD:
            case WORKER_KEYWORD:
                STNode firstIdent = consume();
                STNode secondIdent = STNodeFactory.createEmptyNode();
                return STNodeFactory.createAnnotationAttachPointNode(sourceKeyword, firstIdent, secondIdent);
            case OBJECT_KEYWORD:
            case RESOURCE_KEYWORD:
            case RECORD_KEYWORD:
            case TYPE_KEYWORD:
            case FUNCTION_KEYWORD:
            case PARAMETER_KEYWORD:
            case RETURN_KEYWORD:
            case SERVICE_KEYWORD:
            case FIELD_KEYWORD:
                firstIdent = consume();
                return parseDualAttachPointIdent(sourceKeyword, firstIdent);
            default:
                Solution solution = recover(peek(), ParserRuleContext.ATTACH_POINT_IDENT, sourceKeyword);
                if (solution.action == Action.REMOVE) {
                    return solution.recoveredNode;
                }

                firstIdent = solution.recoveredNode;
                return parseDualAttachPointIdent(sourceKeyword, firstIdent);
        }
    }

    /**
     * Parse dual-attach-point ident.
     * 
     * @param sourceKeyword Source keyword
     * @param firstIdent first part of the dual attach-point
     * @return Parsed node
     */
    private STNode parseDualAttachPointIdent(STNode sourceKeyword, STNode firstIdent) {
        STNode secondIdent;
        switch (firstIdent.kind) {
            case OBJECT_KEYWORD:
                secondIdent = parseIdentAfterObjectIdent();
                break;
            case RESOURCE_KEYWORD:
                secondIdent = parseFunctionIdent();
                break;
            case RECORD_KEYWORD:
                secondIdent = parseFieldIdent();
                break;
            case TYPE_KEYWORD:
            case FUNCTION_KEYWORD:
            case PARAMETER_KEYWORD:
            case RETURN_KEYWORD:
            case SERVICE_KEYWORD:
            case FIELD_KEYWORD:
            default: // default case should never be reached.
                secondIdent = STNodeFactory.createEmptyNode();
                break;
        }

        return STNodeFactory.createAnnotationAttachPointNode(sourceKeyword, firstIdent, secondIdent);
    }

    /**
     * Parse the idents that are supported after object-ident.
     * 
     * @return Parsed node
     */
    private STNode parseIdentAfterObjectIdent() {
        STToken token = peek();
        switch (token.kind) {
            case TYPE_KEYWORD:
            case FUNCTION_KEYWORD:
            case FIELD_KEYWORD:
                return consume();
            default:
                Solution sol = recover(token, ParserRuleContext.IDENT_AFTER_OBJECT_IDENT);
                return sol.recoveredNode;
        }
    }

    /**
     * Parse function ident.
     * 
     * @return Parsed node
     */
    private STNode parseFunctionIdent() {
        STToken token = peek();
        if (token.kind == SyntaxKind.FUNCTION_KEYWORD) {
            return consume();
        } else {
            Solution sol = recover(token, ParserRuleContext.FUNCTION_IDENT);
            return sol.recoveredNode;
        }
    }

    /**
     * Parse field ident.
     * 
     * @return Parsed node
     */
    private STNode parseFieldIdent() {
        STToken token = peek();
        if (token.kind == SyntaxKind.FIELD_KEYWORD) {
            return consume();
        } else {
            Solution sol = recover(token, ParserRuleContext.FIELD_IDENT);
            return sol.recoveredNode;
        }
    }

    /**
     * Parse XML namespace declaration.
     * <p>
     * <code>xmlns-decl := xmlns xml-namespace-uri [ as xml-namespace-prefix ] ;
     * <br/>
     * xml-namespace-uri := simple-const-expr
     * <br/>
     * xml-namespace-prefix := identifier
     * </code>
     * 
     * @return
     */
    private STNode parseXMLNamepsaceDeclaration() {
        startContext(ParserRuleContext.XML_NAMESPACE_DECLARATION);
        STNode xmlnsKeyword = parseXMLNSKeyword();
        STNode namespaceUri = parseXMLNamespaceUri();
        STNode xmlnsDecl = parseXMLDeclRhs(xmlnsKeyword, namespaceUri);
        endContext();
        return xmlnsDecl;
    }

    /**
     * Parse xmlns keyword.
     * 
     * @return Parsed node
     */
    private STNode parseXMLNSKeyword() {
        STToken token = peek();
        if (token.kind == SyntaxKind.XMLNS_KEYWORD) {
            return consume();
        } else {
            Solution sol = recover(token, ParserRuleContext.XMLNS_KEYWORD);
            return sol.recoveredNode;
        }
    }

    /**
     * Parse namespace uri.
     * 
     * @return Parsed node
     */
    private STNode parseXMLNamespaceUri() {
        STNode expr = parseConstExpr();
        switch (expr.kind) {
            case STRING_LITERAL:
            case IDENTIFIER_TOKEN:
            case QUALIFIED_NAME_REFERENCE:
                break;
            default:
                this.errorHandler.reportInvalidNode(null, "namespace uri must be a subtype of string");
        }

        return expr;
    }

    /**
     * Parse constants expr.
     *
     * @return Parsed node
     */
    private STNode parseConstExpr() {
        startContext(ParserRuleContext.CONSTANT_EXPRESSION);
        STToken nextToken = peek();
        STNode expr;
        switch (nextToken.kind) {
            case STRING_LITERAL:
            case DECIMAL_INTEGER_LITERAL:
            case HEX_INTEGER_LITERAL:
            case DECIMAL_FLOATING_POINT_LITERAL:
            case HEX_FLOATING_POINT_LITERAL:
            case TRUE_KEYWORD:
            case FALSE_KEYWORD:
            case NULL_KEYWORD:
                expr = consume();
                break;
            case IDENTIFIER_TOKEN:
                expr = parseQualifiedIdentifier(ParserRuleContext.VARIABLE_REF);
                break;
            case OPEN_BRACE_TOKEN:
                // TODO: nil-literal
            default:
                STToken token = peek();
                Solution solution = recover(token, ParserRuleContext.CONSTANT_EXPRESSION_START);
                expr = solution.recoveredNode;
                break;
        }

        endContext();
        return expr;
    }

    /**
     * Parse the portion after the namsepsace-uri of an XML declaration.
     * 
     * @param xmlnsKeyword XMLNS keyword
     * @param namespaceUri Namespace URI
     * @return Parsed node
     */
    private STNode parseXMLDeclRhs(STNode xmlnsKeyword, STNode namespaceUri) {
        return parseXMLDeclRhs(peek().kind, xmlnsKeyword, namespaceUri);
    }

    private STNode parseXMLDeclRhs(SyntaxKind nextTokenKind, STNode xmlnsKeyword, STNode namespaceUri) {
        STNode asKeyword = STNodeFactory.createEmptyNode();
        STNode namespacePrefix = STNodeFactory.createEmptyNode();

        switch (nextTokenKind) {
            case AS_KEYWORD:
                asKeyword = parseAsKeyword();
                namespacePrefix = parseNamespacePrefix();
                break;
            case SEMICOLON_TOKEN:
                break;
            default:
                STToken token = peek();
                Solution solution =
                        recover(token, ParserRuleContext.XML_NAMESPACE_PREFIX_DECL, xmlnsKeyword, namespaceUri);

                // If the parser recovered by inserting a token, then try to re-parse the same
                // rule with the inserted token. This is done to pick the correct branch
                // to continue the parsing.
                if (solution.action == Action.REMOVE) {
                    return solution.recoveredNode;
                }

                return parseXMLDeclRhs(solution.tokenKind, xmlnsKeyword, namespaceUri);
        }
        STNode semicolon = parseSemicolon();
        return STNodeFactory.createXMLNamespaceDeclarationNode(xmlnsKeyword, namespaceUri, asKeyword, namespacePrefix,
                semicolon);
    }

    /**
     * Parse import prefix.
     *
     * @return Parsed node
     */
    private STNode parseNamespacePrefix() {
        STToken nextToken = peek();
        if (nextToken.kind == SyntaxKind.IDENTIFIER_TOKEN) {
            return consume();
        } else {
            Solution sol = recover(peek(), ParserRuleContext.NAMESPACE_PREFIX);
            return sol.recoveredNode;
        }
    }

    /**
     * Parse named worker declaration.
     * <p>
     * <code>named-worker-decl := [annots] worker worker-name return-type-descriptor { sequence-stmt }</code>
     * 
     * @param annots Annotations attached to the worker decl
     * @return Parsed node
     */
    private STNode parseNamedWorkerDeclaration(STNode annots) {
        startContext(ParserRuleContext.NAMED_WORKER_DECL);
        STNode workerKeyword = parseWorkerKeyword();
        STNode workerName = parseWorkerName();
        STNode returnTypeDesc = parseReturnTypeDescriptor();
        STNode workerBody = parseBlockNode();
        endContext();
        return STNodeFactory.createNamedWorkerDeclarationNode(annots, workerKeyword, workerName, returnTypeDesc,
                workerBody);
    }

    private STNode parseReturnTypeDescriptor() {
        // If the return type is not present, simply return
        STToken token = peek();
        if (token.kind != SyntaxKind.RETURNS_KEYWORD) {
            return STNodeFactory.createEmptyNode();
        }

        STNode returnsKeyword = consume();
        STNode annot = parseAnnotations();
        STNode type = parseTypeDescriptor(ParserRuleContext.TYPE_DESC_IN_RETURN_TYPE_DESC);
        return STNodeFactory.createReturnTypeDescriptorNode(returnsKeyword, annot, type);
    }

    /**
     * Parse worker keyword.
     *
     * @return Parsed node
     */
    private STNode parseWorkerKeyword() {
        STToken nextToken = peek();
        if (nextToken.kind == SyntaxKind.WORKER_KEYWORD) {
            return consume();
        } else {
            Solution sol = recover(peek(), ParserRuleContext.WORKER_KEYWORD);
            return sol.recoveredNode;
        }
    }

    /**
     * Parse worker name.
     * <p>
     * <code>worker-name := identifier</code>
     * 
     * @return Parsed node
     */
    private STNode parseWorkerName() {
        STToken nextToken = peek();
        if (nextToken.kind == SyntaxKind.IDENTIFIER_TOKEN) {
            return consume();
        } else {
            Solution sol = recover(peek(), ParserRuleContext.WORKER_NAME);
            return sol.recoveredNode;
        }
    }

    /**
     * Parse documentation string.
     * <p>
     * <code>DocumentationString := DocumentationLine +</code>
     * <p>
     * Refer {@link BallerinaLexer#processDocumentationLine}
     * 
     * @return Parsed node
     */
    private STNode parseDocumentationString() {
        List<STNode> docLines = new ArrayList<>();
        STToken nextToken = peek();
        while (nextToken.kind == SyntaxKind.DOCUMENTATION_LINE) {
            docLines.add(consume());
            nextToken = peek();
        }

        STNode documentationLines = STNodeFactory.createNodeList(docLines);
        return STNodeFactory.createDocumentationStringNode(documentationLines);
    }

    /**
     * Parse lock statement.
     * <code>lock-stmt := lock block-stmt ;</code>
     *
     * @return Lock statement
     */
    private STNode parseLockStatement() {
        startContext(ParserRuleContext.LOCK_STMT);
        STNode lockKeyword = parseLockKeyword();
        STNode blockStatement = parseBlockNode();
        endContext();
        return STNodeFactory.createLockStatementNode(lockKeyword, blockStatement);
    }

    /**
     * Parse lock-keyword.
     *
     * @return lock-keyword node
     */
    private STNode parseLockKeyword() {
        STToken token = peek();
        if (token.kind == SyntaxKind.LOCK_KEYWORD) {
            return consume();
        } else {
            Solution sol = recover(token, ParserRuleContext.LOCK_KEYWORD);
            return sol.recoveredNode;
        }
    }

    /**
     * Checks whether the given expression is a possible array-type-desc.
     * <br/>
     * i.e.: a member-access-expr, where its container is also a member-access.
     * <code>a[b][]</code>
     *
     * @param expression EXpression to check
     * @return <code>true</code> if the expression provided is a possible array-type desc. <code>false</code> otherwise
     */
    private boolean isPossibleArrayType(STNode expression) {
        switch (expression.kind) {
            case SIMPLE_NAME_REFERENCE:
            case QUALIFIED_NAME_REFERENCE:
                return true;
            case INDEXED_EXPRESSION:
                return isPossibleArrayType(((STIndexedExpressionNode) expression).containerExpression);
            default:
                return false;
        }
    }

    /**
     * Parse union type descriptor.
     * union-type-descriptor := type-descriptor | type-descriptor
     *
     * @param leftTypeDesc Type desc in the LHS os the union type desc.
     * @param context Current context.
     * @return parsed union type desc node
     */
    private STNode parseUnionTypeDescriptor(STNode leftTypeDesc, ParserRuleContext context) {
        STNode pipeToken = parsePipeToken();
        STNode rightTypeDesc = parseTypeDescriptor(context);

        return STNodeFactory.createUnionTypeDescriptorNode(leftTypeDesc, pipeToken, rightTypeDesc);
    }

    /**
     * Parse pipe token.
     *
     * @return parsed pipe token node
     */
    private STNode parsePipeToken() {
        STToken token = peek();
        if (token.kind == SyntaxKind.PIPE_TOKEN) {
            return consume();
        } else {
            Solution sol = recover(token, ParserRuleContext.PIPE);
            return sol.recoveredNode;
        }
    }

    private boolean isTypeStartingToken(SyntaxKind nodeKind) {
        switch (nodeKind) {
            case IDENTIFIER_TOKEN:
            case SERVICE_KEYWORD:
            case RECORD_KEYWORD:
            case OBJECT_KEYWORD:
            case ABSTRACT_KEYWORD:
            case CLIENT_KEYWORD:
            case OPEN_PAREN_TOKEN: // nil type descriptor '()'
            case MAP_KEYWORD: // map type desc
            case FUTURE_KEYWORD: // future type desc
            case TYPEDESC_KEYWORD: // typedesc type desc
            case ERROR_KEYWORD: // error type desc
            case STREAM_KEYWORD: // stream type desc
            case TABLE_KEYWORD: // table type
            case FUNCTION_KEYWORD:
            case OPEN_BRACKET_TOKEN:
                return true;
            default:
                return isSimpleType(nodeKind);
        }
    }

    static boolean isSimpleType(SyntaxKind nodeKind) {
        switch (nodeKind) {
            case INT_KEYWORD:
            case FLOAT_KEYWORD:
            case DECIMAL_KEYWORD:
            case BOOLEAN_KEYWORD:
            case STRING_KEYWORD:
            case BYTE_KEYWORD:
            case XML_KEYWORD:
            case JSON_KEYWORD:
            case HANDLE_KEYWORD:
            case ANY_KEYWORD:
            case ANYDATA_KEYWORD:
            case NEVER_KEYWORD:
            case SERVICE_KEYWORD:
            case VAR_KEYWORD:
            case ERROR_KEYWORD: // This is for the recovery. <code>error a;</code> scenario recovered here.
            case STREAM_KEYWORD: // This is for recovery logic. <code>stream a;</code> scenario recovered here.
                return true;
            case TYPE_DESC:
                // This is a special case. TYPE_DESC is only return from
                // error recovery. when a type is missing. Hence we treat it as
                // a simple type
                return true;
            default:
                return false;
        }
    }

    private SyntaxKind getTypeSyntaxKind(SyntaxKind typeKeyword) {
        switch (typeKeyword) {
            case INT_KEYWORD:
                return SyntaxKind.INT_TYPE_DESC;
            case FLOAT_KEYWORD:
                return SyntaxKind.FLOAT_TYPE_DESC;
            case DECIMAL_KEYWORD:
                return SyntaxKind.DECIMAL_TYPE_DESC;
            case BOOLEAN_KEYWORD:
                return SyntaxKind.BOOLEAN_TYPE_DESC;
            case STRING_KEYWORD:
                return SyntaxKind.STRING_TYPE_DESC;
            case BYTE_KEYWORD:
                return SyntaxKind.BYTE_TYPE_DESC;
            case XML_KEYWORD:
                return SyntaxKind.XML_TYPE_DESC;
            case JSON_KEYWORD:
                return SyntaxKind.JSON_TYPE_DESC;
            case HANDLE_KEYWORD:
                return SyntaxKind.HANDLE_TYPE_DESC;
            case ANY_KEYWORD:
                return SyntaxKind.ANY_TYPE_DESC;
            case ANYDATA_KEYWORD:
                return SyntaxKind.ANYDATA_TYPE_DESC;
            case NEVER_KEYWORD:
                return SyntaxKind.NEVER_TYPE_DESC;
            case SERVICE_KEYWORD:
                return SyntaxKind.SERVICE_TYPE_DESC;
            case VAR_KEYWORD:
                return SyntaxKind.VAR_TYPE_DESC;
            default:
                return SyntaxKind.TYPE_DESC;
        }
    }

    /**
     * Parse fork-keyword.
     *
     * @return Fork-keyword node
     */
    private STNode parseForkKeyword() {
        STToken token = peek();
        if (token.kind == SyntaxKind.FORK_KEYWORD) {
            return consume();
        } else {
            Solution sol = recover(token, ParserRuleContext.FORK_KEYWORD);
            return sol.recoveredNode;
        }
    }

    /**
     * Parse multiple named worker declarations.
     *
     * @return named-worker-declarations node array
     */
    private STNode parseMultileNamedWorkerDeclarations() {
        STToken token = peek();
        ArrayList<STNode> workers = new ArrayList<>();

        while (!isEndOfStatements(token.kind)) {
            STNode stmt = parseStatement();
            if (stmt == null) {
                break;
            }

            switch (stmt.kind) {
                case NAMED_WORKER_DECLARATION:
                    workers.add(stmt);
                    break;
                default:
                    this.errorHandler.reportInvalidNode(null, "Only named-workers are allowed here");
                    break;
            }
            token = peek();
        }

        if (workers.isEmpty()) {
            this.errorHandler.reportInvalidNode(null, "Fork Statement must contain atleast one named-worker");
        }
        STNode namedWorkers = STNodeFactory.createNodeList(workers);
        return namedWorkers;
    }

    /**
     * Parse fork statement.
     * <code>fork-stmt := fork { named-worker-decl+ }</code>
     *
     * @return Fork statement
     */
    private STNode parseForkStatement() {
        startContext(ParserRuleContext.FORK_STMT);
        STNode forkKeyword = parseForkKeyword();
        STNode openBrace = parseOpenBrace();
        STNode namedWorkerDeclarations = parseMultileNamedWorkerDeclarations();
        STNode closeBrace = parseCloseBrace();
        endContext();
        return STNodeFactory.createForkStatementNode(forkKeyword, openBrace, namedWorkerDeclarations, closeBrace);
    }

    /**
     * Parse decimal floating point literal.
     *
     * @return Parsed node
     */
    private STNode parseDecimalFloatingPointLiteral() {
        STToken token = peek();
        if (token.kind == SyntaxKind.DECIMAL_FLOATING_POINT_LITERAL) {
            return consume();
        } else {
            Solution sol = recover(token, ParserRuleContext.DECIMAL_FLOATING_POINT_LITERAL);
            return sol.recoveredNode;
        }
    }

    /**
     * Parse hex floating point literal.
     *
     * @return Parsed node
     */
    private STNode parseHexFloatingPointLiteral() {
        STToken token = peek();
        if (token.kind == SyntaxKind.HEX_FLOATING_POINT_LITERAL) {
            return consume();
        } else {
            Solution sol = recover(token, ParserRuleContext.HEX_FLOATING_POINT_LITERAL);
            return sol.recoveredNode;
        }
    }

    /**
     * Parse trap expression.
     * <p>
     * <code>
     * trap-expr := trap expression
     * </code>
     *
     * @param isRhsExpr
     * @return Trap expression node
     */
    private STNode parseTrapExpression(boolean isRhsExpr) {
        STNode trapKeyword = parseTrapKeyword();

        // allow-actions flag is always false, since there will not be any actions
        // within the trap-expression, due to the precedence.
        STNode expr = parseExpression(OperatorPrecedence.UNARY, isRhsExpr, false);
        return STNodeFactory.createTrapExpressionNode(trapKeyword, expr);
    }

    /**
     * Parse trap-keyword.
     *
     * @return Trap-keyword node
     */
    private STNode parseTrapKeyword() {
        STToken token = peek();
        if (token.kind == SyntaxKind.TRAP_KEYWORD) {
            return consume();
        } else {
            Solution sol = recover(token, ParserRuleContext.TRAP_KEYWORD);
            return sol.recoveredNode;
        }
    }

    /**
     * Parse list constructor expression.
     * <p>
     * <code>
     * list-constructor-expr := [ [ expr-list ] ]
     * <br/>
     * expr-list := expression (, expression)*
     * </code>
     *
     * @return Parsed node
     */
    private STNode parseListConstructorExpr() {
        startContext(ParserRuleContext.LIST_CONSTRUCTOR);
        STNode openBracket = parseOpenBracket();
        STNode expressions = parseOptionalExpressionsList();
        STNode closeBracket = parseCloseBracket();
        endContext();
        return STNodeFactory.createListConstructorExpressionNode(openBracket, expressions, closeBracket);
    }

    /**
     * Parse optional expression list.
     *
     * @return Parsed node
     */
    private STNode parseOptionalExpressionsList() {
        List<STNode> expressions = new ArrayList<>();
        STToken nextToken = peek();

        // Return an empty list if list is empty
        if (isEndOfExpressionsList(nextToken.kind)) {
            return STNodeFactory.createNodeList(new ArrayList<>());
        }

        // Parse first expression, that has no leading comma
        STNode expr = parseExpression();
        expressions.add(expr);

        // Parse the remaining expressions
        nextToken = peek();
        STNode leadingComma;
        while (!isEndOfExpressionsList(nextToken.kind)) {
            leadingComma = parseComma();
            expressions.add(leadingComma);
            expr = parseExpression();
            expressions.add(expr);
            nextToken = peek();
        }

        return STNodeFactory.createNodeList(expressions);
    }

    /**
     * Parse foreach statement.
     * <code>foreach-stmt := foreach typed-binding-pattern in action-or-expr block-stmt</code>
     *
     * @return foreach statement
     */
    private STNode parseForEachStatement() {
        startContext(ParserRuleContext.FOREACH_STMT);
        STNode forEachKeyword = parseForEachKeyword();
        STNode typedBindingPattern = parseTypedBindingPattern();
        STNode inKeyword = parseInKeyword();
        STNode actionOrExpr = parseActionOrExpression();
        STNode blockStatement = parseBlockNode();
        endContext();
        return STNodeFactory.createForEachStatementNode(forEachKeyword,
                                                        typedBindingPattern,
                                                        inKeyword,
                                                        actionOrExpr,
                                                        blockStatement);
    }

    /**
     * Parse foreach-keyword.
     *
     * @return ForEach-keyword node
     */
    private STNode parseForEachKeyword() {
        STToken token = peek();
        if (token.kind == SyntaxKind.FOREACH_KEYWORD) {
            return consume();
        } else {
            Solution sol = recover(token, ParserRuleContext.FOREACH_KEYWORD);
            return sol.recoveredNode;
        }
    }

    /**
     * Parse in-keyword.
     *
     * @return In-keyword node
     */
    private STNode parseInKeyword() {
        STToken token = peek();
        if (token.kind == SyntaxKind.IN_KEYWORD) {
            return consume();
        } else {
            Solution sol = recover(token, ParserRuleContext.IN_KEYWORD);
            return sol.recoveredNode;
        }
    }

    /**
     * Parse type cast expression.
     * <p>
     * <code>
     * type-cast-expr := < type-cast-param > expression
     * <br/>
     * type-cast-param := [annots] type-descriptor | annots
     * </code>
     *
     * @return Parsed node
     */
    private STNode parseTypeCastExpr() {
        startContext(ParserRuleContext.TYPE_CAST_EXPRESSION);
        STNode ltToken = parseLTToken();
        STNode typeCastParam = parseTypeCastParam();
        STNode gtToken = parseGTToken();
        STNode expression = parseExpression();
        endContext();
        return STNodeFactory.createTypeCastExpressionNode(ltToken, typeCastParam, gtToken, expression);
    }

    private STNode parseTypeCastParam() {
        STNode annot;
        STNode type;
        STToken token = peek();

        switch (token.kind) {
            case AT_TOKEN:
                annot = parseAnnotations();
                token = peek();
                if (isTypeStartingToken(token.kind)) {
                    type = parseTypeDescriptor(ParserRuleContext.TYPE_DESC_IN_ANGLE_BRACKETS);
                } else {
                    type = STNodeFactory.createEmptyNode();
                }
                break;
            default:
                annot = STNodeFactory.createEmptyNode();
                type = parseTypeDescriptor(ParserRuleContext.TYPE_DESC_IN_ANGLE_BRACKETS);
                break;
        }

        return STNodeFactory.createTypeCastParamNode(annot, type);
    }

    /**
     * Parse table constructor expression.
     * <p>
     * <code>
     * table-constructor-expr := table [key-specifier] [ [row-list] ]
     * </code>
     *
     * @return Parsed node
     */
    private STNode parseTableConstructorExpr() {
        startContext(ParserRuleContext.TABLE_CONSTRUCTOR);
        STNode tableKeyword = parseTableKeyword();
        STNode keySpecifier = STNodeFactory.createEmptyNode();
        return parseTableConstructorExpr(tableKeyword, keySpecifier);
    }

    private STNode parseTableConstructorExpr(STNode tableKeyword, STNode keySpecifier) {
        return parseTableConstructorExpr(peek().kind, tableKeyword, keySpecifier);
    }

    private STNode parseTableConstructorExpr(SyntaxKind nextTokenKind, STNode tableKeyword, STNode keySpecifier) {
        STNode openBracket;
        STNode rowList;
        STNode closeBracket;

        switch (nextTokenKind) {
            case KEY_KEYWORD:
                keySpecifier = parseKeySpecifier();
                break;
            case OPEN_BRACKET_TOKEN:
                break;
            default:
                Solution solution = recover(peek(), ParserRuleContext.TABLE_KEYWORD_RHS, tableKeyword, keySpecifier);

                // If the parser recovered by inserting a token, then try to re-parse the same
                // rule with the inserted token. This is done to pick the correct branch
                // to continue the parsing.
                if (solution.action == Action.REMOVE) {
                    return solution.recoveredNode;
                }

                return parseTableConstructorExpr(solution.tokenKind, tableKeyword, keySpecifier);
        }

        openBracket = parseOpenBracket();
        rowList = parseRowList();
        closeBracket = parseCloseBracket();
        endContext();
        return STNodeFactory.createTableConstructorExpressionNode(tableKeyword, keySpecifier, openBracket, rowList,
                closeBracket);
    }

    /**
     * Parse table-keyword.
     *
     * @return Table-keyword node
     */
    private STNode parseTableKeyword() {
        STToken token = peek();
        if (token.kind == SyntaxKind.TABLE_KEYWORD) {
            return consume();
        } else {
            Solution sol = recover(token, ParserRuleContext.TABLE_KEYWORD);
            return sol.recoveredNode;
        }
    }

    /**
     * Parse table rows.
     * <p>
     * <code>row-list := [ mapping-constructor-expr (, mapping-constructor-expr)* ]</code>
     *
     * @return Parsed node
     */
    private STNode parseRowList() {
        List<STNode> mappings = new ArrayList<>();
        STToken nextToken = peek();

        // Return an empty list if list is empty
        if (isEndOfMappingConstructorsList(nextToken.kind)) {
            return STNodeFactory.createNodeList(new ArrayList<>());
        }

        // Parse first mapping constructor, that has no leading comma
        STNode mapExpr = parseMappingConstructorExpr();
        mappings.add(mapExpr);

        // Parse the remaining mapping constructors
        nextToken = peek();
        STNode leadingComma;
        while (!isEndOfMappingConstructorsList(nextToken.kind)) {
            leadingComma = parseComma();
            mappings.add(leadingComma);
            mapExpr = parseMappingConstructorExpr();
            mappings.add(mapExpr);
            nextToken = peek();
        }

        return STNodeFactory.createNodeList(mappings);
    }

    private boolean isEndOfMappingConstructorsList(SyntaxKind tokenKind) {
        switch (tokenKind) {
            case COMMA_TOKEN:
            case OPEN_BRACE_TOKEN:
                return false;
            default:
                return isEndOfMappingConstructor(tokenKind);
        }
    }

    /**
     * Parse key specifier.
     * <p>
     * <code>key-specifier := key ( [ field-name (, field-name)* ] )</code>
     *
     * @return Parsed node
     */
    private STNode parseKeySpecifier() {
        startContext(ParserRuleContext.KEY_SPECIFIER);
        STNode keyKeyword = parseKeyKeyword();
        STNode openParen = parseOpenParenthesis();
        STNode fieldNames = parseFieldNames();
        STNode closeParen = parseCloseParenthesis();
        endContext();
        return STNodeFactory.createKeySpecifierNode(keyKeyword, openParen, fieldNames, closeParen);
    }

    /**
     * Parse key-keyword.
     *
     * @return Key-keyword node
     */
    private STNode parseKeyKeyword() {
        STToken token = peek();
        if (token.kind == SyntaxKind.KEY_KEYWORD) {
            return consume();
        } else {
            Solution sol = recover(token, ParserRuleContext.KEY_KEYWORD);
            return sol.recoveredNode;
        }
    }

    /**
     * Parse field names.
     * <p>
     * <code>field-name-list := [ field-name (, field-name)* ]</code>
     *
     * @return Parsed node
     */
    private STNode parseFieldNames() {
        List<STNode> fieldNames = new ArrayList<>();
        STToken nextToken = peek();

        // Return an empty list if list is empty
        if (isEndOfFieldNamesList(nextToken.kind)) {
            return STNodeFactory.createNodeList(new ArrayList<>());
        }

        // Parse first field name, that has no leading comma
        STNode fieldName = parseVariableName();
        fieldNames.add(fieldName);

        // Parse the remaining field names
        nextToken = peek();
        STNode leadingComma;
        while (!isEndOfFieldNamesList(nextToken.kind)) {
            leadingComma = parseComma();
            fieldNames.add(leadingComma);
            fieldName = parseVariableName();
            fieldNames.add(fieldName);
            nextToken = peek();
        }

        return STNodeFactory.createNodeList(fieldNames);
    }

    private boolean isEndOfFieldNamesList(SyntaxKind tokenKind) {
        switch (tokenKind) {
            case COMMA_TOKEN:
            case IDENTIFIER_TOKEN:
                return false;
            default:
                return true;
        }
    }

    /**
     * Parse error type descriptor.
     * <p>
     * error-type-descriptor := error [error-type-param]
     * error-type-param := < (detail-type-descriptor | inferred-type-descriptor) >
     * detail-type-descriptor := type-descriptor
     * inferred-type-descriptor := *
     * </p>
     *
     * @return Parsed node
     */
    private STNode parseErrorTypeDescriptor() {
        STNode errorKeywordToken = parseErrorKeyWord();
        STNode errorTypeParamsNode;
        STToken nextToken = peek();
        STToken nextNextToken = peek(2);
        if (nextToken.kind == SyntaxKind.LT_TOKEN || nextNextToken.kind == SyntaxKind.GT_TOKEN) {
            errorTypeParamsNode = parseErrorTypeParamsNode();
        } else {
            errorTypeParamsNode = STNodeFactory.createEmptyNode();
        }
        return STNodeFactory.createErrorTypeDescriptorNode(errorKeywordToken, errorTypeParamsNode);
    }

    /**
     * Parse error type param node.
     * <p>
     * error-type-param := < (detail-type-descriptor | inferred-type-descriptor) >
     * detail-type-descriptor := type-descriptor
     * inferred-type-descriptor := *
     * </p>
     *
     * @return Parsed node
     */
    private STNode parseErrorTypeParamsNode() {
        STNode ltToken = parseLTToken();
        STNode parameter;
        STToken nextToken = peek();
        if (nextToken.kind == SyntaxKind.ASTERISK_TOKEN) {
            parameter = consume();
        } else {
            parameter = parseTypeDescriptor(ParserRuleContext.TYPE_DESC_IN_ANGLE_BRACKETS);
        }
        STNode gtToken = parseGTToken();
        return STNodeFactory.createErrorTypeParamsNode(ltToken, parameter, gtToken);
    }

    /**
     * Parse error-keyword.
     *
     * @return Parsed error-keyword node
     */
    private STNode parseErrorKeyWord() {
        STToken token = peek();
        if (token.kind == SyntaxKind.ERROR_KEYWORD) {
            return consume();
        } else {
            Solution sol = recover(token, ParserRuleContext.ERROR_KEYWORD);
            return sol.recoveredNode;
        }
    }

    /**
     * Parse stream type descriptor.
     * <p>
     * stream-type-descriptor := stream [stream-type-parameters]
     * stream-type-parameters := < type-descriptor [, type-descriptor]>
     * </p>
     *
     * @return Parsed stream type descriptor node
     */
    private STNode parseStreamTypeDescriptor() {
        STNode streamKeywordToken = parseStreamKeyWord();
        STNode streamTypeParamsNode;
        STToken nextToken = peek();
        if (nextToken.kind == SyntaxKind.LT_TOKEN) {
            streamTypeParamsNode = parseStreamTypeParamsNode();
        } else {
            streamTypeParamsNode = STNodeFactory.createEmptyNode();
        }
        return STNodeFactory.createStreamTypeDescriptorNode(streamKeywordToken, streamTypeParamsNode);
    }

    /**
     * Parse stream type params node.
     * <p>
     * stream-type-parameters := < type-descriptor [, type-descriptor]>
     * </p>
     *
     * @return Parsed stream type params node
     */
    private STNode parseStreamTypeParamsNode() {
        STNode ltToken = parseLTToken();
        startContext(ParserRuleContext.TYPE_DESC_IN_STREAM_TYPE_DESC);
        STNode leftTypeDescNode = parseTypeDescriptorInternal(ParserRuleContext.TYPE_DESC_IN_STREAM_TYPE_DESC);
        STNode streamTypedesc = parseStreamTypeParamsNode(ltToken, leftTypeDescNode);
        endContext();
        return streamTypedesc;
    }

    private STNode parseStreamTypeParamsNode(STNode ltToken, STNode leftTypeDescNode) {
        return parseStreamTypeParamsNode(peek().kind, ltToken, leftTypeDescNode);
    }

    private STNode parseStreamTypeParamsNode(SyntaxKind nextTokenKind, STNode ltToken, STNode leftTypeDescNode) {
        STNode commaToken, rightTypeDescNode, gtToken;

        switch (nextTokenKind) {
            case COMMA_TOKEN:
                commaToken = parseComma();
                rightTypeDescNode = parseTypeDescriptorInternal(ParserRuleContext.TYPE_DESC_IN_STREAM_TYPE_DESC);
                break;
            case GT_TOKEN:
                commaToken = STNodeFactory.createEmptyNode();
                rightTypeDescNode = STNodeFactory.createEmptyNode();
                break;
            default:
                Solution solution =
                        recover(peek(), ParserRuleContext.STREAM_TYPE_FIRST_PARAM_RHS, ltToken, leftTypeDescNode);

                // If the parser recovered by inserting a token, then try to re-parse the same
                // rule with the inserted token. This is done to pick the correct branch
                // to continue the parsing.
                if (solution.action == Action.REMOVE) {
                    return solution.recoveredNode;
                }
                return parseStreamTypeParamsNode(solution.tokenKind, ltToken, leftTypeDescNode);
        }

        gtToken = parseGTToken();
        return STNodeFactory.createStreamTypeParamsNode(ltToken, leftTypeDescNode, commaToken, rightTypeDescNode,
                gtToken);
    }

    /**
     * Parse stream-keyword.
     *
     * @return Parsed stream-keyword node
     */
    private STNode parseStreamKeyWord() {
        STToken token = peek();
        if (token.kind == SyntaxKind.STREAM_KEYWORD) {
            return consume();
        } else {
            Solution sol = recover(token, ParserRuleContext.STREAM_KEYWORD);
            return sol.recoveredNode;
        }
    }

    /**
     * Parse let expression.
     * <p>
     * <code>
     * let-expr := let let-var-decl [, let-var-decl]* in expression
     * </code>
     *
     * @return Parsed node
     */
    private STNode parseLetExpression() {
        STNode letKeyword = parseLetKeyword();
        STNode letVarDeclarations = parseLetVarDeclarations();
        STNode inKeyword = parseInKeyword();
        STNode expression = parseExpression();
        return STNodeFactory.createLetExpressionNode(letKeyword, letVarDeclarations, inKeyword, expression);
    }

    /**
     * Parse let-keyword.
     *
     * @return Let-keyword node
     */
    private STNode parseLetKeyword() {
        STToken token = peek();
        if (token.kind == SyntaxKind.LET_KEYWORD) {
            return consume();
        } else {
            Solution sol = recover(token, ParserRuleContext.LET_KEYWORD);
            return sol.recoveredNode;
        }
    }

    /**
     * Parse let variable declarations.
     * <p>
     * <code>let-var-decl-list := let-var-decl [, let-var-decl]*</code>
     *
     * @return Parsed node
     */
    private STNode parseLetVarDeclarations() {
        startContext(ParserRuleContext.LET_VAR_DECL);
        List<STNode> varDecls = new ArrayList<>();
        STToken nextToken = peek();

        // Make sure at least one let variable declaration is present
        if (isEndOfLetVarDeclarations(nextToken.kind)) {
            endContext();
            this.errorHandler.reportMissingTokenError("missing let variable declaration");
            return STNodeFactory.createNodeList(varDecls);
        }

        // Parse first variable declaration, that has no leading comma
        STNode varDec = parseLetVarDec();
        varDecls.add(varDec);

        // Parse the remaining variable declarations
        nextToken = peek();
        STNode leadingComma;
        while (!isEndOfLetVarDeclarations(nextToken.kind)) {
            leadingComma = parseComma();
            varDecls.add(leadingComma);
            varDec = parseLetVarDec();
            varDecls.add(varDec);
            nextToken = peek();
        }

        endContext();
        return STNodeFactory.createNodeList(varDecls);
    }

    private boolean isEndOfLetVarDeclarations(SyntaxKind tokenKind) {
        switch (tokenKind) {
            case COMMA_TOKEN:
            case AT_TOKEN:
                return false;
            case IN_KEYWORD:
                return true;
            default:
                return !isTypeStartingToken(tokenKind);
        }
    }

    /**
     * Parse let variable declaration.
     * <p>
     * <code>let-var-decl := [annots] typed-binding-pattern = expression</code>
     *
     * @return Parsed node
     */
    private STNode parseLetVarDec() {
        STNode annot = parseAnnotations();
        // TODO: Replace type and varName with typed-binding-pattern
        STNode type = parseTypeDescriptor(ParserRuleContext.TYPE_DESC_IN_TYPE_BINDING_PATTERN);
        STNode varName = parseVariableName();
        STNode assign = parseAssignOp();
        STNode expression = parseExpression();
        return STNodeFactory.createLetVariableDeclarationNode(annot, type, varName, assign, expression);
    }

    /**
     * Parse raw backtick string template expression.
     * <p>
     * <code>BacktickString := `expression`</code>
     *
     * @return Template expression node
     */
    private STNode parseTemplateExpression() {
        STNode type = STNodeFactory.createEmptyNode();
        STNode startingBackTick = parseBacktickToken(ParserRuleContext.TEMPLATE_START);
        STNode content = parseTemplateContent();
        STNode endingBackTick = parseBacktickToken(ParserRuleContext.TEMPLATE_START);
        return STNodeFactory.createTemplateExpressionNode(SyntaxKind.RAW_TEMPLATE_EXPRESSION, type, startingBackTick,
                content, endingBackTick);
    }

    private STNode parseTemplateContent() {
        List<STNode> items = new ArrayList<>();
        STToken nextToken = peek();
        while (!isEndOfBacktickContent(nextToken.kind)) {
            STNode contentItem = parseTemplateItem();
            items.add(contentItem);
            nextToken = peek();
        }
        return STNodeFactory.createNodeList(items);
    }

    private boolean isEndOfBacktickContent(SyntaxKind kind) {
        switch (kind) {
            case EOF_TOKEN:
            case BACKTICK_TOKEN:
                return true;
            default:
                return false;
        }
    }

    private STNode parseTemplateItem() {
        STToken nextToken = peek();
        if (nextToken.kind == SyntaxKind.INTERPOLATION_START_TOKEN) {
            return parseInterpolation();
        }

        // Template string component
        return consume();
    }

    /**
     * Parse string template expression.
     * <p>
     * <code>string-template-expr := string ` expression `</code>
     *
     * @return String template expression node
     */
    private STNode parseStringTemplateExpression() {
        STNode type = parseStringKeyword();
        STNode startingBackTick = parseBacktickToken(ParserRuleContext.TEMPLATE_START);
        STNode content = parseTemplateContent();
        STNode endingBackTick = parseBacktickToken(ParserRuleContext.TEMPLATE_START);
        return STNodeFactory.createTemplateExpressionNode(SyntaxKind.STRING_TEMPLATE_EXPRESSION, type, startingBackTick,
                content, endingBackTick);
    }

    /**
     * Parse <code>string</code> keyword.
     *
     * @return string keyword node
     */
    private STNode parseStringKeyword() {
        STToken token = peek();
        if (token.kind == SyntaxKind.STRING_KEYWORD) {
            return consume();
        } else {
            Solution sol = recover(token, ParserRuleContext.STRING_KEYWORD);
            return sol.recoveredNode;
        }
    }

    /**
     * Parse XML template expression.
     * <p>
     * <code>xml-template-expr := xml BacktickString</code>
     *
     * @return XML template expression
     */
    private STNode parseXMLTemplateExpression() {
        STNode xmlKeyword = parseXMLKeyword();
        STNode startingBackTick = parseBacktickToken(ParserRuleContext.TEMPLATE_START);
        STNode content = parseTemplateContentAsXML();
        STNode endingBackTick = parseBacktickToken(ParserRuleContext.TEMPLATE_END);
        return STNodeFactory.createTemplateExpressionNode(SyntaxKind.XML_TEMPLATE_EXPRESSION, xmlKeyword,
                startingBackTick, content, endingBackTick);
    }

    /**
     * Parse <code>xml</code> keyword.
     *
     * @return xml keyword node
     */
    private STNode parseXMLKeyword() {
        STToken token = peek();
        if (token.kind == SyntaxKind.XML_KEYWORD) {
            return consume();
        } else {
            Solution sol = recover(token, ParserRuleContext.XML_KEYWORD);
            return sol.recoveredNode;
        }
    }

    /**
     * Parse the content of the template string as XML. This method first read the
     * input in the same way as the raw-backtick-template (BacktickString). Then
     * it parses the content as XML.
     *
     * @return XML node
     */
    private STNode parseTemplateContentAsXML() {
        // Separate out the interpolated expressions to a queue. Then merge the string content using '${}'.
        // These '&{}' are used to represent the interpolated locations. XML parser will replace '&{}' with
        // the actual interpolated expression, while building the XML tree.
        ArrayDeque<STNode> expressions = new ArrayDeque<>();
        StringBuilder xmlStringBuilder = new StringBuilder();
        STToken nextToken = peek();
        while (!isEndOfBacktickContent(nextToken.kind)) {
            STNode contentItem = parseTemplateItem();
            if (contentItem.kind == SyntaxKind.TEMPLATE_STRING) {
                xmlStringBuilder.append(((STToken) contentItem).text());
            } else {
                xmlStringBuilder.append("${}");
                expressions.add(contentItem);
            }
            nextToken = peek();
        }

        TextDocument textDocument = TextDocuments.from(xmlStringBuilder.toString());
        AbstractTokenReader tokenReader = new TokenReader(new XMLLexer(textDocument.getCharacterReader()));
        XMLParser xmlParser = new XMLParser(tokenReader, expressions);
        return xmlParser.parse();
    }

    /**
     * Parse interpolation of a back-tick string.
     * <p>
     * <code>
     * interpolation := ${ expression }
     * </code>
     *
     * @return Interpolation node
     */
    private STNode parseInterpolation() {
        startContext(ParserRuleContext.INTERPOLATION);
        STNode interpolStart = parseInterpolationStart();
        STNode expr = parseExpression();
        removeAdditionalTokensInInterpolation();
        STNode closeBrace = parseCloseBrace();
        endContext();
        return STNodeFactory.createInterpolationNode(interpolStart, expr, closeBrace);
    }

    /**
     * Parse interpolation start token.
     * <p>
     * <code>interpolation-start := ${</code>
     *
     * @return Interpolation start token
     */
    private STNode parseInterpolationStart() {
        STToken token = peek();
        if (token.kind == SyntaxKind.INTERPOLATION_START_TOKEN) {
            return consume();
        } else {
            Solution sol = recover(token, ParserRuleContext.INTERPOLATION_START_TOKEN);
            return sol.recoveredNode;
        }
    }

    /**
     * Remove if there any tokens left after the expression inside the interpolation.
     */
    private void removeAdditionalTokensInInterpolation() {
        while (true) {
            STToken nextToken = peek();
            switch (nextToken.kind) {
                case EOF_TOKEN:
                    return;
                case CLOSE_BRACE_TOKEN:
                    return;
                default:
                    consume();
                    this.errorHandler.reportInvalidNode(nextToken, "invalid token '" + nextToken.text() + "'");
            }
        }
    }

    /**
     * Parse back-tick token.
     *
     * @return Back-tick token
     */
    private STNode parseBacktickToken(ParserRuleContext ctx) {
        STToken token = peek();
        if (token.kind == SyntaxKind.BACKTICK_TOKEN) {
            return consume();
        } else {
            Solution sol = recover(token, ctx);
            return sol.recoveredNode;
        }
    }

    /**
     * Parse table type descriptor.
     * <p>
     * table-type-descriptor := table row-type-parameter [key-constraint]
     * row-type-parameter := type-parameter
     * key-constraint := key-specifier | key-type-constraint
     * key-specifier := key ( [ field-name (, field-name)* ] )
     * key-type-constraint := key type-parameter
     * </p>
     *
     * @return Parsed table type desc node.
     */
    private STNode parseTableTypeDescriptor() {
        STNode tableKeywordToken = parseTableKeyword();
        STNode rowTypeParameterNode = parseRowTypeParameter();
        STNode keyConstraintNode;
        STToken nextToken = peek();
        if (nextToken.kind == SyntaxKind.KEY_KEYWORD) {
            STNode keyKeywordToken = parseKeyKeyword();
            keyConstraintNode = parseKeyConstraint(keyKeywordToken);
        } else {
            keyConstraintNode = STNodeFactory.createEmptyNode();
        }
        return STNodeFactory.createTableTypeDescriptorNode(tableKeywordToken, rowTypeParameterNode, keyConstraintNode);
    }

    /**
     * Parse row type parameter node.
     * <p>row-type-parameter := type-parameter</p>
     *
     * @return Parsed node.
     */
    private STNode parseRowTypeParameter() {
        startContext(ParserRuleContext.ROW_TYPE_PARAM);
        STNode rowTypeParameterNode = parseTypeParameter();
        endContext();
        return rowTypeParameterNode;
    }

    /**
     * Parse type parameter node.
     * <p>type-parameter := < type-descriptor > </p>
     *
     * @return Parsed node
     */
    private STNode parseTypeParameter() {
        STNode ltToken = parseLTToken();
        STNode typeNode = parseTypeDescriptor(ParserRuleContext.TYPE_DESC_IN_ANGLE_BRACKETS);
        STNode gtToken = parseGTToken();
        return STNodeFactory.createTypeParameterNode(ltToken, typeNode, gtToken);
    }

    /** Parse key constraint.
     * <p> key-constraint := key-specifier | key-type-constraint</p>
     *
     * @return Parsed node.
     */
    private STNode parseKeyConstraint(STNode keyKeywordToken) {
        return parseKeyConstraint(peek().kind, keyKeywordToken);
    }

    private STNode parseKeyConstraint(SyntaxKind nextTokenKind, STNode keyKeywordToken) {
        switch (nextTokenKind) {
            case OPEN_PAREN_TOKEN:
                return parseKeySpecifier(keyKeywordToken);
            case LT_TOKEN:
                return parseKeyTypeConstraint(keyKeywordToken);
            default:
                Solution solution = recover(peek(), ParserRuleContext.KEY_CONSTRAINTS_RHS, keyKeywordToken);

                // If the parser recovered by inserting a token, then try to re-parse the same
                // rule with the inserted token. This is done to pick the correct branch
                // to continue the parsing.
                if (solution.action == Action.REMOVE) {
                    return solution.recoveredNode;
                }
                return parseKeyConstraint(solution.tokenKind, keyKeywordToken);
        }
    }

    /**
     * Parse key specifier given parsed key keyword token.
     * <p>
     * <code>key-specifier := key ( [ field-name (, field-name)* ] )</code>
     *
     * @return Parsed node
     */
    private STNode parseKeySpecifier(STNode keyKeywordToken) {
        startContext(ParserRuleContext.KEY_SPECIFIER);
        STNode openParenToken = parseOpenParenthesis();
        STNode fieldNamesNode = parseFieldNames();
        STNode closeParenToken = parseCloseParenthesis();
        endContext();
        return STNodeFactory.createKeySpecifierNode(keyKeywordToken, openParenToken, fieldNamesNode, closeParenToken);
    }

    /**
     * Parse key type constraint.
     * <p>key-type-constraint := key type-parameter</p>
     *
     * @return Parsed node
     */
    private STNode parseKeyTypeConstraint(STNode keyKeywordToken) {
        STNode typeParameterNode = parseTypeParameter();
        return STNodeFactory.createKeyTypeConstraintNode(keyKeywordToken, typeParameterNode);
    }

     /** Parse function type descriptor.
     * <p>
     * <code>function-type-descriptor := function function-signature</code>
     *
     * @return Function type descriptor node
     */
    private STNode parseFunctionTypeDesc() {
        startContext(ParserRuleContext.FUNC_TYPE_DESC);
        STNode functionKeyword = parseFunctionKeyword();
        STNode signature = parseFuncSignature(true, false);
        return STNodeFactory.createFunctionTypeDescriptorNode(functionKeyword, signature);
    }

    /**
     * Parse anonymous function or function type desc. In an expression
     * context, both of these are possible. Hence we can distinguish only
     * after reaching the body.
     *
     * @param annots
     * @return
     */
    private STNode parseFunctionExpression(STNode annots) {
        startContext(ParserRuleContext.ANON_FUNC_EXPRESSION);
        STNode funcKeyword = parseFunctionKeyword();
        STNode funcSignature = parseFuncSignature(true, false);
        STNode funcBody = parseFunctionTypeOrAnonFuncBody();

        if (funcBody == null) {
            return STNodeFactory.createFunctionTypeDescriptorNode(funcKeyword, funcSignature);
        }

        // TODO: Add parameter name validation
        return STNodeFactory.createAnonymousFunctionExpressionNode(annots, funcKeyword, funcSignature, funcBody);
    }

    private STNode parseFunctionTypeOrAnonFuncBody() {
        STToken nextToken = peek();
        switch (nextToken.kind) {
            case OPEN_BRACE_TOKEN:
                return parseFunctionBodyBlock();
            case EQUAL_GT_TOKEN:
                // EXpression func body
                return null;
            default:
                return null;
        }
    }

    /**
<<<<<<< HEAD
     * Parse binding-patterns.
     *
     * binding-pattern :=
     *   capture-binding-pattern
     *    | wildcard-binding-pattern
     *    | list-binding-pattern
     *    | mapping-binding-pattern
     *    | functional-binding-pattern
     * capture-binding-pattern := variable-name
     * variable-name := identifier
     * wildcard-binding-pattern := _
     * list-binding-pattern := [ list-member-binding-patterns ]
     * list-member-binding-patterns :=
     *    binding-pattern (, binding-pattern)* [, rest-binding-pattern]
     *    | [ rest-binding-pattern ]
     * mapping-binding-pattern := { field-binding-patterns }
     * field-binding-patterns :=
     *    field-binding-pattern (, field-binding-pattern)* [, rest-binding-pattern]
     *    | [ rest-binding-pattern ] 
     * field-binding-pattern :=
     *    field-name : binding-pattern
     *    | variable-name
     * rest-binding-pattern := ... variable-name
     * functional-binding-pattern := functionally-constructible-type-reference ( arg-list-binding-pattern )
     * arg-list-binding-pattern :=
     *    positional-arg-binding-patterns [, other-arg-binding-patterns]
     *    | other-arg-binding-patterns
     * positional-arg-binding-patterns := positional-arg-binding-pattern (, positional-arg-binding-pattern)*
     * positional-arg-binding-pattern := binding-pattern
     * other-arg-binding-patterns :=
     *    named-arg-binding-patterns [, rest-binding-pattern]
     *    | [rest-binding-pattern]
     * named-arg-binding-patterns := named-arg-binding-pattern (, named-arg-binding-pattern)*
     * named-arg-binding-pattern := arg-name = binding-pattern
     *
     * @return binding-pattern node
     */
    private STNode parseBindingPattern() {
        STToken token = peek();

        switch (token.kind) {
            case IDENTIFIER_TOKEN:
                STNode captureBindingPattern = parseCaptureBindingPattern();
                return STNodeFactory.createBindingPatternNode(captureBindingPattern);
            default:
                Solution sol = recover(token, ParserRuleContext.BINDING_PATTERN);
                return sol.recoveredNode;
        }
    }

    /**
     * Parse binding-patterns.
     *
     * capture-binding-pattern := variable-name
     * variable-name := identifier
     *
     * @return capture-binding-pattern node
     */
    private STNode parseCaptureBindingPattern() {
        STToken token = peek();

        switch (token.kind) {
            case IDENTIFIER_TOKEN:
                STNode varName = parseVariableName();
                return STNodeFactory.createCaptureBindingPatternNode(varName);
            default:
                Solution sol = recover(token, ParserRuleContext.CAPTURE_BINDING_PATTERN);
                return sol.recoveredNode;
        }
    }

    /**
     * Parse Typed-binding-pattern.
     *
     * <code>typed-binding-pattern := inferable-type-descriptor binding-pattern</code>
     * <code>inferable-type-descriptor := type-descriptor | var</code>
     *
     * @return Fork statement
     */
    private STNode parseTypedBindingPattern() {
        STNode typeDesc = parseTypeDescriptor(ParserRuleContext.TYPE_DESC_IN_TYPE_BINDING_PATTERN);
        STNode bindingPattern = parseBindingPattern();
        return STNodeFactory.createTypedBindingPatternNode(typeDesc, bindingPattern);
=======
     * Parse tuple type descriptor.
     * <p>
     * <code>tuple-type-descriptor := [ tuple-member-type-descriptors ]
     * <br/><br/>
     * tuple-member-type-descriptors := member-type-descriptor (, member-type-descriptor)* [, tuple-rest-descriptor]
     *                                     | [ tuple-rest-descriptor ]
     * <br/><br/>
     * tuple-rest-descriptor := type-descriptor ...
     * </code>
     * 
     * @return
     */
    private STNode parseTupleTypeDesc() {
        STNode openBracket = parseOpenBracket();
        STNode memberTypeDesc = parseTupleMemberTypeDescList();
        STNode restTypeDesc = parseTupleRestTypeDesc();
        STNode closeBracket = parseCloseBracket();
        return STNodeFactory.createTupleTypeDescriptorNode(openBracket, memberTypeDesc, restTypeDesc, closeBracket);
    }

    /**
     * Parse tuple member type descriptors.
     *
     * @return Parsed node
     */
    private STNode parseTupleMemberTypeDescList() {
        List<STNode> typeDescList = new ArrayList<>();
        STToken nextToken = peek();

        // Return an empty list
        if (isEndOfTypeList(nextToken.kind)) {
            this.errorHandler.reportMissingTokenError("missing type-desc");
            return STNodeFactory.createNodeList(new ArrayList<>());
        }

        // Parse first typedesc, that has no leading comma
        STNode typeDesc = parseTypeDescriptor(ParserRuleContext.TYPE_DESC_IN_TUPLE);
        typeDescList.add(typeDesc);

        // Parse the remaining type descs
        nextToken = peek();
        STNode leadingComma;
        while (!isEndOfTypeList(nextToken.kind)) {
            leadingComma = parseComma();
            typeDescList.add(leadingComma);
            typeDesc = parseTypeDescriptor(ParserRuleContext.TYPE_DESC_IN_TUPLE);
            typeDescList.add(typeDesc);
            nextToken = peek();
        }

        return STNodeFactory.createNodeList(typeDescList);
    }

    private boolean isEndOfTypeList(SyntaxKind nextTokenKind) {
        switch (nextTokenKind) {
            case CLOSE_BRACKET_TOKEN:
            case CLOSE_BRACE_TOKEN:
            case CLOSE_PAREN_TOKEN:
            case EOF_TOKEN:
            case EQUAL_TOKEN:
            case OPEN_BRACE_TOKEN:
            case SEMICOLON_TOKEN:
                return true;
            default:
                return false;
        }
    }

    private STNode parseTupleRestTypeDesc() {
        return STNodeFactory.createEmptyNode();
    }

    private STNode parseParenthesisedTypeDesc() {
        STNode openParen = parseOpenParenthesis();
        STNode typedesc = parseTypeDescriptor(ParserRuleContext.TYPE_DESC_IN_PARENTHESIS);
        STNode closeParen = parseCloseParenthesis();
        return STNodeFactory.createParenthesisedTypeDescriptorNode(openParen, typedesc, closeParen);
>>>>>>> 6a0f2d93
    }
}<|MERGE_RESOLUTION|>--- conflicted
+++ resolved
@@ -8347,7 +8347,86 @@
     }
 
     /**
-<<<<<<< HEAD
+     * Parse tuple type descriptor.
+     * <p>
+     * <code>tuple-type-descriptor := [ tuple-member-type-descriptors ]
+     * <br/><br/>
+     * tuple-member-type-descriptors := member-type-descriptor (, member-type-descriptor)* [, tuple-rest-descriptor]
+     *                                     | [ tuple-rest-descriptor ]
+     * <br/><br/>
+     * tuple-rest-descriptor := type-descriptor ...
+     * </code>
+     * 
+     * @return
+     */
+    private STNode parseTupleTypeDesc() {
+        STNode openBracket = parseOpenBracket();
+        STNode memberTypeDesc = parseTupleMemberTypeDescList();
+        STNode restTypeDesc = parseTupleRestTypeDesc();
+        STNode closeBracket = parseCloseBracket();
+        return STNodeFactory.createTupleTypeDescriptorNode(openBracket, memberTypeDesc, restTypeDesc, closeBracket);
+    }
+
+    /**
+     * Parse tuple member type descriptors.
+     *
+     * @return Parsed node
+     */
+    private STNode parseTupleMemberTypeDescList() {
+        List<STNode> typeDescList = new ArrayList<>();
+        STToken nextToken = peek();
+
+        // Return an empty list
+        if (isEndOfTypeList(nextToken.kind)) {
+            this.errorHandler.reportMissingTokenError("missing type-desc");
+            return STNodeFactory.createNodeList(new ArrayList<>());
+        }
+
+        // Parse first typedesc, that has no leading comma
+        STNode typeDesc = parseTypeDescriptor(ParserRuleContext.TYPE_DESC_IN_TUPLE);
+        typeDescList.add(typeDesc);
+
+        // Parse the remaining type descs
+        nextToken = peek();
+        STNode leadingComma;
+        while (!isEndOfTypeList(nextToken.kind)) {
+            leadingComma = parseComma();
+            typeDescList.add(leadingComma);
+            typeDesc = parseTypeDescriptor(ParserRuleContext.TYPE_DESC_IN_TUPLE);
+            typeDescList.add(typeDesc);
+            nextToken = peek();
+        }
+
+        return STNodeFactory.createNodeList(typeDescList);
+    }
+
+    private boolean isEndOfTypeList(SyntaxKind nextTokenKind) {
+        switch (nextTokenKind) {
+            case CLOSE_BRACKET_TOKEN:
+            case CLOSE_BRACE_TOKEN:
+            case CLOSE_PAREN_TOKEN:
+            case EOF_TOKEN:
+            case EQUAL_TOKEN:
+            case OPEN_BRACE_TOKEN:
+            case SEMICOLON_TOKEN:
+                return true;
+            default:
+                return false;
+        }
+    }
+
+    private STNode parseTupleRestTypeDesc() {
+        return STNodeFactory.createEmptyNode();
+    }
+
+    private STNode parseParenthesisedTypeDesc() {
+        STNode openParen = parseOpenParenthesis();
+        STNode typedesc = parseTypeDescriptor(ParserRuleContext.TYPE_DESC_IN_PARENTHESIS);
+        STNode closeParen = parseCloseParenthesis();
+        return STNodeFactory.createParenthesisedTypeDescriptorNode(openParen, typedesc, closeParen);
+    }
+
+    /**
      * Parse binding-patterns.
      *
      * binding-pattern :=
@@ -8431,84 +8510,5 @@
         STNode typeDesc = parseTypeDescriptor(ParserRuleContext.TYPE_DESC_IN_TYPE_BINDING_PATTERN);
         STNode bindingPattern = parseBindingPattern();
         return STNodeFactory.createTypedBindingPatternNode(typeDesc, bindingPattern);
-=======
-     * Parse tuple type descriptor.
-     * <p>
-     * <code>tuple-type-descriptor := [ tuple-member-type-descriptors ]
-     * <br/><br/>
-     * tuple-member-type-descriptors := member-type-descriptor (, member-type-descriptor)* [, tuple-rest-descriptor]
-     *                                     | [ tuple-rest-descriptor ]
-     * <br/><br/>
-     * tuple-rest-descriptor := type-descriptor ...
-     * </code>
-     * 
-     * @return
-     */
-    private STNode parseTupleTypeDesc() {
-        STNode openBracket = parseOpenBracket();
-        STNode memberTypeDesc = parseTupleMemberTypeDescList();
-        STNode restTypeDesc = parseTupleRestTypeDesc();
-        STNode closeBracket = parseCloseBracket();
-        return STNodeFactory.createTupleTypeDescriptorNode(openBracket, memberTypeDesc, restTypeDesc, closeBracket);
-    }
-
-    /**
-     * Parse tuple member type descriptors.
-     *
-     * @return Parsed node
-     */
-    private STNode parseTupleMemberTypeDescList() {
-        List<STNode> typeDescList = new ArrayList<>();
-        STToken nextToken = peek();
-
-        // Return an empty list
-        if (isEndOfTypeList(nextToken.kind)) {
-            this.errorHandler.reportMissingTokenError("missing type-desc");
-            return STNodeFactory.createNodeList(new ArrayList<>());
-        }
-
-        // Parse first typedesc, that has no leading comma
-        STNode typeDesc = parseTypeDescriptor(ParserRuleContext.TYPE_DESC_IN_TUPLE);
-        typeDescList.add(typeDesc);
-
-        // Parse the remaining type descs
-        nextToken = peek();
-        STNode leadingComma;
-        while (!isEndOfTypeList(nextToken.kind)) {
-            leadingComma = parseComma();
-            typeDescList.add(leadingComma);
-            typeDesc = parseTypeDescriptor(ParserRuleContext.TYPE_DESC_IN_TUPLE);
-            typeDescList.add(typeDesc);
-            nextToken = peek();
-        }
-
-        return STNodeFactory.createNodeList(typeDescList);
-    }
-
-    private boolean isEndOfTypeList(SyntaxKind nextTokenKind) {
-        switch (nextTokenKind) {
-            case CLOSE_BRACKET_TOKEN:
-            case CLOSE_BRACE_TOKEN:
-            case CLOSE_PAREN_TOKEN:
-            case EOF_TOKEN:
-            case EQUAL_TOKEN:
-            case OPEN_BRACE_TOKEN:
-            case SEMICOLON_TOKEN:
-                return true;
-            default:
-                return false;
-        }
-    }
-
-    private STNode parseTupleRestTypeDesc() {
-        return STNodeFactory.createEmptyNode();
-    }
-
-    private STNode parseParenthesisedTypeDesc() {
-        STNode openParen = parseOpenParenthesis();
-        STNode typedesc = parseTypeDescriptor(ParserRuleContext.TYPE_DESC_IN_PARENTHESIS);
-        STNode closeParen = parseCloseParenthesis();
-        return STNodeFactory.createParenthesisedTypeDescriptorNode(openParen, typedesc, closeParen);
->>>>>>> 6a0f2d93
     }
 }