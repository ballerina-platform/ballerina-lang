/*
 * Copyright (c) 2020, WSO2 Inc. (http://www.wso2.org) All Rights Reserved.
 *
 * WSO2 Inc. licenses this file to you under the Apache License,
 * Version 2.0 (the "License"); you may not use this file except
 * in compliance with the License.
 * You may obtain a copy of the License at
 *
 *   http://www.apache.org/licenses/LICENSE-2.0
 *
 * Unless required by applicable law or agreed to in writing,
 * software distributed under the License is distributed on an
 * "AS IS" BASIS, WITHOUT WARRANTIES OR CONDITIONS OF ANY
 * KIND, either express or implied.  See the License for the
 * specific language governing permissions and limitations
 * under the License.
 */
package io.ballerinalang.compiler.internal.parser;

import io.ballerinalang.compiler.internal.parser.AbstractParserErrorHandler.Action;
import io.ballerinalang.compiler.internal.parser.AbstractParserErrorHandler.Solution;
import io.ballerinalang.compiler.internal.parser.tree.STAmbiguousListNode;
import io.ballerinalang.compiler.internal.parser.tree.STBracedExpressionNode;
import io.ballerinalang.compiler.internal.parser.tree.STCheckExpressionNode;
import io.ballerinalang.compiler.internal.parser.tree.STDefaultableParameterNode;
import io.ballerinalang.compiler.internal.parser.tree.STFieldAccessExpressionNode;
import io.ballerinalang.compiler.internal.parser.tree.STFunctionSignatureNode;
import io.ballerinalang.compiler.internal.parser.tree.STIndexedExpressionNode;
import io.ballerinalang.compiler.internal.parser.tree.STMissingToken;
import io.ballerinalang.compiler.internal.parser.tree.STNode;
import io.ballerinalang.compiler.internal.parser.tree.STNodeFactory;
import io.ballerinalang.compiler.internal.parser.tree.STNodeList;
import io.ballerinalang.compiler.internal.parser.tree.STRequiredParameterNode;
import io.ballerinalang.compiler.internal.parser.tree.STRestParameterNode;
import io.ballerinalang.compiler.internal.parser.tree.STSimpleNameReferenceNode;
import io.ballerinalang.compiler.internal.parser.tree.STToken;
import io.ballerinalang.compiler.internal.parser.tree.STTypedBindingPatternNode;
import io.ballerinalang.compiler.syntax.tree.SyntaxKind;
import io.ballerinalang.compiler.text.TextDocument;
import io.ballerinalang.compiler.text.TextDocuments;

import java.util.ArrayDeque;
import java.util.ArrayList;
import java.util.List;

import static io.ballerinalang.compiler.internal.diagnostics.DiagnosticErrorCode.ERROR_MISSING_FUNCTION_NAME;

/**
 * A LL(k) recursive-descent parser for ballerina.
 *
 * @since 1.2.0
 */
public class BallerinaParser extends AbstractParser {

    private static final OperatorPrecedence DEFAULT_OP_PRECEDENCE = OperatorPrecedence.ACTION;

    protected BallerinaParser(AbstractTokenReader tokenReader) {
        super(tokenReader, new BallerinaParserErrorHandler(tokenReader));
    }

    /**
     * Start parsing the given input.
     *
     * @return Parsed node
     */
    @Override
    public STNode parse() {
        return parseCompUnit();
    }

    /**
     * Start parsing the input from a given context. Supported starting points are:
     * <ul>
     * <li>Module part (a file)</li>
     * <li>Top level node</li>
     * <li>Statement</li>
     * <li>Expression</li>
     * </ul>
     *
     * @param context Context to start parsing
     * @return Parsed node
     */
    public STNode parse(ParserRuleContext context) {
        switch (context) {
            case COMP_UNIT:
                return parseCompUnit();
            case TOP_LEVEL_NODE:
                startContext(ParserRuleContext.COMP_UNIT);
                return parseTopLevelNode();
            case STATEMENT:
                startContext(ParserRuleContext.COMP_UNIT);
                // startContext(ParserRuleContext.FUNC_DEF_OR_FUNC_TYPE);
                startContext(ParserRuleContext.FUNC_BODY_BLOCK);
                return parseStatement();
            case EXPRESSION:
                startContext(ParserRuleContext.COMP_UNIT);
                // startContext(ParserRuleContext.FUNC_DEF_OR_FUNC_TYPE);
                startContext(ParserRuleContext.FUNC_BODY_BLOCK);
                startContext(ParserRuleContext.STATEMENT);
                return parseExpression();
            default:
                throw new UnsupportedOperationException("Cannot start parsing from: " + context);
        }
    }

    /**
     * Resume the parsing from the given context.
     *
     * @param context Context to resume parsing
     * @param args Arguments that requires to continue parsing from the given parser context
     * @return Parsed node
     */
    @Override
    public STNode resumeParsing(ParserRuleContext context, Object... args) {
        switch (context) {
            case COMP_UNIT:
                return parseCompUnit();
            case EXTERNAL_FUNC_BODY:
                return parseExternalFunctionBody();
            case FUNC_BODY:
                return parseFunctionBody((boolean) args[0]);
            case OPEN_BRACE:
                return parseOpenBrace();
            case CLOSE_BRACE:
                return parseCloseBrace();
            case FUNC_NAME:
                return parseFunctionName();
            case OPEN_PARENTHESIS:
            case ARG_LIST_START:
                return parseOpenParenthesis((ParserRuleContext) args[0]);
            case SIMPLE_TYPE_DESCRIPTOR:
                return parseSimpleTypeDescriptor();
            case ASSIGN_OP:
                return parseAssignOp();
            case EXTERNAL_KEYWORD:
                return parseExternalKeyword();
            case SEMICOLON:
                return parseSemicolon();
            case CLOSE_PARENTHESIS:
                return parseCloseParenthesis();
            case VARIABLE_NAME:
                return parseVariableName();
            case TERMINAL_EXPRESSION:
                return parseTerminalExpression((STNode) args[0], (boolean) args[1], (boolean) args[2]);
            case STATEMENT:
                return parseStatement();
            case STATEMENT_WITHOUT_ANNOTS:
                return parseStatement((STNode) args[0]);
            case EXPRESSION_RHS:
                return parseExpressionRhs((OperatorPrecedence) args[0], (STNode) args[1], (boolean) args[2],
                        (boolean) args[3]);
            case PARAMETER_START:
                return parseParameter((SyntaxKind) args[0], (STNode) args[1], (int) args[2], (boolean) args[3]);
            case PARAMETER_WITHOUT_ANNOTS:
                return parseParamGivenAnnots((SyntaxKind) args[0], (STNode) args[1], (STNode) args[2], (int) args[3],
                        (boolean) args[4]);
            case AFTER_PARAMETER_TYPE:
                return parseAfterParamType((SyntaxKind) args[0], (STNode) args[1], (STNode) args[2], (STNode) args[3],
                        (STNode) args[4], (boolean) args[5]);
            case PARAMETER_NAME_RHS:
                return parseParameterRhs((SyntaxKind) args[0], (STNode) args[1], (STNode) args[2], (STNode) args[3],
                        (STNode) args[4], (STNode) args[5]);
            case TOP_LEVEL_NODE:
                return parseTopLevelNode();
            case TOP_LEVEL_NODE_WITHOUT_METADATA:
                return parseTopLevelNode((STNode) args[0]);
            case TOP_LEVEL_NODE_WITHOUT_MODIFIER:
                return parseTopLevelNode((STNode) args[0], (STNode) args[1]);
            case STATEMENT_START_IDENTIFIER:
                return parseStatementStartIdentifier();
            case VAR_DECL_STMT_RHS:
                return parseVarDeclRhs((STNode) args[0], (STNode) args[1], (STNode) args[2], (boolean) args[3]);
            case TYPE_REFERENCE:
                return parseTypeReference();
            case FIELD_DESCRIPTOR_RHS:
                return parseFieldDescriptorRhs((STNode) args[0], (STNode) args[1], (STNode) args[2]);
            case RECORD_BODY_START:
                return parseRecordBodyStartDelimiter();
            case TYPE_DESCRIPTOR:
                return parseTypeDescriptorInternal((ParserRuleContext) args[0]);
            case OBJECT_MEMBER_START:
                return parseObjectMember();
            case OBJECT_FUNC_OR_FIELD_WITHOUT_VISIBILITY:
                return parseObjectMethodOrField((STNode) args[0], (STNode) args[1]);
            case OBJECT_FIELD_RHS:
                return parseObjectFieldRhs((STNode) args[0], (STNode) args[1], (STNode) args[2], (STNode) args[3]);
            case OBJECT_TYPE_FIRST_QUALIFIER:
                return parseObjectTypeQualifiers();
            case OBJECT_TYPE_SECOND_QUALIFIER:
                return parseObjectTypeSecondQualifier((STNode) args[0]);
            case OBJECT_KEYWORD:
                return parseObjectKeyword();
            case TYPE_NAME:
                return parseTypeName();
            case IF_KEYWORD:
                return parseIfKeyword();
            case ELSE_KEYWORD:
                return parseElseKeyword();
            case ELSE_BODY:
                return parseElseBody();
            case WHILE_KEYWORD:
                return parseWhileKeyword();
            case PANIC_KEYWORD:
                return parsePanicKeyword();
            case MAJOR_VERSION:
                return parseMajorVersion();
            case IMPORT_DECL_RHS:
                return parseImportDecl((STNode) args[0], (STNode) args[1]);
            case IMPORT_PREFIX:
                return parseImportPrefix();
            case IMPORT_MODULE_NAME:
            case IMPORT_ORG_OR_MODULE_NAME:
            case VARIABLE_REF:
            case FIELD_OR_FUNC_NAME:
            case SERVICE_NAME:
            case IMPLICIT_ANON_FUNC_PARAM:
                return parseIdentifier(context);
            case IMPORT_KEYWORD:
                return parseImportKeyword();
            case SLASH:
                return parseSlashToken();
            case DOT:
                return parseDotToken();
            case IMPORT_VERSION_DECL:
                return parseVersion();
            case VERSION_KEYWORD:
                return parseVersionKeywrod();
            case VERSION_NUMBER:
                return parseVersionNumber();
            case DECIMAL_INTEGER_LITERAL:
                return parseDecimalIntLiteral(context);
            case IMPORT_SUB_VERSION:
                return parseSubVersion(context);
            case IMPORT_PREFIX_DECL:
                return parseImportPrefixDecl();
            case AS_KEYWORD:
                return parseAsKeyword();
            case CONTINUE_KEYWORD:
                return parseContinueKeyword();
            case BREAK_KEYWORD:
                return parseBreakKeyword();
            case RETURN_KEYWORD:
                return parseReturnKeyword();
            case MAPPING_FIELD:
            case FIRST_MAPPING_FIELD:
                return parseMappingField((ParserRuleContext) args[0], (STNode) args[1]);
            case SPECIFIC_FIELD_RHS:
                return parseSpecificFieldRhs((STNode) args[0], (STNode) args[1]);
            case STRING_LITERAL:
                return parseStringLiteral();
            case COLON:
                return parseColon();
            case OPEN_BRACKET:
                return parseOpenBracket();
            case RESOURCE_DEF:
                return parseResource();
            case OPTIONAL_SERVICE_NAME:
                return parseServiceName();
            case SERVICE_KEYWORD:
                return parseServiceKeyword();
            case ON_KEYWORD:
                return parseOnKeyword();
            case RESOURCE_KEYWORD:
                return parseResourceKeyword();
            case LISTENER_KEYWORD:
                return parseListenerKeyword();
            case NIL_TYPE_DESCRIPTOR:
                return parseNilTypeDescriptor();
            case COMPOUND_ASSIGNMENT_STMT:
                return parseCompoundAssignmentStmt();
            case TYPEOF_KEYWORD:
                return parseTypeofKeyword();
            case ARRAY_TYPE_DESCRIPTOR:
                return parseArrayTypeDescriptor((STNode) args[0]);
            case ARRAY_LENGTH:
                return parseArrayLength();
            case FUNC_DEF_OR_FUNC_TYPE:
            case REQUIRED_PARAM:
            case ANNOT_REFERENCE:
                return parseIdentifier(context);
            case IS_KEYWORD:
                return parseIsKeyword();
            case STMT_START_WITH_EXPR_RHS:
                return parseStatementStartWithExpr((STNode) args[0], (STNode) args[1]);
            case COMMA:
                return parseComma();
            case CONST_DECL_TYPE:
                return parseConstDecl((STNode) args[0], (STNode) args[1], (STNode) args[2]);
            case STMT_START_IDENTIFIER_RHS:
                return parseStatementStartIdentifierRhs((STNode) args[0], (STNode) args[1]);
            case LT:
                return parseLTToken();
            case GT:
                return parseGTToken();
            case NIL_LITERAL:
                return parseNilLiteral();
            case RECORD_FIELD_OR_RECORD_END:
                return parseFieldOrRestDescriptor((boolean) args[0]);
            case ANNOTATION_KEYWORD:
                return parseAnnotationKeyword();
            case ANNOT_DECL_OPTIONAL_TYPE:
                return parseAnnotationDeclFromType((STNode) args[0], (STNode) args[1], (STNode) args[2],
                        (STNode) args[3]);
            case ANNOT_DECL_RHS:
                return parseAnnotationDeclRhs((STNode) args[0], (STNode) args[1], (STNode) args[2], (STNode) args[3],
                        (STNode) args[4]);
            case ANNOT_OPTIONAL_ATTACH_POINTS:
                return parseAnnotationDeclAttachPoints((STNode) args[0], (STNode) args[1], (STNode) args[2],
                        (STNode) args[3], (STNode) args[4], (STNode) args[5]);
            case SOURCE_KEYWORD:
                return parseSourceKeyword();
            case ATTACH_POINT_IDENT:
                return parseAttachPointIdent((STNode) args[0]);
            case IDENT_AFTER_OBJECT_IDENT:
                return parseIdentAfterObjectIdent();
            case FUNCTION_IDENT:
                return parseFunctionIdent();
            case FIELD_IDENT:
                return parseFieldIdent();
            case ATTACH_POINT_END:
                return parseAttachPointEnd();
            case XMLNS_KEYWORD:
                return parseXMLNSKeyword();
            case XML_NAMESPACE_PREFIX_DECL:
                return parseXMLDeclRhs((STNode) args[0], (STNode) args[1]);
            case NAMESPACE_PREFIX:
                return parseNamespacePrefix();
            case WORKER_KEYWORD:
                return parseWorkerKeyword();
            case WORKER_NAME:
                return parseWorkerName();
            case FORK_KEYWORD:
                return parseForkKeyword();
            case DECIMAL_FLOATING_POINT_LITERAL:
                return parseDecimalFloatingPointLiteral();
            case HEX_FLOATING_POINT_LITERAL:
                return parseHexFloatingPointLiteral();
            case TRAP_KEYWORD:
                return parseTrapKeyword();
            case IN_KEYWORD:
                return parseInKeyword();
            case FOREACH_KEYWORD:
                return parseForEachKeyword();
            case TABLE_KEYWORD:
                return parseTableKeyword();
            case KEY_KEYWORD:
                return parseKeyKeyword();
            case TABLE_KEYWORD_RHS:
                return parseTableConstructorOrQuery((STNode) args[0], (boolean) args[1]);
            case ERROR_KEYWORD:
                return parseErrorKeyWord();
            case LET_KEYWORD:
                return parseLetKeyword();
            case STREAM_KEYWORD:
                return parseStreamKeyword();
            case STREAM_TYPE_FIRST_PARAM_RHS:
                return parseStreamTypeParamsNode((STNode) args[0], (STNode) args[1]);
            case TEMPLATE_START:
            case TEMPLATE_END:
                return parseBacktickToken(context);
            case KEY_CONSTRAINTS_RHS:
                return parseKeyConstraint((STNode) args[0]);
            case FUNCTION_KEYWORD_RHS:
                return parseFunctionKeywordRhs((STNode) args[0], (STNode) args[1], (STNode) args[2], (boolean) args[3],
                        (boolean) args[3]);
            case FUNC_OPTIONAL_RETURNS:
                return parseFuncReturnTypeDescriptor();
            case RETURNS_KEYWORD:
                return parseReturnsKeyword();
            case NEW_KEYWORD_RHS:
                return parseNewKeywordRhs((STNode) args[0]);
            case NEW_KEYWORD:
                return parseNewKeyword();
            case IMPLICIT_NEW:
                return parseImplicitNewRhs((STNode) args[0]);
            case FROM_KEYWORD:
                return parseFromKeyword();
            case WHERE_KEYWORD:
                return parseWhereKeyword();
            case SELECT_KEYWORD:
                return parseSelectKeyword();
            case TABLE_CONSTRUCTOR_OR_QUERY_START:
                return parseTableConstructorOrQuery((boolean) args[0]);
            case TABLE_CONSTRUCTOR_OR_QUERY_RHS:
                return parseTableConstructorOrQueryRhs((STNode) args[0], (STNode) args[1], (boolean) args[2]);
            case QUERY_PIPELINE_RHS:
                return parseIntermediateClause((boolean) args[0]);
            case ANON_FUNC_BODY:
                return parseAnonFuncBody();
            case CLOSE_BRACKET:
                return parseCloseBracket();
            case ARG_START_OR_ARG_LIST_END:
                return parseArg((STNode) args[0]);
            case ARG_END:
                return parseArgEnd();
            case MAPPING_FIELD_END:
                return parseMappingFieldEnd();
            case FUNCTION_KEYWORD:
                return parseFunctionKeyword();
            case FIELD_OR_REST_DESCIPTOR_RHS:
                return parseFieldOrRestDescriptorRhs((STNode) args[0], (STNode) args[1]);
            case TYPE_DESC_IN_TUPLE_RHS:
                return parseTupleMemberRhs();
            case LIST_BINDING_PATTERN_END_OR_CONTINUE:
                return parseListBindingpatternRhs();
            case CONSTANT_EXPRESSION_START:
                return parseConstExprInternal();
            case LIST_CONSTRUCTOR_MEMBER_END:
                return parseListConstructorMemberEnd();
            case NIL_OR_PARENTHESISED_TYPE_DESC_RHS:
                return parseNilOrParenthesisedTypeDescRhs((STNode) args[0]);
            case ANON_FUNC_PARAM_RHS:
                return parseImplicitAnonFuncParamEnd();
            case CAPTURE_BINDING_PATTERN:
                return parseCaptureBindingPattern();
            case LIST_BINDING_PATTERN:
                return parseListBindingPattern();
            case BINDING_PATTERN:
                return parseBindingPattern();
            case PEER_WORKER_NAME:
                return parsePeerWorkerName();
            case SYNC_SEND_TOKEN:
                return parseSyncSendToken();
            case LEFT_ARROW_TOKEN:
                return parseLeftArrowToken();
            case RECEIVE_WORKERS:
                return parseReceiveWorkers();
            case WAIT_KEYWORD:
                return parseWaitKeyword();
            case WAIT_FUTURE_EXPR_END:
                return parseWaitFutureExprEnd((int) args[0]);
            case WAIT_FIELD_NAME:
                return parseWaitField();
            case WAIT_FIELD_END:
                return parseWaitFieldEnd();
            case ANNOT_CHAINING_TOKEN:
                return parseAnnotChainingToken();
            case ANNOT_TAG_REFERENCE:
                return parseAnnotTagReference();
            case DO_KEYWORD:
                return parseDoKeyword();
            case MEMBER_ACCESS_KEY_EXPR_END:
                return parseMemberAccessKeyExprEnd();
            case OPTIONAL_CHAINING_TOKEN:
                return parseOptionalChainingToken();
<<<<<<< HEAD
            case BASE16_KEYWORD:
                return parseBase16Keyword();
            case BASE64_KEYWORD:
                return parseBase64Keyword();
=======
            case RETRY_KEYWORD_RHS:
                return parseRetryKeywordRhs((STNode) args[0]);
            case RETRY_TYPE_PARAM_RHS:
                return parseRetryTypeParamRhs((STNode) args[0], (STNode) args[1]);
            case TRANSACTION_KEYWORD:
                return parseTransactionKeyword();
            case COMMIT_KEYWORD:
                return parseCommitKeyword();
            case RETRY_KEYWORD:
                return parseRetryKeyword();
            case ROLLBACK_KEYWORD:
                return parseRollbackKeyword();
            case RETRY_BODY:
                return parseRetryBody();
            case ENUM_MEMBER_INTERNAL_RHS:
                return parseEnumMemberInternalRhs((STNode) args[0], (STNode) args[1]);
            case ENUM_MEMBER_RHS:
                return parseEnumMemberRhs();
            case ENUM_MEMBER_NAME:
                return parseEnumMember();
            case BRACKETED_LIST_MEMBER_END:
                return parseBracketedListMemberEnd();
            case LIST_BP_OR_TUPLE_TYPE_MEMBER:
                return parseListBindingPatternOrTupleTypeAmbiguousMember();
            case TYPED_BINDING_PATTERN_TYPE_RHS:
                return parseTypedBindingPatternTypeRhs((STNode) args[0], (ParserRuleContext) args[1]);
            case BRACKETED_LIST_RHS:
                return parseTypedBindingPatternOrMemberAccessRhs((STNode) args[0], (STNode) args[1], (STNode) args[2],
                        (STNode) args[3], (boolean) args[4], (ParserRuleContext) args[5]);
            case UNION_OR_INTERSECTION_TOKEN:
                return parseUnionOrIntersectionToken();
            case BRACKETED_LIST_MEMBER:
            case LIST_BINDING_MEMBER_OR_ARRAY_LENGTH:
                return parseBracketedListMember((boolean) args[0]);
>>>>>>> 0d7a306a
            default:
                throw new IllegalStateException("cannot resume parsing the rule: " + context);
        }
    }

    /*
     * Private methods.
     */

    /**
     * Parse a given input and returns the AST. Starts parsing from the top of a compilation unit.
     *
     * @return Parsed node
     */
    private STNode parseCompUnit() {
        startContext(ParserRuleContext.COMP_UNIT);
        STToken token = peek();
        List<STNode> otherDecls = new ArrayList<>();
        List<STNode> importDecls = new ArrayList<>();

        boolean processImports = true;
        while (token.kind != SyntaxKind.EOF_TOKEN) {
            STNode decl = parseTopLevelNode(token.kind);
            if (decl.kind == SyntaxKind.IMPORT_DECLARATION) {
                if (processImports) {
                    importDecls.add(decl);
                } else {
                    // If an import occurs after any other module level declaration,
                    // we add it to the other-decl list to preserve the order. But
                    // log an error and mark it as invalid.
                    otherDecls.add(decl);
                    this.errorHandler.reportInvalidNode(token, "imports must be declared before other declarations");
                }
            } else {
                if (processImports) {
                    // While processing imports, if we reach any other declaration,
                    // then mark this as the end of processing imports.
                    processImports = false;
                }
                otherDecls.add(decl);
            }
            token = peek();
        }

        STToken eof = consume();
        endContext();

        return STNodeFactory.createModulePartNode(STNodeFactory.createNodeList(importDecls),
                STNodeFactory.createNodeList(otherDecls), eof);
    }

    /**
     * Parse top level node having an optional modifier preceding it.
     *
     * @return Parsed node
     */
    private STNode parseTopLevelNode() {
        STToken token = peek();
        return parseTopLevelNode(token.kind);
    }

    protected STNode parseTopLevelNode(SyntaxKind tokenKind) {
        STNode metadata;
        switch (tokenKind) {
            case EOF_TOKEN:
                return consume();
            case DOCUMENTATION_LINE:
            case AT_TOKEN:
                metadata = parseMetaData(tokenKind);
                return parseTopLevelNode(metadata);
            case IMPORT_KEYWORD:
            case FINAL_KEYWORD:
            case PUBLIC_KEYWORD:
            case FUNCTION_KEYWORD:
            case TYPE_KEYWORD:
            case LISTENER_KEYWORD:
            case CONST_KEYWORD:
            case ANNOTATION_KEYWORD:
            case XMLNS_KEYWORD:
            case SERVICE_KEYWORD:
            case ENUM_KEYWORD:
                // TODO: add type binding pattern
                metadata = createEmptyMetadata();
                break;
            case IDENTIFIER_TOKEN:
                // Here we assume that after recovering, we'll never reach here.
                // Otherwise the tokenOffset will not be 1.
                if (isModuleVarDeclStart(1)) {
                    // This is an early exit, so that we don't have to do the same check again.
                    return parseModuleVarDecl(createEmptyMetadata(), null);
                }
                // Else fall through
            default:
                if (isTypeStartingToken(tokenKind) && tokenKind != SyntaxKind.IDENTIFIER_TOKEN) {
                    metadata = createEmptyMetadata();
                    break;
                }

                STToken token = peek();
                Solution solution = recover(token, ParserRuleContext.TOP_LEVEL_NODE);

                if (solution.action == Action.KEEP) {
                    // If the solution is {@link Action#KEEP}, that means next immediate token is
                    // at the correct place, but some token after that is not. There only one such
                    // cases here, which is the `case IDENTIFIER_TOKEN`. So accept it, and continue.
                    metadata = STNodeFactory.createNodeList(new ArrayList<>());
                    break;
                }

                // If the parser recovered by inserting a token, then try to re-parse the same
                // rule with the inserted token. This is done to pick the correct branch
                // to continue the parsing.
                if (solution.action == Action.REMOVE) {
                    return solution.recoveredNode;
                }

                return parseTopLevelNode(solution.tokenKind);
        }

        return parseTopLevelNode(tokenKind, metadata);
    }

    /**
     * Parse top level node having an optional modifier preceding it, given the next token kind.
     *
     * @param metadata Next token kind
     * @return Parsed node
     */
    private STNode parseTopLevelNode(STNode metadata) {
        STToken nextToken = peek();
        return parseTopLevelNode(nextToken.kind, metadata);
    }

    private STNode parseTopLevelNode(SyntaxKind tokenKind, STNode metadata) {
        STNode qualifier = null;
        switch (tokenKind) {
            case EOF_TOKEN:
                if (metadata != null) {
                    this.errorHandler.reportInvalidNode(null, "invalid metadata");
                }
                return consume();
            case PUBLIC_KEYWORD:
                qualifier = parseQualifier();
                tokenKind = peek().kind;
                break;
            case FUNCTION_KEYWORD:
            case TYPE_KEYWORD:
            case LISTENER_KEYWORD:
            case CONST_KEYWORD:
            case FINAL_KEYWORD:
            case IMPORT_KEYWORD:
            case ANNOTATION_KEYWORD:
            case XMLNS_KEYWORD:
            case ENUM_KEYWORD:
                // TODO: add type binding pattern
                break;
            case IDENTIFIER_TOKEN:
                // Here we assume that after recovering, we'll never reach here.
                // Otherwise the tokenOffset will not be 1.
                if (isModuleVarDeclStart(1)) {
                    // This is an early exit, so that we don't have to do the same check again.
                    return parseModuleVarDecl(metadata, null);
                }
                // Else fall through
            default:
                if (isTypeStartingToken(tokenKind) && tokenKind != SyntaxKind.IDENTIFIER_TOKEN) {
                    break;
                }

                STToken token = peek();
                Solution solution = recover(token, ParserRuleContext.TOP_LEVEL_NODE_WITHOUT_METADATA, metadata);

                // If the parser recovered by inserting a token, then try to re-parse the same
                // rule with the inserted token. This is done to pick the correct branch
                // to continue the parsing.
                if (solution.action == Action.REMOVE) {
                    return solution.recoveredNode;
                }

                if (solution.action == Action.KEEP) {
                    // If the solution is {@link Action#KEEP}, that means next immediate token is
                    // at the correct place, but some token after that is not. There only one such
                    // cases here, which is the `case IDENTIFIER_TOKEN`. So accept it, and continue.
                    qualifier = STNodeFactory.createEmptyNode();
                    break;
                }

                return parseTopLevelNode(solution.tokenKind, metadata);
        }

        return parseTopLevelNode(tokenKind, metadata, qualifier);
    }

    /**
     * Check whether the cursor is at the start of a module level var-decl.
     *
     * @param lookahead Offset of the token to to check
     * @return <code>true</code> if the cursor is at the start of a module level var-decl.
     *         <code>false</code> otherwise.
     */
    private boolean isModuleVarDeclStart(int lookahead) {
        // Assumes that we reach here after a peek()
        STToken nextToken = peek(lookahead + 1);
        switch (nextToken.kind) {
            case EQUAL_TOKEN:
                // Scenario: foo =
                // Even though this is not valid, consider this as a var-decl and continue;
            case OPEN_BRACKET_TOKEN:
                // Scenario foo[] (Array type descriptor with custom type)
            case QUESTION_MARK_TOKEN:
                // Scenario foo? (Optional type descriptor with custom type)
            case PIPE_TOKEN:
                // Scenario foo | (Union type descriptor with custom type)
            case BITWISE_AND_TOKEN:
                // Scenario foo & (Intersection type descriptor with custom type)
                return true;
            case IDENTIFIER_TOKEN:
                switch (peek(lookahead + 2).kind) {
                    case EQUAL_TOKEN: // Scenario: foo bar =
                    case SEMICOLON_TOKEN: // Scenario: foo bar;
                        return true;
                    default:
                        return false;
                }
            case COLON_TOKEN:
                if (lookahead > 1) {
                    // This means there's a colon somewhere after the type name.
                    // This is not a valid var-decl.
                    return false;
                }

                // Scenario: foo:bar baz ...
                if (peek(lookahead + 2).kind != SyntaxKind.IDENTIFIER_TOKEN) {
                    return false;
                }
                return isModuleVarDeclStart(lookahead + 2);
            default:
                return false;
        }
    }

    /**
     * Parse import declaration.
     * <p>
     * <code>import-decl :=  import [org-name /] module-name [version sem-ver] [as import-prefix] ;</code>
     *
     * @return Parsed node
     */
    private STNode parseImportDecl() {
        startContext(ParserRuleContext.IMPORT_DECL);
        this.tokenReader.startMode(ParserMode.IMPORT);
        STNode importKeyword = parseImportKeyword();
        STNode identifier = parseIdentifier(ParserRuleContext.IMPORT_ORG_OR_MODULE_NAME);

        STToken token = peek();
        STNode importDecl = parseImportDecl(token.kind, importKeyword, identifier);
        this.tokenReader.endMode();
        endContext();
        return importDecl;
    }

    /**
     * Parse import keyword.
     *
     * @return Parsed node
     */
    private STNode parseImportKeyword() {
        STToken token = peek();
        if (token.kind == SyntaxKind.IMPORT_KEYWORD) {
            return consume();
        } else {
            Solution sol = recover(token, ParserRuleContext.IMPORT_KEYWORD);
            return sol.recoveredNode;
        }
    }

    /**
     * Parse identifier.
     *
     * @return Parsed node
     */
    private STNode parseIdentifier(ParserRuleContext currentCtx) {
        STToken token = peek();
        if (token.kind == SyntaxKind.IDENTIFIER_TOKEN) {
            return consume();
        } else {
            Solution sol = recover(token, currentCtx);
            return sol.recoveredNode;
        }
    }

    /**
     * Parse RHS of the import declaration. This includes the components after the
     * starting identifier (org-name/module-name) of the import decl.
     *
     * @param importKeyword Import keyword
     * @param identifier Org-name or the module name
     * @return Parsed node
     */
    private STNode parseImportDecl(STNode importKeyword, STNode identifier) {
        STToken nextToken = peek();
        return parseImportDecl(nextToken.kind, importKeyword, identifier);
    }

    private STNode parseImportDecl(SyntaxKind tokenKind, STNode importKeyword, STNode identifier) {
        STNode orgName;
        STNode moduleName;
        STNode version;
        STNode alias;

        switch (tokenKind) {
            case SLASH_TOKEN:
                STNode slash = parseSlashToken();
                orgName = STNodeFactory.createImportOrgNameNode(identifier, slash);
                moduleName = parseModuleName();
                version = parseVersion();
                alias = parseImportPrefixDecl();
                break;
            case DOT_TOKEN:
            case VERSION_KEYWORD:
                orgName = STNodeFactory.createEmptyNode();
                moduleName = parseModuleName(tokenKind, identifier);
                version = parseVersion();
                alias = parseImportPrefixDecl();
                break;
            case AS_KEYWORD:
                orgName = STNodeFactory.createEmptyNode();
                moduleName = parseModuleName(tokenKind, identifier);
                version = STNodeFactory.createEmptyNode();
                alias = parseImportPrefixDecl();
                break;
            case SEMICOLON_TOKEN:
                orgName = STNodeFactory.createEmptyNode();
                moduleName = parseModuleName(tokenKind, identifier);
                version = STNodeFactory.createEmptyNode();
                alias = STNodeFactory.createEmptyNode();
                break;
            default:
                Solution solution = recover(peek(), ParserRuleContext.IMPORT_DECL_RHS, importKeyword, identifier);

                // rule with the inserted token. This is done to pick the correct branch
                // to continue the parsing.
                if (solution.action == Action.REMOVE) {
                    return solution.recoveredNode;
                }

                return parseImportDecl(solution.tokenKind, importKeyword, identifier);
        }

        STNode semicolon = parseSemicolon();
        return STNodeFactory.createImportDeclarationNode(importKeyword, orgName, moduleName, version, alias, semicolon);
    }

    /**
     * parse slash token.
     *
     * @return Parsed node
     */
    private STNode parseSlashToken() {
        STToken token = peek();
        if (token.kind == SyntaxKind.SLASH_TOKEN) {
            return consume();
        } else {
            Solution sol = recover(token, ParserRuleContext.SLASH);
            return sol.recoveredNode;
        }
    }

    /**
     * Parse dot token.
     *
     * @return Parsed node
     */
    private STNode parseDotToken() {
        STToken nextToken = peek();
        return parseDotToken(nextToken.kind);
    }

    private STNode parseDotToken(SyntaxKind tokenKind) {
        if (tokenKind == SyntaxKind.DOT_TOKEN) {
            return consume();
        } else {
            Solution sol = recover(peek(), ParserRuleContext.DOT);
            return sol.recoveredNode;
        }
    }

    /**
     * Parse module name of a import declaration.
     *
     * @return Parsed node
     */
    private STNode parseModuleName() {
        STNode moduleNameStart = parseIdentifier(ParserRuleContext.IMPORT_MODULE_NAME);
        return parseModuleName(peek().kind, moduleNameStart);
    }

    /**
     * Parse import module name of a import declaration, given the module name start identifier.
     *
     * @param moduleNameStart Starting identifier of the module name
     * @return Parsed node
     */
    private STNode parseModuleName(SyntaxKind nextTokenKind, STNode moduleNameStart) {
        List<STNode> moduleNameParts = new ArrayList<>();
        moduleNameParts.add(moduleNameStart);

        while (!isEndOfImportModuleName(nextTokenKind)) {
            moduleNameParts.add(parseDotToken());
            moduleNameParts.add(parseIdentifier(ParserRuleContext.IMPORT_MODULE_NAME));
            nextTokenKind = peek().kind;
        }

        return STNodeFactory.createNodeList(moduleNameParts);
    }

    private boolean isEndOfImportModuleName(SyntaxKind nextTokenKind) {
        return nextTokenKind != SyntaxKind.DOT_TOKEN && nextTokenKind != SyntaxKind.IDENTIFIER_TOKEN;
    }

    private boolean isEndOfImportDecl(SyntaxKind nextTokenKind) {
        switch (nextTokenKind) {
            case SEMICOLON_TOKEN:
            case PUBLIC_KEYWORD:
            case FUNCTION_KEYWORD:
            case TYPE_KEYWORD:
            case ABSTRACT_KEYWORD:
            case CONST_KEYWORD:
            case EOF_TOKEN:
            case SERVICE_KEYWORD:
            case IMPORT_KEYWORD:
            case FINAL_KEYWORD:
                return true;
            default:
                return false;
        }
    }

    /**
     * Parse version component of a import declaration.
     * <p>
     * <code>version-decl := version sem-ver</code>
     *
     * @return Parsed node
     */
    private STNode parseVersion() {
        STToken nextToken = peek();
        return parseVersion(nextToken.kind);
    }

    private STNode parseVersion(SyntaxKind nextTokenKind) {
        switch (nextTokenKind) {
            case VERSION_KEYWORD:
                STNode versionKeyword = parseVersionKeywrod();
                STNode versionNumber = parseVersionNumber();
                return STNodeFactory.createImportVersionNode(versionKeyword, versionNumber);
            case AS_KEYWORD:
            case SEMICOLON_TOKEN:
                return STNodeFactory.createEmptyNode();
            default:
                if (isEndOfImportDecl(nextTokenKind)) {
                    return STNodeFactory.createEmptyNode();
                }

                STToken token = peek();
                Solution solution = recover(token, ParserRuleContext.IMPORT_VERSION_DECL);

                // If the parser recovered by inserting a token, then try to re-parse the same
                // rule with the inserted token. This is done to pick the correct branch
                // to continue the parsing.
                if (solution.action == Action.REMOVE) {
                    return solution.recoveredNode;
                }

                return parseVersion(solution.tokenKind);
        }

    }

    /**
     * Parse version keywrod.
     *
     * @return Parsed node
     */
    private STNode parseVersionKeywrod() {
        STToken nextToken = peek();
        if (nextToken.kind == SyntaxKind.VERSION_KEYWORD) {
            return consume();
        } else {
            Solution sol = recover(peek(), ParserRuleContext.VERSION_KEYWORD);
            return sol.recoveredNode;
        }
    }

    /**
     * Parse version number.
     * <p>
     * <code>sem-ver := major-num [. minor-num [. patch-num]]
     * <br/>
     * major-num := DecimalNumber
     * <br/>
     * minor-num := DecimalNumber
     * <br/>
     * patch-num := DecimalNumber
     * </code>
     *
     * @return Parsed node
     */
    private STNode parseVersionNumber() {
        STToken nextToken = peek();
        return parseVersionNumber(nextToken.kind);
    }

    private STNode parseVersionNumber(SyntaxKind nextTokenKind) {
        STNode majorVersion;
        switch (nextTokenKind) {
            case DECIMAL_INTEGER_LITERAL:
                majorVersion = parseMajorVersion();
                break;
            default:
                STToken token = peek();
                Solution solution = recover(token, ParserRuleContext.VERSION_NUMBER);

                // If the parser recovered by inserting a token, then try to re-parse the same
                // rule with the inserted token. This is done to pick the correct branch
                // to continue the parsing.
                if (solution.action == Action.REMOVE) {
                    return solution.recoveredNode;
                }

                return parseVersionNumber(solution.tokenKind);
        }

        List<STNode> versionParts = new ArrayList<>();
        versionParts.add(majorVersion);

        STNode minorVersion = parseMinorVersion();
        if (minorVersion != null) {
            versionParts.add(minorVersion);

            STNode patchVersion = parsePatchVersion();
            if (patchVersion != null) {
                versionParts.add(patchVersion);
            }
        }

        return STNodeFactory.createNodeList(versionParts);

    }

    private STNode parseMajorVersion() {
        return parseDecimalIntLiteral(ParserRuleContext.MAJOR_VERSION);
    }

    private STNode parseMinorVersion() {
        return parseSubVersion(ParserRuleContext.MINOR_VERSION);
    }

    private STNode parsePatchVersion() {
        return parseSubVersion(ParserRuleContext.PATCH_VERSION);
    }

    /**
     * Parse decimal literal.
     *
     * @param context Context in which the decimal literal is used.
     * @return Parsed node
     */
    private STNode parseDecimalIntLiteral(ParserRuleContext context) {
        STToken nextToken = peek();
        if (nextToken.kind == SyntaxKind.DECIMAL_INTEGER_LITERAL) {
            return consume();
        } else {
            Solution sol = recover(peek(), context);
            return sol.recoveredNode;
        }
    }

    /**
     * Parse sub version. i.e: minor-version/patch-version.
     *
     * @param context Context indicating what kind of sub-version is being parsed.
     * @return Parsed node
     */
    private STNode parseSubVersion(ParserRuleContext context) {
        STToken nextToken = peek();
        return parseSubVersion(nextToken.kind, context);
    }

    private STNode parseSubVersion(SyntaxKind nextTokenKind, ParserRuleContext context) {
        switch (nextTokenKind) {
            case AS_KEYWORD:
            case SEMICOLON_TOKEN:
                return null;
            case DOT_TOKEN:
                STNode leadingDot = parseDotToken();
                STNode versionNumber = parseDecimalIntLiteral(context);
                return STNodeFactory.createImportSubVersionNode(leadingDot, versionNumber);
            default:
                STToken token = peek();
                Solution solution = recover(token, ParserRuleContext.IMPORT_SUB_VERSION);

                // If the parser recovered by inserting a token, then try to re-parse the same
                // rule with the inserted token. This is done to pick the correct branch
                // to continue the parsing.
                if (solution.action == Action.REMOVE) {
                    return solution.recoveredNode;
                }

                return parseSubVersion(solution.tokenKind, context);
        }
    }

    /**
     * Parse import prefix declaration.
     * <p>
     * <code>import-prefix-decl := as import-prefix
     * <br/>
     * import-prefix := a identifier | _
     * </code>
     *
     * @return Parsed node
     */
    private STNode parseImportPrefixDecl() {
        STToken token = peek();
        return parseImportPrefixDecl(token.kind);
    }

    private STNode parseImportPrefixDecl(SyntaxKind nextTokenKind) {
        switch (nextTokenKind) {
            case AS_KEYWORD:
                STNode asKeyword = parseAsKeyword();
                STNode prefix = parseImportPrefix();
                return STNodeFactory.createImportPrefixNode(asKeyword, prefix);
            case SEMICOLON_TOKEN:
                return STNodeFactory.createEmptyNode();
            default:
                if (isEndOfImportDecl(nextTokenKind)) {
                    return STNodeFactory.createEmptyNode();
                }

                STToken token = peek();
                Solution solution = recover(token, ParserRuleContext.IMPORT_PREFIX_DECL);

                // If the parser recovered by inserting a token, then try to re-parse the same
                // rule with the inserted token. This is done to pick the correct branch
                // to continue the parsing.
                if (solution.action == Action.REMOVE) {
                    return solution.recoveredNode;
                }

                return parseImportPrefixDecl(solution.tokenKind);
        }
    }

    /**
     * Parse <code>as</code> keyword.
     *
     * @return Parsed node
     */
    private STNode parseAsKeyword() {
        STToken nextToken = peek();
        if (nextToken.kind == SyntaxKind.AS_KEYWORD) {
            return consume();
        } else {
            Solution sol = recover(peek(), ParserRuleContext.AS_KEYWORD);
            return sol.recoveredNode;
        }
    }

    /**
     * Parse import prefix.
     *
     * @return Parsed node
     */
    private STNode parseImportPrefix() {
        STToken nextToken = peek();
        if (nextToken.kind == SyntaxKind.IDENTIFIER_TOKEN) {
            return consume();
        } else {
            Solution sol = recover(peek(), ParserRuleContext.IMPORT_PREFIX);
            return sol.recoveredNode;
        }
    }

    /**
     * Parse top level node, given the modifier that precedes it.
     *
     * @param qualifier Qualifier that precedes the top level node
     * @return Parsed node
     */
    private STNode parseTopLevelNode(STNode metadata, STNode qualifier) {
        STToken token = peek();
        return parseTopLevelNode(token.kind, metadata, qualifier);
    }

    /**
     * Parse top level node given the next token kind and the modifier that precedes it.
     *
     * @param tokenKind Next token kind
     * @param qualifier Qualifier that precedes the top level node
     * @return Parsed top-level node
     */
    private STNode parseTopLevelNode(SyntaxKind tokenKind, STNode metadata, STNode qualifier) {
        switch (tokenKind) {
            case FUNCTION_KEYWORD:
                // ANything starts with a function keyword could be a function definition
                // or a module-var-decl with function type desc.
                return parseFuncDefOrFuncTypeDesc(metadata, getQualifier(qualifier), false);
            case TYPE_KEYWORD:
                return parseModuleTypeDefinition(metadata, getQualifier(qualifier));
            case LISTENER_KEYWORD:
                return parseListenerDeclaration(metadata, getQualifier(qualifier));
            case CONST_KEYWORD:
                return parseConstantDeclaration(metadata, getQualifier(qualifier));
            case ANNOTATION_KEYWORD:
                STNode constKeyword = STNodeFactory.createEmptyNode();
                return parseAnnotationDeclaration(metadata, getQualifier(qualifier), constKeyword);
            case IMPORT_KEYWORD:
                reportInvalidQualifier(qualifier);
                // TODO log error for metadata
                return parseImportDecl();
            case XMLNS_KEYWORD:
                reportInvalidQualifier(qualifier);
                // TODO log error for metadata
                return parseXMLNamepsaceDeclaration();

            // TODO: add all 'type starting tokens' here. should be same as 'parseTypeDescriptor(...)'
            // TODO: add type binding pattern
            case FINAL_KEYWORD:
                reportInvalidQualifier(qualifier);
                STNode finalKeyword = parseFinalKeyword();
                return parseVariableDecl(metadata, finalKeyword, true);
            case SERVICE_KEYWORD:
                if (isServiceDeclStart(ParserRuleContext.TOP_LEVEL_NODE, 1)) {
                    reportInvalidQualifier(qualifier);
                    return parseServiceDecl(metadata);
                }
                return parseModuleVarDecl(metadata, qualifier);
            case ENUM_KEYWORD:
                return parseEnumDeclaration(metadata, getQualifier(qualifier));
            case IDENTIFIER_TOKEN:
                // Here we assume that after recovering, we'll never reach here.
                // Otherwise the tokenOffset will not be 1.
                if (isModuleVarDeclStart(1)) {
                    return parseModuleVarDecl(metadata, qualifier);
                }
                // fall through
            default:
                if (isTypeStartingToken(tokenKind) && tokenKind != SyntaxKind.IDENTIFIER_TOKEN) {
                    return parseModuleVarDecl(metadata, qualifier);
                }

                STToken token = peek();
                Solution solution =
                        recover(token, ParserRuleContext.TOP_LEVEL_NODE_WITHOUT_MODIFIER, metadata, qualifier);

                // If the parser recovered by inserting a token, then try to re-parse the same
                // rule with the inserted token. This is done to pick the correct branch
                // to continue the parsing.
                if (solution.action == Action.REMOVE) {
                    return solution.recoveredNode;
                }

                if (solution.action == Action.KEEP) {
                    // If the solution is {@link Action#KEEP}, that means next immediate token is
                    // at the correct place, but some token after that is not. There only one such
                    // cases here, which is the `case IDENTIFIER_TOKEN`. So accept it, and continue.
                    return parseModuleVarDecl(metadata, qualifier);
                }

                return parseTopLevelNode(solution.tokenKind, metadata, qualifier);
        }

    }

    private STNode parseModuleVarDecl(STNode metadata, STNode qualifier) {
        reportInvalidQualifier(qualifier);
        STNode finalKeyword = STNodeFactory.createEmptyNode();
        return parseVariableDecl(metadata, finalKeyword, true);
    }

    private STNode getQualifier(STNode qualifier) {
        return qualifier == null ? STNodeFactory.createEmptyNode() : qualifier;
    }

    private void reportInvalidQualifier(STNode qualifier) {
        if (qualifier != null && qualifier.kind != SyntaxKind.NONE) {
            this.errorHandler.reportInvalidNode((STToken) qualifier,
                    "invalid qualifier '" + qualifier.toString().trim() + "'");
        }
    }

    /**
     * Parse access modifiers.
     *
     * @return Parsed node
     */
    private STNode parseQualifier() {
        STToken token = peek();
        if (token.kind == SyntaxKind.PUBLIC_KEYWORD) {
            return consume();
        } else {
            Solution sol = recover(token, ParserRuleContext.PUBLIC_KEYWORD);
            return sol.recoveredNode;
        }
    }

    private STNode parseFuncDefinition(STNode metadata, STNode visibilityQualifier, boolean isObjectMethod) {
        startContext(ParserRuleContext.FUNC_DEF);
        STNode functionKeyword = parseFunctionKeyword();
        STNode funcDef = parseFunctionKeywordRhs(metadata, visibilityQualifier, functionKeyword, true, isObjectMethod);
        return funcDef;
    }

    /**
     * Parse function definition for the function type descriptor.
     * <p>
     * <code>
     * function-defn := FUNCTION identifier function-signature function-body
     * <br/>
     * function-type-descriptor := function function-signature
     * </code>
     *
     * @param metadata Metadata
     * @param visibilityQualifier Visibility qualifier
     * @return Parsed node
     */
    private STNode parseFuncDefOrFuncTypeDesc(STNode metadata, STNode visibilityQualifier, boolean isObjectMethod) {
        startContext(ParserRuleContext.FUNC_DEF_OR_FUNC_TYPE);
        STNode functionKeyword = parseFunctionKeyword();
        STNode funcDefOrType =
                parseFunctionKeywordRhs(metadata, visibilityQualifier, functionKeyword, false, isObjectMethod);
        return funcDefOrType;
    }

    private STNode parseFunctionKeywordRhs(STNode metadata, STNode visibilityQualifier, STNode functionKeyword,
                                           boolean isFuncDef, boolean isObjectMethod) {
        return parseFunctionKeywordRhs(peek().kind, metadata, visibilityQualifier, functionKeyword, isFuncDef,
                isObjectMethod);
    }

    private STNode parseFunctionKeywordRhs(SyntaxKind nextTokenKind, STNode metadata, STNode visibilityQualifier,
                                           STNode functionKeyword, boolean isFuncDef, boolean isObjectMethod) {
        STNode name;
        switch (nextTokenKind) {
            case IDENTIFIER_TOKEN:
                name = parseFunctionName();
                isFuncDef = true;
                break;
            case OPEN_PAREN_TOKEN:
                name = STNodeFactory.createEmptyNode();
                break;
            default:
                STToken token = peek();
                Solution solution = recover(token, ParserRuleContext.FUNCTION_KEYWORD_RHS, metadata,
                        visibilityQualifier, functionKeyword, isFuncDef, isObjectMethod);

                if (solution.action == Action.REMOVE) {
                    return solution.recoveredNode;
                }
                return parseFunctionKeywordRhs(solution.tokenKind, metadata, visibilityQualifier, functionKeyword,
                        isFuncDef, isObjectMethod);
        }

        // If the function name is present, treat this as a function def
        if (isFuncDef) {
            switchContext(ParserRuleContext.FUNC_DEF);
            STNode funcSignature = parseFuncSignature(false);
            STNode funcDef = createFuncDefOrMethodDecl(metadata, visibilityQualifier, functionKeyword, isObjectMethod,
                    name, funcSignature);
            endContext();
            return funcDef;
        }

        // Otherwise it could be a func-def or a func-type
        STNode funcSignature = parseFuncSignature(true);
        return parseReturnTypeDescRhs(metadata, visibilityQualifier, functionKeyword, funcSignature, isObjectMethod);
    }

    private STNode createFuncDefOrMethodDecl(STNode metadata, STNode visibilityQualifier, STNode functionKeyword,
                                             boolean isObjectMethod, STNode name, STNode funcSignature) {
        STNode body = parseFunctionBody(isObjectMethod);
        if (body.kind == SyntaxKind.SEMICOLON_TOKEN) {
            return STNodeFactory.createFunctionDeclarationNode(metadata, visibilityQualifier, functionKeyword, name,
                    funcSignature, body);
        }
        return STNodeFactory.createFunctionDefinitionNode(metadata, visibilityQualifier, functionKeyword, name,
                funcSignature, body);
    }

    /**
     * Parse function signature.
     * <p>
     * <code>
     * function-signature := ( param-list ) return-type-descriptor
     * <br/>
     * return-type-descriptor := [ returns [annots] type-descriptor ]
     * </code>
     *
     * @param isParamNameOptional Whether the parameter names are optional
     * @param isInExprContext Whether this function signature is occurred within an expression context
     * @return Function signature node
     */
    private STNode parseFuncSignature(boolean isParamNameOptional) {
        STNode openParenthesis = parseOpenParenthesis(ParserRuleContext.OPEN_PARENTHESIS);
        STNode parameters = parseParamList(isParamNameOptional);
        STNode closeParenthesis = parseCloseParenthesis();
        endContext(); // end param-list
        STNode returnTypeDesc = parseFuncReturnTypeDescriptor();
        return STNodeFactory.createFunctionSignatureNode(openParenthesis, parameters, closeParenthesis, returnTypeDesc);
    }

    private STNode parseReturnTypeDescRhs(STNode metadata, STNode visibilityQualifier, STNode functionKeyword,
                                          STNode funcSignature, boolean isObjectMethod) {
        switch (peek().kind) {
            // TODO: add binding-patterns

            // var-decl with function type
            case SEMICOLON_TOKEN:
            case IDENTIFIER_TOKEN:
            case OPEN_BRACKET_TOKEN:
                // Parse the remaining as var-decl, because its the only module-level construct
                // that can start with a func-type-desc. Constants cannot have func-type-desc.
                endContext(); // end the func-type
                STNode typeDesc = STNodeFactory.createFunctionTypeDescriptorNode(functionKeyword, funcSignature);

                if (isObjectMethod) {
                    STNode fieldName = parseVariableName();
                    return parseObjectFieldRhs(metadata, visibilityQualifier, typeDesc, fieldName);
                }

                startContext(ParserRuleContext.VAR_DECL_STMT);
                STNode typedBindingPattern = parseTypedBindingPatternTypeRhs(typeDesc, ParserRuleContext.VAR_DECL_STMT);
                STNode varDecl = parseVarDeclRhs(metadata, visibilityQualifier, typedBindingPattern, true);
                endContext();
                return varDecl;
            case OPEN_BRACE_TOKEN: // function body block
            case EQUAL_TOKEN: // external function
                break;
            default:
                break;
        }

        // Treat as function definition.

        // We reach this method only if the func-name is not present.
        STNode name = errorHandler.createMissingTokenWithDiagnostics(SyntaxKind.IDENTIFIER_TOKEN,
                ERROR_MISSING_FUNCTION_NAME);

        // Function definition cannot have missing param-names. So validate it.
        funcSignature = validateAndGetFuncParams((STFunctionSignatureNode) funcSignature);

        STNode funcDef = createFuncDefOrMethodDecl(metadata, visibilityQualifier, functionKeyword, isObjectMethod, name,
                funcSignature);
        endContext();
        return funcDef;
    }

    /**
     * Validate the param list and return. If there are params without param-name,
     * then this method will create a new set of params with missing param-name
     * and return.
     *
     * @param signature Function signature
     * @return
     */
    private STNode validateAndGetFuncParams(STFunctionSignatureNode signature) {
        STNode parameters = signature.parameters;
        int paramCount = parameters.bucketCount();
        int index = 0;
        for (; index < paramCount; index++) {
            STNode param = parameters.childInBucket(index);
            switch (param.kind) {
                case REQUIRED_PARAM:
                    STRequiredParameterNode requiredParam = (STRequiredParameterNode) param;
                    if (isEmpty(requiredParam.paramName)) {
                        break;
                    }
                    continue;
                case DEFAULTABLE_PARAM:
                    STDefaultableParameterNode defaultableParam = (STDefaultableParameterNode) param;
                    if (isEmpty(defaultableParam.paramName)) {
                        break;
                    }
                    continue;
                case REST_PARAM:
                    STRestParameterNode restParam = (STRestParameterNode) param;
                    if (isEmpty(restParam.paramName)) {
                        break;
                    }
                    continue;
                default:
                    continue;
            }

            // Stop processing any further.
            break;
        }

        // This is an optimization. If none of the parameters have errors,
        // then we can return the same parameter as is. Here we have optimized
        // the happy path.
        if (index == paramCount) {
            return signature;
        }

        // Otherwise, we create a new param list. This overhead is acceptable, since
        // we reach here only for a erroneous edge-case where a function-definition
        // has a missing name, along with some parameter with a missing name.

        // Add the parameters up to the erroneous param, to the new list.
        STNode updatedParams = getUpdatedParamList(parameters, index);
        return STNodeFactory.createFunctionSignatureNode(signature.openParenToken, updatedParams,
                signature.closeParenToken, signature.returnTypeDesc);
    }

    private STNode getUpdatedParamList(STNode parameters, int index) {
        int paramCount = parameters.bucketCount();
        int newIndex = 0;
        ArrayList<STNode> newParams = new ArrayList<>();
        for (; newIndex < index; newIndex++) {
            newParams.add(parameters.childInBucket(index));
        }

        // From there onwards, create a new param with missing param-name, if the
        // param name is empty. Otherwise, add the same param as is, to the new list.
        for (; newIndex < paramCount; newIndex++) {
            STNode param = parameters.childInBucket(newIndex);
            STNode paramName = STNodeFactory.createMissingToken(SyntaxKind.IDENTIFIER_TOKEN);
            switch (param.kind) {
                case REQUIRED_PARAM:
                    STRequiredParameterNode requiredParam = (STRequiredParameterNode) param;
                    if (isEmpty(requiredParam.paramName)) {
                        param = STNodeFactory.createRequiredParameterNode(requiredParam.leadingComma,
                                requiredParam.annotations, requiredParam.visibilityQualifier, requiredParam.typeName,
                                paramName);
                    }
                    break;
                case DEFAULTABLE_PARAM:
                    STDefaultableParameterNode defaultableParam = (STDefaultableParameterNode) param;
                    if (isEmpty(defaultableParam.paramName)) {
                        param = STNodeFactory.createDefaultableParameterNode(defaultableParam.leadingComma,
                                defaultableParam.annotations, defaultableParam.visibilityQualifier,
                                defaultableParam.typeName, paramName, defaultableParam.equalsToken,
                                defaultableParam.expression);
                    }
                    break;
                case REST_PARAM:
                    STRestParameterNode restParam = (STRestParameterNode) param;
                    if (isEmpty(restParam.paramName)) {
                        param = STNodeFactory.createRestParameterNode(restParam.leadingComma, restParam.annotations,
                                restParam.typeName, restParam.ellipsisToken, paramName);
                    }
                    break;
                default:
                    break;
            }
            newParams.add(param);
        }

        return STNodeFactory.createNodeList(newParams);
    }

    private boolean isEmpty(STNode node) {
        return node == null;
    }

    /**
     * Parse function keyword. Need to validate the token before consuming,
     * since we can reach here while recovering.
     *
     * @return Parsed node
     */
    private STNode parseFunctionKeyword() {
        STToken token = peek();
        if (token.kind == SyntaxKind.FUNCTION_KEYWORD) {
            return consume();
        } else {
            Solution sol = recover(token, ParserRuleContext.FUNCTION_KEYWORD);
            return sol.recoveredNode;
        }
    }

    /**
     * Parse function name.
     *
     * @return Parsed node
     */
    private STNode parseFunctionName() {
        STToken token = peek();
        if (token.kind == SyntaxKind.IDENTIFIER_TOKEN) {
            return consume();
        } else {
            Solution sol = recover(token, ParserRuleContext.FUNC_NAME);
            return sol.recoveredNode;
        }
    }

    /**
     * Parse open parenthesis.
     *
     * @param ctx Context of the parenthesis
     * @return Parsed node
     */
    private STNode parseOpenParenthesis(ParserRuleContext ctx) {
        STToken token = peek();
        if (token.kind == SyntaxKind.OPEN_PAREN_TOKEN) {
            return consume();
        } else {
            Solution sol = recover(token, ctx, ctx);
            return sol.recoveredNode;
        }
    }

    /**
     * Parse close parenthesis.
     *
     * @return Parsed node
     */
    private STNode parseCloseParenthesis() {
        STToken token = peek();
        if (token.kind == SyntaxKind.CLOSE_PAREN_TOKEN) {
            return consume();
        } else {
            Solution sol = recover(token, ParserRuleContext.CLOSE_PARENTHESIS);
            return sol.recoveredNode;
        }
    }

    /**
     * <p>
     * Parse parameter list.
     * </p>
     * <code>
     * param-list := required-params [, defaultable-params] [, rest-param]
     *     <br/>&nbsp;| defaultable-params [, rest-param]
     *     <br/>&nbsp;| [rest-param]
     * <br/><br/>
     * required-params := required-param (, required-param)*
     * <br/><br/>
     * required-param := [annots] [public] type-descriptor [param-name]
     * <br/><br/>
     * defaultable-params := defaultable-param (, defaultable-param)*
     * <br/><br/>
     * defaultable-param := [annots] [public] type-descriptor [param-name] default-value
     * <br/><br/>
     * rest-param := [annots] type-descriptor ... [param-name]
     * <br/><br/>
     * param-name := identifier
     * </code>
     *
     * @param isParamNameOptional Whether the param names in the signature is optional or not.
     * @return Parsed node
     */
    private STNode parseParamList(boolean isParamNameOptional) {
        startContext(ParserRuleContext.PARAM_LIST);
        ArrayList<STNode> paramsList = new ArrayList<>();

        STToken token = peek();
        if (isEndOfParametersList(token.kind)) {
            STNode params = STNodeFactory.createNodeList(paramsList);
            return params;
        }

        // Parse the first parameter. Comma precedes the first parameter doesn't exist.
        STNode startingComma = STNodeFactory.createEmptyNode();
        startContext(ParserRuleContext.REQUIRED_PARAM);
        STNode firstParam = parseParameter(startingComma, SyntaxKind.REQUIRED_PARAM, isParamNameOptional);
        SyntaxKind prevParamKind = firstParam.kind;
        paramsList.add(firstParam);

        // Parse follow-up parameters.
        token = peek();
        while (!isEndOfParametersList(token.kind)) {
            switch (prevParamKind) {
                case REST_PARAM:
                    // This is an erroneous scenario, where there are more parameters after
                    // the rest parameter. Log an error, and continue the remainder of the
                    // parameters by removing the order restriction.

                    // TODO: mark the node as erroneous
                    this.errorHandler.reportInvalidNode(token, "cannot have more parameters after the rest-parameter");
                    startContext(ParserRuleContext.REQUIRED_PARAM);
                    break;
                case DEFAULTABLE_PARAM:
                    startContext(ParserRuleContext.DEFAULTABLE_PARAM);
                    break;
                case REQUIRED_PARAM:
                default:
                    startContext(ParserRuleContext.REQUIRED_PARAM);
                    break;

            }

            STNode paramEnd = parseParameterRhs(token.kind);
            if (paramEnd == null) {
                endContext();
                break;
            }

            // context is ended inside parseParameter() method
            STNode param = parseParameter(paramEnd, prevParamKind, isParamNameOptional);
            prevParamKind = param.kind;
            paramsList.add(param);
            token = peek();
        }

        STNode params = STNodeFactory.createNodeList(paramsList);
        return params;
    }

    private STNode parseParameterRhs(SyntaxKind tokenKind) {
        switch (tokenKind) {
            case COMMA_TOKEN:
                return parseComma();
            case CLOSE_PAREN_TOKEN:
                return null;
            default:
                STToken token = peek();
                Solution solution = recover(token, ParserRuleContext.PARAM_END);

                if (solution.action == Action.REMOVE) {
                    return solution.recoveredNode;
                }

                return parseParameterRhs(solution.tokenKind);
        }

    }

    /**
     * Parse a single parameter. Parameter can be a required parameter, a defaultable
     * parameter, or a rest parameter.
     *
     * @param prevParamKind Kind of the parameter that precedes current parameter
     * @param leadingComma Comma that occurs before the param
     * @param isParamNameOptional Whether the param names in the signature is optional or not.
     * @return Parsed node
     */
    private STNode parseParameter(STNode leadingComma, SyntaxKind prevParamKind, boolean isParamNameOptional) {
        STToken token = peek();
        return parseParameter(token.kind, prevParamKind, leadingComma, 1, isParamNameOptional);
    }

    private STNode parseParameter(SyntaxKind prevParamKind, STNode leadingComma, int nextTokenOffset,
                                  boolean isParamNameOptional) {
        return parseParameter(peek().kind, prevParamKind, leadingComma, nextTokenOffset, isParamNameOptional);
    }

    private STNode parseParameter(SyntaxKind nextTokenKind, SyntaxKind prevParamKind, STNode leadingComma,
                                  int nextTokenOffset, boolean isParamNameOptional) {
        STNode annots;
        switch (nextTokenKind) {
            case AT_TOKEN:
                annots = parseAnnotations(nextTokenKind);
                nextTokenKind = peek().kind;
                break;
            case PUBLIC_KEYWORD:
            case IDENTIFIER_TOKEN:
                annots = STNodeFactory.createNodeList(new ArrayList<>());
                break;
            default:
                // TODO: can remove the first check?
                if (nextTokenKind != SyntaxKind.IDENTIFIER_TOKEN && isTypeStartingToken(nextTokenKind)) {
                    annots = STNodeFactory.createNodeList(new ArrayList<>());
                    break;
                }

                STToken token = peek();
                Solution solution = recover(token, ParserRuleContext.PARAMETER_START, prevParamKind, leadingComma,
                        nextTokenOffset, isParamNameOptional);

                if (solution.action == Action.KEEP) {
                    // If the solution is {@link Action#KEEP}, that means next immediate token is
                    // at the correct place, but some token after that is not. There only one such
                    // cases here, which is the `case IDENTIFIER_TOKEN`. So accept it, and continue.
                    annots = STNodeFactory.createNodeList(new ArrayList<>());
                    break;
                }

                // If the parser recovered by inserting a token, then try to re-parse the same
                // rule with the inserted token. This is done to pick the correct branch
                // to continue the parsing.
                if (solution.action == Action.REMOVE) {
                    return solution.recoveredNode;
                }

                // Since we come here after recovering by insertion, then the current token becomes the next token.
                // So the nextNextToken offset becomes 1.
                return parseParameter(solution.tokenKind, prevParamKind, leadingComma, 0, isParamNameOptional);
        }

        return parseParamGivenAnnots(nextTokenKind, prevParamKind, leadingComma, annots, 1, isParamNameOptional);
    }

    private STNode parseParamGivenAnnots(SyntaxKind prevParamKind, STNode leadingComma, STNode annots,
                                         int nextNextTokenOffset, boolean isFuncDef) {
        return parseParamGivenAnnots(peek().kind, prevParamKind, leadingComma, annots, nextNextTokenOffset, isFuncDef);
    }

    private STNode parseParamGivenAnnots(SyntaxKind nextTokenKind, SyntaxKind prevParamKind, STNode leadingComma,
                                         STNode annots, int nextTokenOffset, boolean isParamNameOptional) {
        STNode qualifier;
        switch (nextTokenKind) {
            case PUBLIC_KEYWORD:
                qualifier = parseQualifier();
                break;
            case IDENTIFIER_TOKEN:
                qualifier = STNodeFactory.createEmptyNode();
                break;
            case AT_TOKEN: // Annotations can't reach here
            default:
                if (isTypeStartingToken(nextTokenKind) && nextTokenKind != SyntaxKind.IDENTIFIER_TOKEN) {
                    qualifier = STNodeFactory.createEmptyNode();
                    break;
                }

                STToken token = peek();
                Solution solution = recover(token, ParserRuleContext.PARAMETER_WITHOUT_ANNOTS, prevParamKind,
                        leadingComma, annots, nextTokenOffset, isParamNameOptional);

                if (solution.action == Action.KEEP) {
                    // If the solution is {@link Action#KEEP}, that means next immediate token is
                    // at the correct place, but some token after that is not. There only one such
                    // cases here, which is the `case IDENTIFIER_TOKEN`. So accept it, and continue.
                    qualifier = STNodeFactory.createEmptyNode();
                    break;
                }

                // If the parser recovered by inserting a token, then try to re-parse the same
                // rule with the inserted token. This is done to pick the correct branch
                // to continue the parsing.
                if (solution.action == Action.REMOVE) {
                    return solution.recoveredNode;
                }

                // Since we come here after recovering by insertion, then the current token becomes the next token.
                // So the nextNextToken offset becomes 1.
                return parseParamGivenAnnots(solution.tokenKind, prevParamKind, leadingComma, annots, 0,
                        isParamNameOptional);
        }

        return parseParamGivenAnnotsAndQualifier(prevParamKind, leadingComma, annots, qualifier, isParamNameOptional);
    }

    private STNode parseParamGivenAnnotsAndQualifier(SyntaxKind prevParamKind, STNode leadingComma, STNode annots,
                                                     STNode qualifier, boolean isParamNameOptional) {
        STNode type = parseTypeDescriptor(ParserRuleContext.TYPE_DESC_BEFORE_IDENTIFIER);
        STNode param = parseAfterParamType(prevParamKind, leadingComma, annots, qualifier, type, isParamNameOptional);
        endContext();
        return param;
    }

    private STNode parseAfterParamType(SyntaxKind prevParamKind, STNode leadingComma, STNode annots, STNode qualifier,
                                       STNode type, boolean isParamNameOptional) {
        STToken token = peek();
        return parseAfterParamType(token.kind, prevParamKind, leadingComma, annots, qualifier, type,
                isParamNameOptional);
    }

    private STNode parseAfterParamType(SyntaxKind tokenKind, SyntaxKind prevParamKind, STNode leadingComma,
                                       STNode annots, STNode qualifier, STNode type, boolean isParamNameOptional) {
        STNode paramName;
        switch (tokenKind) {
            case ELLIPSIS_TOKEN:
                switchContext(ParserRuleContext.REST_PARAM);
                reportInvalidQualifier(qualifier);
                STNode ellipsis = parseEllipsis();
                if (isParamNameOptional && peek().kind != SyntaxKind.IDENTIFIER_TOKEN) {
                    paramName = STNodeFactory.createEmptyNode();
                } else {
                    paramName = parseVariableName();
                }
                return STNodeFactory.createRestParameterNode(leadingComma, annots, type, ellipsis, paramName);
            case IDENTIFIER_TOKEN:
                paramName = parseVariableName();
                return parseParameterRhs(prevParamKind, leadingComma, annots, qualifier, type, paramName);
            case EQUAL_TOKEN:
                if (!isParamNameOptional) {
                    break;
                }
                // If this is a function-type-desc, then param name is optional, and may not exist
                paramName = STNodeFactory.createEmptyNode();
                return parseParameterRhs(prevParamKind, leadingComma, annots, qualifier, type, paramName);
            default:
                if (!isParamNameOptional) {
                    break;
                }
                // If this is a function-type-desc, then param name is optional, and may not exist
                paramName = STNodeFactory.createEmptyNode();
                return parseParameterRhs(prevParamKind, leadingComma, annots, qualifier, type, paramName);
        }
        STToken token = peek();
        Solution solution = recover(token, ParserRuleContext.AFTER_PARAMETER_TYPE, prevParamKind, leadingComma, annots,
                qualifier, type, isParamNameOptional);

        // If the parser recovered by inserting a token, then try to re-parse the same
        // rule with the inserted token. This is done to pick the correct branch
        // to continue the parsing.
        if (solution.action == Action.REMOVE) {
            return solution.recoveredNode;
        }

        return parseAfterParamType(solution.tokenKind, prevParamKind, leadingComma, annots, qualifier, type,
                isParamNameOptional);

    }

    /**
     * Parse ellipsis.
     *
     * @return Parsed node
     */
    private STNode parseEllipsis() {
        STToken token = peek();
        if (token.kind == SyntaxKind.ELLIPSIS_TOKEN) {
            return consume(); // parse '...'
        } else {
            Solution sol = recover(token, ParserRuleContext.ELLIPSIS);
            return sol.recoveredNode;
        }
    }

    /**
     * <p>
     * Parse the right hand side of a required/defaultable parameter.
     * </p>
     * <code>parameter-rhs := [= expression]</code>
     *
     * @param leadingComma Comma that precedes this parameter
     * @param prevParamKind Kind of the parameter that precedes current parameter
     * @param annots Annotations attached to the parameter
     * @param qualifier Visibility qualifier
     * @param type Type descriptor
     * @param paramName Name of the parameter
     * @return Parsed parameter node
     */
    private STNode parseParameterRhs(SyntaxKind prevParamKind, STNode leadingComma, STNode annots, STNode qualifier,
                                     STNode type, STNode paramName) {
        STToken token = peek();
        return parseParameterRhs(token.kind, prevParamKind, leadingComma, annots, qualifier, type, paramName);
    }

    private STNode parseParameterRhs(SyntaxKind tokenKind, SyntaxKind prevParamKind, STNode leadingComma, STNode annots,
                                     STNode qualifier, STNode type, STNode paramName) {
        // Required parameters
        if (isEndOfParameter(tokenKind)) {
            if (prevParamKind == SyntaxKind.DEFAULTABLE_PARAM) {
                // This is an erroneous scenario, where a required parameters comes after
                // a defaulatble parameter. Log an error, and continue.

                // TODO: mark the node as erroneous
                this.errorHandler.reportInvalidNode(peek(),
                        "cannot have a required parameter after a defaultable parameter");
            }

            return STNodeFactory.createRequiredParameterNode(leadingComma, annots, qualifier, type, paramName);
        } else if (tokenKind == SyntaxKind.EQUAL_TOKEN) {
            // If we were processing required params so far and found a defualtable
            // parameter, then switch the context to defaultable params.
            if (prevParamKind == SyntaxKind.REQUIRED_PARAM) {
                switchContext(ParserRuleContext.DEFAULTABLE_PARAM);
            }

            // Defaultable parameters
            STNode equal = parseAssignOp();
            STNode expr = parseExpression();
            return STNodeFactory.createDefaultableParameterNode(leadingComma, annots, qualifier, type, paramName, equal,
                    expr);
        } else {
            STToken token = peek();
            Solution solution = recover(token, ParserRuleContext.PARAMETER_NAME_RHS, prevParamKind, leadingComma,
                    annots, qualifier, type, paramName);

            // If the parser recovered by inserting a token, then try to re-parse the same
            // rule with the inserted token. This is done to pick the correct branch
            // to continue the parsing.
            if (solution.action == Action.REMOVE) {
                return solution.recoveredNode;
            }

            return parseParameterRhs(solution.tokenKind, prevParamKind, leadingComma, annots, qualifier, type,
                    paramName);
        }
    }

    /**
     * Parse comma.
     *
     * @return Parsed node
     */
    private STNode parseComma() {
        STToken token = peek();
        if (token.kind == SyntaxKind.COMMA_TOKEN) {
            return consume();
        } else {
            Solution sol = recover(token, ParserRuleContext.COMMA);
            return sol.recoveredNode;
        }
    }

    /**
     * Parse return type descriptor of a function. A return type descriptor has the following structure.
     *
     * <code>return-type-descriptor := [ returns annots type-descriptor ]</code>
     *
     * @return Parsed node
     */
    private STNode parseFuncReturnTypeDescriptor() {
        return parseFuncReturnTypeDescriptor(peek().kind);
    }

    private STNode parseFuncReturnTypeDescriptor(SyntaxKind nextTokenKind) {
        switch (nextTokenKind) {
            case OPEN_BRACE_TOKEN: // func-body block
            case EQUAL_TOKEN: // external func
                return STNodeFactory.createEmptyNode();
            case RETURNS_KEYWORD:
                break;
            default:
                STToken nextNextToken = getNextNextToken(nextTokenKind);
                if (nextNextToken.kind == SyntaxKind.RETURNS_KEYWORD) {
                    break;
                }

                return STNodeFactory.createEmptyNode();
        }

        STNode returnsKeyword = parseReturnsKeyword();
        STNode annot = parseAnnotations();
        STNode type = parseTypeDescriptor(ParserRuleContext.TYPE_DESC_IN_RETURN_TYPE_DESC);
        return STNodeFactory.createReturnTypeDescriptorNode(returnsKeyword, annot, type);
    }

    /**
     * Parse 'returns' keyword.
     *
     * @return Return-keyword node
     */
    private STNode parseReturnsKeyword() {
        STToken token = peek();
        if (token.kind == SyntaxKind.RETURNS_KEYWORD) {
            return consume();
        } else {
            Solution sol = recover(token, ParserRuleContext.RETURNS_KEYWORD);
            return sol.recoveredNode;
        }
    }

    /**
     * <p>
     * Parse a type descriptor. A type descriptor has the following structure.
     * </p>
     * <code>type-descriptor :=
     *      &nbsp;simple-type-descriptor<br/>
     *      &nbsp;| structured-type-descriptor<br/>
     *      &nbsp;| behavioral-type-descriptor<br/>
     *      &nbsp;| singleton-type-descriptor<br/>
     *      &nbsp;| union-type-descriptor<br/>
     *      &nbsp;| optional-type-descriptor<br/>
     *      &nbsp;| any-type-descriptor<br/>
     *      &nbsp;| anydata-type-descriptor<br/>
     *      &nbsp;| byte-type-descriptor<br/>
     *      &nbsp;| json-type-descriptor<br/>
     *      &nbsp;| type-descriptor-reference<br/>
     *      &nbsp;| ( type-descriptor )
     * <br/>
     * type-descriptor-reference := qualified-identifier</code>
     *
     * @return Parsed node
     */
    private STNode parseTypeDescriptor(ParserRuleContext context) {
        return parseTypeDescriptor(context, false);
    }

    private STNode parseTypeDescriptor(ParserRuleContext context, boolean isTypedBindingPattern) {
        startContext(context);
        STNode typeDesc = parseTypeDescriptorInternal(context, isTypedBindingPattern);
        endContext();
        return typeDesc;
    }

    private STNode parseTypeDescriptorInternal(ParserRuleContext context) {
        return parseTypeDescriptorInternal(context, false);
    }

    private STNode parseTypeDescriptorInternal(ParserRuleContext context, boolean isTypedBindingPattern) {
        STToken token = peek();
        STNode typeDesc = parseTypeDescriptorInternal(token.kind, context);
        return parseComplexTypeDescriptor(typeDesc, context, isTypedBindingPattern);
    }

    /**
     * This will handle the parsing of optional,array,union type desc to infinite length.
     *
     * @param typeDesc
     *
     * @return Parsed type descriptor node
     */
    private STNode parseComplexTypeDescriptor(STNode typeDesc, ParserRuleContext context,
                                              boolean isTypedBindingPattern) {
        STToken nextToken = peek();
        switch (nextToken.kind) {
            // If next token after a type descriptor is <code>?</code> then it is an optional type descriptor
            case QUESTION_MARK_TOKEN:
                return parseComplexTypeDescriptor(parseOptionalTypeDescriptor(typeDesc), context,
                        isTypedBindingPattern);
            // If next token after a type descriptor is <code>[</code> then it is an array type descriptor
            case OPEN_BRACKET_TOKEN:
                if (isTypedBindingPattern) { // checking for typedesc parsing originating at typed-binding-pattern
                    return typeDesc;
                }
                return parseComplexTypeDescriptor(parseArrayTypeDescriptor(typeDesc), context, isTypedBindingPattern);
            // If next token after a type descriptor is <code>[</code> then it is an array type descriptor
            case PIPE_TOKEN:
                return parseUnionTypeDescriptor(typeDesc, context);
            // If next token after a type descriptor is <code> & </code> then it is an array type descriptor
            case BITWISE_AND_TOKEN:
                return parseIntersectionTypeDescriptor(typeDesc, context);
            default:
                return typeDesc;
        }
    }

    /**
     * <p>
     * Parse a type descriptor, given the next token kind.
     * </p>
     * If the preceding token is <code>?</code> then it is an optional type descriptor
     *
     * @param tokenKind Next token kind
     * @param context Current context
     * @return Parsed node
     */
    private STNode parseTypeDescriptorInternal(SyntaxKind tokenKind, ParserRuleContext context) {
        switch (tokenKind) {
            case IDENTIFIER_TOKEN:
                return parseTypeReference();
            case RECORD_KEYWORD:
                // Record type descriptor
                return parseRecordTypeDescriptor();
            case OBJECT_KEYWORD:
            case ABSTRACT_KEYWORD:
            case CLIENT_KEYWORD:
                // Object type descriptor
                return parseObjectTypeDescriptor();
            case OPEN_PAREN_TOKEN:
                return parseNilOrParenthesisedTypeDesc();
            case MAP_KEYWORD: // map type desc
            case FUTURE_KEYWORD: // future type desc
            case TYPEDESC_KEYWORD: // typedesc type desc
                return parseParameterizedTypeDescriptor();
            case ERROR_KEYWORD: // error type descriptor
                return parseErrorTypeDescriptor();
            case STREAM_KEYWORD: // stream type desc
                return parseStreamTypeDescriptor();
            case TABLE_KEYWORD: // table type desc
                return parseTableTypeDescriptor();
            case FUNCTION_KEYWORD:
                return parseFunctionTypeDesc();
            case OPEN_BRACKET_TOKEN:
                return parseTupleTypeDesc();
            default:
                if (isSingletonTypeDescStart(tokenKind, true)) {
                    return parseSingletonTypeDesc();
                }
                if (isSimpleType(tokenKind)) {
                    return parseSimpleTypeDescriptor();
                }

                STToken token = peek();
                Solution solution = recover(token, ParserRuleContext.TYPE_DESCRIPTOR, context);

                // If the parser recovered by inserting a token, then try to re-parse the same
                // rule with the inserted token. This is done to pick the correct branch
                // to continue the parsing.
                if (solution.action == Action.REMOVE) {
                    return solution.recoveredNode;
                }

                return parseTypeDescriptorInternal(solution.tokenKind, context);
        }
    }

    private STNode parseNilOrParenthesisedTypeDesc() {
        STNode openParen = parseOpenParenthesis(ParserRuleContext.OPEN_PARENTHESIS);
        return parseNilOrParenthesisedTypeDescRhs(openParen);
    }

    private STNode parseNilOrParenthesisedTypeDescRhs(STNode openParen) {
        return parseNilOrParenthesisedTypeDescRhs(peek().kind, openParen);
    }

    private STNode parseNilOrParenthesisedTypeDescRhs(SyntaxKind nextTokenKind, STNode openParen) {
        STNode closeParen;
        switch (nextTokenKind) {
            case CLOSE_PAREN_TOKEN:
                closeParen = parseCloseParenthesis();
                return STNodeFactory.createNilTypeDescriptorNode(openParen, closeParen);
            default:
                if (isTypeStartingToken(nextTokenKind)) {
                    STNode typedesc = parseTypeDescriptor(ParserRuleContext.TYPE_DESC_IN_PARENTHESIS);
                    closeParen = parseCloseParenthesis();
                    return STNodeFactory.createParenthesisedTypeDescriptorNode(openParen, typedesc, closeParen);
                }

                STToken token = peek();
                Solution solution = recover(token, ParserRuleContext.NIL_OR_PARENTHESISED_TYPE_DESC_RHS, openParen);

                // If the parser recovered by inserting a token, then try to re-parse the same
                // rule with the inserted token. This is done to pick the correct branch
                // to continue the parsing.
                if (solution.action == Action.REMOVE) {
                    return solution.recoveredNode;
                }

                return parseNilOrParenthesisedTypeDescRhs(solution.tokenKind, openParen);
        }
    }

    /**
     * Parse simple type descriptor.
     *
     * @return Parsed node
     */
    private STNode parseSimpleTypeDescriptor() {
        STToken node = peek();
        if (isSimpleType(node.kind)) {
            STToken token = consume();
            SyntaxKind typeKind = getTypeSyntaxKind(token.kind);
            return STNodeFactory.createBuiltinSimpleNameReferenceNode(typeKind, token);
        } else {
            Solution sol = recover(peek(), ParserRuleContext.SIMPLE_TYPE_DESCRIPTOR);
            return sol.recoveredNode;
        }
    }

    /**
     * <p>
     * Parse function body. A function body has the following structure.
     * </p>
     * <code>
     * function-body := function-body-block | external-function-body
     * external-function-body := = annots external ;
     * function-body-block := { [default-worker-init, named-worker-decl+] default-worker }
     * </code>
     *
     * @param isObjectMethod Flag indicating whether this is an object-method
     * @return Parsed node
     */
    private STNode parseFunctionBody(boolean isObjectMethod) {
        STToken token = peek();
        return parseFunctionBody(token.kind, isObjectMethod);
    }

    /**
     * Parse function body, given the next token kind.
     *
     * @param tokenKind Next token kind
     * @param isObjectMethod Flag indicating whether this is an object-method
     * @return Parsed node
     */
    protected STNode parseFunctionBody(SyntaxKind tokenKind, boolean isObjectMethod) {
        switch (tokenKind) {
            case EQUAL_TOKEN:
                return parseExternalFunctionBody();
            case OPEN_BRACE_TOKEN:
                return parseFunctionBodyBlock(false);
            case RIGHT_DOUBLE_ARROW_TOKEN:
                return parseExpressionFuncBody(false);
            case SEMICOLON_TOKEN:
                if (isObjectMethod) {
                    return parseSemicolon();
                }

                // else fall through
            default:
                STToken token = peek();
                Solution solution = recover(token, ParserRuleContext.FUNC_BODY, isObjectMethod);

                // If the parser recovered by inserting a token, then try to re-parse the same
                // rule with the inserted token. This is done to pick the correct branch
                // to continue the parsing.

                if (solution.action == Action.REMOVE) {
                    return solution.recoveredNode;
                }

                // If the recovered token is not something that can be re-parsed,
                // then don't try to re-parse the same rule.
                if (solution.tokenKind == SyntaxKind.NONE) {
                    return STNodeFactory.createMissingToken(solution.tokenKind);
                }

                return parseFunctionBody(solution.tokenKind, isObjectMethod);
        }
    }

    /**
     * <p>
     * Parse function body block. A function body block has the following structure.
     * </p>
     *
     * <code>
     * function-body-block := { [default-worker-init, named-worker-decl+] default-worker }<br/>
     * default-worker-init := sequence-stmt<br/>
     * default-worker := sequence-stmt<br/>
     * named-worker-decl := worker worker-name return-type-descriptor { sequence-stmt }<br/>
     * worker-name := identifier<br/>
     * </code>
     *
     * @param isAnonFunc Flag indicating whether the func body belongs to an anonymous function
     * @return Parsed node
     */
    private STNode parseFunctionBodyBlock(boolean isAnonFunc) {
        startContext(ParserRuleContext.FUNC_BODY_BLOCK);
        STNode openBrace = parseOpenBrace();
        STToken token = peek();

        ArrayList<STNode> firstStmtList = new ArrayList<>();
        ArrayList<STNode> workers = new ArrayList<>();
        ArrayList<STNode> secondStmtList = new ArrayList<>();

        ParserRuleContext currentCtx = ParserRuleContext.DEFAULT_WORKER_INIT;
        boolean hasNamedWorkers = false;
        while (!isEndOfFuncBodyBlock(token.kind, isAnonFunc)) {
            STNode stmt = parseStatement();
            if (stmt == null) {
                break;
            }

            switch (currentCtx) {
                case DEFAULT_WORKER_INIT:
                    if (stmt.kind != SyntaxKind.NAMED_WORKER_DECLARATION) {
                        firstStmtList.add(stmt);
                        break;
                    }
                    // We come here when we find the first named-worker-decl.
                    // Switch to parsing named-workers.
                    currentCtx = ParserRuleContext.NAMED_WORKERS;
                    hasNamedWorkers = true;
                    // fall through
                case NAMED_WORKERS:
                    if (stmt.kind == SyntaxKind.NAMED_WORKER_DECLARATION) {
                        workers.add(stmt);
                        break;
                    }
                    // Otherwise switch to parsing default-worker
                    currentCtx = ParserRuleContext.DEFAULT_WORKER;
                    // fall through
                case DEFAULT_WORKER:
                default:
                    if (stmt.kind == SyntaxKind.NAMED_WORKER_DECLARATION) {
                        this.errorHandler.reportInvalidNode(null, "named-workers are not allowed here");
                        break;
                    }
                    secondStmtList.add(stmt);
                    break;
            }
            token = peek();
        }

        STNode namedWorkersList;
        STNode statements;
        if (hasNamedWorkers) {
            STNode workerInitStatements = STNodeFactory.createNodeList(firstStmtList);
            STNode namedWorkers = STNodeFactory.createNodeList(workers);
            namedWorkersList = STNodeFactory.createNamedWorkerDeclarator(workerInitStatements, namedWorkers);
            statements = STNodeFactory.createNodeList(secondStmtList);
        } else {
            namedWorkersList = STNodeFactory.createEmptyNode();
            statements = STNodeFactory.createNodeList(firstStmtList);
        }

        STNode closeBrace = parseCloseBrace();
        endContext();
        return STNodeFactory.createFunctionBodyBlockNode(openBrace, namedWorkersList, statements, closeBrace);
    }

    private boolean isEndOfFuncBodyBlock(SyntaxKind nextTokenKind, boolean isAnonFunc) {
        if (isAnonFunc) {
            switch (nextTokenKind) {
                case CLOSE_BRACE_TOKEN:
                case CLOSE_PAREN_TOKEN:
                case CLOSE_BRACKET_TOKEN:
                case OPEN_BRACE_TOKEN:
                case SEMICOLON_TOKEN:
                case COMMA_TOKEN:
                case PUBLIC_KEYWORD:
                case EOF_TOKEN:
                case EQUAL_TOKEN:
                case BACKTICK_TOKEN:
                    return true;
                default:
                    break;
            }
        }

        return isEndOfStatements();
    }

    private boolean isEndOfRecordTypeNode(SyntaxKind nextTokenKind) {
        switch (nextTokenKind) {
            case TYPE_KEYWORD:
            case PUBLIC_KEYWORD:
            default:
                return endOfModuleLevelNode(1);
        }
    }

    private boolean isEndOfObjectTypeNode() {
        return endOfModuleLevelNode(1, true);
    }

    private boolean isEndOfStatements() {
        switch (peek().kind) {
            case RESOURCE_KEYWORD:
                return true;
            default:
                return endOfModuleLevelNode(1);
        }
    }

    private boolean endOfModuleLevelNode(int peekIndex) {
        return endOfModuleLevelNode(peekIndex, false);
    }

    private boolean endOfModuleLevelNode(int peekIndex, boolean isObject) {
        switch (peek(peekIndex).kind) {
            case EOF_TOKEN:
            case CLOSE_BRACE_TOKEN:
            case CLOSE_BRACE_PIPE_TOKEN:
            case IMPORT_KEYWORD:
            case CONST_KEYWORD:
            case ANNOTATION_KEYWORD:
            case LISTENER_KEYWORD:
                return true;
            case SERVICE_KEYWORD:
                return isServiceDeclStart(ParserRuleContext.OBJECT_MEMBER, 1);
            case PUBLIC_KEYWORD:
                return endOfModuleLevelNode(peekIndex + 1, isObject);
            case FUNCTION_KEYWORD:
                if (isObject) {
                    return false;
                }

                // if function keyword follows by a identifier treat is as
                // the function name. Only function def can have func-name
                return peek(peekIndex + 1).kind == SyntaxKind.IDENTIFIER_TOKEN;
            default:
                return false;
        }
    }

    /**
     * Check whether the given token is an end of a parameter.
     *
     * @param tokenKind Next token kind
     * @return <code>true</code> if the token represents an end of a parameter. <code>false</code> otherwise
     */
    private boolean isEndOfParameter(SyntaxKind tokenKind) {
        switch (tokenKind) {
            case CLOSE_PAREN_TOKEN:
            case CLOSE_BRACKET_TOKEN:
            case SEMICOLON_TOKEN:
            case COMMA_TOKEN:
            case RETURNS_KEYWORD:
            case TYPE_KEYWORD:
            case IF_KEYWORD:
            case WHILE_KEYWORD:
            case AT_TOKEN:
                return true;
            default:
                return endOfModuleLevelNode(1);
        }
    }

    /**
     * Check whether the given token is an end of a parameter-list.
     *
     * @param tokenKind Next token kind
     * @return <code>true</code> if the token represents an end of a parameter-list. <code>false</code> otherwise
     */
    private boolean isEndOfParametersList(SyntaxKind tokenKind) {
        switch (tokenKind) {
            case CLOSE_PAREN_TOKEN:
            case SEMICOLON_TOKEN:
            case RETURNS_KEYWORD:
            case TYPE_KEYWORD:
            case IF_KEYWORD:
            case WHILE_KEYWORD:
            case OPEN_BRACE_TOKEN:
                return true;
            default:
                return endOfModuleLevelNode(1);
        }
    }

    /**
     * Parse type reference or variable reference.
     *
     * @return Parsed node
     */
    private STNode parseStatementStartIdentifier() {
        return parseQualifiedIdentifier(ParserRuleContext.STATEMENT_START_IDENTIFIER);
    }

    /**
     * Parse variable name.
     *
     * @return Parsed node
     */
    private STNode parseVariableName() {
        STToken token = peek();
        return parseVariableName(token.kind);
    }

    /**
     * Parse variable name.
     *
     * @return Parsed node
     */
    private STNode parseVariableName(SyntaxKind tokenKind) {
        if (tokenKind == SyntaxKind.IDENTIFIER_TOKEN) {
            return consume();
        } else {
            Solution sol = recover(peek(), ParserRuleContext.VARIABLE_NAME);
            return sol.recoveredNode;
        }
    }

    /**
     * Parse open brace.
     *
     * @return Parsed node
     */
    private STNode parseOpenBrace() {
        STToken token = peek();
        if (token.kind == SyntaxKind.OPEN_BRACE_TOKEN) {
            return consume();
        } else {
            Solution sol = recover(token, ParserRuleContext.OPEN_BRACE);
            return sol.recoveredNode;
        }
    }

    /**
     * Parse close brace.
     *
     * @return Parsed node
     */
    private STNode parseCloseBrace() {
        STToken token = peek();
        if (token.kind == SyntaxKind.CLOSE_BRACE_TOKEN) {
            return consume();
        } else {
            Solution sol = recover(token, ParserRuleContext.CLOSE_BRACE);
            return sol.recoveredNode;
        }
    }

    /**
     * <p>
     * Parse external function body. An external function body has the following structure.
     * </p>
     * <code>
     * external-function-body := = annots external ;
     * </code>
     *
     * @return Parsed node
     */
    private STNode parseExternalFunctionBody() {
        startContext(ParserRuleContext.EXTERNAL_FUNC_BODY);
        STNode assign = parseAssignOp();
        STNode annotation = parseAnnotations();
        STNode externalKeyword = parseExternalKeyword();
        STNode semicolon = parseSemicolon();

        endContext();
        return STNodeFactory.createExternalFunctionBodyNode(assign, annotation, externalKeyword, semicolon);
    }

    /**
     * Parse semicolon.
     *
     * @return Parsed node
     */
    private STNode parseSemicolon() {
        STToken token = peek();
        if (token.kind == SyntaxKind.SEMICOLON_TOKEN) {
            return consume();
        } else {
            Solution sol = recover(token, ParserRuleContext.SEMICOLON);
            return sol.recoveredNode;
        }
    }

    /**
     * Parse <code>external</code> keyword.
     *
     * @return Parsed node
     */
    private STNode parseExternalKeyword() {
        STToken token = peek();
        if (token.kind == SyntaxKind.EXTERNAL_KEYWORD) {
            return consume();
        } else {
            Solution sol = recover(token, ParserRuleContext.EXTERNAL_KEYWORD);
            return sol.recoveredNode;
        }
    }

    /*
     * Operators
     */

    /**
     * Parse assign operator.
     *
     * @return Parsed node
     */
    private STNode parseAssignOp() {
        STToken token = peek();
        if (token.kind == SyntaxKind.EQUAL_TOKEN) {
            return consume();
        } else {
            Solution sol = recover(token, ParserRuleContext.ASSIGN_OP);
            return sol.recoveredNode;
        }
    }

    /**
     * Parse binary operator.
     *
     * @return Parsed node
     */
    private STNode parseBinaryOperator() {
        STToken token = peek();
        if (isBinaryOperator(token.kind)) {
            return consume();
        } else {
            Solution sol = recover(token, ParserRuleContext.BINARY_OPERATOR);
            return sol.recoveredNode;
        }
    }

    /**
     * Check whether the given token kind is a binary operator.
     *
     * @param kind STToken kind
     * @return <code>true</code> if the token kind refers to a binary operator. <code>false</code> otherwise
     */
    private boolean isBinaryOperator(SyntaxKind kind) {
        switch (kind) {
            case PLUS_TOKEN:
            case MINUS_TOKEN:
            case SLASH_TOKEN:
            case ASTERISK_TOKEN:
            case GT_TOKEN:
            case LT_TOKEN:
            case DOUBLE_EQUAL_TOKEN:
            case TRIPPLE_EQUAL_TOKEN:
            case LT_EQUAL_TOKEN:
            case GT_EQUAL_TOKEN:
            case NOT_EQUAL_TOKEN:
            case NOT_DOUBLE_EQUAL_TOKEN:
            case BITWISE_AND_TOKEN:
            case BITWISE_XOR_TOKEN:
            case PIPE_TOKEN:
            case LOGICAL_AND_TOKEN:
            case LOGICAL_OR_TOKEN:
            case PERCENT_TOKEN:
            case DOUBLE_LT_TOKEN:
            case DOUBLE_GT_TOKEN:
            case TRIPPLE_GT_TOKEN:
            case ELLIPSIS_TOKEN:
            case DOUBLE_DOT_LT_TOKEN:
            case ELVIS_TOKEN:
                return true;
            default:
                return false;
        }
    }

    /**
     * Get the precedence of a given operator.
     *
     * @param binaryOpKind Operator kind
     * @return Precedence of the given operator
     */
    private OperatorPrecedence getOpPrecedence(SyntaxKind binaryOpKind) {
        switch (binaryOpKind) {
            case ASTERISK_TOKEN: // multiplication
            case SLASH_TOKEN: // division
            case PERCENT_TOKEN: // remainder
                return OperatorPrecedence.MULTIPLICATIVE;
            case PLUS_TOKEN:
            case MINUS_TOKEN:
                return OperatorPrecedence.ADDITIVE;
            case GT_TOKEN:
            case LT_TOKEN:
            case GT_EQUAL_TOKEN:
            case LT_EQUAL_TOKEN:
            case IS_KEYWORD:
                return OperatorPrecedence.BINARY_COMPARE;
            case DOT_TOKEN:
            case OPEN_BRACKET_TOKEN:
            case OPEN_PAREN_TOKEN:
            case ANNOT_CHAINING_TOKEN:
            case OPTIONAL_CHAINING_TOKEN:
                return OperatorPrecedence.MEMBER_ACCESS;
            case DOUBLE_EQUAL_TOKEN:
            case TRIPPLE_EQUAL_TOKEN:
            case NOT_EQUAL_TOKEN:
            case NOT_DOUBLE_EQUAL_TOKEN:
                return OperatorPrecedence.EQUALITY;
            case BITWISE_AND_TOKEN:
                return OperatorPrecedence.BITWISE_AND;
            case BITWISE_XOR_TOKEN:
                return OperatorPrecedence.BITWISE_XOR;
            case PIPE_TOKEN:
                return OperatorPrecedence.BITWISE_OR;
            case LOGICAL_AND_TOKEN:
                return OperatorPrecedence.LOGICAL_AND;
            case LOGICAL_OR_TOKEN:
                return OperatorPrecedence.LOGICAL_OR;
            case RIGHT_ARROW_TOKEN:
                return OperatorPrecedence.REMOTE_CALL_ACTION;
            case RIGHT_DOUBLE_ARROW_TOKEN:
            case SYNC_SEND_TOKEN:
                return OperatorPrecedence.ACTION;
            case DOUBLE_LT_TOKEN:
            case DOUBLE_GT_TOKEN:
            case TRIPPLE_GT_TOKEN:
                return OperatorPrecedence.SHIFT;
            case ELLIPSIS_TOKEN:
            case DOUBLE_DOT_LT_TOKEN:
                return OperatorPrecedence.RANGE;
            case ELVIS_TOKEN:
                return OperatorPrecedence.ELVIS_CONDITIONAL;
            case QUESTION_MARK_TOKEN:
            case COLON_TOKEN:
                return OperatorPrecedence.CONDITIONAL;
            default:
                throw new UnsupportedOperationException("Unsupported binary operator '" + binaryOpKind + "'");
        }
    }

    /**
     * <p>
     * Get the operator kind to insert during recovery, given the precedence level.
     * </p>
     *
     * @param opPrecedenceLevel Precedence of the given operator
     * @return Kind of the operator to insert
     */
    private SyntaxKind getBinaryOperatorKindToInsert(OperatorPrecedence opPrecedenceLevel) {
        switch (opPrecedenceLevel) {
            case UNARY:
            case ACTION:
            case EXPRESSION_ACTION:
            case REMOTE_CALL_ACTION:
            case ANON_FUNC_OR_LET:
            case QUERY:
                // If the current precedence level is unary/action, then we return
                // the binary operator with closest precedence level to it.
                // Therefore fall through
            case MULTIPLICATIVE:
                return SyntaxKind.ASTERISK_TOKEN;
            case ADDITIVE:
                return SyntaxKind.PLUS_TOKEN;
            case SHIFT:
                return SyntaxKind.DOUBLE_LT_TOKEN;
            case RANGE:
                return SyntaxKind.ELLIPSIS_TOKEN;
            case BINARY_COMPARE:
                return SyntaxKind.LT_TOKEN;
            case EQUALITY:
                return SyntaxKind.DOUBLE_EQUAL_TOKEN;
            case BITWISE_AND:
                return SyntaxKind.BITWISE_AND_TOKEN;
            case BITWISE_XOR:
                return SyntaxKind.BITWISE_XOR_TOKEN;
            case BITWISE_OR:
                return SyntaxKind.PIPE_TOKEN;
            case LOGICAL_AND:
                return SyntaxKind.LOGICAL_AND_TOKEN;
            case LOGICAL_OR:
                return SyntaxKind.LOGICAL_OR_TOKEN;
            case ELVIS_CONDITIONAL:
                return SyntaxKind.ELVIS_TOKEN;
            default:
                throw new UnsupportedOperationException(
                        "Unsupported operator precedence level'" + opPrecedenceLevel + "'");
        }
    }

    /**
     * <p>
     * Parse a module type definition.
     * </p>
     * <code>module-type-defn := metadata [public] type identifier type-descriptor ;</code>
     *
     * @param metadata Metadata
     * @param qualifier Visibility qualifier
     * @return Parsed node
     */
    private STNode parseModuleTypeDefinition(STNode metadata, STNode qualifier) {
        startContext(ParserRuleContext.MODULE_TYPE_DEFINITION);
        STNode typeKeyword = parseTypeKeyword();
        STNode typeName = parseTypeName();
        STNode typeDescriptor = parseTypeDescriptor(ParserRuleContext.TYPE_DESC_IN_TYPE_DEF);
        STNode semicolon = parseSemicolon();
        endContext();
        return STNodeFactory.createTypeDefinitionNode(metadata, qualifier, typeKeyword, typeName, typeDescriptor,
                semicolon);
    }

    /**
     * Parse type keyword.
     *
     * @return Parsed node
     */
    private STNode parseTypeKeyword() {
        STToken token = peek();
        if (token.kind == SyntaxKind.TYPE_KEYWORD) {
            return consume();
        } else {
            Solution sol = recover(token, ParserRuleContext.TYPE_KEYWORD);
            return sol.recoveredNode;
        }
    }

    /**
     * Parse type name.
     *
     * @return Parsed node
     */
    private STNode parseTypeName() {
        STToken token = peek();
        if (token.kind == SyntaxKind.IDENTIFIER_TOKEN) {
            return consume();
        } else {
            Solution sol = recover(token, ParserRuleContext.TYPE_NAME);
            return sol.recoveredNode;
        }
    }

    /**
     * <p>
     * Parse record type descriptor. A record type descriptor body has the following structure.
     * </p>
     *
     * <code>record-type-descriptor := inclusive-record-type-descriptor | exclusive-record-type-descriptor
     * <br/><br/>inclusive-record-type-descriptor := record { field-descriptor* }
     * <br/><br/>exclusive-record-type-descriptor := record {| field-descriptor* [record-rest-descriptor] |}
     * </code>
     *
     * @return Parsed node
     */
    private STNode parseRecordTypeDescriptor() {
        startContext(ParserRuleContext.RECORD_TYPE_DESCRIPTOR);
        STNode recordKeyword = parseRecordKeyword();
        STNode bodyStartDelimiter = parseRecordBodyStartDelimiter();

        boolean isInclusive = bodyStartDelimiter.kind == SyntaxKind.OPEN_BRACE_TOKEN;
        STNode fields = parseFieldDescriptors(isInclusive);

        STNode bodyEndDelimiter = parseRecordBodyCloseDelimiter(bodyStartDelimiter.kind);
        endContext();

        return STNodeFactory.createRecordTypeDescriptorNode(recordKeyword, bodyStartDelimiter, fields,
                bodyEndDelimiter);
    }

    /**
     * Parse record body start delimiter.
     *
     * @return Parsed node
     */
    private STNode parseRecordBodyStartDelimiter() {
        STToken token = peek();
        return parseRecordBodyStartDelimiter(token.kind);
    }

    private STNode parseRecordBodyStartDelimiter(SyntaxKind kind) {
        switch (kind) {
            case OPEN_BRACE_PIPE_TOKEN:
                return parseClosedRecordBodyStart();
            case OPEN_BRACE_TOKEN:
                return parseOpenBrace();
            default:
                STToken token = peek();
                Solution solution = recover(token, ParserRuleContext.RECORD_BODY_START);

                // If the parser recovered by inserting a token, then try to re-parse the same
                // rule with the inserted token. This is done to pick the correct branch
                // to continue the parsing.
                if (solution.action == Action.REMOVE) {
                    return solution.recoveredNode;
                }

                return parseRecordBodyStartDelimiter(solution.tokenKind);
        }
    }

    /**
     * Parse closed-record body start delimiter.
     *
     * @return Parsed node
     */
    private STNode parseClosedRecordBodyStart() {
        STToken token = peek();
        if (token.kind == SyntaxKind.OPEN_BRACE_PIPE_TOKEN) {
            return consume();
        } else {
            Solution sol = recover(token, ParserRuleContext.CLOSED_RECORD_BODY_START);
            return sol.recoveredNode;
        }
    }

    /**
     * Parse record body close delimiter.
     *
     * @return Parsed node
     */
    private STNode parseRecordBodyCloseDelimiter(SyntaxKind startingDelimeter) {
        switch (startingDelimeter) {
            case OPEN_BRACE_PIPE_TOKEN:
                return parseClosedRecordBodyEnd();
            case OPEN_BRACE_TOKEN:
                return parseCloseBrace();
            default:
                // Ideally should never reach here.

                STToken token = peek();
                Solution solution = recover(token, ParserRuleContext.RECORD_BODY_END);

                // If the parser recovered by inserting a token, then try to re-parse the same
                // rule with the inserted token. This is done to pick the correct branch
                // to continue the parsing.
                if (solution.action == Action.REMOVE) {
                    return solution.recoveredNode;
                }

                return parseRecordBodyCloseDelimiter(solution.tokenKind);
        }
    }

    /**
     * Parse closed-record body end delimiter.
     *
     * @return Parsed node
     */
    private STNode parseClosedRecordBodyEnd() {
        STToken token = peek();
        if (token.kind == SyntaxKind.CLOSE_BRACE_PIPE_TOKEN) {
            return consume();
        } else {
            Solution sol = recover(token, ParserRuleContext.CLOSED_RECORD_BODY_END);
            return sol.recoveredNode;
        }
    }

    /**
     * Parse record keyword.
     *
     * @return Parsed node
     */
    private STNode parseRecordKeyword() {
        STToken token = peek();
        if (token.kind == SyntaxKind.RECORD_KEYWORD) {
            return consume();
        } else {
            Solution sol = recover(token, ParserRuleContext.RECORD_KEYWORD);
            return sol.recoveredNode;
        }
    }

    /**
     * <p>
     * Parse field descriptors.
     * </p>
     *
     * @return Parsed node
     */
    private STNode parseFieldDescriptors(boolean isInclusive) {
        ArrayList<STNode> recordFields = new ArrayList<>();
        STToken token = peek();
        boolean endOfFields = false;
        while (!isEndOfRecordTypeNode(token.kind)) {
            STNode field = parseFieldOrRestDescriptor(isInclusive);
            if (field == null) {
                endOfFields = true;
                break;
            }
            recordFields.add(field);
            token = peek();

            if (field.kind == SyntaxKind.RECORD_REST_TYPE) {
                break;
            }
        }

        // Following loop will only run if there are more fields after the rest type descriptor.
        // Try to parse them and mark as invalid.
        while (!endOfFields && !isEndOfRecordTypeNode(token.kind)) {
            parseFieldOrRestDescriptor(isInclusive);
            // TODO: Mark these nodes as error/invalid nodes.
            this.errorHandler.reportInvalidNode(token, "cannot have more fields after the rest type descriptor");
            token = peek();
        }

        return STNodeFactory.createNodeList(recordFields);
    }

    /**
     * <p>
     * Parse field descriptor or rest descriptor.
     * </p>
     *
     * <code>
     * <br/><br/>field-descriptor := individual-field-descriptor | record-type-reference
     * <br/><br/><br/>individual-field-descriptor := metadata type-descriptor field-name [? | default-value] ;
     * <br/><br/>field-name := identifier
     * <br/><br/>default-value := = expression
     * <br/><br/>record-type-reference := * type-reference ;
     * <br/><br/>record-rest-descriptor := type-descriptor ... ;
     * </code>
     *
     * @return Parsed node
     */
    private STNode parseFieldOrRestDescriptor(boolean isInclusive) {
        return parseFieldOrRestDescriptor(peek().kind, isInclusive);
    }

    private STNode parseFieldOrRestDescriptor(SyntaxKind nextTokenKind, boolean isInclusive) {
        switch (nextTokenKind) {
            case CLOSE_BRACE_TOKEN:
            case CLOSE_BRACE_PIPE_TOKEN:
                return null;
            case ASTERISK_TOKEN:
                // record-type-reference
                startContext(ParserRuleContext.RECORD_FIELD);
                STNode asterisk = consume();
                STNode type = parseTypeReference();
                STNode semicolonToken = parseSemicolon();
                endContext();
                return STNodeFactory.createTypeReferenceNode(asterisk, type, semicolonToken);
            case AT_TOKEN:
                startContext(ParserRuleContext.RECORD_FIELD);
                STNode metadata = parseMetaData(nextTokenKind);
                type = parseTypeDescriptor(ParserRuleContext.TYPE_DESC_IN_RECORD_FIELD);
                STNode fieldOrRestDesc = parseFieldDescriptor(isInclusive, type, metadata);
                endContext();
                return fieldOrRestDesc;
            default:
                if (isTypeStartingToken(nextTokenKind)) {
                    // individual-field-descriptor
                    startContext(ParserRuleContext.RECORD_FIELD);
                    metadata = createEmptyMetadata();
                    type = parseTypeDescriptor(ParserRuleContext.TYPE_DESC_IN_RECORD_FIELD);
                    fieldOrRestDesc = parseFieldDescriptor(isInclusive, type, metadata);
                    endContext();
                    return fieldOrRestDesc;
                }

                STToken token = peek();
                Solution solution = recover(token, ParserRuleContext.RECORD_FIELD_OR_RECORD_END, isInclusive);

                // If the parser recovered by inserting a token, then try to re-parse the same
                // rule with the inserted token. This is done to pick the correct branch
                // to continue the parsing.
                if (solution.action == Action.REMOVE) {
                    return solution.recoveredNode;
                }

                return parseFieldOrRestDescriptor(solution.tokenKind, isInclusive);
        }
    }

    private STNode parseFieldDescriptor(boolean isInclusive, STNode type, STNode metadata) {
        if (isInclusive) {
            STNode fieldName = parseVariableName();
            return parseFieldDescriptorRhs(metadata, type, fieldName);
        } else {
            return parseFieldOrRestDescriptorRhs(metadata, type);
        }
    }

    /**
     * Parse type reference.
     * <code>type-reference := identifier | qualified-identifier</code>
     *
     * @return Type reference node
     */
    private STNode parseTypeReference() {
        return parseQualifiedIdentifier(ParserRuleContext.TYPE_REFERENCE);
    }

    /**
     * Parse identifier or qualified identifier.
     *
     * @return Identifier node
     */
    private STNode parseQualifiedIdentifier(ParserRuleContext currentCtx) {
        STToken token = peek();
        STNode typeRefOrPkgRef;
        if (token.kind == SyntaxKind.IDENTIFIER_TOKEN) {
            typeRefOrPkgRef = consume();
        } else {
            Solution sol = recover(token, currentCtx);
            if (sol.action == Action.REMOVE) {
                return sol.recoveredNode;
            }

            typeRefOrPkgRef = sol.recoveredNode;
        }

        return parseQualifiedIdentifier(typeRefOrPkgRef);
    }

    /**
     * Parse identifier or qualified identifier, given the starting identifier.
     *
     * @param identifier Starting identifier
     * @return Parse node
     */
    private STNode parseQualifiedIdentifier(STNode identifier) {
        STToken nextToken = peek(1);
        if (nextToken.kind != SyntaxKind.COLON_TOKEN) {
            return STNodeFactory.createSimpleNameReferenceNode(identifier);
        }

        STToken nextNextToken = peek(2);
        if (nextNextToken.kind == SyntaxKind.IDENTIFIER_TOKEN) {
            STToken colon = consume();
            STToken varOrFuncName = consume();
            return STNodeFactory.createQualifiedNameReferenceNode(identifier, colon, varOrFuncName);
        } else {
            this.errorHandler.removeInvalidToken();
            return parseQualifiedIdentifier(identifier);
        }
    }

    /**
     * Parse RHS of a field or rest type descriptor.
     *
     * @param metadata Metadata
     * @param type Type descriptor
     * @return Parsed node
     */
    private STNode parseFieldOrRestDescriptorRhs(STNode metadata, STNode type) {
        STToken token = peek();
        return parseFieldOrRestDescriptorRhs(token.kind, metadata, type);
    }

    private STNode parseFieldOrRestDescriptorRhs(SyntaxKind kind, STNode metadata, STNode type) {
        switch (kind) {
            case ELLIPSIS_TOKEN:
                // TODO: report error for invalid metadata
                STNode ellipsis = parseEllipsis();
                STNode semicolonToken = parseSemicolon();
                return STNodeFactory.createRecordRestDescriptorNode(type, ellipsis, semicolonToken);
            case IDENTIFIER_TOKEN:
                STNode fieldName = parseVariableName();
                return parseFieldDescriptorRhs(metadata, type, fieldName);
            default:
                STToken token = peek();
                Solution solution = recover(token, ParserRuleContext.FIELD_OR_REST_DESCIPTOR_RHS, metadata, type);

                // If the parser recovered by inserting a token, then try to re-parse the same
                // rule with the inserted token. This is done to pick the correct branch
                // to continue the parsing.
                if (solution.action == Action.REMOVE) {
                    return solution.recoveredNode;
                }

                return parseFieldOrRestDescriptorRhs(solution.tokenKind, metadata, type);
        }
    }

    /**
     * <p>
     * Parse field descriptor rhs.
     * </p>
     *
     * @param metadata Metadata
     * @param type Type descriptor
     * @param fieldName Field name
     * @return Parsed node
     */
    private STNode parseFieldDescriptorRhs(STNode metadata, STNode type, STNode fieldName) {
        STToken token = peek();
        return parseFieldDescriptorRhs(token.kind, metadata, type, fieldName);
    }

    /**
     * <p>
     * Parse field descriptor rhs.
     * </p>
     *
     * <code>
     * field-descriptor := [? | default-value] ;
     * <br/>default-value := = expression
     * </code>
     *
     * @param kind Kind of the next token
     * @param metadata Metadata
     * @param type Type descriptor
     * @param fieldName Field name
     * @return Parsed node
     */
    private STNode parseFieldDescriptorRhs(SyntaxKind kind, STNode metadata, STNode type, STNode fieldName) {
        switch (kind) {
            case SEMICOLON_TOKEN:
                STNode questionMarkToken = STNodeFactory.createEmptyNode();
                STNode semicolonToken = parseSemicolon();
                return STNodeFactory.createRecordFieldNode(metadata, type, fieldName, questionMarkToken,
                        semicolonToken);
            case QUESTION_MARK_TOKEN:
                questionMarkToken = parseQuestionMark();
                semicolonToken = parseSemicolon();
                return STNodeFactory.createRecordFieldNode(metadata, type, fieldName, questionMarkToken,
                        semicolonToken);
            case EQUAL_TOKEN:
                // parseRecordDefaultValue();
                STNode equalsToken = parseAssignOp();
                STNode expression = parseExpression();
                semicolonToken = parseSemicolon();
                return STNodeFactory.createRecordFieldWithDefaultValueNode(metadata, type, fieldName, equalsToken,
                        expression, semicolonToken);
            default:
                STToken token = peek();
                Solution solution = recover(token, ParserRuleContext.FIELD_DESCRIPTOR_RHS, metadata, type, fieldName);

                // If the parser recovered by inserting a token, then try to re-parse the same
                // rule with the inserted token. This is done to pick the correct branch
                // to continue the parsing.
                if (solution.action == Action.REMOVE) {
                    return solution.recoveredNode;
                }

                return parseFieldDescriptorRhs(solution.tokenKind, metadata, type, fieldName);
        }
    }

    /**
     * Parse question mark.
     *
     * @return Parsed node
     */
    private STNode parseQuestionMark() {
        STToken token = peek();
        if (token.kind == SyntaxKind.QUESTION_MARK_TOKEN) {
            return consume(); // '?' token
        } else {
            Solution sol = recover(token, ParserRuleContext.QUESTION_MARK);
            return sol.recoveredNode;
        }
    }

    /*
     * Statements
     */

    /**
     * Parse statements, until an end of a block is reached.
     *
     * @return Parsed node
     */
    private STNode parseStatements() {
        ArrayList<STNode> stmts = new ArrayList<>();
        while (!isEndOfStatements()) {
            STNode stmt = parseStatement();
            if (stmt == null) {
                break;
            }

            if (stmt.kind == SyntaxKind.NAMED_WORKER_DECLARATION) {
                this.errorHandler.reportInvalidNode(null, "named-workers are not allowed here");
                break;
            }
            stmts.add(stmt);
        }
        return STNodeFactory.createNodeList(stmts);
    }

    /**
     * Parse a single statement.
     *
     * @return Parsed node
     */
    protected STNode parseStatement() {
        STToken token = peek();
        return parseStatement(token.kind, 1);
    }

    private STNode parseStatement(SyntaxKind tokenKind, int nextTokenIndex) {
        STNode annots = null;
        switch (tokenKind) {
            case CLOSE_BRACE_TOKEN:
                // Returning null marks the end of statements
                return null;
            case SEMICOLON_TOKEN:
                this.errorHandler.removeInvalidToken();
                return parseStatement();
            case AT_TOKEN:
                annots = parseAnnotations(tokenKind);
                tokenKind = peek().kind;
                break;
            case FINAL_KEYWORD:

                // Statements starts other than var-decl
            case IF_KEYWORD:
            case WHILE_KEYWORD:
            case PANIC_KEYWORD:
            case CONTINUE_KEYWORD:
            case BREAK_KEYWORD:
            case RETURN_KEYWORD:
            case TYPE_KEYWORD:
            case LOCK_KEYWORD:
            case OPEN_BRACE_TOKEN:
            case FORK_KEYWORD:
            case FOREACH_KEYWORD:
            case XMLNS_KEYWORD:
            case TRANSACTION_KEYWORD:
            case RETRY_KEYWORD:
            case ROLLBACK_KEYWORD:

                // action-statements
            case CHECK_KEYWORD:
            case CHECKPANIC_KEYWORD:
            case TRAP_KEYWORD:
            case START_KEYWORD:
            case FLUSH_KEYWORD:
            case LEFT_ARROW_TOKEN:
            case WAIT_KEYWORD:
            case COMMIT_KEYWORD:

                // Even-though worker is not a statement, we parse it as statements.
                // then validates it based on the context. This is done to provide
                // better error messages
            case WORKER_KEYWORD:
                break;
            default:
                // Var-decl-stmt start
                if (isTypeStartingToken(tokenKind)) {
                    break;
                }

                // Expression-stmt start
                if (isValidExpressionStart(tokenKind, nextTokenIndex)) {
                    break;
                }

                STToken token = peek();
                Solution solution = recover(token, ParserRuleContext.STATEMENT, nextTokenIndex);

                if (solution.action == Action.KEEP) {
                    // singleton type starting tokens can be correct one's hence keep them.
                    break;
                }

                // If the parser recovered by inserting a token, then try to re-parse the same
                // rule with the inserted token. This is done to pick the correct branch
                // to continue the parsing.
                if (solution.action == Action.REMOVE) {
                    return solution.recoveredNode;
                }

                return parseStatement(solution.tokenKind, nextTokenIndex);
        }

        return parseStatement(tokenKind, annots, nextTokenIndex);
    }

    private STNode getAnnotations(STNode nullbaleAnnot) {
        if (nullbaleAnnot != null) {
            return nullbaleAnnot;
        }

        return STNodeFactory.createNodeList(new ArrayList<>());
    }

    private STNode parseStatement(STNode annots) {
        return parseStatement(peek().kind, annots, 1);
    }

    /**
     * Parse a single statement, given the next token kind.
     *
     * @param tokenKind Next token kind
     * @return Parsed node
     */
    private STNode parseStatement(SyntaxKind tokenKind, STNode annots, int nextTokenIndex) {
        // TODO: validate annotations: not every statement supports annots
        switch (tokenKind) {
            case CLOSE_BRACE_TOKEN:
                this.errorHandler.reportInvalidNode(null, "invalid annotations");
                // Returning null marks the end of statements
                return null;
            case SEMICOLON_TOKEN:
                this.errorHandler.removeInvalidToken();
                return parseStatement(annots);
            case FINAL_KEYWORD:
                STNode finalKeyword = parseFinalKeyword();
                return parseVariableDecl(getAnnotations(annots), finalKeyword, false);
            case IF_KEYWORD:
                return parseIfElseBlock();
            case WHILE_KEYWORD:
                return parseWhileStatement();
            case PANIC_KEYWORD:
                return parsePanicStatement();
            case CONTINUE_KEYWORD:
                return parseContinueStatement();
            case BREAK_KEYWORD:
                return parseBreakStatement();
            case RETURN_KEYWORD:
                return parseReturnStatement();
            case TYPE_KEYWORD:
                return parseLocalTypeDefinitionStatement(getAnnotations(annots));
            case IDENTIFIER_TOKEN:
                // If the statement starts with an identifier, it could be a var-decl-stmt
                // with a user defined type, or some statement starts with an expression
                return parseStatementStartsWithIdentifier(getAnnotations(annots));
            case LOCK_KEYWORD:
                return parseLockStatement();
            case OPEN_BRACE_TOKEN:
                return parseBlockNode();
            case WORKER_KEYWORD:
                // Even-though worker is not a statement, we parse it as statements.
                // then validates it based on the context. This is done to provide
                // better error messages
                return parseNamedWorkerDeclaration(getAnnotations(annots));
            case FORK_KEYWORD:
                return parseForkStatement();
            case FOREACH_KEYWORD:
                return parseForEachStatement();
            case START_KEYWORD:
            case CHECK_KEYWORD:
            case CHECKPANIC_KEYWORD:
            case TRAP_KEYWORD:
            case FLUSH_KEYWORD:
            case LEFT_ARROW_TOKEN:
            case WAIT_KEYWORD:
            case FROM_KEYWORD:
            case COMMIT_KEYWORD:
                return parseExpressionStament(tokenKind, getAnnotations(annots));
            case XMLNS_KEYWORD:
                return parseXMLNamepsaceDeclaration();
            case TRANSACTION_KEYWORD:
                return parseTransactionStatement();
            case RETRY_KEYWORD:
                return parseRetryStatement();
            case ROLLBACK_KEYWORD:
                return parseRollbackStatement();
            case OPEN_BRACKET_TOKEN:
                // any statement starts with `[` can be either a var-decl with tuple type
                // or a destructuring assignment with list-binding-pattern.
                return parseDestructureAssignmentOrVarDecl(getAnnotations(annots));
            default:
                if (isTypeStartingToken(tokenKind)) {
                    // If the statement starts with a type, then its a var declaration.
                    // This is an optimization since if we know the next token is a type, then
                    // we can parse the var-def faster.
                    finalKeyword = STNodeFactory.createEmptyNode();
                    return parseVariableDecl(getAnnotations(annots), finalKeyword, false);
                }

                if (isValidExpressionStart(tokenKind, nextTokenIndex)) {
                    return parseStamentStartWithExpr(tokenKind, getAnnotations(annots));
                }

                STToken token = peek();
                Solution solution = recover(token, ParserRuleContext.STATEMENT_WITHOUT_ANNOTS, annots, nextTokenIndex);

                if (solution.action == Action.KEEP) {
                    // singleton type starting tokens can be correct one's hence keep them.
                    finalKeyword = STNodeFactory.createEmptyNode();
                    return parseVariableDecl(getAnnotations(annots), finalKeyword, false);
                }
                // If the parser recovered by inserting a token, then try to re-parse the same
                // rule with the inserted token. This is done to pick the correct branch
                // to continue the parsing.
                if (solution.action == Action.REMOVE) {
                    return solution.recoveredNode;
                }

                // we come here if a token was inserted. Then the current token become the
                // next token. So 'nextTokenIndex = nextTokenIndex - 1'
                return parseStatement(solution.tokenKind, annots, nextTokenIndex - 1);
        }
    }

    /**
     * <p>
     * Parse variable declaration. Variable declaration can be a local or module level.
     * </p>
     *
     * <code>
     * local-var-decl-stmt := local-init-var-decl-stmt | local-no-init-var-decl-stmt
     * <br/><br/>
     * local-init-var-decl-stmt := [annots] [final] typed-binding-pattern = action-or-expr ;
     * <br/><br/>
     * local-no-init-var-decl-stmt := [annots] [final] type-descriptor variable-name ;
     * </code>
     *
     * @param annots Annotations or metadata
     * @param finalKeyword Final keyword
     * @return Parsed node
     */
    private STNode parseVariableDecl(STNode annots, STNode finalKeyword, boolean isModuleVar) {
        startContext(ParserRuleContext.VAR_DECL_STMT);
        STNode typeBindingPattern = parseTypedBindingPattern(ParserRuleContext.VAR_DECL_STMT);
        STNode varDecl = parseVarDeclRhs(annots, finalKeyword, typeBindingPattern, isModuleVar);
        endContext();
        return varDecl;
    }

    /**
     * Parse the component after the type-desc, of a typed-binding-pattern.
     * 
     * @param typeDesc Starting type-desc of the typed-binding-pattern
     * @return Typed-binding pattern
     */
    private STNode parseTypedBindingPatternTypeRhs(STNode typeDesc, ParserRuleContext context) {
        return parseTypedBindingPatternTypeRhs(peek().kind, typeDesc, context);
    }

    private STNode parseTypedBindingPatternTypeRhs(SyntaxKind nextTokenKind, STNode typeDesc,
                                                   ParserRuleContext context) {
        switch (nextTokenKind) {
            case IDENTIFIER_TOKEN: // Capture/Functional binding pattern: T x, T(..)
            case OPEN_BRACE_TOKEN: // Map binding pattern: T { }
            case ERROR_KEYWORD: // Functional binding pattern: T error(..)
                STNode bindingPattern = parseBindingPattern(nextTokenKind);
                return STNodeFactory.createTypedBindingPatternNode(typeDesc, bindingPattern);
            case OPEN_BRACKET_TOKEN:
                // T[..] ..
                STNode typedBindingPattern = parseTypedBindingPatternOrMemberAccess(typeDesc, true, context);
                assert typedBindingPattern.kind == SyntaxKind.TYPED_BINDING_PATTERN;
                return typedBindingPattern;
            default:
                Solution solution =
                        recover(peek(), ParserRuleContext.TYPED_BINDING_PATTERN_TYPE_RHS, typeDesc, context);

                // If the parser recovered by inserting a token, then try to re-parse the same
                // rule with the inserted token. This is done to pick the correct branch
                // to continue the parsing.
                if (solution.action == Action.REMOVE) {
                    return solution.recoveredNode;
                }

                return parseTypedBindingPatternTypeRhs(solution.tokenKind, typeDesc, context);
        }
    }

    /**
     * Parse typed-binding pattern with list, array-type-desc, or member-access-expr.
     * 
     * @param typeDescOrExpr Type desc or the expression at the start
     * @param isTypedBindingPattern Is this is a typed-binding-pattern.
     * @return
     */
    private STNode parseTypedBindingPatternOrMemberAccess(STNode typeDescOrExpr, boolean isTypedBindingPattern,
                                                          ParserRuleContext context) {
        startContext(ParserRuleContext.BRACKETED_LIST);
        STNode openBracket = parseOpenBracket();

        // If the bracketed list is empty, i.e: T[] then T is an array-type-desc, and [] could be anything.
        if (isBracketedListEnd(peek().kind)) {
            return parseAsArrayTypeDesc(typeDescOrExpr, openBracket, STNodeFactory.createEmptyNode(), context);
        }

        // Parse first member
        STNode member = parseBracketedListMember(isTypedBindingPattern);
        SyntaxKind currentNodeType = getBracketedListNodeType(member);
        switch (currentNodeType) {
            case ARRAY_TYPE_DESC:
                STNode typedBindingPattern = parseAsArrayTypeDesc(typeDescOrExpr, openBracket, member, context);
                return typedBindingPattern;
            case LIST_BINDING_PATTERN:
                // If the member type was figured out as a binding pattern, then parse the
                // remaining members as binding patterns and be done with it.
                STNode bindingPattern = parseAsListBindingPattern(openBracket, new ArrayList<>(), member);
                STNode typeDesc = getTypeDescFromExpr(typeDescOrExpr);
                return STNodeFactory.createTypedBindingPatternNode(typeDesc, bindingPattern);
            case INDEXED_EXPRESSION:
                return parseAsMemberAccessExpr(typeDescOrExpr, openBracket, member);
            case NONE:
            default:
                // Ideally we would reach here, only if the parsed member was a name-reference.
                // i.e: T[a
                break;
        }

        // Parse separator
        STNode memberEnd = parseBracketedListMemberEnd();
        if (memberEnd != null) {
            // If there are more than one member, then its definitely a binding pattern.
            List<STNode> memberList = new ArrayList<>();
            memberList.add(member);
            memberList.add(memberEnd);
            STNode bindingPattern = parseAsListBindingPattern(openBracket, memberList);
            STNode typeDesc = getTypeDescFromExpr(typeDescOrExpr);
            return STNodeFactory.createTypedBindingPatternNode(typeDesc, bindingPattern);
        }

        // We reach here if it is still ambiguous, even after parsing the full list.
        // That is: T[a]. This could be:
        // 1) Array Type Desc
        // 2) Member access on LHS
        // 3) Typed-binding-pattern
        STNode closeBracket = parseCloseBracket();
        endContext();
        return parseTypedBindingPatternOrMemberAccessRhs(typeDescOrExpr, openBracket, member, closeBracket,
                isTypedBindingPattern, context);
    }

    private STNode parseAsMemberAccessExpr(STNode typeNameOrExpr, STNode openBracket, STNode member) {
        STNode closeBracket = parseCloseBracket();
        endContext();
        STNode keyExpr = STNodeFactory.createNodeList(member);
        STNode memberAccessExpr =
                STNodeFactory.createIndexedExpressionNode(typeNameOrExpr, openBracket, keyExpr, closeBracket);
        return parseExpressionRhs(DEFAULT_OP_PRECEDENCE, memberAccessExpr, true, false);
    }

    private boolean isBracketedListEnd(SyntaxKind nextTokenKind) {
        switch (nextTokenKind) {
            case EOF_TOKEN:
            case CLOSE_BRACKET_TOKEN:
                return true;
            default:
                return false;
        }
    }

    private STNode parseBracketedListMember(boolean isTypedBindingPattern) {
        return parseBracketedListMember(peek().kind, isTypedBindingPattern);
    }

    /**
     * Parse a member of an ambiguous bracketed list. This member could be:
     * 1) Array length
     * 2) Key expression of a member-access-expr
     * 3) A member-binding pattern of a list-binding-pattern.
     * 
     * @param nextTokenKind Kind of the next token
     * @param isTypedBindingPattern Is this in a definite typed-binding pattern
     * @return Parsed member node
     */
    private STNode parseBracketedListMember(SyntaxKind nextTokenKind, boolean isTypedBindingPattern) {
        switch (nextTokenKind) {
            case DECIMAL_INTEGER_LITERAL:
            case HEX_INTEGER_LITERAL:
            case ASTERISK_TOKEN:
                return parseBasicLiteral();
            case CLOSE_BRACKET_TOKEN:
                return STNodeFactory.createEmptyNode();
            // case OPEN_BRACE_TOKEN:// mapping-binding-pattern
            case ERROR_KEYWORD: // functional-binding-pattern
            case ELLIPSIS_TOKEN: // rest binding pattern
                return parseListBindingPatternMember();
            case IDENTIFIER_TOKEN:
                if (isTypedBindingPattern) {
                    STNode identifier = parseQualifiedIdentifier(ParserRuleContext.VARIABLE_REF);
                    nextTokenKind = peek().kind;
                    if (nextTokenKind == SyntaxKind.OPEN_PAREN_TOKEN) {
                        // error|T (args) --> functional-binding-pattern
                        return parseListBindingPatternMember();
                    }

                    return identifier;
                }
                break;
            default:
                if (!isTypedBindingPattern && isValidExpressionStart(nextTokenKind, 1)) {
                    break;
                }

                ParserRuleContext recoverContext =
                        isTypedBindingPattern ? ParserRuleContext.LIST_BINDING_MEMBER_OR_ARRAY_LENGTH
                                : ParserRuleContext.BRACKETED_LIST_MEMBER;
                Solution solution = recover(peek(), recoverContext, isTypedBindingPattern);

                // If the parser recovered by inserting a token, then try to re-parse the same
                // rule with the inserted token. This is done to pick the correct branch
                // to continue the parsing.
                if (solution.action == Action.REMOVE) {
                    return solution.recoveredNode;
                }

                return parseBracketedListMember(solution.tokenKind, isTypedBindingPattern);
        }

        STNode expr = parseExpression();
        if (isWildcardBP(expr)) {
            return STNodeFactory.createCaptureBindingPatternNode(expr);
        }
        if (expr.kind == SyntaxKind.SIMPLE_NAME_REFERENCE || expr.kind == SyntaxKind.QUALIFIED_NAME_REFERENCE) {
            nextTokenKind = peek().kind;
            if (nextTokenKind == SyntaxKind.OPEN_PAREN_TOKEN) {
                // error|T (args) --> functional-binding-pattern
                return parseListBindingPatternMember();
            }
        }

        // we don't know which one
        return expr;
    }

    /**
     * Treat the current node as an array, and parse the remainder of the binding pattern.
     * 
     * @param typeDesc Type-desc
     * @param openBracket Open bracket
     * @param member Member
     * @return Parsed node
     */
    private STNode parseAsArrayTypeDesc(STNode typeDesc, STNode openBracket, STNode member, ParserRuleContext context) {
        // In ambiguous scenarios typDesc: T[a] may have parsed as an indexed expression.
        // Therefore make an array-type-desc out of it.
        typeDesc = getTypeDescFromExpr(typeDesc);
        STNode closeBracket = parseCloseBracket();
        endContext();
        return parseTypedBindingPatternOrMemberAccessRhs(typeDesc, openBracket, member, closeBracket, true, context);
    }

    private STNode parseBracketedListMemberEnd() {
        return parseBracketedListMemberEnd(peek().kind);
    }

    private STNode parseBracketedListMemberEnd(SyntaxKind nextTokenKind) {
        switch (nextTokenKind) {
            case COMMA_TOKEN:
                return parseComma();
            case CLOSE_BRACKET_TOKEN:
                return null;
            default:
                Solution solution = recover(peek(), ParserRuleContext.BRACKETED_LIST_MEMBER_END);

                // If the parser recovered by inserting a token, then try to re-parse the same
                // rule with the inserted token. This is done to pick the correct branch
                // to continue the parsing.
                if (solution.action == Action.REMOVE) {
                    return solution.recoveredNode;
                }

                return parseBracketedListMemberEnd(solution.tokenKind);
        }
    }

    /**
     * We reach here to break ambiguity of T[a]. This could be:
     * 1) Array Type Desc
     * 2) Member access on LHS
     * 3) Typed-binding-pattern
     * 
     * @param typeDescOrExpr Type name or the expr that precede the open-bracket.
     * @param openBracket Open bracket
     * @param member Member
     * @param closeBracket Open bracket
     * @param isTypedBindingPattern Is this is a typed-binding-pattern.
     * @return Specific node that matches to T[a], after solving ambiguity.
     */
    private STNode parseTypedBindingPatternOrMemberAccessRhs(STNode typeDescOrExpr, STNode openBracket, STNode member,
                                                             STNode closeBracket, boolean isTypedBindingPattern,
                                                             ParserRuleContext context) {
        STToken nextToken = peek();
        return parseTypedBindingPatternOrMemberAccessRhs(nextToken.kind, typeDescOrExpr, openBracket, member,
                closeBracket, isTypedBindingPattern, context);
    }

    private STNode parseTypedBindingPatternOrMemberAccessRhs(SyntaxKind nextTokenKind, STNode typeDescOrExpr,
                                                             STNode openBracket, STNode member, STNode closeBracket,
                                                             boolean isTypedBindingPattern, ParserRuleContext context) {
        switch (nextTokenKind) {
            case IDENTIFIER_TOKEN: // Capture binding pattern: T[a] b
            case OPEN_BRACE_TOKEN: // Map binding pattern: T[a] { }
            case ERROR_KEYWORD: // Functional binding pattern: T[a] error(..)
                // T[a] is definitely a type-desc.
                STNode typeDesc = getTypeDescFromExpr(typeDescOrExpr);
                STNode arrayTypeDesc =
                        STNodeFactory.createArrayTypeDescriptorNode(typeDesc, openBracket, member, closeBracket);
                return parseTypedBindingPatternTypeRhs(arrayTypeDesc, context);
            case OPEN_BRACKET_TOKEN: // T[a][b]..
                if (isTypedBindingPattern) {
                    typeDesc = getTypeDescFromExpr(typeDescOrExpr);
                    arrayTypeDesc =
                            STNodeFactory.createArrayTypeDescriptorNode(typeDesc, openBracket, member, closeBracket);
                    return parseTypedBindingPatternTypeRhs(arrayTypeDesc, context);
                }

                // T[a] could be member-access or array-type-desc.
                STNode keyExpr = STNodeFactory.createNodeList(member);
                STNode expr =
                        STNodeFactory.createIndexedExpressionNode(typeDescOrExpr, openBracket, keyExpr, closeBracket);
                return parseTypedBindingPatternOrMemberAccess(expr, false, context);
            case QUESTION_MARK_TOKEN:
                // T[a]? --> Treat T[a] as array type
                typeDesc = getTypeDescFromExpr(typeDescOrExpr);
                arrayTypeDesc =
                        STNodeFactory.createArrayTypeDescriptorNode(typeDesc, openBracket, member, closeBracket);
                typeDesc = parseComplexTypeDescriptor(arrayTypeDesc,
                        ParserRuleContext.TYPE_DESC_IN_TYPE_BINDING_PATTERN, true);
                return parseTypedBindingPatternTypeRhs(typeDesc, context);
            case PIPE_TOKEN:
            case BITWISE_AND_TOKEN:
                // "T[a] | R.." or "T[a] & R.."
                return parseComplexTypeDescInTypedBindingPattern(typeDescOrExpr, openBracket, member, closeBracket,
                        context);
            case IN_KEYWORD:
                // "in" keyword is only valid for for-each stmt.
                if (context != ParserRuleContext.FOREACH_STMT) {
                    break;
                }
                return createTypedBindingPattern(typeDescOrExpr, openBracket, member, closeBracket);
            case EQUAL_TOKEN: // T[a] =
                if (context == ParserRuleContext.FOREACH_STMT) {
                    // equal and semi-colon are not valid terminators for typed-binding-pattern
                    // in foreach-stmt. Therefore recover.
                    break;
                }

                if (isTypedBindingPattern) {
                    return createTypedBindingPattern(typeDescOrExpr, openBracket, member, closeBracket);
                }

                // could be member-access or typed-binding-pattern.
                keyExpr = STNodeFactory.createNodeList(member);
                return STNodeFactory.createIndexedExpressionNode(typeDescOrExpr, openBracket, keyExpr, closeBracket);
            case SEMICOLON_TOKEN: // T[a];
                if (context == ParserRuleContext.FOREACH_STMT) {
                    // equal and semi-colon are not valid terminators for typed-binding-pattern
                    // in foreach-stmt. Therefore recover.
                    break;
                }

                return createTypedBindingPattern(typeDescOrExpr, openBracket, member, closeBracket);
            default:
                if (isValidExprRhsStart(nextTokenKind)) {
                    // We come here if T[a] is in some expression context.
                    keyExpr = STNodeFactory.createNodeList(member);
                    return STNodeFactory.createIndexedExpressionNode(typeDescOrExpr, openBracket, keyExpr,
                            closeBracket);
                }

                break;
        }

        Solution solution = recover(peek(), ParserRuleContext.BRACKETED_LIST_RHS, typeDescOrExpr, openBracket, member,
                closeBracket, true, context);

        // If the parser recovered by inserting a token, then try to re-parse the same
        // rule with the inserted token. This is done to pick the correct branch
        // to continue the parsing.
        if (solution.action == Action.REMOVE) {
            return solution.recoveredNode;
        }

        return parseTypedBindingPatternOrMemberAccessRhs(solution.tokenKind, typeDescOrExpr, openBracket, member,
                closeBracket, true, context);
    }

    private STNode createTypedBindingPattern(STNode typeDescOrExpr, STNode openBracket, STNode member,
                                             STNode closeBracket) {
        STNode bindingPatterns;
        if (isEmpty(member)) {
            bindingPatterns = STNodeFactory.createNodeList();
        } else {
            bindingPatterns = STNodeFactory.createNodeList(STNodeFactory.createCaptureBindingPatternNode(member));
        }

        STNode restBindingPattern = STNodeFactory.createEmptyNode();
        STNode bindingPattern = STNodeFactory.createListBindingPatternNode(openBracket, bindingPatterns,
                restBindingPattern, closeBracket);
        STNode typeDesc = getTypeDescFromExpr(typeDescOrExpr);
        return STNodeFactory.createTypedBindingPatternNode(typeDesc, bindingPattern);
    }

    /**
     * Parse a union or intersection type that involves array type-desc in lhs.
     * <p>
     * e.g: <code>(T[a] & R..)</code> or <code>(T[a] | R.. )</code>
     * <p>
     * Complexity occurs in scenarios such as <code>T[a] |/& R[b]</code>. If the token after this
     * is another binding-pattern, then <code>(T[a] |/& R[b])</code> becomes the type-desc. However,
     * if the token follows this is an equal or semicolon, then <code>(T[a] |/& R)</code> becomes
     * the type-desc, and <code>[b]</code> becomes the binding pattern.
     * 
     * @param typeDescOrExpr Type desc or the expression
     * @param openBracket Open bracket
     * @param member Member
     * @param closeBracket Close bracket
     * @param context COntext in which the typed binding pattern occurs
     * @return Parsed node
     */
    private STNode parseComplexTypeDescInTypedBindingPattern(STNode typeDescOrExpr, STNode openBracket, STNode member,
                                                             STNode closeBracket, ParserRuleContext context) {
        // Treat T[a] as an array-type-desc. But we dont know what R is.
        // R could be R[b] or R[b, c]
        STNode lhsTypeDesc = getTypeDescFromExpr(typeDescOrExpr);
        lhsTypeDesc = STNodeFactory.createArrayTypeDescriptorNode(lhsTypeDesc, openBracket, member, closeBracket);

        STNode pipeOrAndToken = parseUnionOrIntersectionToken();

        // Since T[a] was decided to be an array-type-desc, parse the remaining as type-binding-pattern.
        STTypedBindingPatternNode rhsTypedBindingPattern =
                (STTypedBindingPatternNode) parseTypedBindingPattern(context);
        STNode newTypeDesc;
        if (pipeOrAndToken.kind == SyntaxKind.PIPE_TOKEN) {
            newTypeDesc = STNodeFactory.createUnionTypeDescriptorNode(lhsTypeDesc, pipeOrAndToken,
                    rhsTypedBindingPattern.typeDescriptor);
        } else {
            newTypeDesc = STNodeFactory.createIntersectionTypeDescriptorNode(lhsTypeDesc, pipeOrAndToken,
                    rhsTypedBindingPattern.typeDescriptor);
        }

        return STNodeFactory.createTypedBindingPatternNode(newTypeDesc, rhsTypedBindingPattern.bindingPattern);
    }

    /**
     * Parse union (|) or intersection (&) type operator.
     * 
     * @return pipe or bitwise and token
     */
    private STNode parseUnionOrIntersectionToken() {
        STToken token = peek();
        if (token.kind == SyntaxKind.PIPE_TOKEN || token.kind == SyntaxKind.BITWISE_AND_TOKEN) {
            return consume();
        } else {
            Solution sol = recover(token, ParserRuleContext.UNION_OR_INTERSECTION_TOKEN);
            return sol.recoveredNode;
        }
    }

    /**
     * Infer the type of the ambiguous bracketed list, based on the type of the member.
     * 
     * @param memberNode Member node
     * @return Inferred type of the bracketed list
     */
    private SyntaxKind getBracketedListNodeType(STNode memberNode) {
        if (isEmpty(memberNode)) {
            // empty brackets. could be array-type or list-binding-pattern
            return SyntaxKind.NONE;
        }
        if (memberNode.kind.compareTo(SyntaxKind.TYPE_DESC) >= 0 &&
                memberNode.kind.compareTo(SyntaxKind.SINGLETON_TYPE_DESC) <= 0) {
            return SyntaxKind.TUPLE_TYPE_DESC;
        }

        switch (memberNode.kind) {
            case ASTERISK_TOKEN:
                return SyntaxKind.ARRAY_TYPE_DESC;
            case CAPTURE_BINDING_PATTERN:
            case LIST_BINDING_PATTERN:
            case REST_BINDING_PATTERN:
                return SyntaxKind.LIST_BINDING_PATTERN;
            case QUALIFIED_NAME_REFERENCE: // a qualified-name-ref can only be a type-ref
            case REST_TYPE:
                return SyntaxKind.TUPLE_TYPE_DESC;
            case DECIMAL_INTEGER_LITERAL: // member is a const expression. could be array-type or member-access
            case HEX_INTEGER_LITERAL:
            case SIMPLE_NAME_REFERENCE: // member is a simple type-ref/var-ref
            case LIST_BP_OR_TUPLE_TYPE_DESC: // member is again ambiguous
                return SyntaxKind.NONE;
            default:
                return SyntaxKind.INDEXED_EXPRESSION;
        }
    }

    /**
     * Create a type-desc out of an expression.
     * 
     * @param expression Expression
     * @return Type descriptor
     */
    private STNode getTypeDescFromExpr(STNode expression) {
        switch (expression.kind) {
            case INDEXED_EXPRESSION:
                break;
            case SIMPLE_NAME_REFERENCE:
            case QUALIFIED_NAME_REFERENCE:
            default:
                return expression;
        }

        STIndexedExpressionNode indexedExpr = (STIndexedExpressionNode) expression;
        STNode memberTypeDesc = getTypeDescFromExpr(indexedExpr.containerExpression);
        STNode arrayLength = getArrayLength((STNodeList) indexedExpr.keyExpression);
        return STNodeFactory.createArrayTypeDescriptorNode(memberTypeDesc, indexedExpr.openBracket, arrayLength,
                indexedExpr.closeBracket);
    }

    /**
     * Parse final keyword.
     *
     * @return Parsed node
     */
    private STNode parseFinalKeyword() {
        STToken token = peek();
        if (token.kind == SyntaxKind.FINAL_KEYWORD) {
            return consume();
        } else {
            Solution sol = recover(token, ParserRuleContext.FINAL_KEYWORD);
            return sol.recoveredNode;
        }
    }

    /**
     * <p>
     * Parse the right hand side of a variable declaration statement.
     * </p>
     * <code>
     * var-decl-rhs := ; | = action-or-expr ;
     * </code>
     *
     * @param metadata metadata
     * @param finalKeyword Final keyword
     * @param typedBindingPattern Typed binding pattern
     * @return Parsed node
     */
    private STNode parseVarDeclRhs(STNode metadata, STNode finalKeyword, STNode typedBindingPattern,
                                   boolean isModuleVar) {
        STToken token = peek();
        return parseVarDeclRhs(token.kind, metadata, finalKeyword, typedBindingPattern, isModuleVar);
    }

    /**
     * Parse the right hand side of a variable declaration statement, given the
     * next token kind.
     *
     * @param tokenKind Next token kind
     * @param metadata Metadata
     * @param finalKeyword Final keyword
     * @param typedBindingPattern Typed binding pattern
     * @param isModuleVar flag indicating whether the var is module level
     * @return Parsed node
     */
    private STNode parseVarDeclRhs(SyntaxKind tokenKind, STNode metadata, STNode finalKeyword,
                                   STNode typedBindingPattern, boolean isModuleVar) {
        STNode assign;
        STNode expr;
        STNode semicolon;
        switch (tokenKind) {
            case EQUAL_TOKEN:
                assign = parseAssignOp();
                if (isModuleVar) {
                    expr = parseExpression();
                } else {
                    expr = parseActionOrExpression();
                }
                semicolon = parseSemicolon();
                break;
            case SEMICOLON_TOKEN:
                assign = STNodeFactory.createEmptyNode();
                expr = STNodeFactory.createEmptyNode();
                semicolon = parseSemicolon();
                break;
            default:
                STToken token = peek();
                Solution solution = recover(token, ParserRuleContext.VAR_DECL_STMT_RHS, metadata, finalKeyword,
                        typedBindingPattern, isModuleVar);

                // If the parser recovered by inserting a token, then try to re-parse the same
                // rule with the inserted token. This is done to pick the correct branch
                // to continue the parsing.
                if (solution.action == Action.REMOVE) {
                    return solution.recoveredNode;
                }

                return parseVarDeclRhs(solution.tokenKind, metadata, finalKeyword, typedBindingPattern, isModuleVar);
        }

        if (isModuleVar) {
            return STNodeFactory.createModuleVariableDeclarationNode(metadata, finalKeyword, typedBindingPattern,
                    assign, expr, semicolon);
        }
        return STNodeFactory.createVariableDeclarationNode(metadata, finalKeyword, typedBindingPattern, assign, expr,
                semicolon);
    }

    /**
     * <p>
     * Parse the RHS portion of the assignment.
     * </p>
     * <code>assignment-stmt-rhs := = action-or-expr ;</code>
     *
     * @param lvExpr LHS expression
     * @return Parsed node
     */
    private STNode parseAssignmentStmtRhs(STNode lvExpr) {
        validateLVExpr(lvExpr);
        STNode assign = parseAssignOp();
        STNode expr = parseActionOrExpression();
        STNode semicolon = parseSemicolon();
        return STNodeFactory.createAssignmentStatementNode(lvExpr, assign, expr, semicolon);
    }

    /*
     * Expressions
     */

    /**
     * Parse expression. This will start parsing expressions from the lowest level of precedence.
     *
     * @return Parsed node
     */
    protected STNode parseExpression() {
        return parseExpression(DEFAULT_OP_PRECEDENCE, true, false);
    }

    /**
     * Parse action or expression. This will start parsing actions or expressions from the lowest level of precedence.
     *
     * @return Parsed node
     */
    private STNode parseActionOrExpression() {
        return parseExpression(DEFAULT_OP_PRECEDENCE, true, true);
    }

    private STNode parseActionOrExpressionInLhs(SyntaxKind tokenKind, STNode annots) {
        return parseExpression(tokenKind, DEFAULT_OP_PRECEDENCE, annots, false, true);
    }

    /**
     * Parse expression.
     *
     * @param isRhsExpr Flag indicating whether this is a rhs expression
     * @return Parsed node
     */
    private STNode parseExpression(boolean isRhsExpr) {
        return parseExpression(DEFAULT_OP_PRECEDENCE, isRhsExpr, false);
    }

    private void validateLVExpr(STNode expression) {
        if (isValidLVExpr(expression)) {
            return;
        }
        this.errorHandler.reportInvalidNode(null, "invalid expression for assignment lhs");
    }

    private boolean isValidLVExpr(STNode expression) {
        switch (expression.kind) {
            case SIMPLE_NAME_REFERENCE:
            case QUALIFIED_NAME_REFERENCE:
            case LIST_BINDING_PATTERN:
                return true;
            case FIELD_ACCESS:
                return isValidLVExpr(((STFieldAccessExpressionNode) expression).expression);
            case INDEXED_EXPRESSION:
                return isValidLVExpr(((STIndexedExpressionNode) expression).containerExpression);
            default:
                return (expression instanceof STMissingToken);
        }
    }

    /**
     * Parse an expression that has an equal or higher precedence than a given level.
     *
     * @param precedenceLevel Precedence level of expression to be parsed
     * @param isRhsExpr Flag indicating whether this is a rhs expression
     * @param allowActions Flag indicating whether the current context support actions
     * @return Parsed node
     */
    private STNode parseExpression(OperatorPrecedence precedenceLevel, boolean isRhsExpr, boolean allowActions) {
        STToken token = peek();
        return parseExpression(token.kind, precedenceLevel, isRhsExpr, allowActions);
    }

    private STNode parseExpression(SyntaxKind kind, OperatorPrecedence precedenceLevel, boolean isRhsExpr,
                                   boolean allowActions) {
        STNode expr = parseTerminalExpression(kind, isRhsExpr, allowActions);
        return parseExpressionRhs(precedenceLevel, expr, isRhsExpr, allowActions);
    }

    private STNode parseExpression(SyntaxKind kind, OperatorPrecedence precedenceLevel, STNode annots,
                                   boolean isRhsExpr, boolean allowActions) {
        STNode expr = parseTerminalExpression(kind, annots, isRhsExpr, allowActions);
        return parseExpressionRhs(precedenceLevel, expr, isRhsExpr, allowActions);
    }

    /**
     * Parse terminal expressions. A terminal expression has the highest precedence level
     * out of all expressions, and will be at the leaves of an expression tree.
     *
     * @param annots Annotations
     * @param isRhsExpr Is a rhs expression
     * @param allowActions Allow actions
     * @return Parsed node
     */
    private STNode parseTerminalExpression(STNode annots, boolean isRhsExpr, boolean allowActions) {
        return parseTerminalExpression(peek().kind, annots, isRhsExpr, allowActions);
    }

    private STNode parseTerminalExpression(SyntaxKind kind, boolean isRhsExpr, boolean allowActions) {
        STNode annots;
        if (kind == SyntaxKind.AT_TOKEN) {
            annots = parseAnnotations();
            kind = peek().kind;
        } else {
            annots = STNodeFactory.createEmptyNode();
        }

        STNode expr = parseTerminalExpression(kind, annots, isRhsExpr, allowActions);
        if (!isEmpty(annots) && expr.kind != SyntaxKind.START_ACTION) {
            this.errorHandler.reportInvalidNode(null, "annotations are not supported for expressions");
        }

        return expr;
    }

    private STNode parseTerminalExpression(SyntaxKind kind, STNode annots, boolean isRhsExpr, boolean allowActions) {
        // TODO: Whenever a new expression start is added, make sure to
        // add it to all the other places as well.
        switch (kind) {
            case DECIMAL_INTEGER_LITERAL:
            case HEX_INTEGER_LITERAL:
            case STRING_LITERAL:
            case NULL_KEYWORD:
            case TRUE_KEYWORD:
            case FALSE_KEYWORD:
            case DECIMAL_FLOATING_POINT_LITERAL:
            case HEX_FLOATING_POINT_LITERAL:
                return parseBasicLiteral();
            case IDENTIFIER_TOKEN:
                return parseQualifiedIdentifier(ParserRuleContext.VARIABLE_REF);
            case OPEN_PAREN_TOKEN:
                STToken nextNextToken = getNextNextToken(kind);
                // parse nil literal '()'
                if (nextNextToken.kind == SyntaxKind.CLOSE_PAREN_TOKEN) {
                    return parseNilLiteral();
                }
                return parseBracedExpression(isRhsExpr, allowActions);
            case CHECK_KEYWORD:
            case CHECKPANIC_KEYWORD:
                // In the checking action, nested actions are allowed. And that's the only
                // place where actions are allowed within an action or an expression.
                return parseCheckExpression(isRhsExpr, allowActions);
            case OPEN_BRACE_TOKEN:
                return parseMappingConstructorExpr();
            case TYPEOF_KEYWORD:
                return parseTypeofExpression(isRhsExpr);
            case PLUS_TOKEN:
            case MINUS_TOKEN:
            case NEGATION_TOKEN:
            case EXCLAMATION_MARK_TOKEN:
                return parseUnaryExpression(isRhsExpr);
            case TRAP_KEYWORD:
                return parseTrapExpression(isRhsExpr, allowActions);
            case OPEN_BRACKET_TOKEN:
                return parseListConstructorExpr();
            case LT_TOKEN:
                return parseTypeCastExpr(isRhsExpr);
            case TABLE_KEYWORD:
            case STREAM_KEYWORD:
            case FROM_KEYWORD:
                return parseTableConstructorOrQuery(isRhsExpr);
            case ERROR_KEYWORD:
                return parseErrorConstructorExpr();
            case LET_KEYWORD:
                return parseLetExpression(isRhsExpr);
            case BACKTICK_TOKEN:
                return parseTemplateExpression();
            case XML_KEYWORD:
                nextNextToken = getNextNextToken(kind);
                if (nextNextToken.kind == SyntaxKind.BACKTICK_TOKEN) {
                    return parseXMLTemplateExpression();
                }
                break;
            case STRING_KEYWORD:
                nextNextToken = getNextNextToken(kind);
                if (nextNextToken.kind == SyntaxKind.BACKTICK_TOKEN) {
                    return parseStringTemplateExpression();
                }
                break;
            case FUNCTION_KEYWORD:
                return parseExplicitFunctionExpression(annots);
            case AT_TOKEN:
                // Annon-func can have annotations. Check for other expressions
                // that can start with annots.
                break;
            case NEW_KEYWORD:
                return parseNewExpression();
            case START_KEYWORD:
                return parseStartAction(annots);
            case FLUSH_KEYWORD:
                return parseFlushAction();
            case LEFT_ARROW_TOKEN:
                return parseReceiveAction();
            case WAIT_KEYWORD:
                return parseWaitAction();
<<<<<<< HEAD
            case BASE16_KEYWORD:
            case BASE64_KEYWORD:
                nextNextToken = getNextNextToken(kind);
                if (nextNextToken.kind == SyntaxKind.BACKTICK_TOKEN) {
                    return parseByteArrayLiteral(kind);
                }
                break;
=======
            case COMMIT_KEYWORD:
                return parseCommitAction();
            case TRANSACTIONAL_KEYWORD:
                return parseTransactionalExpression();
            case SERVICE_KEYWORD:
                return parseServiceConstructorExpression(annots);
>>>>>>> 0d7a306a
            default:
                break;
        }

        Solution solution = recover(peek(), ParserRuleContext.TERMINAL_EXPRESSION, annots, isRhsExpr, allowActions);
        if (solution.action == Action.REMOVE) {
            return solution.recoveredNode;
        }

        if (solution.action == Action.KEEP) {
            if (kind == SyntaxKind.XML_KEYWORD) {
                return parseXMLTemplateExpression();
            }

            return parseStringTemplateExpression();
        }

        switch (solution.tokenKind) {
            case IDENTIFIER_TOKEN:
                this.errorHandler.reportMissingTokenError("missing " + solution.ctx);
                return parseQualifiedIdentifier(solution.recoveredNode);
            case DECIMAL_INTEGER_LITERAL:
            case HEX_INTEGER_LITERAL:
            case STRING_LITERAL:
            case NULL_KEYWORD:
            case TRUE_KEYWORD:
            case FALSE_KEYWORD:
            case DECIMAL_FLOATING_POINT_LITERAL:
            case HEX_FLOATING_POINT_LITERAL:
                this.errorHandler.reportMissingTokenError("missing " + solution.ctx);
                return solution.recoveredNode;
            default:
                return parseTerminalExpression(solution.tokenKind, annots, isRhsExpr, allowActions);
        }
    }

    private boolean isValidExprStart(SyntaxKind tokenKind) {
        switch (tokenKind) {
            case DECIMAL_INTEGER_LITERAL:
            case HEX_INTEGER_LITERAL:
            case STRING_LITERAL:
            case NULL_KEYWORD:
            case TRUE_KEYWORD:
            case FALSE_KEYWORD:
            case DECIMAL_FLOATING_POINT_LITERAL:
            case HEX_FLOATING_POINT_LITERAL:
            case IDENTIFIER_TOKEN:
            case OPEN_PAREN_TOKEN:
            case CHECK_KEYWORD:
            case CHECKPANIC_KEYWORD:
            case OPEN_BRACE_TOKEN:
            case TYPEOF_KEYWORD:
            case PLUS_TOKEN:
            case MINUS_TOKEN:
            case NEGATION_TOKEN:
            case EXCLAMATION_MARK_TOKEN:
            case TRAP_KEYWORD:
            case OPEN_BRACKET_TOKEN:
            case LT_TOKEN:
            case TABLE_KEYWORD:
            case STREAM_KEYWORD:
            case FROM_KEYWORD:
            case ERROR_KEYWORD:
            case LET_KEYWORD:
            case BACKTICK_TOKEN:
            case XML_KEYWORD:
            case STRING_KEYWORD:
            case FUNCTION_KEYWORD:
            case AT_TOKEN:
            case NEW_KEYWORD:
            case START_KEYWORD:
            case FLUSH_KEYWORD:
            case LEFT_ARROW_TOKEN:
            case WAIT_KEYWORD:
            case SERVICE_KEYWORD:
                return true;
            default:
                return false;
        }
    }

    /**
     * <p>
     * Parse a new expression.
     * </p>
     * <code>
     *  new-expr := explicit-new-expr | implicit-new-expr
     *  <br/>
     *  explicit-new-expr := new type-descriptor ( arg-list )
     *  <br/>
     *  implicit-new-expr := new [( arg-list )]
     * </code>
     *
     * @return Parsed NewExpression node.
     */
    private STNode parseNewExpression() {
        STNode newKeyword = parseNewKeyword();
        return parseNewKeywordRhs(newKeyword);
    }

    /**
     * <p>
     * Parse `new` keyword.
     * </p>
     *
     * @return Parsed NEW_KEYWORD Token.
     */
    private STNode parseNewKeyword() {
        STToken token = peek();
        if (token.kind == SyntaxKind.NEW_KEYWORD) {
            return consume();
        } else {
            Solution sol = recover(token, ParserRuleContext.NEW_KEYWORD);
            return sol.recoveredNode;
        }
    }

    private STNode parseNewKeywordRhs(STNode newKeyword) {
        STNode token = peek();
        return parseNewKeywordRhs(token.kind, newKeyword);
    }

    /**
     * <p>
     * Parse an implicit or explicit expression.
     * </p>
     *
     * @param kind next token kind.
     * @param newKeyword parsed node for `new` keyword.
     * @return Parsed new-expression node.
     */
    private STNode parseNewKeywordRhs(SyntaxKind kind, STNode newKeyword) {
        switch (kind) {
            case OPEN_PAREN_TOKEN:
                return parseImplicitNewRhs(newKeyword);
            case SEMICOLON_TOKEN:
                break;
            case IDENTIFIER_TOKEN:
            case OBJECT_KEYWORD:
                // TODO: Support `stream` keyword once introduced
                return parseTypeDescriptorInNewExpr(newKeyword);
            default:
                break;
        }

        return STNodeFactory.createImplicitNewExpressionNode(newKeyword, STNodeFactory.createEmptyNode());
    }

    /**
     * <p>
     * Parse an Explicit New expression.
     * </p>
     * <code>
     *  explicit-new-expr := new type-descriptor ( arg-list )
     * </code>
     *
     * @param newKeyword Parsed `new` keyword.
     * @return the Parsed Explicit New Expression.
     */
    private STNode parseTypeDescriptorInNewExpr(STNode newKeyword) {
        STNode typeDescriptor = parseTypeDescriptor(ParserRuleContext.TYPE_DESC_IN_NEW_EXPR);
        STNode parenthesizedArgsList = parseParenthesizedArgList();

        return STNodeFactory.createExplicitNewExpressionNode(newKeyword, typeDescriptor, parenthesizedArgsList);
    }

    /**
     * <p>
     * Parse an <code>implicit-new-expr</code> with arguments.
     * </p>
     *
     * @param newKeyword Parsed `new` keyword.
     * @return Parsed implicit-new-expr.
     */
    private STNode parseImplicitNewRhs(STNode newKeyword) {
        STNode implicitNewArgList = parseParenthesizedArgList();
        return STNodeFactory.createImplicitNewExpressionNode(newKeyword, implicitNewArgList);
    }

    /**
     * <p>
     * Parse the parenthesized argument list for a <code>new-expr</code>.
     * </p>
     *
     * @return Parsed parenthesized rhs of <code>new-expr</code>.
     */
    private STNode parseParenthesizedArgList() {
        STNode openParan = parseOpenParenthesis(ParserRuleContext.ARG_LIST_START);
        STNode arguments = parseArgsList();
        STNode closeParan = parseCloseParenthesis();

        return STNodeFactory.createParenthesizedArgList(openParan, arguments, closeParan);
    }

    /**
     * <p>
     * Parse the right-hand-side of an expression.
     * </p>
     * <code>expr-rhs := (binary-op expression
     *                              | dot identifier
     *                              | open-bracket expression close-bracket
     *                          )*</code>
     *
     * @param precedenceLevel Precedence level of the expression that is being parsed currently
     * @param lhsExpr LHS expression of the expression
     * @param isRhsExpr Flag indicating whether this is on a rhsExpr of a statement
     * @param allowActions Flag indicating whether the current context support actions
     * @return Parsed node
     */
    private STNode parseExpressionRhs(OperatorPrecedence precedenceLevel, STNode lhsExpr, boolean isRhsExpr,
                                      boolean allowActions) {
        STToken token = peek();
        return parseExpressionRhs(token.kind, precedenceLevel, lhsExpr, isRhsExpr, allowActions);
    }

    /**
     * Parse the right hand side of an expression given the next token kind.
     *
     * @param tokenKind Next token kind
     * @param currentPrecedenceLevel Precedence level of the expression that is being parsed currently
     * @param lhsExpr LHS expression
     * @param isRhsExpr Flag indicating whether this is a rhs expr or not
     * @param allowActions Flag indicating whether to allow actions or not
     * @return Parsed node
     */
    private STNode parseExpressionRhs(SyntaxKind tokenKind, OperatorPrecedence currentPrecedenceLevel, STNode lhsExpr,
                                      boolean isRhsExpr, boolean allowActions) {
        if (isEndOfExpression(tokenKind, isRhsExpr)) {
            return lhsExpr;
        }

        if (lhsExpr.kind == SyntaxKind.ASYNC_SEND_ACTION) {
            // Async-send action can only exists in an action-statement.
            // It also has to be the right-most action. i.e: Should be
            // followed by a semicolon
            return lhsExpr;
        }

        if (!isValidExprRhsStart(tokenKind)) {
            STToken token = peek();
            Solution solution = recover(token, ParserRuleContext.EXPRESSION_RHS, currentPrecedenceLevel, lhsExpr,
                    isRhsExpr, allowActions);

            // If the current rule was recovered by removing a token,
            // then this entire rule is already parsed while recovering.
            // so we done need to parse the remaining of this rule again.
            // Proceed only if the recovery action was an insertion.
            if (solution.action == Action.REMOVE) {
                return solution.recoveredNode;
            }

            // If the parser recovered by inserting a token, then try to re-parse the same
            // rule with the inserted token. This is done to pick the correct branch to
            // continue the parsing.
            if (solution.ctx == ParserRuleContext.BINARY_OPERATOR) {
                // We come here if the operator is missing. Treat this as injecting an operator
                // that matches to the current operator precedence level, and continue.
                SyntaxKind binaryOpKind = getBinaryOperatorKindToInsert(currentPrecedenceLevel);
                return parseExpressionRhs(binaryOpKind, currentPrecedenceLevel, lhsExpr, isRhsExpr, allowActions);
            } else {
                return parseExpressionRhs(solution.tokenKind, currentPrecedenceLevel, lhsExpr, isRhsExpr, allowActions);
            }
        }

        // Look for >> and >>> tokens as they are not sent from lexer due to ambiguity. e.g. <map<int>> a
        if (tokenKind == SyntaxKind.GT_TOKEN && peek(2).kind == SyntaxKind.GT_TOKEN) {
            if (peek(3).kind == SyntaxKind.GT_TOKEN) {
                tokenKind = SyntaxKind.TRIPPLE_GT_TOKEN;
            } else {
                tokenKind = SyntaxKind.DOUBLE_GT_TOKEN;
            }
        }

        // If the precedence level of the operator that was being parsed is higher than
        // the newly found (next) operator, then return and finish the previous expr,
        // because it has a higher precedence.
        OperatorPrecedence nextOperatorPrecedence = getOpPrecedence(tokenKind);
        if (currentPrecedenceLevel.isHigherThan(nextOperatorPrecedence, allowActions)) {
            return lhsExpr;
        }

        STNode newLhsExpr;
        STNode operator;
        switch (tokenKind) {
            case OPEN_PAREN_TOKEN:
                newLhsExpr = parseFuncCall(lhsExpr);
                break;
            case OPEN_BRACKET_TOKEN:
                newLhsExpr = parseMemberAccessExpr(lhsExpr, isRhsExpr);
                break;
            case DOT_TOKEN:
                newLhsExpr = parseFieldAccessOrMethodCall(lhsExpr);
                break;
            case IS_KEYWORD:
                newLhsExpr = parseTypeTestExpression(lhsExpr);
                break;
            case RIGHT_ARROW_TOKEN:
                newLhsExpr = parseRemoteMethodCallOrAsyncSendAction(lhsExpr, isRhsExpr);
                if (!allowActions) {
                    this.errorHandler.reportInvalidNode(null, "actions are not allowed here");
                }
                break;
            case SYNC_SEND_TOKEN:
                newLhsExpr = parseSyncSendAction(lhsExpr);
                if (!allowActions) {
                    this.errorHandler.reportInvalidNode(null, "actions are not allowed here");
                }
                break;
            case RIGHT_DOUBLE_ARROW_TOKEN:
                newLhsExpr = parseImplicitAnonFunc(lhsExpr);
                break;
            case ANNOT_CHAINING_TOKEN:
                newLhsExpr = parseAnnotAccessExpression(lhsExpr);
                break;
            case OPTIONAL_CHAINING_TOKEN:
                newLhsExpr = parseOptionalFieldAccessExpression(lhsExpr);
                break;
            case QUESTION_MARK_TOKEN:
                newLhsExpr = parseConditionalExpression(lhsExpr);
                break;
            default:
                if (tokenKind == SyntaxKind.DOUBLE_GT_TOKEN) {
                    operator = parseSignedRightShiftToken();
                } else if (tokenKind == SyntaxKind.TRIPPLE_GT_TOKEN) {
                    operator = parseUnsignedRightShiftToken();
                } else {
                    operator = parseBinaryOperator();
                }

                // Parse the expression that follows the binary operator, until a operator
                // with different precedence is encountered. If an operator with a lower
                // precedence is reached, then come back here and finish the current
                // binary expr. If a an operator with higher precedence level is reached,
                // then complete that binary-expr, come back here and finish the current expr.

                // Actions within binary-expressions are not allowed.
                STNode rhsExpr = parseExpression(nextOperatorPrecedence, isRhsExpr, false);
                newLhsExpr = STNodeFactory.createBinaryExpressionNode(SyntaxKind.BINARY_EXPRESSION, lhsExpr, operator,
                        rhsExpr);
                break;
        }

        // Then continue the operators with the same precedence level.
        return parseExpressionRhs(currentPrecedenceLevel, newLhsExpr, isRhsExpr, allowActions);
    }

    private boolean isValidExprRhsStart(SyntaxKind tokenKind) {
        switch (tokenKind) {
            case OPEN_PAREN_TOKEN:
            case DOT_TOKEN:
            case OPEN_BRACKET_TOKEN:
            case IS_KEYWORD:
            case RIGHT_ARROW_TOKEN:
            case RIGHT_DOUBLE_ARROW_TOKEN:
            case SYNC_SEND_TOKEN:
            case ANNOT_CHAINING_TOKEN:
            case OPTIONAL_CHAINING_TOKEN:
            case QUESTION_MARK_TOKEN:
            case COLON_TOKEN:
                return true;
            default:
                return isBinaryOperator(tokenKind);
        }
    }

    /**
     * Parse member access expression.
     *
     * @param lhsExpr Container expression
     * @param isRhsExpr Is this is a rhs expression
     * @return Member access expression
     */
    private STNode parseMemberAccessExpr(STNode lhsExpr, boolean isRhsExpr) {
        startContext(ParserRuleContext.MEMBER_ACCESS_KEY_EXPR);
        STNode openBracket = parseOpenBracket();

        STNode keyExpr = parseMemberAccessKeyExprs(isRhsExpr);
        STNode closeBracket = parseCloseBracket();
        endContext();
        return STNodeFactory.createIndexedExpressionNode(lhsExpr, openBracket, keyExpr, closeBracket);
    }

    /**
     * Parse key expression of a member access expression. A type descriptor
     * that starts with a type-ref (e.g: T[a][b]) also goes through this
     * method.
     * <p>
     * <code>key-expression := single-key-expression | multi-key-expression</code>
     * 
     * @param isRhsExpr Is this is a rhs expression
     * @return Key expression
     */
    private STNode parseMemberAccessKeyExprs(boolean isRhsExpr) {
        List<STNode> exprList = new ArrayList<>();

        // Parse the remaining exprs
        STNode keyExpr;
        STNode keyExprEnd;
        while (!isEndOfTypeList(peek().kind)) {
            keyExpr = parseKeyExpr(isRhsExpr);
            exprList.add(keyExpr);
            keyExprEnd = parseMemberAccessKeyExprEnd();
            if (keyExprEnd == null) {
                break;
            }
            exprList.add(keyExprEnd);
        }

        // If this is in RHS, then its definitely a member-access.
        if (isRhsExpr && exprList.isEmpty()) {
            exprList.add(STNodeFactory.createMissingToken(SyntaxKind.IDENTIFIER_TOKEN));
            this.errorHandler.reportInvalidNode(null, "missing key expression");
        }

        // member-access on LHS / array-type-desc can have only a single key expr.
        if (!isRhsExpr && exprList.size() > 1) {
            this.errorHandler.reportInvalidNode(null, "cannot have multiple keys");
        }

        return STNodeFactory.createNodeList(exprList);
    }

    private STNode parseKeyExpr(boolean isRhsExpr) {
        if (!isRhsExpr && peek().kind == SyntaxKind.ASTERISK_TOKEN) {
            return STNodeFactory.createBasicLiteralNode(SyntaxKind.ASTERISK_TOKEN, consume());
        }

        return parseExpression(isRhsExpr);
    }

    private STNode parseMemberAccessKeyExprEnd() {
        return parseMemberAccessKeyExprEnd(peek().kind);
    }

    private STNode parseMemberAccessKeyExprEnd(SyntaxKind nextTokenKind) {
        switch (nextTokenKind) {
            case COMMA_TOKEN:
                return parseComma();
            case CLOSE_BRACKET_TOKEN:
                return null;
            default:
                Solution solution = recover(peek(), ParserRuleContext.MEMBER_ACCESS_KEY_EXPR_END);

                // If the parser recovered by inserting a token, then try to re-parse the same
                // rule with the inserted token. This is done to pick the correct branch
                // to continue the parsing.
                if (solution.action == Action.REMOVE) {
                    return solution.recoveredNode;
                }

                return parseMemberAccessKeyExprEnd(solution.tokenKind);
        }
    }

    /**
     * Parse close bracket.
     *
     * @return Parsed node
     */
    private STNode parseCloseBracket() {
        STToken token = peek();
        if (token.kind == SyntaxKind.CLOSE_BRACKET_TOKEN) {
            return consume();
        } else {
            Solution sol = recover(token, ParserRuleContext.CLOSE_BRACKET);
            return sol.recoveredNode;
        }
    }

    /**
     * Parse field access expression and method call expression.
     *
     * @param lhsExpr Preceding expression of the field access or method call
     * @return One of <code>field-access-expression</code> or <code>method-call-expression</code>.
     */
    private STNode parseFieldAccessOrMethodCall(STNode lhsExpr) {
        STNode dotToken = parseDotToken();
        STNode fieldOrMethodName = parseIdentifier(ParserRuleContext.FIELD_OR_FUNC_NAME);

        STToken nextToken = peek();
        if (nextToken.kind == SyntaxKind.OPEN_PAREN_TOKEN) {
            // function invocation
            STNode openParen = parseOpenParenthesis(ParserRuleContext.ARG_LIST_START);
            STNode args = parseArgsList();
            STNode closeParen = parseCloseParenthesis();
            return STNodeFactory.createMethodCallExpressionNode(lhsExpr, dotToken, fieldOrMethodName, openParen, args,
                    closeParen);
        }

        // Everything else is field-access
        return STNodeFactory.createFieldAccessExpressionNode(lhsExpr, dotToken, fieldOrMethodName);
    }

    /**
     * <p>
     * Parse braced expression.
     * </p>
     * <code>braced-expr := ( expression )</code>
     *
     * @param isRhsExpr Flag indicating whether this is on a rhsExpr of a statement
     * @param allowActions Allow actions
     * @return Parsed node
     */
    private STNode parseBracedExpression(boolean isRhsExpr, boolean allowActions) {
        STNode openParen = parseOpenParenthesis(ParserRuleContext.OPEN_PARENTHESIS);
        startContext(ParserRuleContext.BRACED_EXPR_OR_ANON_FUNC_PARAMS);
        STNode expr;
        if (allowActions) {
            expr = parseExpression(DEFAULT_OP_PRECEDENCE, isRhsExpr, true);
        } else {
            expr = parseExpression(isRhsExpr);
        }

        // Could be param-list of an implicit-anon-func-expr
        if (expr.kind == SyntaxKind.SIMPLE_NAME_REFERENCE) {
            return parseBracedExprOrAnonFuncParamRhs(peek().kind, openParen, expr);
        }

        STNode closeParen = parseCloseParenthesis();
        endContext();
        if (isAction(expr)) {
            return STNodeFactory.createBracedExpressionNode(SyntaxKind.BRACED_ACTION, openParen, expr, closeParen);
        }
        return STNodeFactory.createBracedExpressionNode(SyntaxKind.BRACED_EXPRESSION, openParen, expr, closeParen);
    }

    private STNode parseBracedExprOrAnonFuncParamRhs(SyntaxKind nextTokenKind, STNode openParen, STNode expr) {
        switch (nextTokenKind) {
            case CLOSE_PAREN_TOKEN:
                STNode closeParen = parseCloseParenthesis();
                STNode bracedEXprOrAnonFuncParam;
                if (isAction(expr)) {
                    bracedEXprOrAnonFuncParam = STNodeFactory.createBracedExpressionNode(SyntaxKind.BRACED_ACTION,
                            openParen, expr, closeParen);
                } else {
                    bracedEXprOrAnonFuncParam = STNodeFactory.createBracedExpressionNode(SyntaxKind.BRACED_EXPRESSION,
                            openParen, expr, closeParen);
                }
                endContext();
                return bracedEXprOrAnonFuncParam;
            case COMMA_TOKEN:
                // Here the context is ended inside the method.
                return parseImplicitAnonFunc(openParen, expr);
            default:
                STToken token = peek();
                Solution solution = recover(token, ParserRuleContext.BRACED_EXPR_OR_ANON_FUNC_PARAM_RHS);

                // If the parser recovered by inserting a token, then try to re-parse the same
                // rule with the inserted token. This is done to pick the correct branch
                // to continue the parsing.
                if (solution.action == Action.REMOVE) {
                    endContext();
                    return solution.recoveredNode;
                }

                return parseBracedExprOrAnonFuncParamRhs(solution.tokenKind, openParen, expr);
        }
    }

    /**
     * Check whether a given node is an action node.
     *
     * @param node Node to check
     * @return <code>true</code> if the node is an action node. <code>false</code> otherwise
     */
    private boolean isAction(STNode node) {
        switch (node.kind) {
            case REMOTE_METHOD_CALL_ACTION:
            case BRACED_ACTION:
            case CHECK_ACTION:
            case START_ACTION:
            case TRAP_ACTION:
                return true;
            default:
                return false;
        }
    }

    /**
     * Check whether the given token is an end of a expression.
     *
     * @param tokenKind Token to check
     * @param isRhsExpr Flag indicating whether this is on a rhsExpr of a statement
     * @return <code>true</code> if the token represents an end of a block. <code>false</code> otherwise
     */
    private boolean isEndOfExpression(SyntaxKind tokenKind, boolean isRhsExpr) {
        if (!isRhsExpr) {
            if (isCompoundBinaryOperator(tokenKind)) {
                return true;
            }
            return !isValidExprRhsStart(tokenKind);
        }

        switch (tokenKind) {
            case CLOSE_BRACE_TOKEN:
            case OPEN_BRACE_TOKEN:
            case CLOSE_PAREN_TOKEN:
            case CLOSE_BRACKET_TOKEN:
            case SEMICOLON_TOKEN:
            case COMMA_TOKEN:
            case PUBLIC_KEYWORD:
            case EOF_TOKEN:
            case CONST_KEYWORD:
            case LISTENER_KEYWORD:
            case EQUAL_TOKEN:
            case AT_TOKEN:
            case DOCUMENTATION_LINE:
            case AS_KEYWORD:
            case IN_KEYWORD:
            case BACKTICK_TOKEN:
            case FROM_KEYWORD:
            case WHERE_KEYWORD:
            case LET_KEYWORD:
            case SELECT_KEYWORD:
            case DO_KEYWORD:
                return true;
            default:
                return isSimpleType(tokenKind);
        }
    }

    /**
     * Parse basic literals. It is assumed that we come here after validation.
     *
     * @return Parsed node
     */
    private STNode parseBasicLiteral() {
        STToken literalToken = consume();
        return STNodeFactory.createBasicLiteralNode(literalToken.kind, literalToken);
    }

    /**
     * Parse function call expression.
     * <code>function-call-expr := function-reference ( arg-list )
     * function-reference := variable-reference</code>
     *
     * @param identifier Function name
     * @return Function call expression
     */
    private STNode parseFuncCall(STNode identifier) {
        STNode openParen = parseOpenParenthesis(ParserRuleContext.ARG_LIST_START);
        STNode args = parseArgsList();
        STNode closeParen = parseCloseParenthesis();
        return STNodeFactory.createFunctionCallExpressionNode(identifier, openParen, args, closeParen);
    }

    /**
     * <p>
     * Parse error constructor expression.
     * </p>
     * <code>
     * error-constructor-expr := error ( arg-list )
     * </code>
     *
     * @return Error constructor expression
     */
    private STNode parseErrorConstructorExpr() {
        return parseFuncCall(parseErrorKeyWord());
    }

    /**
     * Parse function call argument list.
     *
     * @return Parsed args list
     */
    private STNode parseArgsList() {
        startContext(ParserRuleContext.ARG_LIST);
        ArrayList<STNode> argsList = new ArrayList<>();

        STToken token = peek();
        if (isEndOfParametersList(token.kind)) {
            STNode args = STNodeFactory.createNodeList(argsList);
            endContext();
            return args;
        }

        STNode leadingComma = STNodeFactory.createEmptyNode();
        STNode arg = parseArg(leadingComma);
        if (arg == null) {
            STNode args = STNodeFactory.createNodeList(argsList);
            endContext();
            return args;
        }

        // TODO: Is this check required?
        SyntaxKind lastProcessedArgKind;
        if (SyntaxKind.POSITIONAL_ARG.ordinal() <= arg.kind.ordinal()) {
            argsList.add(arg);
            lastProcessedArgKind = arg.kind;
        } else {
            reportInvalidOrderOfArgs(peek(), SyntaxKind.POSITIONAL_ARG, arg.kind);
            lastProcessedArgKind = SyntaxKind.POSITIONAL_ARG;
        }

        parseFollowUpArgs(argsList, lastProcessedArgKind);
        STNode args = STNodeFactory.createNodeList(argsList);
        endContext();
        return args;
    }

    /**
     * Parse follow up arguments.
     *
     * @param argsList Arguments list to which the parsed argument must be added
     * @param lastProcessedArgKind Kind of the argument processed prior to this
     */
    private void parseFollowUpArgs(ArrayList<STNode> argsList, SyntaxKind lastProcessedArgKind) {
        STToken nextToken = peek();
        while (!isEndOfParametersList(nextToken.kind)) {
            STNode argEnd = parseArgEnd(nextToken.kind);
            if (argEnd == null) {
                // null marks the end of args
                break;
            }

            // If there's an extra comma at the end of arguments list, remove it.
            // Then stop the argument parsing.
            nextToken = peek();
            if (isEndOfParametersList(nextToken.kind)) {
                this.errorHandler.reportInvalidNode((STToken) argEnd, "invalid token " + argEnd);
                break;
            }

            STNode arg = parseArg(nextToken.kind, argEnd);
            if (lastProcessedArgKind.ordinal() <= arg.kind.ordinal()) {
                if (lastProcessedArgKind == SyntaxKind.REST_ARG && arg.kind == SyntaxKind.REST_ARG) {
                    this.errorHandler.reportInvalidNode(nextToken, "cannot more than one rest arg");
                } else {
                    argsList.add(arg);
                    lastProcessedArgKind = arg.kind;
                }
            } else {
                reportInvalidOrderOfArgs(nextToken, lastProcessedArgKind, arg.kind);
            }

            nextToken = peek();
        }
    }

    private STNode parseArgEnd() {
        return parseArgEnd(peek().kind);
    }

    private STNode parseArgEnd(SyntaxKind nextTokenKind) {
        switch (nextTokenKind) {
            case COMMA_TOKEN:
                return parseComma();
            case CLOSE_PAREN_TOKEN:
                // null marks the end of args
                return null;
            default:
                Solution solution = recover(peek(), ParserRuleContext.ARG_END);

                // If the parser recovered by inserting a token, then try to re-parse the same
                // rule with the inserted token. This is done to pick the correct branch
                // to continue the parsing.
                if (solution.action == Action.REMOVE) {
                    return solution.recoveredNode;
                }

                return parseArgEnd(solution.tokenKind);
        }
    }

    /**
     * Report invalid order of args.
     *
     * @param token Staring token of the arg.
     * @param lastArgKind Kind of the previously processed arg
     * @param argKind Current arg
     */
    private void reportInvalidOrderOfArgs(STToken token, SyntaxKind lastArgKind, SyntaxKind argKind) {
        this.errorHandler.reportInvalidNode(token, "cannot have a " + argKind + " after the " + lastArgKind);
    }

    /**
     * Parse function call argument.
     *
     * @param leadingComma Comma that occurs before the param
     * @return Parsed argument node
     */
    private STNode parseArg(STNode leadingComma) {
        STToken token = peek();
        return parseArg(token.kind, leadingComma);
    }

    private STNode parseArg(SyntaxKind kind, STNode leadingComma) {
        STNode arg;
        switch (kind) {
            case ELLIPSIS_TOKEN:
                STToken ellipsis = consume();
                STNode expr = parseExpression();
                arg = STNodeFactory.createRestArgumentNode(leadingComma, ellipsis, expr);
                break;

            // Identifier can means two things: either its a named-arg, or just an expression.
            case IDENTIFIER_TOKEN:
                // TODO: Handle package-qualified var-refs (i.e: qualified-identifier).
                arg = parseNamedOrPositionalArg(leadingComma, kind);
                break;
            case CLOSE_PAREN_TOKEN:
                return null;
            default:
                if (isValidExprStart(kind)) {
                    expr = parseExpression();
                    arg = STNodeFactory.createPositionalArgumentNode(leadingComma, expr);
                    break;
                }

                Solution solution = recover(peek(), ParserRuleContext.ARG_START_OR_ARG_LIST_END, leadingComma);

                // If the parser recovered by inserting a token, then try to re-parse the same
                // rule with the inserted token. This is done to pick the correct branch
                // to continue the parsing.
                if (solution.action == Action.REMOVE) {
                    return solution.recoveredNode;
                }

                return parseArg(solution.tokenKind, leadingComma);
        }

        return arg;
    }

    /**
     * Parse positional or named arg. This method assumed peek()/peek(1)
     * is always an identifier.
     *
     * @param leadingComma Comma that occurs before the param
     * @return Parsed argument node
     */
    private STNode parseNamedOrPositionalArg(STNode leadingComma, SyntaxKind nextTokenKind) {
        STNode argNameOrExpr = parseTerminalExpression(peek().kind, true, false);
        STToken secondToken = peek();
        switch (secondToken.kind) {
            case EQUAL_TOKEN:
                STNode equal = parseAssignOp();
                STNode valExpr = parseExpression();
                return STNodeFactory.createNamedArgumentNode(leadingComma, argNameOrExpr, equal, valExpr);
            case COMMA_TOKEN:
            case CLOSE_PAREN_TOKEN:
                return STNodeFactory.createPositionalArgumentNode(leadingComma, argNameOrExpr);

            // Treat everything else as a single expression. If something is missing,
            // expression-parsing will recover it.
            default:
                argNameOrExpr = parseExpressionRhs(DEFAULT_OP_PRECEDENCE, argNameOrExpr, false, false);
                return STNodeFactory.createPositionalArgumentNode(leadingComma, argNameOrExpr);
        }
    }

    /**
     * Parse object type descriptor.
     *
     * @return Parsed node
     */
    private STNode parseObjectTypeDescriptor() {
        startContext(ParserRuleContext.OBJECT_TYPE_DESCRIPTOR);
        STNode objectTypeQualifiers = parseObjectTypeQualifiers();
        STNode objectKeyword = parseObjectKeyword();
        STNode openBrace = parseOpenBrace();
        STNode objectMembers = parseObjectMembers();
        STNode closeBrace = parseCloseBrace();
        endContext();
        return STNodeFactory.createObjectTypeDescriptorNode(objectTypeQualifiers, objectKeyword, openBrace,
                objectMembers, closeBrace);
    }

    /**
     * Parse object type qualifiers.
     *
     * @return Parsed node
     */
    private STNode parseObjectTypeQualifiers() {
        STToken nextToken = peek();
        return parseObjectTypeQualifiers(nextToken.kind);
    }

    private STNode parseObjectTypeQualifiers(SyntaxKind kind) {
        List<STNode> qualifiers = new ArrayList<>();
        STNode firstQualifier;
        switch (kind) {
            case CLIENT_KEYWORD:
                STNode clientKeyword = parseClientKeyword();
                firstQualifier = clientKeyword;
                break;
            case ABSTRACT_KEYWORD:
                STNode abstractKeyword = parseAbstractKeyword();
                firstQualifier = abstractKeyword;
                break;
            case OBJECT_KEYWORD:
                return STNodeFactory.createNodeList(qualifiers);
            default:
                Solution solution = recover(peek(), ParserRuleContext.OBJECT_TYPE_FIRST_QUALIFIER);

                // If the parser recovered by inserting a token, then try to re-parse the same
                // rule with the inserted token. This is done to pick the correct branch
                // to continue the parsing.
                if (solution.action == Action.REMOVE) {
                    return solution.recoveredNode;
                }

                return parseObjectTypeQualifiers(solution.tokenKind);
        }

        // Parse the second qualifier if available.
        STNode secondQualifier = parseObjectTypeSecondQualifier(firstQualifier);

        qualifiers.add(firstQualifier);
        if (secondQualifier != null) {
            qualifiers.add(secondQualifier);
        }
        return STNodeFactory.createNodeList(qualifiers);
    }

    private STNode parseObjectTypeSecondQualifier(STNode firstQualifier) {
        STToken nextToken = peek();
        return parseObjectTypeSecondQualifier(nextToken.kind, firstQualifier);
    }

    private STNode parseObjectTypeSecondQualifier(SyntaxKind kind, STNode firstQualifier) {
        if (firstQualifier.kind != kind) {
            switch (kind) {
                case CLIENT_KEYWORD:
                    return parseClientKeyword();
                case ABSTRACT_KEYWORD:
                    return parseAbstractKeyword();
                case OBJECT_KEYWORD:
                    return null;
                default:
                    break;
            }
        }

        Solution solution = recover(peek(), ParserRuleContext.OBJECT_TYPE_SECOND_QUALIFIER, firstQualifier);

        // If the parser recovered by inserting a token, then try to re-parse the same
        // rule with the inserted token. This is done to pick the correct branch
        // to continue the parsing.
        if (solution.action == Action.REMOVE) {
            return solution.recoveredNode;
        }

        return parseObjectTypeSecondQualifier(solution.tokenKind, firstQualifier);
    }

    /**
     * Parse client keyword.
     *
     * @return Parsed node
     */
    private STNode parseClientKeyword() {
        STToken token = peek();
        if (token.kind == SyntaxKind.CLIENT_KEYWORD) {
            return consume();
        } else {
            Solution sol = recover(token, ParserRuleContext.CLIENT_KEYWORD);
            return sol.recoveredNode;
        }
    }

    /**
     * Parse abstract keyword.
     *
     * @return Parsed node
     */
    private STNode parseAbstractKeyword() {
        STToken token = peek();
        if (token.kind == SyntaxKind.ABSTRACT_KEYWORD) {
            return consume();
        } else {
            Solution sol = recover(token, ParserRuleContext.ABSTRACT_KEYWORD);
            return sol.recoveredNode;
        }
    }

    /**
     * Parse object keyword.
     *
     * @return Parsed node
     */
    private STNode parseObjectKeyword() {
        STToken token = peek();
        if (token.kind == SyntaxKind.OBJECT_KEYWORD) {
            return consume();
        } else {
            Solution sol = recover(token, ParserRuleContext.OBJECT_KEYWORD);
            return sol.recoveredNode;
        }
    }

    /**
     * Parse object members.
     *
     * @return Parsed node
     */
    private STNode parseObjectMembers() {
        ArrayList<STNode> objectMembers = new ArrayList<>();
        while (!isEndOfObjectTypeNode()) {
            startContext(ParserRuleContext.OBJECT_MEMBER);
            STNode member = parseObjectMember(peek().kind);
            endContext();

            // Null member indicates the end of object members
            if (member == null) {
                break;
            }
            objectMembers.add(member);
        }

        return STNodeFactory.createNodeList(objectMembers);
    }

    private STNode parseObjectMember() {
        STToken nextToken = peek();
        return parseObjectMember(nextToken.kind);
    }

    private STNode parseObjectMember(SyntaxKind nextTokenKind) {
        STNode metadata;
        switch (nextTokenKind) {
            case EOF_TOKEN:
            case CLOSE_BRACE_TOKEN:
                // Null return indicates the end of object members
                return null;
            case ASTERISK_TOKEN:
            case PUBLIC_KEYWORD:
            case PRIVATE_KEYWORD:
            case REMOTE_KEYWORD:
            case FUNCTION_KEYWORD:
                metadata = createEmptyMetadata();
                break;
            case DOCUMENTATION_LINE:
            case AT_TOKEN:
                metadata = parseMetaData(nextTokenKind);
                nextTokenKind = peek().kind;
                break;
            default:
                if (isTypeStartingToken(nextTokenKind)) {
                    metadata = createEmptyMetadata();
                    break;
                }

                Solution solution = recover(peek(), ParserRuleContext.OBJECT_MEMBER_START);

                // If the parser recovered by inserting a token, then try to re-parse the same
                // rule with the inserted token. This is done to pick the correct branch
                // to continue the parsing.
                if (solution.action == Action.REMOVE) {
                    return solution.recoveredNode;
                }

                return parseObjectMember(solution.tokenKind);
        }

        return parseObjectMember(nextTokenKind, metadata);
    }

    private STNode parseObjectMember(SyntaxKind nextTokenKind, STNode metadata) {
        STNode member;
        switch (nextTokenKind) {
            case EOF_TOKEN:
            case CLOSE_BRACE_TOKEN:
                // TODO report metadata
                return null;
            case ASTERISK_TOKEN:
                STNode asterisk = consume();
                STNode type = parseTypeReference();
                STNode semicolonToken = parseSemicolon();
                member = STNodeFactory.createTypeReferenceNode(asterisk, type, semicolonToken);
                break;
            case PUBLIC_KEYWORD:
            case PRIVATE_KEYWORD:
                STNode visibilityQualifier = parseObjectMemberVisibility();
                member = parseObjectMethodOrField(metadata, visibilityQualifier);
                break;
            case REMOTE_KEYWORD:
                member = parseObjectMethodOrField(metadata, STNodeFactory.createEmptyNode());
                break;
            case FUNCTION_KEYWORD:
                member = parseObjectMethod(metadata, STNodeFactory.createEmptyNode());
                break;
            default:
                if (isTypeStartingToken(nextTokenKind)) {
                    member = parseObjectField(metadata, STNodeFactory.createEmptyNode());
                    break;
                }

                Solution solution = recover(peek(), ParserRuleContext.OBJECT_MEMBER_WITHOUT_METADATA);

                // If the parser recovered by inserting a token, then try to re-parse the same
                // rule with the inserted token. This is done to pick the correct branch
                // to continue the parsing.
                if (solution.action == Action.REMOVE) {
                    return solution.recoveredNode;
                }

                return parseObjectMember(solution.tokenKind);
        }

        return member;
    }

    private STNode parseObjectMethodOrField(STNode metadata, STNode methodQualifiers) {
        STToken nextToken = peek(1);
        STToken nextNextToken = peek(2);
        return parseObjectMethodOrField(nextToken.kind, nextNextToken.kind, metadata, methodQualifiers);
    }

    /**
     * Parse an object member, given the visibility modifier. Object member can have
     * only one visibility qualifier. This mean the methodQualifiers list can have
     * one qualifier at-most.
     *
     * @param visibilityQualifiers Visibility qualifiers. A modifier can be
     *            a syntax node with either 'PUBLIC' or 'PRIVATE'.
     * @param nextTokenKind Next token kind
     * @param nextNextTokenKind Kind of the token after the
     * @param metadata Metadata
     * @param visibilityQualifiers Visibility qualifiers
     * @return Parse object member node
     */
    private STNode parseObjectMethodOrField(SyntaxKind nextTokenKind, SyntaxKind nextNextTokenKind, STNode metadata,
                                            STNode visibilityQualifiers) {
        switch (nextTokenKind) {
            case REMOTE_KEYWORD:
                STNode remoteKeyword = parseRemoteKeyword();
                ArrayList<STNode> methodQualifiers = new ArrayList<>();
                if (!isEmpty(visibilityQualifiers)) {
                    methodQualifiers.add(visibilityQualifiers);
                }
                methodQualifiers.add(remoteKeyword);
                return parseObjectMethod(metadata, STNodeFactory.createNodeList(methodQualifiers));
            case FUNCTION_KEYWORD:
                return parseObjectMethod(metadata, visibilityQualifiers);

            // All 'type starting tokens' here. should be same as 'parseTypeDescriptor(...)'
            case IDENTIFIER_TOKEN:
                if (nextNextTokenKind != SyntaxKind.OPEN_PAREN_TOKEN) {
                    // Here we try to catch the common user error of missing the function keyword.
                    // In such cases, lookahead for the open-parenthesis and figure out whether
                    // this is an object-method with missing name. If yes, then try to recover.
                    return parseObjectField(metadata, visibilityQualifiers);
                }
                break;
            default:
                if (isTypeStartingToken(nextTokenKind)) {
                    return parseObjectField(metadata, visibilityQualifiers);
                }
                break;
        }

        Solution solution = recover(peek(), ParserRuleContext.OBJECT_FUNC_OR_FIELD_WITHOUT_VISIBILITY, metadata,
                visibilityQualifiers);

        // If the parser recovered by inserting a token, then try to re-parse the same
        // rule with the inserted token. This is done to pick the correct branch
        // to continue the parsing.
        if (solution.action == Action.REMOVE) {
            return solution.recoveredNode;
        }

        return parseObjectMethodOrField(solution.tokenKind, nextTokenKind, metadata, visibilityQualifiers);
    }

    /**
     * Parse object visibility. Visibility can be <code>public</code> or <code>private</code>.
     *
     * @return Parsed node
     */
    private STNode parseObjectMemberVisibility() {
        STToken token = peek();
        if (token.kind == SyntaxKind.PUBLIC_KEYWORD || token.kind == SyntaxKind.PRIVATE_KEYWORD) {
            return consume();
        } else {
            Solution sol = recover(token, ParserRuleContext.PUBLIC_KEYWORD);
            return sol.recoveredNode;
        }
    }

    private STNode parseRemoteKeyword() {
        STToken token = peek();
        if (token.kind == SyntaxKind.REMOTE_KEYWORD) {
            return consume();
        } else {
            Solution sol = recover(token, ParserRuleContext.REMOTE_KEYWORD);
            return sol.recoveredNode;
        }
    }

    private STNode parseObjectField(STNode metadata, STNode methodQualifiers) {
        STNode type = parseTypeDescriptor(ParserRuleContext.TYPE_DESC_BEFORE_IDENTIFIER);
        STNode fieldName = parseVariableName();
        return parseObjectFieldRhs(metadata, methodQualifiers, type, fieldName);
    }

    /**
     * Parse object field rhs, and complete the object field parsing. Returns the parsed object field.
     *
     * @param metadata Metadata
     * @param visibilityQualifier Visibility qualifier
     * @param type Type descriptor
     * @param fieldName Field name
     * @return Parsed object field
     */
    private STNode parseObjectFieldRhs(STNode metadata, STNode visibilityQualifier, STNode type, STNode fieldName) {
        STToken nextToken = peek();
        return parseObjectFieldRhs(nextToken.kind, metadata, visibilityQualifier, type, fieldName);
    }

    /**
     * Parse object field rhs, and complete the object field parsing. Returns the parsed object field.
     *
     * @param nextTokenKind Kind of the next token
     * @param metadata Metadata
     * @param visibilityQualifier Visibility qualifier
     * @param type Type descriptor
     * @param fieldName Field name
     * @return Parsed object field
     */
    private STNode parseObjectFieldRhs(SyntaxKind nextTokenKind, STNode metadata, STNode visibilityQualifier,
                                       STNode type, STNode fieldName) {
        STNode equalsToken;
        STNode expression;
        STNode semicolonToken;
        switch (nextTokenKind) {
            case SEMICOLON_TOKEN:
                equalsToken = STNodeFactory.createEmptyNode();
                expression = STNodeFactory.createEmptyNode();
                semicolonToken = parseSemicolon();
                break;
            case EQUAL_TOKEN:
                equalsToken = parseAssignOp();
                expression = parseExpression();
                semicolonToken = parseSemicolon();
                break;
            default:
                STToken token = peek();
                Solution solution = recover(token, ParserRuleContext.OBJECT_FIELD_RHS, metadata, visibilityQualifier,
                        type, fieldName);

                // If the parser recovered by inserting a token, then try to re-parse the same
                // rule with the inserted token. This is done to pick the correct branch
                // to continue the parsing.
                if (solution.action == Action.REMOVE) {
                    return solution.recoveredNode;
                }

                return parseObjectFieldRhs(solution.tokenKind, metadata, visibilityQualifier, type, fieldName);
        }

        return STNodeFactory.createObjectFieldNode(metadata, visibilityQualifier, type, fieldName, equalsToken,
                expression, semicolonToken);
    }

    private STNode parseObjectMethod(STNode metadata, STNode methodQualifiers) {
        return parseFuncDefOrFuncTypeDesc(metadata, methodQualifiers, true);
    }

    /**
     * Parse if-else statement.
     * <code>
     * if-else-stmt := if expression block-stmt [else-block]
     * </code>
     *
     * @return If-else block
     */
    private STNode parseIfElseBlock() {
        startContext(ParserRuleContext.IF_BLOCK);
        STNode ifKeyword = parseIfKeyword();
        STNode condition = parseExpression();
        STNode ifBody = parseBlockNode();
        endContext();

        STNode elseBody = parseElseBlock();
        return STNodeFactory.createIfElseStatementNode(ifKeyword, condition, ifBody, elseBody);
    }

    /**
     * Parse if-keyword.
     *
     * @return Parsed if-keyword node
     */
    private STNode parseIfKeyword() {
        STToken token = peek();
        if (token.kind == SyntaxKind.IF_KEYWORD) {
            return consume();
        } else {
            Solution sol = recover(token, ParserRuleContext.IF_KEYWORD);
            return sol.recoveredNode;
        }
    }

    /**
     * Parse else-keyword.
     *
     * @return Parsed else keyword node
     */
    private STNode parseElseKeyword() {
        STToken token = peek();
        if (token.kind == SyntaxKind.ELSE_KEYWORD) {
            return consume();
        } else {
            Solution sol = recover(token, ParserRuleContext.ELSE_KEYWORD);
            return sol.recoveredNode;
        }
    }

    /**
     * Parse block node.
     * <code>
     * block-stmt := { sequence-stmt }
     * sequence-stmt := statement*
     * </code>
     *
     * @return Parse block node
     */
    private STNode parseBlockNode() {
        startContext(ParserRuleContext.BLOCK_STMT);
        STNode openBrace = parseOpenBrace();
        STNode stmts = parseStatements();
        STNode closeBrace = parseCloseBrace();
        endContext();
        return STNodeFactory.createBlockStatementNode(openBrace, stmts, closeBrace);
    }

    /**
     * Parse else block.
     * <code>else-block := else (if-else-stmt | block-stmt)</code>
     *
     * @return Else block
     */
    private STNode parseElseBlock() {
        STToken nextToken = peek();
        if (nextToken.kind != SyntaxKind.ELSE_KEYWORD) {
            return STNodeFactory.createEmptyNode();
        }

        STNode elseKeyword = parseElseKeyword();
        STNode elseBody = parseElseBody();
        return STNodeFactory.createElseBlockNode(elseKeyword, elseBody);
    }

    /**
     * Parse else node body.
     * <code>else-body := if-else-stmt | block-stmt</code>
     *
     * @return Else node body
     */
    private STNode parseElseBody() {
        STToken nextToken = peek();
        return parseElseBody(nextToken.kind);
    }

    private STNode parseElseBody(SyntaxKind nextTokenKind) {
        switch (nextTokenKind) {
            case IF_KEYWORD:
                return parseIfElseBlock();
            case OPEN_BRACE_TOKEN:
                return parseBlockNode();
            default:
                STToken token = peek();
                Solution solution = recover(token, ParserRuleContext.ELSE_BODY);

                // If the parser recovered by inserting a token, then try to re-parse the same
                // rule with the inserted token. This is done to pick the correct branch
                // to continue the parsing.
                if (solution.action == Action.REMOVE) {
                    return solution.recoveredNode;
                }

                return parseElseBody(solution.tokenKind);
        }
    }

    /**
     * Parse while statement.
     * <code>while-stmt := while expression block-stmt</code>
     *
     * @return While statement
     */
    private STNode parseWhileStatement() {
        startContext(ParserRuleContext.WHILE_BLOCK);
        STNode whileKeyword = parseWhileKeyword();
        STNode condition = parseExpression();
        STNode whileBody = parseBlockNode();
        endContext();
        return STNodeFactory.createWhileStatementNode(whileKeyword, condition, whileBody);
    }

    /**
     * Parse while-keyword.
     *
     * @return While-keyword node
     */
    private STNode parseWhileKeyword() {
        STToken token = peek();
        if (token.kind == SyntaxKind.WHILE_KEYWORD) {
            return consume();
        } else {
            Solution sol = recover(token, ParserRuleContext.WHILE_KEYWORD);
            return sol.recoveredNode;
        }
    }

    /**
     * Parse panic statement.
     * <code>panic-stmt := panic expression ;</code>
     *
     * @return Panic statement
     */
    private STNode parsePanicStatement() {
        startContext(ParserRuleContext.PANIC_STMT);
        STNode panicKeyword = parsePanicKeyword();
        STNode expression = parseExpression();
        STNode semicolon = parseSemicolon();
        endContext();
        return STNodeFactory.createPanicStatementNode(panicKeyword, expression, semicolon);
    }

    /**
     * Parse panic-keyword.
     *
     * @return Panic-keyword node
     */
    private STNode parsePanicKeyword() {
        STToken token = peek();
        if (token.kind == SyntaxKind.PANIC_KEYWORD) {
            return consume();
        } else {
            Solution sol = recover(token, ParserRuleContext.PANIC_KEYWORD);
            return sol.recoveredNode;
        }
    }

    /**
     * Parse check expression. This method is used to parse both check expression
     * as well as check action.
     *
     * <p>
     * <code>
     * checking-expr := checking-keyword expression
     * checking-action := checking-keyword action
     * </code>
     *
     * @param allowActions Allow actions
     * @param isRhsExpr Is rhs expression
     * @return Check expression node
     */
    private STNode parseCheckExpression(boolean isRhsExpr, boolean allowActions) {
        STNode checkingKeyword = parseCheckingKeyword();
        STNode expr = parseExpression(OperatorPrecedence.EXPRESSION_ACTION, isRhsExpr, allowActions);
        if (isAction(expr)) {
            return STNodeFactory.createCheckExpressionNode(SyntaxKind.CHECK_ACTION, checkingKeyword, expr);
        } else {
            return STNodeFactory.createCheckExpressionNode(SyntaxKind.CHECK_EXPRESSION, checkingKeyword, expr);
        }
    }

    /**
     * Parse checking keyword.
     * <p>
     * <code>
     * checking-keyword := check | checkpanic
     * </code>
     *
     * @return Parsed node
     */
    private STNode parseCheckingKeyword() {
        STToken token = peek();
        if (token.kind == SyntaxKind.CHECK_KEYWORD || token.kind == SyntaxKind.CHECKPANIC_KEYWORD) {
            return consume();
        } else {
            Solution sol = recover(token, ParserRuleContext.CHECKING_KEYWORD);
            return sol.recoveredNode;
        }
    }

    /**
     *
     * Parse continue statement.
     * <code>continue-stmt := continue ; </code>
     *
     * @return continue statement
     */
    private STNode parseContinueStatement() {
        startContext(ParserRuleContext.CONTINUE_STATEMENT);
        STNode continueKeyword = parseContinueKeyword();
        STNode semicolon = parseSemicolon();
        endContext();
        return STNodeFactory.createContinueStatementNode(continueKeyword, semicolon);
    }

    /**
     * Parse continue-keyword.
     *
     * @return continue-keyword node
     */
    private STNode parseContinueKeyword() {
        STToken token = peek();
        if (token.kind == SyntaxKind.CONTINUE_KEYWORD) {
            return consume();
        } else {
            Solution sol = recover(token, ParserRuleContext.CONTINUE_KEYWORD);
            return sol.recoveredNode;
        }
    }

    /**
     * Parse return statement.
     * <code>return-stmt := return [ action-or-expr ] ;</code>
     *
     * @return Return statement
     */
    private STNode parseReturnStatement() {
        startContext(ParserRuleContext.RETURN_STMT);
        STNode returnKeyword = parseReturnKeyword();
        STNode returnRhs = parseReturnStatementRhs(returnKeyword);
        endContext();
        return returnRhs;
    }

    /**
     * Parse return-keyword.
     *
     * @return Return-keyword node
     */
    private STNode parseReturnKeyword() {
        STToken token = peek();
        if (token.kind == SyntaxKind.RETURN_KEYWORD) {
            return consume();
        } else {
            Solution sol = recover(token, ParserRuleContext.RETURN_KEYWORD);
            return sol.recoveredNode;
        }
    }

    /**
     * Parse break statement.
     * <code>break-stmt := break ; </code>
     *
     * @return break statement
     */
    private STNode parseBreakStatement() {
        startContext(ParserRuleContext.BREAK_STATEMENT);
        STNode breakKeyword = parseBreakKeyword();
        STNode semicolon = parseSemicolon();
        endContext();
        return STNodeFactory.createBreakStatementNode(breakKeyword, semicolon);
    }

    /**
     * Parse break-keyword.
     *
     * @return break-keyword node
     */
    private STNode parseBreakKeyword() {
        STToken token = peek();
        if (token.kind == SyntaxKind.BREAK_KEYWORD) {
            return consume();
        } else {
            Solution sol = recover(token, ParserRuleContext.BREAK_KEYWORD);
            return sol.recoveredNode;
        }
    }

    /**
     * <p>
     * Parse the right hand side of a return statement.
     * </p>
     * <code>
     * return-stmt-rhs := ; |  action-or-expr ;
     * </code>
     *
     * @return Parsed node
     */
    private STNode parseReturnStatementRhs(STNode returnKeyword) {
        STNode expr;
        STToken token = peek();

        switch (token.kind) {
            case SEMICOLON_TOKEN:
                expr = STNodeFactory.createEmptyNode();
                break;
            default:
                expr = parseActionOrExpression();
                break;
        }

        STNode semicolon = parseSemicolon();
        return STNodeFactory.createReturnStatementNode(returnKeyword, expr, semicolon);
    }

    /**
     * Parse mapping constructor expression.
     * <p>
     * <code>mapping-constructor-expr := { [field (, field)*] }</code>
     *
     * @return Parsed node
     */
    private STNode parseMappingConstructorExpr() {
        startContext(ParserRuleContext.MAPPING_CONSTRUCTOR);
        STNode openBrace = parseOpenBrace();
        STNode fields = parseMappingConstructorFields();
        STNode closeBrace = parseCloseBrace();
        endContext();
        return STNodeFactory.createMappingConstructorExpressionNode(openBrace, fields, closeBrace);
    }

    /**
     * Parse mapping constructor fields.
     *
     * @return Parsed node
     */
    private STNode parseMappingConstructorFields() {
        List<STNode> fields = new ArrayList<>();
        STToken nextToken = peek();
        if (isEndOfMappingConstructor(nextToken.kind)) {
            return STNodeFactory.createNodeList(fields);
        }

        // Parse first field mapping, that has no leading comma
        STNode mappingFieldEnd = STNodeFactory.createEmptyNode();
        STNode field = parseMappingField(ParserRuleContext.FIRST_MAPPING_FIELD, mappingFieldEnd);
        fields.add(field);

        // Parse the remaining field mappings
        nextToken = peek();
        while (!isEndOfMappingConstructor(nextToken.kind)) {
            mappingFieldEnd = parseMappingFieldEnd(nextToken.kind);
            if (mappingFieldEnd == null) {
                break;
            }

            // Parse field
            field = parseMappingField(ParserRuleContext.MAPPING_FIELD, mappingFieldEnd);
            fields.add(field);
            nextToken = peek();
        }

        return STNodeFactory.createNodeList(fields);
    }

    private STNode parseMappingFieldEnd() {
        return parseMappingFieldEnd(peek().kind);
    }

    private STNode parseMappingFieldEnd(SyntaxKind nextTokenKind) {
        switch (nextTokenKind) {
            case COMMA_TOKEN:
                return parseComma();
            case CLOSE_BRACE_TOKEN:
                return null;
            default:
                STToken token = peek();
                Solution solution = recover(token, ParserRuleContext.MAPPING_FIELD_END);

                // If the parser recovered by inserting a token, then try to re-parse the same
                // rule with the inserted token. This is done to pick the correct branch
                // to continue the parsing.
                if (solution.action == Action.REMOVE) {
                    return solution.recoveredNode;
                }

                return parseMappingFieldEnd(solution.tokenKind);

        }
    }

    private boolean isEndOfMappingConstructor(SyntaxKind tokenKind) {
        switch (tokenKind) {
            case IDENTIFIER_TOKEN:
                return false;
            case EOF_TOKEN:
            case AT_TOKEN:
            case DOCUMENTATION_LINE:
            case CLOSE_BRACE_TOKEN:
            case SEMICOLON_TOKEN:
            case PUBLIC_KEYWORD:
            case PRIVATE_KEYWORD:
            case FUNCTION_KEYWORD:
            case RETURNS_KEYWORD:
            case SERVICE_KEYWORD:
            case TYPE_KEYWORD:
            case LISTENER_KEYWORD:
            case CONST_KEYWORD:
            case FINAL_KEYWORD:
            case RESOURCE_KEYWORD:
                return true;
            default:
                return isSimpleType(tokenKind);
        }
    }

    /**
     * Parse mapping constructor field.
     * <p>
     * <code>field := specific-field | computed-name-field | spread-field</code>
     *
     * @param fieldContext Context of the mapping field
     * @param leadingComma Leading comma
     * @return Parsed node
     */
    private STNode parseMappingField(ParserRuleContext fieldContext, STNode leadingComma) {
        STToken nextToken = peek();
        return parseMappingField(nextToken.kind, fieldContext, leadingComma);
    }

    private STNode parseMappingField(SyntaxKind tokenKind, ParserRuleContext fieldContext, STNode leadingComma) {
        switch (tokenKind) {
            case IDENTIFIER_TOKEN:
                return parseSpecificFieldWithOptionValue(leadingComma);
            case STRING_LITERAL:
                STNode key = parseStringLiteral();
                STNode colon = parseColon();
                STNode valueExpr = parseExpression();
                return STNodeFactory.createSpecificFieldNode(leadingComma, key, colon, valueExpr);
            case OPEN_BRACKET_TOKEN:
                return parseComputedField(leadingComma);
            case ELLIPSIS_TOKEN:
                STNode ellipsis = parseEllipsis();
                STNode expr = parseExpression();
                return STNodeFactory.createSpreadFieldNode(leadingComma, ellipsis, expr);
            case CLOSE_BRACE_TOKEN:
                if (fieldContext == ParserRuleContext.FIRST_MAPPING_FIELD) {
                    return null;
                }
                // else fall through
            default:
                STToken token = peek();
                Solution solution = recover(token, fieldContext, fieldContext, leadingComma);

                // If the parser recovered by inserting a token, then try to re-parse the same
                // rule with the inserted token. This is done to pick the correct branch
                // to continue the parsing.
                if (solution.action == Action.REMOVE) {
                    return solution.recoveredNode;
                }

                return parseMappingField(solution.tokenKind, fieldContext, leadingComma);
        }
    }

    /**
     * Parse mapping constructor specific-field with an optional value.
     *
     * @param leadingComma
     * @return Parsed node
     */
    private STNode parseSpecificFieldWithOptionValue(STNode leadingComma) {
        STNode key = parseIdentifier(ParserRuleContext.MAPPING_FIELD_NAME);
        return parseSpecificFieldRhs(leadingComma, key);
    }

    private STNode parseSpecificFieldRhs(STNode leadingComma, STNode key) {
        STToken nextToken = peek();
        return parseSpecificFieldRhs(nextToken.kind, leadingComma, key);
    }

    private STNode parseSpecificFieldRhs(SyntaxKind tokenKind, STNode leadingComma, STNode key) {
        STNode colon;
        STNode valueExpr;

        switch (tokenKind) {
            case COLON_TOKEN:
                colon = parseColon();
                valueExpr = parseExpression();
                break;
            case COMMA_TOKEN:
                colon = STNodeFactory.createEmptyNode();
                valueExpr = STNodeFactory.createEmptyNode();
                break;
            default:
                if (isEndOfMappingConstructor(tokenKind)) {
                    colon = STNodeFactory.createEmptyNode();
                    valueExpr = STNodeFactory.createEmptyNode();
                    break;
                }

                STToken token = peek();
                Solution solution = recover(token, ParserRuleContext.SPECIFIC_FIELD_RHS, leadingComma, key);

                // If the parser recovered by inserting a token, then try to re-parse the same
                // rule with the inserted token. This is done to pick the correct branch
                // to continue the parsing.
                if (solution.action == Action.REMOVE) {
                    return solution.recoveredNode;
                }

                return parseSpecificFieldRhs(solution.tokenKind, leadingComma, key);

        }
        return STNodeFactory.createSpecificFieldNode(leadingComma, key, colon, valueExpr);
    }

    /**
     * Parse string literal.
     *
     * @return Parsed node
     */
    private STNode parseStringLiteral() {
        STToken token = peek();
        if (token.kind == SyntaxKind.STRING_LITERAL) {
            return consume();
        } else {
            Solution sol = recover(token, ParserRuleContext.STRING_LITERAL);
            return sol.recoveredNode;
        }
    }

    /**
     * Parse colon token.
     *
     * @return Parsed node
     */
    private STNode parseColon() {
        STToken token = peek();
        if (token.kind == SyntaxKind.COLON_TOKEN) {
            return consume();
        } else {
            Solution sol = recover(token, ParserRuleContext.COLON);
            return sol.recoveredNode;
        }
    }

    /**
     * Parse computed-name-field of a mapping constructor expression.
     * <p>
     * <code>computed-name-field := [ field-name-expr ] : value-expr</code>
     *
     * @param leadingComma Leading comma
     * @return Parsed node
     */
    private STNode parseComputedField(STNode leadingComma) {
        // Parse computed field name
        startContext(ParserRuleContext.COMPUTED_FIELD_NAME);
        STNode openBracket = parseOpenBracket();
        STNode fieldNameExpr = parseExpression();
        STNode closeBracket = parseCloseBracket();
        endContext();

        // Parse rhs
        STNode colon = parseColon();
        STNode valueExpr = parseExpression();
        return STNodeFactory.createComputedNameFieldNode(leadingComma, openBracket, fieldNameExpr, closeBracket, colon,
                valueExpr);
    }

    /**
     * Parse open bracket.
     *
     * @return Parsed node
     */
    private STNode parseOpenBracket() {
        STToken token = peek();
        if (token.kind == SyntaxKind.OPEN_BRACKET_TOKEN) {
            return consume();
        } else {
            Solution sol = recover(token, ParserRuleContext.OPEN_BRACKET);
            return sol.recoveredNode;
        }
    }

    /**
     * <p>
     * Parse compound assignment statement, which takes the following format.
     * </p>
     * <code>assignment-stmt := lvexpr CompoundAssignmentOperator action-or-expr ;</code>
     *
     * @return Parsed node
     */
    private STNode parseCompoundAssignmentStmt() {
        startContext(ParserRuleContext.COMPOUND_ASSIGNMENT_STMT);
        STNode varName = parseVariableName();
        STNode compoundAssignmentStmt = parseCompoundAssignmentStmtRhs(varName);
        endContext();
        return compoundAssignmentStmt;
    }

    /**
     * <p>
     * Parse the RHS portion of the compound assignment.
     * </p>
     * <code>compound-assignment-stmt-rhs := CompoundAssignmentOperator action-or-expr ;</code>
     *
     * @param lvExpr LHS expression
     * @return Parsed node
     */
    private STNode parseCompoundAssignmentStmtRhs(STNode lvExpr) {
        validateLVExpr(lvExpr);
        STNode binaryOperator = parseCompoundBinaryOperator();
        STNode equalsToken = parseAssignOp();
        STNode expr = parseActionOrExpression();
        STNode semicolon = parseSemicolon();
        return STNodeFactory.createCompoundAssignmentStatementNode(lvExpr, binaryOperator, equalsToken, expr,
                semicolon);
    }

    /**
     * Parse compound binary operator.
     * <code>BinaryOperator := + | - | * | / | & | | | ^ | << | >> | >>></code>
     *
     * @return Parsed node
     */
    private STNode parseCompoundBinaryOperator() {
        STToken token = peek();
        if (isCompoundBinaryOperator(token.kind)) {
            return consume();
        } else {
            Solution sol = recover(token, ParserRuleContext.COMPOUND_BINARY_OPERATOR);
            return sol.recoveredNode;
        }
    }

    /**
     * Parse service declaration.
     * <p>
     * <code>
     * service-decl := metadata service [variable-name] on expression-list service-body-block
     * <br/>
     * expression-list := expression (, expression)*
     * </code>
     *
     * @param metadata Metadata
     * @return Parsed node
     */
    private STNode parseServiceDecl(STNode metadata) {
        startContext(ParserRuleContext.SERVICE_DECL);
        STNode serviceKeyword = parseServiceKeyword();
        STNode serviceDecl = parseServiceRhs(metadata, serviceKeyword);
        endContext();
        return serviceDecl;
    }

    /**
     * Parse rhs of the service declaration.
     * <p>
     * <code>
     * service-rhs := [variable-name] on expression-list service-body-block
     * </code>
     *
     * @param metadata Metadata
     * @param serviceKeyword Service keyword
     * @return Parsed node
     */
    private STNode parseServiceRhs(STNode metadata, STNode serviceKeyword) {
        STNode serviceName = parseServiceName();
        STNode onKeyword = parseOnKeyword();
        STNode expressionList = parseListeners();
        STNode serviceBody = parseServiceBody();
        STNode service = STNodeFactory.createServiceDeclarationNode(metadata, serviceKeyword, serviceName, onKeyword,
                expressionList, serviceBody);
        return service;
    }

    private STNode parseServiceName() {
        STToken nextToken = peek();
        return parseServiceName(nextToken.kind);
    }

    private STNode parseServiceName(SyntaxKind kind) {
        switch (kind) {
            case IDENTIFIER_TOKEN:
                return parseIdentifier(ParserRuleContext.SERVICE_NAME);
            case ON_KEYWORD:
                return STNodeFactory.createEmptyNode();
            default:
                STToken token = peek();
                Solution solution = recover(token, ParserRuleContext.OPTIONAL_SERVICE_NAME);

                // If the parser recovered by inserting a token, then try to re-parse the same
                // rule with the inserted token. This is done to pick the correct branch
                // to continue the parsing.
                if (solution.action == Action.REMOVE) {
                    return solution.recoveredNode;
                }

                return parseServiceName(solution.tokenKind);
        }
    }

    /**
     * Parse service keyword.
     *
     * @return Parsed node
     */
    private STNode parseServiceKeyword() {
        STToken token = peek();
        if (token.kind == SyntaxKind.SERVICE_KEYWORD) {
            return consume();
        } else {
            Solution sol = recover(token, ParserRuleContext.SERVICE_KEYWORD);
            return sol.recoveredNode;
        }
    }

    /**
     * Check whether the given token kind is a compound binary operator.
     * <p>
     * <code>compound-binary-operator := + | - | * | / | & | | | ^ | << | >> | >>></code>
     *
     * @param tokenKind STToken kind
     * @return <code>true</code> if the token kind refers to a binary operator. <code>false</code> otherwise
     */
    private boolean isCompoundBinaryOperator(SyntaxKind tokenKind) {
        switch (tokenKind) {
            case PLUS_TOKEN:
            case MINUS_TOKEN:
            case SLASH_TOKEN:
            case ASTERISK_TOKEN:
            case BITWISE_AND_TOKEN:
            case BITWISE_XOR_TOKEN:
            case PIPE_TOKEN:
                return getNextNextToken(tokenKind).kind == SyntaxKind.EQUAL_TOKEN;
            default:
                return false;
        }
    }

    /**
     * Parse on keyword.
     *
     * @return Parsed node
     */
    private STNode parseOnKeyword() {
        STToken token = peek();
        if (token.kind == SyntaxKind.ON_KEYWORD) {
            return consume();
        } else {
            Solution sol = recover(token, ParserRuleContext.ON_KEYWORD);
            return sol.recoveredNode;
        }
    }

    /**
     * Parse listener references.
     * <p>
     * <code>expression-list := expression (, expression)*</code>
     *
     * @return Parsed node
     */
    private STNode parseListeners() {
        // TODO: Change body to align with parseOptionalExpressionsList()
        startContext(ParserRuleContext.LISTENERS_LIST);
        List<STNode> listeners = new ArrayList<>();

        STToken nextToken = peek();
        if (isEndOfExpressionsList(nextToken.kind)) {
            endContext();
            this.errorHandler.reportMissingTokenError("missing expression");
            return STNodeFactory.createMissingToken(SyntaxKind.IDENTIFIER_TOKEN);
        }

        // Parse first expression, that has no leading comma
        STNode leadingComma = STNodeFactory.createEmptyNode();
        STNode exprListItem = parseExpressionListItem(leadingComma);
        listeners.add(exprListItem);

        // Parse the remaining expressions
        nextToken = peek();
        while (!isEndOfExpressionsList(nextToken.kind)) {
            leadingComma = parseComma();
            exprListItem = parseExpressionListItem(leadingComma);
            listeners.add(exprListItem);
            nextToken = peek();
        }

        endContext();
        return STNodeFactory.createNodeList(listeners);
    }

    private boolean isEndOfExpressionsList(SyntaxKind tokenKind) {
        switch (tokenKind) {
            case COMMA_TOKEN:
                return false;
            case EOF_TOKEN:
            case SEMICOLON_TOKEN:
            case CLOSE_BRACKET_TOKEN:
            case CLOSE_BRACE_TOKEN:
            case CLOSE_PAREN_TOKEN:
            case OPEN_BRACE_TOKEN:
                return true;
            default:
                return !isValidExprStart(tokenKind);
        }
    }

    /**
     * Parse expression list item.
     *
     * @param leadingComma Leading comma
     * @return Parsed node
     */
    private STNode parseExpressionListItem(STNode leadingComma) {
        STNode expr = parseExpression();
        return STNodeFactory.createExpressionListItemNode(leadingComma, expr);
    }

    /**
     * Parse service body.
     * <p>
     * <code>
     * service-body-block := { service-method-defn* }
     * </code>
     *
     * @return Parsed node
     */
    private STNode parseServiceBody() {
        STNode openBrace = parseOpenBrace();
        STNode resources = parseResources();
        STNode closeBrace = parseCloseBrace();
        return STNodeFactory.createServiceBodyNode(openBrace, resources, closeBrace);
    }

    /**
     * Parse service resource definitions.
     *
     * @return Parsed node
     */
    private STNode parseResources() {
        List<STNode> resources = new ArrayList<>();
        STToken nextToken = peek();
        while (!isEndOfServiceDecl(nextToken.kind)) {
            STNode serviceMethod = parseResource();
            if (serviceMethod == null) {
                break;
            }
            resources.add(serviceMethod);
            nextToken = peek();
        }

        return STNodeFactory.createNodeList(resources);
    }

    private boolean isEndOfServiceDecl(SyntaxKind tokenKind) {
        switch (tokenKind) {
            case CLOSE_BRACE_TOKEN:
            case EOF_TOKEN:
            case CLOSE_BRACE_PIPE_TOKEN:
            case TYPE_KEYWORD:
            case SERVICE_KEYWORD:
                return true;
            default:
                return false;
        }
    }

    /**
     * Parse resource definition (i.e. service-method-defn).
     * <p>
     * <code>
     * service-body-block := { service-method-defn* }
     * <br/>
     * service-method-defn := metadata [resource] function identifier function-signature method-defn-body
     * </code>
     *
     * @return Parsed node
     */
    private STNode parseResource() {
        STToken nextToken = peek();
        return parseResource(nextToken.kind);
    }

    private STNode parseResource(SyntaxKind nextTokenKind) {
        STNode metadata;
        switch (nextTokenKind) {
            case RESOURCE_KEYWORD:
            case FUNCTION_KEYWORD:
                metadata = createEmptyMetadata();
                break;
            case DOCUMENTATION_LINE:
            case AT_TOKEN:
                metadata = parseMetaData(nextTokenKind);
                nextTokenKind = peek().kind;
                break;
            default:
                if (isEndOfServiceDecl(nextTokenKind)) {
                    return null;
                }

                STToken token = peek();
                Solution solution = recover(token, ParserRuleContext.RESOURCE_DEF);

                // If the parser recovered by inserting a token, then try to re-parse the same
                // rule with the inserted token. This is done to pick the correct branch
                // to continue the parsing.
                if (solution.action == Action.REMOVE) {
                    return solution.recoveredNode;
                }

                return parseResource(solution.tokenKind);
        }

        return parseResource(nextTokenKind, metadata);
    }

    private STNode parseResource(SyntaxKind nextTokenKind, STNode metadata) {
        switch (nextTokenKind) {
            case RESOURCE_KEYWORD:
                STNode resourceKeyword = parseResourceKeyword();
                return parseFuncDefinition(metadata, resourceKeyword, false);
            case FUNCTION_KEYWORD:
                return parseFuncDefinition(metadata, STNodeFactory.createEmptyNode(), false);
            default:
                STToken token = peek();
                Solution solution = recover(token, ParserRuleContext.RESOURCE_DEF, metadata);

                // If the parser recovered by inserting a token, then try to re-parse the same
                // rule with the inserted token. This is done to pick the correct branch
                // to continue the parsing.
                if (solution.action == Action.REMOVE) {
                    return solution.recoveredNode;
                }

                return parseResource(solution.tokenKind, metadata);
        }
    }

    /**
     * Parse resource keyword.
     *
     * @return Parsed node
     */
    private STNode parseResourceKeyword() {
        STToken token = peek();
        if (token.kind == SyntaxKind.RESOURCE_KEYWORD) {
            return consume();
        } else {
            Solution sol = recover(token, ParserRuleContext.RESOURCE_KEYWORD);
            return sol.recoveredNode;
        }
    }

    /**
     * Check whether next construct is a service declaration or not. This method is
     * used to determine whether an end-of-block is reached, if the next token is
     * a service-keyword. Because service-keyword can be used in statements as well
     * as in top-level node (service-decl). We have reached a service-decl, then
     * it could be due to missing close-brace at the end of the current block.
     *
     * @return <code>true</code> if the next construct is a service declaration.
     *         <code>false</code> otherwise
     */
    private boolean isServiceDeclStart(ParserRuleContext currentContext, int lookahead) {
        // Assume we always reach here after a peek()
        switch (peek(lookahead + 1).kind) {
            case IDENTIFIER_TOKEN:
                SyntaxKind tokenAfterIdentifier = peek(lookahead + 2).kind;
                switch (tokenAfterIdentifier) {
                    case ON_KEYWORD: // service foo on ...
                    case OPEN_BRACE_TOKEN: // missing listeners--> service foo {
                        return true;
                    case EQUAL_TOKEN: // service foo = ...
                    case SEMICOLON_TOKEN: // service foo;
                    case QUESTION_MARK_TOKEN: // service foo?;
                        return false;
                    default:
                        // If not any of above, this is not a valid syntax.
                        return false;
                }
            case ON_KEYWORD:
                // Next token sequence is similar to: `service on ...`.
                // Then this is a service decl.
                return true;
            default:
                return false;
        }
    }

    /**
     * Parse listener declaration, given the qualifier.
     *
     * @param metadata Metadata
     * @param qualifier Qualifier that precedes the listener declaration
     * @return Parsed node
     */
    private STNode parseListenerDeclaration(STNode metadata, STNode qualifier) {
        startContext(ParserRuleContext.LISTENER_DECL);
        STNode listenerKeyword = parseListenerKeyword();
        STNode typeDesc = parseTypeDescriptor(ParserRuleContext.TYPE_DESC_BEFORE_IDENTIFIER);
        STNode variableName = parseVariableName();
        STNode equalsToken = parseAssignOp();
        STNode initializer = parseExpression();
        STNode semicolonToken = parseSemicolon();
        endContext();
        return STNodeFactory.createListenerDeclarationNode(metadata, qualifier, listenerKeyword, typeDesc, variableName,
                equalsToken, initializer, semicolonToken);
    }

    /**
     * Parse listener keyword.
     *
     * @return Parsed node
     */
    private STNode parseListenerKeyword() {
        STToken token = peek();
        if (token.kind == SyntaxKind.LISTENER_KEYWORD) {
            return consume();
        } else {
            Solution sol = recover(token, ParserRuleContext.LISTENER_KEYWORD);
            return sol.recoveredNode;
        }
    }

    /**
     * Parse constant declaration, given the qualifier.
     * <p>
     * <code>module-const-decl := metadata [public] const [type-descriptor] identifier = const-expr ;</code>
     *
     * @param metadata Metadata
     * @param qualifier Qualifier that precedes the listener declaration
     * @return Parsed node
     */
    private STNode parseConstantDeclaration(STNode metadata, STNode qualifier) {
        startContext(ParserRuleContext.CONSTANT_DECL);
        STNode constKeyword = parseConstantKeyword();
        STNode constDecl = parseConstDecl(metadata, qualifier, constKeyword);
        endContext();
        return constDecl;
    }

    /**
     * Parse the components that follows after the const keyword of a constant declaration.
     *
     * @param metadata Metadata
     * @param qualifier Qualifier that precedes the constant decl
     * @param constKeyword Const keyword
     * @return Parsed node
     */
    private STNode parseConstDecl(STNode metadata, STNode qualifier, STNode constKeyword) {
        STToken nextToken = peek();
        return parseConstDeclFromType(nextToken.kind, metadata, qualifier, constKeyword);
    }

    private STNode parseConstDeclFromType(SyntaxKind nextTokenKind, STNode metadata, STNode qualifier,
                                          STNode constKeyword) {
        switch (nextTokenKind) {
            case ANNOTATION_KEYWORD:
                switchContext(ParserRuleContext.ANNOTATION_DECL);
                return parseAnnotationDeclaration(metadata, qualifier, constKeyword);
            case IDENTIFIER_TOKEN:
                return parseConstantDeclWithOptionalType(metadata, qualifier, constKeyword);
            default:
                if (isTypeStartingToken(nextTokenKind)) {
                    break;
                }
                STToken token = peek();
                Solution solution =
                        recover(token, ParserRuleContext.CONST_DECL_TYPE, metadata, qualifier, constKeyword);

                // If the parser recovered by inserting a token, then try to re-parse the same
                // rule with the inserted token. This is done to pick the correct branch
                // to continue the parsing.
                if (solution.action == Action.REMOVE) {
                    return solution.recoveredNode;
                }

                return parseConstDeclFromType(solution.tokenKind, metadata, qualifier, constKeyword);
        }

        STNode typeDesc = parseTypeDescriptor(ParserRuleContext.TYPE_DESC_BEFORE_IDENTIFIER);
        STNode variableName = parseVariableName();
        STNode equalsToken = parseAssignOp();
        STNode initializer = parseExpression();
        STNode semicolonToken = parseSemicolon();
        return STNodeFactory.createConstantDeclarationNode(metadata, qualifier, constKeyword, typeDesc, variableName,
                equalsToken, initializer, semicolonToken);
    }

    private STNode parseConstantDeclWithOptionalType(STNode metadata, STNode qualifier, STNode constKeyword) {
        STNode varNameOrTypeName = parseStatementStartIdentifier();
        STNode constDecl = parseConstantDeclRhs(metadata, qualifier, constKeyword, varNameOrTypeName);
        return constDecl;
    }

    /**
     * Parse the component that follows the first identifier in a const decl. The identifier
     * can be either the type-name (a user defined type) or the var-name there the type-name
     * is not present.
     *
     * @param qualifier Qualifier that precedes the constant decl
     * @param constKeyword Const keyword
     * @param typeOrVarName Identifier that follows the const-keywoord
     * @return Parsed node
     */
    private STNode parseConstantDeclRhs(STNode metadata, STNode qualifier, STNode constKeyword, STNode typeOrVarName) {
        STToken token = peek();
        return parseConstantDeclRhs(token.kind, metadata, qualifier, constKeyword, typeOrVarName);
    }

    private STNode parseConstantDeclRhs(SyntaxKind nextTokenKind, STNode metadata, STNode qualifier,
                                        STNode constKeyword, STNode typeOrVarName) {
        STNode type;
        STNode variableName;
        switch (nextTokenKind) {
            case IDENTIFIER_TOKEN:
                type = typeOrVarName;
                variableName = parseVariableName();
                break;
            case EQUAL_TOKEN:
                variableName = ((STSimpleNameReferenceNode) typeOrVarName).name; // variableName is a token
                type = STNodeFactory.createEmptyNode();
                break;
            default:
                STToken token = peek();
                Solution solution = recover(token, ParserRuleContext.CONST_DECL_RHS, metadata, qualifier, constKeyword,
                        typeOrVarName);

                // If the parser recovered by inserting a token, then try to re-parse the same
                // rule with the inserted token. This is done to pick the correct branch
                // to continue the parsing.
                if (solution.action == Action.REMOVE) {
                    return solution.recoveredNode;
                }

                return parseConstantDeclRhs(solution.tokenKind, metadata, qualifier, constKeyword, typeOrVarName);
        }

        STNode equalsToken = parseAssignOp();
        STNode initializer = parseExpression();
        STNode semicolonToken = parseSemicolon();
        return STNodeFactory.createConstantDeclarationNode(metadata, qualifier, constKeyword, type, variableName,
                equalsToken, initializer, semicolonToken);
    }

    /**
     * Parse const keyword.
     *
     * @return Parsed node
     */
    private STNode parseConstantKeyword() {
        STToken token = peek();
        if (token.kind == SyntaxKind.CONST_KEYWORD) {
            return consume();
        } else {
            Solution sol = recover(token, ParserRuleContext.CONST_KEYWORD);
            return sol.recoveredNode;
        }
    }

    /**
     * Parse nil type descriptor.
     * <p>
     * <code>nil-type-descriptor :=  ( ) </code>
     * </p>
     *
     * @return Parsed node
     */
    private STNode parseNilTypeDescriptor() {
        startContext(ParserRuleContext.NIL_TYPE_DESCRIPTOR);
        STNode openParenthesisToken = parseOpenParenthesis(ParserRuleContext.OPEN_PARENTHESIS);
        STNode closeParenthesisToken = parseCloseParenthesis();
        endContext();

        return STNodeFactory.createNilTypeDescriptorNode(openParenthesisToken, closeParenthesisToken);
    }

    /**
     * Parse typeof expression.
     * <p>
     * <code>
     * typeof-expr := typeof expression
     * </code>
     *
     * @param isRhsExpr
     * @return Typeof expression node
     */
    private STNode parseTypeofExpression(boolean isRhsExpr) {
        STNode typeofKeyword = parseTypeofKeyword();

        // allow-actions flag is always false, since there will not be any actions
        // within the typeof-expression, due to the precedence.
        STNode expr = parseExpression(OperatorPrecedence.UNARY, isRhsExpr, false);
        return STNodeFactory.createTypeofExpressionNode(typeofKeyword, expr);
    }

    /**
     * Parse typeof-keyword.
     *
     * @return Typeof-keyword node
     */
    private STNode parseTypeofKeyword() {
        STToken token = peek();
        if (token.kind == SyntaxKind.TYPEOF_KEYWORD) {
            return consume();
        } else {
            Solution sol = recover(token, ParserRuleContext.TYPEOF_KEYWORD);
            return sol.recoveredNode;
        }
    }

    /**
     * Parse optional type descriptor.
     * <p>
     * <code>optional-type-descriptor := type-descriptor ? </code>
     * </p>
     *
     * @return Parsed node
     */
    private STNode parseOptionalTypeDescriptor(STNode typeDescriptorNode) {
        startContext(ParserRuleContext.OPTIONAL_TYPE_DESCRIPTOR);
        STNode questionMarkToken = parseQuestionMark();
        endContext();

        return STNodeFactory.createOptionalTypeDescriptorNode(typeDescriptorNode, questionMarkToken);
    }

    /**
     * Parse unary expression.
     * <p>
     * <code>
     * unary-expr := + expression | - expression | ~ expression | ! expression
     * </code>
     *
     * @param isRhsExpr
     * @return Unary expression node
     */
    private STNode parseUnaryExpression(boolean isRhsExpr) {
        STNode unaryOperator = parseUnaryOperator();

        // allow-actions flag is always false, since there will not be any actions
        // within the unary expression, due to the precedence.
        STNode expr = parseExpression(OperatorPrecedence.UNARY, isRhsExpr, false);
        return STNodeFactory.createUnaryExpressionNode(unaryOperator, expr);
    }

    /**
     * Parse unary operator.
     * <code>UnaryOperator := + | - | ~ | !</code>
     *
     * @return Parsed node
     */
    private STNode parseUnaryOperator() {
        STToken token = peek();
        if (isUnaryOperator(token.kind)) {
            return consume();
        } else {
            Solution sol = recover(token, ParserRuleContext.UNARY_OPERATOR);
            return sol.recoveredNode;
        }
    }

    /**
     * Check whether the given token kind is a unary operator.
     *
     * @param kind STToken kind
     * @return <code>true</code> if the token kind refers to a unary operator. <code>false</code> otherwise
     */
    private boolean isUnaryOperator(SyntaxKind kind) {
        switch (kind) {
            case PLUS_TOKEN:
            case MINUS_TOKEN:
            case NEGATION_TOKEN:
            case EXCLAMATION_MARK_TOKEN:
                return true;
            default:
                return false;
        }
    }

    /**
     * Parse array type descriptor.
     * <p>
     * <code>
     * array-type-descriptor := member-type-descriptor [ [ array-length ] ]
     * member-type-descriptor := type-descriptor
     * array-length :=
     *    int-literal
     *    | constant-reference-expr
     *    | inferred-array-length
     * inferred-array-length := *
     * </code>
     * </p>
     *
     * @param memberTypeDesc
     *
     * @return Parsed Node
     */
    private STNode parseArrayTypeDescriptor(STNode memberTypeDesc) {
        startContext(ParserRuleContext.ARRAY_TYPE_DESCRIPTOR);
        STNode openBracketToken = parseOpenBracket();
        STNode arrayLengthNode = parseArrayLength();
        STNode closeBracketToken = parseCloseBracket();
        endContext();
        return STNodeFactory.createArrayTypeDescriptorNode(memberTypeDesc, openBracketToken, arrayLengthNode,
                closeBracketToken);
    }

    /**
     * Parse array length.
     * <p>
     * <code>
     *     array-length :=
     *    int-literal
     *    | constant-reference-expr
     *    | inferred-array-length
     * constant-reference-expr := variable-reference-expr
     * </code>
     * </p>
     *
     * @return Parsed array length
     */
    private STNode parseArrayLength() {
        STToken token = peek();
        switch (token.kind) {
            case DECIMAL_INTEGER_LITERAL:
            case HEX_INTEGER_LITERAL:
            case ASTERISK_TOKEN:
                return parseBasicLiteral();
            case CLOSE_BRACKET_TOKEN:
                return STNodeFactory.createEmptyNode();
            // Parsing variable-reference-expr is same as parsing qualified identifier
            case IDENTIFIER_TOKEN:
                return parseQualifiedIdentifier(ParserRuleContext.ARRAY_LENGTH);
            default:
                Solution sol = recover(token, ParserRuleContext.ARRAY_LENGTH);
                return sol.recoveredNode;
        }
    }

    /**
     * Parse annotations.
     * <p>
     * <i>Note: In the ballerina spec ({@link https://ballerina.io/spec/lang/2020R1/#annots})
     * annotations-list is specified as one-or-more annotations. And the usage is marked as
     * optional annotations-list. However, for the consistency of the tree, here we make the
     * annotation-list as zero-or-more annotations, and the usage is not-optional.</i>
     * <p>
     * <code>annots := annotation*</code>
     *
     * @return Parsed node
     */
    private STNode parseAnnotations() {
        STToken nextToken = peek();
        return parseAnnotations(nextToken.kind);
    }

    private STNode parseAnnotations(SyntaxKind nextTokenKind) {
        startContext(ParserRuleContext.ANNOTATIONS);
        List<STNode> annotList = new ArrayList<>();
        while (nextTokenKind == SyntaxKind.AT_TOKEN) {
            annotList.add(parseAnnotation());
            nextTokenKind = peek().kind;
        }

        endContext();
        return STNodeFactory.createNodeList(annotList);
    }

    /**
     * Parse annotation attachment.
     * <p>
     * <code>annotation := @ annot-tag-reference annot-value</code>
     *
     * @return Parsed node
     */
    private STNode parseAnnotation() {
        STNode atToken = parseAtToken();
        STNode annotReference;
        if (peek().kind != SyntaxKind.IDENTIFIER_TOKEN) {
            annotReference = STNodeFactory.createMissingToken(SyntaxKind.IDENTIFIER_TOKEN);
        } else {
            annotReference = parseQualifiedIdentifier(ParserRuleContext.ANNOT_REFERENCE);
        }

        STNode annotValue;
        if (peek().kind == SyntaxKind.OPEN_BRACE_TOKEN) {
            annotValue = parseMappingConstructorExpr();
        } else {
            annotValue = STNodeFactory.createEmptyNode();
        }
        return STNodeFactory.createAnnotationNode(atToken, annotReference, annotValue);
    }

    /**
     * Parse '@' token.
     *
     * @return Parsed node
     */
    private STNode parseAtToken() {
        STToken nextToken = peek();
        if (nextToken.kind == SyntaxKind.AT_TOKEN) {
            return consume();
        } else {
            Solution sol = recover(nextToken, ParserRuleContext.AT);
            return sol.recoveredNode;
        }
    }

    /**
     * Parse metadata. Meta data consist of optional doc string and
     * an annotations list.
     * <p>
     * <code>metadata := [DocumentationString] annots</code>
     *
     * @return Parse node
     */
    private STNode parseMetaData(SyntaxKind nextTokenKind) {
        STNode docString;
        STNode annotations;
        switch (nextTokenKind) {
            case DOCUMENTATION_LINE:
                // TODO:
                docString = parseDocumentationString();
                annotations = parseAnnotations();
                break;
            case AT_TOKEN:
                docString = STNodeFactory.createEmptyNode();
                annotations = parseAnnotations(nextTokenKind);
                break;
            default:
                return createEmptyMetadata();
        }

        return STNodeFactory.createMetadataNode(docString, annotations);
    }

    /**
     * Create empty metadata node.
     *
     * @return A metadata node with no doc string and no annotations
     */
    private STNode createEmptyMetadata() {
        return STNodeFactory.createMetadataNode(STNodeFactory.createEmptyNode(),
                STNodeFactory.createNodeList(new ArrayList<>()));
    }

    /**
     * Parse is expression.
     * <code>
     * is-expr := expression is type-descriptor
     * </code>
     *
     * @param lhsExpr Preceding expression of the is expression
     * @return Is expression node
     */
    private STNode parseTypeTestExpression(STNode lhsExpr) {
        STNode isKeyword = parseIsKeyword();
        STNode typeDescriptor = parseTypeDescriptor(ParserRuleContext.TYPE_DESC_IN_EXPRESSION);
        return STNodeFactory.createTypeTestExpressionNode(lhsExpr, isKeyword, typeDescriptor);
    }

    /**
     * Parse is-keyword.
     *
     * @return Is-keyword node
     */
    private STNode parseIsKeyword() {
        STToken token = peek();
        if (token.kind == SyntaxKind.IS_KEYWORD) {
            return consume();
        } else {
            Solution sol = recover(token, ParserRuleContext.IS_KEYWORD);
            return sol.recoveredNode;
        }
    }

    /**
     * Parse local type definition statement statement.
     * <code>ocal-type-defn-stmt := [annots] type identifier type-descriptor ;</code>
     *
     * @return local type definition statement statement
     */
    private STNode parseLocalTypeDefinitionStatement(STNode annots) {
        startContext(ParserRuleContext.LOCAL_TYPE_DEFINITION_STMT);
        STNode typeKeyword = parseTypeKeyword();
        STNode typeName = parseTypeName();
        STNode typeDescriptor = parseTypeDescriptor(ParserRuleContext.TYPE_DESC_IN_TYPE_DEF);
        STNode semicolon = parseSemicolon();
        endContext();
        return STNodeFactory.createLocalTypeDefinitionStatementNode(annots, typeKeyword, typeName, typeDescriptor,
                semicolon);
    }

    /**
     * Pass statements that starts with an identifier.
     *
     * @param tokenKind Next token kind
     * @return Parsed node
     */
    private STNode parseStatementStartsWithIdentifier(STNode annots) {
        startContext(ParserRuleContext.AMBIGUOUS_STMT);
        STNode identifier = parseStatementStartIdentifier();
        STNode stmt = parseStatementStartIdentifierRhs(annots, identifier);
        endContext();
        return stmt;
    }

    private STNode parseStatementStartIdentifierRhs(STNode annots, STNode identifier) {
        return parseStatementStartIdentifierRhs(peek().kind, annots, identifier);
    }

    private STNode parseStatementStartIdentifierRhs(SyntaxKind nextTokenKind, STNode annots, STNode identifier) {
        switch (nextTokenKind) {
            case OPEN_BRACKET_TOKEN:
                STNode tbpOrMemberAccess =
                        parseTypedBindingPatternOrMemberAccess(identifier, false, ParserRuleContext.AMBIGUOUS_STMT);
                if (tbpOrMemberAccess.kind == SyntaxKind.INDEXED_EXPRESSION) {
                    STNode expr = parseExpressionRhs(DEFAULT_OP_PRECEDENCE, tbpOrMemberAccess, false, false);
                    return parseStatementStartWithExpr(annots, expr);
                }

                STNode finalKeyword = STNodeFactory.createEmptyNode();
                return parseVarDeclRhs(annots, finalKeyword, tbpOrMemberAccess, false);
            case IDENTIFIER_TOKEN:
            case QUESTION_MARK_TOKEN:
                // if the next token is question-mark then it is an optional type descriptor with user defined type.
                return parseTypeDescStartsWithIdentifier(identifier, annots);
            case EQUAL_TOKEN:
            case SEMICOLON_TOKEN:
                // Here we directly start parsing as a statement that starts with an expression.
                return parseStatementStartWithExpr(nextTokenKind, annots, identifier);
            case PIPE_TOKEN:
            case BITWISE_AND_TOKEN:
                STToken nextNextToken = peek(2);
                if (nextNextToken.kind != SyntaxKind.EQUAL_TOKEN) {
                    return parseTypeDescStartsWithIdentifier(identifier, annots);
                }
                // fall through
            default:
                // If its a binary operator then this can be a compound assignment statement
                if (isCompoundBinaryOperator(nextTokenKind)) {
                    return parseCompoundAssignmentStmtRhs(identifier);
                }
                // If the next token is part of a valid expression, then still parse it
                // as a statement that starts with an expression.
                if (isValidExprRhsStart(nextTokenKind)) {
                    STNode expression =
                            parseExpressionRhs(nextTokenKind, DEFAULT_OP_PRECEDENCE, identifier, false, true);
                    return parseStatementStartWithExpr(annots, expression);
                }

                STToken token = peek();
                Solution solution = recover(token, ParserRuleContext.STMT_START_IDENTIFIER_RHS, annots, identifier);

                // If the parser recovered by inserting a token, then try to re-parse the same
                // rule with the inserted token. This is done to pick the correct branch
                // to continue the parsing.
                if (solution.action == Action.REMOVE) {
                    return solution.recoveredNode;
                }

                return parseStatementStartIdentifierRhs(solution.tokenKind, annots, identifier);
        }
    }

    private STNode parseTypeDescStartsWithIdentifier(STNode typeDesc, STNode annots) {
        switchContext(ParserRuleContext.VAR_DECL_STMT);

        // We haven't parsed the type-desc as a type-desc (parsed as an identifier).
        // Therefore handle the context manually here.
        startContext(ParserRuleContext.TYPE_DESC_IN_TYPE_BINDING_PATTERN);
        typeDesc = parseComplexTypeDescriptor(typeDesc, ParserRuleContext.TYPE_DESC_IN_TYPE_BINDING_PATTERN, false);
        endContext();

        STNode finalKeyword = STNodeFactory.createEmptyNode();
        STNode typeBindingPattern = parseTypedBindingPatternTypeRhs(typeDesc, ParserRuleContext.VAR_DECL_STMT);
        return parseVarDeclRhs(annots, finalKeyword, typeBindingPattern, false);
    }

    /**
     * Parse statement which is only consists of an action or expression.
     *
     * @param annots Annotations
     * @param nextTokenKind Next token kind
     * @return Parsed node
     */
    private STNode parseExpressionStament(SyntaxKind nextTokenKind, STNode annots) {
        startContext(ParserRuleContext.EXPRESSION_STATEMENT);
        STNode expression = parseActionOrExpressionInLhs(nextTokenKind, annots);
        STNode stmt = getExpressionAsStatement(expression);
        endContext();
        return stmt;
    }

    private STNode parseStamentStartWithExpr(SyntaxKind nextTokenKind, STNode annots) {
        startContext(ParserRuleContext.EXPRESSION_STATEMENT);
        STNode expression = parseActionOrExpressionInLhs(nextTokenKind, annots);
        STNode stmt = parseStatementStartWithExpr(annots, expression);
        endContext();
        return stmt;
    }

    /**
     * Parse statements that starts with an expression.
     *
     * @param annots Annotations
     * @return Parsed node
     */
    private STNode parseStatementStartWithExpr(STNode annots, STNode expression) {
        STToken nextToken = peek();
        return parseStatementStartWithExpr(nextToken.kind, annots, expression);
    }

    /**
     * Parse the component followed by the expression, at the beginning of a statement.
     *
     * @param nextTokenKind Kind of the next token
     * @param annots Annotations
     * @return Parsed node
     */
    private STNode parseStatementStartWithExpr(SyntaxKind nextTokenKind, STNode annots, STNode expression) {
        switch (nextTokenKind) {
            case EQUAL_TOKEN:
                switchContext(ParserRuleContext.ASSIGNMENT_STMT);
                return parseAssignmentStmtRhs(expression);
            case SEMICOLON_TOKEN:
                return getExpressionAsStatement(expression);
            case IDENTIFIER_TOKEN:
            default:
                // If its a binary operator then this can be a compound assignment statement
                if (isCompoundBinaryOperator(nextTokenKind)) {
                    return parseCompoundAssignmentStmtRhs(expression);
                }

                STToken token = peek();
                Solution solution = recover(token, ParserRuleContext.STMT_START_WITH_EXPR_RHS, annots, expression);

                // If the parser recovered by inserting a token, then try to re-parse the same
                // rule with the inserted token. This is done to pick the correct branch
                // to continue the parsing.
                if (solution.action == Action.REMOVE) {
                    return solution.recoveredNode;
                }

                return parseStatementStartWithExpr(solution.tokenKind, annots, expression);
        }
    }

    private STNode getArrayLength(STNodeList exprs) {
        if (exprs.isEmpty()) {
            return STNodeFactory.createEmptyNode();
        }

        STNode lengthExpr = exprs.get(0);
        switch (lengthExpr.kind) {
            case DECIMAL_INTEGER_LITERAL:
            case HEX_INTEGER_LITERAL:
            case ASTERISK_TOKEN:
            case SIMPLE_NAME_REFERENCE:
            case QUALIFIED_NAME_REFERENCE:
                break;
            default:
                this.errorHandler.reportInvalidNode(null, "invalid array length");
                break;
        }
        return lengthExpr;
    }

    private STNode getExpressionAsStatement(STNode expression) {
        switch (expression.kind) {
            case METHOD_CALL:
            case FUNCTION_CALL:
            case CHECK_EXPRESSION:
                return parseCallStatement(expression);
            case REMOTE_METHOD_CALL_ACTION:
            case CHECK_ACTION:
            case BRACED_ACTION:
            case START_ACTION:
            case TRAP_ACTION:
            case FLUSH_ACTION:
            case ASYNC_SEND_ACTION:
            case SYNC_SEND_ACTION:
            case RECEIVE_ACTION:
            case WAIT_ACTION:
            case QUERY_ACTION:
            case COMMIT_ACTION:
                return parseActionStatement(expression);
            default:
                // Everything else can not be written as a statement.
                // TODO: Add proper error reporting
                this.errorHandler.reportInvalidNode(null,
                        "left hand side of an assignment must be a variable reference");

                STNode semicolon = parseSemicolon();
                return STNodeFactory.createExpressionStatementNode(SyntaxKind.INVALID, expression, semicolon);
        }
    }

    /**
     * <p>
     * Parse call statement, given the call expression.
     * <p>
     * <code>
     * call-stmt := call-expr ;
     * <br/>
     * call-expr := function-call-expr | method-call-expr | checking-keyword call-expr
     * </code>
     *
     * @param expression Call expression associated with the call statement
     * @return Call statement node
     */
    private STNode parseCallStatement(STNode expression) {
        validateExprInCallStmt(expression);
        STNode semicolon = parseSemicolon();
        return STNodeFactory.createExpressionStatementNode(SyntaxKind.CALL_STATEMENT, expression, semicolon);
    }

    private void validateExprInCallStmt(STNode expression) {
        switch (expression.kind) {
            case FUNCTION_CALL:
            case METHOD_CALL:
                break;
            case CHECK_EXPRESSION:
                validateExprInCallStmt(((STCheckExpressionNode) expression).expression);
                break;
            case REMOTE_METHOD_CALL_ACTION:
                break;
            case BRACED_EXPRESSION:
                validateExprInCallStmt(((STBracedExpressionNode) expression).expression);
                break;
            default:
                if (isMissingNode(expression)) {
                    break;
                }

                // TODO:
                this.errorHandler.reportInvalidNode(null, "expression followed by the checking keyword must be a " +
                        "func-call, a method-call or a check-expr");
                break;
        }
    }

    /**
     * Check whether a node is a missing node.
     *
     * @param node Node to check
     * @return <code>true</code> if the node is a missing node. <code>false</code> otherwise
     */
    private boolean isMissingNode(STNode node) {
        if (node.kind == SyntaxKind.SIMPLE_NAME_REFERENCE) {
            return isMissingNode(((STSimpleNameReferenceNode) node).name);
        }
        return node instanceof STMissingToken;
    }

    private STNode parseActionStatement(STNode action) {
        STNode semicolon = parseSemicolon();
        return STNodeFactory.createExpressionStatementNode(SyntaxKind.ACTION_STATEMENT, action, semicolon);
    }

    /**
     * Parse remote method call action, given the starting expression.
     * <p>
     * <code>
     * remote-method-call-action := expression -> method-name ( arg-list )
     * <br/>
     * async-send-action := expression -> peer-worker ;
     * </code>
     *
     * @param isRhsExpr Is this an RHS action
     * @param expression LHS expression
     * @return
     */
    private STNode parseRemoteMethodCallOrAsyncSendAction(STNode expression, boolean isRhsExpr) {
        STNode rightArrow = parseRightArrow();
        return parseRemoteCallOrAsyncSendActionRhs(peek().kind, expression, isRhsExpr, rightArrow);
    }

    private STNode parseRemoteCallOrAsyncSendActionRhs(SyntaxKind nextTokenKind, STNode expression, boolean isRhsExpr,
                                                       STNode rightArrow) {
        STNode name;
        switch (nextTokenKind) {
            case DEFAULT_KEYWORD:
                name = parseDefaultKeyword();
                return parseAsyncSendAction(expression, rightArrow, name);
            case IDENTIFIER_TOKEN:
                name = STNodeFactory.createSimpleNameReferenceNode(parseFunctionName());
                break;
            default:
                STToken token = peek();
                Solution solution = recover(token, ParserRuleContext.REMOTE_CALL_OR_ASYNC_SEND_RHS, expression,
                        isRhsExpr, rightArrow);

                // If the parser recovered by inserting a token, then try to re-parse the same
                // rule with the inserted token. This is done to pick the correct branch
                // to continue the parsing.
                if (solution.action == Action.REMOVE) {
                    name = solution.recoveredNode;
                    break;
                }

                return parseRemoteCallOrAsyncSendActionRhs(solution.tokenKind, expression, isRhsExpr, rightArrow);
        }

        return parseRemoteCallOrAsyncSendEnd(peek().kind, expression, rightArrow, name);
    }

    private STNode parseRemoteCallOrAsyncSendEnd(SyntaxKind nextTokenKind, STNode expression, STNode rightArrow,
                                                 STNode name) {
        switch (nextTokenKind) {
            case OPEN_PAREN_TOKEN:
                return parseRemoteMethodCallAction(expression, rightArrow, name);
            case SEMICOLON_TOKEN:
                return parseAsyncSendAction(expression, rightArrow, name);
            default:
                STToken token = peek();
                Solution solution =
                        recover(token, ParserRuleContext.REMOTE_CALL_OR_ASYNC_SEND_END, expression, rightArrow, name);

                // If the parser recovered by inserting a token, then try to re-parse the same
                // rule with the inserted token. This is done to pick the correct branch
                // to continue the parsing.
                if (solution.action == Action.REMOVE) {
                    return solution.recoveredNode;
                }

                return parseRemoteCallOrAsyncSendEnd(solution.tokenKind, expression, rightArrow, name);
        }
    }

    /**
     * Parse default keyword.
     *
     * @return default keyword node
     */
    private STNode parseDefaultKeyword() {
        STToken token = peek();
        if (token.kind == SyntaxKind.DEFAULT_KEYWORD) {
            return STNodeFactory.createSimpleNameReferenceNode(consume());
        } else {
            Solution sol = recover(token, ParserRuleContext.DEFAULT_KEYWORD);
            return sol.recoveredNode;
        }
    }

    private STNode parseAsyncSendAction(STNode expression, STNode rightArrow, STNode peerWorker) {
        return STNodeFactory.createAsyncSendActionNode(expression, rightArrow, peerWorker);
    }

    private STNode parseRemoteMethodCallAction(STNode expression, STNode rightArrow, STNode name) {
        STNode openParenToken = parseOpenParenthesis(ParserRuleContext.ARG_LIST_START);
        STNode arguments = parseArgsList();
        STNode closeParenToken = parseCloseParenthesis();
        return STNodeFactory.createRemoteMethodCallActionNode(expression, rightArrow, name, openParenToken, arguments,
                closeParenToken);
    }

    /**
     * Parse right arrow (<code>-></code>) token.
     *
     * @return Parsed node
     */
    private STNode parseRightArrow() {
        STToken nextToken = peek();
        if (nextToken.kind == SyntaxKind.RIGHT_ARROW_TOKEN) {
            return consume();
        } else {
            Solution sol = recover(nextToken, ParserRuleContext.RIGHT_ARROW);
            return sol.recoveredNode;
        }
    }

    /**
     * Parse parameterized type descriptor.
     * parameterized-type-descriptor := map type-parameter | future type-parameter | typedesc type-parameter
     *
     * @return Parsed node
     */
    private STNode parseParameterizedTypeDescriptor() {
        STNode parameterizedTypeKeyword = parseParameterizedTypeKeyword();
        STNode ltToken = parseLTToken();
        STNode typeNode = parseTypeDescriptor(ParserRuleContext.TYPE_DESC_IN_ANGLE_BRACKETS);
        STNode gtToken = parseGTToken();
        return STNodeFactory.createParameterizedTypeDescriptorNode(parameterizedTypeKeyword, ltToken, typeNode,
                gtToken);
    }

    /**
     * Parse <code>map</code> or <code>future</code> or <code>typedesc</code> keyword token.
     *
     * @return Parsed node
     */
    private STNode parseParameterizedTypeKeyword() {
        STToken nextToken = peek();
        switch (nextToken.kind) {
            case MAP_KEYWORD: // map type desc
            case FUTURE_KEYWORD: // future type desc
            case TYPEDESC_KEYWORD: // typedesc type desc
                return consume();
            default:
                Solution sol = recover(nextToken, ParserRuleContext.PARAMETERIZED_TYPE);
                return sol.recoveredNode;
        }
    }

    /**
     * Parse <code> < </code> token.
     *
     * @return Parsed node
     */
    private STNode parseGTToken() {
        STToken nextToken = peek();
        if (nextToken.kind == SyntaxKind.GT_TOKEN) {
            return consume();
        } else {
            Solution sol = recover(nextToken, ParserRuleContext.GT);
            return sol.recoveredNode;
        }
    }

    /**
     * Parse <code> > </code> token.
     *
     * @return Parsed node
     */
    private STNode parseLTToken() {
        STToken nextToken = peek();
        if (nextToken.kind == SyntaxKind.LT_TOKEN) {
            return consume();
        } else {
            Solution sol = recover(nextToken, ParserRuleContext.LT);
            return sol.recoveredNode;
        }
    }

    /**
     * Parse nil literal. Here nil literal is only referred to ( ).
     *
     * @return Parsed node
     */
    private STNode parseNilLiteral() {
        startContext(ParserRuleContext.NIL_LITERAL);
        STNode openParenthesisToken = parseOpenParenthesis(ParserRuleContext.OPEN_PARENTHESIS);
        STNode closeParenthesisToken = parseCloseParenthesis();
        endContext();
        return STNodeFactory.createNilLiteralNode(openParenthesisToken, closeParenthesisToken);
    }

    /**
     * Parse annotation declaration, given the qualifier.
     *
     * @param metadata Metadata
     * @param qualifier Qualifier that precedes the listener declaration
     * @param constKeyword Const keyword
     * @return Parsed node
     */
    private STNode parseAnnotationDeclaration(STNode metadata, STNode qualifier, STNode constKeyword) {
        startContext(ParserRuleContext.ANNOTATION_DECL);
        STNode annotationKeyword = parseAnnotationKeyword();
        STNode annotDecl = parseAnnotationDeclFromType(metadata, qualifier, constKeyword, annotationKeyword);
        endContext();
        return annotDecl;
    }

    /**
     * Parse annotation keyword.
     *
     * @return Parsed node
     */
    private STNode parseAnnotationKeyword() {
        STToken token = peek();
        if (token.kind == SyntaxKind.ANNOTATION_KEYWORD) {
            return consume();
        } else {
            Solution sol = recover(token, ParserRuleContext.ANNOTATION_KEYWORD);
            return sol.recoveredNode;
        }
    }

    /**
     * Parse the components that follows after the annotation keyword of a annotation declaration.
     *
     * @param metadata Metadata
     * @param qualifier Qualifier that precedes the constant decl
     * @param constKeyword Const keyword
     * @param annotationKeyword
     * @return Parsed node
     */
    private STNode parseAnnotationDeclFromType(STNode metadata, STNode qualifier, STNode constKeyword,
                                               STNode annotationKeyword) {
        STToken nextToken = peek();
        return parseAnnotationDeclFromType(nextToken.kind, metadata, qualifier, constKeyword, annotationKeyword);
    }

    private STNode parseAnnotationDeclFromType(SyntaxKind nextTokenKind, STNode metadata, STNode qualifier,
                                               STNode constKeyword, STNode annotationKeyword) {
        switch (nextTokenKind) {
            case IDENTIFIER_TOKEN:
                return parseAnnotationDeclWithOptionalType(metadata, qualifier, constKeyword, annotationKeyword);
            default:
                if (isTypeStartingToken(nextTokenKind)) {
                    break;
                }

                STToken token = peek();
                Solution solution = recover(token, ParserRuleContext.ANNOT_DECL_OPTIONAL_TYPE, metadata, qualifier,
                        constKeyword, annotationKeyword);
                if (solution.action == Action.REMOVE) {
                    return solution.recoveredNode;
                }

                return parseAnnotationDeclFromType(solution.tokenKind, metadata, qualifier, constKeyword,
                        annotationKeyword);
        }

        STNode typeDesc = parseTypeDescriptor(ParserRuleContext.TYPE_DESC_IN_ANNOTATION_DECL);
        STNode annotTag = parseAnnotationTag();
        return parseAnnotationDeclAttachPoints(metadata, qualifier, constKeyword, annotationKeyword, typeDesc,
                annotTag);
    }

    /**
     * Parse annotation tag.
     * <p>
     * <code>annot-tag := identifier</code>
     *
     * @return
     */
    private STNode parseAnnotationTag() {
        STToken token = peek();
        if (token.kind == SyntaxKind.IDENTIFIER_TOKEN) {
            return consume();
        } else {
            Solution sol = recover(peek(), ParserRuleContext.ANNOTATION_TAG);
            return sol.recoveredNode;
        }
    }

    private STNode parseAnnotationDeclWithOptionalType(STNode metadata, STNode qualifier, STNode constKeyword,
                                                       STNode annotationKeyword) {
        // We come here if the type name also and identifier.
        // However, if it is a qualified identifier, then it has to be the type-desc.
        STNode typeDescOrAnnotTag = parseAnnotationTag();
        if (typeDescOrAnnotTag.kind == SyntaxKind.QUALIFIED_NAME_REFERENCE) {
            STNode annotTag = parseAnnotationTag();
            return parseAnnotationDeclAttachPoints(metadata, qualifier, constKeyword, annotationKeyword,
                    typeDescOrAnnotTag, annotTag);
        }

        return parseAnnotationDeclRhs(metadata, qualifier, constKeyword, annotationKeyword, typeDescOrAnnotTag);
    }

    /**
     * Parse the component that follows the first identifier in an annotation decl. The identifier
     * can be either the type-name (a user defined type) or the annot-tag, where the type-name
     * is not present.
     *
     * @param metadata Metadata
     * @param qualifier Qualifier that precedes the annotation decl
     * @param constKeyword Const keyword
     * @param annotationKeyword Annotation keyword
     * @param typeDescOrAnnotTag Identifier that follows the annotation-keyword
     * @return Parsed node
     */
    private STNode parseAnnotationDeclRhs(STNode metadata, STNode qualifier, STNode constKeyword,
                                          STNode annotationKeyword, STNode typeDescOrAnnotTag) {
        STToken token = peek();
        return parseAnnotationDeclRhs(token.kind, metadata, qualifier, constKeyword, annotationKeyword,
                typeDescOrAnnotTag);
    }

    private STNode parseAnnotationDeclRhs(SyntaxKind nextTokenKind, STNode metadata, STNode qualifier,
                                          STNode constKeyword, STNode annotationKeyword, STNode typeDescOrAnnotTag) {
        STNode typeDesc;
        STNode annotTag;
        switch (nextTokenKind) {
            case IDENTIFIER_TOKEN:
                typeDesc = typeDescOrAnnotTag;
                annotTag = parseAnnotationTag();
                break;
            case SEMICOLON_TOKEN:
            case ON_KEYWORD:
                typeDesc = STNodeFactory.createEmptyNode();
                annotTag = typeDescOrAnnotTag;
                break;
            default:
                STToken token = peek();
                Solution solution = recover(token, ParserRuleContext.ANNOT_DECL_RHS, metadata, qualifier, constKeyword,
                        annotationKeyword, typeDescOrAnnotTag);

                // If the parser recovered by inserting a token, then try to re-parse the same
                // rule with the inserted token. This is done to pick the correct branch
                // to continue the parsing.
                if (solution.action == Action.REMOVE) {
                    return solution.recoveredNode;
                }

                return parseAnnotationDeclRhs(solution.tokenKind, metadata, qualifier, constKeyword, annotationKeyword,
                        typeDescOrAnnotTag);
        }

        return parseAnnotationDeclAttachPoints(metadata, qualifier, constKeyword, annotationKeyword, typeDesc,
                annotTag);
    }

    private STNode parseAnnotationDeclAttachPoints(STNode metadata, STNode qualifier, STNode constKeyword,
                                                   STNode annotationKeyword, STNode typeDesc, STNode annotTag) {
        STToken nextToken = peek();
        return parseAnnotationDeclAttachPoints(nextToken.kind, metadata, qualifier, constKeyword, annotationKeyword,
                typeDesc, annotTag);

    }

    private STNode parseAnnotationDeclAttachPoints(SyntaxKind nextTokenKind, STNode metadata, STNode qualifier,
                                                   STNode constKeyword, STNode annotationKeyword, STNode typeDesc,
                                                   STNode annotTag) {
        STNode onKeyword;
        STNode attachPoints;
        switch (nextTokenKind) {
            case SEMICOLON_TOKEN:
                onKeyword = STNodeFactory.createEmptyNode();
                attachPoints = STNodeFactory.createEmptyNode();
                break;
            case ON_KEYWORD:
                onKeyword = parseOnKeyword();
                attachPoints = parseAnnotationAttachPoints();
                break;
            default:
                STToken token = peek();
                Solution solution = recover(token, ParserRuleContext.ANNOT_OPTIONAL_ATTACH_POINTS, metadata, qualifier,
                        constKeyword, annotationKeyword, typeDesc, annotTag);

                // If the parser recovered by inserting a token, then try to re-parse the same
                // rule with the inserted token. This is done to pick the correct branch
                // to continue the parsing.
                if (solution.action == Action.REMOVE) {
                    return solution.recoveredNode;
                }

                return parseAnnotationDeclAttachPoints(solution.tokenKind, metadata, qualifier, constKeyword,
                        annotationKeyword, typeDesc, annotTag);
        }

        STNode semicolonToken = parseSemicolon();
        return STNodeFactory.createAnnotationDeclarationNode(metadata, qualifier, constKeyword, annotationKeyword,
                typeDesc, annotTag, onKeyword, attachPoints, semicolonToken);
    }

    /**
     * Parse annotation attach points.
     * <p>
     * <code>
     * annot-attach-points := annot-attach-point (, annot-attach-point)*
     * <br/><br/>
     * annot-attach-point := dual-attach-point | source-only-attach-point
     * <br/><br/>
     * dual-attach-point := [source] dual-attach-point-ident
     * <br/><br/>
     * dual-attach-point-ident :=
     *     [object] type
     *     | [object|resource] function
     *     | parameter
     *     | return
     *     | service
     *     | [object|record] field
     * <br/><br/>
     * source-only-attach-point := source source-only-attach-point-ident
     * <br/><br/>
     * source-only-attach-point-ident :=
     *     annotation
     *     | external
     *     | var
     *     | const
     *     | listener
     *     | worker
     * </code>
     *
     * @return Parsed node
     */
    private STNode parseAnnotationAttachPoints() {
        startContext(ParserRuleContext.ANNOT_ATTACH_POINTS_LIST);
        List<STNode> attachPoints = new ArrayList<>();

        STToken nextToken = peek();
        if (isEndAnnotAttachPointList(nextToken.kind)) {
            endContext();
            this.errorHandler.reportMissingTokenError("missing attach point");
            return STNodeFactory.createMissingToken(SyntaxKind.IDENTIFIER_TOKEN);
        }

        // Parse first attach-point, that has no leading comma
        STNode attachPoint = parseAnnotationAttachPoint();
        attachPoints.add(attachPoint);

        // Parse the remaining attach-points
        nextToken = peek();
        STNode leadingComma;
        while (!isEndAnnotAttachPointList(nextToken.kind)) {
            leadingComma = parseAttachPointEnd();
            if (leadingComma == null) {
                break;
            }
            attachPoints.add(leadingComma);

            // Parse attach point. Null represents the end of attach-points.
            attachPoint = parseAnnotationAttachPoint();
            if (attachPoint == null) {
                this.errorHandler.reportMissingTokenError("missing attach point");
                attachPoint = STNodeFactory.createMissingToken(SyntaxKind.IDENTIFIER_TOKEN);
                attachPoints.add(attachPoint);
                break;
            }

            attachPoints.add(attachPoint);
            nextToken = peek();
        }

        endContext();
        return STNodeFactory.createNodeList(attachPoints);
    }

    /**
     * Parse annotation attach point end.
     *
     * @return Parsed node
     */
    private STNode parseAttachPointEnd() {
        STToken nextToken = peek();
        return parseAttachPointEnd(nextToken.kind);
    }

    private STNode parseAttachPointEnd(SyntaxKind nextTokenKind) {
        switch (nextTokenKind) {
            case SEMICOLON_TOKEN:
                // null represents the end of attach points.
                return null;
            case COMMA_TOKEN:
                return consume();
            default:
                Solution sol = recover(peek(), ParserRuleContext.ATTACH_POINT_END);
                if (sol.action == Action.REMOVE) {
                    return sol.recoveredNode;
                }

                return sol.tokenKind == SyntaxKind.COMMA_TOKEN ? sol.recoveredNode : null;
        }
    }

    private boolean isEndAnnotAttachPointList(SyntaxKind tokenKind) {
        switch (tokenKind) {
            case EOF_TOKEN:
            case SEMICOLON_TOKEN:
                return true;
            default:
                return false;
        }
    }

    /**
     * Parse annotation attach point.
     *
     * @return Parsed node
     */
    private STNode parseAnnotationAttachPoint() {
        return parseAnnotationAttachPoint(peek().kind);
    }

    private STNode parseAnnotationAttachPoint(SyntaxKind nextTokenKind) {
        switch (nextTokenKind) {
            case EOF_TOKEN:
                return null;

            // These are source only annotations, but without the source keyword.
            case ANNOTATION_KEYWORD:
            case EXTERNAL_KEYWORD:
            case VAR_KEYWORD:
            case CONST_KEYWORD:
            case LISTENER_KEYWORD:
            case WORKER_KEYWORD:
                // fall through

            case SOURCE_KEYWORD:
                STNode sourceKeyword = parseSourceKeyword();
                return parseAttachPointIdent(sourceKeyword);

            // Dual attach points
            case OBJECT_KEYWORD:
            case TYPE_KEYWORD:
            case RESOURCE_KEYWORD:
            case FUNCTION_KEYWORD:
            case PARAMETER_KEYWORD:
            case RETURN_KEYWORD:
            case SERVICE_KEYWORD:
            case FIELD_KEYWORD:
            case RECORD_KEYWORD:
                sourceKeyword = STNodeFactory.createEmptyNode();
                STNode firstIdent = consume();
                return parseDualAttachPointIdent(sourceKeyword, firstIdent);
            default:
                Solution solution = recover(peek(), ParserRuleContext.ATTACH_POINT);
                return solution.recoveredNode;
        }
    }

    /**
     * Parse source keyword.
     *
     * @return Parsed node
     */
    private STNode parseSourceKeyword() {
        STToken token = peek();
        if (token.kind == SyntaxKind.SOURCE_KEYWORD) {
            return consume();
        } else {
            Solution sol = recover(token, ParserRuleContext.SOURCE_KEYWORD);
            return sol.recoveredNode;
        }
    }

    /**
     * Parse attach point ident gievn.
     * <p>
     * <code>
     * source-only-attach-point-ident := annotation | external | var | const | listener | worker
     * <br/><br/>
     * dual-attach-point-ident := [object] type | [object|resource] function | parameter
     *                            | return | service | [object|record] field
     * </code>
     *
     * @param sourceKeyword Source keyword
     * @return Parsed node
     */
    private STNode parseAttachPointIdent(STNode sourceKeyword) {
        return parseAttachPointIdent(peek().kind, sourceKeyword);
    }

    private STNode parseAttachPointIdent(SyntaxKind nextTokenKind, STNode sourceKeyword) {
        switch (nextTokenKind) {
            case ANNOTATION_KEYWORD:
            case EXTERNAL_KEYWORD:
            case VAR_KEYWORD:
            case CONST_KEYWORD:
            case LISTENER_KEYWORD:
            case WORKER_KEYWORD:
                STNode firstIdent = consume();
                STNode secondIdent = STNodeFactory.createEmptyNode();
                return STNodeFactory.createAnnotationAttachPointNode(sourceKeyword, firstIdent, secondIdent);
            case OBJECT_KEYWORD:
            case RESOURCE_KEYWORD:
            case RECORD_KEYWORD:
            case TYPE_KEYWORD:
            case FUNCTION_KEYWORD:
            case PARAMETER_KEYWORD:
            case RETURN_KEYWORD:
            case SERVICE_KEYWORD:
            case FIELD_KEYWORD:
                firstIdent = consume();
                return parseDualAttachPointIdent(sourceKeyword, firstIdent);
            default:
                Solution solution = recover(peek(), ParserRuleContext.ATTACH_POINT_IDENT, sourceKeyword);
                if (solution.action == Action.REMOVE) {
                    return solution.recoveredNode;
                }

                firstIdent = solution.recoveredNode;
                return parseDualAttachPointIdent(sourceKeyword, firstIdent);
        }
    }

    /**
     * Parse dual-attach-point ident.
     *
     * @param sourceKeyword Source keyword
     * @param firstIdent first part of the dual attach-point
     * @return Parsed node
     */
    private STNode parseDualAttachPointIdent(STNode sourceKeyword, STNode firstIdent) {
        STNode secondIdent;
        switch (firstIdent.kind) {
            case OBJECT_KEYWORD:
                secondIdent = parseIdentAfterObjectIdent();
                break;
            case RESOURCE_KEYWORD:
                secondIdent = parseFunctionIdent();
                break;
            case RECORD_KEYWORD:
                secondIdent = parseFieldIdent();
                break;
            case TYPE_KEYWORD:
            case FUNCTION_KEYWORD:
            case PARAMETER_KEYWORD:
            case RETURN_KEYWORD:
            case SERVICE_KEYWORD:
            case FIELD_KEYWORD:
            default: // default case should never be reached.
                secondIdent = STNodeFactory.createEmptyNode();
                break;
        }

        return STNodeFactory.createAnnotationAttachPointNode(sourceKeyword, firstIdent, secondIdent);
    }

    /**
     * Parse the idents that are supported after object-ident.
     *
     * @return Parsed node
     */
    private STNode parseIdentAfterObjectIdent() {
        STToken token = peek();
        switch (token.kind) {
            case TYPE_KEYWORD:
            case FUNCTION_KEYWORD:
            case FIELD_KEYWORD:
                return consume();
            default:
                Solution sol = recover(token, ParserRuleContext.IDENT_AFTER_OBJECT_IDENT);
                return sol.recoveredNode;
        }
    }

    /**
     * Parse function ident.
     *
     * @return Parsed node
     */
    private STNode parseFunctionIdent() {
        STToken token = peek();
        if (token.kind == SyntaxKind.FUNCTION_KEYWORD) {
            return consume();
        } else {
            Solution sol = recover(token, ParserRuleContext.FUNCTION_IDENT);
            return sol.recoveredNode;
        }
    }

    /**
     * Parse field ident.
     *
     * @return Parsed node
     */
    private STNode parseFieldIdent() {
        STToken token = peek();
        if (token.kind == SyntaxKind.FIELD_KEYWORD) {
            return consume();
        } else {
            Solution sol = recover(token, ParserRuleContext.FIELD_IDENT);
            return sol.recoveredNode;
        }
    }

    /**
     * Parse XML namespace declaration.
     * <p>
     * <code>xmlns-decl := xmlns xml-namespace-uri [ as xml-namespace-prefix ] ;
     * <br/>
     * xml-namespace-uri := simple-const-expr
     * <br/>
     * xml-namespace-prefix := identifier
     * </code>
     *
     * @return
     */
    private STNode parseXMLNamepsaceDeclaration() {
        startContext(ParserRuleContext.XML_NAMESPACE_DECLARATION);
        STNode xmlnsKeyword = parseXMLNSKeyword();
        STNode namespaceUri = parseXMLNamespaceUri();
        STNode xmlnsDecl = parseXMLDeclRhs(xmlnsKeyword, namespaceUri);
        endContext();
        return xmlnsDecl;
    }

    /**
     * Parse xmlns keyword.
     *
     * @return Parsed node
     */
    private STNode parseXMLNSKeyword() {
        STToken token = peek();
        if (token.kind == SyntaxKind.XMLNS_KEYWORD) {
            return consume();
        } else {
            Solution sol = recover(token, ParserRuleContext.XMLNS_KEYWORD);
            return sol.recoveredNode;
        }
    }

    /**
     * Parse namespace uri.
     *
     * @return Parsed node
     */
    private STNode parseXMLNamespaceUri() {
        STNode expr = parseConstExpr();
        switch (expr.kind) {
            case STRING_LITERAL:
            case IDENTIFIER_TOKEN:
            case QUALIFIED_NAME_REFERENCE:
                break;
            default:
                this.errorHandler.reportInvalidNode(null, "namespace uri must be a subtype of string");
        }

        return expr;
    }

    private STNode parseConstExpr() {
        startContext(ParserRuleContext.CONSTANT_EXPRESSION);
        STNode expr = parseConstExprInternal();
        endContext();
        return expr;
    }

    private STNode parseConstExprInternal() {
        STToken nextToken = peek();
        return parseConstExprInternal(nextToken.kind);
    }

    /**
     * Parse constants expr.
     *
     * @return Parsed node
     */
    private STNode parseConstExprInternal(SyntaxKind nextTokenKind) {
        switch (nextTokenKind) {
            case STRING_LITERAL:
            case DECIMAL_INTEGER_LITERAL:
            case HEX_INTEGER_LITERAL:
            case DECIMAL_FLOATING_POINT_LITERAL:
            case HEX_FLOATING_POINT_LITERAL:
            case TRUE_KEYWORD:
            case FALSE_KEYWORD:
            case NULL_KEYWORD:
                return parseBasicLiteral();
            case IDENTIFIER_TOKEN:
                return parseQualifiedIdentifier(ParserRuleContext.VARIABLE_REF);
            case PLUS_TOKEN:
            case MINUS_TOKEN:
                return parseSignedIntOrFloat();
            case OPEN_BRACE_TOKEN:
                return parseNilLiteral();
            default:
                STToken token = peek();
                Solution solution = recover(token, ParserRuleContext.CONSTANT_EXPRESSION_START);
                return solution.recoveredNode;
        }
    }

    /**
     * Parse the portion after the namsepsace-uri of an XML declaration.
     *
     * @param xmlnsKeyword XMLNS keyword
     * @param namespaceUri Namespace URI
     * @return Parsed node
     */
    private STNode parseXMLDeclRhs(STNode xmlnsKeyword, STNode namespaceUri) {
        return parseXMLDeclRhs(peek().kind, xmlnsKeyword, namespaceUri);
    }

    private STNode parseXMLDeclRhs(SyntaxKind nextTokenKind, STNode xmlnsKeyword, STNode namespaceUri) {
        STNode asKeyword = STNodeFactory.createEmptyNode();
        STNode namespacePrefix = STNodeFactory.createEmptyNode();

        switch (nextTokenKind) {
            case AS_KEYWORD:
                asKeyword = parseAsKeyword();
                namespacePrefix = parseNamespacePrefix();
                break;
            case SEMICOLON_TOKEN:
                break;
            default:
                STToken token = peek();
                Solution solution =
                        recover(token, ParserRuleContext.XML_NAMESPACE_PREFIX_DECL, xmlnsKeyword, namespaceUri);

                // If the parser recovered by inserting a token, then try to re-parse the same
                // rule with the inserted token. This is done to pick the correct branch
                // to continue the parsing.
                if (solution.action == Action.REMOVE) {
                    return solution.recoveredNode;
                }

                return parseXMLDeclRhs(solution.tokenKind, xmlnsKeyword, namespaceUri);
        }
        STNode semicolon = parseSemicolon();
        return STNodeFactory.createXMLNamespaceDeclarationNode(xmlnsKeyword, namespaceUri, asKeyword, namespacePrefix,
                semicolon);
    }

    /**
     * Parse import prefix.
     *
     * @return Parsed node
     */
    private STNode parseNamespacePrefix() {
        STToken nextToken = peek();
        if (nextToken.kind == SyntaxKind.IDENTIFIER_TOKEN) {
            return consume();
        } else {
            Solution sol = recover(peek(), ParserRuleContext.NAMESPACE_PREFIX);
            return sol.recoveredNode;
        }
    }

    /**
     * Parse named worker declaration.
     * <p>
     * <code>named-worker-decl := [annots] worker worker-name return-type-descriptor { sequence-stmt }</code>
     *
     * @param annots Annotations attached to the worker decl
     * @return Parsed node
     */
    private STNode parseNamedWorkerDeclaration(STNode annots) {
        startContext(ParserRuleContext.NAMED_WORKER_DECL);
        STNode workerKeyword = parseWorkerKeyword();
        STNode workerName = parseWorkerName();
        STNode returnTypeDesc = parseReturnTypeDescriptor();
        STNode workerBody = parseBlockNode();
        endContext();
        return STNodeFactory.createNamedWorkerDeclarationNode(annots, workerKeyword, workerName, returnTypeDesc,
                workerBody);
    }

    private STNode parseReturnTypeDescriptor() {
        // If the return type is not present, simply return
        STToken token = peek();
        if (token.kind != SyntaxKind.RETURNS_KEYWORD) {
            return STNodeFactory.createEmptyNode();
        }

        STNode returnsKeyword = consume();
        STNode annot = parseAnnotations();
        STNode type = parseTypeDescriptor(ParserRuleContext.TYPE_DESC_IN_RETURN_TYPE_DESC);
        return STNodeFactory.createReturnTypeDescriptorNode(returnsKeyword, annot, type);
    }

    /**
     * Parse worker keyword.
     *
     * @return Parsed node
     */
    private STNode parseWorkerKeyword() {
        STToken nextToken = peek();
        if (nextToken.kind == SyntaxKind.WORKER_KEYWORD) {
            return consume();
        } else {
            Solution sol = recover(peek(), ParserRuleContext.WORKER_KEYWORD);
            return sol.recoveredNode;
        }
    }

    /**
     * Parse worker name.
     * <p>
     * <code>worker-name := identifier</code>
     *
     * @return Parsed node
     */
    private STNode parseWorkerName() {
        STToken nextToken = peek();
        if (nextToken.kind == SyntaxKind.IDENTIFIER_TOKEN) {
            return consume();
        } else {
            Solution sol = recover(peek(), ParserRuleContext.WORKER_NAME);
            return sol.recoveredNode;
        }
    }

    /**
     * Parse documentation string.
     * <p>
     * <code>DocumentationString := DocumentationLine +</code>
     * <p>
     * Refer {@link BallerinaLexer#processDocumentationLine}
     *
     * @return Parsed node
     */
    private STNode parseDocumentationString() {
        List<STNode> docLines = new ArrayList<>();
        STToken nextToken = peek();
        while (nextToken.kind == SyntaxKind.DOCUMENTATION_LINE) {
            docLines.add(consume());
            nextToken = peek();
        }

        STNode documentationLines = STNodeFactory.createNodeList(docLines);
        return STNodeFactory.createDocumentationStringNode(documentationLines);
    }

    /**
     * Parse lock statement.
     * <code>lock-stmt := lock block-stmt ;</code>
     *
     * @return Lock statement
     */
    private STNode parseLockStatement() {
        startContext(ParserRuleContext.LOCK_STMT);
        STNode lockKeyword = parseLockKeyword();
        STNode blockStatement = parseBlockNode();
        endContext();
        return STNodeFactory.createLockStatementNode(lockKeyword, blockStatement);
    }

    /**
     * Parse lock-keyword.
     *
     * @return lock-keyword node
     */
    private STNode parseLockKeyword() {
        STToken token = peek();
        if (token.kind == SyntaxKind.LOCK_KEYWORD) {
            return consume();
        } else {
            Solution sol = recover(token, ParserRuleContext.LOCK_KEYWORD);
            return sol.recoveredNode;
        }
    }

    /**
     * Parse union type descriptor.
     * union-type-descriptor := type-descriptor | type-descriptor
     *
     * @param leftTypeDesc Type desc in the LHS os the union type desc.
     * @param context Current context.
     * @return parsed union type desc node
     */
    private STNode parseUnionTypeDescriptor(STNode leftTypeDesc, ParserRuleContext context) {
        STNode pipeToken = parsePipeToken();
        STNode rightTypeDesc = parseTypeDescriptor(context);

        return STNodeFactory.createUnionTypeDescriptorNode(leftTypeDesc, pipeToken, rightTypeDesc);
    }

    /**
     * Parse pipe token.
     *
     * @return parsed pipe token node
     */
    private STNode parsePipeToken() {
        STToken token = peek();
        if (token.kind == SyntaxKind.PIPE_TOKEN) {
            return consume();
        } else {
            Solution sol = recover(token, ParserRuleContext.PIPE);
            return sol.recoveredNode;
        }
    }

    private boolean isTypeStartingToken(SyntaxKind nodeKind) {
        switch (nodeKind) {
            case IDENTIFIER_TOKEN:
            case SERVICE_KEYWORD:
            case RECORD_KEYWORD:
            case OBJECT_KEYWORD:
            case ABSTRACT_KEYWORD:
            case CLIENT_KEYWORD:
            case OPEN_PAREN_TOKEN: // nil type descriptor '()'
            case MAP_KEYWORD: // map type desc
            case FUTURE_KEYWORD: // future type desc
            case TYPEDESC_KEYWORD: // typedesc type desc
            case ERROR_KEYWORD: // error type desc
            case STREAM_KEYWORD: // stream type desc
            case TABLE_KEYWORD: // table type
            case FUNCTION_KEYWORD:
            case OPEN_BRACKET_TOKEN:
                return true;
            default:
                if (isSingletonTypeDescStart(nodeKind, true)) {
                    return true;
                }
                return isSimpleType(nodeKind);
        }
    }

    static boolean isSimpleType(SyntaxKind nodeKind) {
        switch (nodeKind) {
            case INT_KEYWORD:
            case FLOAT_KEYWORD:
            case DECIMAL_KEYWORD:
            case BOOLEAN_KEYWORD:
            case STRING_KEYWORD:
            case BYTE_KEYWORD:
            case XML_KEYWORD:
            case JSON_KEYWORD:
            case HANDLE_KEYWORD:
            case ANY_KEYWORD:
            case ANYDATA_KEYWORD:
            case NEVER_KEYWORD:
            case SERVICE_KEYWORD:
            case VAR_KEYWORD:
            case ERROR_KEYWORD: // This is for the recovery. <code>error a;</code> scenario recovered here.
            case STREAM_KEYWORD: // This is for recovery logic. <code>stream a;</code> scenario recovered here.
            case READONLY_KEYWORD:
            case DISTINCT_KEYWORD:
                return true;
            case TYPE_DESC:
                // This is a special case. TYPE_DESC is only return from
                // error recovery. when a type is missing. Hence we treat it as
                // a simple type
                return true;
            default:
                return false;
        }
    }

    private SyntaxKind getTypeSyntaxKind(SyntaxKind typeKeyword) {
        switch (typeKeyword) {
            case INT_KEYWORD:
                return SyntaxKind.INT_TYPE_DESC;
            case FLOAT_KEYWORD:
                return SyntaxKind.FLOAT_TYPE_DESC;
            case DECIMAL_KEYWORD:
                return SyntaxKind.DECIMAL_TYPE_DESC;
            case BOOLEAN_KEYWORD:
                return SyntaxKind.BOOLEAN_TYPE_DESC;
            case STRING_KEYWORD:
                return SyntaxKind.STRING_TYPE_DESC;
            case BYTE_KEYWORD:
                return SyntaxKind.BYTE_TYPE_DESC;
            case XML_KEYWORD:
                return SyntaxKind.XML_TYPE_DESC;
            case JSON_KEYWORD:
                return SyntaxKind.JSON_TYPE_DESC;
            case HANDLE_KEYWORD:
                return SyntaxKind.HANDLE_TYPE_DESC;
            case ANY_KEYWORD:
                return SyntaxKind.ANY_TYPE_DESC;
            case ANYDATA_KEYWORD:
                return SyntaxKind.ANYDATA_TYPE_DESC;
            case NEVER_KEYWORD:
                return SyntaxKind.NEVER_TYPE_DESC;
            case SERVICE_KEYWORD:
                return SyntaxKind.SERVICE_TYPE_DESC;
            case VAR_KEYWORD:
                return SyntaxKind.VAR_TYPE_DESC;
            default:
                return SyntaxKind.TYPE_DESC;
        }
    }

    /**
     * Parse fork-keyword.
     *
     * @return Fork-keyword node
     */
    private STNode parseForkKeyword() {
        STToken token = peek();
        if (token.kind == SyntaxKind.FORK_KEYWORD) {
            return consume();
        } else {
            Solution sol = recover(token, ParserRuleContext.FORK_KEYWORD);
            return sol.recoveredNode;
        }
    }

    /**
     * Parse multiple named worker declarations.
     *
     * @return named-worker-declarations node array
     */
    private STNode parseMultipleNamedWorkerDeclarations() {
        ArrayList<STNode> workers = new ArrayList<>();
        while (!isEndOfStatements()) {
            STNode stmt = parseStatement();
            if (stmt == null) {
                break;
            }

            switch (stmt.kind) {
                case NAMED_WORKER_DECLARATION:
                    workers.add(stmt);
                    break;
                default:
                    this.errorHandler.reportInvalidNode(null, "Only named-workers are allowed here");
                    break;
            }
        }

        if (workers.isEmpty()) {
            this.errorHandler.reportInvalidNode(null, "Fork Statement must contain atleast one named-worker");
        }
        STNode namedWorkers = STNodeFactory.createNodeList(workers);
        return namedWorkers;
    }

    /**
     * Parse fork statement.
     * <code>fork-stmt := fork { named-worker-decl+ }</code>
     *
     * @return Fork statement
     */
    private STNode parseForkStatement() {
        startContext(ParserRuleContext.FORK_STMT);
        STNode forkKeyword = parseForkKeyword();
        STNode openBrace = parseOpenBrace();
        STNode namedWorkerDeclarations = parseMultipleNamedWorkerDeclarations();
        STNode closeBrace = parseCloseBrace();
        endContext();
        return STNodeFactory.createForkStatementNode(forkKeyword, openBrace, namedWorkerDeclarations, closeBrace);
    }

    /**
     * Parse decimal floating point literal.
     *
     * @return Parsed node
     */
    private STNode parseDecimalFloatingPointLiteral() {
        STToken token = peek();
        if (token.kind == SyntaxKind.DECIMAL_FLOATING_POINT_LITERAL) {
            return consume();
        } else {
            Solution sol = recover(token, ParserRuleContext.DECIMAL_FLOATING_POINT_LITERAL);
            return sol.recoveredNode;
        }
    }

    /**
     * Parse hex floating point literal.
     *
     * @return Parsed node
     */
    private STNode parseHexFloatingPointLiteral() {
        STToken token = peek();
        if (token.kind == SyntaxKind.HEX_FLOATING_POINT_LITERAL) {
            return consume();
        } else {
            Solution sol = recover(token, ParserRuleContext.HEX_FLOATING_POINT_LITERAL);
            return sol.recoveredNode;
        }
    }

    /**
     * Parse trap expression.
     * <p>
     * <code>
     * trap-expr := trap expression
     * </code>
     *
     * @param allowActions Allow actions
     * @param isRhsExpr Whether this is a RHS expression or not
     * @return Trap expression node
     */
    private STNode parseTrapExpression(boolean isRhsExpr, boolean allowActions) {
        STNode trapKeyword = parseTrapKeyword();
        STNode expr = parseExpression(OperatorPrecedence.EXPRESSION_ACTION, isRhsExpr, allowActions);
        if (isAction(expr)) {
            return STNodeFactory.createTrapExpressionNode(SyntaxKind.TRAP_ACTION, trapKeyword, expr);
        }

        return STNodeFactory.createTrapExpressionNode(SyntaxKind.TRAP_EXPRESSION, trapKeyword, expr);
    }

    /**
     * Parse trap-keyword.
     *
     * @return Trap-keyword node
     */
    private STNode parseTrapKeyword() {
        STToken token = peek();
        if (token.kind == SyntaxKind.TRAP_KEYWORD) {
            return consume();
        } else {
            Solution sol = recover(token, ParserRuleContext.TRAP_KEYWORD);
            return sol.recoveredNode;
        }
    }

    /**
     * Parse list constructor expression.
     * <p>
     * <code>
     * list-constructor-expr := [ [ expr-list ] ]
     * <br/>
     * expr-list := expression (, expression)*
     * </code>
     *
     * @return Parsed node
     */
    private STNode parseListConstructorExpr() {
        startContext(ParserRuleContext.LIST_CONSTRUCTOR);
        STNode openBracket = parseOpenBracket();
        STNode expressions = parseOptionalExpressionsList();
        STNode closeBracket = parseCloseBracket();
        endContext();
        return STNodeFactory.createListConstructorExpressionNode(openBracket, expressions, closeBracket);
    }

    /**
     * Parse optional expression list.
     *
     * @return Parsed node
     */
    private STNode parseOptionalExpressionsList() {
        List<STNode> expressions = new ArrayList<>();
        STToken nextToken = peek();

        // Return an empty list if list is empty
        if (isEndOfListConstructor(nextToken.kind)) {
            return STNodeFactory.createNodeList(new ArrayList<>());
        }

        // Parse first expression, that has no leading comma
        STNode expr = parseExpression();
        expressions.add(expr);

        // Parse the remaining expressions
        nextToken = peek();
        STNode listConstructorMemberEnd;
        while (!isEndOfListConstructor(nextToken.kind)) {
            listConstructorMemberEnd = parseListConstructorMemberEnd(nextToken.kind);
            if (listConstructorMemberEnd == null) {
                break;
            }

            expressions.add(listConstructorMemberEnd);
            expr = parseExpression();
            expressions.add(expr);
            nextToken = peek();
        }

        return STNodeFactory.createNodeList(expressions);
    }

    private boolean isEndOfListConstructor(SyntaxKind tokenKind) {
        switch (tokenKind) {
            case EOF_TOKEN:
            case CLOSE_BRACKET_TOKEN:
                return true;
            default:
                return false;
        }
    }

    private STNode parseListConstructorMemberEnd() {
        return parseListConstructorMemberEnd(peek().kind);
    }

    private STNode parseListConstructorMemberEnd(SyntaxKind nextTokenKind) {
        switch (nextTokenKind) {
            case COMMA_TOKEN:
                return parseComma();
            case CLOSE_BRACKET_TOKEN:
                return null;
            default:
                Solution solution = recover(peek(), ParserRuleContext.LIST_CONSTRUCTOR_MEMBER_END);

                // If the parser recovered by inserting a token, then try to re-parse the same
                // rule with the inserted token. This is done to pick the correct branch
                // to continue the parsing.
                if (solution.action == Action.REMOVE) {
                    return solution.recoveredNode;
                }
                return parseListConstructorMemberEnd(solution.tokenKind);
        }
    }

    /**
     * Parse foreach statement.
     * <code>foreach-stmt := foreach typed-binding-pattern in action-or-expr block-stmt</code>
     *
     * @return foreach statement
     */
    private STNode parseForEachStatement() {
        startContext(ParserRuleContext.FOREACH_STMT);
        STNode forEachKeyword = parseForEachKeyword();
        STNode typedBindingPattern = parseTypedBindingPattern(ParserRuleContext.FOREACH_STMT);
        STNode inKeyword = parseInKeyword();
        STNode actionOrExpr = parseActionOrExpression();
        STNode blockStatement = parseBlockNode();
        endContext();
        return STNodeFactory.createForEachStatementNode(forEachKeyword, typedBindingPattern, inKeyword, actionOrExpr,
                blockStatement);
    }

    /**
     * Parse foreach-keyword.
     *
     * @return ForEach-keyword node
     */
    private STNode parseForEachKeyword() {
        STToken token = peek();
        if (token.kind == SyntaxKind.FOREACH_KEYWORD) {
            return consume();
        } else {
            Solution sol = recover(token, ParserRuleContext.FOREACH_KEYWORD);
            return sol.recoveredNode;
        }
    }

    /**
     * Parse in-keyword.
     *
     * @return In-keyword node
     */
    private STNode parseInKeyword() {
        STToken token = peek();
        if (token.kind == SyntaxKind.IN_KEYWORD) {
            return consume();
        } else {
            Solution sol = recover(token, ParserRuleContext.IN_KEYWORD);
            return sol.recoveredNode;
        }
    }

    /**
     * Parse type cast expression.
     * <p>
     * <code>
     * type-cast-expr := < type-cast-param > expression
     * <br/>
     * type-cast-param := [annots] type-descriptor | annots
     * </code>
     *
     * @return Parsed node
     */
    private STNode parseTypeCastExpr(boolean isRhsExpr) {
        startContext(ParserRuleContext.TYPE_CAST);
        STNode ltToken = parseLTToken();
        STNode typeCastParam = parseTypeCastParam();
        STNode gtToken = parseGTToken();
        endContext();

        // allow-actions flag is always false, since there will not be any actions
        // within the type-cast-expr, due to the precedence.
        STNode expression = parseExpression(OperatorPrecedence.UNARY, isRhsExpr, false);
        return STNodeFactory.createTypeCastExpressionNode(ltToken, typeCastParam, gtToken, expression);
    }

    private STNode parseTypeCastParam() {
        STNode annot;
        STNode type;
        STToken token = peek();

        switch (token.kind) {
            case AT_TOKEN:
                annot = parseAnnotations();
                token = peek();
                if (isTypeStartingToken(token.kind)) {
                    type = parseTypeDescriptor(ParserRuleContext.TYPE_DESC_IN_ANGLE_BRACKETS);
                } else {
                    type = STNodeFactory.createEmptyNode();
                }
                break;
            default:
                annot = STNodeFactory.createEmptyNode();
                type = parseTypeDescriptor(ParserRuleContext.TYPE_DESC_IN_ANGLE_BRACKETS);
                break;
        }

        return STNodeFactory.createTypeCastParamNode(annot, type);
    }

    /**
     * Parse table constructor expression.
     * <p>
     * <code>
     * table-constructor-expr-rhs := [ [row-list] ]
     * </code>
     *
     * @param tableKeyword tableKeyword that precedes this rhs
     * @param keySpecifier keySpecifier that precedes this rhs
     * @return Parsed node
     */
    private STNode parseTableConstructorExprRhs(STNode tableKeyword, STNode keySpecifier) {
        switchContext(ParserRuleContext.TABLE_CONSTRUCTOR);
        STNode openBracket = parseOpenBracket();
        STNode rowList = parseRowList();
        STNode closeBracket = parseCloseBracket();
        return STNodeFactory.createTableConstructorExpressionNode(tableKeyword, keySpecifier, openBracket, rowList,
                closeBracket);
    }

    /**
     * Parse table-keyword.
     *
     * @return Table-keyword node
     */
    private STNode parseTableKeyword() {
        STToken token = peek();
        if (token.kind == SyntaxKind.TABLE_KEYWORD) {
            return consume();
        } else {
            Solution sol = recover(token, ParserRuleContext.TABLE_KEYWORD);
            return sol.recoveredNode;
        }
    }

    /**
     * Parse table rows.
     * <p>
     * <code>row-list := [ mapping-constructor-expr (, mapping-constructor-expr)* ]</code>
     *
     * @return Parsed node
     */
    private STNode parseRowList() {
        List<STNode> mappings = new ArrayList<>();
        STToken nextToken = peek();

        // Return an empty list if list is empty
        if (isEndOfTableRowList(nextToken.kind)) {
            return STNodeFactory.createNodeList(new ArrayList<>());
        }

        // Parse first mapping constructor, that has no leading comma
        STNode mapExpr = parseMappingConstructorExpr();
        mappings.add(mapExpr);

        // Parse the remaining mapping constructors
        nextToken = peek();
        STNode leadingComma;
        while (!isEndOfTableRowList(nextToken.kind)) {
            leadingComma = parseComma();
            mappings.add(leadingComma);
            mapExpr = parseMappingConstructorExpr();
            mappings.add(mapExpr);
            nextToken = peek();
        }

        return STNodeFactory.createNodeList(mappings);
    }

    private boolean isEndOfTableRowList(SyntaxKind tokenKind) {
        switch (tokenKind) {
            case EOF_TOKEN:
            case CLOSE_BRACKET_TOKEN:
                return true;
            case COMMA_TOKEN:
            case OPEN_BRACE_TOKEN:
                return false;
            default:
                return isEndOfMappingConstructor(tokenKind);
        }
    }

    /**
     * Parse key specifier.
     * <p>
     * <code>key-specifier := key ( [ field-name (, field-name)* ] )</code>
     *
     * @return Parsed node
     */
    private STNode parseKeySpecifier() {
        startContext(ParserRuleContext.KEY_SPECIFIER);
        STNode keyKeyword = parseKeyKeyword();
        STNode openParen = parseOpenParenthesis(ParserRuleContext.OPEN_PARENTHESIS);
        STNode fieldNames = parseFieldNames();
        STNode closeParen = parseCloseParenthesis();
        endContext();
        return STNodeFactory.createKeySpecifierNode(keyKeyword, openParen, fieldNames, closeParen);
    }

    /**
     * Parse key-keyword.
     *
     * @return Key-keyword node
     */
    private STNode parseKeyKeyword() {
        STToken token = peek();
        if (token.kind == SyntaxKind.KEY_KEYWORD) {
            return consume();
        } else {
            Solution sol = recover(token, ParserRuleContext.KEY_KEYWORD);
            return sol.recoveredNode;
        }
    }

    /**
     * Parse field names.
     * <p>
     * <code>field-name-list := [ field-name (, field-name)* ]</code>
     *
     * @return Parsed node
     */
    private STNode parseFieldNames() {
        List<STNode> fieldNames = new ArrayList<>();
        STToken nextToken = peek();

        // Return an empty list if list is empty
        if (isEndOfFieldNamesList(nextToken.kind)) {
            return STNodeFactory.createNodeList(new ArrayList<>());
        }

        // Parse first field name, that has no leading comma
        STNode fieldName = parseVariableName();
        fieldNames.add(fieldName);

        // Parse the remaining field names
        nextToken = peek();
        STNode leadingComma;
        while (!isEndOfFieldNamesList(nextToken.kind)) {
            leadingComma = parseComma();
            fieldNames.add(leadingComma);
            fieldName = parseVariableName();
            fieldNames.add(fieldName);
            nextToken = peek();
        }

        return STNodeFactory.createNodeList(fieldNames);
    }

    private boolean isEndOfFieldNamesList(SyntaxKind tokenKind) {
        switch (tokenKind) {
            case COMMA_TOKEN:
            case IDENTIFIER_TOKEN:
                return false;
            default:
                return true;
        }
    }

    /**
     * Parse error type descriptor.
     * <p>
     * error-type-descriptor := error [error-type-param]
     * error-type-param := < (detail-type-descriptor | inferred-type-descriptor) >
     * detail-type-descriptor := type-descriptor
     * inferred-type-descriptor := *
     * </p>
     *
     * @return Parsed node
     */
    private STNode parseErrorTypeDescriptor() {
        STNode errorKeywordToken = parseErrorKeyWord();
        STNode errorTypeParamsNode;
        STToken nextToken = peek();
        STToken nextNextToken = peek(2);
        if (nextToken.kind == SyntaxKind.LT_TOKEN || nextNextToken.kind == SyntaxKind.GT_TOKEN) {
            errorTypeParamsNode = parseErrorTypeParamsNode();
        } else {
            errorTypeParamsNode = STNodeFactory.createEmptyNode();
        }
        return STNodeFactory.createErrorTypeDescriptorNode(errorKeywordToken, errorTypeParamsNode);
    }

    /**
     * Parse error type param node.
     * <p>
     * error-type-param := < (detail-type-descriptor | inferred-type-descriptor) >
     * detail-type-descriptor := type-descriptor
     * inferred-type-descriptor := *
     * </p>
     *
     * @return Parsed node
     */
    private STNode parseErrorTypeParamsNode() {
        STNode ltToken = parseLTToken();
        STNode parameter;
        STToken nextToken = peek();
        if (nextToken.kind == SyntaxKind.ASTERISK_TOKEN) {
            parameter = consume();
        } else {
            parameter = parseTypeDescriptor(ParserRuleContext.TYPE_DESC_IN_ANGLE_BRACKETS);
        }
        STNode gtToken = parseGTToken();
        return STNodeFactory.createErrorTypeParamsNode(ltToken, parameter, gtToken);
    }

    /**
     * Parse error-keyword.
     *
     * @return Parsed error-keyword node
     */
    private STNode parseErrorKeyWord() {
        STToken token = peek();
        if (token.kind == SyntaxKind.ERROR_KEYWORD) {
            return consume();
        } else {
            Solution sol = recover(token, ParserRuleContext.ERROR_KEYWORD);
            return sol.recoveredNode;
        }
    }

    /**
     * Parse stream type descriptor.
     * <p>
     * stream-type-descriptor := stream [stream-type-parameters]
     * stream-type-parameters := < type-descriptor [, type-descriptor]>
     * </p>
     *
     * @return Parsed stream type descriptor node
     */
    private STNode parseStreamTypeDescriptor() {
        STNode streamKeywordToken = parseStreamKeyword();
        STNode streamTypeParamsNode;
        STToken nextToken = peek();
        if (nextToken.kind == SyntaxKind.LT_TOKEN) {
            streamTypeParamsNode = parseStreamTypeParamsNode();
        } else {
            streamTypeParamsNode = STNodeFactory.createEmptyNode();
        }
        return STNodeFactory.createStreamTypeDescriptorNode(streamKeywordToken, streamTypeParamsNode);
    }

    /**
     * Parse stream type params node.
     * <p>
     * stream-type-parameters := < type-descriptor [, type-descriptor]>
     * </p>
     *
     * @return Parsed stream type params node
     */
    private STNode parseStreamTypeParamsNode() {
        STNode ltToken = parseLTToken();
        startContext(ParserRuleContext.TYPE_DESC_IN_STREAM_TYPE_DESC);
        STNode leftTypeDescNode = parseTypeDescriptorInternal(ParserRuleContext.TYPE_DESC_IN_STREAM_TYPE_DESC);
        STNode streamTypedesc = parseStreamTypeParamsNode(ltToken, leftTypeDescNode);
        endContext();
        return streamTypedesc;
    }

    private STNode parseStreamTypeParamsNode(STNode ltToken, STNode leftTypeDescNode) {
        return parseStreamTypeParamsNode(peek().kind, ltToken, leftTypeDescNode);
    }

    private STNode parseStreamTypeParamsNode(SyntaxKind nextTokenKind, STNode ltToken, STNode leftTypeDescNode) {
        STNode commaToken, rightTypeDescNode, gtToken;

        switch (nextTokenKind) {
            case COMMA_TOKEN:
                commaToken = parseComma();
                rightTypeDescNode = parseTypeDescriptorInternal(ParserRuleContext.TYPE_DESC_IN_STREAM_TYPE_DESC);
                break;
            case GT_TOKEN:
                commaToken = STNodeFactory.createEmptyNode();
                rightTypeDescNode = STNodeFactory.createEmptyNode();
                break;
            default:
                Solution solution =
                        recover(peek(), ParserRuleContext.STREAM_TYPE_FIRST_PARAM_RHS, ltToken, leftTypeDescNode);

                // If the parser recovered by inserting a token, then try to re-parse the same
                // rule with the inserted token. This is done to pick the correct branch
                // to continue the parsing.
                if (solution.action == Action.REMOVE) {
                    return solution.recoveredNode;
                }
                return parseStreamTypeParamsNode(solution.tokenKind, ltToken, leftTypeDescNode);
        }

        gtToken = parseGTToken();
        return STNodeFactory.createStreamTypeParamsNode(ltToken, leftTypeDescNode, commaToken, rightTypeDescNode,
                gtToken);
    }

    /**
     * Parse stream-keyword.
     *
     * @return Parsed stream-keyword node
     */
    private STNode parseStreamKeyword() {
        STToken token = peek();
        if (token.kind == SyntaxKind.STREAM_KEYWORD) {
            return consume();
        } else {
            Solution sol = recover(token, ParserRuleContext.STREAM_KEYWORD);
            return sol.recoveredNode;
        }
    }

    /**
     * Parse let expression.
     * <p>
     * <code>
     * let-expr := let let-var-decl [, let-var-decl]* in expression
     * </code>
     *
     * @return Parsed node
     */
    private STNode parseLetExpression(boolean isRhsExpr) {
        STNode letKeyword = parseLetKeyword();
        STNode letVarDeclarations = parseLetVarDeclarations(ParserRuleContext.LET_EXPR_LET_VAR_DECL, isRhsExpr);
        STNode inKeyword = parseInKeyword();

        // allow-actions flag is always false, since there will not be any actions
        // within the let-expr, due to the precedence.
        STNode expression = parseExpression(OperatorPrecedence.UNARY, isRhsExpr, false);
        return STNodeFactory.createLetExpressionNode(letKeyword, letVarDeclarations, inKeyword, expression);
    }

    /**
     * Parse let-keyword.
     *
     * @return Let-keyword node
     */
    private STNode parseLetKeyword() {
        STToken token = peek();
        if (token.kind == SyntaxKind.LET_KEYWORD) {
            return consume();
        } else {
            Solution sol = recover(token, ParserRuleContext.LET_KEYWORD);
            return sol.recoveredNode;
        }
    }

    /**
     * Parse let variable declarations.
     * <p>
     * <code>let-var-decl-list := let-var-decl [, let-var-decl]*</code>
     *
     * @return Parsed node
     */
    private STNode parseLetVarDeclarations(ParserRuleContext context, boolean isRhsExpr) {
        startContext(context);
        List<STNode> varDecls = new ArrayList<>();
        STToken nextToken = peek();

        // Make sure at least one let variable declaration is present
        if (isEndOfLetVarDeclarations(nextToken.kind)) {
            endContext();
            this.errorHandler.reportMissingTokenError("missing let variable declaration");
            return STNodeFactory.createNodeList(varDecls);
        }

        // Parse first variable declaration, that has no leading comma
        STNode varDec = parseLetVarDec(isRhsExpr);
        varDecls.add(varDec);

        // Parse the remaining variable declarations
        nextToken = peek();
        STNode leadingComma;
        while (!isEndOfLetVarDeclarations(nextToken.kind)) {
            leadingComma = parseComma();
            varDecls.add(leadingComma);
            varDec = parseLetVarDec(isRhsExpr);
            varDecls.add(varDec);
            nextToken = peek();
        }

        endContext();
        return STNodeFactory.createNodeList(varDecls);
    }

    private boolean isEndOfLetVarDeclarations(SyntaxKind tokenKind) {
        switch (tokenKind) {
            case COMMA_TOKEN:
            case AT_TOKEN:
                return false;
            case IN_KEYWORD:
                return true;
            default:
                return !isTypeStartingToken(tokenKind);
        }
    }

    /**
     * Parse let variable declaration.
     * <p>
     * <code>let-var-decl := [annots] typed-binding-pattern = expression</code>
     *
     * @return Parsed node
     */
    private STNode parseLetVarDec(boolean isRhsExpr) {
        STNode annot = parseAnnotations();
        STNode typedBindingPattern = parseTypedBindingPattern(ParserRuleContext.LET_EXPR_LET_VAR_DECL);
        STNode assign = parseAssignOp();

        // allow-actions flag is always false, since there will not be any actions
        // within the let-var-decl, due to the precedence.
        STNode expression = parseExpression(OperatorPrecedence.ANON_FUNC_OR_LET, isRhsExpr, false);
        return STNodeFactory.createLetVariableDeclarationNode(annot, typedBindingPattern, assign, expression);
    }

    /**
     * Parse raw backtick string template expression.
     * <p>
     * <code>BacktickString := `expression`</code>
     *
     * @return Template expression node
     */
    private STNode parseTemplateExpression() {
        STNode type = STNodeFactory.createEmptyNode();
        STNode startingBackTick = parseBacktickToken(ParserRuleContext.TEMPLATE_START);
        STNode content = parseTemplateContent();
        STNode endingBackTick = parseBacktickToken(ParserRuleContext.TEMPLATE_START);
        return STNodeFactory.createTemplateExpressionNode(SyntaxKind.RAW_TEMPLATE_EXPRESSION, type, startingBackTick,
                content, endingBackTick);
    }

    private STNode parseTemplateContent() {
        List<STNode> items = new ArrayList<>();
        STToken nextToken = peek();
        while (!isEndOfBacktickContent(nextToken.kind)) {
            STNode contentItem = parseTemplateItem();
            items.add(contentItem);
            nextToken = peek();
        }
        return STNodeFactory.createNodeList(items);
    }

    private boolean isEndOfBacktickContent(SyntaxKind kind) {
        switch (kind) {
            case EOF_TOKEN:
            case BACKTICK_TOKEN:
                return true;
            default:
                return false;
        }
    }

    private STNode parseTemplateItem() {
        STToken nextToken = peek();
        if (nextToken.kind == SyntaxKind.INTERPOLATION_START_TOKEN) {
            return parseInterpolation();
        }

        // Template string component
        return consume();
    }

    /**
     * Parse string template expression.
     * <p>
     * <code>string-template-expr := string ` expression `</code>
     *
     * @return String template expression node
     */
    private STNode parseStringTemplateExpression() {
        STNode type = parseStringKeyword();
        STNode startingBackTick = parseBacktickToken(ParserRuleContext.TEMPLATE_START);
        STNode content = parseTemplateContent();
        STNode endingBackTick = parseBacktickToken(ParserRuleContext.TEMPLATE_START);
        return STNodeFactory.createTemplateExpressionNode(SyntaxKind.STRING_TEMPLATE_EXPRESSION, type, startingBackTick,
                content, endingBackTick);
    }

    /**
     * Parse <code>string</code> keyword.
     *
     * @return string keyword node
     */
    private STNode parseStringKeyword() {
        STToken token = peek();
        if (token.kind == SyntaxKind.STRING_KEYWORD) {
            return consume();
        } else {
            Solution sol = recover(token, ParserRuleContext.STRING_KEYWORD);
            return sol.recoveredNode;
        }
    }

    /**
     * Parse XML template expression.
     * <p>
     * <code>xml-template-expr := xml BacktickString</code>
     *
     * @return XML template expression
     */
    private STNode parseXMLTemplateExpression() {
        STNode xmlKeyword = parseXMLKeyword();
        STNode startingBackTick = parseBacktickToken(ParserRuleContext.TEMPLATE_START);
        STNode content = parseTemplateContentAsXML();
        STNode endingBackTick = parseBacktickToken(ParserRuleContext.TEMPLATE_END);
        return STNodeFactory.createTemplateExpressionNode(SyntaxKind.XML_TEMPLATE_EXPRESSION, xmlKeyword,
                startingBackTick, content, endingBackTick);
    }

    /**
     * Parse <code>xml</code> keyword.
     *
     * @return xml keyword node
     */
    private STNode parseXMLKeyword() {
        STToken token = peek();
        if (token.kind == SyntaxKind.XML_KEYWORD) {
            return consume();
        } else {
            Solution sol = recover(token, ParserRuleContext.XML_KEYWORD);
            return sol.recoveredNode;
        }
    }

    /**
     * Parse the content of the template string as XML. This method first read the
     * input in the same way as the raw-backtick-template (BacktickString). Then
     * it parses the content as XML.
     *
     * @return XML node
     */
    private STNode parseTemplateContentAsXML() {
        // Separate out the interpolated expressions to a queue. Then merge the string content using '${}'.
        // These '&{}' are used to represent the interpolated locations. XML parser will replace '&{}' with
        // the actual interpolated expression, while building the XML tree.
        ArrayDeque<STNode> expressions = new ArrayDeque<>();
        StringBuilder xmlStringBuilder = new StringBuilder();
        STToken nextToken = peek();
        while (!isEndOfBacktickContent(nextToken.kind)) {
            STNode contentItem = parseTemplateItem();
            if (contentItem.kind == SyntaxKind.TEMPLATE_STRING) {
                xmlStringBuilder.append(((STToken) contentItem).text());
            } else {
                xmlStringBuilder.append("${}");
                expressions.add(contentItem);
            }
            nextToken = peek();
        }

        TextDocument textDocument = TextDocuments.from(xmlStringBuilder.toString());
        AbstractTokenReader tokenReader = new TokenReader(new XMLLexer(textDocument.getCharacterReader()));
        XMLParser xmlParser = new XMLParser(tokenReader, expressions);
        return xmlParser.parse();
    }

    /**
     * Parse interpolation of a back-tick string.
     * <p>
     * <code>
     * interpolation := ${ expression }
     * </code>
     *
     * @return Interpolation node
     */
    private STNode parseInterpolation() {
        startContext(ParserRuleContext.INTERPOLATION);
        STNode interpolStart = parseInterpolationStart();
        STNode expr = parseExpression();
        removeAdditionalTokensInInterpolation();
        STNode closeBrace = parseCloseBrace();
        endContext();
        return STNodeFactory.createInterpolationNode(interpolStart, expr, closeBrace);
    }

    /**
     * Parse interpolation start token.
     * <p>
     * <code>interpolation-start := ${</code>
     *
     * @return Interpolation start token
     */
    private STNode parseInterpolationStart() {
        STToken token = peek();
        if (token.kind == SyntaxKind.INTERPOLATION_START_TOKEN) {
            return consume();
        } else {
            Solution sol = recover(token, ParserRuleContext.INTERPOLATION_START_TOKEN);
            return sol.recoveredNode;
        }
    }

    /**
     * Remove if there any tokens left after the expression inside the interpolation.
     */
    private void removeAdditionalTokensInInterpolation() {
        while (true) {
            STToken nextToken = peek();
            switch (nextToken.kind) {
                case EOF_TOKEN:
                    return;
                case CLOSE_BRACE_TOKEN:
                    return;
                default:
                    consume();
                    this.errorHandler.reportInvalidNode(nextToken, "invalid token '" + nextToken.text() + "'");
            }
        }
    }

    /**
     * Parse back-tick token.
     *
     * @return Back-tick token
     */
    private STNode parseBacktickToken(ParserRuleContext ctx) {
        STToken token = peek();
        if (token.kind == SyntaxKind.BACKTICK_TOKEN) {
            return consume();
        } else {
            Solution sol = recover(token, ctx);
            return sol.recoveredNode;
        }
    }

    /**
     * Parse table type descriptor.
     * <p>
     * table-type-descriptor := table row-type-parameter [key-constraint]
     * row-type-parameter := type-parameter
     * key-constraint := key-specifier | key-type-constraint
     * key-specifier := key ( [ field-name (, field-name)* ] )
     * key-type-constraint := key type-parameter
     * </p>
     *
     * @return Parsed table type desc node.
     */
    private STNode parseTableTypeDescriptor() {
        STNode tableKeywordToken = parseTableKeyword();
        STNode rowTypeParameterNode = parseRowTypeParameter();
        STNode keyConstraintNode;
        STToken nextToken = peek();
        if (nextToken.kind == SyntaxKind.KEY_KEYWORD) {
            STNode keyKeywordToken = parseKeyKeyword();
            keyConstraintNode = parseKeyConstraint(keyKeywordToken);
        } else {
            keyConstraintNode = STNodeFactory.createEmptyNode();
        }
        return STNodeFactory.createTableTypeDescriptorNode(tableKeywordToken, rowTypeParameterNode, keyConstraintNode);
    }

    /**
     * Parse row type parameter node.
     * <p>
     * row-type-parameter := type-parameter
     * </p>
     *
     * @return Parsed node.
     */
    private STNode parseRowTypeParameter() {
        startContext(ParserRuleContext.ROW_TYPE_PARAM);
        STNode rowTypeParameterNode = parseTypeParameter();
        endContext();
        return rowTypeParameterNode;
    }

    /**
     * Parse type parameter node.
     * <p>
     * type-parameter := < type-descriptor >
     * </p>
     *
     * @return Parsed node
     */
    private STNode parseTypeParameter() {
        STNode ltToken = parseLTToken();
        STNode typeNode = parseTypeDescriptor(ParserRuleContext.TYPE_DESC_IN_ANGLE_BRACKETS);
        STNode gtToken = parseGTToken();
        return STNodeFactory.createTypeParameterNode(ltToken, typeNode, gtToken);
    }

    /**
     * Parse key constraint.
     * <p>
     * key-constraint := key-specifier | key-type-constraint
     * </p>
     *
     * @return Parsed node.
     */
    private STNode parseKeyConstraint(STNode keyKeywordToken) {
        return parseKeyConstraint(peek().kind, keyKeywordToken);
    }

    private STNode parseKeyConstraint(SyntaxKind nextTokenKind, STNode keyKeywordToken) {
        switch (nextTokenKind) {
            case OPEN_PAREN_TOKEN:
                return parseKeySpecifier(keyKeywordToken);
            case LT_TOKEN:
                return parseKeyTypeConstraint(keyKeywordToken);
            default:
                Solution solution = recover(peek(), ParserRuleContext.KEY_CONSTRAINTS_RHS, keyKeywordToken);

                // If the parser recovered by inserting a token, then try to re-parse the same
                // rule with the inserted token. This is done to pick the correct branch
                // to continue the parsing.
                if (solution.action == Action.REMOVE) {
                    return solution.recoveredNode;
                }
                return parseKeyConstraint(solution.tokenKind, keyKeywordToken);
        }
    }

    /**
     * Parse key specifier given parsed key keyword token.
     * <p>
     * <code>key-specifier := key ( [ field-name (, field-name)* ] )</code>
     *
     * @return Parsed node
     */
    private STNode parseKeySpecifier(STNode keyKeywordToken) {
        startContext(ParserRuleContext.KEY_SPECIFIER);
        STNode openParenToken = parseOpenParenthesis(ParserRuleContext.OPEN_PARENTHESIS);
        STNode fieldNamesNode = parseFieldNames();
        STNode closeParenToken = parseCloseParenthesis();
        endContext();
        return STNodeFactory.createKeySpecifierNode(keyKeywordToken, openParenToken, fieldNamesNode, closeParenToken);
    }

    /**
     * Parse key type constraint.
     * <p>
     * key-type-constraint := key type-parameter
     * </p>
     *
     * @return Parsed node
     */
    private STNode parseKeyTypeConstraint(STNode keyKeywordToken) {
        STNode typeParameterNode = parseTypeParameter();
        return STNodeFactory.createKeyTypeConstraintNode(keyKeywordToken, typeParameterNode);
    }

    /**
     * Parse function type descriptor.
     * <p>
     * <code>function-type-descriptor := function function-signature</code>
     *
     * @return Function type descriptor node
     */
    private STNode parseFunctionTypeDesc() {
        startContext(ParserRuleContext.FUNC_TYPE_DESC);
        STNode functionKeyword = parseFunctionKeyword();
        STNode signature = parseFuncSignature(true);
        endContext();
        return STNodeFactory.createFunctionTypeDescriptorNode(functionKeyword, signature);
    }

    /**
     * Parse explicit anonymous function expression.
     * <p>
     * <code>explicit-anonymous-function-expr := [annots] function function-signature anon-func-body</code>
     *
     * @param annots Annotations.
     * @return Anonymous function expression node
     */
    private STNode parseExplicitFunctionExpression(STNode annots) {
        startContext(ParserRuleContext.ANON_FUNC_EXPRESSION);
        STNode funcKeyword = parseFunctionKeyword();
        STNode funcSignature = parseFuncSignature(false);
        STNode funcBody = parseAnonFuncBody();
        return STNodeFactory.createExplicitAnonymousFunctionExpressionNode(annots, funcKeyword, funcSignature,
                funcBody);
    }

    /**
     * Parse anonymous function body.
     * <p>
     * <code>anon-func-body := block-function-body | expr-function-body</code>
     *
     * @return
     */
    private STNode parseAnonFuncBody() {
        return parseAnonFuncBody(peek().kind);
    }

    private STNode parseAnonFuncBody(SyntaxKind nextTokenKind) {
        switch (nextTokenKind) {
            case OPEN_BRACE_TOKEN:
            case EOF_TOKEN:
                STNode body = parseFunctionBodyBlock(true);
                endContext();
                return body;
            case RIGHT_DOUBLE_ARROW_TOKEN:
                // we end the anon-func context here, before going for expressions.
                // That is because we wouldn't know when will it end inside expressions.
                endContext();
                return parseExpressionFuncBody(true);
            default:
                Solution solution = recover(peek(), ParserRuleContext.ANON_FUNC_BODY);
                if (solution.action == Action.REMOVE) {
                    return solution.recoveredNode;
                }
                return parseAnonFuncBody(solution.tokenKind);
        }
    }

    /**
     * Parse expression function body.
     * <p>
     * <code>expr-function-body := => expression</code>
     *
     * @return Expression function body node
     */
    private STNode parseExpressionFuncBody(boolean isAnon) {
        STNode rightDoubleArrow = parseDoubleRightArrow();
        STNode expression = parseExpression();

        STNode semiColon;
        if (isAnon) {
            semiColon = STNodeFactory.createEmptyNode();
        } else {
            semiColon = parseSemicolon();
        }
        return STNodeFactory.createExpressionFunctionBodyNode(rightDoubleArrow, expression, semiColon);
    }

    /**
     * Parse '=>' token.
     *
     * @return Double right arrow token
     */
    private STNode parseDoubleRightArrow() {
        STToken token = peek();
        if (token.kind == SyntaxKind.RIGHT_DOUBLE_ARROW_TOKEN) {
            return consume();
        } else {
            Solution sol = recover(token, ParserRuleContext.EXPR_FUNC_BODY_START);
            return sol.recoveredNode;
        }
    }

    private STNode parseImplicitAnonFunc(STNode params) {
        switch (params.kind) {
            case SIMPLE_NAME_REFERENCE:
            case INFER_PARAM_LIST:
                break;
            case BRACED_EXPRESSION:
                params = getAnonFuncParam((STBracedExpressionNode) params);
                break;
            default:
                this.errorHandler.reportInvalidNode(null, "lhs must be an identifier or a param list");
        }
        STNode rightDoubleArrow = parseDoubleRightArrow();
        STNode expression = parseExpression();
        return STNodeFactory.createImplicitAnonymousFunctionExpressionNode(params, rightDoubleArrow, expression);
    }

    /**
     * Create a new anon-func-param node from a braced expression.
     *
     * @param params Braced expression
     * @return Anon-func param node
     */
    private STNode getAnonFuncParam(STBracedExpressionNode params) {
        List<STNode> paramList = new ArrayList<>();
        paramList.add(params.expression);
        return STNodeFactory.createImplicitAnonymousFunctionParameters(params.openParen,
                STNodeFactory.createNodeList(paramList), params.closeParen);
    }

    /**
     * Parse implicit anon function expression.
     *
     * @param openParen Open parenthesis token
     * @param firstParam First parameter
     * @return Implicit anon function expression node
     */
    private STNode parseImplicitAnonFunc(STNode openParen, STNode firstParam) {
        List<STNode> paramList = new ArrayList<>();
        paramList.add(firstParam);

        // Parse the remaining params
        STToken nextToken = peek();
        STNode paramEnd;
        STNode param;
        while (!isEndOfAnonFuncParametersList(nextToken.kind)) {
            paramEnd = parseImplicitAnonFuncParamEnd(nextToken.kind);
            if (paramEnd == null) {
                break;
            }

            paramList.add(paramEnd);
            param = parseIdentifier(ParserRuleContext.IMPLICIT_ANON_FUNC_PARAM);
            paramList.add(param);
            nextToken = peek();
        }

        STNode params = STNodeFactory.createNodeList(paramList);
        STNode closeParen = parseCloseParenthesis();
        endContext(); // end arg list context

        STNode inferedParams = STNodeFactory.createImplicitAnonymousFunctionParameters(openParen, params, closeParen);
        return parseImplicitAnonFunc(inferedParams);
    }

    private STNode parseImplicitAnonFuncParamEnd() {
        return parseImplicitAnonFuncParamEnd(peek().kind);
    }

    private STNode parseImplicitAnonFuncParamEnd(SyntaxKind nextTokenKind) {
        switch (nextTokenKind) {
            case COMMA_TOKEN:
                return parseComma();
            case CLOSE_PAREN_TOKEN:
                return null;
            default:
                Solution solution = recover(peek(), ParserRuleContext.ANON_FUNC_PARAM_RHS);

                // If the parser recovered by inserting a token, then try to re-parse the same
                // rule with the inserted token. This is done to pick the correct branch
                // to continue the parsing.
                if (solution.action == Action.REMOVE) {
                    return solution.recoveredNode;
                }

                return parseImplicitAnonFuncParamEnd(solution.tokenKind);
        }
    }

    private boolean isEndOfAnonFuncParametersList(SyntaxKind tokenKind) {
        switch (tokenKind) {
            case EOF_TOKEN:
            case CLOSE_BRACE_TOKEN:
            case CLOSE_PAREN_TOKEN:
            case CLOSE_BRACKET_TOKEN:
            case SEMICOLON_TOKEN:
            case RETURNS_KEYWORD:
            case TYPE_KEYWORD:
            case LISTENER_KEYWORD:
            case IF_KEYWORD:
            case WHILE_KEYWORD:
            case OPEN_BRACE_TOKEN:
            case RIGHT_DOUBLE_ARROW_TOKEN:
                return true;
            default:
                return false;
        }
    }

    /**
     * Parse tuple type descriptor.
     * <p>
     * <code>tuple-type-descriptor := [ tuple-member-type-descriptors ]
     * <br/><br/>
     * tuple-member-type-descriptors := member-type-descriptor (, member-type-descriptor)* [, tuple-rest-descriptor]
     *                                     | [ tuple-rest-descriptor ]
     * <br/><br/>
     * tuple-rest-descriptor := type-descriptor ...
     * </code>
     *
     * @return
     */
    private STNode parseTupleTypeDesc() {
        STNode openBracket = parseOpenBracket();
        startContext(ParserRuleContext.TYPE_DESC_IN_TUPLE);
        STNode memberTypeDesc = parseTupleMemberTypeDescList();
        STNode closeBracket = parseCloseBracket();
        endContext();
        return STNodeFactory.createTupleTypeDescriptorNode(openBracket, memberTypeDesc, closeBracket);
    }

    /**
     * Parse tuple member type descriptors.
     *
     * @return Parsed node
     */
    private STNode parseTupleMemberTypeDescList() {
        List<STNode> typeDescList = new ArrayList<>();
        STToken nextToken = peek();

        // Return an empty list
        if (isEndOfTypeList(nextToken.kind)) {
            this.errorHandler.reportMissingTokenError("missing type-desc");
            return STNodeFactory.createNodeList(new ArrayList<>());
        }

        // Parse first typedesc, that has no leading comma
        STNode typeDesc = parseTypeDescriptorInternal(ParserRuleContext.TYPE_DESC_IN_TUPLE);

        return parseTupleTypeMembers(typeDesc, typeDescList);
    }

    private STNode parseTupleTypeMembers(STNode typeDesc, List<STNode> typeDescList) {
        STToken nextToken;
        // Parse the remaining type descs
        nextToken = peek();
        STNode tupleMemberRhs;
        while (!isEndOfTypeList(nextToken.kind)) {
            tupleMemberRhs = parseTupleMemberRhs(nextToken.kind);
            if (tupleMemberRhs == null) {
                break;
            }
            if (tupleMemberRhs.kind == SyntaxKind.ELLIPSIS_TOKEN) {
                typeDesc = STNodeFactory.createRestDescriptorNode(typeDesc, tupleMemberRhs);
                break;
            }
            typeDescList.add(typeDesc);
            typeDescList.add(tupleMemberRhs);
            typeDesc = parseTypeDescriptorInternal(ParserRuleContext.TYPE_DESC_IN_TUPLE);
            nextToken = peek();
        }

        typeDescList.add(typeDesc);

        return STNodeFactory.createNodeList(typeDescList);
    }

    private STNode parseTupleMemberRhs() {
        return parseTupleMemberRhs(peek().kind);
    }

    private STNode parseTupleMemberRhs(SyntaxKind nextTokenKind) {
        switch (nextTokenKind) {
            case COMMA_TOKEN:
                return parseComma();
            case CLOSE_BRACKET_TOKEN:
                return null;
            case ELLIPSIS_TOKEN:
                return parseEllipsis();
            default:
                Solution solution = recover(peek(), ParserRuleContext.TYPE_DESC_IN_TUPLE_RHS);

                // If the parser recovered by inserting a token, then try to re-parse the same
                // rule with the inserted token. This is done to pick the correct branch
                // to continue the parsing.
                if (solution.action == Action.REMOVE) {
                    return solution.recoveredNode;
                }

                return parseTupleMemberRhs(solution.tokenKind);
        }
    }

    private boolean isEndOfTypeList(SyntaxKind nextTokenKind) {
        switch (nextTokenKind) {
            case CLOSE_BRACKET_TOKEN:
            case CLOSE_BRACE_TOKEN:
            case CLOSE_PAREN_TOKEN:
            case EOF_TOKEN:
            case EQUAL_TOKEN:
            case OPEN_BRACE_TOKEN:
            case SEMICOLON_TOKEN:
                return true;
            default:
                return false;
        }
    }

    /**
     * Parse table constructor or query expression.
     * <p>
     * <code>
     * table-constructor-or-query-expr := table-constructor-expr | query-expr
     * <br/>
     * table-constructor-expr := table [key-specifier] [ [row-list] ]
     * <br/>
     * query-expr := [query-construct-type] query-pipeline select-clause
     * <br/>
     * query-construct-type := table key-specifier | stream
     * </code>
     *
     * @return Parsed node
     */
    private STNode parseTableConstructorOrQuery(boolean isRhsExpr) {
        startContext(ParserRuleContext.TABLE_CONSTRUCTOR_OR_QUERY_EXPRESSION);
        STNode tableOrQueryExpr = parseTableConstructorOrQuery(peek().kind, isRhsExpr);
        endContext();
        return tableOrQueryExpr;
    }

    private STNode parseTableConstructorOrQuery(SyntaxKind nextTokenKind, boolean isRhsExpr) {
        STNode queryConstructType;
        switch (nextTokenKind) {
            case FROM_KEYWORD:
                queryConstructType = STNodeFactory.createEmptyNode();
                return parseQueryExprRhs(queryConstructType, isRhsExpr);
            case STREAM_KEYWORD:
                queryConstructType = parseStreamKeyword();
                return parseQueryExprRhs(queryConstructType, isRhsExpr);
            case TABLE_KEYWORD:
                STNode tableKeyword = parseTableKeyword();
                return parseTableConstructorOrQuery(tableKeyword, isRhsExpr);
            default:
                Solution solution = recover(peek(), ParserRuleContext.TABLE_CONSTRUCTOR_OR_QUERY_START, isRhsExpr);

                // If the parser recovered by inserting a token, then try to re-parse the same
                // rule with the inserted token. This is done to pick the correct branch
                // to continue the parsing.
                if (solution.action == Action.REMOVE) {
                    return solution.recoveredNode;
                }

                return parseTableConstructorOrQuery(solution.tokenKind, isRhsExpr);
        }

    }

    private STNode parseTableConstructorOrQuery(STNode tableKeyword, boolean isRhsExpr) {
        return parseTableConstructorOrQuery(peek().kind, tableKeyword, isRhsExpr);
    }

    private STNode parseTableConstructorOrQuery(SyntaxKind nextTokenKind, STNode tableKeyword, boolean isRhsExpr) {
        STNode keySpecifier;
        switch (nextTokenKind) {
            case OPEN_BRACKET_TOKEN:
                keySpecifier = STNodeFactory.createEmptyNode();
                return parseTableConstructorExprRhs(tableKeyword, keySpecifier);
            case KEY_KEYWORD:
                keySpecifier = parseKeySpecifier();
                return parseTableConstructorOrQueryRhs(tableKeyword, keySpecifier, isRhsExpr);
            default:
                Solution solution = recover(peek(), ParserRuleContext.TABLE_KEYWORD_RHS, tableKeyword, isRhsExpr);

                // If the parser recovered by inserting a token, then try to re-parse the same
                // rule with the inserted token. This is done to pick the correct branch
                // to continue the parsing.
                if (solution.action == Action.REMOVE) {
                    return solution.recoveredNode;
                }

                return parseTableConstructorOrQuery(solution.tokenKind, tableKeyword, isRhsExpr);
        }
    }

    private STNode parseTableConstructorOrQueryRhs(STNode tableKeyword, STNode keySpecifier, boolean isRhsExpr) {
        return parseTableConstructorOrQueryRhs(peek().kind, tableKeyword, keySpecifier, isRhsExpr);
    }

    private STNode parseTableConstructorOrQueryRhs(SyntaxKind nextTokenKind, STNode tableKeyword, STNode keySpecifier,
                                                   boolean isRhsExpr) {
        switch (nextTokenKind) {
            case FROM_KEYWORD:
                return parseQueryExprRhs(parseQueryConstructType(tableKeyword, keySpecifier), isRhsExpr);
            case OPEN_BRACKET_TOKEN:
                return parseTableConstructorExprRhs(tableKeyword, keySpecifier);
            default:
                Solution solution = recover(peek(), ParserRuleContext.TABLE_CONSTRUCTOR_OR_QUERY_RHS, tableKeyword,
                        keySpecifier, isRhsExpr);

                // If the parser recovered by inserting a token, then try to re-parse the same
                // rule with the inserted token. This is done to pick the correct branch
                // to continue the parsing.
                if (solution.action == Action.REMOVE) {
                    return solution.recoveredNode;
                }

                return parseTableConstructorOrQueryRhs(solution.tokenKind, tableKeyword, keySpecifier, isRhsExpr);
        }
    }

    /**
     * Parse query construct type.
     * <p>
     * <code>query-construct-type := table key-specifier</code>
     *
     * @return Parsed node
     */
    private STNode parseQueryConstructType(STNode tableKeyword, STNode keySpecifier) {
        return STNodeFactory.createQueryConstructTypeNode(tableKeyword, keySpecifier);
    }

    /**
     * Parse query expression.
     * <p>
     * <code>
     * query-expr-rhs := query-pipeline select-clause
     * <br/>
     * query-pipeline := from-clause intermediate-clause*
     * </code>
     *
     * @param queryConstructType queryConstructType that precedes this rhs
     * @return Parsed node
     */
    private STNode parseQueryExprRhs(STNode queryConstructType, boolean isRhsExpr) {
        switchContext(ParserRuleContext.QUERY_EXPRESSION);
        STNode fromClause = parseFromClause(isRhsExpr);

        List<STNode> clauses = new ArrayList<>();
        STNode intermediateClause;
        STNode selectClause = null;

        while (!isEndOfIntermediateClause(peek().kind)) {
            intermediateClause = parseIntermediateClause(isRhsExpr);
            if (intermediateClause == null) {
                break;
            }

            // If there are more clauses after select clause they are ignored
            if (selectClause != null) {
                // TODO: In future we should store ignored nodes
                this.errorHandler.reportInvalidNode(null, "extra clauses after select clause");
                break;
            }

            if (intermediateClause.kind == SyntaxKind.SELECT_CLAUSE) {
                selectClause = intermediateClause;
            } else {
                clauses.add(intermediateClause);
            }
        }

        STNode intermediateClauses = STNodeFactory.createNodeList(clauses);
        STNode queryPipeline = STNodeFactory.createQueryPipelineNode(fromClause, intermediateClauses);

        if (peek().kind == SyntaxKind.DO_KEYWORD) {
            return parseQueryAction(queryPipeline, selectClause);
        }

        if (selectClause == null) {
            this.errorHandler.reportMissingTokenError("missing select clause");
            STNode selectKeyword = STNodeFactory.createMissingToken(SyntaxKind.SELECT_KEYWORD);
            STNode expr = STNodeFactory.createMissingToken(SyntaxKind.IDENTIFIER_TOKEN);
            selectClause = STNodeFactory.createSelectClauseNode(selectKeyword, expr);
        }

        return STNodeFactory.createQueryExpressionNode(queryConstructType, queryPipeline, selectClause);
    }

    /**
     * Parse an intermediate clause.
     * <p>
     * <code>
     * intermediate-clause := from-clause | where-clause | let-clause
     * </code>
     *
     * @return Parsed node
     */
    private STNode parseIntermediateClause(boolean isRhsExpr) {
        return parseIntermediateClause(peek().kind, isRhsExpr);
    }

    private STNode parseIntermediateClause(SyntaxKind nextTokenKind, boolean isRhsExpr) {
        switch (nextTokenKind) {
            case FROM_KEYWORD:
                return parseFromClause(isRhsExpr);
            case WHERE_KEYWORD:
                return parseWhereClause(isRhsExpr);
            case LET_KEYWORD:
                return parseLetClause(isRhsExpr);
            case SELECT_KEYWORD:
                return parseSelectClause(isRhsExpr);
            case DO_KEYWORD:
            case SEMICOLON_TOKEN:
                return null;
            default:
                Solution solution = recover(peek(), ParserRuleContext.QUERY_PIPELINE_RHS, isRhsExpr);

                // If the parser recovered by inserting a token, then try to re-parse the same
                // rule with the inserted token. This is done to pick the correct branch
                // to continue the parsing.
                if (solution.action == Action.REMOVE) {
                    return solution.recoveredNode;
                }

                return parseIntermediateClause(solution.tokenKind, isRhsExpr);
        }
    }

    private boolean isEndOfIntermediateClause(SyntaxKind tokenKind) {
        switch (tokenKind) {
            case CLOSE_BRACE_TOKEN:
            case CLOSE_PAREN_TOKEN:
            case CLOSE_BRACKET_TOKEN:
            case OPEN_BRACE_TOKEN:
            case SEMICOLON_TOKEN:
            case PUBLIC_KEYWORD:
            case FUNCTION_KEYWORD:
            case EOF_TOKEN:
            case RESOURCE_KEYWORD:
            case LISTENER_KEYWORD:
            case DOCUMENTATION_LINE:
            case PRIVATE_KEYWORD:
            case RETURNS_KEYWORD:
            case SERVICE_KEYWORD:
            case TYPE_KEYWORD:
            case CONST_KEYWORD:
            case FINAL_KEYWORD:
            case DO_KEYWORD:
                return true;
            default:
                return isValidExprRhsStart(tokenKind);
        }
    }

    /**
     * Parse from clause.
     * <p>
     * <code>from-clause := from typed-binding-pattern in expression</code>
     *
     * @return Parsed node
     */
    private STNode parseFromClause(boolean isRhsExpr) {
        STNode fromKeyword = parseFromKeyword();
        // TODO: Replace type and varName with typed-binding-pattern
        STNode type = parseTypeDescriptor(ParserRuleContext.TYPE_DESC_IN_TYPE_BINDING_PATTERN);
        STNode varName = parseVariableName();
        STNode inKeyword = parseInKeyword();

        // allow-actions flag is always false, since there will not be any actions
        // within the from-clause, due to the precedence.
        STNode expression = parseExpression(OperatorPrecedence.QUERY, isRhsExpr, false);
        return STNodeFactory.createFromClauseNode(fromKeyword, type, varName, inKeyword, expression);
    }

    /**
     * Parse from-keyword.
     *
     * @return From-keyword node
     */
    private STNode parseFromKeyword() {
        STToken token = peek();
        if (token.kind == SyntaxKind.FROM_KEYWORD) {
            return consume();
        } else {
            Solution sol = recover(token, ParserRuleContext.FROM_KEYWORD);
            return sol.recoveredNode;
        }
    }

    /**
     * Parse where clause.
     * <p>
     * <code>where-clause := where expression</code>
     *
     * @return Parsed node
     */
    private STNode parseWhereClause(boolean isRhsExpr) {
        STNode whereKeyword = parseWhereKeyword();

        // allow-actions flag is always false, since there will not be any actions
        // within the where-clause, due to the precedence.
        STNode expression = parseExpression(OperatorPrecedence.QUERY, isRhsExpr, false);
        return STNodeFactory.createWhereClauseNode(whereKeyword, expression);
    }

    /**
     * Parse where-keyword.
     *
     * @return Where-keyword node
     */
    private STNode parseWhereKeyword() {
        STToken token = peek();
        if (token.kind == SyntaxKind.WHERE_KEYWORD) {
            return consume();
        } else {
            Solution sol = recover(token, ParserRuleContext.WHERE_KEYWORD);
            return sol.recoveredNode;
        }
    }

    /**
     * Parse let clause.
     * <p>
     * <code>let-clause := let let-var-decl [, let-var-decl]* </code>
     *
     * @return Parsed node
     */
    private STNode parseLetClause(boolean isRhsExpr) {
        STNode letKeyword = parseLetKeyword();
        STNode letVarDeclarations = parseLetVarDeclarations(ParserRuleContext.LET_CLAUSE_LET_VAR_DECL, isRhsExpr);
        return STNodeFactory.createLetClauseNode(letKeyword, letVarDeclarations);
    }

    /**
     * Parse select clause.
     * <p>
     * <code>select-clause := select expression</code>
     *
     * @return Parsed node
     */
    private STNode parseSelectClause(boolean isRhsExpr) {
        STNode selectKeyword = parseSelectKeyword();

        // allow-actions flag is always false, since there will not be any actions
        // within the select-clause, due to the precedence.
        STNode expression = parseExpression(OperatorPrecedence.QUERY, isRhsExpr, false);
        return STNodeFactory.createSelectClauseNode(selectKeyword, expression);
    }

    /**
     * Parse select-keyword.
     *
     * @return Select-keyword node
     */
    private STNode parseSelectKeyword() {
        STToken token = peek();
        if (token.kind == SyntaxKind.SELECT_KEYWORD) {
            return consume();
        } else {
            Solution sol = recover(token, ParserRuleContext.SELECT_KEYWORD);
            return sol.recoveredNode;
        }
    }

    /**
     * Parse start action.
     * <p>
     * <code>start-action := [annots] start (function-call-expr|method-call-expr|remote-method-call-action)</code>
     *
     * @return Start action node
     */
    private STNode parseStartAction(STNode annots) {
        STNode startKeyword = parseStartKeyword();
        STNode expr = parseActionOrExpression();
        validateExprInStartAction(expr);
        return STNodeFactory.createStartActionNode(annots, startKeyword, expr);
    }

    /**
     * Parse start keyword.
     *
     * @return Start keyword node
     */
    private STNode parseStartKeyword() {
        STToken token = peek();
        if (token.kind == SyntaxKind.START_KEYWORD) {
            return consume();
        } else {
            Solution sol = recover(token, ParserRuleContext.START_KEYWORD);
            return sol.recoveredNode;
        }
    }

    private void validateExprInStartAction(STNode expression) {
        switch (expression.kind) {
            case FUNCTION_CALL:
            case METHOD_CALL:
            case REMOTE_METHOD_CALL_ACTION:
                break;
            default:
                if (isMissingNode(expression)) {
                    break;
                }

                this.errorHandler.reportInvalidNode(null, "expression followed by the start keyword must be a " +
                        "func-call, a method-call or a remote-method-call");
                break;
        }
    }

    /**
     * Parse flush action.
     * <p>
     * <code>flush-action := flush [peer-worker]</code>
     *
     * @return flush action node
     */
    private STNode parseFlushAction() {
        STNode flushKeyword = parseFlushKeyword();
        STNode peerWorker = parseOptionalPeerWorkerName();
        return STNodeFactory.createFlushActionNode(flushKeyword, peerWorker);
    }

    /**
     * Parse flush keyword.
     *
     * @return flush keyword node
     */
    private STNode parseFlushKeyword() {
        STToken token = peek();
        if (token.kind == SyntaxKind.FLUSH_KEYWORD) {
            return consume();
        } else {
            Solution sol = recover(token, ParserRuleContext.FLUSH_KEYWORD);
            return sol.recoveredNode;
        }
    }

    /**
     * Parse peer worker.
     * <p>
     * <code>peer-worker := worker-name | default</code>
     *
     * @return peer worker name node
     */
    private STNode parseOptionalPeerWorkerName() {
        STToken token = peek();
        switch (token.kind) {
            case IDENTIFIER_TOKEN:
            case DEFAULT_KEYWORD:
                return STNodeFactory.createSimpleNameReferenceNode(consume());
            default:
                return STNodeFactory.createEmptyNode();
        }
    }

    /**
     * Parse intersection type descriptor.
     * <p>
     * intersection-type-descriptor := type-descriptor & type-descriptor
     * </p>
     *
     * @return Parsed node
     */
    private STNode parseIntersectionTypeDescriptor(STNode leftTypeDesc, ParserRuleContext context) {
        // we come here only after seeing & token hence consume.
        STNode bitwiseAndToken = consume();
        STNode rightTypeDesc = parseTypeDescriptor(context);
        return STNodeFactory.createIntersectionTypeDescriptorNode(leftTypeDesc, bitwiseAndToken, rightTypeDesc);
    }

    /**
     * Parse singleton type descriptor.
     * <p>
     * singleton-type-descriptor := simple-const-expr
     * simple-const-expr :=
     * nil-literal
     * | boolean-literal
     * | [Sign] int-literal
     * | [Sign] floating-point-literal
     * | string-literal
     * | constant-reference-expr
     * </p>
     */
    private STNode parseSingletonTypeDesc() {
        STNode simpleContExpr = parseConstExpr();
        return STNodeFactory.createSingletonTypeDescriptorNode(simpleContExpr);
    }

    private STNode parseSignedIntOrFloat() {
        STNode operator = parseUnaryOperator();
        STNode literal;
        STToken nextToken = peek();
        switch (nextToken.kind) {
            case HEX_INTEGER_LITERAL:
            case DECIMAL_FLOATING_POINT_LITERAL:
            case HEX_FLOATING_POINT_LITERAL:
                literal = consume();
                break;
            default: // decimal integer literal
                literal = parseDecimalIntLiteral(ParserRuleContext.DECIMAL_INTEGER_LITERAL);
        }
        return STNodeFactory.createUnaryExpressionNode(operator, literal);
    }

    private boolean isSingletonTypeDescStart(SyntaxKind tokenKind, boolean inTypeDescCtx) {
        STToken nextNextToken = getNextNextToken(tokenKind);
        switch (tokenKind) {
            case STRING_LITERAL:
            case DECIMAL_INTEGER_LITERAL:
            case HEX_INTEGER_LITERAL:
            case DECIMAL_FLOATING_POINT_LITERAL:
            case HEX_FLOATING_POINT_LITERAL:
            case TRUE_KEYWORD:
            case FALSE_KEYWORD:
            case NULL_KEYWORD:
                if (inTypeDescCtx || isValidTypeDescRHSOutSideTypeDescCtx(nextNextToken)) {
                    return true;
                }
                return false;
            case PLUS_TOKEN:
            case MINUS_TOKEN:
                return isIntOrFloat(nextNextToken);
            default:
                return false;
        }
    }

    static boolean isIntOrFloat(STToken token) {
        switch (token.kind) {
            case DECIMAL_INTEGER_LITERAL:
            case HEX_INTEGER_LITERAL:
            case DECIMAL_FLOATING_POINT_LITERAL:
            case HEX_FLOATING_POINT_LITERAL:
                return true;
            default:
                return false;
        }
    }

    private boolean isValidTypeDescRHSOutSideTypeDescCtx(STToken token) {
        switch (token.kind) {
            case IDENTIFIER_TOKEN:
            case QUESTION_MARK_TOKEN:
            case OPEN_PAREN_TOKEN:
            case OPEN_BRACKET_TOKEN:
            case PIPE_TOKEN:
            case BITWISE_AND_TOKEN:
            case OPEN_BRACE_TOKEN:
            case ERROR_KEYWORD:
                return true;
            default:
                return false;
        }
    }

    /**
     * Parse binding-patterns.
     *
     * binding-pattern :=
     * capture-binding-pattern
     * | wildcard-binding-pattern
     * | list-binding-pattern
     * | mapping-binding-pattern
     * | functional-binding-pattern
     * capture-binding-pattern := variable-name
     * variable-name := identifier
     * wildcard-binding-pattern := _
     * list-binding-pattern := [ list-member-binding-patterns ]
     * list-member-binding-patterns :=
     * binding-pattern (, binding-pattern)* [, rest-binding-pattern]
     * | [ rest-binding-pattern ]
     * mapping-binding-pattern := { field-binding-patterns }
     * field-binding-patterns :=
     * field-binding-pattern (, field-binding-pattern)* [, rest-binding-pattern]
     * | [ rest-binding-pattern ]
     * field-binding-pattern :=
     * field-name : binding-pattern
     * | variable-name
     * rest-binding-pattern := ... variable-name
     * functional-binding-pattern := functionally-constructible-type-reference ( arg-list-binding-pattern )
     * arg-list-binding-pattern :=
     * positional-arg-binding-patterns [, other-arg-binding-patterns]
     * | other-arg-binding-patterns
     * positional-arg-binding-patterns := positional-arg-binding-pattern (, positional-arg-binding-pattern)*
     * positional-arg-binding-pattern := binding-pattern
     * other-arg-binding-patterns :=
     * named-arg-binding-patterns [, rest-binding-pattern]
     * | [rest-binding-pattern]
     * named-arg-binding-patterns := named-arg-binding-pattern (, named-arg-binding-pattern)*
     * named-arg-binding-pattern := arg-name = binding-pattern
     *
     * @return binding-pattern node
     */
    private STNode parseBindingPattern() {
        STToken token = peek();
        return parseBindingPattern(token.kind);
    }

    private STNode parseBindingPattern(SyntaxKind nextTokenKind) {
        switch (nextTokenKind) {
            case OPEN_BRACKET_TOKEN:
                return parseListBindingPattern();
            case IDENTIFIER_TOKEN:
                return parseCaptureBindingPattern();
            default:
                Solution sol = recover(peek(), ParserRuleContext.BINDING_PATTERN);

                // If the parser recovered by inserting a token, then try to re-parse the same
                // rule with the inserted token. This is done to pick the correct branch
                // to continue the parsing.
                if (sol.action == Action.REMOVE) {
                    return sol.recoveredNode;
                }

                return parseBindingPattern(sol.tokenKind);
        }
    }

    /**
     * Parse capture-binding-pattern.
     *
     * capture-binding-pattern := variable-name
     * variable-name := identifier
     *
     * @return capture-binding-pattern node
     */
    private STNode parseCaptureBindingPattern() {
        STToken token = peek();
        if (token.kind == SyntaxKind.IDENTIFIER_TOKEN) {
            STNode varName = parseVariableName();
            return STNodeFactory.createCaptureBindingPatternNode(varName);
        } else {
            Solution sol = recover(token, ParserRuleContext.CAPTURE_BINDING_PATTERN);
            if (sol.action == Action.REMOVE) {
                return sol.recoveredNode;
            }

            return STNodeFactory.createCaptureBindingPatternNode(sol.recoveredNode);
        }
    }

    /**
     * Parse list-binding-patterns.
     *
     * list-binding-pattern := [ list-member-binding-patterns ]
     * list-member-binding-patterns :=
     * binding-pattern (, binding-pattern)* [, rest-binding-pattern]
     * | [ rest-binding-pattern ]
     *
     * @return list-binding-pattern node
     */
    private STNode parseListBindingPattern() {
        startContext(ParserRuleContext.LIST_BINDING_PATTERN);
        STNode openBracket = parseOpenBracket();
        List<STNode> bindingPatternsList = new ArrayList<>();
        STNode listBindingPattern = parseListBindingPattern(openBracket, bindingPatternsList);
        endContext();
        return listBindingPattern;
    }

    private STNode parseListBindingPattern(STNode openBracket, List<STNode> bindingPatternsList) {
        STNode listBindingPatternMember = parseListBindingPatternMember();
        bindingPatternsList.add(listBindingPatternMember);
        STNode listBindingPattern = parseListBindingPattern(openBracket, listBindingPatternMember, bindingPatternsList);
        return listBindingPattern;
    }

    private STNode parseListBindingPattern(STNode openBracket, STNode firstMember, List<STNode> bindingPatterns) {
        STNode member = firstMember;
        // parsing the main chunk of list-binding-pattern
        STToken token = peek(); // get next valid token
        STNode listBindingPatternRhs = null;
        while (!isEndOfListBindingPattern(token.kind) && member.kind != SyntaxKind.REST_BINDING_PATTERN) {
            listBindingPatternRhs = parseListBindingpatternRhs(token.kind);
            if (listBindingPatternRhs == null) {
                break;
            }

            bindingPatterns.add(listBindingPatternRhs);
            member = parseListBindingPatternMember();
            bindingPatterns.add(member);
            token = peek();
        }

        // separating out the rest-binding-pattern
        STNode restBindingPattern;
        if (member.kind == SyntaxKind.REST_BINDING_PATTERN) {
            restBindingPattern = bindingPatterns.remove(bindingPatterns.size() - 1);
        } else {
            restBindingPattern = STNodeFactory.createEmptyNode();
        }

        STNode closeBracket = parseCloseBracket();
        STNode bindingPatternsNode = STNodeFactory.createNodeList(bindingPatterns);
        return STNodeFactory.createListBindingPatternNode(openBracket, bindingPatternsNode, restBindingPattern,
                closeBracket);
    }

    private STNode parseListBindingpatternRhs() {
        return parseListBindingpatternRhs(peek().kind);
    }

    private STNode parseListBindingpatternRhs(SyntaxKind nextTokenKind) {
        switch (nextTokenKind) {
            case COMMA_TOKEN:
                return parseComma();
            case CLOSE_BRACKET_TOKEN:
                return null;
            default:
                Solution solution = recover(peek(), ParserRuleContext.LIST_BINDING_PATTERN_END_OR_CONTINUE);

                // If the parser recovered by inserting a token, then try to re-parse the same
                // rule with the inserted token. This is done to pick the correct branch
                // to continue the parsing.
                if (solution.action == Action.REMOVE) {
                    return solution.recoveredNode;
                }

                return parseListBindingpatternRhs(solution.tokenKind);
        }
    }

    private boolean isEndOfListBindingPattern(SyntaxKind nextTokenKind) {
        switch (nextTokenKind) {
            case CLOSE_BRACKET_TOKEN:
            case EOF_TOKEN:
                return true;
            default:
                return false;
        }
    }

    /**
     * Parse list-binding-pattern entry.
     *
     * list-binding-pattern := [ list-member-binding-patterns ]
     * list-member-binding-patterns :=
     * binding-pattern (, binding-pattern)* [, rest-binding-pattern]
     * | [ rest-binding-pattern ]
     *
     * @return rest-binding-pattern node
     */
    private STNode parseListBindingPatternMember() {
        STToken token = peek();
        switch (token.kind) {
            case ELLIPSIS_TOKEN:
                startContext(ParserRuleContext.REST_BINDING_PATTERN);
                STNode ellipsis = parseEllipsis();
                STNode varName = parseVariableName();
                endContext();
                return STNodeFactory.createRestBindingPatternNode(ellipsis, varName);
            default:
                return parseBindingPattern();
        }
    }

    /**
     * Parse Typed-binding-pattern.
     * <p>
     * <code>
     * typed-binding-pattern := inferable-type-descriptor binding-pattern
     * <br/>
     * inferable-type-descriptor := type-descriptor | var
     * </code>
     *
     * @return Typed binding pattern node
     */
    private STNode parseTypedBindingPattern(ParserRuleContext context) {
        STNode typeDesc = parseTypeDescriptor(ParserRuleContext.TYPE_DESC_IN_TYPE_BINDING_PATTERN, true);
        STNode typeBindingPattern = parseTypedBindingPatternTypeRhs(typeDesc, context);
        return typeBindingPattern;
    }

    /**
     * Check whether the parser reached to a valid expression start.
     *
     * @param nextTokenKind Kind of the next immediate token.
     * @param nextTokenIndex Index to the next token.
     * @return <code>true</code> if this is a start of a valid expression. <code>false</code> otherwise
     */
    private boolean isValidExpressionStart(SyntaxKind nextTokenKind, int nextTokenIndex) {
        switch (nextTokenKind) {
            case DECIMAL_INTEGER_LITERAL:
            case HEX_INTEGER_LITERAL:
            case STRING_LITERAL:
            case NULL_KEYWORD:
            case TRUE_KEYWORD:
            case FALSE_KEYWORD:
            case DECIMAL_FLOATING_POINT_LITERAL:
            case HEX_FLOATING_POINT_LITERAL:
            case IDENTIFIER_TOKEN:
                return isValidExprRhsStart(peek(nextTokenIndex + 1).kind);

            case OPEN_PAREN_TOKEN:
            case CHECK_KEYWORD:
            case CHECKPANIC_KEYWORD:
            case OPEN_BRACE_TOKEN:
            case TYPEOF_KEYWORD:
            case NEGATION_TOKEN:
            case EXCLAMATION_MARK_TOKEN:
            case TRAP_KEYWORD:
            case OPEN_BRACKET_TOKEN:
            case LT_TOKEN:
            case TABLE_KEYWORD:
            case STREAM_KEYWORD:
            case FROM_KEYWORD:
            case ERROR_KEYWORD:
            case LET_KEYWORD:
            case BACKTICK_TOKEN:
            case XML_KEYWORD:
            case STRING_KEYWORD:
            case FUNCTION_KEYWORD:
            case NEW_KEYWORD:
            case LEFT_ARROW_TOKEN:
            case SERVICE_KEYWORD:
                return true;
            case PLUS_TOKEN:
            case MINUS_TOKEN:
                return isValidExpressionStart(peek(nextTokenIndex).kind, nextTokenIndex + 1);

            // 'start' and 'flush' are start of actions, but not expressions.
            case START_KEYWORD:
            case FLUSH_KEYWORD:
            case WAIT_KEYWORD:
            default:
                return false;
        }
    }

    /**
     * Parse sync send action.
     * <p>
     * <code>sync-send-action := expression ->> peer-worker</code>
     *
     * @param expression LHS expression of the sync send action
     * @return Sync send action node
     */
    private STNode parseSyncSendAction(STNode expression) {
        STNode syncSendToken = parseSyncSendToken();
        STNode peerWorker = parsePeerWorkerName();
        return STNodeFactory.createSyncSendActionNode(expression, syncSendToken, peerWorker);
    }

    /**
     * Parse peer worker.
     * <p>
     * <code>peer-worker := worker-name | default</code>
     *
     * @return peer worker name node
     */
    private STNode parsePeerWorkerName() {
        STToken token = peek();
        switch (token.kind) {
            case IDENTIFIER_TOKEN:
            case DEFAULT_KEYWORD:
                return STNodeFactory.createSimpleNameReferenceNode(consume());
            default:
                Solution sol = recover(token, ParserRuleContext.PEER_WORKER_NAME);
                return sol.recoveredNode;
        }
    }

    /**
     * Parse sync send token.
     * <p>
     * <code>sync-send-token :=  ->> </code>
     *
     * @return sync send token
     */
    private STNode parseSyncSendToken() {
        STToken token = peek();
        if (token.kind == SyntaxKind.SYNC_SEND_TOKEN) {
            return consume();
        } else {
            Solution sol = recover(token, ParserRuleContext.SYNC_SEND_TOKEN);
            return sol.recoveredNode;
        }
    }

    /**
     * Parse receive action.
     * <p>
     * <code>receive-action := single-receive-action | multiple-receive-action</code>
     *
     * @return Receive action
     */
    private STNode parseReceiveAction() {
        STNode leftArrow = parseLeftArrowToken();
        STNode receiveWorkers = parseReceiveWorkers();
        return STNodeFactory.createReceiveActionNode(leftArrow, receiveWorkers);
    }

    private STNode parseReceiveWorkers() {
        return parseReceiveWorkers(peek().kind);
    }

    private STNode parseReceiveWorkers(SyntaxKind nextTokenKind) {
        switch (nextTokenKind) {
            case DEFAULT_KEYWORD:
            case IDENTIFIER_TOKEN:
                return parsePeerWorkerName();
            case OPEN_BRACE_TOKEN:
                return parseMultipleReceiveWorkers();
            default:
                Solution solution = recover(peek(), ParserRuleContext.RECEIVE_WORKERS);

                // If the parser recovered by inserting a token, then try to re-parse the same
                // rule with the inserted token. This is done to pick the correct branch
                // to continue the parsing.
                if (solution.action == Action.REMOVE) {
                    return solution.recoveredNode;
                }

                return parseReceiveWorkers(solution.tokenKind);
        }
    }

    /**
     * Parse multiple worker receivers.
     * <p>
     * <code>{ receive-field (, receive-field)* }</code>
     *
     * @return Multiple worker receiver node
     */
    private STNode parseMultipleReceiveWorkers() {
        startContext(ParserRuleContext.MULTI_RECEIVE_WORKERS);
        STNode openBrace = parseOpenBrace();
        STNode receiveFields = parseReceiveFields();
        STNode closeBrace = parseCloseBrace();
        endContext();
        return STNodeFactory.createReceiveFieldsNode(openBrace, receiveFields, closeBrace);
    }

    private STNode parseReceiveFields() {
        List<STNode> receiveFields = new ArrayList<>();
        STToken nextToken = peek();

        // Return an empty list
        if (isEndOfReceiveFields(nextToken.kind)) {
            this.errorHandler.reportMissingTokenError("missing receive field");
            return STNodeFactory.createNodeList(new ArrayList<>());
        }

        // Parse first receive field, that has no leading comma
        STNode receiveField = parseReceiveField();
        receiveFields.add(receiveField);

        // Parse the remaining receive fields
        nextToken = peek();
        STNode recieveFieldEnd;
        while (!isEndOfReceiveFields(nextToken.kind)) {
            recieveFieldEnd = parseReceiveFieldEnd(nextToken.kind);
            if (recieveFieldEnd == null) {
                break;
            }

            receiveFields.add(recieveFieldEnd);
            receiveField = parseReceiveField();
            receiveFields.add(receiveField);
            nextToken = peek();
        }

        return STNodeFactory.createNodeList(receiveFields);
    }

    private boolean isEndOfReceiveFields(SyntaxKind nextTokenKind) {
        switch (nextTokenKind) {
            case EOF_TOKEN:
            case CLOSE_BRACKET_TOKEN:
                return true;
            default:
                return false;
        }
    }

    private STNode parseReceiveFieldEnd(SyntaxKind nextTokenKind) {
        switch (nextTokenKind) {
            case COMMA_TOKEN:
                return parseComma();
            case CLOSE_BRACE_TOKEN:
                return null;
            default:
                Solution solution = recover(peek(), ParserRuleContext.RECEIVE_FIELD_END);

                // If the parser recovered by inserting a token, then try to re-parse the same
                // rule with the inserted token. This is done to pick the correct branch
                // to continue the parsing.
                if (solution.action == Action.REMOVE) {
                    return solution.recoveredNode;
                }

                return parseReceiveFieldEnd(solution.tokenKind);
        }
    }

    private STNode parseReceiveField() {
        return parseReceiveField(peek().kind);
    }

    /**
     * Parse receive field.
     * <p>
     * <code>receive-field := peer-worker | field-name : peer-worker</code>
     *
     * @param nextTokenKind Kind of the next token
     * @return Receiver field node
     */
    private STNode parseReceiveField(SyntaxKind nextTokenKind) {
        switch (nextTokenKind) {
            case DEFAULT_KEYWORD:
                return parseDefaultKeyword();
            case IDENTIFIER_TOKEN:
                STNode identifier = parseIdentifier(ParserRuleContext.RECEIVE_FIELD_NAME);
                return createQualifiedReceiveField(identifier);
            default:
                Solution solution = recover(peek(), ParserRuleContext.RECEIVE_FIELD);

                if (solution.action == Action.REMOVE) {
                    return solution.recoveredNode;
                }

                if (solution.tokenKind == SyntaxKind.IDENTIFIER_TOKEN) {
                    return createQualifiedReceiveField(solution.recoveredNode);
                }

                return solution.recoveredNode;
        }
    }

    private STNode createQualifiedReceiveField(STNode identifier) {
        if (peek().kind != SyntaxKind.COLON_TOKEN) {
            return identifier;
        }

        STNode colon = parseColon();
        STNode peerWorker = parsePeerWorkerName();
        return STNodeFactory.createQualifiedNameReferenceNode(identifier, colon, peerWorker);
    }

    /**
     *
     * Parse left arrow (<-) token.
     *
     * @return left arrow token
     */
    private STNode parseLeftArrowToken() {
        STToken token = peek();
        if (token.kind == SyntaxKind.LEFT_ARROW_TOKEN) {
            return consume();
        } else {
            Solution sol = recover(token, ParserRuleContext.LEFT_ARROW_TOKEN);
            return sol.recoveredNode;
        }
    }

    /**
     * Parse signed right shift token (>>).
     *
     * @return Parsed node
     */
    private STNode parseSignedRightShiftToken() {
        STNode openGTToken = parseGTToken();
        validateRightShiftOperatorWS(openGTToken);

        STNode endLGToken = parseGTToken();
        return STNodeFactory.createDoubleGTTokenNode(openGTToken, endLGToken);
    }

    /**
     * Parse unsigned right shift token (>>>).
     *
     * @return Parsed node
     */
    private STNode parseUnsignedRightShiftToken() {
        STNode openGTToken = parseGTToken();
        validateRightShiftOperatorWS(openGTToken);

        STNode middleGTToken = parseGTToken();
        validateRightShiftOperatorWS(middleGTToken);

        STNode endLGToken = parseGTToken();
        return STNodeFactory.createTrippleGTTokenNode(openGTToken, middleGTToken, endLGToken);
    }

    /**
     * Validate the whitespace between '>' tokens of right shift operators.
     *
     * @param node Preceding node
     */
    private void validateRightShiftOperatorWS(STNode node) {
        int diff = node.widthWithTrailingMinutiae() - node.width();
        if (diff > 0) {
            this.errorHandler.reportMissingTokenError("no whitespaces allowed between >>");
        }
    }

    /**
     * Parse wait action.
     * <p>
     * <code>wait-action := single-wait-action | multiple-wait-action | alternate-wait-action </code>
     *
     * @return Wait action node
     */
    private STNode parseWaitAction() {
        STNode waitKeyword = parseWaitKeyword();
        if (peek().kind == SyntaxKind.OPEN_BRACE_TOKEN) {
            return parseMultiWaitAction(waitKeyword);
        }

        return parseSingleOrAlternateWaitAction(waitKeyword);
    }

    /**
     * Parse wait keyword.
     *
     * @return wait keyword
     */
    private STNode parseWaitKeyword() {
        STToken token = peek();
        if (token.kind == SyntaxKind.WAIT_KEYWORD) {
            return consume();
        } else {
            Solution sol = recover(token, ParserRuleContext.WAIT_KEYWORD);
            return sol.recoveredNode;
        }
    }

    /**
     * Parse single or alternate wait actions.
     * <p>
     * <code>
     * alternate-or-single-wait-action := wait wait-future-expr (| wait-future-expr)+
     * <br/>
     * wait-future-expr := expression but not mapping-constructor-expr
     * </code>
     *
     * @param waitKeyword wait keyword
     * @return Single or alternate wait action node
     */
    private STNode parseSingleOrAlternateWaitAction(STNode waitKeyword) {
        startContext(ParserRuleContext.ALTERNATE_WAIT_EXPRS);
        List<STNode> waitFutureExprList = new ArrayList<>();
        STToken nextToken = peek();

        // Return an empty list
        if (isEndOfWaitFutureExprList(nextToken.kind)) {
            this.errorHandler.reportMissingTokenError("missing wait field");
            endContext();
            STNode waitFutureExprs = STNodeFactory.createNodeList(waitFutureExprList);
            return STNodeFactory.createWaitActionNode(waitKeyword, waitFutureExprs);
        }

        // Parse first wait, that has no leading comma
        STNode waitField = parseWaitFutureExpr();
        waitFutureExprList.add(waitField);

        // Parse remaining wait future expression
        nextToken = peek();
        STNode waitFutureExprEnd;
        while (!isEndOfWaitFutureExprList(nextToken.kind)) {
            waitFutureExprEnd = parseWaitFutureExprEnd(nextToken.kind, 1);
            if (waitFutureExprEnd == null) {
                break;
            }

            waitFutureExprList.add(waitFutureExprEnd);
            waitField = parseWaitFutureExpr();
            waitFutureExprList.add(waitField);
            nextToken = peek();
        }

        STNode waitFutureExprs = STNodeFactory.createNodeList(waitFutureExprList);
        endContext();
        return STNodeFactory.createWaitActionNode(waitKeyword, waitFutureExprs);
    }

    private boolean isEndOfWaitFutureExprList(SyntaxKind nextTokenKind) {
        switch (nextTokenKind) {
            case EOF_TOKEN:
            case CLOSE_BRACE_TOKEN:
            case SEMICOLON_TOKEN:
                return true;
            default:
                return false;
        }
    }

    private STNode parseWaitFutureExpr() {
        STNode waitFutureExpr = parseExpression();
        if (waitFutureExpr.kind == SyntaxKind.MAPPING_CONSTRUCTOR) {
            this.errorHandler.reportInvalidNode(null, "mapping constructor expression cannot use as å wait expression");
        }
        return waitFutureExpr;
    }

    private STNode parseWaitFutureExprEnd(int nextTokenIndex) {
        return parseWaitFutureExprEnd(peek().kind, 1);
    }

    private STNode parseWaitFutureExprEnd(SyntaxKind nextTokenKind, int nextTokenIndex) {
        switch (nextTokenKind) {
            case PIPE_TOKEN:
                return parsePipeToken();
            default:
                if (isEndOfWaitFutureExprList(nextTokenKind) ||
                        !isValidExpressionStart(nextTokenKind, nextTokenIndex)) {
                    return null;
                }

                Solution solution = recover(peek(), ParserRuleContext.WAIT_FUTURE_EXPR_END, nextTokenIndex);

                // If the parser recovered by inserting a token, then try to re-parse the same
                // rule with the inserted token. This is done to pick the correct branch
                // to continue the parsing.
                if (solution.action == Action.REMOVE) {
                    return solution.recoveredNode;
                }

                // current token becomes next token
                return parseWaitFutureExprEnd(solution.tokenKind, 0);
        }
    }

    /**
     * Parse multiple wait action.
     * <p>
     * <code>multiple-wait-action := wait { wait-field (, wait-field)* }</code>
     *
     * @param waitKeyword Wait keyword
     * @return Multiple wait action node
     */
    private STNode parseMultiWaitAction(STNode waitKeyword) {
        startContext(ParserRuleContext.MULTI_WAIT_FIELDS);
        STNode openBrace = parseOpenBrace();
        STNode waitFields = parseWaitFields();
        STNode closeBrace = parseCloseBrace();
        endContext();

        STNode waitFieldsNode = STNodeFactory.createWaitFieldsListNode(openBrace, waitFields, closeBrace);
        return STNodeFactory.createWaitActionNode(waitKeyword, waitFieldsNode);
    }

    private STNode parseWaitFields() {
        List<STNode> waitFields = new ArrayList<>();
        STToken nextToken = peek();

        // Return an empty list
        if (isEndOfReceiveFields(nextToken.kind)) {
            this.errorHandler.reportMissingTokenError("missing wait field");
            return STNodeFactory.createEmptyNodeList();
        }

        // Parse first receive field, that has no leading comma
        STNode waitField = parseWaitField();
        waitFields.add(waitField);

        // Parse the remaining receive fields
        nextToken = peek();
        STNode waitFieldEnd;
        while (!isEndOfReceiveFields(nextToken.kind)) {
            waitFieldEnd = parseWaitFieldEnd(nextToken.kind);
            if (waitFieldEnd == null) {
                break;
            }

            waitFields.add(waitFieldEnd);
            waitField = parseWaitField();
            waitFields.add(waitField);
            nextToken = peek();
        }

        return STNodeFactory.createNodeList(waitFields);
    }

    private STNode parseWaitFieldEnd() {
        return parseWaitFieldEnd(peek().kind);
    }

    private STNode parseWaitFieldEnd(SyntaxKind nextTokenKind) {
        switch (nextTokenKind) {
            case COMMA_TOKEN:
                return parseComma();
            case CLOSE_BRACE_TOKEN:
                return null;
            default:
                Solution solution = recover(peek(), ParserRuleContext.WAIT_FIELD_END);

                // If the parser recovered by inserting a token, then try to re-parse the same
                // rule with the inserted token. This is done to pick the correct branch
                // to continue the parsing.
                if (solution.action == Action.REMOVE) {
                    return solution.recoveredNode;
                }

                return parseWaitFieldEnd(solution.tokenKind);
        }
    }

    private STNode parseWaitField() {
        return parseWaitField(peek().kind);
    }

    /**
     * Parse wait field.
     * <p>
     * <code>wait-field := variable-name | field-name : wait-future-expr</code>
     *
     * @param nextTokenKind Kind of the next token
     * @return Receiver field node
     */
    private STNode parseWaitField(SyntaxKind nextTokenKind) {
        switch (nextTokenKind) {
            case IDENTIFIER_TOKEN:
                STNode identifier = parseIdentifier(ParserRuleContext.WAIT_FIELD_NAME);
                return createQualifiedWaitField(identifier);
            default:
                Solution solution = recover(peek(), ParserRuleContext.WAIT_FIELD_NAME);

                if (solution.action == Action.REMOVE) {
                    return solution.recoveredNode;
                }

                return parseWaitField(solution.tokenKind);
        }
    }

    private STNode createQualifiedWaitField(STNode identifier) {
        if (peek().kind != SyntaxKind.COLON_TOKEN) {
            return identifier;
        }

        STNode colon = parseColon();
        STNode waitFutureExpr = parseWaitFutureExpr();
        return STNodeFactory.createWaitFieldNode(identifier, colon, waitFutureExpr);
    }

    /**
     * Parse annot access expression.
     * <p>
     * <code>annot-access-expr := expression .@ annot-tag-reference</code>
     *
     * @param lhsExpr Preceding expression of the annot access access
     * @return Parsed node
     */
    private STNode parseAnnotAccessExpression(STNode lhsExpr) {
        STNode annotAccessToken = parseAnnotChainingToken();
        STNode annotTagReference = parseAnnotTagReference();
        return STNodeFactory.createAnnotAccessExpressionNode(lhsExpr, annotAccessToken, annotTagReference);
    }

    /**
     * Parse annot-chaining-token.
     *
     * @return Parsed node
     */
    private STNode parseAnnotChainingToken() {
        STToken token = peek();
        if (token.kind == SyntaxKind.ANNOT_CHAINING_TOKEN) {
            return consume();
        } else {
            Solution sol = recover(token, ParserRuleContext.ANNOT_CHAINING_TOKEN);
            return sol.recoveredNode;
        }
    }

    /**
     * Parse annot tag reference.
     * <p>
     * <code>annot-tag-reference := qualified-identifier | identifier</code>
     *
     * @return Parsed node
     */
    private STNode parseAnnotTagReference() {
        return parseQualifiedIdentifier(ParserRuleContext.ANNOT_TAG_REFERENCE);
    }

    /**
     * Parse query action.
     * <p>
     * <code>query-action := query-pipeline do-clause
     * <br/>
     * do-clause := do block-stmt
     * </code>
     *
     * @param queryPipeline Query pipeline
     * @param selectClause Select clause if any This is only for validation.
     * @return Query action node
     */
    private STNode parseQueryAction(STNode queryPipeline, STNode selectClause) {
        if (selectClause != null) {
            this.errorHandler.reportInvalidNode(null, "cannot have a select clause in query action");
        }

        startContext(ParserRuleContext.DO_CLAUSE);
        STNode doKeyword = parseDoKeyword();
        STNode blockStmt = parseBlockNode();
        endContext();
        return STNodeFactory.createQueryActionNode(queryPipeline, doKeyword, blockStmt);
    }

    /**
     * Parse 'do' keyword.
     *
     * @return do keyword node
     */
    private STNode parseDoKeyword() {
        STToken token = peek();
        if (token.kind == SyntaxKind.DO_KEYWORD) {
            return consume();
        } else {
            Solution sol = recover(token, ParserRuleContext.DO_KEYWORD);
            return sol.recoveredNode;
        }
    }

    /**
     * Parse optional field access expression.
     * <p>
     * <code>optional-field-access-expr := expression ?. field-name</code>
     *
     * @param lhsExpr Preceding expression of the optional field access
     * @return Parsed node
     */
    private STNode parseOptionalFieldAccessExpression(STNode lhsExpr) {
        STNode optionalFieldAccessToken = parseOptionalChainingToken();
        STNode fieldName = parseIdentifier(ParserRuleContext.FIELD_OR_FUNC_NAME);
        return STNodeFactory.createOptionalFieldAccessExpressionNode(lhsExpr, optionalFieldAccessToken, fieldName);
    }

    /**
     * Parse optional chaining token.
     *
     * @return parsed node
     */
    private STNode parseOptionalChainingToken() {
        STToken token = peek();
        if (token.kind == SyntaxKind.OPTIONAL_CHAINING_TOKEN) {
            return consume();
        } else {
            Solution sol = recover(token, ParserRuleContext.OPTIONAL_CHAINING_TOKEN);
            return sol.recoveredNode;
        }
    }

    /**
     * Parse conditional expression.
     * <p>
     * <code>conditional-expr := expression ? expression : expression</code>
     *
     * @param lhsExpr Preceding expression of the question mark
     * @return Parsed node
     */
    private STNode parseConditionalExpression(STNode lhsExpr) {
        startContext(ParserRuleContext.CONDITIONAL_EXPRESSION);
        STNode questionMark = parseQuestionMark();
        STNode middleExpr = parseExpression(OperatorPrecedence.ELVIS_CONDITIONAL, true, false);
        STNode colon = parseColon();
        endContext();
        STNode endExpr = parseExpression(OperatorPrecedence.ELVIS_CONDITIONAL, true, false);
        return STNodeFactory.createConditionalExpressionNode(lhsExpr, questionMark, middleExpr, colon, endExpr);
    }

    /**
<<<<<<< HEAD
     * Parse base16 literal.
     * <p>
     * <code>
     * byte-array-literal := Base16Literal | Base64Literal
     * <br/>
     * Base16Literal := base16 WS ` HexGroup* WS `
     * <br/>
     * Base64Literal := base64 WS ` Base64Group* [PaddedBase64Group] WS `
     * </code>
     *
     * @param kind byte array literal kind
     * @return parsed node
     */
    private STNode parseByteArrayLiteral(SyntaxKind kind) {
        STNode type;

        if (kind == SyntaxKind.BASE16_KEYWORD) {
            type = parseBase16Keyword();
        } else {
            type = parseBase64Keyword();
        }

        STNode startingBackTick = parseBacktickToken(ParserRuleContext.TEMPLATE_START);
        STNode content = parseByteArrayContent(kind);
        STNode endingBackTick = parseBacktickToken(ParserRuleContext.TEMPLATE_END);
        return STNodeFactory.createByteArrayLiteralNode(type, startingBackTick, content, endingBackTick);
    }

    /**
     * Parse <code>base16</code> keyword.
     *
     * @return base16 keyword node
     */
    private STNode parseBase16Keyword() {
        STToken token = peek();
        if (token.kind == SyntaxKind.BASE16_KEYWORD) {
            return consume();
        } else {
            Solution sol = recover(token, ParserRuleContext.BASE16_KEYWORD);
=======
     * Parse enum declaration.
     * <p>
     * module-enum-decl :=
     * metadata
     * [public] enum identifier { enum-member (, enum-member)* }
     * enum-member := metadata identifier [= const-expr]
     * </p>
     * 
     * @param metadata
     * @param qualifier
     *
     * @return Parsed enum node.
     */
    private STNode parseEnumDeclaration(STNode metadata, STNode qualifier) {
        startContext(ParserRuleContext.MODULE_ENUM_DECLARATION);
        STNode enumKeywordToken = parseEnumKeyword();
        STNode identifier = parseIdentifier(ParserRuleContext.MODULE_ENUM_NAME);
        STNode openBraceToken = parseOpenBrace();
        STNode enumMemberList = parseEnumMemberList();
        STNode closeBraceToken = parseCloseBrace();

        endContext();
        return STNodeFactory.createEnumDeclarationNode(metadata, qualifier, enumKeywordToken, identifier,
                openBraceToken, enumMemberList, closeBraceToken);
    }

    /**
     * Parse 'enum' keyword.
     *
     * @return enum keyword node
     */
    private STNode parseEnumKeyword() {
        STToken token = peek();
        if (token.kind == SyntaxKind.ENUM_KEYWORD) {
            return consume();
        } else {
            Solution sol = recover(token, ParserRuleContext.ENUM_KEYWORD);
            return sol.recoveredNode;
        }
    }

    /**
     * Parse enum member list.
     * <p>
     * enum-member := metadata identifier [= const-expr]
     * </p>
     *
     * @return enum member list node.
     */
    private STNode parseEnumMemberList() {
        startContext(ParserRuleContext.ENUM_MEMBER_LIST);
        List<STNode> enumMemberList = new ArrayList<>();
        STToken nextToken = peek();

        // Report an empty enum member list
        if (nextToken.kind == SyntaxKind.CLOSE_BRACE_TOKEN) {
            this.errorHandler.reportMissingTokenError("enum member list cannot be empty");
            return STNodeFactory.createNodeList(new ArrayList<>());
        }

        // Parse first enum member, that has no leading comma
        STNode enumMember = parseEnumMember();

        // Parse the remaining enum members
        nextToken = peek();
        STNode enumMemberRhs;
        while (nextToken.kind != SyntaxKind.CLOSE_BRACE_TOKEN) {
            enumMemberRhs = parseEnumMemberRhs(nextToken.kind);
            if (enumMemberRhs == null) {
                break;
            }
            enumMemberList.add(enumMember);
            enumMemberList.add(enumMemberRhs);
            enumMember = parseEnumMember();
            nextToken = peek();
        }

        enumMemberList.add(enumMember);

        endContext();
        return STNodeFactory.createNodeList(enumMemberList);
    }

    /**
     * Parse enum member.
     * <p>
     * enum-member := metadata identifier [= const-expr]
     * </p>
     *
     * @return Parsed enum member node.
     */
    private STNode parseEnumMember() {
        STToken nextToken = peek();
        STNode metadata;
        switch (nextToken.kind) {
            case DOCUMENTATION_LINE:
            case AT_TOKEN:
                metadata = parseMetaData(nextToken.kind);
                break;
            default:
                metadata = STNodeFactory.createEmptyNode();
        }

        STNode identifierNode = parseIdentifier(ParserRuleContext.ENUM_MEMBER_NAME);
        return parseEnumMemberInternalRhs(metadata, identifierNode);
    }

    private STNode parseEnumMemberInternalRhs(STNode metadata, STNode identifierNode) {
        return parseEnumMemberInternalRhs(metadata, identifierNode, peek().kind);
    }

    private STNode parseEnumMemberInternalRhs(STNode metadata, STNode identifierNode, SyntaxKind nextToken) {
        STNode equalToken, constExprNode;
        switch (nextToken) {
            case EQUAL_TOKEN:
                equalToken = parseAssignOp();
                constExprNode = parseExpression();
                break;
            case COMMA_TOKEN:
            case CLOSE_BRACE_TOKEN:
                equalToken = STNodeFactory.createEmptyNode();
                constExprNode = STNodeFactory.createEmptyNode();
                break;
            default:
                Solution solution =
                        recover(peek(), ParserRuleContext.ENUM_MEMBER_INTERNAL_RHS, metadata, identifierNode);

                // If the parser recovered by inserting a token, then try to re-parse the same
                // rule with the inserted token. This is done to pick the correct branch
                // to continue the parsing.
                if (solution.action == Action.REMOVE) {
                    return solution.recoveredNode;
                }

                return parseEnumMemberInternalRhs(metadata, identifierNode, solution.tokenKind);
        }

        return STNodeFactory.createEnumMemberNode(metadata, identifierNode, equalToken, constExprNode);
    }

    /**
     * Parse transaction statement.
     * <p>
     * <code>transaction-stmt := "transaction" block-stmt ;</code>
     * 
     * @return Transaction statement node
     */
    private STNode parseTransactionStatement() {
        startContext(ParserRuleContext.TRANSACTION_STMT);
        STNode transactionKeyword = parseTransactionKeyword();
        STNode blockStmt = parseBlockNode();
        endContext();
        return STNodeFactory.createTransactionStatementNode(transactionKeyword, blockStmt);
    }

    /**
     * Parse transaction keyword.
     *
     * @return parsed node
     */
    private STNode parseTransactionKeyword() {
        STToken token = peek();
        if (token.kind == SyntaxKind.TRANSACTION_KEYWORD) {
            return consume();
        } else {
            Solution sol = recover(token, ParserRuleContext.TRANSACTION_KEYWORD);
            return sol.recoveredNode;
        }
    }

    /**
     * Parse commit action.
     * <p>
     * <code>commit-action := "commit"</code>
     * 
     * @return Commit action node
     */
    private STNode parseCommitAction() {
        STNode commitKeyword = parseCommitKeyword();
        return STNodeFactory.createCommitActionNode(commitKeyword);
    }

    /**
     * Parse commit keyword.
     *
     * @return parsed node
     */
    private STNode parseCommitKeyword() {
        STToken token = peek();
        if (token.kind == SyntaxKind.COMMIT_KEYWORD) {
            return consume();
        } else {
            Solution sol = recover(token, ParserRuleContext.COMMIT_KEYWORD);
            return sol.recoveredNode;
        }
    }

    /**
     * Parse retry statement.
     * <p>
     * <code>
     * retry-stmt := "retry" retry-spec block-stmt
     * <br/>
     * retry-spec :=  [type-parameter] [ "(" arg-list ")" ]
     * </code>
     * 
     * @return Retry statement node
     */
    private STNode parseRetryStatement() {
        startContext(ParserRuleContext.RETRY_STMT);
        STNode retryKeyword = parseRetryKeyword();
        STNode retryStmt = parseRetryKeywordRhs(retryKeyword);
        endContext();
        return retryStmt;
    }

    private STNode parseRetryKeywordRhs(STNode retryKeyword) {
        return parseRetryKeywordRhs(peek().kind, retryKeyword);
    }

    private STNode parseRetryKeywordRhs(SyntaxKind nextTokenKind, STNode retryKeyword) {
        switch (nextTokenKind) {
            case LT_TOKEN:
                STNode typeParam = parseTypeParameter();
                return parseRetryTypeParamRhs(retryKeyword, typeParam);
            case OPEN_PAREN_TOKEN:
            case OPEN_BRACE_TOKEN:
            case TRANSACTION_KEYWORD:
                typeParam = STNodeFactory.createEmptyNode();
                return parseRetryTypeParamRhs(nextTokenKind, retryKeyword, typeParam);
            default:
                Solution solution = recover(peek(), ParserRuleContext.RETRY_KEYWORD_RHS, retryKeyword);

                // If the parser recovered by inserting a token, then try to re-parse the same
                // rule with the inserted token. This is done to pick the correct branch
                // to continue the parsing.
                if (solution.action == Action.REMOVE) {
                    return solution.recoveredNode;
                }

                return parseRetryKeywordRhs(solution.tokenKind, retryKeyword);
        }
    }

    private STNode parseRetryTypeParamRhs(STNode retryKeyword, STNode typeParam) {
        return parseRetryTypeParamRhs(peek().kind, retryKeyword, typeParam);
    }

    private STNode parseRetryTypeParamRhs(SyntaxKind nextTokenKind, STNode retryKeyword, STNode typeParam) {
        STNode args;
        switch (nextTokenKind) {
            case OPEN_PAREN_TOKEN:
                args = parseParenthesizedArgList();
                break;
            case OPEN_BRACE_TOKEN:
            case TRANSACTION_KEYWORD:
                args = STNodeFactory.createEmptyNode();
                break;
            default:
                Solution solution = recover(peek(), ParserRuleContext.RETRY_TYPE_PARAM_RHS, retryKeyword, typeParam);
                return parseRetryTypeParamRhs(solution.tokenKind, retryKeyword, typeParam);
        }

        STNode blockStmt = parseRetryBody();
        return STNodeFactory.createRetryStatementNode(retryKeyword, typeParam, args, blockStmt);
    }

    private STNode parseRetryBody() {
        return parseRetryBody(peek().kind);
    }

    private STNode parseRetryBody(SyntaxKind nextTokenKind) {
        switch (nextTokenKind) {
            case OPEN_BRACE_TOKEN:
                return parseBlockNode();
            case TRANSACTION_KEYWORD:
                return parseTransactionStatement();
            default:
                Solution solution = recover(peek(), ParserRuleContext.RETRY_BODY);
                return parseRetryBody(solution.tokenKind);
        }
    }

    private STNode parseEnumMemberRhs() {
        return parseEnumMemberRhs(peek().kind);
    }

    private STNode parseEnumMemberRhs(SyntaxKind nextTokenKind) {
        switch (nextTokenKind) {
            case COMMA_TOKEN:
                return parseComma();
            case CLOSE_BRACE_TOKEN:
                return null;
            default:
                Solution solution = recover(peek(), ParserRuleContext.ENUM_MEMBER_RHS);

                // If the parser recovered by inserting a token, then try to re-parse the same
                // rule with the inserted token. This is done to pick the correct branch
                // to continue the parsing.
                if (solution.action == Action.REMOVE) {
                    return solution.recoveredNode;
                }

                return parseEnumMemberRhs(solution.tokenKind);
        }
    }

    /**
     * Parse retry keyword.
     *
     * @return parsed node
     */
    private STNode parseRetryKeyword() {
        STToken token = peek();
        if (token.kind == SyntaxKind.RETRY_KEYWORD) {
            return consume();
        } else {
            Solution sol = recover(token, ParserRuleContext.RETRY_KEYWORD);
>>>>>>> 0d7a306a
            return sol.recoveredNode;
        }
    }

    /**
<<<<<<< HEAD
     * Parse <code>base64</code> keyword.
     *
     * @return base64 keyword node
     */
    private STNode parseBase64Keyword() {
        STToken token = peek();
        if (token.kind == SyntaxKind.BASE64_KEYWORD) {
            return consume();
        } else {
            Solution sol = recover(token, ParserRuleContext.BASE64_KEYWORD);
=======
     * Parse transaction statement.
     * <p>
     * <code>rollback-stmt := "rollback" [expression] ";"</code>
     * 
     * @return Rollback statement node
     */
    private STNode parseRollbackStatement() {
        startContext(ParserRuleContext.ROLLBACK_STMT);
        STNode rollbackKeyword = parseRollbackKeyword();
        STNode expression;
        if (peek().kind == SyntaxKind.SEMICOLON_TOKEN) {
            expression = STNodeFactory.createEmptyNode();
        } else {
            expression = parseExpression();
        }

        STNode semicolon = parseSemicolon();
        endContext();
        return STNodeFactory.createRollbackStatementNode(rollbackKeyword, expression, semicolon);
    }

    /**
     * Parse rollback keyword.
     *
     * @return parsed node
     */
    private STNode parseRollbackKeyword() {
        STToken token = peek();
        if (token.kind == SyntaxKind.ROLLBACK_KEYWORD) {
            return consume();
        } else {
            Solution sol = recover(token, ParserRuleContext.ROLLBACK_KEYWORD);
>>>>>>> 0d7a306a
            return sol.recoveredNode;
        }
    }

    /**
<<<<<<< HEAD
     * Validate and parse byte array literal content.
     * An error is reported, if the content is invalid.
     *
     * @param kind byte array literal kind
     * @return parsed node
     */
    private STNode parseByteArrayContent(SyntaxKind kind) {
        STNode content = null;
        boolean isValidContent = false;
        STToken nextToken = peek();

        while (!isEndOfBacktickContent(nextToken.kind)) {
            STNode contentItem = parseTemplateItem();

            if (content == null && contentItem.kind == SyntaxKind.TEMPLATE_STRING) {
                if (kind == SyntaxKind.BASE16_KEYWORD &&
                        BallerinaLexer.isValidBase16LiteralContent(contentItem.toString())) {
                        content = contentItem;
                        isValidContent = true;
                } else if (kind == SyntaxKind.BASE64_KEYWORD &&
                        BallerinaLexer.isValidBase64LiteralContent(contentItem.toString())) {
                        content = contentItem;
                        isValidContent = true;
                }
            } else {
                isValidContent = false;
            }

            nextToken = peek();
        }

        if (!isValidContent) {
            this.errorHandler.reportInvalidNode(null, "invalid content within backticks");
        }

        return content != null ? content : STNodeFactory.createEmptyNode();
=======
     * Parse transactional expression.
     * <p>
     * <code>transactional-expr := "transactional"</code>
     * 
     * @return Transactional expression node
     */
    private STNode parseTransactionalExpression() {
        STNode transactionalKeyword = parseTransactionalKeyword();
        return STNodeFactory.createTransactionalExpressionNode(transactionalKeyword);
    }

    /**
     * Parse transactional keyword.
     *
     * @return parsed node
     */
    private STNode parseTransactionalKeyword() {
        STToken token = peek();
        if (token.kind == SyntaxKind.TRANSACTIONAL_KEYWORD) {
            return consume();
        } else {
            Solution sol = recover(token, ParserRuleContext.ROLLBACK_KEYWORD);
            return sol.recoveredNode;
        }
    }

    private STNode parseDestructureAssignmentOrVarDecl(STNode annots) {
        startContext(ParserRuleContext.ASSIGNMENT_OR_VAR_DECL_STMT);
        STNode stmt;
        STNode listBindingPatternOrTupleType = parseListBindingPatternOrTupleType(true);
        if (listBindingPatternOrTupleType.kind == SyntaxKind.LIST_BINDING_PATTERN) {
            switchContext(ParserRuleContext.ASSIGNMENT_STMT);
            stmt = parseAssignmentStmtRhs(listBindingPatternOrTupleType);
        } else {
            switchContext(ParserRuleContext.VAR_DECL_STMT);
            STNode varName = parseBindingPattern();
            STNode typedBindingPattern =
                    STNodeFactory.createTypedBindingPatternNode(listBindingPatternOrTupleType, varName);
            stmt = parseVarDeclRhs(annots, STNodeFactory.createEmptyNode(), typedBindingPattern, false);
        }

        endContext();
        return stmt;
    }

    private STNode parseListBindingPatternOrTupleType(boolean isRoot) {
        startContext(ParserRuleContext.LIST_BP_OR_TUPLE_TYPE_DESC);
        STNode openBracket = parseOpenBracket();
        List<STNode> memberList = new ArrayList<>();

        // Return an empty list
        STToken nextToken = peek();
        if (!isEndOfReceiveFields(nextToken.kind)) {
            // Parse the members
            STNode member;
            STNode memberEnd;
            nextToken = peek();
            while (!isEndOfReceiveFields(nextToken.kind)) {
                // Parse member
                member = parseListBindingPatternOrTupleTypeAmbiguousMember();
                SyntaxKind currentNodeType = getParsingNodeType(member);

                switch (currentNodeType) {
                    case TUPLE_TYPE_DESC:
                        // If the member type was figured out as a tuple-type-desc member, then parse the
                        // remaining members as tuple type members and be done with it.
                        return parseAsTupleTypeDesc(openBracket, memberList, member);
                    case LIST_BINDING_PATTERN:
                        // If the member type was figured out as a binding pattern, then parse the
                        // remaining members as binding patterns and be done with it.
                        return parseAsListBindingPattern(openBracket, memberList, member);
                    case NONE:
                    default:
                        memberList.add(member);
                        break;
                }

                // Parse separator
                memberEnd = parseBracketedListMemberEnd();
                if (memberEnd == null) {
                    break;
                }
                memberList.add(memberEnd);
                nextToken = peek();
            }
        }

        // We reach here if it is still ambiguous, even after parsing the full list.
        STNode closeBracket = parseCloseBracket();
        STNode listBindingPatternOrTupleTypeDesc =
                parseListBindingPatternOrTupleType(openBracket, memberList, closeBracket, isRoot);
        endContext();
        return listBindingPatternOrTupleTypeDesc;
    }

    private STNode parseListBindingPatternOrTupleTypeAmbiguousMember() {
        return parseListBindingPatternOrTupleTypeAmbiguousMember(peek().kind);
    }

    /**
     * Parse a member of a list-binding-pattern or tuple-type-desc, when the parent is ambiguous.
     * 
     * @param nextTokenKind Kind of the next token.
     * @return Parsed node
     */
    private STNode parseListBindingPatternOrTupleTypeAmbiguousMember(SyntaxKind nextTokenKind) {
        switch (nextTokenKind) {
            case OPEN_BRACKET_TOKEN:
                // we don't know which one
                return parseListBindingPatternOrTupleType(false);
            case IDENTIFIER_TOKEN:
                STNode identifier = parseQualifiedIdentifier(ParserRuleContext.VARIABLE_REF);
                nextTokenKind = peek().kind;
                if (isWildcardBP(identifier)) {
                    return STNodeFactory.createCaptureBindingPatternNode(identifier);
                }
                if (isTypeFollowingToken(nextTokenKind)) {
                    return parseComplexTypeDescriptor(identifier, ParserRuleContext.TYPE_DESC_IN_TUPLE, false);
                }
                if (nextTokenKind == SyntaxKind.OPEN_PAREN_TOKEN) {
                    // error|T (args) --> functional-binding-pattern
                    return parseListBindingPatternMember();
                }
                if (nextTokenKind == SyntaxKind.ELLIPSIS_TOKEN) {
                    STNode ellipsis = parseEllipsis();
                    return STNodeFactory.createRestDescriptorNode(identifier, ellipsis);
                }

                // we don't know which one
                return identifier;
            case OPEN_BRACE_TOKEN:
                // mapping-binding-pattern
                return parseListBindingPatternMember();
            case ERROR_KEYWORD:
                if (getNextNextToken(nextTokenKind).kind == SyntaxKind.OPEN_PAREN_TOKEN) {
                    // functional-binding-pattern
                    return parseListBindingPatternMember();
                }

                // error-type-desc
                return parseTypeDescriptor(ParserRuleContext.TYPE_DESC_IN_TUPLE);
            case ELLIPSIS_TOKEN:
                return parseListBindingPatternMember();
            default:
                if (isTypeStartingToken(nextTokenKind)) {
                    return parseTypeDescriptor(ParserRuleContext.TYPE_DESC_IN_TUPLE);
                }

                Solution solution = recover(peek(), ParserRuleContext.LIST_BP_OR_TUPLE_TYPE_MEMBER);

                // If the parser recovered by inserting a token, then try to re-parse the same
                // rule with the inserted token. This is done to pick the correct branch
                // to continue the parsing.
                if (solution.action == Action.REMOVE) {
                    return solution.recoveredNode;
                }

                return parseListBindingPatternOrTupleTypeAmbiguousMember(solution.tokenKind);
        }
    }

    private STNode parseAsTupleTypeDesc(STNode openBracket, List<STNode> memberList, STNode member) {
        memberList = getTypeDescList(memberList);
        switchContext(ParserRuleContext.TYPE_DESC_IN_TYPE_BINDING_PATTERN);
        startContext(ParserRuleContext.TYPE_DESC_IN_TUPLE);
        STNode tupleTypeMembers = parseTupleTypeMembers(member, memberList);
        STNode closeBracket = parseCloseBracket();
        endContext();
        endContext();
        return STNodeFactory.createTupleTypeDescriptorNode(openBracket, tupleTypeMembers, closeBracket);
    }

    private STNode parseAsListBindingPattern(STNode openBracket, List<STNode> memberList, STNode member) {
        memberList = getBindingPattern(memberList);
        memberList.add(member);
        switchContext(ParserRuleContext.LIST_BINDING_PATTERN);
        STNode listBindingPattern = parseListBindingPattern(openBracket, member, memberList);
        endContext();
        return listBindingPattern;
    }

    private STNode parseAsListBindingPattern(STNode openBracket, List<STNode> memberList) {
        memberList = getBindingPattern(memberList);
        switchContext(ParserRuleContext.LIST_BINDING_PATTERN);
        STNode listBindingPattern = parseListBindingPattern(openBracket, memberList);
        endContext();
        return listBindingPattern;
    }

    private List<STNode> getTypeDescList(List<STNode> ambibuousList) {
        List<STNode> typeDescList = new ArrayList<STNode>();
        for (STNode item : ambibuousList) {
            // Here we assume that items in ambiguous list can only be
            // either simple name references, or list of simple name
            // references (i.e: another ambiguous list).
            if (item.kind != SyntaxKind.LIST_BP_OR_TUPLE_TYPE_DESC) {
                typeDescList.add(item);
                continue;
            }

            STAmbiguousListNode innerList = (STAmbiguousListNode) item;
            STNode memberTypeDescList = STNodeFactory.createNodeList(innerList.members);
            STNode typeDesc = STNodeFactory.createTupleTypeDescriptorNode(innerList.openBracket, memberTypeDescList,
                    innerList.closeBracket);
            typeDescList.add(typeDesc);
        }

        return typeDescList;
    }

    private List<STNode> getBindingPattern(List<STNode> ambibuousList) {
        List<STNode> typeDescList = new ArrayList<STNode>();
        for (STNode item : ambibuousList) {
            // Here we assume that items in ambiguous list can only be
            // either simple name references, or list of simple name
            // references (i.e: another ambiguous list).
            switch (item.kind) {
                case SIMPLE_NAME_REFERENCE:
                    typeDescList.add(STNodeFactory.createCaptureBindingPatternNode(item));
                    break;
                case LIST_BP_OR_TUPLE_TYPE_DESC:
                    STAmbiguousListNode innerList = (STAmbiguousListNode) item;
                    STNode memberBindingPatterns = STNodeFactory.createNodeList(innerList.members);
                    STNode restBindingPattern = STNodeFactory.createEmptyNode();
                    STNode typeDesc = STNodeFactory.createListBindingPatternNode(innerList.openBracket,
                            memberBindingPatterns, restBindingPattern, innerList.closeBracket);
                    typeDescList.add(typeDesc);
                    break;
                default:
                    typeDescList.add(item);
                    break;
            }
        }

        return typeDescList;
    }

    private boolean isTypeFollowingToken(SyntaxKind tokenKind) {
        switch (tokenKind) {
            case OPEN_BRACKET_TOKEN: // array type
            case PIPE_TOKEN: // union type
            case BITWISE_AND_TOKEN: // intersection type
            case QUESTION_MARK_TOKEN: // optional type
                return true;
            default:
                return false;
        }
    }

    private SyntaxKind getParsingNodeType(STNode memberNode) {
        if (memberNode.kind.compareTo(SyntaxKind.TYPE_DESC) >= 0 &&
                memberNode.kind.compareTo(SyntaxKind.SINGLETON_TYPE_DESC) <= 0) {
            return SyntaxKind.TUPLE_TYPE_DESC;
        }

        switch (memberNode.kind) {
            case DECIMAL_INTEGER_LITERAL:
            case HEX_INTEGER_LITERAL:
            case ASTERISK_TOKEN:
                return SyntaxKind.ARRAY_TYPE_DESC;
            case CAPTURE_BINDING_PATTERN:
            case LIST_BINDING_PATTERN:
            case REST_BINDING_PATTERN:
                return SyntaxKind.LIST_BINDING_PATTERN;
            case QUALIFIED_NAME_REFERENCE: // a qualified-name-ref can only be a type-ref
            case REST_TYPE:
                return SyntaxKind.TUPLE_TYPE_DESC;
            case SIMPLE_NAME_REFERENCE: // member is a simple type-ref/var-ref
            case LIST_BP_OR_TUPLE_TYPE_DESC: // member is again ambiguous
            default:
                return SyntaxKind.NONE;
        }
    }

    private STNode parseListBindingPatternOrTupleType(STNode openBracket, List<STNode> members, STNode closeBracket,
                                                      boolean isRoot) {
        if (!isRoot) {
            // This means, currently parsing ambiguous list, is a child of another ambiguous
            // list. So parse it as an ambiguous list for now. Once the ambiguity is broken,
            // it will revisit this node and convert to the correct node, if required.
            return new STAmbiguousListNode(SyntaxKind.LIST_BP_OR_TUPLE_TYPE_DESC, openBracket, members, closeBracket);
        }

        switch (peek().kind) {
            case EQUAL_TOKEN:
                STNode memberBindingPatterns = STNodeFactory.createNodeList(getBindingPattern(members));
                STNode restBindingPattern = STNodeFactory.createEmptyNode();
                return STNodeFactory.createListBindingPatternNode(openBracket, memberBindingPatterns,
                        restBindingPattern, closeBracket);
            default:
                if (members.isEmpty()) {
                    this.errorHandler.reportMissingTokenError("missing member");
                }
                STNode memberTypeDescs = STNodeFactory.createNodeList(getTypeDescList(members));
                return STNodeFactory.createTupleTypeDescriptorNode(openBracket, memberTypeDescs, closeBracket);
        }
    }

    private boolean isWildcardBP(STNode node) {
        if (node.kind != SyntaxKind.SIMPLE_NAME_REFERENCE) {
            return false;
        }

        STToken nameToken = (STToken) ((STSimpleNameReferenceNode) node).name;
        return "_".equals(nameToken.text());
    }

    /**
     * Parse service-constructor-expr.
     *
     * service-constructor-expr := [annots] service service-body-block
     * service-body-block := { service-method-defn* }
     * service-method-defn :=
     *    metadata
     *    [resource]
     *    function identifier function-signature method-defn-body
     *
     * @param annots Annots
     * @return Parsed node
     */
    private STNode parseServiceConstructorExpression(STNode annots) {
        startContext(ParserRuleContext.SERVICE_CONSTRUCTOR_EXPRESSION);
        STNode serviceKeyword = parseServiceKeyword();
        STNode serviceBody = parseServiceBody();
        endContext();
        return STNodeFactory.createServiceConstructorExpressionNode(annots,
                serviceKeyword,
                serviceBody);
>>>>>>> 0d7a306a
    }
}<|MERGE_RESOLUTION|>--- conflicted
+++ resolved
@@ -443,12 +443,6 @@
                 return parseMemberAccessKeyExprEnd();
             case OPTIONAL_CHAINING_TOKEN:
                 return parseOptionalChainingToken();
-<<<<<<< HEAD
-            case BASE16_KEYWORD:
-                return parseBase16Keyword();
-            case BASE64_KEYWORD:
-                return parseBase64Keyword();
-=======
             case RETRY_KEYWORD_RHS:
                 return parseRetryKeywordRhs((STNode) args[0]);
             case RETRY_TYPE_PARAM_RHS:
@@ -483,7 +477,10 @@
             case BRACKETED_LIST_MEMBER:
             case LIST_BINDING_MEMBER_OR_ARRAY_LENGTH:
                 return parseBracketedListMember((boolean) args[0]);
->>>>>>> 0d7a306a
+            case BASE16_KEYWORD:
+                return parseBase16Keyword();
+            case BASE64_KEYWORD:
+                return parseBase64Keyword();
             default:
                 throw new IllegalStateException("cannot resume parsing the rule: " + context);
         }
@@ -3507,7 +3504,7 @@
 
     /**
      * Parse the component after the type-desc, of a typed-binding-pattern.
-     * 
+     *
      * @param typeDesc Starting type-desc of the typed-binding-pattern
      * @return Typed-binding pattern
      */
@@ -3545,7 +3542,7 @@
 
     /**
      * Parse typed-binding pattern with list, array-type-desc, or member-access-expr.
-     * 
+     *
      * @param typeDescOrExpr Type desc or the expression at the start
      * @param isTypedBindingPattern Is this is a typed-binding-pattern.
      * @return
@@ -3633,7 +3630,7 @@
      * 1) Array length
      * 2) Key expression of a member-access-expr
      * 3) A member-binding pattern of a list-binding-pattern.
-     * 
+     *
      * @param nextTokenKind Kind of the next token
      * @param isTypedBindingPattern Is this in a definite typed-binding pattern
      * @return Parsed member node
@@ -3700,7 +3697,7 @@
 
     /**
      * Treat the current node as an array, and parse the remainder of the binding pattern.
-     * 
+     *
      * @param typeDesc Type-desc
      * @param openBracket Open bracket
      * @param member Member
@@ -3744,7 +3741,7 @@
      * 1) Array Type Desc
      * 2) Member access on LHS
      * 3) Typed-binding-pattern
-     * 
+     *
      * @param typeDescOrExpr Type name or the expr that precede the open-bracket.
      * @param openBracket Open bracket
      * @param member Member
@@ -3876,7 +3873,7 @@
      * is another binding-pattern, then <code>(T[a] |/& R[b])</code> becomes the type-desc. However,
      * if the token follows this is an equal or semicolon, then <code>(T[a] |/& R)</code> becomes
      * the type-desc, and <code>[b]</code> becomes the binding pattern.
-     * 
+     *
      * @param typeDescOrExpr Type desc or the expression
      * @param openBracket Open bracket
      * @param member Member
@@ -3910,7 +3907,7 @@
 
     /**
      * Parse union (|) or intersection (&) type operator.
-     * 
+     *
      * @return pipe or bitwise and token
      */
     private STNode parseUnionOrIntersectionToken() {
@@ -3925,7 +3922,7 @@
 
     /**
      * Infer the type of the ambiguous bracketed list, based on the type of the member.
-     * 
+     *
      * @param memberNode Member node
      * @return Inferred type of the bracketed list
      */
@@ -3961,7 +3958,7 @@
 
     /**
      * Create a type-desc out of an expression.
-     * 
+     *
      * @param expression Expression
      * @return Type descriptor
      */
@@ -4280,22 +4277,19 @@
                 return parseReceiveAction();
             case WAIT_KEYWORD:
                 return parseWaitAction();
-<<<<<<< HEAD
-            case BASE16_KEYWORD:
-            case BASE64_KEYWORD:
-                nextNextToken = getNextNextToken(kind);
-                if (nextNextToken.kind == SyntaxKind.BACKTICK_TOKEN) {
-                    return parseByteArrayLiteral(kind);
-                }
-                break;
-=======
             case COMMIT_KEYWORD:
                 return parseCommitAction();
             case TRANSACTIONAL_KEYWORD:
                 return parseTransactionalExpression();
             case SERVICE_KEYWORD:
                 return parseServiceConstructorExpression(annots);
->>>>>>> 0d7a306a
+            case BASE16_KEYWORD:
+            case BASE64_KEYWORD:
+                nextNextToken = getNextNextToken(kind);
+                if (nextNextToken.kind == SyntaxKind.BACKTICK_TOKEN) {
+                    return parseByteArrayLiteral(kind);
+                }
+                break;
             default:
                 break;
         }
@@ -4684,7 +4678,7 @@
      * method.
      * <p>
      * <code>key-expression := single-key-expression | multi-key-expression</code>
-     * 
+     *
      * @param isRhsExpr Is this is a rhs expression
      * @return Key expression
      */
@@ -11225,47 +11219,6 @@
     }
 
     /**
-<<<<<<< HEAD
-     * Parse base16 literal.
-     * <p>
-     * <code>
-     * byte-array-literal := Base16Literal | Base64Literal
-     * <br/>
-     * Base16Literal := base16 WS ` HexGroup* WS `
-     * <br/>
-     * Base64Literal := base64 WS ` Base64Group* [PaddedBase64Group] WS `
-     * </code>
-     *
-     * @param kind byte array literal kind
-     * @return parsed node
-     */
-    private STNode parseByteArrayLiteral(SyntaxKind kind) {
-        STNode type;
-
-        if (kind == SyntaxKind.BASE16_KEYWORD) {
-            type = parseBase16Keyword();
-        } else {
-            type = parseBase64Keyword();
-        }
-
-        STNode startingBackTick = parseBacktickToken(ParserRuleContext.TEMPLATE_START);
-        STNode content = parseByteArrayContent(kind);
-        STNode endingBackTick = parseBacktickToken(ParserRuleContext.TEMPLATE_END);
-        return STNodeFactory.createByteArrayLiteralNode(type, startingBackTick, content, endingBackTick);
-    }
-
-    /**
-     * Parse <code>base16</code> keyword.
-     *
-     * @return base16 keyword node
-     */
-    private STNode parseBase16Keyword() {
-        STToken token = peek();
-        if (token.kind == SyntaxKind.BASE16_KEYWORD) {
-            return consume();
-        } else {
-            Solution sol = recover(token, ParserRuleContext.BASE16_KEYWORD);
-=======
      * Parse enum declaration.
      * <p>
      * module-enum-decl :=
@@ -11273,7 +11226,7 @@
      * [public] enum identifier { enum-member (, enum-member)* }
      * enum-member := metadata identifier [= const-expr]
      * </p>
-     * 
+     *
      * @param metadata
      * @param qualifier
      *
@@ -11410,7 +11363,7 @@
      * Parse transaction statement.
      * <p>
      * <code>transaction-stmt := "transaction" block-stmt ;</code>
-     * 
+     *
      * @return Transaction statement node
      */
     private STNode parseTransactionStatement() {
@@ -11440,7 +11393,7 @@
      * Parse commit action.
      * <p>
      * <code>commit-action := "commit"</code>
-     * 
+     *
      * @return Commit action node
      */
     private STNode parseCommitAction() {
@@ -11471,7 +11424,7 @@
      * <br/>
      * retry-spec :=  [type-parameter] [ "(" arg-list ")" ]
      * </code>
-     * 
+     *
      * @return Retry statement node
      */
     private STNode parseRetryStatement() {
@@ -11584,28 +11537,15 @@
             return consume();
         } else {
             Solution sol = recover(token, ParserRuleContext.RETRY_KEYWORD);
->>>>>>> 0d7a306a
             return sol.recoveredNode;
         }
     }
 
     /**
-<<<<<<< HEAD
-     * Parse <code>base64</code> keyword.
-     *
-     * @return base64 keyword node
-     */
-    private STNode parseBase64Keyword() {
-        STToken token = peek();
-        if (token.kind == SyntaxKind.BASE64_KEYWORD) {
-            return consume();
-        } else {
-            Solution sol = recover(token, ParserRuleContext.BASE64_KEYWORD);
-=======
      * Parse transaction statement.
      * <p>
      * <code>rollback-stmt := "rollback" [expression] ";"</code>
-     * 
+     *
      * @return Rollback statement node
      */
     private STNode parseRollbackStatement() {
@@ -11634,54 +11574,15 @@
             return consume();
         } else {
             Solution sol = recover(token, ParserRuleContext.ROLLBACK_KEYWORD);
->>>>>>> 0d7a306a
             return sol.recoveredNode;
         }
     }
 
     /**
-<<<<<<< HEAD
-     * Validate and parse byte array literal content.
-     * An error is reported, if the content is invalid.
-     *
-     * @param kind byte array literal kind
-     * @return parsed node
-     */
-    private STNode parseByteArrayContent(SyntaxKind kind) {
-        STNode content = null;
-        boolean isValidContent = false;
-        STToken nextToken = peek();
-
-        while (!isEndOfBacktickContent(nextToken.kind)) {
-            STNode contentItem = parseTemplateItem();
-
-            if (content == null && contentItem.kind == SyntaxKind.TEMPLATE_STRING) {
-                if (kind == SyntaxKind.BASE16_KEYWORD &&
-                        BallerinaLexer.isValidBase16LiteralContent(contentItem.toString())) {
-                        content = contentItem;
-                        isValidContent = true;
-                } else if (kind == SyntaxKind.BASE64_KEYWORD &&
-                        BallerinaLexer.isValidBase64LiteralContent(contentItem.toString())) {
-                        content = contentItem;
-                        isValidContent = true;
-                }
-            } else {
-                isValidContent = false;
-            }
-
-            nextToken = peek();
-        }
-
-        if (!isValidContent) {
-            this.errorHandler.reportInvalidNode(null, "invalid content within backticks");
-        }
-
-        return content != null ? content : STNodeFactory.createEmptyNode();
-=======
      * Parse transactional expression.
      * <p>
      * <code>transactional-expr := "transactional"</code>
-     * 
+     *
      * @return Transactional expression node
      */
     private STNode parseTransactionalExpression() {
@@ -11779,7 +11680,7 @@
 
     /**
      * Parse a member of a list-binding-pattern or tuple-type-desc, when the parent is ambiguous.
-     * 
+     *
      * @param nextTokenKind Kind of the next token.
      * @return Parsed node
      */
@@ -12006,6 +11907,103 @@
         return STNodeFactory.createServiceConstructorExpressionNode(annots,
                 serviceKeyword,
                 serviceBody);
->>>>>>> 0d7a306a
+    }
+
+    /**
+     * Parse base16 literal.
+     * <p>
+     * <code>
+     * byte-array-literal := Base16Literal | Base64Literal
+     * <br/>
+     * Base16Literal := base16 WS ` HexGroup* WS `
+     * <br/>
+     * Base64Literal := base64 WS ` Base64Group* [PaddedBase64Group] WS `
+     * </code>
+     *
+     * @param kind byte array literal kind
+     * @return parsed node
+     */
+    private STNode parseByteArrayLiteral(SyntaxKind kind) {
+        STNode type;
+
+        if (kind == SyntaxKind.BASE16_KEYWORD) {
+            type = parseBase16Keyword();
+        } else {
+            type = parseBase64Keyword();
+        }
+
+        STNode startingBackTick = parseBacktickToken(ParserRuleContext.TEMPLATE_START);
+        STNode content = parseByteArrayContent(kind);
+        STNode endingBackTick = parseBacktickToken(ParserRuleContext.TEMPLATE_END);
+        return STNodeFactory.createByteArrayLiteralNode(type, startingBackTick, content, endingBackTick);
+    }
+
+    /**
+     * Parse <code>base16</code> keyword.
+     *
+     * @return base16 keyword node
+     */
+    private STNode parseBase16Keyword() {
+        STToken token = peek();
+        if (token.kind == SyntaxKind.BASE16_KEYWORD) {
+            return consume();
+        } else {
+            Solution sol = recover(token, ParserRuleContext.BASE16_KEYWORD);
+            return sol.recoveredNode;
+        }
+    }
+
+    /**
+     * Parse <code>base64</code> keyword.
+     *
+     * @return base64 keyword node
+     */
+    private STNode parseBase64Keyword() {
+        STToken token = peek();
+        if (token.kind == SyntaxKind.BASE64_KEYWORD) {
+            return consume();
+        } else {
+            Solution sol = recover(token, ParserRuleContext.BASE64_KEYWORD);
+            return sol.recoveredNode;
+        }
+    }
+
+    /**
+     * Validate and parse byte array literal content.
+     * An error is reported, if the content is invalid.
+     *
+     * @param kind byte array literal kind
+     * @return parsed node
+     */
+    private STNode parseByteArrayContent(SyntaxKind kind) {
+        STNode content = null;
+        boolean isValidContent = false;
+        STToken nextToken = peek();
+
+        while (!isEndOfBacktickContent(nextToken.kind)) {
+            STNode contentItem = parseTemplateItem();
+
+            if (content == null && contentItem.kind == SyntaxKind.TEMPLATE_STRING) {
+                if (kind == SyntaxKind.BASE16_KEYWORD &&
+                        BallerinaLexer.isValidBase16LiteralContent(contentItem.toString())) {
+                    content = contentItem;
+                    isValidContent = true;
+                } else if (kind == SyntaxKind.BASE64_KEYWORD &&
+                        BallerinaLexer.isValidBase64LiteralContent(contentItem.toString())) {
+                    content = contentItem;
+                    isValidContent = true;
+                }
+            } else {
+                isValidContent = false;
+            }
+
+            nextToken = peek();
+        }
+
+        if (!isValidContent) {
+            this.errorHandler.reportInvalidNode(null, "invalid content within backticks");
+        }
+
+        return content != null ? content : STNodeFactory.createEmptyNode();
     }
 }