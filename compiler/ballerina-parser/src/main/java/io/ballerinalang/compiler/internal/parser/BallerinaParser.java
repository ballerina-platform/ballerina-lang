/*
 * Copyright (c) 2020, WSO2 Inc. (http://www.wso2.org) All Rights Reserved.
 *
 * WSO2 Inc. licenses this file to you under the Apache License,
 * Version 2.0 (the "License"); you may not use this file except
 * in compliance with the License.
 * You may obtain a copy of the License at
 *
 *   http://www.apache.org/licenses/LICENSE-2.0
 *
 * Unless required by applicable law or agreed to in writing,
 * software distributed under the License is distributed on an
 * "AS IS" BASIS, WITHOUT WARRANTIES OR CONDITIONS OF ANY
 * KIND, either express or implied.  See the License for the
 * specific language governing permissions and limitations
 * under the License.
 */
package io.ballerinalang.compiler.internal.parser;

import io.ballerinalang.compiler.internal.parser.BallerinaParserErrorHandler.Action;
import io.ballerinalang.compiler.internal.parser.BallerinaParserErrorHandler.Solution;
import io.ballerinalang.compiler.internal.parser.tree.STCheckExpression;
import io.ballerinalang.compiler.internal.parser.tree.STMissingToken;
import io.ballerinalang.compiler.internal.parser.tree.STNode;
import io.ballerinalang.compiler.internal.parser.tree.STNodeFactory;
import io.ballerinalang.compiler.internal.parser.tree.STToken;
import io.ballerinalang.compiler.internal.parser.tree.SyntaxKind;

import java.util.ArrayList;
import java.util.List;

/**
 * A LL(k) recursive-descent parser for ballerina.
 * 
 * @since 1.2.0
 */
public class BallerinaParser {

    private final BallerinaParserErrorHandler errorHandler;
    private final AbstractTokenReader tokenReader;

    // TODO: Remove this.
    private ParserRuleContext currentParamKind = ParserRuleContext.REQUIRED_PARAM;

    protected BallerinaParser(AbstractTokenReader tokenReader) {
        this.tokenReader = tokenReader;
        this.errorHandler = new BallerinaParserErrorHandler(tokenReader, this);
    }

    /**
     * Start parsing the given input.
     * 
     * @return Parsed node
     */
    public STNode parse() {
        return parseCompUnit();
    }

    /**
     * Resume the parsing from the given context.
     * 
     * @param context Context to resume parsing
     * @param parsedNodes Parsed that requires to continue parsing the given parser context
     * @return Parsed node
     */
    public STNode resumeParsing(ParserRuleContext context, STNode... parsedNodes) {
        switch (context) {
            case COMP_UNIT:
                return parseCompUnit();
            case EXTERNAL_FUNC_BODY:
                return parseExternalFunctionBody();
            case FUNC_BODY:
                return parseFunctionBody();
            case OPEN_BRACE:
                return parseOpenBrace();
            case CLOSE_BRACE:
                return parseCloseBrace();
            case FUNC_NAME:
                return parseFunctionName();
            case OPEN_PARENTHESIS:
                return parseOpenParenthesis();
            case PARAM_LIST:
                return parseParamList();
            case RETURN_TYPE_DESCRIPTOR:
                return parseReturnTypeDescriptor();
            case SIMPLE_TYPE_DESCRIPTOR:
                return parseTypeDescriptor();
            case ASSIGN_OP:
                return parseAssignOp();
            case ANNOTATION_ATTACHMENT:
            case EXTERNAL_KEYWORD:
                return parseExternalKeyword();
            case FUNC_BODY_BLOCK:
                return parseFunctionBodyBlock();
            case SEMICOLON:
                return parseSemicolon();
            case CLOSE_PARENTHESIS:
                return parseCloseParenthesis();
            case VARIABLE_NAME:
                return parseVariableName();
            case EXPRESSION:
                return parseExpression();
            case STATEMENT:
                return parseStatement();
            case ASSIGNMENT_STMT:
                return parseAssignmentStmt();
            case EXPRESSION_RHS:
                return parseExpressionRhs(parsedNodes[0]);
            case AFTER_PARAMETER_TYPE:
                return parseAfterParamType(parsedNodes[0], parsedNodes[1]);
            case PARAMETER_RHS:
                return parseParameterRhs(parsedNodes[0], parsedNodes[1], parsedNodes[2]);
            case TOP_LEVEL_NODE_WITHOUT_MODIFIER:
                return parseTopLevelNode(parsedNodes[0]);
            case TOP_LEVEL_NODE:
                return parseTopLevelNode();
            case STATEMENT_START_IDENTIFIER:
                return parseStatementStartIdentifier();
            case VAR_DECL_STMT_RHS:
                return parseVarDeclRhs(parsedNodes[0], parsedNodes[1], parsedNodes[2]);
            case ASSIGNMENT_OR_VAR_DECL_STMT:
                return parseAssignmentOrVarDecl();
            case ASSIGNMENT_OR_VAR_DECL_STMT_RHS:
                return parseAssignmentOrVarDeclRhs(parsedNodes[0]);
            case TYPE_REFERENCE:
                return parseTypeReference();
            case FIELD_DESCRIPTOR_RHS:
                return parseFieldDescriptorRhs(parsedNodes[0], parsedNodes[1]);
            case NAMED_OR_POSITIONAL_ARG_RHS:
                return parseNamedOrPositionalArg(parsedNodes[0]);
            case RECORD_BODY_END:
                return parseRecordBodyCloseDelimiter();
            case RECORD_BODY_START:
                return parseRecordBodyStartDelimiter();
            case TYPE_DESCRIPTOR:
                return parseTypeDescriptor();
            case OBJECT_MEMBER:
                return parseObjectMember();
            case OBJECT_FUNC_OR_FIELD_WITHOUT_VISIBILITY:
                return parseObjectMethodOrField(parsedNodes[0]);
            case OBJECT_FIELD_RHS:
                return parseObjectFieldRhs(parsedNodes[0], parsedNodes[1], parsedNodes[2]);
            case OBJECT_TYPE_FIRST_QUALIFIER:
                return parseObjectTypeQualifiers();
            case OBJECT_TYPE_SECOND_QUALIFIER:
                return parseObjectTypeSecondQualifier(parsedNodes[0]);
            case OBJECT_KEYWORD:
                return parseObjectKeyword();
            case TYPE_NAME:
                return parseTypeName();
            case IF_KEYWORD:
                return parseIfKeyword();
            case ELSE_KEYWORD:
                return parseElseKeyword();
            case ELSE_BODY:
                return parseElseBody();
            case WHILE_KEYWORD:
                return parseWhileKeyword();
            case BOOLEAN_LITERAL:
                return parseBooleanLiteral();
            case PANIC_KEYWORD:
                return parsePanicKeyword();
            case MAJOR_VERSION:
                return parseMajorVersion();
            case IMPORT_DECL_RHS:
                return parseImportDecl(parsedNodes[0], parsedNodes[1]);
            case IMPORT_PREFIX:
                return parseImportPrefix();
            case IMPORT_MODULE_NAME:
            case IMPORT_ORG_OR_MODULE_NAME:
            case VARIABLE_REF:
            case FIELD_OR_FUNC_NAME:
            case SERVICE_NAME:
                return parseIdentifier(context);
            case IMPORT_KEYWORD:
                return parseImportKeyword();
            case SLASH:
                return parseSlashToken();
            case DOT:
                return parseDotToken();
            case IMPORT_VERSION_DECL:
                return parseVersion();
            case VERSION_KEYWORD:
                return parseVersionKeywrod();
            case VERSION_NUMBER:
                return parseVersionNumber();
            case DECIMAL_INTEGER_LITERAL:
                return parseDecimalIntLiteral(context);
            case IMPORT_SUB_VERSION:
                return parseSubVersion(context);
            case IMPORT_PREFIX_DECL:
                return parseImportPrefixDecl();
            case AS_KEYWORD:
                return parseAsKeyword();
            case CONTINUE_KEYWORD:
                return parseContinueKeyword();
            case BREAK_KEYWORD:
                return parseBreakKeyword();
            case RETURN_KEYWORD:
                return parseReturnKeyword();
            case MAPPING_FIELD:
                return parseMappingField(parsedNodes[0]);
            case SPECIFIC_FIELD_RHS:
                return parseSpecificFieldRhs(parsedNodes[0], parsedNodes[1]);
            case STRING_LITERAL:
                return parseStringLiteral();
            case COLON:
                return parseColon();
            case OPEN_BRACKET:
                return parseOpenBracket();
            case RESOURCE_DEF:
                return parseResource();
            case OPTIONAL_SERVICE_NAME:
                return parseServiceName();
            case SERVICE_KEYWORD:
                return parseServiceKeyword();
            case ON_KEYWORD:
                return parseOnKeyword();
            case RESOURCE_KEYWORD:
                return parseResourceKeyword();
            case LISTENER_KEYWORD:
                return parseListenerKeyword();
            case SERVICE_DECL:
                return parseServiceDecl();
            case NIL_TYPE_DESCRIPTOR:
                return parseNilTypeDescriptor();
            case COMPOUND_ASSIGNMENT_STMT:
                return parseCompoundAssignmentStmt();
            case TYPEOF_KEYWORD:
                return parseTypeofKeyword();
            case FUNC_DEFINITION:
            case REQUIRED_PARAM:
            default:
                throw new IllegalStateException("Cannot re-parse rule: " + context);
        }
    }

    /**
     * Start parsing the input from a given context. Supported starting points are:
     * <ul>
     * <li>Module part (a file)</li>
     * <li>Top level node</li>
     * <li>Statement</li>
     * <li>Expression</li>
     * </ul>
     * 
     * @param context Context to start parsing
     * @return Parsed node
     */
    public STNode parse(ParserRuleContext context) {
        switch (context) {
            case COMP_UNIT:
                return parseCompUnit();
            case TOP_LEVEL_NODE:
                startContext(ParserRuleContext.COMP_UNIT);
                return parseTopLevelNode();
            case STATEMENT:
                startContext(ParserRuleContext.COMP_UNIT);
                startContext(ParserRuleContext.FUNC_DEFINITION);
                startContext(ParserRuleContext.FUNC_BODY_BLOCK);
                return parseStatement();
            case EXPRESSION:
                startContext(ParserRuleContext.COMP_UNIT);
                startContext(ParserRuleContext.FUNC_DEFINITION);
                startContext(ParserRuleContext.FUNC_BODY_BLOCK);
                startContext(ParserRuleContext.STATEMENT);
                return parseExpression();
            default:
                throw new UnsupportedOperationException("Cannot start parsing from: " + context);
        }
    }

    /*
     * Private methods
     */

    private STToken peek() {
        return this.tokenReader.peek();
    }

    private STToken peek(int k) {
        return this.tokenReader.peek(k);
    }

    private STToken consume() {
        return this.tokenReader.read();
    }

    private Solution recover(STToken token, ParserRuleContext currentCtx, STNode... parsedNodes) {
        return this.errorHandler.recover(currentCtx, token, parsedNodes);
    }

    private void startContext(ParserRuleContext context) {
        this.errorHandler.startContext(context);
    }

    private void endContext() {
        this.errorHandler.endContext();
    }

    /**
     * Switch the current context to the provided one. This will replace the
     * existing context.
     * 
     * @param context Context to switch to.
     */
    private void switchContext(ParserRuleContext context) {
        this.errorHandler.switchContext(context);
    }

    /**
     * Parse a given input and returns the AST. Starts parsing from the top of a compilation unit.
     * 
     * @return Parsed node
     */
    private STNode parseCompUnit() {
        startContext(ParserRuleContext.COMP_UNIT);
        STToken token = peek();
        List<STNode> otherDecls = new ArrayList<>();
        List<STNode> importDecls = new ArrayList<>();

        boolean processImports = true;
        while (token.kind != SyntaxKind.EOF_TOKEN) {
            STNode decl = parseTopLevelNode(token.kind);
            if (decl.kind == SyntaxKind.IMPORT_DECLARATION) {
                if (processImports) {
                    importDecls.add(decl);
                } else {
                    // If an import occurs after any other module level declaration,
                    // we add it to the other-decl list to preserve the order. But
                    // log an error and mark it as invalid.
                    otherDecls.add(decl);
                    this.errorHandler.reportInvalidNode(token, "imports must be declared before other declarations");
                }
            } else {
                if (processImports) {
                    // While processing imports, if we reach any other declaration,
                    // then mark this as the end of processing imports.
                    processImports = false;
                }
                otherDecls.add(decl);
            }
            token = peek();
        }

        STToken eof = consume();
        endContext();

        return STNodeFactory.createModulePart(STNodeFactory.createNodeList(importDecls),
                STNodeFactory.createNodeList(otherDecls), eof);
    }

    /**
     * Parse top level node having an optional modifier preceding it.
     * 
     * @return Parsed node
     */
    private STNode parseTopLevelNode() {
        STToken token = peek();
        return parseTopLevelNode(token.kind);
    }

    /**
     * Parse top level node having an optional modifier preceding it, given the next token kind.
     * 
     * @param tokenKind Next token kind
     * @return Parsed node
     */
    protected STNode parseTopLevelNode(SyntaxKind tokenKind) {
        STNode qualifier = null;
        switch (tokenKind) {
            case EOF_TOKEN:
                return consume();
            case PUBLIC_KEYWORD:
                qualifier = parseModifier();
                break;
            case FUNCTION_KEYWORD:
            case TYPE_KEYWORD:
            case LISTENER_KEYWORD:
            case CONST_KEYWORD:

                // TODO: add all 'type starting tokens' here. should be same as 'parseTypeDescriptor(...)'
                // TODO: add type binding pattern
            case IDENTIFIER_TOKEN:
            case SIMPLE_TYPE:
            case RECORD_KEYWORD:
            case OBJECT_KEYWORD:
            case ABSTRACT_KEYWORD:
            case CLIENT_KEYWORD:
            case IMPORT_KEYWORD:
            case SERVICE_KEYWORD:
                //Detect nil type descriptor '()'
            case OPEN_PAREN_TOKEN:
                break;
            default:
                STToken token = peek();
                Solution solution = recover(token, ParserRuleContext.TOP_LEVEL_NODE);

                // If the parser recovered by inserting a token, then try to re-parse the same
                // rule with the inserted token. This is done to pick the correct branch
                // to continue the parsing.
                if (solution.action == Action.REMOVE) {
                    return solution.recoveredNode;
                }

                return parseTopLevelNode(solution.tokenKind);
        }

        return parseTopLevelNode(qualifier);
    }

    /**
     * Check whether the cursor is at the start of a module level var-decl.
     * 
     * @return <code>true</code> if the cursor is at the start of a module level var-decl.
     *         <code>false</code> otherwise.
     */
    private boolean isVarDeclStart() {
        // Assumes that we reach here after a peek()
        STToken nextToken = peek(2);
        switch (nextToken.kind) {
            case EQUAL_TOKEN:
                // Scenario: foo =
                // Even though this is not valid, consider this as a var-decl and continue;
                return true;
            case IDENTIFIER_TOKEN:
                // Scenario: foo bar =
                return peek(3).kind == SyntaxKind.EQUAL_TOKEN;
            default:
                return false;
        }
    }

    /**
     * Parse import declaration.
     * <p>
     * <code>import-decl :=  import [org-name /] module-name [version sem-ver] [as import-prefix] ;</code>
     *
     * @return Parsed node
     */
    private STNode parseImportDecl() {
        startContext(ParserRuleContext.IMPORT_DECL);
        this.tokenReader.switchMode(ParserMode.IMPORT);
        STNode importKeyword = parseImportKeyword();
        STNode identifier = parseIdentifier(ParserRuleContext.IMPORT_ORG_OR_MODULE_NAME);

        STToken token = peek();
        STNode importDecl = parseImportDecl(token.kind, importKeyword, identifier);
        this.tokenReader.resetMode();
        endContext();
        return importDecl;
    }

    /**
     * Parse import keyword.
     *
     * @return Parsed node
     */
    private STNode parseImportKeyword() {
        STToken token = peek();
        if (token.kind == SyntaxKind.IMPORT_KEYWORD) {
            return consume();
        } else {
            Solution sol = recover(token, ParserRuleContext.IMPORT_KEYWORD);
            return sol.recoveredNode;
        }
    }

    /**
     * Parse identifier.
     *
     * @return Parsed node
     */
    private STNode parseIdentifier(ParserRuleContext currentCtx) {
        STToken token = peek();
        if (token.kind == SyntaxKind.IDENTIFIER_TOKEN) {
            return consume();
        } else {
            Solution sol = recover(token, currentCtx);
            return sol.recoveredNode;
        }
    }

    /**
     * Parse RHS of the import declaration. This includes the components after the
     * starting identifier (org-name/module-name) of the import decl.
     *
     * @param importKeyword Import keyword
     * @param identifier Org-name or the module name
     * @return Parsed node
     */
    private STNode parseImportDecl(STNode importKeyword, STNode identifier) {
        STToken nextToken = peek();
        return parseImportDecl(nextToken.kind, importKeyword, identifier);
    }

    private STNode parseImportDecl(SyntaxKind tokenKind, STNode importKeyword, STNode identifier) {
        STNode orgName;
        STNode moduleName;
        STNode version;
        STNode alias;

        switch (tokenKind) {
            case SLASH_TOKEN:
                STNode slash = parseSlashToken();
                orgName = STNodeFactory.createOrgName(identifier, slash);
                moduleName = parseModuleName();
                version = parseVersion();
                alias = parseImportPrefixDecl();
                break;
            case DOT_TOKEN:
            case VERSION_KEYWORD:
                orgName = STNodeFactory.createEmptyNode();
                moduleName = parseModuleName(tokenKind, identifier);
                version = parseVersion();
                alias = parseImportPrefixDecl();
                break;
            case AS_KEYWORD:
                orgName = STNodeFactory.createEmptyNode();
                moduleName = parseModuleName(tokenKind, identifier);
                version = STNodeFactory.createEmptyNode();
                alias = parseImportPrefixDecl();
                break;
            case SEMICOLON_TOKEN:
                orgName = STNodeFactory.createEmptyNode();
                moduleName = parseModuleName(tokenKind, identifier);
                version = STNodeFactory.createEmptyNode();
                alias = STNodeFactory.createEmptyNode();
                break;
            default:
                Solution solution = recover(peek(), ParserRuleContext.IMPORT_DECL_RHS, importKeyword, identifier);

                // rule with the inserted token. This is done to pick the correct branch
                // to continue the parsing.
                if (solution.action == Action.REMOVE) {
                    return solution.recoveredNode;
                }

                return parseImportDecl(solution.tokenKind, importKeyword, identifier);
        }

        STNode semicolon = parseSemicolon();
        return STNodeFactory.createImportDecl(importKeyword, orgName, moduleName, version, alias, semicolon);
    }

    /**
     * parse slash token.
     *
     * @return Parsed node
     */
    private STNode parseSlashToken() {
        STToken token = peek();
        if (token.kind == SyntaxKind.SLASH_TOKEN) {
            return consume();
        } else {
            Solution sol = recover(token, ParserRuleContext.SLASH);
            return sol.recoveredNode;
        }
    }

    /**
     * Parse dot token.
     *
     * @return Parsed node
     */
    private STNode parseDotToken() {
        STToken nextToken = peek();
        return parseDotToken(nextToken.kind);
    }

    private STNode parseDotToken(SyntaxKind tokenKind) {
        if (tokenKind == SyntaxKind.DOT_TOKEN) {
            return consume();
        } else {
            Solution sol = recover(peek(), ParserRuleContext.DOT);
            return sol.recoveredNode;
        }
    }

    /**
     * Parse module name of a import declaration.
     *
     * @return Parsed node
     */
    private STNode parseModuleName() {
        STNode moduleNameStart = parseIdentifier(ParserRuleContext.IMPORT_MODULE_NAME);
        return parseModuleName(peek().kind, moduleNameStart);
    }

    /**
     * Parse import module name of a import declaration, given the module name start identifier.
     *
     * @param moduleNameStart Starting identifier of the module name
     * @return Parsed node
     */
    private STNode parseModuleName(SyntaxKind nextTokenKind, STNode moduleNameStart) {
        List<STNode> moduleNameParts = new ArrayList<>();
        moduleNameParts.add(moduleNameStart);

        STNode identifier;
        STNode dotToken;
        while (!isEndOfImportModuleName(nextTokenKind)) {
            dotToken = parseDotToken();
            identifier = parseIdentifier(ParserRuleContext.IMPORT_MODULE_NAME);
            STNode moduleNamePart = STNodeFactory.createModuleNamePart(dotToken, identifier);
            moduleNameParts.add(moduleNamePart);
            nextTokenKind = peek().kind;
        }

        return STNodeFactory.createNodeList(moduleNameParts);
    }

    private boolean isEndOfImportModuleName(SyntaxKind nextTokenKind) {
        return nextTokenKind != SyntaxKind.DOT_TOKEN && nextTokenKind != SyntaxKind.IDENTIFIER_TOKEN;
    }

    private boolean isEndOfImportDecl(SyntaxKind nextTokenKind) {
        switch (nextTokenKind) {
            case SEMICOLON_TOKEN:
            case PUBLIC_KEYWORD:
            case FUNCTION_KEYWORD:
            case TYPE_KEYWORD:
            case ABSTRACT_KEYWORD:
            case CONST_KEYWORD:
            case EOF_TOKEN:
            case SERVICE_KEYWORD:
                return true;
            default:
                return false;
        }
    }

    /**
     * Parse version component of a import declaration.
     * <p>
     * <code>version-decl := version sem-ver</code>
     *
     * @return Parsed node
     */
    private STNode parseVersion() {
        STToken nextToken = peek();
        return parseVersion(nextToken.kind);
    }

    private STNode parseVersion(SyntaxKind nextTokenKind) {
        switch (nextTokenKind) {
            case VERSION_KEYWORD:
                STNode versionKeyword = parseVersionKeywrod();
                STNode versionNumber = parseVersionNumber();
                return STNodeFactory.createImportVersion(versionKeyword, versionNumber);
            case AS_KEYWORD:
            case SEMICOLON_TOKEN:
                return STNodeFactory.createEmptyNode();
            default:
                if (isEndOfImportDecl(nextTokenKind)) {
                    return STNodeFactory.createEmptyNode();
                }

                STToken token = peek();
                Solution solution = recover(token, ParserRuleContext.IMPORT_VERSION_DECL);

                // If the parser recovered by inserting a token, then try to re-parse the same
                // rule with the inserted token. This is done to pick the correct branch
                // to continue the parsing.
                if (solution.action == Action.REMOVE) {
                    return solution.recoveredNode;
                }

                return parseVersion(solution.tokenKind);
        }

    }

    /**
     * Parse version keywrod.
     *
     * @return Parsed node
     */
    private STNode parseVersionKeywrod() {
        STToken nextToken = peek();
        if (nextToken.kind == SyntaxKind.VERSION_KEYWORD) {
            return consume();
        } else {
            Solution sol = recover(peek(), ParserRuleContext.VERSION_KEYWORD);
            return sol.recoveredNode;
        }
    }

    /**
     * Parse version number.
     * <p>
     * <code>sem-ver := major-num [. minor-num [. patch-num]]
     * <br/>
     * major-num := DecimalNumber
     * <br/>
     * minor-num := DecimalNumber
     * <br/>
     * patch-num := DecimalNumber
     * </code>
     *
     * @return Parsed node
     */
    private STNode parseVersionNumber() {
        STToken nextToken = peek();
        return parseVersionNumber(nextToken.kind);
    }

    private STNode parseVersionNumber(SyntaxKind nextTokenKind) {
        STNode majorVersion;
        switch (nextTokenKind) {
            case DECIMAL_INTEGER_LITERAL:
                majorVersion = parseMajorVersion();
                break;
            default:
                STToken token = peek();
                Solution solution = recover(token, ParserRuleContext.VERSION_NUMBER);

                // If the parser recovered by inserting a token, then try to re-parse the same
                // rule with the inserted token. This is done to pick the correct branch
                // to continue the parsing.
                if (solution.action == Action.REMOVE) {
                    return solution.recoveredNode;
                }

                return parseVersionNumber(solution.tokenKind);
        }

        List<STNode> versionParts = new ArrayList<>();
        versionParts.add(majorVersion);

        STNode minorVersion = parseMinorVersion();
        if (minorVersion != null) {
            versionParts.add(minorVersion);

            STNode patchVersion = parsePatchVersion();
            if (patchVersion != null) {
                versionParts.add(patchVersion);
            }
        }

        return STNodeFactory.createNodeList(versionParts);

    }

    private STNode parseMajorVersion() {
        return parseDecimalIntLiteral(ParserRuleContext.MAJOR_VERSION);
    }

    private STNode parseMinorVersion() {
        return parseSubVersion(ParserRuleContext.MINOR_VERSION);
    }

    private STNode parsePatchVersion() {
        return parseSubVersion(ParserRuleContext.PATCH_VERSION);
    }

    /**
     * Parse decimal literal.
     *
     * @param context Context in which the decimal literal is used.
     * @return Parsed node
     */
    private STNode parseDecimalIntLiteral(ParserRuleContext context) {
        STToken nextToken = peek();
        if (nextToken.kind == SyntaxKind.DECIMAL_INTEGER_LITERAL) {
            return consume();
        } else {
            Solution sol = recover(peek(), context);
            return sol.recoveredNode;
        }
    }

    /**
     * Parse sub version. i.e: minor-version/patch-version.
     *
     * @param context Context indicating what kind of sub-version is being parsed.
     * @return Parsed node
     */
    private STNode parseSubVersion(ParserRuleContext context) {
        STToken nextToken = peek();
        return parseSubVersion(nextToken.kind, context);
    }

    private STNode parseSubVersion(SyntaxKind nextTokenKind, ParserRuleContext context) {
        switch (nextTokenKind) {
            case AS_KEYWORD:
            case SEMICOLON_TOKEN:
                return null;
            case DOT_TOKEN:
                STNode leadingDot = parseDotToken();
                STNode versionNumber = parseDecimalIntLiteral(context);
                return STNodeFactory.createVersionPart(leadingDot, versionNumber);
            default:
                STToken token = peek();
                Solution solution = recover(token, ParserRuleContext.IMPORT_SUB_VERSION);

                // If the parser recovered by inserting a token, then try to re-parse the same
                // rule with the inserted token. This is done to pick the correct branch
                // to continue the parsing.
                if (solution.action == Action.REMOVE) {
                    return solution.recoveredNode;
                }

                return parseSubVersion(solution.tokenKind, context);
        }
    }

    /**
     * Parse import prefix declaration.
     * <p>
     * <code>import-prefix-decl := as import-prefix
     * <br/>
     * import-prefix := a identifier | _
     * </code>
     *
     * @return Parsed node
     */
    private STNode parseImportPrefixDecl() {
        STToken token = peek();
        return parseImportPrefixDecl(token.kind);
    }

    private STNode parseImportPrefixDecl(SyntaxKind nextTokenKind) {
        switch (nextTokenKind) {
            case AS_KEYWORD:
                STNode asKeyword = parseAsKeyword();
                STNode prefix = parseImportPrefix();
                return STNodeFactory.createImportPrefix(asKeyword, prefix);
            case SEMICOLON_TOKEN:
                return STNodeFactory.createEmptyNode();
            default:
                if (isEndOfImportDecl(nextTokenKind)) {
                    return STNodeFactory.createEmptyNode();
                }

                STToken token = peek();
                Solution solution = recover(token, ParserRuleContext.IMPORT_PREFIX_DECL);

                // If the parser recovered by inserting a token, then try to re-parse the same
                // rule with the inserted token. This is done to pick the correct branch
                // to continue the parsing.
                if (solution.action == Action.REMOVE) {
                    return solution.recoveredNode;
                }

                return parseImportPrefixDecl(solution.tokenKind);
        }
    }

    /**
     * Parse <code>as</code> keyword.
     *
     * @return Parsed node
     */
    private STNode parseAsKeyword() {
        STToken nextToken = peek();
        if (nextToken.kind == SyntaxKind.AS_KEYWORD) {
            return consume();
        } else {
            Solution sol = recover(peek(), ParserRuleContext.AS_KEYWORD);
            return sol.recoveredNode;
        }
    }

    /**
     * Parse import prefix.
     *
     * @return Parsed node
     */
    private STNode parseImportPrefix() {
        STToken nextToken = peek();
        if (nextToken.kind == SyntaxKind.IDENTIFIER_TOKEN) {
            return consume();
        } else {
            Solution sol = recover(peek(), ParserRuleContext.IMPORT_PREFIX);
            return sol.recoveredNode;
        }
    }

    /**
     * Parse top level node, given the modifier that precedes it.
     * 
     * @param qualifier Qualifier that precedes the top level node
     * @return Parsed node
     */
    private STNode parseTopLevelNode(STNode qualifier) {
        STToken token = peek();
        return parseTopLevelNode(token.kind, qualifier);
    }

    /**
     * Parse top level node given the next token kind and the modifier that precedes it.
     * 
     * @param tokenKind Next token kind
     * @param qualifier Qualifier that precedes the top level node
     * @return Parsed top-level node
     */
    private STNode parseTopLevelNode(SyntaxKind tokenKind, STNode qualifier) {
        switch (tokenKind) {
            case FUNCTION_KEYWORD:
                return parseFunctionDefinition(getQualifier(qualifier));
            case TYPE_KEYWORD:
                return parseModuleTypeDefinition(getQualifier(qualifier));
            case LISTENER_KEYWORD:
                return parseListenerDeclaration(getQualifier(qualifier));
            case CONST_KEYWORD:
                return parseConstantDeclaration(getQualifier(qualifier));
            case IMPORT_KEYWORD:
                validatePublicQualifier(qualifier);
                return parseImportDecl();

            // TODO: add all 'type starting tokens' here. should be same as 'parseTypeDescriptor(...)'
            // TODO: add type binding pattern
            case FINAL_KEYWORD:
                validatePublicQualifier(qualifier);
                STNode finalKeyword = parseFinalKeyword();
                return parseVariableDeclStmt(finalKeyword);
            case SERVICE_KEYWORD:
                if (isServiceDeclStart(ParserRuleContext.TOP_LEVEL_NODE)) {
                    validatePublicQualifier(qualifier);
                    return parseServiceDecl();
                }

                // fall through;
            case IDENTIFIER_TOKEN:
                if (!isVarDeclStart()) {
                    break;
                }
                // fall through;
            case SIMPLE_TYPE:
            case RECORD_KEYWORD:
            case OBJECT_KEYWORD:
            case ABSTRACT_KEYWORD:
            case CLIENT_KEYWORD:
                //Detect nil type descriptor '()'
            case OPEN_PAREN_TOKEN:
                // If declaration starts with a type, then its a module level var declaration.
                // This is an optimization since if we know the next token is a type, then
                // we can parse the var-def faster.
                validatePublicQualifier(qualifier);
                finalKeyword = STNodeFactory.createEmptyNode();
                return parseVariableDeclStmt(finalKeyword);
            default:
                break;
        }

        STToken token = peek();
        Solution solution = recover(token, ParserRuleContext.TOP_LEVEL_NODE_WITHOUT_MODIFIER, qualifier);

        // If the parser recovered by inserting a token, then try to re-parse the same
        // rule with the inserted token. This is done to pick the correct branch
        // to continue the parsing.
        if (solution.action == Action.REMOVE) {
            return solution.recoveredNode;
        }

        return parseTopLevelNode(solution.tokenKind, qualifier);
    }

    private STNode getQualifier(STNode qualifier) {
        return qualifier == null ? STNodeFactory.createEmptyNode() : qualifier;
    }

    private void validatePublicQualifier(STNode qualifier) {
        if (qualifier != null) {
            this.errorHandler.reportInvalidNode((STToken) qualifier,
                    "invalid qualifier '" + qualifier.toString().trim() + "'");
        }
    }

    /**
     * Parse access modifiers.
     * 
     * @return Parsed node
     */
    private STNode parseModifier() {
        STToken token = peek();
        if (token.kind == SyntaxKind.PUBLIC_KEYWORD) {
            return consume();
        } else {
            Solution sol = recover(token, ParserRuleContext.PUBLIC_KEYWORD);
            return sol.recoveredNode;
        }
    }

    /**
     * <p>
     * Parse function definition. A function definition has the following structure.
     * </p>
     * <code>
     * function-defn := FUNCTION identifier function-signature function-body
     * </code>
     * 
     * @return Parsed node
     */
    private STNode parseFunctionDefinition(STNode visibilityQualifier) {
        startContext(ParserRuleContext.FUNC_DEFINITION);

        STNode functionKeyword = parseFunctionKeyword();
        STNode name = parseFunctionName();
        STNode openParenthesis = parseOpenParenthesis();
        STNode parameters = parseParamList();
        STNode closeParenthesis = parseCloseParenthesis();
        STNode returnTypeDesc = parseReturnTypeDescriptor();
        STNode body = parseFunctionBody();

        endContext();
        return STNodeFactory.createFunctionDefinition(visibilityQualifier, functionKeyword, name, openParenthesis,
                parameters, closeParenthesis, returnTypeDesc, body);
    }

    /**
     * Parse function keyword. Need to validate the token before consuming,
     * since we can reach here while recovering.
     * 
     * @return Parsed node
     */
    private STNode parseFunctionKeyword() {
        STToken token = peek();
        if (token.kind == SyntaxKind.FUNCTION_KEYWORD) {
            return consume();
        } else {
            Solution sol = recover(token, ParserRuleContext.FUNCTION_KEYWORD);
            return sol.recoveredNode;
        }
    }

    /**
     * Parse function name.
     * 
     * @return Parsed node
     */
    private STNode parseFunctionName() {
        STToken token = peek();
        if (token.kind == SyntaxKind.IDENTIFIER_TOKEN) {
            return consume();
        } else {
            Solution sol = recover(token, ParserRuleContext.FUNC_NAME);
            return sol.recoveredNode;
        }
    }

    /**
     * Parse open parenthesis.
     * 
     * @return Parsed node
     */
    private STNode parseOpenParenthesis() {
        STToken token = peek();
        if (token.kind == SyntaxKind.OPEN_PAREN_TOKEN) {
            return consume();
        } else {
            Solution sol = recover(token, ParserRuleContext.OPEN_PARENTHESIS);
            return sol.recoveredNode;
        }
    }

    /**
     * Parse close parenthesis.
     * 
     * @return Parsed node
     */
    private STNode parseCloseParenthesis() {
        STToken token = peek();
        if (token.kind == SyntaxKind.CLOSE_PAREN_TOKEN) {
            return consume();
        } else {
            Solution sol = recover(token, ParserRuleContext.CLOSE_PARENTHESIS);
            return sol.recoveredNode;
        }
    }

    /**
     * <p>
     * Parse parameter list.
     * </p>
     * <code>
     * param-list := required-params [, defaultable-params] [, rest-param]
     *     <br/>&nbsp;| defaultable-params [, rest-param]
     *     <br/>&nbsp;| [rest-param]
     * <br/><br/>
     * required-params := required-param (, required-param)*
     * <br/><br/>
     * required-param := [annots] [public] type-descriptor [param-name]
     * <br/><br/>
     * defaultable-params := defaultable-param (, defaultable-param)*
     * <br/><br/>
     * defaultable-param := [annots] [public] type-descriptor [param-name] default-value
     * <br/><br/>
     * rest-param := [annots] type-descriptor ... [param-name]
     * <br/><br/>
     * param-name := identifier
     * </code>
     * 
     * @return Parsed node
     */
    private STNode parseParamList() {
        startContext(ParserRuleContext.PARAM_LIST);
        ArrayList<STNode> paramsList = new ArrayList<>();

        STToken token = peek();
        if (isEndOfParametersList(token.kind)) {
            STNode params = STNodeFactory.createNodeList(paramsList);
            endContext();
            return params;
        }

        // Parse the first parameter. Comma precedes the first parameter doesn't exist.
        STNode startingComma = STNodeFactory.createEmptyNode();
        this.currentParamKind = ParserRuleContext.REQUIRED_PARAM;
        paramsList.add(parseParameter(startingComma));

        // Parse follow-up parameters.
        token = peek();
        while (!isEndOfParametersList(token.kind)) {
            STNode leadingComma = parseComma();
            STNode param = parseParameter(leadingComma);
            paramsList.add(param);
            token = peek();
        }

        STNode params = STNodeFactory.createNodeList(paramsList);
        endContext();
        return params;
    }

    /**
     * Parse a single parameter. Parameter can be a required parameter, a defaultable
     * parameter, or a rest parameter.
     * 
     * @param leadingComma Comma that occurs before the param
     * @return Parsed node
     */
    private STNode parseParameter(STNode leadingComma) {
        STToken token = peek();
        if (this.currentParamKind == ParserRuleContext.REST_PARAM) {
            // This is an erroneous scenario, where there are more parameters after
            // the rest parameter. Log an error, and continue the remainder of the
            // parameters by removing the order restriction.

            // TODO: mark the node as erroneous
            this.errorHandler.reportInvalidNode(token, "cannot have more parameters after the rest-parameter");
            startContext(ParserRuleContext.REQUIRED_PARAM);
        } else {
            startContext(this.currentParamKind);
        }

        if (token.kind == SyntaxKind.PUBLIC_KEYWORD) {
            parseModifier();
            token = peek();
        }

        STNode type = parseTypeDescriptor(token.kind);
        STNode param = parseAfterParamType(leadingComma, type);
        endContext();
        return param;
    }

    private STNode parseAfterParamType(STNode leadingComma, STNode type) {
        STToken token = peek();
        return parseAfterParamType(token.kind, leadingComma, type);
    }

    private STNode parseAfterParamType(SyntaxKind tokenKind, STNode leadingComma, STNode type) {
        switch (tokenKind) {
            case ELLIPSIS_TOKEN:
                this.currentParamKind = ParserRuleContext.REST_PARAM;
                switchContext(ParserRuleContext.REST_PARAM);
                STNode ellipsis = parseEllipsis();
                STNode paramName = parseVariableName();
                return STNodeFactory.createRestParameter(SyntaxKind.PARAMETER, leadingComma, type, ellipsis, paramName);
            case IDENTIFIER_TOKEN:
                paramName = parseVariableName();
                return parseParameterRhs(leadingComma, type, paramName);
            default:
                STToken token = peek();
                Solution solution = recover(token, ParserRuleContext.AFTER_PARAMETER_TYPE, leadingComma, type);

                // If the parser recovered by inserting a token, then try to re-parse the same
                // rule with the inserted token. This is done to pick the correct branch
                // to continue the parsing.
                if (solution.action == Action.REMOVE) {
                    return solution.recoveredNode;
                }

                return parseAfterParamType(solution.tokenKind, leadingComma, type);
        }
    }

    /**
     * Parse ellipsis.
     * 
     * @return Parsed node
     */
    private STNode parseEllipsis() {
        STToken token = peek();
        if (token.kind == SyntaxKind.ELLIPSIS_TOKEN) {
            return consume(); // parse '...'
        } else {
            Solution sol = recover(token, ParserRuleContext.ELLIPSIS);
            return sol.recoveredNode;
        }
    }

    /**
     * <p>
     * Parse the right hand side of a required/defaultable parameter.
     * </p>
     * <code>parameter-rhs := [= expression]</code>
     * 
     * @return Parsed parameter node
     */
    private STNode parseParameterRhs(STNode leadingComma, STNode type, STNode paramName) {
        STToken token = peek();
        return parseParameterRhs(token.kind, leadingComma, type, paramName);
    }

    /**
     * Parse the right hand side of a required/defaultable parameter, given the next token kind.
     * 
     * @param tokenKind Next token kind
     * @return Parsed parameter node
     */
    private STNode parseParameterRhs(SyntaxKind tokenKind, STNode leadingComma, STNode type, STNode paramName) {
        // Required parameters
        if (isEndOfParameter(tokenKind)) {
            if (this.currentParamKind == ParserRuleContext.DEFAULTABLE_PARAM) {
                // This is an erroneous scenario, where a required parameters comes after
                // a defaulatble parameter. Log an error, and continue.

                // TODO: mark the node as erroneous
                // TODO: Fix the line number in the error
                this.errorHandler.reportInvalidNode(peek(),
                        "cannot have a required parameter after a defaultable parameter");
            }

            // TODO: add access modifier
            STNode visibilityQualifier = STNodeFactory.createEmptyNode();
            return STNodeFactory.createRequiredParameter(SyntaxKind.PARAMETER, leadingComma, visibilityQualifier, type,
                    paramName);
        } else if (tokenKind == SyntaxKind.EQUAL_TOKEN) {

            // If we were processing required params so far and found a defualtable
            // parameter, then switch the context to defaultable params.
            if (this.currentParamKind == ParserRuleContext.REQUIRED_PARAM) {
                this.currentParamKind = ParserRuleContext.DEFAULTABLE_PARAM;
                switchContext(ParserRuleContext.DEFAULTABLE_PARAM);
            }

            // Defaultable parameters
            STNode equal = parseAssignOp();
            STNode expr = parseExpression();
            STNode visibilityQualifier = STNodeFactory.createEmptyNode();
            return STNodeFactory.createDefaultableParameter(SyntaxKind.PARAMETER, leadingComma, visibilityQualifier,
                    type, paramName, equal, expr);
        } else {
            STToken token = peek();
            Solution solution = recover(token, ParserRuleContext.PARAMETER_RHS, leadingComma, type, paramName);

            // If the parser recovered by inserting a token, then try to re-parse the same
            // rule with the inserted token. This is done to pick the correct branch
            // to continue the parsing.
            if (solution.action == Action.REMOVE) {
                return solution.recoveredNode;
            }

            return parseParameterRhs(solution.tokenKind, leadingComma, type, paramName);
        }
    }

    /**
     * Parse comma.
     * 
     * @return Parsed node
     */
    private STNode parseComma() {
        STToken token = peek();
        if (token.kind == SyntaxKind.COMMA_TOKEN) {
            return consume();
        } else {
            Solution sol = recover(token, ParserRuleContext.COMMA);
            return sol.recoveredNode;
        }
    }

    /**
     * Check whether the given token is an end of a parameter.
     * 
     * @param tokenKind Next token kind
     * @return <code>true</code> if the token represents an end of a parameter. <code>false</code> otherwise
     */
    private boolean isEndOfParameter(SyntaxKind tokenKind) {
        switch (tokenKind) {
            case CLOSE_BRACE_TOKEN:
            case CLOSE_PAREN_TOKEN:
            case CLOSE_BRACKET_TOKEN:
            case SEMICOLON_TOKEN:
            case COMMA_TOKEN:
            case PUBLIC_KEYWORD:
            case FUNCTION_KEYWORD:
            case EOF_TOKEN:
            case RETURNS_KEYWORD:
                return true;
            default:
                return false;
        }
    }

    /**
     * Check whether the given token is an end of a parameter-list.
     * 
     * @param tokenKind Next token kind
     * @return <code>true</code> if the token represents an end of a parameter-list. <code>false</code> otherwise
     */
    private boolean isEndOfParametersList(SyntaxKind tokenKind) {
        switch (tokenKind) {
            case CLOSE_BRACE_TOKEN:
            case CLOSE_PAREN_TOKEN:
            case CLOSE_BRACKET_TOKEN:
            case OPEN_BRACE_TOKEN:
            case SEMICOLON_TOKEN:
            case PUBLIC_KEYWORD:
            case FUNCTION_KEYWORD:
            case EOF_TOKEN:
            case RETURNS_KEYWORD:
                return true;
            default:
                return false;
        }
    }

    /**
     * Parse return type descriptor of a function. A return type descriptor has the following structure.
     * 
     * <code>return-type-descriptor := [ returns annots type-descriptor ]</code>
     * 
     * @return Parsed node
     */
    private STNode parseReturnTypeDescriptor() {
        startContext(ParserRuleContext.RETURN_TYPE_DESCRIPTOR);

        // If the return type is not present, simply return
        STToken token = peek();
        if (token.kind != SyntaxKind.RETURNS_KEYWORD) {
            endContext();
            return STNodeFactory.createEmptyNode();
        }

        STNode returnsKeyword = consume();
        STNode annot = parseAnnotations();
        STNode type = parseTypeDescriptor();

        endContext();
        return STNodeFactory.createReturnTypeDescriptor(returnsKeyword, annot, type);
    }

    /**
     * <p>
     * Parse a type descriptor. A type descriptor has the following structure.
     * </p>
     * <code>type-descriptor :=
     *      &nbsp;simple-type-descriptor<br/>
     *      &nbsp;| structured-type-descriptor<br/>
     *      &nbsp;| behavioral-type-descriptor<br/>
     *      &nbsp;| singleton-type-descriptor<br/>
     *      &nbsp;| union-type-descriptor<br/>
     *      &nbsp;| optional-type-descriptor<br/>
     *      &nbsp;| any-type-descriptor<br/>
     *      &nbsp;| anydata-type-descriptor<br/>
     *      &nbsp;| byte-type-descriptor<br/>
     *      &nbsp;| json-type-descriptor<br/>
     *      &nbsp;| type-descriptor-reference<br/>
     *      &nbsp;| ( type-descriptor )
     * <br/>    
     * type-descriptor-reference := qualified-identifier</code>
     * 
     * @return Parsed node
     */
    private STNode parseTypeDescriptor() {
        STToken token = peek();
        return parseTypeDescriptor(token.kind);
    }

    /**
     * <p>
     * Parse a type descriptor, given the next token kind.
     * </p>
     * 
     * @param tokenKind Next token kind
     * @return Parsed node
     */
    private STNode parseTypeDescriptor(SyntaxKind tokenKind) {
        switch (tokenKind) {
            case SIMPLE_TYPE:
            case SERVICE_KEYWORD:
                // simple type descriptor
                return parseSimpleTypeDescriptor();
            case IDENTIFIER_TOKEN:
                return parseTypeReference();
            case RECORD_KEYWORD:
                // Record type descriptor
                return parseRecordTypeDescriptor();
            case OBJECT_KEYWORD:
            case ABSTRACT_KEYWORD:
            case CLIENT_KEYWORD:
                // Object type descriptor
                return parseObjectTypeDescriptor();
                //Nil type descriptor '()'
            case OPEN_PAREN_TOKEN:
                return parseNilTypeDescriptor();
            default:
                STToken token = peek();
                Solution solution = recover(token, ParserRuleContext.TYPE_DESCRIPTOR);

                // If the parser recovered by inserting a token, then try to re-parse the same
                // rule with the inserted token. This is done to pick the correct branch
                // to continue the parsing.
                if (solution.action == Action.REMOVE) {
                    return solution.recoveredNode;
                }

                return parseTypeDescriptor(solution.tokenKind);
        }
    }

    /**
     * Parse simple type descriptor.
     * 
     * @return Parsed node
     */
    private STNode parseSimpleTypeDescriptor() {
        STToken node = peek();
        switch (node.kind) {
            case SIMPLE_TYPE:
            case SERVICE_KEYWORD:
                return consume();
            default:
                Solution sol = recover(peek(), ParserRuleContext.SIMPLE_TYPE_DESCRIPTOR);
                return sol.recoveredNode;
        }
    }

    /**
     * Parse annotation attachments.
     * 
     * @return Parsed node
     */
    private STNode parseAnnotations() {
        // TODO
        return STNodeFactory.createEmptyNode();
    }

    /**
     * <p>
     * Parse function body. A function body has the following structure.
     * </p>
     * <code>
     * function-body := function-body-block | external-function-body
     * external-function-body := = annots external ;
     * function-body-block := { [default-worker-init, named-worker-decl+] default-worker }
     * </code>
     * 
     * @return Parsed node
     */
    private STNode parseFunctionBody() {
        STToken token = peek();
        return parseFunctionBody(token.kind);
    }

    /**
     * Parse function body, given the next token kind.
     * 
     * @param tokenKind Next token kind
     * @return Parsed node
     */
    protected STNode parseFunctionBody(SyntaxKind tokenKind) {
        switch (tokenKind) {
            case EQUAL_TOKEN:
                return parseExternalFunctionBody();
            case OPEN_BRACE_TOKEN:
                return parseFunctionBodyBlock();
            default:
                STToken token = peek();
                Solution solution = recover(token, ParserRuleContext.FUNC_BODY);

                // If the parser recovered by inserting a token, then try to re-parse the same
                // rule with the inserted token. This is done to pick the correct branch
                // to continue the parsing.

                if (solution.action == Action.REMOVE) {
                    return solution.recoveredNode;
                }

                // If the recovered token is not something that can be re-parsed,
                // then don't try to re-parse the same rule.
                if (solution.tokenKind == SyntaxKind.NONE) {
                    return STNodeFactory.createMissingToken(solution.tokenKind);
                }

                return parseFunctionBody(solution.tokenKind);
        }
    }

    /**
     * <p>
     * Parse function body block. A function body block has the following structure.
     * </p>
     * 
     * <code>
     * function-body-block := { [default-worker-init, named-worker-decl+] default-worker }<br/>
     * default-worker-init := sequence-stmt<br/>
     * default-worker := sequence-stmt<br/>
     * named-worker-decl := worker worker-name return-type-descriptor { sequence-stmt }<br/>
     * worker-name := identifier<br/>
     * </code>
     * 
     * @return Parsed node
     */
    private STNode parseFunctionBodyBlock() {
        startContext(ParserRuleContext.FUNC_BODY_BLOCK);
        STNode openBrace = parseOpenBrace();
        STNode stmts = parseStatements(); // TODO: allow workers
        STNode closeBrace = parseCloseBrace();
        endContext();
        return STNodeFactory.createBlockStatement(openBrace, stmts, closeBrace);
    }

    /**
     * Check whether the given token is an end of a block.
     * 
     * @param tokenKind STToken to check
     * @return <code>true</code> if the token represents an end of a block. <code>false</code> otherwise
     */
    private boolean isEndOfBlockNode(SyntaxKind tokenKind) {
        switch (tokenKind) {
            case CLOSE_BRACE_TOKEN:
            case EOF_TOKEN:
            case CLOSE_BRACE_PIPE_TOKEN:
            case PUBLIC_KEYWORD:
            case FUNCTION_KEYWORD:
                // TODO: statements can also start from function-keyword. handle
                // this case similar to service-keyword.
            case ELSE_KEYWORD:
            case RESOURCE_KEYWORD:
                return true;
            case SERVICE_KEYWORD:
                return isServiceDeclStart(ParserRuleContext.STATEMENT);
            default:
                return false;
        }
    }

    private boolean isEndOfRecordTypeNode(SyntaxKind nextTokenKind) {
        STToken nexNextToken = peek(2);
        return isEndOfBlockNode(nextTokenKind) || isEndOfBlockNode(nexNextToken.kind);
    }

    private boolean isEndOfObjectTypeNode(SyntaxKind tokenKind, SyntaxKind nextNextTokenKind) {
        switch (tokenKind) {
            case CLOSE_BRACE_TOKEN:
            case EOF_TOKEN:
            case CLOSE_BRACE_PIPE_TOKEN:
            case TYPE_KEYWORD:
                return true;
            case SERVICE_KEYWORD:
                return isServiceDeclStart(ParserRuleContext.OBJECT_MEMBER);
            default:
                switch (nextNextTokenKind) {
                    case CLOSE_BRACE_TOKEN:
                    case EOF_TOKEN:
                    case CLOSE_BRACE_PIPE_TOKEN:
                    case TYPE_KEYWORD:
                        return true;
                    case SERVICE_KEYWORD:
                        return isServiceDeclStart(ParserRuleContext.OBJECT_MEMBER);
                    default:
                        return false;
                }
        }
    }

    /**
     * Parse type reference or variable reference.
     * 
     * @return Parsed node
     */
    private STNode parseStatementStartIdentifier() {
        return parseQualifiedIdentifier(ParserRuleContext.STATEMENT_START_IDENTIFIER);
    }

    /**
     * Parse variable name.
     * 
     * @return Parsed node
     */
    private STNode parseVariableName() {
        STToken token = peek();
        return parseVariableName(token.kind);
    }

    /**
     * Parse variable name.
     * 
     * @return Parsed node
     */
    private STNode parseVariableName(SyntaxKind tokenKind) {
        if (tokenKind == SyntaxKind.IDENTIFIER_TOKEN) {
            return consume();
        } else {
            Solution sol = recover(peek(), ParserRuleContext.VARIABLE_NAME);
            return sol.recoveredNode;
        }
    }

    /**
     * Parse open brace.
     * 
     * @return Parsed node
     */
    private STNode parseOpenBrace() {
        STToken token = peek();
        if (token.kind == SyntaxKind.OPEN_BRACE_TOKEN) {
            return consume();
        } else {
            Solution sol = recover(token, ParserRuleContext.OPEN_BRACE);
            return sol.recoveredNode;
        }
    }

    /**
     * Parse close brace.
     * 
     * @return Parsed node
     */
    private STNode parseCloseBrace() {
        STToken token = peek();
        if (token.kind == SyntaxKind.CLOSE_BRACE_TOKEN) {
            return consume();
        } else {
            Solution sol = recover(token, ParserRuleContext.CLOSE_BRACE);
            return sol.recoveredNode;
        }
    }

    /**
     * <p>
     * Parse external function body. An external function body has the following structure.
     * </p>
     * <code>
     * external-function-body := = annots external ;
     * </code>
     * 
     * @return Parsed node
     */
    private STNode parseExternalFunctionBody() {
        startContext(ParserRuleContext.EXTERNAL_FUNC_BODY);
        STNode assign = parseAssignOp();
        STNode annotation = parseAnnotations();
        STNode externalKeyword = parseExternalKeyword();
        STNode semicolon = parseSemicolon();

        endContext();
        return STNodeFactory.createExternalFunctionBody(SyntaxKind.EXTERNAL_FUNCTION_BODY, assign, annotation,
                externalKeyword, semicolon);
    }

    /**
     * Parse semicolon.
     * 
     * @return Parsed node
     */
    private STNode parseSemicolon() {
        STToken token = peek();
        if (token.kind == SyntaxKind.SEMICOLON_TOKEN) {
            return consume();
        } else {
            Solution sol = recover(token, ParserRuleContext.SEMICOLON);
            return sol.recoveredNode;
        }
    }

    /**
     * Parse <code>external</code> keyword.
     * 
     * @return Parsed node
     */
    private STNode parseExternalKeyword() {
        STToken token = peek();
        if (token.kind == SyntaxKind.EXTERNAL_KEYWORD) {
            return consume();
        } else {
            Solution sol = recover(token, ParserRuleContext.EXTERNAL_KEYWORD);
            return sol.recoveredNode;
        }
    }

    /*
     * Operators
     */

    /**
     * Parse assign operator.
     * 
     * @return Parsed node
     */
    private STNode parseAssignOp() {
        STToken token = peek();
        if (token.kind == SyntaxKind.EQUAL_TOKEN) {
            return consume();
        } else {
            Solution sol = recover(token, ParserRuleContext.ASSIGN_OP);
            return sol.recoveredNode;
        }
    }

    /**
     * Parse binary operator.
     * 
     * @return Parsed node
     */
    private STNode parseBinaryOperator() {
        STToken token = peek();
        if (isBinaryOperator(token.kind)) {
            return consume();
        } else {
            Solution sol = recover(token, ParserRuleContext.BINARY_OPERATOR);
            return sol.recoveredNode;
        }
    }

    /**
     * Check whether the given token kind is a binary operator.
     * 
     * @param kind STToken kind
     * @return <code>true</code> if the token kind refers to a binary operator. <code>false</code> otherwise
     */
    private boolean isBinaryOperator(SyntaxKind kind) {
        switch (kind) {
            case PLUS_TOKEN:
            case MINUS_TOKEN:
            case SLASH_TOKEN:
            case ASTERISK_TOKEN:
            case GT_TOKEN:
            case LT_TOKEN:
            case EQUAL_GT_TOKEN:
            case DOUBLE_EQUAL_TOKEN:
            case TRIPPLE_EQUAL_TOKEN:
            case LT_EQUAL_TOKEN:
            case GT_EQUAL_TOKEN:
            case NOT_EQUAL_TOKEN:
            case NOT_DOUBLE_EQUAL_TOKEN:
            case BITWISE_AND_TOKEN:
            case BITWISE_XOR_TOKEN:
            case PIPE_TOKEN:
            case LOGICAL_AND_TOKEN:
            case LOGICAL_OR_TOKEN:
                return true;
            default:
                return false;
        }
    }

    /**
     * Get the precedence of a given operator.
     * 
     * @param binaryOpKind Operator kind
     * @return Precedence of the given operator
     */
    private OperatorPrecedence getOpPrecedence(SyntaxKind binaryOpKind) {
        switch (binaryOpKind) {
            case ASTERISK_TOKEN: // multiplication
            case SLASH_TOKEN: // division
                return OperatorPrecedence.MULTIPLICATIVE;
            case PLUS_TOKEN:
            case MINUS_TOKEN:
                return OperatorPrecedence.ADDITIVE;
            case GT_TOKEN:
            case LT_TOKEN:
            case GT_EQUAL_TOKEN:
            case LT_EQUAL_TOKEN:
                return OperatorPrecedence.BINARY_COMPARE;
            case DOT_TOKEN:
            case OPEN_BRACKET_TOKEN:
            case OPEN_PAREN_TOKEN:
                return OperatorPrecedence.MEMBER_ACCESS;
            case DOUBLE_EQUAL_TOKEN:
            case TRIPPLE_EQUAL_TOKEN:
            case NOT_EQUAL_TOKEN:
            case NOT_DOUBLE_EQUAL_TOKEN:
                return OperatorPrecedence.EQUALITY;
            case BITWISE_AND_TOKEN:
                return OperatorPrecedence.BITWISE_AND;
            case BITWISE_XOR_TOKEN:
                return OperatorPrecedence.BITWISE_XOR;
            case PIPE_TOKEN:
                return OperatorPrecedence.BITWISE_OR;
            case LOGICAL_AND_TOKEN:
                return OperatorPrecedence.LOGICAL_AND;
            case LOGICAL_OR_TOKEN:
                return OperatorPrecedence.LOGICAL_OR;
            default:
                throw new UnsupportedOperationException("Unsupported binary operator '" + binaryOpKind + "'");
        }
    }

    /**
     * <p>
     * Get the operator kind to insert during recovery, given the precedence level.
     * </p>
     * 
     * @param opPrecedenceLevel Precedence of the given operator
     * @return Kind of the operator to insert
     */
    private SyntaxKind getOperatorKindToInsert(OperatorPrecedence opPrecedenceLevel) {
        switch (opPrecedenceLevel) {
            case MULTIPLICATIVE:
                return SyntaxKind.ASTERISK_TOKEN;
            case ADDITIVE:
                return SyntaxKind.PLUS_TOKEN;
            case BINARY_COMPARE:
                return SyntaxKind.LT_TOKEN;
            case EQUALITY:
                return SyntaxKind.DOUBLE_EQUAL_TOKEN;
            case BITWISE_AND:
                return SyntaxKind.BITWISE_AND_TOKEN;
            case BITWISE_XOR:
                return SyntaxKind.BITWISE_XOR_TOKEN;
            case BITWISE_OR:
                return SyntaxKind.PIPE_TOKEN;
            case LOGICAL_AND:
                return SyntaxKind.LOGICAL_AND_TOKEN;
            case LOGICAL_OR:
                return SyntaxKind.LOGICAL_OR_TOKEN;
            default:
                throw new UnsupportedOperationException(
                        "Unsupported operator precedence level'" + opPrecedenceLevel + "'");
        }
    }

    /**
     * <p>
     * Parse a module type definition.
     * </p>
     * <code>module-type-defn := metadata [public] type identifier type-descriptor ;</code>
     * 
     * @return Parsed node
     */
    private STNode parseModuleTypeDefinition(STNode modifier) {
        startContext(ParserRuleContext.MODULE_TYPE_DEFINITION);

        STNode typeKeyword = parseTypeKeyword();
        STNode typeName = parseTypeName();
        STNode typeDescriptor = parseTypeDescriptor();
        STNode semicolon = parseSemicolon();

        endContext();
        return STNodeFactory.createModuleTypeDefinition(modifier, typeKeyword, typeName, typeDescriptor, semicolon);
    }

    /**
     * Parse type keyword.
     * 
     * @return Parsed node
     */
    private STNode parseTypeKeyword() {
        STToken token = peek();
        if (token.kind == SyntaxKind.TYPE_KEYWORD) {
            return consume();
        } else {
            Solution sol = recover(token, ParserRuleContext.TYPE_KEYWORD);
            return sol.recoveredNode;
        }
    }

    /**
     * Parse type name.
     * 
     * @return Parsed node
     */
    private STNode parseTypeName() {
        STToken token = peek();
        if (token.kind == SyntaxKind.IDENTIFIER_TOKEN) {
            return consume();
        } else {
            Solution sol = recover(token, ParserRuleContext.TYPE_NAME);
            return sol.recoveredNode;
        }
    }

    /**
     * <p>
     * Parse record type descriptor. A record type descriptor body has the following structure.
     * </p>
     * 
     * <code>record-type-descriptor := inclusive-record-type-descriptor | exclusive-record-type-descriptor
     * <br/><br/>inclusive-record-type-descriptor := record { field-descriptor* }
     * <br/><br/>exclusive-record-type-descriptor := record {| field-descriptor* [record-rest-descriptor] |}
     * </code>
     * 
     * @return Parsed node
     */
    private STNode parseRecordTypeDescriptor() {
        startContext(ParserRuleContext.RECORD_TYPE_DESCRIPTOR);
        STNode recordKeyword = parseRecordKeyword();
        STNode bodyStartDelimiter = parseRecordBodyStartDelimiter();

        boolean isInclusive = bodyStartDelimiter.kind == SyntaxKind.OPEN_BRACE_TOKEN;
        STNode fields = parseFieldDescriptors(isInclusive);

        STNode bodyEndDelimiter = parseRecordBodyCloseDelimiter();
        endContext();

        return STNodeFactory.createRecordTypeDescriptor(recordKeyword, bodyStartDelimiter, fields, bodyEndDelimiter);
    }

    /**
     * Parse record body start delimiter.
     * 
     * @return Parsed node
     */
    private STNode parseRecordBodyStartDelimiter() {
        STToken token = peek();
        return parseRecordBodyStartDelimiter(token.kind);
    }

    private STNode parseRecordBodyStartDelimiter(SyntaxKind kind) {
        switch (kind) {
            case OPEN_BRACE_PIPE_TOKEN:
                return parseClosedRecordBodyStart();
            case OPEN_BRACE_TOKEN:
                return parseOpenBrace();
            default:
                STToken token = peek();
                Solution solution = recover(token, ParserRuleContext.RECORD_BODY_START);

                // If the parser recovered by inserting a token, then try to re-parse the same
                // rule with the inserted token. This is done to pick the correct branch
                // to continue the parsing.
                if (solution.action == Action.REMOVE) {
                    return solution.recoveredNode;
                }

                return parseRecordBodyStartDelimiter(solution.tokenKind);
        }
    }

    /**
     * Parse closed-record body start delimiter.
     * 
     * @return Parsed node
     */
    private STNode parseClosedRecordBodyStart() {
        STToken token = peek();
        if (token.kind == SyntaxKind.OPEN_BRACE_PIPE_TOKEN) {
            return consume();
        } else {
            Solution sol = recover(token, ParserRuleContext.CLOSED_RECORD_BODY_START);
            return sol.recoveredNode;
        }
    }

    /**
     * Parse record body close delimiter.
     * 
     * @return Parsed node
     */
    private STNode parseRecordBodyCloseDelimiter() {
        STToken token = peek();
        return parseRecordBodyCloseDelimiter(token.kind);
    }

    private STNode parseRecordBodyCloseDelimiter(SyntaxKind kind) {
        switch (kind) {
            case CLOSE_BRACE_PIPE_TOKEN:
                return parseClosedRecordBodyEnd();
            case CLOSE_BRACE_TOKEN:
                return parseCloseBrace();
            default:
                STToken token = peek();
                Solution solution = recover(token, ParserRuleContext.RECORD_BODY_END);

                // If the parser recovered by inserting a token, then try to re-parse the same
                // rule with the inserted token. This is done to pick the correct branch
                // to continue the parsing.
                if (solution.action == Action.REMOVE) {
                    return solution.recoveredNode;
                }

                return parseRecordBodyCloseDelimiter(solution.tokenKind);
        }
    }

    /**
     * Parse closed-record body end delimiter.
     * 
     * @return Parsed node
     */
    private STNode parseClosedRecordBodyEnd() {
        STToken token = peek();
        if (token.kind == SyntaxKind.CLOSE_BRACE_PIPE_TOKEN) {
            return consume();
        } else {
            Solution sol = recover(token, ParserRuleContext.CLOSED_RECORD_BODY_END);
            return sol.recoveredNode;
        }
    }

    /**
     * Parse record keyword.
     * 
     * @return Parsed node
     */
    private STNode parseRecordKeyword() {
        STToken token = peek();
        if (token.kind == SyntaxKind.RECORD_KEYWORD) {
            return consume();
        } else {
            Solution sol = recover(token, ParserRuleContext.RECORD_KEYWORD);
            return sol.recoveredNode;
        }
    }

    /**
     * <p>
     * Parse field descriptors.
     * </p>
     * 
     * @return Parsed node
     */
    private STNode parseFieldDescriptors(boolean isInclusive) {
        ArrayList<STNode> recordFields = new ArrayList<>();
        STToken token = peek();
        while (!isEndOfRecordTypeNode(token.kind)) {
            STNode field = parseFieldOrRestDescriptor(isInclusive);
            recordFields.add(field);
            token = peek();

            if (field.kind == SyntaxKind.RECORD_REST_TYPE) {
                break;
            }
        }

        // Following loop will only run if there are more fields after the rest type descriptor.
        // Try to parse them and mark as invalid.
        while (!isEndOfRecordTypeNode(token.kind)) {
            parseFieldOrRestDescriptor(isInclusive);
            // TODO: Mark these nodes as error/invalid nodes.
            this.errorHandler.reportInvalidNode(token, "cannot have more fields after the rest type descriptor");
            token = peek();
        }

        return STNodeFactory.createNodeList(recordFields);
    }

    /**
     * <p>
     * Parse field descriptor or rest descriptor.
     * </p>
     * 
     * <code>
     * <br/><br/>field-descriptor := individual-field-descriptor | record-type-reference
     * <br/><br/><br/>individual-field-descriptor := metadata type-descriptor field-name [? | default-value] ;
     * <br/><br/>field-name := identifier
     * <br/><br/>default-value := = expression
     * <br/><br/>record-type-reference := * type-reference ;
     * <br/><br/>record-rest-descriptor := type-descriptor ... ;
     * </code>
     * 
     * @return Parsed node
     */
    private STNode parseFieldOrRestDescriptor(boolean isInclusive) {
        startContext(ParserRuleContext.RECORD_FIELD);

        // record-type-reference
        STToken token = peek();
        if (token.kind == SyntaxKind.ASTERISK_TOKEN) {
            STNode asterisk = consume();
            STNode type = parseTypeReference();
            STNode semicolonToken = parseSemicolon();
            endContext();
            return STNodeFactory.createTypeReference(asterisk, type, semicolonToken);
        }

        // individual-field-descriptor
        STNode type = parseTypeDescriptor();
        STNode fieldOrRestDesc;
        if (isInclusive) {
            STNode fieldName = parseVariableName();
            fieldOrRestDesc = parseFieldDescriptorRhs(type, fieldName);
        } else {
            fieldOrRestDesc = parseFieldOrRestDescriptorRhs(type);
        }

        endContext();
        return fieldOrRestDesc;
    }

    /**
     * Parse type reference.
     * <code>type-reference := identifier | qualified-identifier</code>
     * 
     * @return Type reference node
     */
    private STNode parseTypeReference() {
        return parseQualifiedIdentifier(ParserRuleContext.TYPE_REFERENCE);
    }

    /**
     * Parse identifier or qualified identifier.
     * 
     * @return Identifier node
     */
    private STNode parseQualifiedIdentifier(ParserRuleContext currentCtx) {
        STToken token = peek();
        if (token.kind == SyntaxKind.IDENTIFIER_TOKEN) {
            STNode typeRefOrPkgRef = consume();
            return parseQualifiedIdentifier(typeRefOrPkgRef);
        } else {
            Solution sol = recover(token, currentCtx);
            return sol.recoveredNode;
        }
    }

    /**
     * @param identifier
     * @return
     */
    private STNode parseQualifiedIdentifier(STNode identifier) {
        STToken nextToken = peek(1);
        if (nextToken.kind != SyntaxKind.COLON_TOKEN) {
            return identifier;
        }

        STToken nextNextToken = peek(2);
        if (nextNextToken.kind == SyntaxKind.IDENTIFIER_TOKEN) {
            STToken colon = consume();
            STToken varOrFuncName = consume();
            return STNodeFactory.createQualifiedIdentifier(identifier, colon, varOrFuncName);
        } else {
            this.errorHandler.removeInvalidToken();
            return parseQualifiedIdentifier(identifier);
        }
    }

    /**
     * Parse RHS of a field or rest type descriptor.
     * 
     * @return Parsed node
     */
    private STNode parseFieldOrRestDescriptorRhs(STNode type) {
        STToken token = peek();
        return parseFieldOrRestDescriptorRhs(token.kind, type);
    }

    private STNode parseFieldOrRestDescriptorRhs(SyntaxKind kind, STNode type) {
        switch (kind) {
            case ELLIPSIS_TOKEN:
                STNode ellipsis = parseEllipsis();
                STNode semicolonToken = parseSemicolon();
                return STNodeFactory.createRecordRestDescriptor(type, ellipsis, semicolonToken);
            case IDENTIFIER_TOKEN:
                STNode fieldName = parseVariableName();
                return parseFieldDescriptorRhs(type, fieldName);
            default:
                STToken token = peek();
                Solution solution = recover(token, ParserRuleContext.FIELD_OR_REST_DESCIPTOR_RHS, type);

                // If the parser recovered by inserting a token, then try to re-parse the same
                // rule with the inserted token. This is done to pick the correct branch
                // to continue the parsing.
                if (solution.action == Action.REMOVE) {
                    return solution.recoveredNode;
                }

                return parseFieldOrRestDescriptorRhs(solution.tokenKind, type);
        }
    }

    /**
     * <p>
     * Parse field descriptor rhs.
     * </p>
     * 
     * @return Parsed node
     */
    private STNode parseFieldDescriptorRhs(STNode type, STNode fieldName) {
        STToken token = peek();
        return parseFieldDescriptorRhs(token.kind, type, fieldName);
    }

    /**
     * <p>
     * Parse field descriptor rhs.
     * </p>
     * 
     * <code>
     * field-descriptor := [? | default-value] ;
     * <br/>default-value := = expression
     * </code>
     * 
     * @return Parsed node
     */
    private STNode parseFieldDescriptorRhs(SyntaxKind kind, STNode type, STNode fieldName) {
        switch (kind) {
            case SEMICOLON_TOKEN:
                STNode questionMarkToken = STNodeFactory.createEmptyNode();
                STNode semicolonToken = parseSemicolon();
                return STNodeFactory.createRecordField(type, fieldName, questionMarkToken, semicolonToken);
            case QUESTION_MARK_TOKEN:
                questionMarkToken = parseQuestionMark();
                semicolonToken = parseSemicolon();
                return STNodeFactory.createRecordField(type, fieldName, questionMarkToken, semicolonToken);
            case EQUAL_TOKEN:
                // parseRecordDefaultValue();
                STNode equalsToken = parseAssignOp();
                STNode expression = parseExpression();
                semicolonToken = parseSemicolon();
                return STNodeFactory.createRecordFieldWithDefaultValue(type, fieldName, equalsToken, expression,
                        semicolonToken);
            default:
                STToken token = peek();
                Solution solution = recover(token, ParserRuleContext.FIELD_DESCRIPTOR_RHS, type, fieldName);

                // If the parser recovered by inserting a token, then try to re-parse the same
                // rule with the inserted token. This is done to pick the correct branch
                // to continue the parsing.
                if (solution.action == Action.REMOVE) {
                    return solution.recoveredNode;
                }

                return parseFieldDescriptorRhs(solution.tokenKind, type, fieldName);
        }
    }

    /**
     * Parse question mark.
     * 
     * @return Parsed node
     */
    private STNode parseQuestionMark() {
        STToken token = peek();
        if (token.kind == SyntaxKind.QUESTION_MARK_TOKEN) {
            return consume(); // '?' token
        } else {
            Solution sol = recover(token, ParserRuleContext.QUESTION_MARK);
            return sol.recoveredNode;
        }
    }

    /*
     * Statements
     */

    /**
     * Parse statements, until an end of a block is reached.
     * 
     * @return Parsed node
     */
    private STNode parseStatements() {
        STToken token = peek();

        ArrayList<STNode> stmts = new ArrayList<>();
        while (!isEndOfBlockNode(token.kind)) {
            STNode stmt = parseStatement();
            if (stmt == null) {
                break;
            }
            stmts.add(stmt);
            token = peek();
        }

        return STNodeFactory.createNodeList(stmts);
    }

    /**
     * Parse a single statement.
     * 
     * @return Parsed node
     */
    protected STNode parseStatement() {
        STToken token = peek();
        return parseStatement(token.kind);
    }

    /**
     * Parse a single statement, given the next token kind.
     * 
     * @param tokenKind Next tokenKind
     * @return Parsed node
     */
    private STNode parseStatement(SyntaxKind tokenKind) {
        switch (tokenKind) {
            case FINAL_KEYWORD:
                STNode finalKeyword = parseFinalKeyword();
                return parseVariableDeclStmt(finalKeyword);
            // TODO: add all 'type starting tokens' here. should be same as 'parseTypeDescriptor(...)'
            case SIMPLE_TYPE:
            case SERVICE_KEYWORD:
            case RECORD_KEYWORD:
            case OBJECT_KEYWORD:
            case ABSTRACT_KEYWORD:
            case CLIENT_KEYWORD:
                //Nil type descriptor '()'
            case OPEN_PAREN_TOKEN:
                // If the statement starts with a type, then its a var declaration.
                // This is an optimization since if we know the next token is a type, then
                // we can parse the var-def faster.
                finalKeyword = STNodeFactory.createEmptyNode();
                return parseVariableDeclStmt(finalKeyword);
            case IDENTIFIER_TOKEN:
                // If the statement starts with an identifier, it could be either an assignment
                // statement or a var-decl-stmt with a user defined type.
                return parseAssignmentOrVarDecl();
            case IF_KEYWORD:
                return parseIfElseBlock();
            case WHILE_KEYWORD:
                return parseWhileStatement();
            case PANIC_KEYWORD:
                return parsePanicStatement();
            case CHECK_KEYWORD:
            case CHECKPANIC_KEYWORD:
                return parseCallStatementWithCheck();
            case CONTINUE_KEYWORD:
                return parseContinueStatement();
            case BREAK_KEYWORD:
                return parseBreakStatement();
            case RETURN_KEYWORD:
                return parseReturnStatement();
            default:
                // If the next token in the token stream does not match to any of the statements and
                // if it is not the end of statement, then try to fix it and continue.
                if (isEndOfBlockNode(tokenKind)) {
                    return null;
                }

                STToken token = peek();
                Solution solution = recover(token, ParserRuleContext.STATEMENT);

                // If the parser recovered by inserting a token, then try to re-parse the same
                // rule with the inserted token. This is done to pick the correct branch
                // to continue the parsing.
                if (solution.action == Action.REMOVE) {
                    return solution.recoveredNode;
                }

                return parseStatement(solution.tokenKind);
        }
    }

    /**
     * <p>
     * Parse local variable declaration statement. A local variable declaration can take following format.
     * </p>
     * 
     * <code>
     * local-var-decl-stmt := local-init-var-decl-stmt | local-no-init-var-decl-stmt
     * <br/><br/>
     * local-init-var-decl-stmt := [annots] [final] typed-binding-pattern = action-or-expr ;
     * <br/><br/>
     * local-no-init-var-decl-stmt := [annots] [final] type-descriptor variable-name ;
     * </code>
     * 
     * @param finalKeyword Final keywrod
     * @return Parsed node
     */
    private STNode parseVariableDeclStmt(STNode finalKeyword) {
        startContext(ParserRuleContext.VAR_DECL_STMT);
        STNode type = parseTypeDescriptor();
        STNode varName = parseVariableName();
        STNode varDecl = parseVarDeclRhs(finalKeyword, type, varName);
        endContext();
        return varDecl;
    }

    /**
     * Parse final keyword.
     * 
     * @return Parsed node
     */
    private STNode parseFinalKeyword() {
        STToken token = peek();
        if (token.kind == SyntaxKind.FINAL_KEYWORD) {
            return consume();
        } else {
            Solution sol = recover(token, ParserRuleContext.FINAL_KEYWORD);
            return sol.recoveredNode;
        }
    }

    /**
     * <p>
     * Parse the right hand side of a variable declaration statement.
     * </p>
     * <code>
     * var-decl-rhs := ; | = action-or-expr ;
     * </code>
     * 
     * @return Parsed node
     */
    private STNode parseVarDeclRhs(STNode finalKeyword, STNode type, STNode varName) {
        STToken token = peek();
        return parseVarDeclRhs(token.kind, finalKeyword, type, varName);
    }

    /**
     * Parse the right hand side of a variable declaration statement, given the
     * next token kind.
     * 
     * @param tokenKind Next token kind
     * @return Parsed node
     */
    private STNode parseVarDeclRhs(SyntaxKind tokenKind, STNode finalKeyword, STNode type, STNode varName) {
        STNode assign;
        STNode expr;
        STNode semicolon;

        switch (tokenKind) {
            case EQUAL_TOKEN:
                assign = parseAssignOp();
                expr = parseExpression();
                semicolon = parseSemicolon();
                break;
            case SEMICOLON_TOKEN:
                assign = STNodeFactory.createEmptyNode();
                expr = STNodeFactory.createEmptyNode();
                semicolon = parseSemicolon();
                break;
            default:
                STToken token = peek();
                Solution solution = recover(token, ParserRuleContext.VAR_DECL_STMT_RHS, finalKeyword, type, varName);

                // If the parser recovered by inserting a token, then try to re-parse the same
                // rule with the inserted token. This is done to pick the correct branch
                // to continue the parsing.
                if (solution.action == Action.REMOVE) {
                    return solution.recoveredNode;
                }

                return parseVarDeclRhs(solution.tokenKind, finalKeyword, type, varName);
        }

        return STNodeFactory.createVariableDeclaration(SyntaxKind.VARIABLE_DECL, finalKeyword, type, varName, assign,
                expr, semicolon);
    }

    /**
     * If the statement starts with an identifier, it could be either an assignment statement or
     * a var-decl-stmt with a user defined type. This method will parse such ambiguous scenarios.
     * 
     * @return Parsed node
     */
    private STNode parseAssignmentOrVarDecl() {
        startContext(ParserRuleContext.ASSIGNMENT_OR_VAR_DECL_STMT);
        STNode identifier = parseStatementStartIdentifier();
        STNode assignmentOrVarDecl = parseAssignmentOrVarDeclRhs(identifier);
        endContext();
        return assignmentOrVarDecl;
    }

    /**
     * Parse the second portion of an assignment statement or a var-decl statement when ambiguous.
     * 
     * @param typeOrVarName Type name or variable name
     * @return Parsed node
     */
    private STNode parseAssignmentOrVarDeclRhs(STNode typeOrVarName) {
        STToken token = peek();
        return parseAssignmentOrVarDeclRhs(token.kind, typeOrVarName);
    }

    /**
     * Parse the second portion of an assignment statement or a var-decl statement when ambiguous,
     * given the next token kind.
     * 
     * @param nextTokenKind Next token kind
     * @param identifier Identifier at the start of the statement
     * @return Parsed node
     */
    private STNode parseAssignmentOrVarDeclRhs(SyntaxKind nextTokenKind, STNode identifier) {
        switch (nextTokenKind) {
            case IDENTIFIER_TOKEN:
                STNode varName = parseVariableName();
                STNode finalKeyword = STNodeFactory.createEmptyNode();
                return parseVarDeclRhs(finalKeyword, identifier, varName);
            case EQUAL_TOKEN:
                return parseAssignmentStmtRhs(identifier);
            case OPEN_PAREN_TOKEN:
            case DOT_TOKEN:
            case OPEN_BRACKET_TOKEN:
                STNode expr = parseExpressionRhs(identifier, true);
                switch (expr.kind) {
                    case METHOD_CALL:
                    case FUNCTION_CALL:
                        return parseCallStatement(expr);
                    case FIELD_ACCESS:
                    case MEMBER_ACCESS:
                        STToken nextToken = peek();
                        if (isCompoundBinaryOperator(nextToken.kind)) {
                            return parseCompoundAssignmentStmtRhs(expr);
                        }
                        return parseAssignmentStmtRhs(expr);
                    default:
                        // TODO: Add proper error reporting
                        this.errorHandler.reportInvalidNode(null,
                                "left hand side of an assignment must be a variable reference");
                        return parseCallStatement(expr);
                }
            default:
                // If its a binary oerator then this can be a compound assignment statement
                if (isCompoundBinaryOperator(nextTokenKind)) {
                    return parseCompoundAssignmentStmtRhs(identifier);
                }
                STToken token = peek();
                Solution solution = recover(token, ParserRuleContext.ASSIGNMENT_OR_VAR_DECL_STMT_RHS, identifier);

                // If the parser recovered by inserting a token, then try to re-parse the same
                // rule with the inserted token. This is done to pick the correct branch
                // to continue the parsing.
                if (solution.action == Action.REMOVE) {
                    return solution.recoveredNode;
                }

                return parseAssignmentOrVarDeclRhs(solution.tokenKind, identifier);
        }
    }

    /**
     * <p>
     * Parse assignment statement, which takes the following format.
     * </p>
     * <code>assignment-stmt := lvexpr = action-or-expr ;</code>
     * 
     * @return Parsed node
     */
    private STNode parseAssignmentStmt() {
        startContext(ParserRuleContext.ASSIGNMENT_STMT);
        STNode varName = parseVariableName();
        STNode assignmentStmt = parseAssignmentStmtRhs(varName);
        endContext();
        return assignmentStmt;
    }

    /**
     * <p>
     * Parse the RHS portion of the assignment.
     * </p>
     * <code>assignment-stmt-rhs := = action-or-expr ;</code>
     * 
     * @param expression LHS expression
     * @return Parsed node
     */
    private STNode parseAssignmentStmtRhs(STNode expression) {
        STNode assign = parseAssignOp();
        STNode expr = parseExpression();
        STNode semicolon = parseSemicolon();
        return STNodeFactory.createAssignmentStatement(SyntaxKind.ASSIGNMENT_STATEMENT, expression, assign, expr,
                semicolon);
    }

    /*
     * Expressions
     */

    /**
     * Parse expression. This will start parsing expressions from the lowest level of precedence.
     * 
     * @return Parsed node
     */
    private STNode parseExpression() {
        return parseExpression(OperatorPrecedence.LOGICAL_OR, false);
    }

    /**
     * Parse an expression that has an equal or higher precedence than a given level.
     * 
     * @param precedenceLevel Precedence level of expression to be parsed
     * @return Parsed node
     */
    private STNode parseExpression(OperatorPrecedence precedenceLevel, boolean isAssignmentLhs) {
        STNode expr = parseTerminalExpression();
        return parseExpressionRhs(precedenceLevel, expr, isAssignmentLhs);
    }

    /**
     * Parse terminal expressions. A terminal expression has the highest precedence level
     * out of all expressions, and will be at the leaves of an expression tree.
     * 
     * @return Parsed node
     */
    private STNode parseTerminalExpression() {
        STToken token = peek();
        return parseTerminalExpression(token.kind);
    }

    private STNode parseTerminalExpression(SyntaxKind kind) {
        // TODO: Whenever a new expression start is added, make sure to
        // add it to all the other places as well.
        switch (kind) {
            case DECIMAL_INTEGER_LITERAL:
            case HEX_INTEGER_LITERAL:
            case STRING_LITERAL:
                return parseLiteral();
            case IDENTIFIER_TOKEN:
                return parseQualifiedIdentifier(ParserRuleContext.VARIABLE_NAME);
            case OPEN_PAREN_TOKEN:
                return parseBracedExpression();
            case TRUE_KEYWORD:
            case FALSE_KEYWORD:
                return parseBooleanLiteral();
            case CHECK_KEYWORD:
            case CHECKPANIC_KEYWORD:
                return parseCheckExpression();
            case OPEN_BRACE_TOKEN:
                return parseMappingConstructorExpr();
            case TYPEOF_KEYWORD:
                return parseTypeofExpression();
            case PLUS_TOKEN:
            case MINUS_TOKEN:
            case NEGATION_TOKEN:
            case EXCLAMATION_MARK_TOKEN:
                return parseUnaryExpression();
            default:
                Solution solution = recover(peek(), ParserRuleContext.EXPRESSION);
                return solution.recoveredNode;
        }
    }

    private STNode parseExpressionRhs(STNode lhsExpr) {
        return parseExpressionRhs(OperatorPrecedence.LOGICAL_OR, lhsExpr, false);
    }

    /**
     * Parse the right-hand-side of an expression.
     * 
     * @return Parsed node
     */
    private STNode parseExpressionRhs(STNode lhsExpr, boolean isAssignmentLhs) {
        return parseExpressionRhs(OperatorPrecedence.LOGICAL_OR, lhsExpr, isAssignmentLhs);
    }

    /**
     * <p>
     * Parse the right-hand-side of an expression.
     * </p>
     * <code>expr-rhs := (binary-op expression 
     *                              | dot identifier 
     *                              | open-bracket expression close-bracket
     *                          )*</code>
     * 
     * @param precedenceLevel Precedence level of the expression that is being parsed currently
     * @param lhsExpr LHS expression of the expression
     * @return Parsed node
     */
    private STNode parseExpressionRhs(OperatorPrecedence precedenceLevel, STNode lhsExpr, boolean isAssignmentLhs) {
        STToken token = peek();
        return parseExpressionRhs(precedenceLevel, token.kind, lhsExpr, isAssignmentLhs);
    }

    /**
     * Parse the right hand side of an expression given the next token kind.
     * 
     * @param currentPrecedenceLevel Precedence level of the expression that is being parsed currently
     * @param tokenKind Next token kind
     * @return Parsed node
     */
    private STNode parseExpressionRhs(OperatorPrecedence currentPrecedenceLevel, SyntaxKind tokenKind, STNode lhsExpr,
                                      boolean isAssignmentLhs) {
        if (isEndOfExpression(tokenKind, isAssignmentLhs)) {
            return lhsExpr;
        }

        if (!isValidExprRhsStart(tokenKind)) {
            STToken token = peek();
            Solution solution = recover(token, ParserRuleContext.EXPRESSION_RHS, lhsExpr);

            // If the current rule was recovered by removing a token,
            // then this entire rule is already parsed while recovering.
            // so we done need to parse the remaining of this rule again.
            // Proceed only if the recovery action was an insertion.
            if (solution.action == Action.REMOVE) {
                return solution.recoveredNode;
            }

            // If the parser recovered by inserting a token, then try to re-parse the same
            // rule with the inserted token. This is done to pick the correct branch to
            // continue the parsing.
            if (solution.ctx == ParserRuleContext.BINARY_OPERATOR) {
                // We come here if the operator is missing. Treat this as injecting an operator
                // that matches to the current operator precedence level, and continue.
                SyntaxKind binaryOpKind = getOperatorKindToInsert(currentPrecedenceLevel);
                return parseExpressionRhs(currentPrecedenceLevel, binaryOpKind, lhsExpr, isAssignmentLhs);
            } else {
                return parseExpressionRhs(currentPrecedenceLevel, solution.tokenKind, lhsExpr, isAssignmentLhs);
            }
        }

        // If the precedence level of the operator that was being parsed is higher than
        // the newly found (next) operator, then return and finish the previous expr,
        // because it has a higher precedence.
        OperatorPrecedence nextOperatorPrecedence = getOpPrecedence(tokenKind);
        if (currentPrecedenceLevel.isHigherThan(nextOperatorPrecedence)) {
            return lhsExpr;
        }

        STNode newLhsExpr;
        switch (tokenKind) {
            case OPEN_PAREN_TOKEN:
                newLhsExpr = parseFuncCall(lhsExpr);
                break;
            case OPEN_BRACKET_TOKEN:
                newLhsExpr = parseMemberAccessExpr(lhsExpr);
                break;
            case DOT_TOKEN:
                newLhsExpr = parseFieldAccessOrMethodCall(lhsExpr);
                break;
            default:
                STNode operator = parseBinaryOperator();

                // Parse the expression that follows the binary operator, until a operator
                // with different precedence is encountered. If an operator with a lower
                // precedence is reached, then come back here and finish the current
                // binary expr. If a an operator with higher precedence level is reached,
                // then complete that binary-expr, come back here and finish the current expr.
                STNode rhsExpr = parseExpression(nextOperatorPrecedence, isAssignmentLhs);
                newLhsExpr =
                        STNodeFactory.createBinaryExpression(SyntaxKind.BINARY_EXPRESSION, lhsExpr, operator, rhsExpr);
                break;
        }

        // Then continue the operators with the same precedence level.
        return parseExpressionRhs(currentPrecedenceLevel, newLhsExpr, isAssignmentLhs);
    }

    private boolean isValidExprRhsStart(SyntaxKind tokenKind) {
        switch (tokenKind) {
            case OPEN_PAREN_TOKEN:
            case DOT_TOKEN:
            case OPEN_BRACKET_TOKEN:
                return true;
            default:
                return isBinaryOperator(tokenKind);
        }
    }

    /**
     * Parse member access expression.
     * 
     * @param lhsExpr Container expression
     * @return Member access expression
     */
    private STNode parseMemberAccessExpr(STNode lhsExpr) {
        // Next token is already validated before coming here. Hence just consume.
        STNode openBracket = consume();

        STNode keyExpr;
        if (peek().kind == SyntaxKind.CLOSE_BRACKET_TOKEN) {
            this.errorHandler.reportMissingTokenError("missing expression");
            keyExpr = STNodeFactory.createMissingToken(SyntaxKind.IDENTIFIER_TOKEN);
        } else {
            keyExpr = parseExpression();
        }
        STNode closeBracket = parseCloseBracket();
        return STNodeFactory.createMemberAccessExpression(lhsExpr, openBracket, keyExpr, closeBracket);
    }

    /**
     * Parse close bracket.
     * 
     * @return Parsed node
     */
    private STNode parseCloseBracket() {
        STToken token = peek();
        if (token.kind == SyntaxKind.CLOSE_BRACKET_TOKEN) {
            return consume();
        } else {
            Solution sol = recover(token, ParserRuleContext.CLOSE_BRACKET);
            return sol.recoveredNode;
        }
    }

    /**
     * Parse field access expression and method call expression.
     * 
     * @param lhsExpr Preceding expression of the field access or method call
     * @return One of <code>field-access-expression</code> or <code>method-call-expression</code>.
     */
    private STNode parseFieldAccessOrMethodCall(STNode lhsExpr) {
        STNode dotToken = parseDotToken();
        STNode fieldOrMethodName = parseIdentifier(ParserRuleContext.FIELD_OR_FUNC_NAME);

        STToken nextToken = peek();
        if (nextToken.kind == SyntaxKind.OPEN_PAREN_TOKEN) {
            // function invocation
            STNode openParen = parseOpenParenthesis();
            STNode args = parseArgsList();
            STNode closeParen = parseCloseParenthesis();
            return STNodeFactory.createMethodCallExpression(lhsExpr, dotToken, fieldOrMethodName, openParen, args,
                    closeParen);
        }

        // Everything else is field-access
        return STNodeFactory.createFieldAccessExpression(lhsExpr, dotToken, fieldOrMethodName);
    }

    /**
     * <p>
     * Parse braced expression.
     * </p>
     * <code>braced-expr := ( expression )</code>
     * 
     * @return Parsed node
     */
    private STNode parseBracedExpression() {
        STNode openParen = parseOpenParenthesis();
        STNode expr = parseExpression();
        STNode closeParen = parseCloseParenthesis();
        return STNodeFactory.createBracedExpression(SyntaxKind.BRACED_EXPRESSION, openParen, expr, closeParen);
    }

    /**
     * Check whether the given token is an end of a expression.
     * 
     * @param tokenKind Token to check
     * @return <code>true</code> if the token represents an end of a block. <code>false</code> otherwise
     */
    private boolean isEndOfExpression(SyntaxKind tokenKind, boolean isAssignmentLhs) {
        switch (tokenKind) {
            case CLOSE_BRACE_TOKEN:
            case OPEN_BRACE_TOKEN:
            case CLOSE_PAREN_TOKEN:
            case CLOSE_BRACKET_TOKEN:
            case SEMICOLON_TOKEN:
            case COMMA_TOKEN:
            case PUBLIC_KEYWORD:
            case FUNCTION_KEYWORD:
            case EOF_TOKEN:
            case SIMPLE_TYPE:
            case CONST_KEYWORD:
            case LISTENER_KEYWORD:
            case EQUAL_TOKEN:
                return true;
            default:
                if (isAssignmentLhs) {
                    return isBinaryOperator(tokenKind);
                }
                return false;
        }
    }

    /**
     * Parse expressions that references variable or functions at the start of the expression.
     * 
     * @return Parsed node
     */
    private STNode parseLiteral() {
        return consume();
    }

    /**
     * Parse function call expression.
     * <code>function-call-expr := function-reference ( arg-list )
     * function-reference := variable-reference</code>
     * 
     * @param identifier Function name
     * @return Function call expression
     */
    private STNode parseFuncCall(STNode identifier) {
        STNode openParen = parseOpenParenthesis();
        STNode args = parseArgsList();
        STNode closeParen = parseCloseParenthesis();
        return STNodeFactory.createFunctionCallExpression(identifier, openParen, args, closeParen);
    }

    /**
     * Parse function call argument list.
     * 
     * @return Parsed agrs list
     */
    private STNode parseArgsList() {
        startContext(ParserRuleContext.ARG_LIST);
        ArrayList<STNode> argsList = new ArrayList<>();

        STToken token = peek();
        if (isEndOfParametersList(token.kind)) {
            STNode args = STNodeFactory.createNodeList(argsList);
            endContext();
            return args;
        }

        SyntaxKind lastProcessedArgKind = parseFirstArg(argsList);
        parseFollowUpArg(argsList, lastProcessedArgKind);

        STNode args = STNodeFactory.createNodeList(argsList);
        endContext();
        return args;
    }

    /**
     * Parse the first argument of a function call.
     * 
     * @param argsList Arguments list to which the parsed argument must be added
     * @return Kind of the argument first argument.
     */
    private SyntaxKind parseFirstArg(ArrayList<STNode> argsList) {
        startContext(ParserRuleContext.ARG);

        // Comma precedes the first argument is an empty node, since it doesn't exist.
        STNode leadingComma = STNodeFactory.createEmptyNode();
        STNode arg = parseArg(leadingComma);
        endContext();

        if (SyntaxKind.POSITIONAL_ARG.ordinal() <= arg.kind.ordinal()) {
            argsList.add(arg);
            return arg.kind;
        } else {
            reportInvalidOrderOfArgs(peek(), SyntaxKind.POSITIONAL_ARG, arg.kind);
            return SyntaxKind.POSITIONAL_ARG;
        }
    }

    /**
     * Parse follow up arguments.
     * 
     * @param argsList Arguments list to which the parsed argument must be added
     * @param lastProcessedArgKind Kind of the argument processed prior to this
     */
    private void parseFollowUpArg(ArrayList<STNode> argsList, SyntaxKind lastProcessedArgKind) {
        STToken nextToken = peek();
        while (!isEndOfParametersList(nextToken.kind)) {
            startContext(ParserRuleContext.ARG);

            STNode leadingComma = parseComma();

            // If there's an extra comma at the end of arguments list, remove it.
            // Then stop the argument parsing.
            nextToken = peek();
            if (isEndOfParametersList(nextToken.kind)) {
                this.errorHandler.reportInvalidNode((STToken) leadingComma, "invalid token " + leadingComma);
                endContext();
                break;
            }

            STNode arg = parseArg(nextToken.kind, leadingComma);
            if (lastProcessedArgKind.ordinal() <= arg.kind.ordinal()) {
                if (lastProcessedArgKind == SyntaxKind.REST_ARG && arg.kind == SyntaxKind.REST_ARG) {
                    this.errorHandler.reportInvalidNode(nextToken, "cannot more than one rest arg");
                } else {
                    argsList.add(arg);
                    lastProcessedArgKind = arg.kind;
                }
            } else {
                reportInvalidOrderOfArgs(nextToken, lastProcessedArgKind, arg.kind);
            }

            nextToken = peek();
            endContext();
        }
    }

    /**
     * Report invalid order of args.
     * 
     * @param token Staring token of the arg.
     * @param lastArgKind Kind of the previously processed arg
     * @param argKind Current arg
     */
    private void reportInvalidOrderOfArgs(STToken token, SyntaxKind lastArgKind, SyntaxKind argKind) {
        this.errorHandler.reportInvalidNode(token, "cannot have a " + argKind + " after the " + lastArgKind);
    }

    /**
     * Parse function call argument.
     * 
     * @param leadingComma Comma that occurs before the param
     * @return Parsed argument node
     */
    private STNode parseArg(STNode leadingComma) {
        STToken token = peek();
        return parseArg(token.kind, leadingComma);
    }

    private STNode parseArg(SyntaxKind kind, STNode leadingComma) {
        STNode arg;
        switch (kind) {
            case ELLIPSIS_TOKEN:
                STToken ellipsis = consume();
                STNode expr = parseExpression();
                arg = STNodeFactory.createRestArg(leadingComma, ellipsis, expr);
                break;

            // Identifier can means two things: either its a named-arg, or just an expression.
            case IDENTIFIER_TOKEN:
                // TODO: Handle package-qualified var-refs (i.e: qualified-identifier).
                arg = parseNamedOrPositionalArg(leadingComma);
                break;

            // Any other expression goes here
            case DECIMAL_INTEGER_LITERAL:
            case HEX_INTEGER_LITERAL:
            case STRING_LITERAL:
            case OPEN_PAREN_TOKEN:
            case TRUE_KEYWORD:
            case FALSE_KEYWORD:
            default:
                expr = parseExpression();
                arg = STNodeFactory.createPositionalArg(leadingComma, expr);
                break;
        }

        return arg;
    }

    /**
     * Parse positional or named arg. This method assumed peek()/peek(1)
     * is always an identifier.
     * 
     * @param leadingComma Comma that occurs before the param
     * @return Parsed argument node
     */
    private STNode parseNamedOrPositionalArg(STNode leadingComma) {
        STToken secondToken = peek(2);
        switch (secondToken.kind) {
            case EQUAL_TOKEN:
                STNode argNameOrVarRef = consume();
                STNode equal = parseAssignOp();
                STNode expr = parseExpression();
                return STNodeFactory.createNamedArg(leadingComma, argNameOrVarRef, equal, expr);
            case COMMA_TOKEN:
            case CLOSE_PAREN_TOKEN:
                argNameOrVarRef = consume();
                return STNodeFactory.createPositionalArg(leadingComma, argNameOrVarRef);

            // Treat everything else as a single expression. If something is missing,
            // expression-parsing will recover it.
            case DECIMAL_INTEGER_LITERAL:
            case HEX_INTEGER_LITERAL:
            case STRING_LITERAL:
            case IDENTIFIER_TOKEN:
            case OPEN_PAREN_TOKEN:
            case TRUE_KEYWORD:
            case FALSE_KEYWORD:
            default:
                expr = parseExpression();
                return STNodeFactory.createPositionalArg(leadingComma, expr);
        }
    }

    /**
     * Parse object type descriptor.
     * 
     * @return Parsed node
     */
    private STNode parseObjectTypeDescriptor() {
        startContext(ParserRuleContext.OBJECT_TYPE_DESCRIPTOR);
        STNode objectTypeQualifiers = parseObjectTypeQualifiers();
        STNode objectKeyword = parseObjectKeyword();
        STNode openBrace = parseOpenBrace();
        STNode objectMembers = parseObjectMembers();
        STNode closeBrace = parseCloseBrace();
        endContext();

        return STNodeFactory.createObjectTypeDescriptor(objectTypeQualifiers, objectKeyword, openBrace, objectMembers,
                closeBrace);
    }

    /**
     * Parse object type qualifiers.
     * 
     * @return Parsed node
     */
    private STNode parseObjectTypeQualifiers() {
        STToken nextToken = peek();
        return parseObjectTypeQualifiers(nextToken.kind);
    }

    private STNode parseObjectTypeQualifiers(SyntaxKind kind) {
        List<STNode> qualifiers = new ArrayList<>();
        STNode firstQualifier;
        switch (kind) {
            case CLIENT_KEYWORD:
                STNode clientKeyword = parseClientKeyword();
                firstQualifier = clientKeyword;
                break;
            case ABSTRACT_KEYWORD:
                STNode abstractKeyword = parseAbstractKeyword();
                firstQualifier = abstractKeyword;
                break;
            case OBJECT_KEYWORD:
                return STNodeFactory.createNodeList(qualifiers);
            default:
                Solution solution = recover(peek(), ParserRuleContext.OBJECT_TYPE_FIRST_QUALIFIER);

                // If the parser recovered by inserting a token, then try to re-parse the same
                // rule with the inserted token. This is done to pick the correct branch
                // to continue the parsing.
                if (solution.action == Action.REMOVE) {
                    return solution.recoveredNode;
                }

                return parseObjectTypeQualifiers(solution.tokenKind);
        }

        // Parse the second qualifier if available.
        STNode secondQualifier = parseObjectTypeSecondQualifier(firstQualifier);

        qualifiers.add(firstQualifier);
        if (secondQualifier != null) {
            qualifiers.add(secondQualifier);
        }
        return STNodeFactory.createNodeList(qualifiers);
    }

    private STNode parseObjectTypeSecondQualifier(STNode firstQualifier) {
        STToken nextToken = peek();
        return parseObjectTypeSecondQualifier(nextToken.kind, firstQualifier);
    }

    private STNode parseObjectTypeSecondQualifier(SyntaxKind kind, STNode firstQualifier) {
        if (firstQualifier.kind != kind) {
            switch (kind) {
                case CLIENT_KEYWORD:
                    return parseClientKeyword();
                case ABSTRACT_KEYWORD:
                    return parseAbstractKeyword();
                case OBJECT_KEYWORD:
                    return null;
                default:
                    break;
            }
        }

        Solution solution = recover(peek(), ParserRuleContext.OBJECT_TYPE_SECOND_QUALIFIER, firstQualifier);

        // If the parser recovered by inserting a token, then try to re-parse the same
        // rule with the inserted token. This is done to pick the correct branch
        // to continue the parsing.
        if (solution.action == Action.REMOVE) {
            return solution.recoveredNode;
        }

        return parseObjectTypeSecondQualifier(solution.tokenKind, firstQualifier);
    }

    /**
     * Parse client keyword.
     * 
     * @return Parsed node
     */
    private STNode parseClientKeyword() {
        STToken token = peek();
        if (token.kind == SyntaxKind.CLIENT_KEYWORD) {
            return consume();
        } else {
            Solution sol = recover(token, ParserRuleContext.CLIENT_KEYWORD);
            return sol.recoveredNode;
        }
    }

    /**
     * Parse abstract keyword.
     * 
     * @return Parsed node
     */
    private STNode parseAbstractKeyword() {
        STToken token = peek();
        if (token.kind == SyntaxKind.ABSTRACT_KEYWORD) {
            return consume();
        } else {
            Solution sol = recover(token, ParserRuleContext.ABSTRACT_KEYWORD);
            return sol.recoveredNode;
        }
    }

    /**
     * Parse object keyword.
     * 
     * @return Parsed node
     */
    private STNode parseObjectKeyword() {
        STToken token = peek();
        if (token.kind == SyntaxKind.OBJECT_KEYWORD) {
            return consume();
        } else {
            Solution sol = recover(token, ParserRuleContext.OBJECT_KEYWORD);
            return sol.recoveredNode;
        }
    }

    /**
     * Parse object members.
     * 
     * @return Parsed node
     */
    private STNode parseObjectMembers() {
        ArrayList<STNode> objectMembers = new ArrayList<>();
        STToken nextToken = peek(1);
        STToken nextNextToken = peek(2);
        while (!isEndOfObjectTypeNode(nextToken.kind, nextNextToken.kind)) {
            startContext(ParserRuleContext.OBJECT_MEMBER);
            STNode field = parseObjectMember(nextToken.kind);
            endContext();

            if (field == null) {
                break;
            }
            objectMembers.add(field);
            nextToken = peek(1);
            nextNextToken = peek(2);
        }

        return STNodeFactory.createNodeList(objectMembers);
    }

    private STNode parseObjectMember() {
        STToken nextToken = peek();
        return parseObjectMember(nextToken.kind);
    }

    /**
     * 
     */
    private STNode parseObjectMember(SyntaxKind kind) {
        STNode member;
        switch (kind) {
            case ASTERISK_TOKEN:
                STNode asterisk = consume();
                STNode type = parseTypeReference();
                STNode semicolonToken = parseSemicolon();
                member = STNodeFactory.createTypeReference(asterisk, type, semicolonToken);
                break;
            case PUBLIC_KEYWORD:
            case PRIVATE_KEYWORD:
                STNode visibilityQualifier = parseObjectMemberVisibility();
                member = parseObjectMethodOrField(visibilityQualifier);
                break;
            case REMOTE_KEYWORD:
                member = parseObjectMethodOrField(STNodeFactory.createEmptyNode());
                break;
            case FUNCTION_KEYWORD:
                member = parseObjectMethod(STNodeFactory.createEmptyNode());
                break;

            // All 'type starting tokens' here. should be same as 'parseTypeDescriptor(...)'
            case IDENTIFIER_TOKEN:
            case SIMPLE_TYPE:
            case SERVICE_KEYWORD:
            case RECORD_KEYWORD:
            case OBJECT_KEYWORD:
            case ABSTRACT_KEYWORD:
            case CLIENT_KEYWORD:
                //Nil type descriptor '()'
            case OPEN_PAREN_TOKEN:
                member = parseObjectField(STNodeFactory.createEmptyNode());
                break;
            default:
                Solution solution = recover(peek(), ParserRuleContext.OBJECT_MEMBER);

                // If the parser recovered by inserting a token, then try to re-parse the same
                // rule with the inserted token. This is done to pick the correct branch
                // to continue the parsing.
                if (solution.action == Action.REMOVE) {
                    return solution.recoveredNode;
                }

                if (isEndOfObjectTypeNode(solution.tokenKind, kind)) {
                    return null;
                }
                return parseObjectMember(solution.tokenKind);
        }

        return member;
    }

    private STNode parseObjectMethodOrField(STNode methodQualifiers) {
        STToken nextToken = peek(1);
        STToken nextNextToken = peek(2);
        return parseObjectMethodOrField(nextToken.kind, nextNextToken.kind, methodQualifiers);
    }

    /**
     * Parse an object member, given the visibility modifier. Object member can have
     * only one visibility qualifier. This mean the methodQualifiers list can have
     * one qualifier at-most.
     * 
     * @param visibilityQualifiers Visibility qualifiers. A modifier can be
     *            a syntax node with either 'PUBLIC' or 'PRIVATE'.
     * @param nextTokenKind Next token kind
     * @param nextNextTokenKind Kind of the token after the
     * @return Parse object member node
     */
    private STNode parseObjectMethodOrField(SyntaxKind nextTokenKind, SyntaxKind nextNextTokenKind,
                                            STNode visibilityQualifiers) {
        switch (nextTokenKind) {
            case REMOTE_KEYWORD:
                STNode remoteKeyword = parseRemoteKeyword();
                ArrayList<STNode> methodQualifiers = new ArrayList<>();
                if (visibilityQualifiers.kind != SyntaxKind.NONE) {
                    methodQualifiers.add(visibilityQualifiers);
                }
                methodQualifiers.add(remoteKeyword);
                return parseObjectMethod(STNodeFactory.createNodeList(methodQualifiers));
            case FUNCTION_KEYWORD:
                return parseObjectMethod(visibilityQualifiers);

            // All 'type starting tokens' here. should be same as 'parseTypeDescriptor(...)'
            case IDENTIFIER_TOKEN:
            case SIMPLE_TYPE:
            case SERVICE_KEYWORD:
            case RECORD_KEYWORD:
            case OBJECT_KEYWORD:
            case ABSTRACT_KEYWORD:
            case CLIENT_KEYWORD:
                //Nil type descriptor '()'
            case OPEN_PAREN_TOKEN:
                // Here we try to catch the common user error of missing the function keyword.
                // In such cases, lookahead for the open-parenthesis and figure out whether
                // this is an object-method with missing name. If yes, then try to recover.
                if (nextNextTokenKind != SyntaxKind.OPEN_PAREN_TOKEN) {
                    return parseObjectField(visibilityQualifiers);
                }

                // Else, fall through
            default:
                Solution solution = recover(peek(), ParserRuleContext.OBJECT_FUNC_OR_FIELD_WITHOUT_VISIBILITY,
                        visibilityQualifiers);

                // If the parser recovered by inserting a token, then try to re-parse the same
                // rule with the inserted token. This is done to pick the correct branch
                // to continue the parsing.
                if (solution.action == Action.REMOVE) {
                    return solution.recoveredNode;
                }

                return parseObjectMethodOrField(solution.tokenKind, nextTokenKind, visibilityQualifiers);
        }
    }

    private STNode parseObjectMemberVisibility() {
        STToken token = peek();
        if (token.kind == SyntaxKind.PUBLIC_KEYWORD || token.kind == SyntaxKind.PRIVATE_KEYWORD) {
            return consume();
        } else {
            Solution sol = recover(token, ParserRuleContext.PUBLIC_KEYWORD);
            return sol.recoveredNode;
        }
    }

    private STNode parseRemoteKeyword() {
        STToken token = peek();
        if (token.kind == SyntaxKind.REMOTE_KEYWORD) {
            return consume();
        } else {
            Solution sol = recover(token, ParserRuleContext.REMOTE_KEYWORD);
            return sol.recoveredNode;
        }
    }

    private STNode parseObjectField(STNode methodQualifiers) {
        STNode type = parseTypeDescriptor();
        STNode fieldName = parseVariableName();
        return parseObjectFieldRhs(methodQualifiers, type, fieldName);
    }

    /**
     * Parse object field rhs, and complete the object field parsing. Returns the parsed object field.
     * 
     * @param visibilityQualifier
     * @param type
     * @param fieldName
     * @return Parsed object field
     */
    private STNode parseObjectFieldRhs(STNode visibilityQualifier, STNode type, STNode fieldName) {
        STToken nextToken = peek();
        return parseObjectFieldRhs(nextToken.kind, visibilityQualifier, type, fieldName);
    }

    /**
     * Parse object field rhs, and complete the object field parsing. Returns the parsed object field.
     * 
     * @param nextTokenKind
     * @param visibilityQualifier
     * @param type
     * @param fieldName
     * @return Parsed object field
     */
    private STNode parseObjectFieldRhs(SyntaxKind nextTokenKind, STNode visibilityQualifier, STNode type,
                                       STNode fieldName) {
        STNode equalsToken;
        STNode expression;
        STNode semicolonToken;
        switch (nextTokenKind) {
            case SEMICOLON_TOKEN:
                equalsToken = STNodeFactory.createEmptyNode();
                expression = STNodeFactory.createEmptyNode();
                semicolonToken = parseSemicolon();
                break;
            case EQUAL_TOKEN:
                equalsToken = parseAssignOp();
                expression = parseExpression();
                semicolonToken = parseSemicolon();
                break;
            default:
                STToken token = peek();
                Solution solution =
                        recover(token, ParserRuleContext.OBJECT_FIELD_RHS, visibilityQualifier, type, fieldName);

                // If the parser recovered by inserting a token, then try to re-parse the same
                // rule with the inserted token. This is done to pick the correct branch
                // to continue the parsing.
                if (solution.action == Action.REMOVE) {
                    return solution.recoveredNode;
                }

                return parseObjectFieldRhs(solution.tokenKind, visibilityQualifier, type, fieldName);
        }

        return STNodeFactory.createObjectField(visibilityQualifier, type, fieldName, equalsToken, expression,
                semicolonToken);
    }

    private STNode parseObjectMethod(STNode methodQualifiers) {
        return parseFunctionDefinition(methodQualifiers);
    }

    /**
     * Parse if-else statement.
     * <code>
     * if-else-stmt := if expression block-stmt [else-block]
     * </code>
     * 
     * @return If-else block
     */
    private STNode parseIfElseBlock() {
        startContext(ParserRuleContext.IF_BLOCK);
        STNode ifKeyword = parseIfKeyword();
        STNode condition = parseExpression();
        STNode ifBody = parseBlockNode();
        endContext();

        STNode elseBody = parseElseBlock();
        return STNodeFactory.createIfElseStatement(ifKeyword, condition, ifBody, elseBody);
    }

    /**
     * Parse if-keyword.
     * 
     * @return Parsed if-keyword node
     */
    private STNode parseIfKeyword() {
        STToken token = peek();
        if (token.kind == SyntaxKind.IF_KEYWORD) {
            return consume();
        } else {
            Solution sol = recover(token, ParserRuleContext.IF_KEYWORD);
            return sol.recoveredNode;
        }
    }

    /**
     * Parse else-keyword.
     * 
     * @return Parsed else keyword node
     */
    private STNode parseElseKeyword() {
        STToken token = peek();
        if (token.kind == SyntaxKind.ELSE_KEYWORD) {
            return consume();
        } else {
            Solution sol = recover(token, ParserRuleContext.ELSE_KEYWORD);
            return sol.recoveredNode;
        }
    }

    /**
     * Parse block node.
     * <code>
     * block-stmt := { sequence-stmt }
     * sequence-stmt := statement*
     * </code>
     * 
     * @return Parse block node
     */
    private STNode parseBlockNode() {
        startContext(ParserRuleContext.BLOCK_STMT);
        STNode openBrace = parseOpenBrace();
        STNode stmts = parseStatements();
        STNode closeBrace = parseCloseBrace();
        endContext();
        return STNodeFactory.createBlockStatement(openBrace, stmts, closeBrace);
    }

    /**
     * Parse else block.
     * <code>else-block := else (if-else-stmt | block-stmt)</code>
     * 
     * @return Else block
     */
    private STNode parseElseBlock() {
        STToken nextToken = peek();
        if (nextToken.kind != SyntaxKind.ELSE_KEYWORD) {
            return STNodeFactory.createEmptyNode();
        }

        STNode elseKeyword = parseElseKeyword();
        STNode elseBody = parseElseBody();
        return STNodeFactory.createElseBlock(elseKeyword, elseBody);
    }

    /**
     * Parse else node body.
     * <code>else-body := if-else-stmt | block-stmt</code>
     * 
     * @return Else node body
     */
    private STNode parseElseBody() {
        STToken nextToken = peek();
        return parseElseBody(nextToken.kind);
    }

    private STNode parseElseBody(SyntaxKind nextTokenKind) {
        switch (nextTokenKind) {
            case IF_KEYWORD:
                return parseIfElseBlock();
            case OPEN_BRACE_TOKEN:
                return parseBlockNode();
            default:
                STToken token = peek();
                Solution solution = recover(token, ParserRuleContext.ELSE_BODY);

                // If the parser recovered by inserting a token, then try to re-parse the same
                // rule with the inserted token. This is done to pick the correct branch
                // to continue the parsing.
                if (solution.action == Action.REMOVE) {
                    return solution.recoveredNode;
                }

                return parseElseBody(solution.tokenKind);
        }
    }

    /**
     * Parse while statement.
     * <code>while-stmt := while expression block-stmt</code>
     * 
     * @return While statement
     */
    private STNode parseWhileStatement() {
        startContext(ParserRuleContext.WHILE_BLOCK);
        STNode whileKeyword = parseWhileKeyword();
        STNode condition = parseExpression();
        STNode whileBody = parseBlockNode();
        endContext();
        return STNodeFactory.createWhileStatement(whileKeyword, condition, whileBody);
    }

    /**
     * Parse while-keyword.
     * 
     * @return While-keyword node
     */
    private STNode parseWhileKeyword() {
        STToken token = peek();
        if (token.kind == SyntaxKind.WHILE_KEYWORD) {
            return consume();
        } else {
            Solution sol = recover(token, ParserRuleContext.WHILE_KEYWORD);
            return sol.recoveredNode;
        }
    }

    /**
     * Parse panic statement.
     * <code>panic-stmt := panic expression ;</code>
     *
     * @return Panic statement
     */
    private STNode parsePanicStatement() {
        startContext(ParserRuleContext.PANIC_STMT);
        STNode panicKeyword = parsePanicKeyword();
        STNode expression = parseExpression();
        STNode semicolon = parseSemicolon();
        endContext();
        return STNodeFactory.createPanicStatement(panicKeyword, expression, semicolon);
    }

    /**
     * Parse panic-keyword.
     *
     * @return Panic-keyword node
     */
    private STNode parsePanicKeyword() {
        STToken token = peek();
        if (token.kind == SyntaxKind.PANIC_KEYWORD) {
            return consume();
        } else {
            Solution sol = recover(token, ParserRuleContext.PANIC_KEYWORD);
            return sol.recoveredNode;
        }
    }

    /**
     * Parse boolean literal.
     * 
     * @return Parsed node
     */
    private STNode parseBooleanLiteral() {
        STToken token = peek();
        switch (token.kind) {
            case TRUE_KEYWORD:
            case FALSE_KEYWORD:
                return consume();
            default:
                Solution sol = recover(token, ParserRuleContext.BOOLEAN_LITERAL);
                return sol.recoveredNode;
        }
    }

    /**
     * <p>
     * Parse call statement, given the call expression.
     * <p>
     * <code>
     * call-stmt := call-expr ;
     * <br/>
     * call-expr := function-call-expr | method-call-expr | checking-keyword call-expr
     * </code>
     * 
     * @param expression Call expression associated with the call statement
     * @return Call statement node
     */
    private STNode parseCallStatement(STNode expression) {
        STNode semicolon = parseSemicolon();
        return STNodeFactory.createCallStatement(expression, semicolon);
    }

    private STNode parseCallStatementWithCheck() {
        startContext(ParserRuleContext.CALL_STMT);
        STNode checkingKeyword = parseCheckingKeyword();
        STNode expr = parseExpression();
        validateExprInCallStatement(checkingKeyword, expr);

        STNode checkExpr = STNodeFactory.createCheckExpression(checkingKeyword, expr);
        STNode checkStmt = parseCallStatement(checkExpr);
        endContext();
        return checkStmt;
    }

    /**
     * Validate the call-expression in the call statement. Call expression takes the following structure.
     * <p>
     * <code>call-expr := function-call-expr | method-call-expr | checking-keyword call-expr</code>
     * 
     * @param checkingKeyword Checking keyword observed before the expression.
     * @param expr Expression followed by the checking keyword
     */
    private void validateExprInCallStatement(STNode checkingKeyword, STNode expr) {
        switch (expr.kind) {
            case FUNCTION_CALL:
            case METHOD_CALL:
                break;
            case CHECK_EXPRESSION:
                // Recursively validate
                STCheckExpression checkExpr = (STCheckExpression) expr;
                validateExprInCallStatement(checkExpr.checkingKeyword, checkExpr.rhsExpr);
                break;
            default:
                if (isMissingNode(expr)) {
                    break;
                }

                // TODO:
                this.errorHandler.reportInvalidNode(null,
                        "expression followed by the '" + checkingKeyword.toString().trim() +
                                "' keyword must be a func-call, a method-call or a check-expr");
                break;
        }
    }

    /**
     * Check whether a node is a missing node.
     * 
     * @param node Node to check
     * @return <code>true</code> if the node is a missing node. <code>false</code> otherwise
     */
    private boolean isMissingNode(STNode node) {
        return node instanceof STMissingToken;
    }

    /**
     * Parse check expression.
     * <p>
     * <code>
     * checking-expr := checking-keyword expression
     * </code>
     * 
     * @return Check expression node
     */
    private STNode parseCheckExpression() {
        STNode checkingKeyword = parseCheckingKeyword();
        STNode expr = parseExpression(OperatorPrecedence.UNARY, false);
        return STNodeFactory.createCheckExpression(checkingKeyword, expr);
    }

    /**
     * Parse checking keyword.
     * <p>
     * <code>
     * checking-keyword := check | checkpanic
     * </code>
     * 
     * @return Parsed node
     */
    private STNode parseCheckingKeyword() {
        STToken token = peek();
        if (token.kind == SyntaxKind.CHECK_KEYWORD || token.kind == SyntaxKind.CHECKPANIC_KEYWORD) {
            return consume();
        } else {
            Solution sol = recover(token, ParserRuleContext.CHECKING_KEYWORD);
            return sol.recoveredNode;
        }
    }

    /**
     * 
     * Parse continue statement.
     * <code>continue-stmt := continue ; </code>
     *
     * @return continue statement
     */
    private STNode parseContinueStatement() {
        startContext(ParserRuleContext.CONTINUE_STATEMENT);
        STNode continueKeyword = parseContinueKeyword();
        STNode semicolon = parseSemicolon();
        endContext();
        return STNodeFactory.createContinueStatement(continueKeyword, semicolon);
    }

    /**
     * Parse continue-keyword.
     *
     * @return continue-keyword node
     */
    private STNode parseContinueKeyword() {
        STToken token = peek();
        if (token.kind == SyntaxKind.CONTINUE_KEYWORD) {
            return consume();
        } else {
            Solution sol = recover(token, ParserRuleContext.CONTINUE_KEYWORD);
            return sol.recoveredNode;
        }
    }

    /**
     * Parse return statement.
     * <code>return-stmt := return [ action-or-expr ] ;</code>
     *
     * @return Return statement
     */
    private STNode parseReturnStatement() {
        startContext(ParserRuleContext.RETURN_STMT);
        STNode returnKeyword = parseReturnKeyword();
        STNode returnRhs = parseReturnStatementRhs(returnKeyword);
        endContext();
        return returnRhs;
    }

    /**
     * Parse return-keyword.
     *
     * @return Return-keyword node
     */
    private STNode parseReturnKeyword() {
        STToken token = peek();
        if (token.kind == SyntaxKind.RETURN_KEYWORD) {
            return consume();
        } else {
            Solution sol = recover(token, ParserRuleContext.RETURN_KEYWORD);
            return sol.recoveredNode;
        }
    }

    /**
     * Parse break statement.
     * <code>break-stmt := break ; </code>
     *
     * @return break statement
     */
    private STNode parseBreakStatement() {
        startContext(ParserRuleContext.BREAK_STATEMENT);
        STNode breakKeyword = parseBreakKeyword();
        STNode semicolon = parseSemicolon();
        endContext();
        return STNodeFactory.createBreakStatement(breakKeyword, semicolon);
    }

    /**
     * Parse break-keyword.
     *
     * @return break-keyword node
     */
    private STNode parseBreakKeyword() {
        STToken token = peek();
        if (token.kind == SyntaxKind.BREAK_KEYWORD) {
            return consume();
        } else {
            Solution sol = recover(token, ParserRuleContext.BREAK_KEYWORD);
            return sol.recoveredNode;
        }
    }

    /**
     * <p>
     * Parse the right hand side of a return statement.
     * </p>
     * <code>
     * return-stmt-rhs := ; |  action-or-expr ;
     * </code>
     *
     * @return Parsed node
     */
    private STNode parseReturnStatementRhs(STNode returnKeyword) {
        STToken token = peek();
        return parseReturnStatementRhs(token.kind, returnKeyword);
    }

    /**
     * Parse the right hand side of a return statement, given the
     * next token kind.
     *
     * @param tokenKind Next token kind
     * @return Parsed node
     */
    private STNode parseReturnStatementRhs(SyntaxKind tokenKind, STNode returnKeyword) {
        STNode expr;
        STNode semicolon;

        switch (tokenKind) {
            case SEMICOLON_TOKEN:
                expr = STNodeFactory.createEmptyNode();
                break;
            default:
                expr = parseExpression();
                break;
        }

        semicolon = parseSemicolon();
        return STNodeFactory.createReturnStatement(SyntaxKind.RETURN_STATEMENT, returnKeyword, expr, semicolon);
    }

    /**
     * Parse mapping constructor expression.
     * <p>
     * <code>mapping-constructor-expr := { [field (, field)*] }</code>
     * 
     * @return Parsed node
     */
    private STNode parseMappingConstructorExpr() {
        startContext(ParserRuleContext.MAPPING_CONSTRUCTOR);
        STNode openBrace = parseOpenBrace();
        STNode fields = parseMappingConstructorFields();
        STNode closeBrace = parseCloseBrace();
        endContext();
        return STNodeFactory.createMappingConstructorExpr(openBrace, fields, closeBrace);
    }

    /**
     * Parse mapping constructor fields.
     * 
     * @return Parsed node
     */
    private STNode parseMappingConstructorFields() {
        List<STNode> fields = new ArrayList<>();
        STToken nextToken = peek();
        if (isEndOfMappingConstructor(nextToken.kind)) {
            return STNodeFactory.createNodeList(fields);
        }

        // Parse first field mapping, that has no leading comma
        STNode leadingComma = STNodeFactory.createEmptyNode();
        STNode field = parseMappingField(leadingComma);
        fields.add(field);

        // Parse the remaining field mappings
        nextToken = peek();
        while (!isEndOfMappingConstructor(nextToken.kind)) {
            leadingComma = parseComma();
            field = parseMappingField(leadingComma);
            fields.add(field);
            nextToken = peek();
        }

        return STNodeFactory.createNodeList(fields);
    }

    private boolean isEndOfMappingConstructor(SyntaxKind tokenKind) {
        switch (tokenKind) {
            case CLOSE_BRACE_TOKEN:
            case CLOSE_PAREN_TOKEN:
            case CLOSE_BRACKET_TOKEN:
            case OPEN_BRACE_TOKEN:
            case SEMICOLON_TOKEN:
            case PUBLIC_KEYWORD:
            case FUNCTION_KEYWORD:
            case EOF_TOKEN:
            case RETURNS_KEYWORD:
                return true;
            default:
                return false;
        }
    }

    /**
     * Parse mapping constructor field.
     * <p>
     * <code>field := specific-field | computed-name-field | spread-field</code>
     * 
     * @param leadingComma Leading comma
     * @return Parsed node
     */
    private STNode parseMappingField(STNode leadingComma) {
        STToken nextToken = peek();
        return parseMappingField(nextToken.kind, leadingComma);
    }

    private STNode parseMappingField(SyntaxKind tokenKind, STNode leadingComma) {
        switch (tokenKind) {
            case IDENTIFIER_TOKEN:
                return parseSpecificFieldWithOptionValue(leadingComma);
            case STRING_LITERAL:
                STNode key = parseStringLiteral();
                STNode colon = parseColon();
                STNode valueExpr = parseExpression();
                return STNodeFactory.createSpecificField(leadingComma, key, colon, valueExpr);
            case OPEN_BRACKET_TOKEN:
                return parseComputedField(leadingComma);
            case ELLIPSIS_TOKEN:
                STNode ellipsis = parseEllipsis();
                STNode expr = parseExpression();
                return STNodeFactory.createSpreadField(leadingComma, ellipsis, expr);
            default:
                STToken token = peek();
                Solution solution = recover(token, ParserRuleContext.MAPPING_FIELD, leadingComma);

                // If the parser recovered by inserting a token, then try to re-parse the same
                // rule with the inserted token. This is done to pick the correct branch
                // to continue the parsing.
                if (solution.action == Action.REMOVE) {
                    return solution.recoveredNode;
                }

                return parseMappingField(solution.tokenKind, leadingComma);
        }
    }

    /**
     * Parse mapping constructor specific-field with an optional value.
     * 
     * @param leadingComma
     * @return Parsed node
     */
    private STNode parseSpecificFieldWithOptionValue(STNode leadingComma) {
        STNode key = parseIdentifier(ParserRuleContext.MAPPING_FIELD_NAME);
        return parseSpecificFieldRhs(leadingComma, key);
    }

    private STNode parseSpecificFieldRhs(STNode leadingComma, STNode key) {
        STToken nextToken = peek();
        return parseSpecificFieldRhs(nextToken.kind, leadingComma, key);
    }

    private STNode parseSpecificFieldRhs(SyntaxKind tokenKind, STNode leadingComma, STNode key) {
        STNode colon;
        STNode valueExpr;

        switch (tokenKind) {
            case COLON_TOKEN:
                colon = parseColon();
                valueExpr = parseExpression();
                break;
            case COMMA_TOKEN:
                colon = STNodeFactory.createEmptyNode();
                valueExpr = STNodeFactory.createEmptyNode();
                break;
            default:
                if (isEndOfMappingConstructor(tokenKind)) {
                    colon = STNodeFactory.createEmptyNode();
                    valueExpr = STNodeFactory.createEmptyNode();
                    break;
                }

                STToken token = peek();
                Solution solution = recover(token, ParserRuleContext.SPECIFIC_FIELD_RHS, leadingComma, key);

                // If the parser recovered by inserting a token, then try to re-parse the same
                // rule with the inserted token. This is done to pick the correct branch
                // to continue the parsing.
                if (solution.action == Action.REMOVE) {
                    return solution.recoveredNode;
                }

                return parseSpecificFieldRhs(solution.tokenKind, leadingComma, key);

        }
        return STNodeFactory.createSpecificField(leadingComma, key, colon, valueExpr);
    }

    /**
     * Parse string literal.
     * 
     * @return Parsed node
     */
    private STNode parseStringLiteral() {
        STToken token = peek();
        if (token.kind == SyntaxKind.STRING_LITERAL) {
            return consume();
        } else {
            Solution sol = recover(token, ParserRuleContext.STRING_LITERAL);
            return sol.recoveredNode;
        }
    }

    /**
     * Parse colon token.
     * 
     * @return Parsed node
     */
    private STNode parseColon() {
        STToken token = peek();
        if (token.kind == SyntaxKind.COLON_TOKEN) {
            return consume();
        } else {
            Solution sol = recover(token, ParserRuleContext.COLON);
            return sol.recoveredNode;
        }
    }

    /**
     * Parse computed-name-field of a mapping constructor expression.
     * <p>
     * <code>computed-name-field := [ field-name-expr ] : value-expr</code>
     * 
     * @param leadingComma Leading comma
     * @return Parsed node
     */
    private STNode parseComputedField(STNode leadingComma) {
        startContext(ParserRuleContext.COMPUTED_FIELD_NAME);
        STNode openBracket = parseOpenBracket();
        STNode fieldNameExpr = parseExpression();
        STNode closeBracket = parseCloseBracket();
        STNode colon = parseColon();
        STNode valueExpr = parseExpression();
        endContext();
        return STNodeFactory.createComputedNameField(leadingComma, openBracket, fieldNameExpr, closeBracket, colon,
                valueExpr);
    }

    /**
     * Parse open bracket.
     * 
     * @return Parsed node
     */
    private STNode parseOpenBracket() {
        STToken token = peek();
        if (token.kind == SyntaxKind.OPEN_BRACKET_TOKEN) {
            return consume();
        } else {
            Solution sol = recover(token, ParserRuleContext.OPEN_BRACKET);
            return sol.recoveredNode;
        }
    }

    /**
     * <p>
     * Parse compound assignment statement, which takes the following format.
     * </p>
     * <code>assignment-stmt := lvexpr CompoundAssignmentOperator action-or-expr ;</code>
     * @return Parsed node
     */
    private STNode parseCompoundAssignmentStmt() {
        startContext(ParserRuleContext.COMPOUND_ASSIGNMENT_STMT);
        STNode varName = parseVariableName();
        STNode compoundAssignmentStmt = parseCompoundAssignmentStmtRhs(varName);
        endContext();
        return compoundAssignmentStmt;
    }

    /**
     * <p>
     * Parse the RHS portion of the compound assignment.
     * </p>
     * <code>compound-assignment-stmt-rhs := CompoundAssignmentOperator action-or-expr ;</code>
     * @param expression LHS expression
     * @return Parsed node
     */
    private STNode parseCompoundAssignmentStmtRhs(STNode expression) {
        STNode binaryOperator = parseCompoundBinaryOperator();
        STNode equalsToken = parseAssignOp();
        STNode expr = parseExpression();
        STNode semicolon = parseSemicolon();
        return STNodeFactory.createCompoundAssignmentStatement(expression, binaryOperator,
                equalsToken, expr, semicolon);
    }

    /**
     * Parse compound binary operator.
     * <code>BinaryOperator := + | - | * | / | & | | | ^ | << | >> | >>></code>
     * @return Parsed node
     */
    private STNode parseCompoundBinaryOperator() {
        STToken token = peek();
        if (isCompoundBinaryOperator(token.kind)) {
            return consume();
        } else {
            Solution sol = recover(token, ParserRuleContext.COMPOUND_BINARY_OPERATOR);
            return sol.recoveredNode;
        }
    }

    /**
     * Parse service declaration.
     * <p>
     * <code>
     * service-decl := metadata service [variable-name] on expression-list service-body-block
     * <br/>
     * expression-list := expression (, expression)*
     * </code>
     * 
     * @return Parsed node
     */
    private STNode parseServiceDecl() {
        startContext(ParserRuleContext.SERVICE_DECL);
        STNode serviceKeyword = parseServiceKeyword();
        STNode serviceDecl = parseServiceRhs(serviceKeyword);
        endContext();
        return serviceDecl;
    }

    /**
     * Parse rhs of the service declaration.
     * <p>
     * <code>
     * service-rhs := [variable-name] on expression-list service-body-block
     * </code>
     * 
     * @return Parsed node
     */
    private STNode parseServiceRhs(STNode serviceKeyword) {
        STNode serviceName = parseServiceName();
        STNode onKeyword = parseOnKeyword();
        STNode expressionList = parseListeners();
        STNode serviceBody = parseServiceBody();
        STNode service =
                STNodeFactory.createServiceDecl(serviceKeyword, serviceName, onKeyword, expressionList, serviceBody);
        return service;
    }

    private STNode parseServiceName() {
        STToken nextToken = peek();
        return parseServiceName(nextToken.kind);
    }

    private STNode parseServiceName(SyntaxKind kind) {
        switch (kind) {
            case IDENTIFIER_TOKEN:
                return parseIdentifier(ParserRuleContext.SERVICE_NAME);
            case ON_KEYWORD:
                return STNodeFactory.createEmptyNode();
            default:
                STToken token = peek();
                Solution solution = recover(token, ParserRuleContext.OPTIONAL_SERVICE_NAME);

                // If the parser recovered by inserting a token, then try to re-parse the same
                // rule with the inserted token. This is done to pick the correct branch
                // to continue the parsing.
                if (solution.action == Action.REMOVE) {
                    return solution.recoveredNode;
                }

                return parseServiceName(solution.tokenKind);
        }
    }

    /**
     * Parse service keyword.
     * 
     * @return Parsed node
     */
    private STNode parseServiceKeyword() {
        STToken token = peek();
        if (token.kind == SyntaxKind.SERVICE_KEYWORD) {
            return consume();
        } else {
            Solution sol = recover(token, ParserRuleContext.SERVICE_KEYWORD);
            return sol.recoveredNode;
        }
    }

    /**
     * Check whether the given token kind is a compound binary operator.
     * @param kind STToken kind
     * @return <code>true</code> if the token kind refers to a binary operator. <code>false</code> otherwise
     */
    private boolean isCompoundBinaryOperator(SyntaxKind kind) {
        switch (kind) {
            case PLUS_TOKEN:
            case MINUS_TOKEN:
            case SLASH_TOKEN:
            case ASTERISK_TOKEN:
                return true;
            default:
                return false;
        }
    }

    /**
     * Parse on keyword.
     * 
     * @return Parsed node
     */
    private STNode parseOnKeyword() {
        STToken token = peek();
        if (token.kind == SyntaxKind.ON_KEYWORD) {
            return consume();
        } else {
            Solution sol = recover(token, ParserRuleContext.ON_KEYWORD);
            return sol.recoveredNode;
        }
    }

    /**
     * Parse listener references.
     * <p>
     * <code>expression-list := expression (, expression)*</code>
     * 
     * @return Parsed node
     */
    private STNode parseListeners() {
        startContext(ParserRuleContext.LISTENERS_LIST);
        List<STNode> listeners = new ArrayList<>();

        STToken nextToken = peek();
        if (isEndOfListenersList(nextToken.kind)) {
            this.errorHandler.reportMissingTokenError("missing expression");
            return STNodeFactory.createMissingToken(SyntaxKind.IDENTIFIER_TOKEN);
        }

        // Parse first field mapping, that has no leading comma
        STNode leadingComma = STNodeFactory.createEmptyNode();
        STNode exprListItem = parseExpressionListItem(leadingComma);
        listeners.add(exprListItem);

        // Parse the remaining field mappings
        nextToken = peek();
        while (!isEndOfListenersList(nextToken.kind)) {
            leadingComma = parseComma();
            exprListItem = parseExpressionListItem(leadingComma);
            listeners.add(exprListItem);
            nextToken = peek();
        }

        endContext();
        return STNodeFactory.createNodeList(listeners);
    }

    private boolean isEndOfListenersList(SyntaxKind tokenKind) {
        switch (tokenKind) {
            case CLOSE_BRACE_TOKEN:
            case CLOSE_PAREN_TOKEN:
            case CLOSE_BRACKET_TOKEN:
            case OPEN_BRACE_TOKEN:
            case SEMICOLON_TOKEN:
            case PUBLIC_KEYWORD:
            case FUNCTION_KEYWORD:
            case EOF_TOKEN:
            case RESOURCE_KEYWORD:
                return true;
            default:
                return false;
        }
    }

    /**
     * Parse expression list item.
     * 
     * @param leadingComma Leading comma
     * @return Parsed node
     */
    private STNode parseExpressionListItem(STNode leadingComma) {
        STNode expr = parseExpression();
        return STNodeFactory.createExpressionListItem(leadingComma, expr);
    }

    /**
     * Parse service body.
     * <p>
     * <code>
     * service-body-block := { service-method-defn* }
     * </code>
     * 
     * @return Parsed node
     */
    private STNode parseServiceBody() {
        STNode openBrace = parseOpenBrace();
        STNode resources = parseResources();
        STNode closeBrace = parseCloseBrace();
        return STNodeFactory.createServiceBody(openBrace, resources, closeBrace);
    }

    /**
     * Parse service resource definitions.
     * 
     * @return Parsed node
     */
    private STNode parseResources() {
        List<STNode> resources = new ArrayList<>();
        STToken nextToken = peek();
        while (!isEndOfServiceDecl(nextToken.kind)) {
            resources.add(parseResource(nextToken.kind));
            nextToken = peek();
        }

        return STNodeFactory.createNodeList(resources);
    }

    private boolean isEndOfServiceDecl(SyntaxKind tokenKind) {
        switch (tokenKind) {
            case CLOSE_BRACE_TOKEN:
            case EOF_TOKEN:
            case CLOSE_BRACE_PIPE_TOKEN:
            case TYPE_KEYWORD:
            case SERVICE_KEYWORD:
                return true;
            default:
                return false;
        }
    }

    /**
     * Parse resource definition (i.e. service-method-defn).
     * <p>
     * <code>
     * service-body-block := { service-method-defn* }
     * <br/>
     * service-method-defn := metadata [resource] function identifier function-signature method-defn-body
     * </code>
     * 
     * @return Parsed node
     */
    private STNode parseResource() {
        STToken nextToken = peek();
        return parseResource(nextToken.kind);
    }

    private STNode parseResource(SyntaxKind nextTokenKind) {
        switch (nextTokenKind) {
            case RESOURCE_KEYWORD:
                STNode resourceKeyword = parseResourceKeyword();
                return parseFunctionDefinition(resourceKeyword);
            case FUNCTION_KEYWORD:
                return parseFunctionDefinition(STNodeFactory.createEmptyNode());
            default:
                STToken token = peek();
                Solution solution = recover(token, ParserRuleContext.RESOURCE_DEF);

                // If the parser recovered by inserting a token, then try to re-parse the same
                // rule with the inserted token. This is done to pick the correct branch
                // to continue the parsing.
                if (solution.action == Action.REMOVE) {
                    return solution.recoveredNode;
                }

                return parseResource(solution.tokenKind);
        }
    }

    /**
     * Parse resource keyword.
     * 
     * @return Parsed node
     */
    private STNode parseResourceKeyword() {
        STToken token = peek();
        if (token.kind == SyntaxKind.RESOURCE_KEYWORD) {
            return consume();
        } else {
            Solution sol = recover(token, ParserRuleContext.RESOURCE_KEYWORD);
            return sol.recoveredNode;
        }
    }

    /**
     * Check whether next construct is a service declaration or not. This method is
     * used to determine whether an end-of-block is reached, if the next token is
     * a service-keyword. Because service-keyword can be used in statements as well
     * as in top-level node (service-decl). We have reached a service-decl, then
     * it could be due to missing close-brace at the end of the current block.
     * 
     * @return <code>true</code> if the next construct is a service declaration.
     *         <code>false</code> otherwise
     */
    private boolean isServiceDeclStart(ParserRuleContext currentContext) {
        // Assume we always reach here after a peek()
        switch (peek(2).kind) {
            case IDENTIFIER_TOKEN:
                SyntaxKind tokenAfterIdentifier = peek(3).kind;
                switch (tokenAfterIdentifier) {
                    case EQUAL_TOKEN: // service foo = ...
                    case SEMICOLON_TOKEN: // service foo;
                        return false;
                    case ON_KEYWORD: // service foo on ...
                        return true;
                    default:
                        // TODO handle compound assignment

                        // If not any of above, this is not a valid syntax. Hence try to recover
                        // silently and find whats the best token. From that recovered token try
                        // to determine whether the next construct is a service decl or not.
                        ParserRuleContext sol = this.errorHandler.findBestPath(currentContext);
                        return sol == ParserRuleContext.SERVICE_DECL || sol == ParserRuleContext.CLOSE_BRACE;
                }
            case ON_KEYWORD:
                // Next token sequence is similar to: `service foo on ...`.
                // Then this is a service decl.
                return true;
            default:
                // If not any of above, this is not a valid syntax. Hence try to recover
                // silently and find whats the best token. From that recovered token try
                // to determine whether the next construct is a service decl or not.

                Solution sol = recover(peek(), ParserRuleContext.STATEMENT);

                // If the recovered token is an end-of block, then
                // next construct must be a service decl.
                return sol.tokenKind == SyntaxKind.CLOSE_BRACE_TOKEN;
        }
    }

    /**
     * Parse listener declaration, given the qualifier.
     * 
     * @param qualifier Qualifier that precedes the listener declaration
     * @return Parsed node
     */
    private STNode parseListenerDeclaration(STNode qualifier) {
        startContext(ParserRuleContext.LISTENER_DECL);
        STNode listenerKeyword = parseListenerKeyword();
        STNode typeDesc = parseTypeDescriptor();
        STNode variableName = parseVariableName();
        STNode equalsToken = parseAssignOp();
        STNode initializer = parseExpression();
        STNode semicolonToken = parseSemicolon();
        endContext();
        return STNodeFactory.createListenerDeclaration(qualifier, listenerKeyword, typeDesc, variableName, equalsToken,
                initializer, semicolonToken);
    }

    /**
     * Parse listener keyword.
     * 
     * @return Parsed node
     */
    private STNode parseListenerKeyword() {
        STToken token = peek();
        if (token.kind == SyntaxKind.LISTENER_KEYWORD) {
            return consume();
        } else {
            Solution sol = recover(token, ParserRuleContext.LISTENER_KEYWORD);
            return sol.recoveredNode;
        }
    }

    /**
     * Parse constant declaration, given the qualifier.
     * 
     * @param qualifier Qualifier that precedes the listener declaration
     * @return Parsed node
     */
    private STNode parseConstantDeclaration(STNode qualifier) {
        startContext(ParserRuleContext.CONSTANT_DECL);
        STNode constKeyword = parseConstantKeyword();
        STNode constDecl = parseConstDecl(qualifier, constKeyword);
        endContext();
        return constDecl;
    }

    private STNode parseConstDecl(STNode qualifier, STNode constKeyword) {
        STToken nextToken = peek();
        return parseConstDeclFromType(nextToken.kind, qualifier, constKeyword);
    }

    private STNode parseConstDeclFromType(SyntaxKind nextTokenKind, STNode qualifier, STNode constKeyword) {
        switch (nextTokenKind) {
            // TODO: add all 'type starting tokens' here. should be same as 'parseTypeDescriptor(...)'
            case SIMPLE_TYPE:
            case SERVICE_KEYWORD:
            case RECORD_KEYWORD:
            case OBJECT_KEYWORD:
            case ABSTRACT_KEYWORD:
            case CLIENT_KEYWORD:
                //Nil type descriptor '()'
            case OPEN_PAREN_TOKEN:
                STNode typeDesc = parseTypeDescriptor();
                STNode variableName = parseVariableName();
                STNode equalsToken = parseAssignOp();
                STNode initializer = parseExpression();
                STNode semicolonToken = parseSemicolon();
                return STNodeFactory.createConstDeclaration(qualifier, constKeyword, typeDesc, variableName,
                        equalsToken, initializer, semicolonToken);
            case IDENTIFIER_TOKEN:
                return parseConstantDeclWithOptionalType(qualifier, constKeyword);
            default:
                STToken token = peek();
                Solution solution = recover(token, ParserRuleContext.CONST_DECL_TYPE);

                // If the parser recovered by inserting a token, then try to re-parse the same
                // rule with the inserted token. This is done to pick the correct branch
                // to continue the parsing.
                if (solution.action == Action.REMOVE) {
                    return solution.recoveredNode;
                }

                return parseConstDeclFromType(solution.tokenKind, qualifier, constKeyword);
        }
    }

    /**
     * @return
     */
    private STNode parseConstantDeclWithOptionalType(STNode qualifier, STNode constKeyword) {
        STNode varNameOrTypeName = parseStatementStartIdentifier();
        STNode constDecl = parseConstantDeclRhs(qualifier, constKeyword, varNameOrTypeName);

        return constDecl;
    }

    private STNode parseConstantDeclRhs(STNode qualifier, STNode constKeyword, STNode typeOrVarName) {
        STToken token = peek();
        return parseConstantDeclRhs(token.kind, qualifier, constKeyword, typeOrVarName);
    }

    private STNode parseConstantDeclRhs(SyntaxKind nextTokenKind, STNode qualifier, STNode constKeyword,
                                        STNode typeOrVarName) {
        STNode type;
        STNode variableName;
        switch (nextTokenKind) {
            case IDENTIFIER_TOKEN:
                type = typeOrVarName;
                variableName = parseVariableName();
                break;
            case EQUAL_TOKEN:
                variableName = typeOrVarName;
                type = STNodeFactory.createEmptyNode();
                break;
            default:
                STToken token = peek();
                Solution solution =
                        recover(token, ParserRuleContext.CONST_DECL_RHS, qualifier, constKeyword, typeOrVarName);

                // If the parser recovered by inserting a token, then try to re-parse the same
                // rule with the inserted token. This is done to pick the correct branch
                // to continue the parsing.
                if (solution.action == Action.REMOVE) {
                    return solution.recoveredNode;
                }

                return parseConstantDeclRhs(solution.tokenKind, qualifier, constKeyword, typeOrVarName);
        }

        STNode equalsToken = parseAssignOp();
        STNode initializer = parseExpression();
        STNode semicolonToken = parseSemicolon();
        return STNodeFactory.createConstDeclaration(qualifier, constKeyword, type, variableName, equalsToken,
                initializer, semicolonToken);
    }

    /**
     * Parse const keyword.
     * 
     * @return Parsed node
     */
    private STNode parseConstantKeyword() {
        STToken token = peek();
        if (token.kind == SyntaxKind.CONST_KEYWORD) {
            return consume();
        } else {
            Solution sol = recover(token, ParserRuleContext.CONST_KEYWORD);
            return sol.recoveredNode;
        }
    }

    /**
     * Parse nil type descriptor.
     *
     * @return Parsed node
     */
    private STNode parseNilTypeDescriptor() {
        startContext(ParserRuleContext.NIL_TYPE_DESCRIPTOR);
        STNode openParenthesisToken = parseOpenParenthesis();
        STNode closeParenthesisToken = parseCloseParenthesis();
        endContext();

        return STNodeFactory.createNilTypeDescriptor(openParenthesisToken, closeParenthesisToken);
    }
    /**
     * Parse typeof expression.
     * <p>
     * <code>
     * typeof-expr := typeof expression
     * </code>
     *
     * @return Typeof expression node
     */
    private STNode parseTypeofExpression() {
        STNode typeofKeyword = parseTypeofKeyword();
        STNode expr = parseExpression(OperatorPrecedence.UNARY, false);
        return STNodeFactory.createTypeofExpression(typeofKeyword, expr);
    }

    /**
     * Parse typeof-keyword.
     *
     * @return Typeof-keyword node
     */
    private STNode parseTypeofKeyword() {
        STToken token = peek();
        if (token.kind == SyntaxKind.TYPEOF_KEYWORD) {
            return consume();
        } else {
            Solution sol = recover(token, ParserRuleContext.TYPEOF_KEYWORD);
            return sol.recoveredNode;
        }
    }
<<<<<<< HEAD

    /**
     * Parse unary expression.
     * <p>
     * <code>
     * unary-expr := + expression | - expression | ~ expression | ! expression
     * </code>
     *
     * @return Unary expression node
     */
    private STNode parseUnaryExpression() {
        STNode unaryOperator = parseUnaryOperator();
        STNode expr = parseExpression(OperatorPrecedence.UNARY, false);
        return STNodeFactory.createUnaryExpression(unaryOperator, expr);
    }

    /**
     * Parse unary operator.
     * <code>UnaryOperator := + | - | ~ | !</code>
     * @return Parsed node
     */
    private STNode parseUnaryOperator() {
        STToken token = peek();
        if (isUnaryOperator(token.kind)) {
            return consume();
        } else {
            Solution sol = recover(token, ParserRuleContext.UNARY_OPERATOR);
            return sol.recoveredNode;
        }
    }

    /**
     * Check whether the given token kind is a unary operator.
     *
     * @param kind STToken kind
     * @return <code>true</code> if the token kind refers to a unary operator. <code>false</code> otherwise
     */
    private boolean isUnaryOperator(SyntaxKind kind) {
        switch (kind) {
            case PLUS_TOKEN:
            case MINUS_TOKEN:
            case NEGATION_TOKEN:
            case EXCLAMATION_MARK_TOKEN:
                return true;
            default:
                return false;
        }
    }
}
=======
}
>>>>>>> e5d26374
<|MERGE_RESOLUTION|>--- conflicted
+++ resolved
@@ -4630,7 +4630,6 @@
             return sol.recoveredNode;
         }
     }
-<<<<<<< HEAD
 
     /**
      * Parse unary expression.
@@ -4680,6 +4679,3 @@
         }
     }
 }
-=======
-}
->>>>>>> e5d26374
