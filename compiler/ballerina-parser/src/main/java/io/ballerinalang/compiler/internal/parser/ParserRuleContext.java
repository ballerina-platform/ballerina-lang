/*
 * Copyright (c) 2020, WSO2 Inc. (http://www.wso2.org) All Rights Reserved.
 *
 * WSO2 Inc. licenses this file to you under the Apache License,
 * Version 2.0 (the "License"); you may not use this file except
 * in compliance with the License.
 * You may obtain a copy of the License at
 *
 *   http://www.apache.org/licenses/LICENSE-2.0
 *
 * Unless required by applicable law or agreed to in writing,
 * software distributed under the License is distributed on an
 * "AS IS" BASIS, WITHOUT WARRANTIES OR CONDITIONS OF ANY
 * KIND, either express or implied.  See the License for the
 * specific language governing permissions and limitations
 * under the License.
 */
package io.ballerinalang.compiler.internal.parser;

/**
 * Parser rule contexts that represent each point in the grammar.
 * These represents the current scope during the parsing.
 * 
 * @since 1.2.0
 */
public enum ParserRuleContext {

    // Productions
    COMP_UNIT("comp-unit"),
    EOF("eof"),
    TOP_LEVEL_NODE("top-level-node"),
    TOP_LEVEL_NODE_THAT_SUPPORTS_MODIFIER("top-level-node-that-supports-modifier"),
    FUNC_DEFINITION("func-definition"),
    PARAM_LIST("parameters"),
    REQUIRED_PARAM("parameter"),
    DEFAULTABLE_PARAM("defaultable-parameter"),
    REST_PARAM("rest-parameter"),
    AFTER_PARAMETER_TYPE("after-parameter-type"),
    PARAMETER_RHS("parameter-rhs"),
    ANNOTATION_ATTACHMENT("annotation"),
    RETURN_TYPE_DESCRIPTOR("return-type-desc"),
    FUNC_BODY("func-body"),
    EXTERNAL_FUNC_BODY("external-func-body"),
    FUNC_BODY_BLOCK("func-body-block"),
    MODULE_TYPE_DEFINITION("type-definition"),
    FIELD_OR_REST_DESCIPTOR_RHS("field-or-rest-descriptor-rhs"),
    FIELD_DESCRIPTOR_RHS("field-descriptor-rhs"),
    RECORD_BODY_START("record-body-start"),
    RECORD_BODY_END("record-body-end"),
    RECORD_FIELD("record-field"),
    TYPE_DESCRIPTOR("type-descriptor"),
    RECORD_TYPE_DESCRIPTOR("record-type-desc"),
    TYPE_REFERENCE("type-reference"),
    ARG_LIST("arguments"),
    ARG("argument"),
    NAMED_OR_POSITIONAL_ARG_RHS("named-or-positional-arg"),
    OBJECT_TYPE_DESCRIPTOR("object-type-desc"),
    OBJECT_MEMBER("object-member"),
    OBJECT_FUNC_OR_FIELD("object-func-or-field"),
    OBJECT_FUNC_OR_FIELD_WITHOUT_VISIBILITY("object-func-or-field-without-visibility"),
    OBJECT_METHOD_START("object-method-start"),
    OBJECT_FIELD_RHS("object-field-rhs"),
    OBJECT_TYPE_FIRST_QUALIFIER("object-type-qualifier"),
    OBJECT_TYPE_SECOND_QUALIFIER("object-type-second-qualifier"),
    OBJECT_TYPE_DESCRIPTOR_START("object-type-desc-start"),
    IMPORT_DECL("import-decl"),
    IMPORT_ORG_OR_MODULE_NAME("import-org-or-module-name"),
    IMPORT_MODULE_NAME("module-name"),
    IMPORT_VERSION_DECL("import-version-decl"),
    VERSION_NUMBER("sem-ver"),
    IMPORT_SUB_VERSION("import-sub-version"),
    MAJOR_VERSION("major-version"),
    MINOR_VERSION("minor-version"),
    PATCH_VERSION("patch-version"),
    IMPORT_PREFIX("import-prefix"),
    IMPORT_PREFIX_DECL("import-alias"),
    IMPORT_DECL_RHS("import-decl-rhs"),
    AFTER_IMPORT_MODULE_NAME("after-import-module-name"),
    MAJOR_MINOR_VERSION_END("major-minor-version-end"),

    // Statements
    STATEMENT("statement"),
    ASSIGNMENT_STMT("assignment-stmt"),
    VAR_DECL_STMT("var-decl-stmt"),
    VAR_DECL_STMT_RHS("var-decl-rhs"),
    STATEMENT_START_IDENTIFIER("type-or-var-name"),
    ASSIGNMENT_OR_VAR_DECL_STMT("assign-or-var-decl"),
    ASSIGNMENT_OR_VAR_DECL_STMT_RHS("assign-or-var-decl-rhs"),
    IF_BLOCK("if-block"),
    BLOCK_STMT("block-stmt"),
    ELSE_BLOCK("else-block"),
    ELSE_BODY("else-body"),
    WHILE_BLOCK("while-block"),
    CALL_STMT("call-statement"),
    CALL_STMT_START("call-statement-start"),
    PANIC_STMT("panic-statement"),    

    // Keywords
    RETURNS_KEYWORD("returns"),
    TYPE_KEYWORD("type"),
    PUBLIC_KEYWORD("public"),
    PRIVATE_KEYWORD("private"),
    REMOTE_KEYWORD("remote"),
    FUNCTION_KEYWORD("function"),
    EXTERNAL_KEYWORD("external"), 
    VARIABLE_NAME("variable"),
    RECORD_KEYWORD("record"),
    OBJECT_KEYWORD("object"),
    ABSTRACT_KEYWORD("abstract"),
    CLIENT_KEYWORD("client"),
    IF_KEYWORD("if"),
    ELSE_KEYWORD("else"),
    WHILE_KEYWORD("while"),
<<<<<<< HEAD
    IMPORT_KEYWORD("import"),
    VERSION_KEYWORD("version"),
    AS_KEYWORD("as"),
=======
    PANIC_KEYWORD("panic"),
>>>>>>> 7b79d531

    // Syntax tokens
    OPEN_PARENTHESIS("("),
    CLOSE_PARENTHESIS(")"),
    OPEN_BRACE("{"),
    CLOSE_BRACE("}"),
    ASSIGN_OP("="),
    SEMICOLON(";"),
    COMMA(","),
    ELLIPSIS("..."),
    QUESTION_MARK("?"),
    ASTERISK("*"),
    CLOSED_RECORD_BODY_START("{|"),
    CLOSED_RECORD_BODY_END("|}"),
    DOT("."),
    OPEN_BRACKET("["),
    CLOSE_BRACKET("]"),
    SLASH("/"),

    // Other terminals
    FUNC_NAME("function-name"),
    SIMPLE_TYPE_DESCRIPTOR("simple-type-desc"),
    BINARY_OPERATOR("binary-operator"),
    TYPE_NAME("type-name"),
    FIELD_OR_FUNC_NAME("field-or-func-name"),
    BOOLEAN_LITERAL("boolean-literal"),
    CHECKING_KEYWORD("checking-keyword"),

    // Expressions
    EXPRESSION("expression"),
    EXPRESSION_RHS("expression-rhs"),
    FUNC_CALL("func-call"),
    EXPRESSION_END("expr-end"),
    DECIMAL_INTEGER_LITERAL("decimal-int-literal"),
    ;

    private String value;

    ParserRuleContext(String value) {
        this.value = value;
    }

    @Override
    public String toString() {
        return value;
    }

}<|MERGE_RESOLUTION|>--- conflicted
+++ resolved
@@ -111,13 +111,10 @@
     IF_KEYWORD("if"),
     ELSE_KEYWORD("else"),
     WHILE_KEYWORD("while"),
-<<<<<<< HEAD
+    PANIC_KEYWORD("panic"),
     IMPORT_KEYWORD("import"),
     VERSION_KEYWORD("version"),
     AS_KEYWORD("as"),
-=======
-    PANIC_KEYWORD("panic"),
->>>>>>> 7b79d531
 
     // Syntax tokens
     OPEN_PARENTHESIS("("),
