/*
 * Copyright (c) 2020, WSO2 Inc. (http://www.wso2.org) All Rights Reserved.
 *
 * WSO2 Inc. licenses this file to you under the Apache License,
 * Version 2.0 (the "License"); you may not use this file except
 * in compliance with the License.
 * You may obtain a copy of the License at
 *
 *   http://www.apache.org/licenses/LICENSE-2.0
 *
 * Unless required by applicable law or agreed to in writing,
 * software distributed under the License is distributed on an
 * "AS IS" BASIS, WITHOUT WARRANTIES OR CONDITIONS OF ANY
 * KIND, either express or implied.  See the License for the
 * specific language governing permissions and limitations
 * under the License.
 */
package io.ballerinalang.compiler.internal.parser;

/**
 * Parser rule contexts that represent each point in the grammar.
 * These represents the current scope during the parsing.
 *
 * @since 1.2.0
 */
public enum ParserRuleContext {

    // Productions
    COMP_UNIT("comp-unit"),
    EOF("eof"),
    TOP_LEVEL_NODE("top-level-node"),
    TOP_LEVEL_NODE_WITHOUT_METADATA("top-level-node-without-metadata"),
    TOP_LEVEL_NODE_WITHOUT_MODIFIER("top-level-node-without-modifier"),
    FUNC_DEF("func-def"),
    FUNC_DEF_OR_FUNC_TYPE("func-def-or-func-type"),
    PARAM_LIST("parameters"),
    PARAMETER_START("parameter"),
    PARAMETER_WITHOUT_ANNOTS("parameter-without-annots"),
    REQUIRED_PARAM("parameter"),
    DEFAULTABLE_PARAM("defaultable-parameter"),
    REST_PARAM("rest-parameter"),
    AFTER_PARAMETER_TYPE("after-parameter-type"),
    PARAMETER_NAME_RHS("parameter-name-rhs"),
    FUNC_OPTIONAL_RETURNS("func-optional-returns"),
    FUNC_BODY("func-body"),
    FUNC_TYPE_OR_DEF_SIGNATURE_RHS("func-signature-rhs"),
    ANNON_FUNC_BODY("annon-func-body"),

    EXTERNAL_FUNC_BODY("external-func-body"),
    FUNC_BODY_BLOCK("func-body-block"),
    MODULE_TYPE_DEFINITION("type-definition"),
    FIELD_OR_REST_DESCIPTOR_RHS("field-or-rest-descriptor-rhs"),
    FIELD_DESCRIPTOR_RHS("field-descriptor-rhs"),
    RECORD_BODY_START("record-body-start"),
    RECORD_BODY_END("record-body-end"),
    RECORD_FIELD("record-field"),
    RECORD_FIELD_OR_RECORD_END("record-field-orrecord-end"),
    RECORD_FIELD_START("record-field-start"),
    RECORD_FIELD_WITHOUT_METADATA("record-field-without-metadata"),
    TYPE_DESCRIPTOR("type-descriptor"),
    RECORD_TYPE_DESCRIPTOR("record-type-desc"),
    TYPE_REFERENCE("type-reference"),
    ARG_LIST("arguments"),
    ARG_START("argument-start"),
    ARG_LIST_START("("),
    ARG_LIST_END(")"),
    ARG_START_OR_ARG_LIST_END("arg-start-or-args-list-end"),
    NAMED_OR_POSITIONAL_ARG_RHS("named-or-positional-arg"),
    OBJECT_TYPE_DESCRIPTOR("object-type-desc"),
    OBJECT_MEMBER("object-member"),
    OBJECT_MEMBER_WITHOUT_METADATA("object-member-without-metadata"),
    OBJECT_FUNC_OR_FIELD("object-func-or-field"),
    OBJECT_FUNC_OR_FIELD_WITHOUT_VISIBILITY("object-func-or-field-without-visibility"),
    OBJECT_METHOD_START("object-method-start"),
    OBJECT_FIELD_RHS("object-field-rhs"),
    OBJECT_TYPE_FIRST_QUALIFIER("object-type-qualifier"),
    OBJECT_TYPE_SECOND_QUALIFIER("object-type-second-qualifier"),
    OBJECT_TYPE_DESCRIPTOR_START("object-type-desc-start"),
    IMPORT_DECL("import-decl"),
    IMPORT_ORG_OR_MODULE_NAME("import-org-or-module-name"),
    IMPORT_MODULE_NAME("module-name"),
    IMPORT_VERSION_DECL("import-version-decl"),
    VERSION_NUMBER("sem-ver"),
    IMPORT_SUB_VERSION("import-sub-version"),
    MAJOR_VERSION("major-version"),
    MINOR_VERSION("minor-version"),
    PATCH_VERSION("patch-version"),
    IMPORT_PREFIX("import-prefix"),
    IMPORT_PREFIX_DECL("import-alias"),
    IMPORT_DECL_RHS("import-decl-rhs"),
    AFTER_IMPORT_MODULE_NAME("after-import-module-name"),
    MAJOR_MINOR_VERSION_END("major-minor-version-end"),
    SERVICE_DECL("service-decl"),
    OPTIONAL_SERVICE_NAME("service-rhs"),
    LISTENERS_LIST("listeners-list"),
    RESOURCE_DEF("resource-def"),
    LISTENER_DECL("listener-decl"),
    CONSTANT_DECL("const-decl"),
    CONST_DECL_TYPE("const-decl-type"),
    CONST_DECL_RHS("const-decl-rhs"),
    NIL_TYPE_DESCRIPTOR("nil-type-descriptor"),
    OPTIONAL_TYPE_DESCRIPTOR("optional-type-descriptor"),
    ARRAY_TYPE_DESCRIPTOR("array-type-descriptor"),
    ARRAY_LENGTH("array-length"),
    ANNOT_REFERENCE("annot-reference"),
    ANNOTATIONS("annots"),
    DOC_STRING("doc-string"),
    QUALIFIED_IDENTIFIER("qualified-identifier"),
    EQUAL_OR_RIGHT_ARROW("equal-or-right-arrow"),
    ANNOTATION_DECL("annotation-decl"),
    ANNOT_DECL_OPTIONAL_TYPE("annot-decl-optional-type"),
    ANNOT_DECL_RHS("annot-decl-rhs"),
    ANNOT_OPTIONAL_ATTACH_POINTS("annot-optional-attach-points"),
    ANNOT_ATTACH_POINTS_LIST("annot-attach-points-list"),
    ATTACH_POINT("attach-point"),
    ATTACH_POINT_IDENT("attach-point-ident"),
    SINGLE_KEYWORD_ATTACH_POINT_IDENT("single-keyword-attach-point-ident"),
    IDENT_AFTER_OBJECT_IDENT("ident-after-object-ident"),
    XML_NAMESPACE_DECLARATION("xml-namespace-decl"),
    XML_NAMESPACE_PREFIX_DECL("namespace-prefix-decl"),
    DEFAULT_WORKER_INIT("default-worker-init"),
    NAMED_WORKERS("named-workers"),
    WORKER_NAME_RHS("worker-name-rhs"),
    DEFAULT_WORKER("default-worker-init"),
    KEY_SPECIFIER("key-specifier"),
    KEY_SPECIFIER_RHS("key-specifier-rhs"),
    TABLE_KEY_RHS("table-key-rhs"),
    LET_VAR_DECL("let-var-decl"),
    LET_VAR_DECL_START("let-var-decl-start"),
    FUNC_TYPE_DESC("func-type-desc"),
    FUNCTION_KEYWORD_RHS("func-keyword-rhs"),
    END_OF_TYPE_DESC("end-of-type-desc"),
    INFERRED_TYPE_DESC("*"),

    // Statements
    STATEMENT("statement"),
    STATEMENT_WITHOUT_ANNOTS("statement-without-annots"),
    ASSIGNMENT_STMT("assignment-stmt"),
    VAR_DECL_STMT("var-decl-stmt"),
    VAR_DECL_STMT_RHS("var-decl-rhs"),
    STATEMENT_START_IDENTIFIER("type-or-var-name"),
    ASSIGNMENT_OR_VAR_DECL_STMT("assign-or-var-decl"),
    ASSIGNMENT_OR_VAR_DECL_STMT_RHS("assign-or-var-decl-rhs"),
    IF_BLOCK("if-block"),
    BLOCK_STMT("block-stmt"),
    ELSE_BLOCK("else-block"),
    ELSE_BODY("else-body"),
    WHILE_BLOCK("while-block"),
    CALL_STMT("call-statement"),
    CALL_STMT_START("call-statement-start"),
    CONTINUE_STATEMENT("continue-statement"),
    BREAK_STATEMENT("break-statement"),
    PANIC_STMT("panic-statement"),
    RETURN_STMT("return-stmt"),
    RETURN_STMT_RHS("return-stmt-rhs"),
    COMPOUND_ASSIGNMENT_STMT("compound-assignment-statement"),
    LOCAL_TYPE_DEFINITION_STMT("local-type-definition-statement"),
    STMT_START_WITH_IDENTIFIER("stmt-start-with-identifier"),
    STMT_START_WITH_EXPR_RHS("stmt-start-with-expr-rhs"),
    EXPRESSION_STATEMENT("expression-statement"),
    EXPRESSION_STATEMENT_START("expression-statement-start"),
    LOCK_STMT("lock-stmt"),
    NAMED_WORKER_DECL("named-worker-decl"),
    FORK_STMT("fork-stmt"),
    FOREACH_STMT("foreach-stmt"),

    // Keywords
    RETURNS_KEYWORD("returns"),
    TYPE_KEYWORD("type"),
    PUBLIC_KEYWORD("public"),
    PRIVATE_KEYWORD("private"),
    REMOTE_KEYWORD("remote"),
    FUNCTION_KEYWORD("function"),
    EXTERNAL_KEYWORD("external"),
    RECORD_KEYWORD("record"),
    OBJECT_KEYWORD("object"),
    ABSTRACT_KEYWORD("abstract"),
    CLIENT_KEYWORD("client"),
    IF_KEYWORD("if"),
    ELSE_KEYWORD("else"),
    WHILE_KEYWORD("while"),
    CONTINUE_KEYWORD("continue"),
    BREAK_KEYWORD("break"),
    PANIC_KEYWORD("panic"),
    IMPORT_KEYWORD("import"),
    VERSION_KEYWORD("version"),
    AS_KEYWORD("as"),
    RETURN_KEYWORD("return"),
    SERVICE_KEYWORD("service"),
    ON_KEYWORD("on"),
    RESOURCE_KEYWORD("resource"),
    FINAL_KEYWORD("final"),
    LISTENER_KEYWORD("listener"),
    CONST_KEYWORD("const"),
    TYPEOF_KEYWORD("typeof"),
    IS_KEYWORD("is"),
    MAP_KEYWORD("map"),
    FUTURE_KEYWORD("future"),
    TYPEDESC_KEYWORD("typedesc"),
    NULL_KEYWORD("null"),
    LOCK_KEYWORD("lock"),
    ANNOTATION_KEYWORD("annotation"),
    SOURCE_KEYWORD("source"),
    XMLNS_KEYWORD("xmlns"),
    WORKER_KEYWORD("worker"),
    FORK_KEYWORD("fork"),
    TRAP_KEYWORD("trap"),
    IN_KEYWORD("in"),
    FOREACH_KEYWORD("foreach"),
    TABLE_KEYWORD("table"),
    KEY_KEYWORD("key"),
    ERROR_KEYWORD("error"),
    LET_KEYWORD("let"),
    STREAM_KEYWORD("stream"),
    XML_KEYWORD("xml"),
    STRING_KEYWORD("string"),
    NEW_KEYWORD("new"),

    // Syntax tokens
    OPEN_PARENTHESIS("("),
    CLOSE_PARENTHESIS(")"),
    OPEN_BRACE("{"),
    CLOSE_BRACE("}"),
    ASSIGN_OP("="),
    SEMICOLON(";"),
    COLON(":"),
    COMMA(","),
    ELLIPSIS("..."),
    QUESTION_MARK("?"),
    ASTERISK("*"),
    CLOSED_RECORD_BODY_START("{|"),
    CLOSED_RECORD_BODY_END("|}"),
    DOT("."),
    OPEN_BRACKET("["),
    CLOSE_BRACKET("]"),
    SLASH("/"),
    AT("@"),
    RIGHT_ARROW("->"),
    GT(">"),
    LT("<"),
    PIPE("|"),
    TEMPLATE_START("`"),
    TEMPLATE_END("`"),
    LT_TOKEN("<"),
    GT_TOKEN(">"),
    ERROR_TYPE_PARAM_START("<"),

    // Other terminals
    FUNC_NAME("function-name"),
    VARIABLE_NAME("variable"),
    SIMPLE_TYPE_DESCRIPTOR("simple-type-desc"),
    BINARY_OPERATOR("binary-operator"),
    TYPE_NAME("type-name"),
    FIELD_OR_FUNC_NAME("field-or-func-name"),
    BOOLEAN_LITERAL("boolean-literal"),
    CHECKING_KEYWORD("checking-keyword"),
    SERVICE_NAME("service-name"),
    COMPOUND_BINARY_OPERATOR("compound-binary-operator"),
    UNARY_OPERATOR("unary-operator"),
    FUNCTION_IDENT("func-ident"),
    FIELD_IDENT("field-ident"),
    OBJECT_IDENT("object-ident"),
    RESOURCE_IDENT("resource-ident"),
    RECORD_IDENT("record-ident"),
    ANNOTATION_TAG("annotation-tag"),
    ATTACH_POINT_END("attach-point-end"),
    IDENTIFIER("identifier"),
    NAMESPACE_PREFIX("namespace-prefix"),
    WORKER_NAME("worker-name"),

    // Expressions
    EXPRESSION("expression"),
    TERMINAL_EXPRESSION("terminal-expression"),
    EXPRESSION_RHS("expression-rhs"),
    FUNC_CALL("func-call"),
    BASIC_LITERAL("basic-literal"),
    ACCESS_EXPRESSION("access-expr"),   // method-call, field-access, member-access
    DECIMAL_INTEGER_LITERAL("decimal-int-literal"),
    VARIABLE_REF("var-ref"),
    STRING_LITERAL("string-literal"),
    MAPPING_CONSTRUCTOR("mapping-constructor"),
    MAPPING_FIELD("maping-field"),
    MAPPING_FIELD_NAME("maping-field-name"),
    SPECIFIC_FIELD_RHS("specific-field-rhs"),
    COMPUTED_FIELD_NAME("computed-field-name"),
    TYPEOF_EXPRESSION("typeof-expr"),
    UNARY_EXPRESSION("unary-expr"),
    HEX_INTEGER_LITERAL("hex-integer-literal"),
    NIL_LITERAL("nil-literal"),
    CONSTANT_EXPRESSION("constant-expr"),
    CONSTANT_EXPRESSION_START("constant-expr-start"),
    DECIMAL_FLOATING_POINT_LITERAL("decimal-floating-point-literal"),
    HEX_FLOATING_POINT_LITERAL("hex-floating-point-literal"),
    TRAP_EXPRESSION("trap-expr"),
    LIST_CONSTRUCTOR("list-constructor"),
    LIST_CONSTRUCTOR_RHS("list-constructor-rhs"),
    TYPE_CAST_EXPRESSION("type-cast-expr"),
    TYPE_CAST_PARAM("type-cast-param"),
    TYPE_CAST_PARAM_RHS("type-cast-param-rhs"),
    TABLE_CONSTRUCTOR("table-constructor"),
    TABLE_KEYWORD_RHS("table-keyword-rhs"),
    ROW_LIST_RHS("row-list-rhs"),
    TABLE_ROW_END("table-row-end"),
    NEW_KEYWORD_RHS("new-keyword-rhs"),
    IMPLICIT_NEW("implicit-new"),
    LET_EXPRESSION("let-expr"),
    ANON_FUNC_EXPRESSION("anon-func-expression"),

    // Contexts that expect a type
    TYPE_DESC_IN_ANNOTATION_DECL("type-desc-annotation-descl"),
    TYPE_DESC_BEFORE_IDENTIFIER("type-desc-before-identifier"), // object/record fields, params, const, listener
    TYPE_DESC_IN_RECORD_FIELD("type-desc-in-record-field"),
    TYPE_DESC_IN_PARAM("type-desc-in-param"),
    TYPE_DESC_IN_TYPE_BINDING_PATTERN("type-desc-in-type-binding-pattern"), // foreach, let-var-decl, var-decl
    TYPE_DESC_IN_TYPE_DEF("type-def-type-desc"),                            // local/mdule type defitions
    TYPE_DESC_IN_ANGLE_BRACKETS("type-desc-in-angle-bracket"),              // type-cast, parameterized-type
    TYPE_DESC_IN_RETURN_TYPE_DESC("type-desc-in-return-type-desc"),
    TYPE_DESC_IN_EXPRESSION("type-desc-in-expression"),
    TYPE_DESC_IN_STREAM_TYPE_DESC("type-desc-in-stream-type-desc"),
    VAR_DECL_STARTED_WITH_DENTIFIER("var-decl-started-with-dentifier"),

    // XML
    XML_CONTENT("xml-content"),
    XML_TAG("xml-tag"),
    XML_START_OR_EMPTY_TAG("xml-start-or-empty-tag"),
    XML_START_OR_EMPTY_TAG_END("xml-start-or-empty-tag-end"),
    XML_END_TAG("xml-end-tag"),
    XML_NAME("xml-name"),
    XML_PI("xml-pi"),
    XML_TEXT("xml-text"),
    XML_ATTRIBUTES("xml-attributes"),
    XML_ATTRIBUTE("xml-attribute"),
    XML_ATTRIBUTE_VALUE_ITEM("xml-attribute-value-item"),
    XML_ATTRIBUTE_VALUE_TEXT("xml-attribute-value-text"),
    XML_COMMENT_START("<!--"),
    XML_COMMENT_END("-->"),
    XML_COMMENT_CONTENT("xml-comment-content"),
    XML_PI_START("<?"),
    XML_PI_END("?>"),
    XML_PI_DATA("xml-pi-data"),
    INTERPOLATION_START_TOKEN("${"),
    INTERPOLATION("interoplation"),
    TEMPLATE_BODY("template-body"),
    TEMPLATE_MEMBER("template-member"),
    TEMPLATE_STRING("template-string"),
    TEMPLATE_STRING_RHS("template-string-rhs"),
    XML_QUOTE_START("xml-quote-start"),
    XML_QUOTE_END("xml-quote-end"),

    //Other
    PARAMETERIZED_TYPE("parameterized-type"),
    TYPEDESC_RHS("type-desc-rhs"),
    ERROR_TYPE_PARAMS("error-type-params"),
<<<<<<< HEAD
    NEW_EXPR_ARGS("new-expr-args"),
    EXPLICIT_NEW_RHS("explicit-new-rhs"),
=======
    STREAM_TYPE_FIRST_PARAM_RHS("stream-type-params"),
>>>>>>> 4de4c5bd
    ;

    private String value;

    ParserRuleContext(String value) {
        this.value = value;
    }

    @Override
    public String toString() {
        return value;
    }

}<|MERGE_RESOLUTION|>--- conflicted
+++ resolved
@@ -351,12 +351,9 @@
     PARAMETERIZED_TYPE("parameterized-type"),
     TYPEDESC_RHS("type-desc-rhs"),
     ERROR_TYPE_PARAMS("error-type-params"),
-<<<<<<< HEAD
+    STREAM_TYPE_FIRST_PARAM_RHS("stream-type-params"),
     NEW_EXPR_ARGS("new-expr-args"),
     EXPLICIT_NEW_RHS("explicit-new-rhs"),
-=======
-    STREAM_TYPE_FIRST_PARAM_RHS("stream-type-params"),
->>>>>>> 4de4c5bd
     ;
 
     private String value;
