/*
 * Copyright (c) 2020, WSO2 Inc. (http://www.wso2.org) All Rights Reserved.
 *
 * WSO2 Inc. licenses this file to you under the Apache License,
 * Version 2.0 (the "License"); you may not use this file except
 * in compliance with the License.
 * You may obtain a copy of the License at
 *
 *   http://www.apache.org/licenses/LICENSE-2.0
 *
 * Unless required by applicable law or agreed to in writing,
 * software distributed under the License is distributed on an
 * "AS IS" BASIS, WITHOUT WARRANTIES OR CONDITIONS OF ANY
 * KIND, either express or implied.  See the License for the
 * specific language governing permissions and limitations
 * under the License.
 */
package io.ballerinalang.compiler.internal.parser;

/**
 * Parser rule contexts that represent each point in the grammar.
 * These represents the current scope during the parsing.
 *
 * @since 1.2.0
 */
public enum ParserRuleContext {

    // Productions
    COMP_UNIT("comp-unit"),
    EOF("eof"),
    TOP_LEVEL_NODE("top-level-node"),
    TOP_LEVEL_NODE_WITHOUT_METADATA("top-level-node-without-metadata"),
    TOP_LEVEL_NODE_WITHOUT_MODIFIER("top-level-node-without-modifier"),
    FUNC_DEF("func-def"),
    FUNC_DEF_OR_FUNC_TYPE("func-def-or-func-type"),
    PARAM_LIST("parameters"),
    PARAMETER_START("parameter"),
    PARAMETER_WITHOUT_ANNOTS("parameter-without-annots"),
    PARAM_END("param-end"),
    REQUIRED_PARAM("parameter"),
    DEFAULTABLE_PARAM("defaultable-parameter"),
    REST_PARAM("rest-parameter"),
    AFTER_PARAMETER_TYPE("after-parameter-type"),
    PARAMETER_NAME_RHS("parameter-name-rhs"),
    REQUIRED_PARAM_NAME_RHS("required-param-name-rhs"),
    FUNC_OPTIONAL_RETURNS("func-optional-returns"),
    FUNC_BODY("func-body"),
    OBJECT_FUNC_BODY("object-method-body"),
    FUNC_BODY_OR_TYPE_DESC_RHS("func-body-or-type-desc-rhs"),
    ANON_FUNC_BODY("annon-func-body"),
    FUNC_TYPE_DESC_END("func-type-desc-end"),

    EXTERNAL_FUNC_BODY("external-func-body"),
    FUNC_BODY_BLOCK("func-body-block"),
    MODULE_TYPE_DEFINITION("type-definition"),
    FIELD_OR_REST_DESCIPTOR_RHS("field-or-rest-descriptor-rhs"),
    FIELD_DESCRIPTOR_RHS("field-descriptor-rhs"),
    RECORD_BODY_START("record-body-start"),
    RECORD_BODY_END("record-body-end"),
    RECORD_FIELD("record-field"),
    RECORD_FIELD_OR_RECORD_END("record-field-orrecord-end"),
    RECORD_FIELD_START("record-field-start"),
    RECORD_FIELD_WITHOUT_METADATA("record-field-without-metadata"),
    TYPE_DESCRIPTOR("type-descriptor"),
    RECORD_TYPE_DESCRIPTOR("record-type-desc"),
    TYPE_REFERENCE("type-reference"),
    ARG_LIST("arguments"),
    ARG_START("argument-start"),
    ARG_LIST_START("("),
    ARG_LIST_END(")"),
    ARG_START_OR_ARG_LIST_END("arg-start-or-args-list-end"),
    NAMED_OR_POSITIONAL_ARG_RHS("named-or-positional-arg"),
    ARG_END("arg-end"),
    OBJECT_TYPE_DESCRIPTOR("object-type-desc"),
    OBJECT_MEMBER("object-member"),
    OBJECT_MEMBER_START("object-member-start"),
    OBJECT_MEMBER_WITHOUT_METADATA("object-member-without-metadata"),
    OBJECT_FUNC_OR_FIELD("object-func-or-field"),
    OBJECT_FUNC_OR_FIELD_WITHOUT_VISIBILITY("object-func-or-field-without-visibility"),
    OBJECT_METHOD_START("object-method-start"),
    OBJECT_FIELD_RHS("object-field-rhs"),
    OBJECT_TYPE_FIRST_QUALIFIER("object-type-qualifier"),
    OBJECT_TYPE_SECOND_QUALIFIER("object-type-second-qualifier"),
    OBJECT_TYPE_DESCRIPTOR_START("object-type-desc-start"),
    IMPORT_DECL("import-decl"),
    IMPORT_ORG_OR_MODULE_NAME("import-org-or-module-name"),
    IMPORT_MODULE_NAME("module-name"),
    IMPORT_VERSION_DECL("import-version-decl"),
    VERSION_NUMBER("sem-ver"),
    IMPORT_SUB_VERSION("import-sub-version"),
    MAJOR_VERSION("major-version"),
    MINOR_VERSION("minor-version"),
    PATCH_VERSION("patch-version"),
    IMPORT_PREFIX("import-prefix"),
    IMPORT_PREFIX_DECL("import-alias"),
    IMPORT_DECL_RHS("import-decl-rhs"),
    AFTER_IMPORT_MODULE_NAME("after-import-module-name"),
    MAJOR_MINOR_VERSION_END("major-minor-version-end"),
    SERVICE_DECL("service-decl"),
    OPTIONAL_SERVICE_NAME("service-rhs"),
    LISTENERS_LIST("listeners-list"),
    RESOURCE_DEF("resource-def"),
    LISTENER_DECL("listener-decl"),
    CONSTANT_DECL("const-decl"),
    CONST_DECL_TYPE("const-decl-type"),
    CONST_DECL_RHS("const-decl-rhs"),
    NIL_TYPE_DESCRIPTOR("nil-type-descriptor"),
    OPTIONAL_TYPE_DESCRIPTOR("optional-type-descriptor"),
    ARRAY_TYPE_DESCRIPTOR("array-type-descriptor"),
    ARRAY_LENGTH("array-length"),
    ANNOT_REFERENCE("annot-reference"),
    ANNOTATIONS("annots"),
    ANNOTATION_END("annot-end"),
    ANNOTATION_REF_RHS("annot-ref-rhs"),
    DOC_STRING("doc-string"),
    QUALIFIED_IDENTIFIER("qualified-identifier"),
    EQUAL_OR_RIGHT_ARROW("equal-or-right-arrow"),
    ANNOTATION_DECL("annotation-decl"),
    ANNOT_DECL_OPTIONAL_TYPE("annot-decl-optional-type"),
    ANNOT_DECL_RHS("annot-decl-rhs"),
    ANNOT_OPTIONAL_ATTACH_POINTS("annot-optional-attach-points"),
    ANNOT_ATTACH_POINTS_LIST("annot-attach-points-list"),
    ATTACH_POINT("attach-point"),
    ATTACH_POINT_IDENT("attach-point-ident"),
    SINGLE_KEYWORD_ATTACH_POINT_IDENT("single-keyword-attach-point-ident"),
    IDENT_AFTER_OBJECT_IDENT("ident-after-object-ident"),
    XML_NAMESPACE_DECLARATION("xml-namespace-decl"),
    XML_NAMESPACE_PREFIX_DECL("namespace-prefix-decl"),
    DEFAULT_WORKER_INIT("default-worker-init"),
    NAMED_WORKERS("named-workers"),
    WORKER_NAME_RHS("worker-name-rhs"),
    DEFAULT_WORKER("default-worker-init"),
    KEY_SPECIFIER("key-specifier"),
    KEY_SPECIFIER_RHS("key-specifier-rhs"),
    TABLE_KEY_RHS("table-key-rhs"),
    LET_EXPR_LET_VAR_DECL("let-expr-let-var-decl"),
    LET_CLAUSE_LET_VAR_DECL("let-clause-let-var-decl"),
    LET_VAR_DECL_START("let-var-decl-start"),
    FUNC_TYPE_DESC("func-type-desc"),
    FUNCTION_KEYWORD_RHS("func-keyword-rhs"),
    END_OF_TYPE_DESC("end-of-type-desc"),
    INFERRED_TYPE_DESC("*"),
    SELECT_CLAUSE("select-clause"),
    WHERE_CLAUSE("where-clause"),
    FROM_CLAUSE("from-clause"),
    LET_CLAUSE("let-clause"),
    AMBIGUOUS_FUNC_TYPE_DESC_RHS("module-func-type-desc-rhs"),
    EXPLICIT_ANON_FUNC_EXPR_BODY_START("explicit-anon-func-expr-body-start"),
    BRACED_EXPR_OR_ANON_FUNC_PARAMS("braced-expr-or-anon-func-params"),
    BRACED_EXPR_OR_ANON_FUNC_PARAM_RHS("braced-expr-or-anon-func-param-rhs"),
    ANON_FUNC_PARAM_RHS("anon-func-param-rhs"),
    IMPLICIT_ANON_FUNC_PARAM("implicit-anon-func-param"),
    OPTIONAL_PEER_WORKER("optional-peer-worker"),
    WORKER_NAME_OR_METHOD_NAME("worker-name-or-method-name"),
    PEER_WORKER_NAME("peer-worker-name"),
    TYPE_DESC_IN_TUPLE_RHS("type-desc-in-tuple-rhs"),
    NIL_OR_PARENTHESISED_TYPE_DESC_RHS("nil-or-parenthesised-tpe-desc-rhs"),
    REMOTE_CALL_OR_ASYNC_SEND_RHS("remote-call-or-async-send-rhs"),
    REMOTE_CALL_OR_ASYNC_SEND_END("remote-call-or-async-send-end"),
    DEFAULT_WORKER_NAME_IN_ASYNC_SEND("default-worker-name-in-async-send"),
    RECEIVE_WORKERS("receive-workers"),
    MULTI_RECEIVE_WORKERS("multi-receive-workers"),
    RECEIVE_FIELD_END("receive-field-end"),
    RECEIVE_FIELD("receive-field"),
    RECEIVE_FIELD_NAME("receive-field-name"),
    INFER_PARAM_END_OR_PARENTHESIS_END("infer-param-end-or-parenthesis-end"),
    LIST_CONSTRUCTOR_MEMBER_END("list-constructor-member-end"),
    TYPED_BINDING_PATTERN("typed-binding-pattern"),
    BINDING_PATTERN("binding-pattern"),
    CAPTURE_BINDING_PATTERN("capture-binding-pattern"),
    REST_BINDING_PATTERN("rest-binding-pattern"),
    LIST_BINDING_PATTERN("list-binding-pattern"),
    LIST_BINDING_PATTERN_CONTENTS("list-binding-pattern-content"),
    LIST_BINDING_PATTERN_END_OR_CONTINUE("list-binding-pattern-end-or-continue"),
    WAIT_KEYWORD_RHS("wait-keyword-rhs"),
    MULTI_WAIT_FIELDS("multi-wait-fields"),
    WAIT_FIELD_NAME("wait-field-name"),
    WAIT_FIELD_NAME_RHS("wait-field-name-rhs"),
    WAIT_FIELD_END("wait-field-end"),
    WAIT_FUTURE_EXPR_END("wait-future-expr-end"),
    ALTERNATE_WAIT_EXPRS("alternate-wait-exprs"),
    ALTERNATE_WAIT_EXPR_LIST_END("alternate-wait-expr-lit-end"),
    DO_CLAUSE("do-clause"),
<<<<<<< HEAD
    MODULE_ENUM_DECLARATION("module-enum-declaration"),
    MODULE_ENUM_NAME("module-enum-name"),
    ENUM_MEMBER_NAME("enum-member-name"),
=======
    MEMBER_ACCESS_KEY_EXPR_END("member-access-key-expr-end"),
    MEMBER_ACCESS_KEY_EXPR("member-access-key-expr"),
>>>>>>> 808fe8fc

    // Statements
    STATEMENT("statement"),
    STATEMENT_WITHOUT_ANNOTS("statement-without-annots"),
    ASSIGNMENT_STMT("assignment-stmt"),
    VAR_DECL_STMT("var-decl-stmt"),
    VAR_DECL_STMT_RHS("var-decl-rhs"),
    STATEMENT_START_IDENTIFIER("type-or-var-name"),
    ASSIGNMENT_OR_VAR_DECL_STMT("assign-or-var-decl"),
    ASSIGNMENT_OR_VAR_DECL_STMT_RHS("assign-or-var-decl-rhs"),
    IF_BLOCK("if-block"),
    BLOCK_STMT("block-stmt"),
    ELSE_BLOCK("else-block"),
    ELSE_BODY("else-body"),
    WHILE_BLOCK("while-block"),
    CALL_STMT("call-statement"),
    CALL_STMT_START("call-statement-start"),
    CONTINUE_STATEMENT("continue-statement"),
    BREAK_STATEMENT("break-statement"),
    PANIC_STMT("panic-statement"),
    RETURN_STMT("return-stmt"),
    RETURN_STMT_RHS("return-stmt-rhs"),
    COMPOUND_ASSIGNMENT_STMT("compound-assignment-statement"),
    LOCAL_TYPE_DEFINITION_STMT("local-type-definition-statement"),
    STMT_START_WITH_IDENTIFIER("stmt-start-with-identifier"),
    STMT_START_WITH_EXPR_RHS("stmt-start-with-expr-rhs"),
    EXPRESSION_STATEMENT("expression-statement"),
    EXPRESSION_STATEMENT_START("expression-statement-start"),
    LOCK_STMT("lock-stmt"),
    NAMED_WORKER_DECL("named-worker-decl"),
    FORK_STMT("fork-stmt"),
    FOREACH_STMT("foreach-stmt"),

    // Keywords
    RETURNS_KEYWORD("returns"),
    TYPE_KEYWORD("type"),
    PUBLIC_KEYWORD("public"),
    PRIVATE_KEYWORD("private"),
    REMOTE_KEYWORD("remote"),
    FUNCTION_KEYWORD("function"),
    EXTERNAL_KEYWORD("external"),
    RECORD_KEYWORD("record"),
    OBJECT_KEYWORD("object"),
    ABSTRACT_KEYWORD("abstract"),
    CLIENT_KEYWORD("client"),
    IF_KEYWORD("if"),
    ELSE_KEYWORD("else"),
    WHILE_KEYWORD("while"),
    CONTINUE_KEYWORD("continue"),
    BREAK_KEYWORD("break"),
    PANIC_KEYWORD("panic"),
    IMPORT_KEYWORD("import"),
    VERSION_KEYWORD("version"),
    AS_KEYWORD("as"),
    RETURN_KEYWORD("return"),
    SERVICE_KEYWORD("service"),
    ON_KEYWORD("on"),
    RESOURCE_KEYWORD("resource"),
    FINAL_KEYWORD("final"),
    LISTENER_KEYWORD("listener"),
    CONST_KEYWORD("const"),
    TYPEOF_KEYWORD("typeof"),
    IS_KEYWORD("is"),
    MAP_KEYWORD("map"),
    FUTURE_KEYWORD("future"),
    TYPEDESC_KEYWORD("typedesc"),
    NULL_KEYWORD("null"),
    LOCK_KEYWORD("lock"),
    ANNOTATION_KEYWORD("annotation"),
    SOURCE_KEYWORD("source"),
    XMLNS_KEYWORD("xmlns"),
    WORKER_KEYWORD("worker"),
    FORK_KEYWORD("fork"),
    TRAP_KEYWORD("trap"),
    IN_KEYWORD("in"),
    FOREACH_KEYWORD("foreach"),
    TABLE_KEYWORD("table"),
    KEY_KEYWORD("key"),
    ERROR_KEYWORD("error"),
    LET_KEYWORD("let"),
    STREAM_KEYWORD("stream"),
    XML_KEYWORD("xml"),
    STRING_KEYWORD("string"),
    NEW_KEYWORD("new"),
    FROM_KEYWORD("from"),
    WHERE_KEYWORD("where"),
    SELECT_KEYWORD("select"),
    START_KEYWORD("start"),
    FLUSH_KEYWORD("flush"),
    DEFAULT_KEYWORD("default"),
    WAIT_KEYWORD("wait"),
    DO_KEYWORD("do"),
    ENUM_KEYWORD("enum"),

    // Syntax tokens
    OPEN_PARENTHESIS("("),
    CLOSE_PARENTHESIS(")"),
    OPEN_BRACE("{"),
    CLOSE_BRACE("}"),
    ASSIGN_OP("="),
    SEMICOLON(";"),
    COLON(":"),
    COMMA(","),
    ELLIPSIS("..."),
    QUESTION_MARK("?"),
    ASTERISK("*"),
    CLOSED_RECORD_BODY_START("{|"),
    CLOSED_RECORD_BODY_END("|}"),
    DOT("."),
    OPEN_BRACKET("["),
    CLOSE_BRACKET("]"),
    SLASH("/"),
    AT("@"),
    RIGHT_ARROW("->"),
    GT(">"),
    LT("<"),
    PIPE("|"),
    TEMPLATE_START("`"),
    TEMPLATE_END("`"),
    LT_TOKEN("<"),
    GT_TOKEN(">"),
    ERROR_TYPE_PARAM_START("<"),
    PARENTHESISED_TYPE_DESC_START("("),
    BITWISE_AND_OPERATOR("&"),
    EXPR_FUNC_BODY_START("=>"),
    PLUS_TOKEN("+"),
    MINUS_TOKEN("-"),
    TUPLE_TYPE_DESC_START("["),
    SYNC_SEND_TOKEN("->>"),
    LEFT_ARROW_TOKEN("<-"),
    ANNOT_CHAINING_TOKEN(".@"),
    OPTIONAL_CHAINING_TOKEN("?."),

    // Other terminals
    FUNC_NAME("function-name"),
    VARIABLE_NAME("variable"),
    SIMPLE_TYPE_DESCRIPTOR("simple-type-desc"),
    BINARY_OPERATOR("binary-operator"),
    TYPE_NAME("type-name"),
    FIELD_OR_FUNC_NAME("field-or-func-name"),
    BOOLEAN_LITERAL("boolean-literal"),
    CHECKING_KEYWORD("checking-keyword"),
    SERVICE_NAME("service-name"),
    COMPOUND_BINARY_OPERATOR("compound-binary-operator"),
    UNARY_OPERATOR("unary-operator"),
    FUNCTION_IDENT("func-ident"),
    FIELD_IDENT("field-ident"),
    OBJECT_IDENT("object-ident"),
    RESOURCE_IDENT("resource-ident"),
    RECORD_IDENT("record-ident"),
    ANNOTATION_TAG("annotation-tag"),
    ATTACH_POINT_END("attach-point-end"),
    IDENTIFIER("identifier"),
    NAMESPACE_PREFIX("namespace-prefix"),
    WORKER_NAME("worker-name"),

    // Expressions
    EXPRESSION("expression"),
    TERMINAL_EXPRESSION("terminal-expression"),
    EXPRESSION_RHS("expression-rhs"),
    FUNC_CALL("func-call"),
    BASIC_LITERAL("basic-literal"),
    ACCESS_EXPRESSION("access-expr"),   // method-call, field-access, member-access
    DECIMAL_INTEGER_LITERAL("decimal-int-literal"),
    VARIABLE_REF("var-ref"),
    STRING_LITERAL("string-literal"),
    MAPPING_CONSTRUCTOR("mapping-constructor"),
    MAPPING_FIELD("maping-field"),
    FIRST_MAPPING_FIELD("first-mapping-field"),
    MAPPING_FIELD_NAME("maping-field-name"),
    SPECIFIC_FIELD_RHS("specific-field-rhs"),
    COMPUTED_FIELD_NAME("computed-field-name"),
    MAPPING_FIELD_END("mapping-field-end"),
    TYPEOF_EXPRESSION("typeof-expr"),
    UNARY_EXPRESSION("unary-expr"),
    HEX_INTEGER_LITERAL("hex-integer-literal"),
    NIL_LITERAL("nil-literal"),
    CONSTANT_EXPRESSION("constant-expr"),
    CONSTANT_EXPRESSION_START("constant-expr-start"),
    DECIMAL_FLOATING_POINT_LITERAL("decimal-floating-point-literal"),
    HEX_FLOATING_POINT_LITERAL("hex-floating-point-literal"),
    LIST_CONSTRUCTOR("list-constructor"),
    LIST_CONSTRUCTOR_FIRST_MEMBER("list-constructor-first-member"),
    TYPE_CAST("type-cast"),
    TYPE_CAST_PARAM("type-cast-param"),
    TYPE_CAST_PARAM_RHS("type-cast-param-rhs"),
    TABLE_CONSTRUCTOR("table-constructor"),
    TABLE_KEYWORD_RHS("table-keyword-rhs"),
    ROW_LIST_RHS("row-list-rhs"),
    TABLE_ROW_END("table-row-end"),
    NEW_KEYWORD_RHS("new-keyword-rhs"),
    IMPLICIT_NEW("implicit-new"),
    LET_EXPRESSION("let-expr"),
    ANON_FUNC_EXPRESSION("anon-func-expression"),
    TABLE_CONSTRUCTOR_OR_QUERY_EXPRESSION("table-constructor-or-query-expr"),
    TABLE_CONSTRUCTOR_OR_QUERY_START("table-constructor-or-query-start"),
    TABLE_CONSTRUCTOR_OR_QUERY_RHS("table-constructor-or-query-rhs"),
    QUERY_EXPRESSION("query-expr"),
    ANNOT_TAG_REFERENCE("annot-tag-reference"),
    QUERY_PIPELINE_RHS("query-pipeline-rhs"),
    LET_CLAUSE_END("let-clause-end"),
    CONDITIONAL_EXPRESSION("conditional-expr"),

    // Contexts that expect a type
    TYPE_DESC_IN_ANNOTATION_DECL("type-desc-annotation-descl"),
    TYPE_DESC_BEFORE_IDENTIFIER("type-desc-before-identifier"), // object/record fields, params, const, listener
    TYPE_DESC_IN_RECORD_FIELD("type-desc-in-record-field"),
    TYPE_DESC_IN_PARAM("type-desc-in-param"),
    TYPE_DESC_IN_TYPE_BINDING_PATTERN("type-desc-in-type-binding-pattern"), // foreach, let-var-decl, var-decl
    TYPE_DESC_IN_TYPE_DEF("type-def-type-desc"),                            // local/mdule type defitions
    TYPE_DESC_IN_ANGLE_BRACKETS("type-desc-in-angle-bracket"),              // type-cast, parameterized-type
    TYPE_DESC_IN_RETURN_TYPE_DESC("type-desc-in-return-type-desc"),
    TYPE_DESC_IN_EXPRESSION("type-desc-in-expression"),
    TYPE_DESC_IN_STREAM_TYPE_DESC("type-desc-in-stream-type-desc"),
    TYPE_DESC_IN_TUPLE("type-desc-in-tuple"),
    TYPE_DESC_IN_PARENTHESIS("type-desc-in-parenthesis"),
    TYPE_DESC_IN_NEW_EXPR("type-desc-in-new-expr"),
    VAR_DECL_STARTED_WITH_DENTIFIER("var-decl-started-with-dentifier"),

    // XML
    XML_CONTENT("xml-content"),
    XML_TAG("xml-tag"),
    XML_START_OR_EMPTY_TAG("xml-start-or-empty-tag"),
    XML_START_OR_EMPTY_TAG_END("xml-start-or-empty-tag-end"),
    XML_END_TAG("xml-end-tag"),
    XML_NAME("xml-name"),
    XML_PI("xml-pi"),
    XML_TEXT("xml-text"),
    XML_ATTRIBUTES("xml-attributes"),
    XML_ATTRIBUTE("xml-attribute"),
    XML_ATTRIBUTE_VALUE_ITEM("xml-attribute-value-item"),
    XML_ATTRIBUTE_VALUE_TEXT("xml-attribute-value-text"),
    XML_COMMENT_START("<!--"),
    XML_COMMENT_END("-->"),
    XML_COMMENT_CONTENT("xml-comment-content"),
    XML_PI_START("<?"),
    XML_PI_END("?>"),
    XML_PI_DATA("xml-pi-data"),
    XML_PI_TARGET_RHS("xml-pi-target-rhs"),
    INTERPOLATION_START_TOKEN("${"),
    INTERPOLATION("interoplation"),
    TEMPLATE_BODY("template-body"),
    TEMPLATE_MEMBER("template-member"),
    TEMPLATE_STRING("template-string"),
    TEMPLATE_STRING_RHS("template-string-rhs"),
    XML_QUOTE_START("xml-quote-start"),
    XML_QUOTE_END("xml-quote-end"),

    //Other
    PARAMETERIZED_TYPE("parameterized-type"),
    TYPEDESC_RHS("type-desc-rhs"),
    ERROR_TYPE_PARAMS("error-type-params"),
    STREAM_TYPE_FIRST_PARAM_RHS("stream-type-params"),
    KEY_CONSTRAINTS_RHS("key-constraints-rhs"),
    ROW_TYPE_PARAM("row-type-param"),
    TABLE_TYPE_DESC_RHS("table-type-desc-rhs"),
    SIGNED_INT_OR_FLOAT_RHS("signed-int-or-float-rhs"),
    ENUM_MEMBER_LIST("enum-member-list"),
    ENUM_MEMBER_RHS("enum-member-rhs"),
    ENUM_MEMBER_INTERNAL_RHS("enum-member-internal-rhs"),
    ENUM_MEMBER_START("enum-member-start"),
    ;

    private String value;

    ParserRuleContext(String value) {
        this.value = value;
    }

    @Override
    public String toString() {
        return value;
    }

}<|MERGE_RESOLUTION|>--- conflicted
+++ resolved
@@ -181,14 +181,11 @@
     ALTERNATE_WAIT_EXPRS("alternate-wait-exprs"),
     ALTERNATE_WAIT_EXPR_LIST_END("alternate-wait-expr-lit-end"),
     DO_CLAUSE("do-clause"),
-<<<<<<< HEAD
     MODULE_ENUM_DECLARATION("module-enum-declaration"),
     MODULE_ENUM_NAME("module-enum-name"),
     ENUM_MEMBER_NAME("enum-member-name"),
-=======
     MEMBER_ACCESS_KEY_EXPR_END("member-access-key-expr-end"),
     MEMBER_ACCESS_KEY_EXPR("member-access-key-expr"),
->>>>>>> 808fe8fc
 
     // Statements
     STATEMENT("statement"),
