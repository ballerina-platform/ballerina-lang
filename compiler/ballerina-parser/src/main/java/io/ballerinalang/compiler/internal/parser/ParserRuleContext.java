--- conflicted
+++ resolved
@@ -107,7 +107,6 @@
     DOC_STRING("doc-string"),
     QUALIFIED_IDENTIFIER("qualified-identifier"),
     EQUAL_OR_RIGHT_ARROW("equal-or-right-arrow"),
-    PARAMETERIZED_TYPE_DESCRIPTOR("parameterized-type-descriptor"),
     ANNOTATION_DECL("annotation-decl"),
     ANNOT_DECL_OPTIONAL_TYPE("annot-decl-optional-type"),
     ANNOT_DECL_RHS("annot-decl-rhs"),
@@ -129,14 +128,10 @@
     ERROR_TYPE_DESCRIPTOR("error-type-descriptor"),
     LET_VAR_DECL("let-var-decl"),
     LET_VAR_DECL_START("let-var-decl-start"),
-<<<<<<< HEAD
     FUNC_TYPE_DESC("func-type-desc"),
     FUNCTION_KEYWORD_RHS("func-keyword-rhs"),
     END_OF_TYPE_DESC("end-of-type-desc"),
     ANNON_FUNC_OR_FUNC_TYPE("annon-func-or-func-type"),
-=======
-    STREAM_TYPE_DESCRIPTOR("stream-type-descriptor"),
->>>>>>> 2578f09a
 
     // Statements
     STATEMENT("statement"),
@@ -317,6 +312,7 @@
     TYPE_DESC_IN_ANGLE_BRACKETS("type-desc-in-angle-bracket"),              // type-cast, parameterized-type
     TYPE_DESC_IN_RETURN_TYPE_DESC("type-desc-in-return-type-desc"),
     TYPE_DESC_IN_EXPRESSION("type-desc-in-expression"),
+    TYPE_DESC_IN_STREAM_TYPE_DESC("type-desc-in-stream-type-des"),
     VAR_DECL_STARTED_WITH_DENTIFIER("var-decl-started-with-dentifier"),
 
     // XML 
