--- conflicted
+++ resolved
@@ -36,23 +36,13 @@
         self.mv.visitInsn(ATHROW);
     }
 
-<<<<<<< HEAD
-    function generateTryIns(jvm:Label endLabel, jvm:Label handlerLabel) {
+    function generateTryInsForTrap(bir:ErrorEntry currentEE, string previousTargetBB, jvm:Label endLabel,
+                                   jvm:Label handlerLabel, jvm:Label otherErrorLabel, jvm:Label jumpLabel) {
         jvm:Label startLabel = new;
-        self.mv.visitTryCatchBlock(startLabel, endLabel, handlerLabel, ERROR_VALUE);
-        self.mv.visitLabel(startLabel);
-    }
-
-    function generateTryInsForTrap(bir:ErrorEntry currentEE, string previousTargetBB, jvm:Label endLabel,
-                                   jvm:Label handlerLabel, jvm:Label jumpLabel) {
-        jvm:Label startLabel = new;
-=======
-    function generateTryInsForTrap(bir:ErrorEntry currentEE, string[] errorVarNames, jvm:Label endLabel, 
-                                   jvm:Label errorValueLabel, jvm:Label otherErrorLabel, jvm:Label jumpLabel) {
->>>>>>> af509a0f
         var varDcl = <bir:VariableDcl>currentEE.errorOp.variableDcl;
         int lhsIndex = self.getJVMIndexOfVarRef(varDcl);
         self.mv.visitTryCatchBlock(startLabel, endLabel, handlerLabel, ERROR_VALUE);
+        self.mv.visitTryCatchBlock(startLabel, endLabel, otherErrorLabel, STACK_OVERFLOW_ERROR);
         // Handle cases where the same variable used to trap multiple expressions with single trap statement.
         // Here we will check whether result error variable value and if it is null, we will skip the execution of
         // rest of the expressions trapped by error variable.
@@ -66,19 +56,6 @@
             self.mv.visitInsn(ACONST_NULL);
             generateVarStore(self.mv, varDcl, self.currentPackageName, lhsIndex);
         }
-<<<<<<< HEAD
-=======
-
-        jvm:Label startLabel = new;
-        self.mv.visitTryCatchBlock(startLabel, endLabel, errorValueLabel, ERROR_VALUE);
-        self.mv.visitTryCatchBlock(startLabel, endLabel, otherErrorLabel, STACK_OVERFLOW_ERROR);
-        jvm:Label temp = new;
-        self.mv.visitLabel(temp);
-
-        generateVarLoad(self.mv, varDcl, self.currentPackageName, lhsIndex);
-        self.mv.visitJumpInsn(IFNONNULL, jumpLabel);
-        self.mv.visitLabel(startLabel);
->>>>>>> af509a0f
     }
 
     function generateCatchInsForTrap(bir:ErrorEntry currentEE, jvm:Label endLabel,
