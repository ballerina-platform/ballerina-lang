// Copyright (c) 2019 WSO2 Inc. (http://www.wso2.org) All Rights Reserved.
//
// WSO2 Inc. licenses this file to you under the Apache License,
// Version 2.0 (the "License"); you may not use this file except
// in compliance with the License.
// You may obtain a copy of the License at
//
// http://www.apache.org/licenses/LICENSE-2.0
//
// Unless required by applicable law or agreed to in writing,
// software distributed under the License is distributed on an
// "AS IS" BASIS, WITHOUT WARRANTIES OR CONDITIONS OF ANY
// KIND, either express or implied.  See the License for the
// specific language governing permissions and limitations
// under the License.

import ballerina/bir;
import ballerina/io;
import ballerina/jvm;
import ballerina/stringutils;
import ballerinax/java;

string[] generatedInitFuncs = [];
int nextId = -1;
int nextVarId = -1;

bir:BAttachedFunction errorRecInitFunc = {name:{value:"$$<init>"}, funcType:{retType:"()"}, flags:0};
bir:BRecordType detailRec = {name:{value:"detail"},
                                sealed:false,
                                restFieldType:"()",
                                initFunction:errorRecInitFunc,
                                typeFlags: (TYPE_FLAG_ANYDATA | TYPE_FLAG_PURETYPE)
                            };

bir:BErrorType errType = {name:{value:"error"},
                                moduleId:{org:BALLERINA,
                                name:BUILT_IN_PACKAGE_NAME},
                                reasonType:bir:TYPE_STRING,
                                detailType:detailRec};

bir:BUnionType errUnion = { members:["()", errType],
                            typeFlags: (TYPE_FLAG_NILABLE | TYPE_FLAG_PURETYPE)
                          };

function generateMethod(bir:Function birFunc,
                            jvm:ClassWriter cw,
                            bir:Package birModule,
                            bir:BType? attachedType = (),
                            boolean isService = false,
                            string serviceName = "") {
    if (isExternFunc(birFunc)) {
        genJMethodForBExternalFunc(birFunc, cw, birModule, attachedType = attachedType);
    } else {
        genJMethodForBFunc(birFunc, cw, birModule, isService, serviceName, attachedType = attachedType);
    }
}

function genJMethodForBFunc(bir:Function func,
                           jvm:ClassWriter cw,
                           bir:Package module,
                           boolean isService,
                           string serviceName,
                           bir:BType? attachedType = (),
                           boolean useBString = false) {
    string currentPackageName = getPackageName(module.org.value, module.name.value);
    BalToJVMIndexMap indexMap = new;
    string funcName = cleanupFunctionName(<@untainted> func.name.value);
    boolean useBString = funcName.endsWith("$bstring");
    int returnVarRefIndex = -1;

    bir:VariableDcl stranVar = { typeValue: "string", // should be record
                                 name: { value: "srand" },
                                 kind: "ARG" };
    _ = indexMap.getIndex(stranVar);

    // generate method desc
    string desc = getMethodDesc(func.typeValue.paramTypes, <bir:BType?> func.typeValue?.retType, useBString = useBString);
    int access = ACC_PUBLIC;
    int localVarOffset;
    if !(attachedType is ()) {
        localVarOffset = 1;

        // add the self as the first local var
        // TODO: find a better way
        bir:VariableDcl selfVar = { typeValue: "any",
                                    name: { value: "self" },
                                    kind: "ARG" };
        _ = indexMap.getIndex(selfVar);
    } else {
        localVarOffset = 0;
        access += ACC_STATIC;
    }

    jvm:MethodVisitor mv = cw.visitMethod(access, funcName, desc, (), ());
    InstructionGenerator instGen = new(mv, indexMap, module);
    ErrorHandlerGenerator errorGen = new(mv, indexMap, currentPackageName);
    LabelGenerator labelGen = new();

    mv.visitCode();

    jvm:Label? tryStart = ();
    boolean isObserved = false;
    boolean isWorker = (func.flags & bir:WORKER) == bir:WORKER;
    boolean isRemote = (func.flags & bir:REMOTE) == bir:REMOTE;
    if ((isService || isRemote || isWorker) && funcName != "__init") {
        // create try catch block to start and stop observability.
        isObserved = true;
        tryStart = labelGen.getLabel("try-start");
        mv.visitLabel(<jvm:Label>tryStart);
    }

    jvm:Label methodStartLabel = new;
    mv.visitLabel(methodStartLabel);

    // generate method body
    int k = 1;

    // set channel details to strand.
    // these channel info is required to notify datachannels, when there is a panic
    // we cannot set this during strand creation, because function call do not have this info.
    if (func.workerChannels.length() > 0) {
        mv.visitVarInsn(ALOAD, localVarOffset);
        loadChannelDetails(mv, func.workerChannels);
        mv.visitMethodInsn(INVOKEVIRTUAL, STRAND, "updateChannelDetails", io:sprintf("([L%s;)V", CHANNEL_DETAILS), false);
    }

    // panic if this strand is cancelled
    checkStrandCancelled(mv, localVarOffset);

    bir:VariableDcl?[] localVars = func.localVars;
    while (k < localVars.length()) {
        bir:VariableDcl localVar = getVariableDcl(localVars[k]);
        var index = indexMap.getIndex(localVar);
        if (localVar.kind != "ARG") {
            bir:BType bType = localVar.typeValue;
            genDefaultValue(mv, bType, index);
        }
        k += 1;
    }

    bir:VariableDcl varDcl = getVariableDcl(localVars[0]);
    returnVarRefIndex = indexMap.getIndex(varDcl);
    bir:BType returnType = <bir:BType> func.typeValue?.retType;
    genDefaultValue(mv, returnType, returnVarRefIndex);

    bir:VariableDcl stateVar = { typeValue: "string", //should  be javaInt
                                 name: { value: "state" },
                                 kind: "TEMP" };
    var stateVarIndex = indexMap.getIndex(stateVar);
    mv.visitInsn(ICONST_0);
    mv.visitVarInsn(ISTORE, stateVarIndex);

    mv.visitVarInsn(ALOAD, localVarOffset);
    mv.visitFieldInsn(GETFIELD, "org/ballerinalang/jvm/scheduling/Strand", "resumeIndex", "I");
    jvm:Label resumeLable = labelGen.getLabel(funcName + "resume");
    mv.visitJumpInsn(IFGT, resumeLable);

    jvm:Label varinitLable = labelGen.getLabel(funcName + "varinit");
    mv.visitLabel(varinitLable);

    // uncomment to test yield
    // mv.visitFieldInsn(GETSTATIC, className, "i", "I");
    // mv.visitInsn(ICONST_1);
    // mv.visitInsn(IADD);
    // mv.visitFieldInsn(PUTSTATIC, className, "i", "I");

    // process basic blocks
    bir:BasicBlock?[] basicBlocks = func.basicBlocks;

    jvm:Label[] lables = [];
    int[] states = [];

    int i = 0;
    int caseIndex = 0;
    while (i < basicBlocks.length()) {
        bir:BasicBlock bb = getBasicBlock(basicBlocks[i]);
        if(i == 0){
            lables[caseIndex] = labelGen.getLabel(funcName + bb.id.value);
            states[caseIndex] = caseIndex;
            caseIndex += 1;
        }
        lables[caseIndex] = labelGen.getLabel(funcName + bb.id.value + "beforeTerm");
        states[caseIndex] = caseIndex;
        caseIndex += 1;
        i = i + 1;
    }

    TerminatorGenerator termGen = new(mv, indexMap, labelGen, errorGen, module);

    // uncomment to test yield
    // mv.visitFieldInsn(GETSTATIC, className, "i", "I");
    // mv.visitIntInsn(BIPUSH, 100);
    // jvm:Label l0 = labelGen.getLabel(funcName + "l0");
    // mv.visitJumpInsn(IF_ICMPNE, l0);
    // mv.visitVarInsn(ALOAD, 0);
    // mv.visitInsn(ICONST_1);
    // mv.visitFieldInsn(PUTFIELD, "org/ballerinalang/jvm/scheduling/Strand", "yield", "Z");
    // termGen.genReturnTerm({kind:"RETURN"}, returnVarRefIndex, func);
    // mv.visitLabel(l0);

    mv.visitVarInsn(ILOAD, stateVarIndex);
    jvm:Label yieldLable = labelGen.getLabel(funcName + "yield");
    mv.visitLookupSwitchInsn(yieldLable, states, lables);

    generateBasicBlocks(mv, basicBlocks, labelGen, errorGen, instGen, termGen, func, returnVarRefIndex, stateVarIndex,
                            localVarOffset, false, module, currentPackageName, attachedType, isObserved, isService, serviceName, useBString = useBString);

    string frameName = getFrameClassName(currentPackageName, funcName, attachedType);
    mv.visitLabel(resumeLable);
    mv.visitVarInsn(ALOAD, localVarOffset);
    mv.visitFieldInsn(GETFIELD, "org/ballerinalang/jvm/scheduling/Strand", "frames", "[Ljava/lang/Object;");
    mv.visitVarInsn(ALOAD, localVarOffset);
    mv.visitInsn(DUP);
    mv.visitFieldInsn(GETFIELD, "org/ballerinalang/jvm/scheduling/Strand", "resumeIndex", "I");
    mv.visitInsn(ICONST_1);
    mv.visitInsn(ISUB);
    mv.visitInsn(DUP_X1);
    mv.visitFieldInsn(PUTFIELD, "org/ballerinalang/jvm/scheduling/Strand", "resumeIndex", "I");
    mv.visitInsn(AALOAD);
    mv.visitTypeInsn(CHECKCAST, frameName);

<<<<<<< HEAD
    geerateFrameClassFieldLoad(localVarOffset, localVars, mv, indexMap, frameName, useBString);
=======
    geerateFrameClassFieldLoad(localVars, mv, indexMap, frameName);
>>>>>>> fc16acfc
    mv.visitFieldInsn(GETFIELD, frameName, "state", "I");
    mv.visitVarInsn(ISTORE, stateVarIndex);
    mv.visitJumpInsn(GOTO, varinitLable);


    mv.visitLabel(yieldLable);
    mv.visitTypeInsn(NEW, frameName);
    mv.visitInsn(DUP);
    mv.visitMethodInsn(INVOKESPECIAL, frameName, "<init>", "()V", false);


<<<<<<< HEAD
    geerateFrameClassFieldUpdate(localVarOffset, localVars, mv, indexMap, frameName, useBString);
=======
    geerateFrameClassFieldUpdate(localVars, mv, indexMap, frameName);
>>>>>>> fc16acfc

    mv.visitInsn(DUP);
    mv.visitVarInsn(ILOAD, stateVarIndex);
    mv.visitFieldInsn(PUTFIELD, frameName, "state", "I");


    bir:VariableDcl frameVar = { typeValue: "string", // should be record or something
                                 name: { value: "frame" },
                                 kind: "TEMP" };
    var frameVarIndex = indexMap.getIndex(frameVar);
    mv.visitVarInsn(ASTORE, frameVarIndex);

    mv.visitVarInsn(ALOAD, localVarOffset);
    mv.visitFieldInsn(GETFIELD, "org/ballerinalang/jvm/scheduling/Strand", "frames", "[Ljava/lang/Object;");
    mv.visitVarInsn(ALOAD, localVarOffset);
    mv.visitInsn(DUP);
    mv.visitFieldInsn(GETFIELD, "org/ballerinalang/jvm/scheduling/Strand", "resumeIndex", "I");
    mv.visitInsn(DUP_X1);
    mv.visitInsn(ICONST_1);
    mv.visitInsn(IADD);
    mv.visitFieldInsn(PUTFIELD, "org/ballerinalang/jvm/scheduling/Strand", "resumeIndex", "I");
    mv.visitVarInsn(ALOAD, frameVarIndex);
    mv.visitInsn(AASTORE);

    jvm:Label methodEndLabel = new;
    // generate the try catch finally to stop observing if an error occurs.
    if (isObserved) {
        jvm:Label tryEnd = labelGen.getLabel("try-end");
        jvm:Label tryCatch = labelGen.getLabel("try-handler");
        // visitTryCatchBlock visited at the end since order of the error table matters.
        mv.visitTryCatchBlock(<jvm:Label>tryStart, tryEnd, tryCatch, ERROR_VALUE);
        jvm:Label tryFinally = labelGen.getLabel("try-finally");
        mv.visitTryCatchBlock(<jvm:Label>tryStart, tryEnd, tryFinally, ());
        jvm:Label tryCatchFinally = labelGen.getLabel("try-catch-finally");
        mv.visitTryCatchBlock(tryCatch, tryCatchFinally, tryFinally, ());

        bir:VariableDcl catchVarDcl = { typeValue: "any", name: { value: "$_catch_$" } };
        int catchVarIndex = indexMap.getIndex(catchVarDcl);
        bir:VariableDcl throwableVarDcl = { typeValue: "any", name: { value: "$_throwable_$" } };
        int throwableVarIndex = indexMap.getIndex(throwableVarDcl);

        // Try-To-Finally
        mv.visitLabel(tryEnd);
        // emitStopObservationInvocation(mv, localVarOffset);
        jvm:Label tryBlock1 = labelGen.getLabel("try-block-1");
        mv.visitLabel(tryBlock1);
        mv.visitJumpInsn(GOTO, methodEndLabel);

        // Catch Block
        mv.visitLabel(tryCatch);
        mv.visitVarInsn(ASTORE, catchVarIndex);
        jvm:Label tryBlock2 = labelGen.getLabel("try-block-2");
        mv.visitLabel(tryBlock2);
        emitReportErrorInvocation(mv, localVarOffset, catchVarIndex);
        mv.visitLabel(tryCatchFinally);
        emitStopObservationInvocation(mv, localVarOffset);
        jvm:Label tryBlock3 = labelGen.getLabel("try-block-3");
        mv.visitLabel(tryBlock3);
        // re-throw caught error value
        mv.visitVarInsn(ALOAD, catchVarIndex);
        mv.visitInsn(ATHROW);

        // Finally Block
        mv.visitLabel(tryFinally);
        mv.visitVarInsn(ASTORE, throwableVarIndex);
        emitStopObservationInvocation(mv, localVarOffset);
        jvm:Label tryBlock4 = labelGen.getLabel("try-block-4");
        mv.visitLabel(tryBlock4);
        mv.visitVarInsn(ALOAD, throwableVarIndex);
        mv.visitInsn(ATHROW);
    }
    mv.visitLabel(methodEndLabel);
    termGen.genReturnTerm({pos:{}, kind:"RETURN"}, returnVarRefIndex, func);

    // Create Local Variable Table
    k = localVarOffset;
    // Add strand variable to LVT
    mv.visitLocalVariable("__strand", io:sprintf("L%s;", STRAND), methodStartLabel, methodEndLabel, localVarOffset);
    while (k < localVars.length()) {
        bir:VariableDcl localVar = getVariableDcl(localVars[k]);
        jvm:Label startLabel = methodStartLabel;
        jvm:Label endLabel = methodEndLabel;
        var tmpBoolParam = localVar.typeValue is bir:BTypeBoolean && localVar.name.value.startsWith("%syn");
        if (!tmpBoolParam && (localVar.kind is bir:LocalVarKind || localVar.kind is bir:ArgVarKind)) {
            // local vars have visible range information
            if (localVar.kind is bir:LocalVarKind) {
                string startBBID = localVar.meta.startBBID;
                string endBBID = localVar.meta.endBBID;
                int insOffset = localVar.meta.insOffset;
                if (startBBID != "") {
                    startLabel = labelGen.getLabel(funcName + startBBID + "ins" + insOffset.toString());
                }
                if (endBBID != "") {
                    endLabel = labelGen.getLabel(funcName + endBBID + "beforeTerm");
                }
            }
            string metaVarName = localVar.meta.name;
            if (metaVarName != "" &&
                      // filter out compiler added vars
                      !((metaVarName.startsWith("$") && metaVarName.endsWith("$"))
                        || (metaVarName.startsWith("$$") && metaVarName.endsWith("$$"))
                        || metaVarName.startsWith("_$$_"))) {
                mv.visitLocalVariable(metaVarName, getJVMTypeSign(localVar.typeValue),
                                startLabel, endLabel, indexMap.getIndex(localVar));
            }
        }
        k = k + 1;
    }

    mv.visitMaxs(0, 0);
    mv.visitEnd();
}

<<<<<<< HEAD
function geerateFrameClassFieldLoad(int localVarOffset, bir:VariableDcl?[] localVars, jvm:MethodVisitor mv,
                                    BalToJVMIndexMap indexMap, string frameName, boolean useBString) {
    int k = localVarOffset;
=======
function geerateFrameClassFieldLoad(bir:VariableDcl?[] localVars, jvm:MethodVisitor mv,
                                    BalToJVMIndexMap indexMap, string frameName) {
    int k = 0;
>>>>>>> fc16acfc
    while (k < localVars.length()) {
        bir:VariableDcl localVar = getVariableDcl(localVars[k]);
        var index = indexMap.getIndex(localVar);
        bir:BType bType = localVar.typeValue;
        mv.visitInsn(DUP);

        if (bType is bir:BTypeInt) {
            mv.visitFieldInsn(GETFIELD, frameName, stringutils:replace(localVar.name.value, "%","_"), "J");
            mv.visitVarInsn(LSTORE, index);
        } else if (bType is bir:BTypeByte) {
            mv.visitFieldInsn(GETFIELD, frameName, stringutils:replace(localVar.name.value, "%","_"), "I");
            mv.visitVarInsn(ISTORE, index);
        } else if (bType is bir:BTypeFloat) {
            mv.visitFieldInsn(GETFIELD, frameName, stringutils:replace(localVar.name.value, "%","_"), "D");
            mv.visitVarInsn(DSTORE, index);
        } else if (bType is bir:BTypeString) {
            mv.visitFieldInsn(GETFIELD, frameName, stringutils:replace(localVar.name.value, "%","_"),
<<<<<<< HEAD
                    io:sprintf("L%s;", useBString ? I_STRING_VALUE : STRING_VALUE));
=======
                    io:sprintf("L%s;", BSTRING_VALUE));
>>>>>>> fc16acfc
            mv.visitVarInsn(ASTORE, index);
        } else if (bType is bir:BTypeDecimal) {
            mv.visitFieldInsn(GETFIELD, frameName, stringutils:replace(localVar.name.value, "%","_"),
                    io:sprintf("L%s;", DECIMAL_VALUE));
            mv.visitVarInsn(ASTORE, index);
        } else if (bType is bir:BTypeBoolean) {
            mv.visitFieldInsn(GETFIELD, frameName, stringutils:replace(localVar.name.value, "%","_"), "Z");
            mv.visitVarInsn(ISTORE, index);
        } else if (bType is bir:BMapType || bType is bir:BRecordType) {
            mv.visitFieldInsn(GETFIELD, frameName, stringutils:replace(localVar.name.value, "%","_"),
                    io:sprintf("L%s;", MAP_VALUE));
            mv.visitVarInsn(ASTORE, index);
        } else if (bType is bir:BTableType) {
            mv.visitFieldInsn(GETFIELD, frameName, stringutils:replace(localVar.name.value, "%","_"),
                    io:sprintf("L%s;", TABLE_VALUE));
            mv.visitVarInsn(ASTORE, index);
        } else if (bType is bir:BStreamType) {
            mv.visitFieldInsn(GETFIELD, frameName, stringutils:replace(localVar.name.value, "%","_"),
                    io:sprintf("L%s;", STREAM_VALUE));
            mv.visitVarInsn(ASTORE, index);
        } else if (bType is bir:BArrayType ||
                    bType is bir:BTupleType) {
            mv.visitFieldInsn(GETFIELD, frameName, stringutils:replace(localVar.name.value, "%","_"),
                    io:sprintf("L%s;", ARRAY_VALUE));
            mv.visitVarInsn(ASTORE, index);
        } else if (bType is bir:BObjectType || bType is bir:BServiceType) {
            mv.visitFieldInsn(GETFIELD, frameName, stringutils:replace(localVar.name.value, "%","_"),
                    io:sprintf("L%s;", OBJECT_VALUE));
            mv.visitVarInsn(ASTORE, index);
        } else if (bType is bir:BErrorType) {
            mv.visitFieldInsn(GETFIELD, frameName, stringutils:replace(localVar.name.value, "%","_"),
                    io:sprintf("L%s;", ERROR_VALUE));
            mv.visitVarInsn(ASTORE, index);
        } else if (bType is bir:BFutureType) {
            mv.visitFieldInsn(GETFIELD, frameName, stringutils:replace(localVar.name.value, "%","_"),
                    io:sprintf("L%s;", FUTURE_VALUE));
            mv.visitVarInsn(ASTORE, index);
        } else if (bType is bir:BInvokableType) {
            mv.visitFieldInsn(GETFIELD, frameName, stringutils:replace(localVar.name.value, "%","_"),
                    io:sprintf("L%s;", FUNCTION_POINTER));
            mv.visitVarInsn(ASTORE, index);
        } else if (bType is bir:BTypeDesc) {
            mv.visitFieldInsn(GETFIELD, frameName, stringutils:replace(localVar.name.value, "%","_"),
                    io:sprintf("L%s;", TYPEDESC_VALUE));
            mv.visitVarInsn(ASTORE, index);
        }   else if (bType is bir:BTypeNil ||
                    bType is bir:BTypeAny ||
                    bType is bir:BTypeAnyData ||
                    bType is bir:BUnionType ||
                    bType is bir:BJSONType ||
                    bType is bir:BFiniteType) {
            mv.visitFieldInsn(GETFIELD, frameName, stringutils:replace(localVar.name.value, "%","_"),
                    io:sprintf("L%s;", OBJECT));
            mv.visitVarInsn(ASTORE, index);
        } else if (bType is bir:BXMLType) {
            mv.visitFieldInsn(GETFIELD, frameName, stringutils:replace(localVar.name.value, "%","_"),
                    io:sprintf("L%s;", XML_VALUE));
            mv.visitVarInsn(ASTORE, index);
        } else if (bType is bir:BTypeHandle) {
            mv.visitFieldInsn(GETFIELD, frameName, stringutils:replace(localVar.name.value, "%","_"),
                    io:sprintf("L%s;", HANDLE_VALUE));
            mv.visitVarInsn(ASTORE, index);
        } else if (bType is jvm:JType) {
            generateFrameClassJFieldLoad(localVar, mv, index, frameName);
        } else {
            error err = error( "JVM generation is not supported for type " +
                                        io:sprintf("%s", bType));
            panic err;
        }
        k = k + 1;
    }

}

function generateFrameClassJFieldLoad(bir:VariableDcl localVar, jvm:MethodVisitor mv,
                                    int index, string frameName) {
    jvm:JType jType = <jvm:JType>localVar.typeValue;

    if (jType is jvm:JByte) {
        mv.visitFieldInsn(GETFIELD, frameName, stringutils:replace(localVar.name.value, "%","_"), "I");
        mv.visitVarInsn(ISTORE, index);
    } else if (jType is jvm:JChar) {
        mv.visitFieldInsn(GETFIELD, frameName, stringutils:replace(localVar.name.value, "%","_"), "I");
        mv.visitVarInsn(ISTORE, index);
    } else if (jType is jvm:JShort) {
        mv.visitFieldInsn(GETFIELD, frameName, stringutils:replace(localVar.name.value, "%","_"), "I");
        mv.visitVarInsn(ISTORE, index);
    } else if (jType is jvm:JInt) {
        mv.visitFieldInsn(GETFIELD, frameName, stringutils:replace(localVar.name.value, "%","_"), "I");
        mv.visitVarInsn(ISTORE, index);
    } else if (jType is jvm:JLong) {
        mv.visitFieldInsn(GETFIELD, frameName, stringutils:replace(localVar.name.value, "%","_"), "J");
        mv.visitVarInsn(LSTORE, index);
    } else if (jType is jvm:JFloat) {
        mv.visitFieldInsn(GETFIELD, frameName, stringutils:replace(localVar.name.value, "%","_"), "F");
        mv.visitVarInsn(FSTORE, index);
    } else if (jType is jvm:JDouble) {
        mv.visitFieldInsn(GETFIELD, frameName, stringutils:replace(localVar.name.value, "%","_"), "D");
        mv.visitVarInsn(DSTORE, index);
    } else if (jType is jvm:JBoolean) {
        mv.visitFieldInsn(GETFIELD, frameName, stringutils:replace(localVar.name.value, "%","_"), "Z");
        mv.visitVarInsn(ISTORE, index);
    } else if (jType is jvm:JArrayType ||
                jType is jvm:JRefType) {
        mv.visitFieldInsn(GETFIELD, frameName, stringutils:replace(localVar.name.value, "%","_"), getJTypeSignature(jType));
        mv.visitVarInsn(ASTORE, index);
    } else {
        error err = error( "JVM generation is not supported for type " +
                                    io:sprintf("%s", jType));
        panic err;
    }

}

<<<<<<< HEAD
function geerateFrameClassFieldUpdate(int localVarOffset, bir:VariableDcl?[] localVars, jvm:MethodVisitor mv,
                                      BalToJVMIndexMap indexMap, string frameName, boolean useBString) {
    int k = localVarOffset;
=======
function geerateFrameClassFieldUpdate(bir:VariableDcl?[] localVars, jvm:MethodVisitor mv,
                                      BalToJVMIndexMap indexMap, string frameName) {
    int k = 0;
>>>>>>> fc16acfc
    while (k < localVars.length()) {
        bir:VariableDcl localVar = getVariableDcl(localVars[k]);
        var index = indexMap.getIndex(localVar);
        mv.visitInsn(DUP);

        bir:BType bType = localVar.typeValue;
        if (bType is bir:BTypeInt) {
            mv.visitVarInsn(LLOAD, index);
            mv.visitFieldInsn(PUTFIELD, frameName, stringutils:replace(localVar.name.value, "%","_"), "J");
        } else if (bType is bir:BTypeByte) {
            mv.visitVarInsn(ILOAD, index);
            mv.visitFieldInsn(PUTFIELD, frameName, stringutils:replace(localVar.name.value, "%","_"), "I");
        } else if (bType is bir:BTypeFloat) {
            mv.visitVarInsn(DLOAD, index);
            mv.visitFieldInsn(PUTFIELD, frameName, stringutils:replace(localVar.name.value, "%","_"), "D");
        } else if (bType is bir:BTypeString) {
            mv.visitVarInsn(ALOAD, index);
            mv.visitFieldInsn(PUTFIELD, frameName, stringutils:replace(localVar.name.value, "%","_"),
<<<<<<< HEAD
                    io:sprintf("L%s;", useBString ? I_STRING_VALUE : STRING_VALUE));
=======
                    io:sprintf("L%s;", BSTRING_VALUE));
>>>>>>> fc16acfc
        } else if (bType is bir:BTypeDecimal) {
            mv.visitVarInsn(ALOAD, index);
            mv.visitFieldInsn(PUTFIELD, frameName, stringutils:replace(localVar.name.value, "%","_"),
                    io:sprintf("L%s;", DECIMAL_VALUE));
        } else if (bType is bir:BTypeBoolean) {
            mv.visitVarInsn(ILOAD, index);
            mv.visitFieldInsn(PUTFIELD, frameName, stringutils:replace(localVar.name.value, "%","_"), "Z");
        } else if (bType is bir:BMapType ||
                    bType is bir:BRecordType) {
            mv.visitVarInsn(ALOAD, index);
            mv.visitFieldInsn(PUTFIELD, frameName, stringutils:replace(localVar.name.value, "%","_"),
                    io:sprintf("L%s;", MAP_VALUE));
        } else if (bType is bir:BTableType) {
            mv.visitVarInsn(ALOAD, index);
            mv.visitFieldInsn(PUTFIELD, frameName, stringutils:replace(localVar.name.value, "%","_"),
                    io:sprintf("L%s;", TABLE_VALUE));
        } else if (bType is bir:BStreamType) {
            mv.visitVarInsn(ALOAD, index);
            mv.visitFieldInsn(PUTFIELD, frameName, stringutils:replace(localVar.name.value, "%","_"),
                    io:sprintf("L%s;", STREAM_VALUE));
        } else if (bType is bir:BArrayType ||
                    bType is bir:BTupleType) {
            mv.visitVarInsn(ALOAD, index);
            mv.visitFieldInsn(PUTFIELD, frameName, stringutils:replace(localVar.name.value, "%","_"),
                    io:sprintf("L%s;", ARRAY_VALUE));
        } else if (bType is bir:BErrorType) {
            mv.visitVarInsn(ALOAD, index);
            mv.visitFieldInsn(PUTFIELD, frameName, stringutils:replace(localVar.name.value, "%","_"),
                    io:sprintf("L%s;", ERROR_VALUE));
        } else if (bType is bir:BFutureType) {
            mv.visitVarInsn(ALOAD, index);
            mv.visitFieldInsn(PUTFIELD, frameName, stringutils:replace(localVar.name.value, "%","_"),
                    io:sprintf("L%s;", FUTURE_VALUE));
        } else if (bType is bir:BTypeDesc) {
            mv.visitVarInsn(ALOAD, index);
            mv.visitTypeInsn(CHECKCAST, TYPEDESC_VALUE);
            mv.visitFieldInsn(PUTFIELD, frameName, stringutils:replace(localVar.name.value, "%","_"),
                    io:sprintf("L%s;", TYPEDESC_VALUE));
        } else if (bType is bir:BObjectType || bType is bir:BServiceType) {
            mv.visitVarInsn(ALOAD, index);
            mv.visitFieldInsn(PUTFIELD, frameName, stringutils:replace(localVar.name.value, "%","_"),
                    io:sprintf("L%s;", OBJECT_VALUE));
        } else if (bType is bir:BInvokableType) {
            mv.visitVarInsn(ALOAD, index);
            mv.visitFieldInsn(PUTFIELD, frameName, stringutils:replace(localVar.name.value, "%","_"),
                    io:sprintf("L%s;", FUNCTION_POINTER));
        } else if (bType is bir:BTypeNil ||
                    bType is bir:BTypeAny ||
                    bType is bir:BTypeAnyData ||
                    bType is bir:BUnionType ||
                    bType is bir:BJSONType ||
                    bType is bir:BFiniteType) {
            mv.visitVarInsn(ALOAD, index);
            mv.visitFieldInsn(PUTFIELD, frameName, stringutils:replace(localVar.name.value, "%","_"),
                    io:sprintf("L%s;", OBJECT));
        } else if (bType is bir:BXMLType) {
            mv.visitVarInsn(ALOAD, index);
            mv.visitFieldInsn(PUTFIELD, frameName, stringutils:replace(localVar.name.value, "%","_"),
                    io:sprintf("L%s;", XML_VALUE));
        } else if (bType is bir:BTypeHandle) {
            mv.visitVarInsn(ALOAD, index);
            mv.visitFieldInsn(PUTFIELD, frameName, stringutils:replace(localVar.name.value, "%","_"),
                     io:sprintf("L%s;", HANDLE_VALUE));
        } else if (bType is jvm:JType) {
            generateFrameClassJFieldUpdate(localVar, mv, index, frameName);
        } else {
            error err = error( "JVM generation is not supported for type " +
                                        io:sprintf("%s", bType));
            panic err;
        }
        k = k + 1;
    }
}

function generateFrameClassJFieldUpdate(bir:VariableDcl localVar, jvm:MethodVisitor mv,
                                      int index, string frameName) {
    bir:BType jType = <jvm:JType>localVar.typeValue;
    if (jType is jvm:JByte) {
        mv.visitVarInsn(ILOAD, index);
        mv.visitFieldInsn(PUTFIELD, frameName, stringutils:replace(localVar.name.value, "%","_"), "B");
    } else if (jType is jvm:JChar) {
        mv.visitVarInsn(ILOAD, index);
        mv.visitFieldInsn(PUTFIELD, frameName, stringutils:replace(localVar.name.value, "%","_"), "C");
    } else if (jType is jvm:JShort) {
        mv.visitVarInsn(ILOAD, index);
        mv.visitFieldInsn(PUTFIELD, frameName, stringutils:replace(localVar.name.value, "%","_"), "S");
    } else if (jType is jvm:JInt) {
        mv.visitVarInsn(ILOAD, index);
        mv.visitFieldInsn(PUTFIELD, frameName, stringutils:replace(localVar.name.value, "%","_"), "I");
    } else if (jType is jvm:JLong) {
        mv.visitVarInsn(LLOAD, index);
        mv.visitFieldInsn(PUTFIELD, frameName, stringutils:replace(localVar.name.value, "%","_"), "J");
    } else if (jType is jvm:JFloat) {
        mv.visitVarInsn(FLOAD, index);
        mv.visitFieldInsn(PUTFIELD, frameName, stringutils:replace(localVar.name.value, "%","_"), "F");
    } else if (jType is jvm:JDouble) {
        mv.visitVarInsn(DLOAD, index);
        mv.visitFieldInsn(PUTFIELD, frameName, stringutils:replace(localVar.name.value, "%","_"), "D");
    } else if (jType is jvm:JBoolean) {
        mv.visitVarInsn(ILOAD, index);
        mv.visitFieldInsn(PUTFIELD, frameName, stringutils:replace(localVar.name.value, "%","_"), "Z");
    } else if (jType is jvm:JArrayType ||
                jType is jvm:JRefType) {
        string classSig = getJTypeSignature(jType);
        string className = getSignatureForJType(jType);
        mv.visitVarInsn(ALOAD, index);
        mv.visitTypeInsn(CHECKCAST, className);
        mv.visitFieldInsn(PUTFIELD, frameName, stringutils:replace(localVar.name.value, "%","_"), classSig);
    } else {
        error err = error( "JVM generation is not supported for type " +
                                    io:sprintf("%s", jType));
        panic err;
    }
}

function getJVMTypeSign(bir:BType bType) returns string {
    string jvmType = "";
    if (bType is bir:BTypeInt) {
        jvmType = "J";
    } else if (bType is bir:BTypeByte) {
        jvmType = "I";
    } else if (bType is bir:BTypeFloat) {
        jvmType = "D";
    } else if (bType is bir:BTypeBoolean) {
        jvmType = "Z";
    } else if (bType is bir:BTypeString) {
        jvmType = io:sprintf("L%s;", STRING_VALUE);
    } else if (bType is bir:BTypeDecimal) {
        jvmType = io:sprintf("L%s;", DECIMAL_VALUE);
    } else if (bType is bir:BMapType || bType is bir:BRecordType) {
        jvmType = io:sprintf("L%s;", MAP_VALUE);
    } else if (bType is bir:BTableType) {
        jvmType = io:sprintf("L%s;", TABLE_VALUE);
    } else if (bType is bir:BStreamType) {
        jvmType = io:sprintf("L%s;", STREAM_VALUE);
    } else if (bType is bir:BArrayType ||
                bType is bir:BTupleType) {
        jvmType = io:sprintf("L%s;", ARRAY_VALUE);
    } else if (bType is bir:BObjectType || bType is bir:BServiceType) {
        jvmType = io:sprintf("L%s;", OBJECT_VALUE);
    } else if (bType is bir:BErrorType) {
        jvmType = io:sprintf("L%s;", ERROR_VALUE);
    } else if (bType is bir:BFutureType) {
        jvmType = io:sprintf("L%s;", FUTURE_VALUE);
    } else if (bType is bir:BInvokableType) {
        jvmType = io:sprintf("L%s;", FUNCTION_POINTER);
    } else if (bType is bir:BTypeHandle) {
        jvmType = io:sprintf("L%s;", HANDLE_VALUE);
    } else if (bType is bir:BTypeDesc) {
        jvmType = io:sprintf("L%s;", TYPEDESC_VALUE);
    }   else if (bType is bir:BTypeNil
            || bType is bir:BTypeAny
            || bType is bir:BTypeAnyData
            || bType is bir:BUnionType
            || bType is bir:BJSONType
            || bType is bir:BFiniteType) {
        jvmType = io:sprintf("L%s;", OBJECT);
    } else if (bType is jvm:JType) {
        jvmType = getJTypeSignature(bType);
    } else if (bType is bir:BXMLType) {
        jvmType = io:sprintf("L%s;", XML_VALUE);
    }
    return jvmType;
}

function generateBasicBlocks(jvm:MethodVisitor mv, bir:BasicBlock?[] basicBlocks, LabelGenerator labelGen,
            ErrorHandlerGenerator errorGen, InstructionGenerator instGen, TerminatorGenerator termGen,
            bir:Function func, int returnVarRefIndex, int stateVarIndex, int localVarOffset, boolean isArg,
            bir:Package module, string currentPackageName, bir:BType? attachedType, boolean isObserved = false,
            boolean isService = false, string serviceName = "", boolean useBString = false) {
    int j = 0;
    string funcName = cleanupFunctionName(<@untainted> func.name.value);

    int caseIndex = 0;

    while (j < basicBlocks.length()) {
        bir:BasicBlock bb = getBasicBlock(basicBlocks[j]);
        string currentBBName = io:sprintf("%s", bb.id.value);

        // create jvm label
        jvm:Label bbLabel = labelGen.getLabel(funcName + bb.id.value);
        mv.visitLabel(bbLabel);
        if (j == 0 && !isArg) {
            // SIPUSH range is (-32768 to 32767) so if the state index goes beyond that, need to use visitLdcInsn
            mv.visitIntInsn(SIPUSH, caseIndex);
            mv.visitVarInsn(ISTORE, stateVarIndex);
            caseIndex += 1;
        }

        string serviceOrConnectorName = serviceName;
        if (isObserved && j == 0) {
            string observationStartMethod = isService ? "startResourceObservation" : "startCallableObservation";
            if !isService && attachedType is bir:BObjectType {
                // add module org and module name to remote spans.
                serviceOrConnectorName = getFullQualifiedRemoteFunctionName(
                                attachedType.moduleId.org, attachedType.moduleId.name, serviceName);
            }
            emitStartObservationInvocation(mv, localVarOffset, serviceOrConnectorName, funcName, observationStartMethod);
        }

        // generate instructions
        int m = 0;
        int insCount = bb.instructions.length();

        int insKind;
        while (m < insCount) {
            jvm:Label insLabel = labelGen.getLabel(funcName + bb.id.value + "ins" + m.toString());
            mv.visitLabel(insLabel);
            bir:Instruction? inst = bb.instructions[m];
            if (inst is ()) {
                continue;
            } else {
                insKind = inst.kind;
                generateDiagnosticPos(inst.pos, mv);
            }

            if (insKind <= bir:BINARY_BITWISE_UNSIGNED_RIGHT_SHIFT) {
                instGen.generateBinaryOpIns(<bir:BinaryOp> inst);
            } else if (insKind <= bir:INS_KIND_TYPE_CAST) {
                if (insKind == bir:INS_KIND_MOVE) {
                    instGen.generateMoveIns(<bir:Move> inst);
                } else if (insKind == bir:INS_KIND_CONST_LOAD) {
                    instGen.generateConstantLoadIns(<bir:ConstantLoad> inst, useBString);
                } else if (insKind == bir:INS_KIND_NEW_MAP) {
                    instGen.generateMapNewIns(<bir:NewMap> inst, localVarOffset);
                } else if (insKind == bir:INS_KIND_NEW_INST) {
                    instGen.generateObjectNewIns(<bir:NewInstance> inst, localVarOffset);
                } else if (insKind == bir:INS_KIND_MAP_STORE) {
                    instGen.generateMapStoreIns(<bir:FieldAccess> inst);
                } else if (insKind == bir:INS_KIND_NEW_ARRAY) {
                    instGen.generateArrayNewIns(<bir:NewArray> inst);
                } else if (insKind == bir:INS_KIND_ARRAY_STORE) {
                    instGen.generateArrayStoreIns(<bir:FieldAccess> inst);
                } else if (insKind == bir:INS_KIND_MAP_LOAD) {
                    instGen.generateMapLoadIns(<bir:FieldAccess> inst);
                } else if (insKind == bir:INS_KIND_ARRAY_LOAD) {
                    instGen.generateArrayValueLoad(<bir:FieldAccess> inst);
                } else if (insKind == bir:INS_KIND_NEW_ERROR) {
                    instGen.generateNewErrorIns(<bir:NewError> inst);
                } else {
                    instGen.generateCastIns(<bir:TypeCast> inst);
                }
            } else if (insKind <= bir:INS_KIND_NEW_STRING_XML_QNAME) {
                if (insKind == bir:INS_KIND_IS_LIKE) {
                    instGen.generateIsLikeIns(<bir:IsLike> inst);
                } else if (insKind == bir:INS_KIND_TYPE_TEST) {
                    instGen.generateTypeTestIns(<bir:TypeTest> inst);
                } else if (insKind == bir:INS_KIND_OBJECT_STORE) {
                    instGen.generateObjectStoreIns(<bir:FieldAccess> inst, useBString);
                } else if (insKind == bir:INS_KIND_OBJECT_LOAD) {
                    instGen.generateObjectLoadIns(<bir:FieldAccess> inst);
                } else if (insKind == bir:INS_KIND_NEW_XML_ELEMENT) {
                    instGen.generateNewXMLElementIns(<bir:NewXMLElement> inst);
                } else if (insKind == bir:INS_KIND_NEW_XML_TEXT) {
                    instGen.generateNewXMLTextIns(<bir:NewXMLText> inst);
                } else if (insKind == bir:INS_KIND_NEW_XML_COMMENT) {
                    instGen.generateNewXMLCommentIns(<bir:NewXMLComment> inst);
                } else if (insKind == bir:INS_KIND_NEW_XML_PI) {
                    instGen.generateNewXMLProcIns(<bir:NewXMLPI> inst);
                } else if (insKind == bir:INS_KIND_NEW_XML_QNAME) {
                    instGen.generateNewXMLQNameIns(<bir:NewXMLQName> inst);
                } else {
                    instGen.generateNewStringXMLQNameIns(<bir:NewStringXMLQName> inst);
                } 
            } else if (insKind <= bir:INS_KIND_NEW_STREAM) {
                if (insKind == bir:INS_KIND_XML_SEQ_STORE) {
                    instGen.generateXMLStoreIns(<bir:XMLAccess> inst);
                } else if (insKind == bir:INS_KIND_XML_SEQ_LOAD) {
                    instGen.generateXMLLoadIns(<bir:FieldAccess> inst);
                } else if (insKind == bir:INS_KIND_XML_LOAD) {
                    instGen.generateXMLLoadIns(<bir:FieldAccess> inst);
                } else if (insKind == bir:INS_KIND_XML_LOAD_ALL) {
                    instGen.generateXMLLoadAllIns(<bir:XMLAccess> inst);
                } else if (insKind == bir:INS_KIND_XML_ATTRIBUTE_STORE) {
                    instGen.generateXMLAttrStoreIns(<bir:FieldAccess> inst);
                } else if (insKind == bir:INS_KIND_XML_ATTRIBUTE_LOAD) {
                    instGen.generateXMLAttrLoadIns(<bir:FieldAccess> inst);
                } else if (insKind == bir:INS_KIND_FP_LOAD) {
                    instGen.generateFPLoadIns(<bir:FPLoad> inst);
                } else if (insKind == bir:INS_KIND_STRING_LOAD) {
                    instGen.generateStringLoadIns(<bir:FieldAccess> inst);
                } else if (insKind == bir:INS_KIND_NEW_TABLE) {
                    instGen.generateTableNewIns(<bir:NewTable> inst);
                } else {
                    instGen.generateStreamNewIns(<bir:NewStream>inst);
                }
            } else if (insKind <= bir:INS_KIND_NEGATE) {
                if (insKind == bir:INS_KIND_TYPEOF) {
                    instGen.generateTypeofIns(<bir:UnaryOp> inst);
                } else if (insKind == bir:INS_KIND_NOT) {
                    instGen.generateNotIns(<bir:UnaryOp> inst);
                } else if (insKind == bir:INS_KIND_NEW_TYPEDESC) {
                    instGen.generateNewTypedescIns(<bir:NewTypeDesc> inst);
                } else {
                    instGen.generateNegateIns(<bir:UnaryOp> inst);
                } 
            } else if (insKind == bir:INS_KIND_PLATFORM) {
                instGen.generatePlatformIns(<JInstruction>inst);
            } else {
                error err = error("JVM generation is not supported for operation " + io:sprintf("%s", inst));
                panic err;
            }
            m += 1;
        }

        jvm:Label bbEndLable = labelGen.getLabel(funcName + bb.id.value + "beforeTerm");
        mv.visitLabel(bbEndLable);

        bir:Terminator terminator = bb.terminator;
        if (!isArg) {
            // SIPUSH range is (-32768 to 32767) so if the state index goes beyond that, need to use visitLdcInsn
            mv.visitIntInsn(SIPUSH, caseIndex);
            mv.visitVarInsn(ISTORE, stateVarIndex);
            caseIndex += 1;
        }

        // process terminator
        boolean isTerminatorTrapped = false;
        if (!isArg || (isArg && !(terminator is bir:Return))) {
            generateDiagnosticPos(terminator.pos, mv);
            if (isModuleInitFunction(module, func) && terminator is bir:Return) {
                generateAnnotLoad(mv, module.typeDefs, getPackageName(module.org.value, module.name.value));
            }
            termGen.genTerminator(terminator, func, funcName, localVarOffset, returnVarRefIndex, attachedType, isObserved);
        }

        errorGen.generateTryCatch(func, funcName, bb, instGen, termGen, labelGen);

        var thenBB = terminator["thenBB"];
        if (thenBB is bir:BasicBlock) {
            genYieldCheck(mv, termGen.labelGen, thenBB, funcName, localVarOffset);
        }
        j += 1;
    }
}

function genYieldCheck(jvm:MethodVisitor mv, LabelGenerator labelGen, bir:BasicBlock thenBB, string funcName,
                        int localVarOffset) {
    mv.visitVarInsn(ALOAD, localVarOffset);
    mv.visitMethodInsn(INVOKEVIRTUAL, STRAND, "isYielded", "()Z", false);
    jvm:Label yieldLabel = labelGen.getLabel(funcName + "yield");
    mv.visitJumpInsn(IFNE, yieldLabel);

    // goto thenBB
    jvm:Label gotoLabel = labelGen.getLabel(funcName + thenBB.id.value);
    mv.visitJumpInsn(GOTO, gotoLabel);
}

function generateLambdaMethod(bir:AsyncCall|bir:FPLoad ins, jvm:ClassWriter cw, string lambdaName) {
    bir:BType? lhsType;
    string orgName;
    string moduleName;
    string funcName;
    int paramIndex = 1;
    boolean isVirtual = ins is bir:AsyncCall &&  ins.isVirtual;
    if (ins is bir:AsyncCall) {
        lhsType = ins.lhsOp?.typeValue;
        orgName = ins.pkgID.org;
        moduleName = ins.pkgID.name;
        funcName = ins.name.value;
    } else {
        lhsType = ins.lhsOp.typeValue;
        orgName = ins.pkgID.org;
        moduleName = ins.pkgID.name;
        funcName = ins.name.value;
    }

    boolean isExternFunction =  isExternStaticFunctionCall(ins);
    boolean isBuiltinModule = isBallerinaBuiltinModule(orgName, moduleName);

    bir:BType returnType = bir:TYPE_NIL;
    if (lhsType is bir:BFutureType) {
        returnType = lhsType.returnType;
    } else if (ins is bir:FPLoad) {
        returnType = ins.retType;
        if (returnType is bir:BInvokableType) {
            returnType = <bir:BType> returnType?.retType;
        }
    } else {
        error err = error( "JVM generation is not supported for async return type " +
                                        io:sprintf("%s", lhsType));
        panic err;
    }


    int closureMapsCount = 0;
    if (ins is bir:FPLoad) {
        closureMapsCount = ins.closureMaps.length();
    }
    string closureMapsDesc = getMapValueDesc(closureMapsCount);

    jvm:MethodVisitor mv;
    mv = cw.visitMethod(ACC_PUBLIC + ACC_STATIC, cleanupFunctionName(lambdaName),
                            io:sprintf("(%s[L%s;)L%s;", closureMapsDesc, OBJECT, OBJECT), (), ());

    mv.visitCode();
    // load strand as first arg
    // strand and other args are in a object[] param. This param comes after closure maps.
    // hence the closureMapsCount is equal to the array's param index.
    mv.visitVarInsn(ALOAD, closureMapsCount);
    mv.visitInsn(ICONST_0);
    mv.visitInsn(AALOAD);
    mv.visitTypeInsn(CHECKCAST, STRAND);

    if (isExternFunction) {
        jvm:Label blockedOnExternLabel = new;

        mv.visitInsn(DUP);

        mv.visitMethodInsn(INVOKEVIRTUAL, STRAND, "isBlockedOnExtern", "()Z", false);
        mv.visitJumpInsn(IFEQ, blockedOnExternLabel);

        mv.visitInsn(DUP);
        mv.visitInsn(ICONST_0);
        mv.visitFieldInsn(PUTFIELD, STRAND, "blockedOnExtern", "Z");

        mv.visitInsn(DUP);
        mv.visitFieldInsn(GETFIELD, STRAND, "returnValue", "Ljava/lang/Object;");
        mv.visitInsn(ARETURN);

        mv.visitLabel(blockedOnExternLabel);
    }
    bir:BType?[] paramBTypes = [];

    if (ins is bir:AsyncCall) {
        bir:VarRef?[] paramTypes = ins.args;
        if (isVirtual) {
            genLoadDataForObjectAttachedLambdas(ins, mv, closureMapsCount, paramTypes , isBuiltinModule);
            int paramTypeIndex = 1;
            paramIndex = 2;
            while ( paramTypeIndex < paramTypes.length()) {
                generateObjectArgs(mv, paramIndex);
                paramTypeIndex += 1;
                paramIndex += 1;
                if (!isBuiltinModule) {
                    generateObjectArgs(mv, paramIndex);
                    paramIndex += 1;
                }
            }
        } else {
            // load and cast param values
            int argIndex = 1;
            foreach var paramType in paramTypes {
                bir:VarRef ref = getVarRef(paramType);
                mv.visitVarInsn(ALOAD, 0);
                mv.visitIntInsn(BIPUSH, argIndex);
                mv.visitInsn(AALOAD);
                addUnboxInsn(mv, ref.typeValue);
                paramBTypes[paramIndex -1] = paramType?.typeValue;
                paramIndex += 1;

                argIndex += 1;
                if (!isBuiltinModule) {
                    addBooleanTypeToLambdaParamTypes(mv, 0, argIndex);
                    paramBTypes[paramIndex -1] = "boolean";
                    paramIndex += 1;
                }
                argIndex += 1;
            }
        }
    } else {
        //load closureMaps
        int i = 0;
        while (i < closureMapsCount) {
            mv.visitVarInsn(ALOAD, i);
            mv.visitInsn(ICONST_1);
            i += 1;
        }

        bir:VariableDcl?[] paramTypes = ins.params;
        // load and cast param values

        int argIndex = 1;
        foreach var paramType in paramTypes {
            bir:VariableDcl dcl = getVariableDcl(paramType);
            mv.visitVarInsn(ALOAD, closureMapsCount);
            mv.visitIntInsn(BIPUSH, argIndex);
            mv.visitInsn(AALOAD);
            addUnboxInsn(mv, dcl.typeValue);
            paramBTypes[paramIndex -1] = dcl.typeValue;
            paramIndex += 1;
            i += 1;
            argIndex += 1;

            if (!isBuiltinModule) {
                addBooleanTypeToLambdaParamTypes(mv, closureMapsCount, argIndex);
                paramBTypes[paramIndex -1] = "boolean";
                paramIndex += 1;
            }
            argIndex += 1;
        }
    }

    if (isVirtual) {
        string methodDesc = io:sprintf("(L%s;L%s;[L%s;)L%s;", STRAND, STRING_VALUE, OBJECT, OBJECT);
        mv.visitMethodInsn(INVOKEINTERFACE, OBJECT_VALUE, "call", methodDesc, true);
    } else {
        string methodDesc = getLambdaMethodDesc(paramBTypes, returnType, closureMapsCount);
        string jvmClass = lookupFullQualifiedClassName(getPackageName(orgName, moduleName) + funcName);
        mv.visitMethodInsn(INVOKESTATIC, jvmClass, funcName, methodDesc, false);
    }

    if (!isVirtual) {
        addBoxInsn(mv, returnType);
    }
    mv.visitInsn(ARETURN);
    mv.visitMaxs(0,0);
    mv.visitEnd();
}

function genLoadDataForObjectAttachedLambdas(bir:AsyncCall ins, jvm:MethodVisitor mv, int closureMapsCount,
                    bir:VarRef?[] paramTypes , boolean isBuiltinModule) {
    mv.visitInsn(POP);
    mv.visitVarInsn(ALOAD, closureMapsCount);
    mv.visitInsn(ICONST_1);
    bir:VarRef ref = getVarRef(ins.args[0]);
    mv.visitInsn(AALOAD);
    addUnboxInsn(mv, ref.typeValue);
    mv.visitVarInsn(ALOAD, closureMapsCount);
    mv.visitInsn(ICONST_0);
    mv.visitInsn(AALOAD);
    mv.visitTypeInsn(CHECKCAST, STRAND);

    mv.visitLdcInsn(cleanupObjectTypeName(ins.name.value));
    int objectArrayLength = paramTypes.length() - 1;
    if (!isBuiltinModule) {
        mv.visitIntInsn(BIPUSH, objectArrayLength * 2);
    } else {
        mv.visitIntInsn(BIPUSH, objectArrayLength);
    }
    mv.visitTypeInsn(ANEWARRAY, OBJECT);
}

function generateObjectArgs(jvm:MethodVisitor mv, int paramIndex) {
    mv.visitInsn(DUP);
    mv.visitIntInsn(BIPUSH, paramIndex - 2);
    mv.visitVarInsn(ALOAD, 0);
    mv.visitIntInsn(BIPUSH, paramIndex + 1);
    mv.visitInsn(AALOAD);
    mv.visitInsn(AASTORE);
}

function addBooleanTypeToLambdaParamTypes(jvm:MethodVisitor mv, int arrayIndex, int paramIndex) {
    mv.visitVarInsn(ALOAD, arrayIndex);
    mv.visitIntInsn(BIPUSH, paramIndex);
    mv.visitInsn(AALOAD);
    addUnboxInsn(mv, "boolean");
}

function genDefaultValue(jvm:MethodVisitor mv, bir:BType bType, int index) {
    if (bType is bir:BTypeInt) {
        mv.visitInsn(LCONST_0);
        mv.visitVarInsn(LSTORE, index);
    } else if (bType is bir:BTypeByte) {
        mv.visitInsn(ICONST_0);
        mv.visitVarInsn(ISTORE, index);
    } else if (bType is bir:BTypeFloat) {
        mv.visitInsn(DCONST_0);
        mv.visitVarInsn(DSTORE, index);
    } else if (bType is bir:BTypeString) {
        mv.visitInsn(ACONST_NULL);
        mv.visitVarInsn(ASTORE, index);
    } else if (bType is bir:BTypeBoolean) {
        mv.visitInsn(ICONST_0);
        mv.visitVarInsn(ISTORE, index);
    } else if (bType is bir:BMapType ||
                bType is bir:BArrayType ||
                bType is bir:BTableType ||
                bType is bir:BStreamType ||
                bType is bir:BErrorType ||
                bType is bir:BTypeNil ||
                bType is bir:BTypeAny ||
                bType is bir:BTypeAnyData ||
                bType is bir:BObjectType ||
                bType is bir:BServiceType ||
                bType is bir:BTypeDecimal ||
                bType is bir:BUnionType ||
                bType is bir:BRecordType ||
                bType is bir:BTupleType ||
                bType is bir:BFutureType ||
                bType is bir:BJSONType ||
                bType is bir:BXMLType ||
                bType is bir:BInvokableType ||
                bType is bir:BFiniteType ||
                bType is bir:BTypeHandle ||
                bType is bir:BTypeDesc) {
        mv.visitInsn(ACONST_NULL);
        mv.visitVarInsn(ASTORE, index);
    } else if (bType is jvm:JType) {
        genJDefaultValue(mv, bType, index);
    } else {
        error err = error( "JVM generation is not supported for type " +
                                        io:sprintf("%s", bType));
        panic err;
    }
}

function genJDefaultValue(jvm:MethodVisitor mv, jvm:JType jType, int index) {
    if (jType is jvm:JByte) {
        mv.visitInsn(ICONST_0);
        mv.visitVarInsn(ISTORE, index);
    } else if (jType is jvm:JChar) {
        mv.visitInsn(ICONST_0);
        mv.visitVarInsn(ISTORE, index);
    } else if (jType is jvm:JShort) {
        mv.visitInsn(ICONST_0);
        mv.visitVarInsn(ISTORE, index);
    } else if (jType is jvm:JInt) {
        mv.visitInsn(ICONST_0);
        mv.visitVarInsn(ISTORE, index);
    } else if (jType is jvm:JLong) {
        mv.visitInsn(LCONST_0);
        mv.visitVarInsn(LSTORE, index);
    } else if (jType is jvm:JFloat) {
        mv.visitInsn(FCONST_0);
        mv.visitVarInsn(FSTORE, index);
    } else if (jType is jvm:JDouble) {
        mv.visitInsn(DCONST_0);
        mv.visitVarInsn(DSTORE, index);
    } else if (jType is jvm:JBoolean) {
        mv.visitInsn(ICONST_0);
        mv.visitVarInsn(ISTORE, index);
    } else if (jType is jvm:JArrayType ||
                jType is jvm:JRefType) {
        mv.visitInsn(ACONST_NULL);
        mv.visitVarInsn(ASTORE, index);
    } else {
        error err = error( "JVM generation is not supported for type " +
                                        io:sprintf("%s", jType));
        panic err;
    }
}

function loadDefaultValue(jvm:MethodVisitor mv, bir:BType bType) {
    if (bType is bir:BTypeInt || bType is bir:BTypeByte) {
        mv.visitInsn(LCONST_0);
    } else if (bType is bir:BTypeFloat) {
        mv.visitInsn(DCONST_0);
    } else if (bType is bir:BTypeBoolean) {
        mv.visitInsn(ICONST_0);
    } else if (bType is bir:BTypeString ||
                bType is bir:BMapType ||
                bType is bir:BArrayType ||
                bType is bir:BTableType ||
                bType is bir:BStreamType ||
                bType is bir:BErrorType ||
                bType is bir:BTypeNil ||
                bType is bir:BTypeAny ||
                bType is bir:BTypeAnyData ||
                bType is bir:BObjectType ||
                bType is bir:BUnionType ||
                bType is bir:BRecordType ||
                bType is bir:BTupleType ||
                bType is bir:BFutureType ||
                bType is bir:BJSONType ||
                bType is bir:BXMLType ||
                bType is bir:BInvokableType ||
                bType is bir:BFiniteType ||
                bType is bir:BTypeHandle ||
                bType is bir:BTypeDesc) {
        mv.visitInsn(ACONST_NULL);
    } else if (bType is jvm:JType) {
	    loadDefaultJValue(mv, bType);
    } else {
        error err = error( "JVM generation is not supported for type " +
                                        io:sprintf("%s", bType));
        panic err;
    }
}

function loadDefaultJValue(jvm:MethodVisitor mv, jvm:JType jType) {
    if (jType is jvm:JByte) {
        mv.visitInsn(ICONST_0);
    } else if (jType is jvm:JChar) {
        mv.visitInsn(ICONST_0);
    } else if (jType is jvm:JShort) {
        mv.visitInsn(ICONST_0);
    } else if (jType is jvm:JInt) {
        mv.visitInsn(ICONST_0);
    } else if (jType is jvm:JLong) {
        mv.visitInsn(LCONST_0);
    } else if (jType is jvm:JFloat) {
        mv.visitInsn(FCONST_0);
    } else if (jType is jvm:JDouble) {
        mv.visitInsn(DCONST_0);
    } else if (jType is jvm:JBoolean) {
        mv.visitInsn(ICONST_0);
    } else if (jType is jvm:JArrayType ||
                jType is jvm:JRefType) {
        mv.visitInsn(ACONST_NULL);
    } else {
        error err = error( "JVM generation is not supported for type " +
                                        io:sprintf("%s", jType));
        panic err;
    }
}

function getMethodDesc(bir:BType?[] paramTypes, bir:BType? retType, bir:BType? attachedType = (),
                        boolean isExtern = false, boolean useBString = false) returns string {
    string desc = "(Lorg/ballerinalang/jvm/scheduling/Strand;";

    if (attachedType is bir:BType) {
        desc = desc + getArgTypeSignature(attachedType, useBString);
    }

    int i = 0;
    while (i < paramTypes.length()) {
        bir:BType paramType = getType(paramTypes[i]);
        desc = desc + getArgTypeSignature(paramType, useBString);
        i += 1;
    }
    string returnType = generateReturnType(retType, isExtern);
    desc =  desc + returnType;

    return desc;
}

function getLambdaMethodDesc(bir:BType?[] paramTypes, bir:BType? retType, int closureMapsCount) returns string {
    string desc = "(Lorg/ballerinalang/jvm/scheduling/Strand;";
    int j = 0;
    while (j < closureMapsCount) {
        j += 1;
        desc = desc + "L" + MAP_VALUE + ";" + "Z";
    }

    int i = 0;
    while (i < paramTypes.length()) {
        bir:BType paramType = getType(paramTypes[i]);
        desc = desc + getArgTypeSignature(paramType);
        i += 1;
    }
    string returnType = generateReturnType(retType);
    desc =  desc + returnType;

    return desc;
}

function getArgTypeSignature(bir:BType bType, boolean useBString = false) returns string {
    if (bType is bir:BTypeInt) {
        return "J";
    } else if (bType is bir:BTypeByte) {
        return "I";
    } else if (bType is bir:BTypeFloat) {
        return "D";
    } else if (bType is bir:BTypeString) {
        return io:sprintf("L%s;", useBString ? I_STRING_VALUE : STRING_VALUE);
    } else if (bType is bir:BTypeDecimal) {
        return io:sprintf("L%s;", DECIMAL_VALUE);
    } else if (bType is bir:BTypeBoolean) {
        return "Z";
    } else if (bType is bir:BTypeNil) {
        return io:sprintf("L%s;", OBJECT);
    } else if (bType is bir:BArrayType || bType is bir:BTupleType) {
        return io:sprintf("L%s;", ARRAY_VALUE );
    } else if (bType is bir:BErrorType) {
        return io:sprintf("L%s;", ERROR_VALUE);
    } else if (bType is bir:BTypeAnyData ||
                bType is bir:BUnionType ||
                bType is bir:BJSONType ||
                bType is bir:BFiniteType ||
                bType is bir:BTypeAny) {
        return io:sprintf("L%s;", OBJECT);
    } else if (bType is bir:BMapType || bType is bir:BRecordType) {
        return io:sprintf("L%s;", MAP_VALUE);
    } else if (bType is bir:BFutureType) {
        return io:sprintf("L%s;", FUTURE_VALUE);
    } else if (bType is bir:BTableType) {
        return io:sprintf("L%s;", TABLE_VALUE);
    } else if (bType is bir:BStreamType) {
        return io:sprintf("L%s;", STREAM_VALUE);
    } else if (bType is bir:BInvokableType) {
        return io:sprintf("L%s;", FUNCTION_POINTER);
    } else if (bType is bir:BTypeDesc) {
        return io:sprintf("L%s;", TYPEDESC_VALUE);
    } else if (bType is bir:BObjectType || bType is bir:BServiceType) {
        return io:sprintf("L%s;", OBJECT_VALUE);
    } else if (bType is bir:BXMLType) {
        return io:sprintf("L%s;", XML_VALUE);
    } else if (bType is bir:BTypeHandle) {
        return io:sprintf("L%s;", HANDLE_VALUE);
    } else {
        error err = error( "JVM generation is not supported for type " + io:sprintf("%s", bType));
        panic err;
    }
}

function generateReturnType(bir:BType? bType, boolean isExtern = false) returns string {
    if (bType is ()|bir:BTypeNil) {
        if (isExtern) {
            return ")V";
        }
        return io:sprintf(")L%s;", OBJECT);
    } else if (bType is bir:BTypeInt) {
        return ")J";
    } else if (bType is bir:BTypeByte) {
        return ")I";
    } else if (bType is bir:BTypeFloat) {
        return ")D";
    } else if (bType is bir:BTypeString) {
        return io:sprintf(")L%s;", STRING_VALUE);
    } else if (bType is bir:BTypeDecimal) {
        return io:sprintf(")L%s;", DECIMAL_VALUE);
    } else if (bType is bir:BTypeBoolean) {
        return ")Z";
    } else if (bType is bir:BArrayType ||
                bType is bir:BTupleType) {
        return io:sprintf(")L%s;", ARRAY_VALUE);
    } else if (bType is bir:BMapType ||
                bType is bir:BRecordType) {
        return io:sprintf(")L%s;", MAP_VALUE);
    } else if (bType is bir:BErrorType) {
        return io:sprintf(")L%s;", ERROR_VALUE);
    } else if (bType is bir:BTableType) {
        return io:sprintf(")L%s;", TABLE_VALUE);
    } else if (bType is bir:BStreamType) {
        return io:sprintf(")L%s;", STREAM_VALUE);
    } else if (bType is bir:BFutureType) {
        return io:sprintf(")L%s;", FUTURE_VALUE);
    } else if (bType is bir:BTypeDesc) {
        return io:sprintf(")L%s;", TYPEDESC_VALUE);
    } else if (bType is bir:BTypeAny ||
                bType is bir:BTypeAnyData ||
                bType is bir:BUnionType ||
                bType is bir:BJSONType ||
                bType is bir:BFiniteType) {
        return io:sprintf(")L%s;", OBJECT);
    } else if (bType is bir:BObjectType || bType is bir:BServiceType) {
        return io:sprintf(")L%s;", OBJECT_VALUE);
    } else if (bType is bir:BInvokableType) {
        return io:sprintf(")L%s;", FUNCTION_POINTER);
    } else if (bType is bir:BXMLType) {
        return io:sprintf(")L%s;", XML_VALUE);
    } else if (bType is bir:BTypeHandle) {
        return io:sprintf(")L%s;", HANDLE_VALUE);
    } else {
        error err = error( "JVM generation is not supported for type " + io:sprintf("%s", bType));
        panic err;
    }
}

function getMainFunc(bir:Function?[] funcs) returns bir:Function? {
    bir:Function? userMainFunc = ();
    foreach var func in funcs {
        if (func is bir:Function && func.name.value == "main") {
            userMainFunc = <@untainted> func;
            break;
        }
    }

    return userMainFunc;
}

function createFunctionPointer(jvm:MethodVisitor mv, string class, string lambdaName, int closureMapCount) {
    mv.visitTypeInsn(NEW, FUNCTION_POINTER);
    mv.visitInsn(DUP);
    mv.visitInvokeDynamicInsn(class, cleanupFunctionName(lambdaName), closureMapCount);

    // load null here for type, since these are fp's created for internal usages.
    mv.visitInsn(ACONST_NULL);

    mv.visitMethodInsn(INVOKESPECIAL, FUNCTION_POINTER, "<init>",
                        io:sprintf("(L%s;L%s;)V", FUNCTION, BTYPE), false);
}

function generateMainMethod(bir:Function? userMainFunc, jvm:ClassWriter cw, bir:Package pkg,  string mainClass,
                            string initClass, boolean serviceEPAvailable) {

    jvm:MethodVisitor mv = cw.visitMethod(ACC_PUBLIC + ACC_STATIC, "main", "([Ljava/lang/String;)V", (), ());

    // check for java compatibility
    generateJavaCompatibilityCheck(mv);

    // set system properties
    initConfigurations(mv);
    // start all listeners
    startListeners(mv, serviceEPAvailable);

    // register a shutdown hook to call package stop() method.
    registerShutdownListener(mv, initClass);

    BalToJVMIndexMap indexMap = new;
    string pkgName = getPackageName(pkg.org.value, pkg.name.value);
    ErrorHandlerGenerator errorGen = new(mv, indexMap, pkgName);

    // add main string[] args param first
    bir:VariableDcl argsVar = { typeValue: "any",
                                    name: { value: "argsdummy" },
                                    kind: "ARG" };
    _ = indexMap.getIndex(argsVar);

    boolean isVoidFunction = userMainFunc is bir:Function && userMainFunc.typeValue?.retType is bir:BTypeNil;

    mv.visitTypeInsn(NEW, SCHEDULER);
    mv.visitInsn(DUP);
    mv.visitInsn(ICONST_0);
    mv.visitMethodInsn(INVOKESPECIAL, SCHEDULER, "<init>", "(Z)V", false);
    bir:VariableDcl schedulerVar = { typeValue: "any",
                                    name: { value: "schedulerdummy" },
                                    kind: "ARG" };
    int schedulerVarIndex = indexMap.getIndex(schedulerVar);
    mv.visitVarInsn(ASTORE, schedulerVarIndex);

    if (hasInitFunction(pkg)) {
        string initFuncName = MODULE_INIT;
        mv.visitVarInsn(ALOAD, schedulerVarIndex);
        mv.visitIntInsn(BIPUSH, 1);
        mv.visitTypeInsn(ANEWARRAY, OBJECT);

        // schedule the init method
        string lambdaName = io:sprintf("$lambda$%s$", initFuncName);

        // create FP value
        createFunctionPointer(mv, initClass, lambdaName, 0);

        // no parent strand
        mv.visitInsn(ACONST_NULL);
        bir:BType anyType = "any";
        loadType(mv, anyType);
        mv.visitMethodInsn(INVOKEVIRTUAL, SCHEDULER, SCHEDULE_FUNCTION_METHOD,
            io:sprintf("([L%s;L%s;L%s;L%s;)L%s;", OBJECT, FUNCTION_POINTER, STRAND, BTYPE, FUTURE_VALUE), false);
        mv.visitInsn(DUP);
        mv.visitInsn(DUP);
        mv.visitFieldInsn(GETFIELD, FUTURE_VALUE, "strand", io:sprintf("L%s;", STRAND));
        mv.visitIntInsn(BIPUSH, 100);
        mv.visitTypeInsn(ANEWARRAY, OBJECT);
        mv.visitFieldInsn(PUTFIELD, STRAND, "frames", io:sprintf("[L%s;", OBJECT));
        errorGen.printStackTraceFromFutureValue(mv, indexMap);

        bir:VariableDcl futureVar = { typeValue: "any",
                                    name: { value: "initdummy" },
                                    kind: "ARG" };
        int futureVarIndex = indexMap.getIndex(futureVar);
        mv.visitVarInsn(ASTORE, futureVarIndex);
        mv.visitVarInsn(ALOAD, futureVarIndex);
        mv.visitFieldInsn(GETFIELD, FUTURE_VALUE, "result", io:sprintf("L%s;", OBJECT));

        mv.visitMethodInsn(INVOKESTATIC, RUNTIME_UTILS, HANDLE_RETURNED_ERROR_METHOD, io:sprintf("(L%s;)V", OBJECT), false);
    }

    if (userMainFunc is bir:Function) {
        mv.visitVarInsn(ALOAD, schedulerVarIndex);
        loadCLIArgsForMain(mv, userMainFunc.params, userMainFunc.restParamExist, userMainFunc.annotAttachments);

        // invoke the user's main method
        string lambdaName = "$lambda$main$";
        createFunctionPointer(mv, initClass, lambdaName, 0);

        // no parent strand
        mv.visitInsn(ACONST_NULL);

        //submit to the scheduler
        loadType(mv, userMainFunc.typeValue?.retType);
        mv.visitMethodInsn(INVOKEVIRTUAL, SCHEDULER, SCHEDULE_FUNCTION_METHOD,
            io:sprintf("([L%s;L%s;L%s;L%s;)L%s;", OBJECT, FUNCTION_POINTER, STRAND, BTYPE, FUTURE_VALUE), false);
        mv.visitInsn(DUP);

        mv.visitInsn(DUP);
        mv.visitFieldInsn(GETFIELD, FUTURE_VALUE, "strand", io:sprintf("L%s;", STRAND));
        mv.visitIntInsn(BIPUSH, 100);
        mv.visitTypeInsn(ANEWARRAY, OBJECT);
        mv.visitFieldInsn(PUTFIELD, STRAND, "frames", io:sprintf("[L%s;", OBJECT));
        errorGen.printStackTraceFromFutureValue(mv, indexMap);

        // At this point we are done executing all the functions including asyncs
        if (!isVoidFunction) {
            // store future value
            bir:VariableDcl futureVar = { typeValue: "any",
                                    name: { value: "dummy" },
                                    kind: "ARG" };
            int futureVarIndex = indexMap.getIndex(futureVar);
            mv.visitVarInsn(ASTORE, futureVarIndex);
            mv.visitVarInsn(ALOAD, futureVarIndex);
            mv.visitFieldInsn(GETFIELD, FUTURE_VALUE, "result", io:sprintf("L%s;", OBJECT));

            mv.visitMethodInsn(INVOKESTATIC, RUNTIME_UTILS, HANDLE_RETURNED_ERROR_METHOD, io:sprintf("(L%s;)V", OBJECT), false);
        }
    }

    if (hasInitFunction(pkg)) {
        scheduleStartMethod(mv, pkg, initClass, serviceEPAvailable, errorGen, indexMap, schedulerVarIndex);
    }

    // stop all listeners
    stopListeners(mv, serviceEPAvailable);
    if (!serviceEPAvailable) {
        mv.visitMethodInsn(INVOKESTATIC, JAVA_RUNTIME, "getRuntime", io:sprintf("()L%s;", JAVA_RUNTIME), false);
        mv.visitInsn(ICONST_0);
        mv.visitMethodInsn(INVOKEVIRTUAL, JAVA_RUNTIME, "exit", "(I)V", false);
    }
    mv.visitInsn(RETURN);
    mv.visitMaxs(0, 0);
    mv.visitEnd();
}

function initConfigurations(jvm:MethodVisitor mv) {
    mv.visitVarInsn(ALOAD, 0);
    mv.visitMethodInsn(INVOKESTATIC, LAUNCH_UTILS,
                "initConfigurations", io:sprintf("([L%s;)[L%s;", STRING_VALUE, STRING_VALUE), false);
    mv.visitVarInsn(ASTORE, 0);
}

function startListeners(jvm:MethodVisitor mv, boolean isServiceEPAvailable) {
    mv.visitLdcInsn(isServiceEPAvailable);
    mv.visitMethodInsn(INVOKESTATIC, LAUNCH_UTILS, "startListeners", "(Z)V", false);
}

function stopListeners(jvm:MethodVisitor mv, boolean isServiceEPAvailable) {
    mv.visitLdcInsn(isServiceEPAvailable);
    mv.visitMethodInsn(INVOKESTATIC, LAUNCH_UTILS, "stopListeners", "(Z)V", false);
}

function registerShutdownListener(jvm:MethodVisitor mv, string initClass) {
    string shutdownClassName = initClass + "$SignalListener";
    mv.visitMethodInsn(INVOKESTATIC, JAVA_RUNTIME, "getRuntime", io:sprintf("()L%s;", JAVA_RUNTIME), false);
    mv.visitTypeInsn(NEW, shutdownClassName);
    mv.visitInsn(DUP);
    mv.visitMethodInsn(INVOKESPECIAL, shutdownClassName, "<init>", "()V", false);
    mv.visitMethodInsn(INVOKEVIRTUAL, JAVA_RUNTIME, "addShutdownHook", io:sprintf("(L%s;)V", JAVA_THREAD), false);
}

function scheduleStartMethod(jvm:MethodVisitor mv, bir:Package pkg, string initClass, boolean serviceEPAvailable,
    ErrorHandlerGenerator errorGen, BalToJVMIndexMap indexMap, int schedulerVarIndex) {

    mv.visitVarInsn(ALOAD, schedulerVarIndex);
    // schedule the start method
    string startFuncName = MODULE_START;
    string startLambdaName = io:sprintf("$lambda$%s$", startFuncName);

    mv.visitIntInsn(BIPUSH, 1);
    mv.visitTypeInsn(ANEWARRAY, OBJECT);

    // create FP value
    createFunctionPointer(mv, initClass, startLambdaName, 0);

    // no parent strand
    mv.visitInsn(ACONST_NULL);
    bir:BType anyType = "any";
    loadType(mv, anyType);
    mv.visitMethodInsn(INVOKEVIRTUAL, SCHEDULER, SCHEDULE_FUNCTION_METHOD,
        io:sprintf("([L%s;L%s;L%s;L%s;)L%s;", OBJECT, FUNCTION_POINTER, STRAND, BTYPE, FUTURE_VALUE), false);


    mv.visitInsn(DUP);
    mv.visitInsn(DUP);
    mv.visitFieldInsn(GETFIELD, FUTURE_VALUE, "strand", io:sprintf("L%s;", STRAND));
    mv.visitIntInsn(BIPUSH, 100);
    mv.visitTypeInsn(ANEWARRAY, OBJECT);
    mv.visitFieldInsn(PUTFIELD, STRAND, "frames", io:sprintf("[L%s;", OBJECT));
    errorGen.printStackTraceFromFutureValue(mv, indexMap);

    bir:VariableDcl futureVar = { typeValue: "any",
                                name: { value: "startdummy" },
                                kind: "ARG" };
    int futureVarIndex = indexMap.getIndex(futureVar);
    mv.visitVarInsn(ASTORE, futureVarIndex);
    mv.visitVarInsn(ALOAD, futureVarIndex);
    mv.visitFieldInsn(GETFIELD, FUTURE_VALUE, "result", io:sprintf("L%s;", OBJECT));

    mv.visitMethodInsn(INVOKESTATIC, RUNTIME_UTILS, HANDLE_RETURNED_ERROR_METHOD, io:sprintf("(L%s;)V", OBJECT), false);
    // need to set immortal=true and start the scheduler again
    if (serviceEPAvailable) {
        mv.visitVarInsn(ALOAD, schedulerVarIndex);
        mv.visitInsn(DUP);
        mv.visitInsn(ICONST_1);
        mv.visitFieldInsn(PUTFIELD, SCHEDULER, "immortal", "Z");

        mv.visitMethodInsn(INVOKEVIRTUAL, SCHEDULER, SCHEDULER_START_METHOD, "()V", false);
    }
}

# Generate a lambda function to invoke ballerina main.
#
# + userMainFunc - ballerina main function
# + cw - class visitor
# + pkg - package
function generateLambdaForMain(bir:Function userMainFunc, jvm:ClassWriter cw, bir:Package pkg,
                               string mainClass, string initClass) {
    string pkgName = getPackageName(pkg.org.value, pkg.name.value);
    bir:BType returnType = <bir:BType> userMainFunc.typeValue?.retType;

    jvm:MethodVisitor mv = cw.visitMethod(ACC_PUBLIC + ACC_STATIC, "$lambda$main$",
                                            io:sprintf("([L%s;)L%s;", OBJECT, OBJECT), (), ());
    mv.visitCode();

    //load strand as first arg
    mv.visitVarInsn(ALOAD, 0);
    mv.visitInsn(ICONST_0);
    mv.visitInsn(AALOAD);
    mv.visitTypeInsn(CHECKCAST, STRAND);

    // load and cast param values
    bir:BType?[] paramTypes = userMainFunc.typeValue.paramTypes;

    int paramIndex = 1;
    foreach var paramType in paramTypes {
        bir:BType pType = getType(paramType);
        mv.visitVarInsn(ALOAD, 0);
        mv.visitIntInsn(BIPUSH, paramIndex);
        mv.visitInsn(AALOAD);
        addUnboxInsn(mv, pType);
        paramIndex += 1;
    }

    mv.visitMethodInsn(INVOKESTATIC, mainClass, userMainFunc.name.value, getMethodDesc(paramTypes, returnType), false);
    addBoxInsn(mv, returnType);
    mv.visitInsn(ARETURN);
    mv.visitMaxs(0,0);
    mv.visitEnd();
}

function loadCLIArgsForMain(jvm:MethodVisitor mv, bir:FunctionParam?[] params, boolean hasRestParam,
    bir:AnnotationAttachment?[] annotAttachments) {

    // get defaultable arg names from function annotation
    string[] defaultableNames = [];
    int defaultableIndex = 0;
    foreach var attachment in annotAttachments {
        if (attachment is bir:AnnotationAttachment && attachment.annotTagRef.value == DEFAULTABLE_ARGS_ANOT_NAME) {
            var annotRecValue = <bir:AnnotationRecordValue>attachment.annotValues[0];
            var annotFieldMap = annotRecValue.annotValueMap;
            var annotArrayValue = <bir:AnnotationArrayValue>annotFieldMap[DEFAULTABLE_ARGS_ANOT_FIELD];
            foreach var entryOptional in annotArrayValue.annotValueArray {
                var argValue = <bir:AnnotationLiteralValue>entryOptional;
                defaultableNames[defaultableIndex] = <string>argValue.literalValue;
                defaultableIndex += 1;
            }
            break;
        }
    }
    // create function info array
    mv.visitIntInsn(BIPUSH, params.length());
    mv.visitTypeInsn(ANEWARRAY, io:sprintf("%s$ParamInfo", RUNTIME_UTILS));
    int index = 0;
    defaultableIndex = 0;
    foreach var param in params {
        mv.visitInsn(DUP);
        mv.visitIntInsn(BIPUSH, index);
        index += 1;
        mv.visitTypeInsn(NEW, io:sprintf("%s$ParamInfo", RUNTIME_UTILS));
        mv.visitInsn(DUP);
        if (param is bir:FunctionParam) {
            if (param.hasDefaultExpr) {
                mv.visitInsn(ICONST_1);
            } else {
                mv.visitInsn(ICONST_0);
            }
            mv.visitLdcInsn(defaultableNames[defaultableIndex]);
            defaultableIndex += 1;
            // var varIndex = indexMap.getIndex(param);
            loadType(mv, param.typeValue);
        }
        mv.visitMethodInsn(INVOKESPECIAL, io:sprintf("%s$ParamInfo", RUNTIME_UTILS), "<init>",
            io:sprintf("(ZL%s;L%s;)V", STRING_VALUE, BTYPE), false);
        mv.visitInsn(AASTORE);
    }

     // load string[] that got parsed into to java main
    mv.visitVarInsn(ALOAD, 0);
    if (hasRestParam) {
        mv.visitInsn(ICONST_1);
    } else {
        mv.visitInsn(ICONST_0);
    }

     // invoke ArgumentParser.extractEntryFuncArgs()
    mv.visitMethodInsn(INVOKESTATIC, ARGUMENT_PARSER, "extractEntryFuncArgs",
            io:sprintf("([L%s$ParamInfo;[L%s;Z)[L%s;", RUNTIME_UTILS, STRING_VALUE, OBJECT), false);
}

# Generate a lambda function to invoke ballerina main.
#
# + cw - class visitor
# + pkg - package
function generateLambdaForPackageInits(jvm:ClassWriter cw, bir:Package pkg,
                               string mainClass, string initClass, bir:ModuleID[] depMods) {
    //need to generate lambda for package Init as well, if exist
    if (hasInitFunction(pkg)) {
        string initFuncName = MODULE_INIT;
        generateLambdaForModuleFunction(cw, initFuncName, initClass, voidReturn=false);

        // generate another lambda for start function as well
        string startFuncName = MODULE_START;
        generateLambdaForModuleFunction(cw, startFuncName, initClass, voidReturn=false);

        string stopFuncName = "<stop>";
        bir:ModuleID currentModId = packageToModuleId(pkg);
        string fullFuncName = calculateModuleSpecialFuncName(currentModId, stopFuncName);

        generateLambdaForDepModStopFunc(cw, cleanupFunctionName(fullFuncName), initClass);

        foreach var id in depMods {
            fullFuncName = calculateModuleSpecialFuncName(id, stopFuncName);
            string lookupKey = getPackageName(id.org, id.name) + fullFuncName;

            string jvmClass = lookupFullQualifiedClassName(lookupKey);

            generateLambdaForDepModStopFunc(cw, cleanupFunctionName(fullFuncName), jvmClass);
        }
    }
}

function generateLambdaForModuleFunction(jvm:ClassWriter cw, string funcName, string initClass,
                                         boolean voidReturn = true) {
    jvm:MethodVisitor mv = cw.visitMethod(ACC_PUBLIC + ACC_STATIC,
                                            io:sprintf("$lambda$%s$", funcName),
                                            io:sprintf("([L%s;)L%s;", OBJECT, OBJECT), (), ());
    mv.visitCode();

    //load strand as first arg
    mv.visitVarInsn(ALOAD, 0);
    mv.visitInsn(ICONST_0);
    mv.visitInsn(AALOAD);
    mv.visitTypeInsn(CHECKCAST, STRAND);

    mv.visitMethodInsn(INVOKESTATIC, initClass, funcName, io:sprintf("(L%s;)L%s;", STRAND, OBJECT), false);
    addBoxInsn(mv, errUnion);
    mv.visitInsn(ARETURN);
    mv.visitMaxs(0,0);
    mv.visitEnd();
}

function generateLambdaForDepModStopFunc(jvm:ClassWriter cw, string funcName, string initClass) {
    jvm:MethodVisitor mv;
    mv = cw.visitMethod(ACC_PUBLIC + ACC_STATIC,
                        io:sprintf("$lambda$%s", funcName),
                        io:sprintf("([L%s;)L%s;", OBJECT, OBJECT), (), ());
    mv.visitCode();

    //load strand as first arg
    mv.visitVarInsn(ALOAD, 0);
    mv.visitInsn(ICONST_0);
    mv.visitInsn(AALOAD);
    mv.visitTypeInsn(CHECKCAST, STRAND);

    mv.visitMethodInsn(INVOKESTATIC, initClass, funcName, io:sprintf("(L%s;)L%s;", STRAND, OBJECT), false);
    mv.visitInsn(ARETURN);
    mv.visitMaxs(0,0);
    mv.visitEnd();
}

# Generate cast instruction from String to target type
#
# + targetType - target type to be casted
# + mv - method visitor
function castFromString(bir:BType targetType, jvm:MethodVisitor mv) {
    mv.visitTypeInsn(CHECKCAST, STRING_VALUE);
    if (targetType is bir:BTypeInt) {
        mv.visitMethodInsn(INVOKESTATIC, LONG_VALUE, "parseLong", io:sprintf("(L%s;)J", STRING_VALUE), false);
    } else if (targetType is bir:BTypeByte) {
        mv.visitMethodInsn(INVOKESTATIC, INT_VALUE, "parseInt", io:sprintf("(L%s;)I", STRING_VALUE), false);
    } else if (targetType is bir:BTypeFloat) {
        mv.visitMethodInsn(INVOKESTATIC, DOUBLE_VALUE, "parseDouble", io:sprintf("(L%s;)D", STRING_VALUE), false);
    } else if (targetType is bir:BTypeBoolean) {
        mv.visitMethodInsn(INVOKESTATIC, BOOLEAN_VALUE, "parseBoolean", io:sprintf("(L%s;)Z", STRING_VALUE), false);
    } else if (targetType is bir:BTypeDecimal) {
        mv.visitMethodInsn(INVOKESPECIAL, DECIMAL_VALUE, "<init>", io:sprintf("(L%s;)V", STRING_VALUE), false);
    } else if (targetType is bir:BArrayType) {
        mv.visitTypeInsn(CHECKCAST, ARRAY_VALUE);
    } else if (targetType is bir:BMapType) {
        mv.visitTypeInsn(CHECKCAST, MAP_VALUE);
    } else if (targetType is bir:BTableType) {
        mv.visitTypeInsn(CHECKCAST, TABLE_VALUE);
    } else if (targetType is bir:BStreamType) {
        mv.visitTypeInsn(CHECKCAST, STREAM_VALUE);
    } else if (targetType is bir:BTypeAny ||
                targetType is bir:BTypeAnyData ||
                targetType is bir:BTypeNil ||
                targetType is bir:BUnionType ||
                targetType is bir:BTypeString) {
        // do nothing
        return;
    } else {
        error err = error("JVM generation is not supported for type " + io:sprintf("%s", targetType));
        panic err;
    }
}

function hasInitFunction(bir:Package pkg) returns boolean {
    foreach var func in pkg.functions {
        if (func is bir:Function && isModuleInitFunction(pkg, func)) {
            return true;
        }
    }
    return false;
}

function isModuleInitFunction(bir:Package module, bir:Function func) returns boolean {
    string moduleInit = getModuleInitFuncName(module);
    return func.name.value == moduleInit;
}
// TODO: remove and use calculateModuleInitFuncName
function getModuleInitFuncName(bir:Package module) returns string {
     return calculateModuleInitFuncName(packageToModuleId(module));
}

function calculateModuleInitFuncName(bir:ModuleID id) returns string {
    return calculateModuleSpecialFuncName(id, "<init>");
}

function calculateModuleSpecialFuncName(bir:ModuleID id, string funcSuffix) returns string {
    string orgName = id.org;
    string moduleName = id.name;
    string versionValue = id.modVersion;

    string funcName;
    if (moduleName == ".") {
       funcName = ".." + funcSuffix;
    } else if (versionValue == "") {
       funcName = moduleName + "." + funcSuffix;
    } else {
        funcName = moduleName + ":" + versionValue + "." + funcSuffix;
    }

    if (!stringutils:equalsIgnoreCase(orgName, "$anon")) {
        funcName = orgName  + "/" + funcName;
    }

    return funcName;
}
// TODO: remove and use calculateModuleStartFuncName
function getModuleStartFuncName(bir:Package module) returns string {
    return calculateModuleStartFuncName(packageToModuleId(module));
}

function calculateModuleStartFuncName(bir:ModuleID id) returns string {
    return calculateModuleSpecialFuncName(id, "<start>");
}

function getModuleStopFuncName(bir:Package module) returns string {
    return calculateModuleSpecialFuncName(packageToModuleId(module), "<stop>");
}

function addInitAndTypeInitInstructions(bir:Package pkg, bir:Function func) {
    bir:BasicBlock?[] basicBlocks = [];
    nextId = -1;
    bir:BasicBlock nextBB = {id: getNextBBId(), instructions: []};
    basicBlocks[basicBlocks.length()] = nextBB;

    bir:ModuleID modID = packageToModuleId(pkg);

    bir:BasicBlock typeOwnerCreateBB = {id: getNextBBId(), instructions: []};
    basicBlocks[basicBlocks.length()] = typeOwnerCreateBB;

    bir:Call createTypesCallTerm = {pos:{}, args:[], kind:bir:TERMINATOR_CALL, lhsOp:(), pkgID:modID,
                        name:{value:CURRENT_MODULE_INIT}, isVirtual:false, thenBB:typeOwnerCreateBB};
    nextBB.terminator = createTypesCallTerm;

    if (func.basicBlocks.length() == 0) {
        bir:Return ret = {pos:{sLine:999}, kind:bir:TERMINATOR_RETURN};
        typeOwnerCreateBB.terminator = ret;
        func.basicBlocks = basicBlocks;
        return;
    }

    bir:GOTO gotoNext = {pos:{}, kind:bir:TERMINATOR_GOTO, targetBB:<bir:BasicBlock>func.basicBlocks[0]};
    typeOwnerCreateBB.terminator = gotoNext;

    foreach var basicBB in func.basicBlocks {
        basicBlocks[basicBlocks.length()] = basicBB;
    }
    func.basicBlocks = basicBlocks;
}

function enrichPkgWithInitializers(map<JavaClass> jvmClassMap, string typeOwnerClass,
                                        bir:Package pkg, bir:ModuleID[] depModArray) {
    JavaClass javaClass = <JavaClass>jvmClassMap[typeOwnerClass];
    bir:Function initFunc = generateDepModInit(depModArray, pkg, MODULE_INIT, "<init>");
    javaClass.functions[javaClass.functions.length()] = initFunc;
    pkg.functions[pkg.functions.length()] = initFunc;

    bir:Function startFunc = generateDepModInit(depModArray, pkg, MODULE_START, "<start>");
    javaClass.functions[javaClass.functions.length()] = startFunc;
    pkg.functions[pkg.functions.length()] = startFunc;

}

function generateDepModInit(bir:ModuleID[] imprtMods, bir:Package pkg, string funcName,
                                string initName) returns bir:Function {
    nextId = -1;
    nextVarId = -1;

    bir:VariableDcl retVar = {name: {value:"%ret"}, typeValue: errUnion};
    bir:VarRef retVarRef = {variableDcl:retVar, typeValue:errUnion};

    bir:Function modInitFunc = {pos:{}, basicBlocks:[], localVars:[retVar],
                            name:{value:funcName}, typeValue:{retType:errUnion},
                            workerChannels:[], receiver:(), restParamExist:false};
    _ = addAndGetNextBasicBlock(modInitFunc);

    bir:VariableDcl boolVal = addAndGetNextVar(modInitFunc, bir:TYPE_BOOLEAN);
    bir:VarRef boolRef = {variableDcl:boolVal, typeValue:bir:TYPE_BOOLEAN};

    foreach var id in imprtMods {
        string initFuncName = calculateModuleSpecialFuncName(id, initName);
        _ = addCheckedInvocation(modInitFunc, id, initFuncName, retVarRef, boolRef);
    }

    bir:ModuleID currentModId = packageToModuleId(pkg);
    string currentInitFuncName = calculateModuleSpecialFuncName(currentModId, initName);
    bir:BasicBlock lastBB = addCheckedInvocation(modInitFunc, currentModId, currentInitFuncName, retVarRef, boolRef);

    bir:Return ret = {pos:{}, kind:bir:TERMINATOR_RETURN};
    lastBB.terminator = ret;

    return modInitFunc;
}

function getNextBBId() returns bir:Name {
    string bbIdPrefix = "genBB";
    nextId += 1;
    return {value:bbIdPrefix + nextId.toString()};
}

function getNextVarId() returns bir:Name {
    string varIdPrefix = "%";
    nextVarId += 1;
    return {value:varIdPrefix + nextVarId.toString()};
}

function addCheckedInvocation(bir:Function func, bir:ModuleID modId, string initFuncName,
                                    bir:VarRef retVar, bir:VarRef boolRef) returns bir:BasicBlock {
    bir:BasicBlock lastBB = <bir:BasicBlock>func.basicBlocks[func.basicBlocks.length() - 1];
    bir:BasicBlock nextBB = addAndGetNextBasicBlock(func);
    // TODO remove once lang.annotation is fixed
    if (modId.org == BALLERINA && modId.name == BUILT_IN_PACKAGE_NAME) {
        bir:Call initCallTerm = {pos:{}, args:[], kind:bir:TERMINATOR_CALL, lhsOp:(), pkgID:modId,
                            name:{value:initFuncName}, isVirtual:false, thenBB:nextBB};
        lastBB.terminator = initCallTerm;
        return nextBB;
    }
    bir:Call initCallTerm = {pos:{}, args:[], kind:bir:TERMINATOR_CALL, lhsOp:retVar, pkgID:modId,
                        name:{value:initFuncName}, isVirtual:false, thenBB:nextBB};
    lastBB.terminator = initCallTerm;

    bir:TypeTest typeTest = {pos:{}, kind:bir:INS_KIND_TYPE_TEST,
                                lhsOp:boolRef, rhsOp:retVar, typeValue:errType};
    nextBB.instructions[nextBB.instructions.length()] = typeTest;

    bir:BasicBlock trueBB = addAndGetNextBasicBlock(func);

    bir:BasicBlock retBB = addAndGetNextBasicBlock(func);

    bir:Return ret = {pos:{}, kind:bir:TERMINATOR_RETURN};
    retBB.terminator = ret;

    bir:GOTO gotoRet = {pos:{}, kind:bir:TERMINATOR_GOTO, targetBB:retBB};
    trueBB.terminator = gotoRet;

    bir:BasicBlock falseBB = addAndGetNextBasicBlock(func);
    bir:Branch branch = {pos:{}, falseBB:falseBB, kind:bir:TERMINATOR_BRANCH, op:boolRef, trueBB:trueBB};
    nextBB.terminator = branch;
    return falseBB;
}

function addAndGetNextBasicBlock(bir:Function func) returns bir:BasicBlock {
    bir:BasicBlock nextbb = {id: getNextBBId(), instructions: []};
    func.basicBlocks[func.basicBlocks.length()] = nextbb;
    return nextbb;
}

function addAndGetNextVar(bir:Function func, bir:BType typeVal) returns bir:VariableDcl {
    bir:VariableDcl nextLocalVar = {name: getNextVarId(), typeValue: typeVal};
    func.localVars[func.localVars.length()] = nextLocalVar;
    return nextLocalVar;
}

function generateParamCast(int paramIndex, bir:BType targetType, jvm:MethodVisitor mv) {
    // load BValue array
    mv.visitVarInsn(ALOAD, 0);

    // load value[i]
    mv.visitLdcInsn(paramIndex);
    mv.visitInsn(L2I);
    mv.visitInsn(AALOAD);
}

function generateAnnotLoad(jvm:MethodVisitor mv, bir:TypeDef?[] typeDefs, string pkgName) {
    string typePkgName = ".";
    if (pkgName != "") {
        typePkgName = pkgName;
    }

    foreach var optionalTypeDef in typeDefs {
        bir:TypeDef typeDef = getTypeDef(optionalTypeDef);
        bir:BType bType = typeDef.typeValue;

        if (bType is bir:BFiniteType || bType is bir:BServiceType) {
            continue;
        }

        loadAnnots(mv, typePkgName, typeDef);
    }
}

function loadAnnots(jvm:MethodVisitor mv, string pkgName, bir:TypeDef typeDef) {
    string pkgClassName = pkgName == "." || pkgName == "" ? MODULE_INIT_CLASS_NAME :
                            lookupGlobalVarClassName(pkgName + ANNOTATION_MAP_NAME);
    mv.visitFieldInsn(GETSTATIC, pkgClassName, ANNOTATION_MAP_NAME, io:sprintf("L%s;", MAP_VALUE));
    loadExternalOrLocalType(mv, typeDef);
    mv.visitMethodInsn(INVOKESTATIC, io:sprintf("%s", ANNOTATION_UTILS), "processAnnotations",
        io:sprintf("(L%s;L%s;)V", MAP_VALUE, BTYPE), false);
}

type BalToJVMIndexMap object {
    private int localVarIndex = 0;
    private map<int> jvmLocalVarIndexMap = {};

    function add(bir:VariableDcl varDcl) {
        string varRefName = self.getVarRefName(varDcl);
        self.jvmLocalVarIndexMap[varRefName] = self.localVarIndex;

        bir:BType bType = varDcl.typeValue;

        if (bType is bir:BTypeInt ||
            bType is bir:BTypeFloat) {
            self.localVarIndex = self.localVarIndex + 2;
        } else if (bType is jvm:JLong || bType is jvm:JDouble) {
            self.localVarIndex = self.localVarIndex + 2;
        } else {
            self.localVarIndex = self.localVarIndex + 1;
        }
    }

    function getIndex(bir:VariableDcl varDcl) returns int {
        string varRefName = self.getVarRefName(varDcl);
        if (!(self.jvmLocalVarIndexMap.hasKey(varRefName))) {
            self.add(varDcl);
        }

        return self.jvmLocalVarIndexMap[varRefName] ?: -1;
    }

    function getVarRefName(bir:VariableDcl varDcl) returns string {
        return varDcl.name.value;
    }
};

function generateFrameClasses(bir:Package pkg, map<byte[]> pkgEntries) {
    foreach var func in pkg.functions {
        generateFrameClassForFunction(pkg, func, pkgEntries);
    }

    foreach var typeDef in pkg.typeDefs {
        bir:Function?[]? attachedFuncs = typeDef?.attachedFuncs;
        if (attachedFuncs is bir:Function?[]) {
            bir:BType? attachedType;
            if (typeDef?.typeValue is bir:BRecordType) {
                // Only attach function of records is the record init. That should be
                // generated as a static function.
                attachedType = ();
            } else {
                attachedType = typeDef?.typeValue;
            }
            foreach var func in attachedFuncs {
                generateFrameClassForFunction(pkg, func, pkgEntries, attachedType=attachedType);
            }
        }
    }
}

function generateFrameClassForFunction (bir:Package pkg, bir:Function? func, map<byte[]> pkgEntries,
                                        bir:BType? attachedType = ()) {
    string pkgName = getPackageName(pkg.org.value, pkg.name.value);
    bir:Function currentFunc = getFunction(<@untainted> func);
    string frameClassName = getFrameClassName(pkgName, currentFunc.name.value, attachedType);
    jvm:ClassWriter cw = new(COMPUTE_FRAMES);
    cw.visitSource(currentFunc.pos.sourceFileName);
    currentClass = <@untainted> frameClassName;
    cw.visit(V1_8, ACC_PUBLIC + ACC_SUPER, frameClassName, (), OBJECT, ());
    generateDefaultConstructor(cw, OBJECT);

    int k = 0;
    bir:VariableDcl?[] localVars = currentFunc.localVars;
    while (k < localVars.length()) {
        bir:VariableDcl localVar = getVariableDcl(localVars[k]);
        bir:BType bType = localVar.typeValue;
        var fieldName = stringutils:replace(localVar.name.value, "%","_");
        generateField(cw, bType, fieldName, false);
        k = k + 1;
    }

    jvm:FieldVisitor fv = cw.visitField(ACC_PUBLIC, "state", "I");
    fv.visitEnd();

    cw.visitEnd();

    // panic if there are errors in the frame class. These cannot be logged, since
    // frame classes are internal implementation details.
    pkgEntries[frameClassName + ".class"] = checkpanic cw.toByteArray();
}

function getFrameClassName(string pkgName, string funcName, bir:BType? attachedType) returns string {
    string frameClassName = pkgName;
    if (attachedType is bir:BObjectType) {
        frameClassName += cleanupTypeName(attachedType.name.value) + "_";
    } else if (attachedType is bir:BServiceType) {
        frameClassName += cleanupTypeName(attachedType.oType.name.value) + "_";
    } else if (attachedType is bir:BRecordType) {
        frameClassName += cleanupTypeName(attachedType.name.value) + "_";
    }

    return frameClassName + cleanupFunctionName(funcName) + "Frame";
}

# Cleanup type name by replacing '$' with '_'.
# + return - cleaned name
function cleanupTypeName(string name) returns string {
    return stringutils:replace(name, "$","_");
}

function cleanupBalExt(string name) returns string {
    return stringutils:replace(name, BAL_EXTENSION, "");
}

function cleanupPathSeperators(string name) returns string {
   //TODO: should use file_path:getPathSeparator();
   return stringutils:replace(name, WINDOWS_PATH_SEPERATOR, JAVA_PACKAGE_SEPERATOR);
}

function generateField(jvm:ClassWriter cw, bir:BType bType, string fieldName, boolean isPackage) {
    string typeSig;
    if (bType is bir:BTypeInt) {
        typeSig = "J";
    } else if (bType is bir:BTypeByte) {
        typeSig = "I";
    } else if (bType is bir:BTypeFloat) {
        typeSig = "D";
    } else if (bType is bir:BTypeString) {
        typeSig = io:sprintf("L%s;", BSTRING_VALUE);
    } else if (bType is bir:BTypeDecimal) {
        typeSig = io:sprintf("L%s;", DECIMAL_VALUE);
    } else if (bType is bir:BTypeBoolean) {
        typeSig = "Z";
    } else if (bType is bir:BTypeNil) {
        typeSig = io:sprintf("L%s;", OBJECT);
    } else if (bType is bir:BMapType) {
        typeSig = io:sprintf("L%s;", MAP_VALUE);
    } else if (bType is bir:BTableType) {
        typeSig = io:sprintf("L%s;", TABLE_VALUE);
    } else if (bType is bir:BStreamType) {
        typeSig = io:sprintf("L%s;", STREAM_VALUE);
    } else if (bType is bir:BRecordType) {
        typeSig = io:sprintf("L%s;", MAP_VALUE);
    } else if (bType is bir:BArrayType ||
                bType is bir:BTupleType) {
        typeSig = io:sprintf("L%s;", ARRAY_VALUE);
    } else if (bType is bir:BErrorType) {
        typeSig = io:sprintf("L%s;", ERROR_VALUE);
    } else if (bType is bir:BFutureType) {
        typeSig = io:sprintf("L%s;", FUTURE_VALUE);
    } else if (bType is bir:BObjectType || bType is bir:BServiceType) {
        typeSig = io:sprintf("L%s;", OBJECT_VALUE);
    } else if (bType is bir:BXMLType) {
        typeSig = io:sprintf("L%s;", XML_VALUE);
    } else if (bType is bir:BTypeDesc) {
        typeSig = io:sprintf("L%s;", TYPEDESC_VALUE);
    } else if (bType is bir:BTypeAny ||
                bType is bir:BTypeAnyData ||
                bType is bir:BUnionType ||
                bType is bir:BJSONType ||
                bType is bir:BFiniteType) {
        typeSig = io:sprintf("L%s;", OBJECT);
    } else if (bType is bir:BInvokableType) {
        typeSig = io:sprintf("L%s;", FUNCTION_POINTER);
    } else if (bType is bir:BTypeHandle) {
        typeSig = io:sprintf("L%s;", HANDLE_VALUE);
    } else if (bType is jvm:JType) {
        typeSig = getJTypeSignature(bType);
    } else {
        error err = error( "JVM generation is not supported for type " +
                                    io:sprintf("%s", bType));
        panic err;
    }

    jvm:FieldVisitor fv;
    if (isPackage) {
        fv = cw.visitField(ACC_PUBLIC + ACC_STATIC, fieldName, typeSig);
    } else {
        fv = cw.visitField(ACC_PUBLIC, fieldName, typeSig);
    }
    fv.visitEnd();
}

function generateDefaultConstructor(jvm:ClassWriter cw, string ownerClass) {
    jvm:MethodVisitor mv = cw.visitMethod(ACC_PUBLIC, "<init>", "()V", (), ());
    mv.visitCode();
    mv.visitVarInsn(ALOAD, 0);
    mv.visitMethodInsn(INVOKESPECIAL, ownerClass, "<init>", "()V", false);
    mv.visitInsn(RETURN);
    mv.visitMaxs(1, 1);
    mv.visitEnd();
}

function generateDiagnosticPos(bir:DiagnosticPos pos, jvm:MethodVisitor mv) {
    if (pos.sLine != 2147483648) {
        jvm:Label label = new;
        mv.visitLabel(label);
        mv.visitLineNumber(pos.sLine, label);
    }
}

function cleanupFunctionName(string functionName) returns string {
    return stringutils:replaceAll(functionName, "[\\.:/<>]", "_");
}

function getVariableDcl(bir:VariableDcl? localVar) returns bir:VariableDcl {
    if (localVar is bir:VariableDcl) {
        return localVar;
    } else {
        error err = error("Invalid variable declarion");
        panic err;
    }
}

function getFunctionParam(bir:FunctionParam? localVar) returns bir:FunctionParam {
    if (localVar is bir:FunctionParam) {
        return localVar;
    } else {
        error err = error("Invalid function parameter");
        panic err;
    }
}

function getBasicBlock(bir:BasicBlock? bb) returns bir:BasicBlock {
    if (bb is bir:BasicBlock) {
        return bb;
    } else {
        error err = error("Invalid basic block");
        panic err;
    }
}

function getFunction(bir:Function? bfunction) returns bir:Function {
    if (bfunction is bir:Function) {
        return bfunction;
    } else {
        error err = error("Invalid function");
        panic err;
    }
}

function getTypeDef(bir:TypeDef? typeDef) returns bir:TypeDef {
    if (typeDef is bir:TypeDef) {
        return typeDef;
    } else {
        error err = error("Invalid type definition");
        panic err;
    }
}

function getObjectField(bir:BObjectField? objectField) returns bir:BObjectField {
    if (objectField is bir:BObjectField) {
        return objectField;
    } else {
        error err = error("Invalid object field");
        panic err;
    }
}

function getRecordField(bir:BRecordField? recordField) returns bir:BRecordField {
    if (recordField is bir:BRecordField) {
        return recordField;
    } else {
        error err = error("Invalid record field");
        panic err;
    }
}

function isExternFunc(bir:Function func) returns boolean {
    return (func.flags & bir:NATIVE) == bir:NATIVE;
}

function getVarRef(bir:VarRef? varRef) returns bir:VarRef {
    if (varRef is ()) {
        error err = error("Invalid variable reference");
        panic err;
    } else {
        return varRef;
    }
}

function getType(bir:BType? bType) returns bir:BType {
    if (bType is ()) {
        error err = error("Invalid type");
        panic err;
    } else {
        return bType;
    }
}

function getMapValueDesc(int count) returns string{
    int i = count;
    string desc = "";
    while(i > 0) {
        desc = desc + "L" + MAP_VALUE + ";";
        i -= 1;
    }

    return desc;
}

function isInitInvoked(string item) returns boolean {
    foreach var listItem in generatedInitFuncs {
        if (stringutils:equalsIgnoreCase(listItem, item)) {
            return true;
        }
    }

    return false;
}

function getFunctions(bir:Function?[]? functions) returns bir:Function?[] {
    if (functions is ()) {
        error err = error(io:sprintf("Invalid functions: %s", functions));
        panic err;
    } else {
        return functions;
    }
}

function checkStrandCancelled(jvm:MethodVisitor mv, int localVarOffset) {
    mv.visitVarInsn(ALOAD, localVarOffset);
    mv.visitFieldInsn(GETFIELD, STRAND, "cancel", "Z");
    jvm:Label notCancelledLabel = new;
    mv.visitJumpInsn(IFEQ, notCancelledLabel);
    mv.visitMethodInsn(INVOKESTATIC, BAL_ERRORS, "createCancelledFutureError", io:sprintf("()L%s;", ERROR_VALUE), false);
    mv.visitInsn(ATHROW);

    mv.visitLabel(notCancelledLabel);
}

function stringArrayContains(string[] array, string item) returns boolean {
    foreach var listItem in array {
        if (stringutils:equalsIgnoreCase(listItem, item)) {
            return true;
        }
    }
    return false;
}

function logCompileError(error compileError, bir:Package|bir:TypeDef|bir:Function src, bir:Package currentModule) {
    string reason = compileError.reason();
    map<anydata|error> detail = compileError.detail();
    error err;
    bir:DiagnosticPos pos;
    string name;
    if (reason == ERROR_REASON_METHOD_TOO_LARGE) {
        name = <string> detail.get("name");
        bir:Function? func = findBIRFunction(src, name);
        if (func is ()) {
            panic compileError;
        } else {
            err = error(io:sprintf("method is too large: '%s'", func.name.value));
            pos = func.pos;
        }
    } else if (reason == ERROR_REASON_CLASS_TOO_LARGE) {
        name = <string> detail.get("name");
        err = error(io:sprintf("file is too large: '%s'", name));
        pos = {};
    } else {
        panic compileError;
    }

    dlogger.logError(<@untainted> err, <@untainted> pos, <@untainted> currentModule);
}

function findBIRFunction(bir:Package|bir:TypeDef|bir:Function src, string name) returns bir:Function? {
    if (src is bir:Function) {
        return src;
    } else if (src is bir:Package) {
        foreach var func in src.functions {
            if (func is bir:Function && cleanupFunctionName(func.name.value) == name) {
                return func;
            }
        }
    } else {
        bir:Function?[]? attachedFuncs = src.attachedFuncs;
        if (attachedFuncs is bir:Function?[]) {
            foreach var func in attachedFuncs {
                if (func is bir:Function && cleanupFunctionName(func.name.value) == name) {
                    return func;
                }
            }
        }
    }

    return ();
}

function generateModuleInitializer(jvm:ClassWriter cw, bir:Package module) {
    string orgName = module.org.value;
    string moduleName = module.name.value;
    string versionValue = module.versionValue.value;
    string pkgName = getPackageName(orgName, moduleName);

    // Using object return type since this is similar to a ballerina function without a return.
    // A ballerina function with no returns is equivalent to a function with nil-return.
    jvm:MethodVisitor mv = cw.visitMethod(ACC_PUBLIC + ACC_STATIC, CURRENT_MODULE_INIT,
                                          io:sprintf("(L%s;)L%s;", STRAND, OBJECT), (), ());
    mv.visitCode();

    mv.visitMethodInsn(INVOKESTATIC, typeOwnerClass, "$createTypes", "()V", false);
    mv.visitTypeInsn(NEW, typeOwnerClass);
    mv.visitInsn(DUP);
    mv.visitMethodInsn(INVOKESPECIAL, typeOwnerClass, "<init>", "()V", false);
    mv.visitVarInsn(ASTORE, 1);
    mv.visitLdcInsn(orgName);
    mv.visitLdcInsn(moduleName);
    mv.visitLdcInsn(versionValue);
    mv.visitVarInsn(ALOAD, 1);
    mv.visitMethodInsn(INVOKESTATIC, io:sprintf("%s", VALUE_CREATOR), "addValueCreator",
                       io:sprintf("(L%s;L%s;L%s;L%s;)V", STRING_VALUE, STRING_VALUE, STRING_VALUE, VALUE_CREATOR),
                       false);

    // Add a nil-return
    mv.visitInsn(ACONST_NULL);
    mv.visitInsn(ARETURN);
    mv.visitMaxs(0,0);
    mv.visitEnd();

    //Adding this java method to the function map because this is getting called from a bir instruction.
    bir:Function func = {pos:{}, basicBlocks:[], localVars:[],
                            name:{value:CURRENT_MODULE_INIT}, typeValue:{retType:"()"},
                            workerChannels:[], receiver:(), restParamExist:false};
    birFunctionMap[pkgName + CURRENT_MODULE_INIT] = getFunctionWrapper(func, orgName, moduleName,
                                                                    versionValue, typeOwnerClass);
}

function generateExecutionStopMethod(jvm:ClassWriter cw, string initClass, bir:Package module, bir:ModuleID[] imprtMods) {
    string orgName = module.org.value;
    string moduleName = module.name.value;
    string versionValue = module.versionValue.value;
    string pkgName = getPackageName(orgName, moduleName);
    jvm:MethodVisitor mv = cw.visitMethod(ACC_PUBLIC + ACC_STATIC, MODULE_STOP, "()V", (), ());
    mv.visitCode();

    BalToJVMIndexMap indexMap = new;
    ErrorHandlerGenerator errorGen = new(mv, indexMap, pkgName);

    bir:VariableDcl argsVar = { typeValue: "any",
                                    name: { value: "schedulerVar" },
                                    kind: "ARG" };
    int schedulerIndex = indexMap.getIndex(argsVar);
    bir:VariableDcl futureVar = { typeValue: "any",
                                    name: { value: "futureVar" },
                                    kind: "ARG" };
    int futureIndex = indexMap.getIndex(futureVar);

    mv.visitTypeInsn(NEW, SCHEDULER);
    mv.visitInsn(DUP);
    mv.visitInsn(ICONST_1);
    mv.visitInsn(ICONST_0);
    mv.visitMethodInsn(INVOKESPECIAL, SCHEDULER, "<init>", "(IZ)V", false);

    mv.visitVarInsn(ASTORE, schedulerIndex);


    string stopFuncName = "<stop>";

    bir:ModuleID currentModId = packageToModuleId(module);
    string fullFuncName = calculateModuleSpecialFuncName(currentModId, stopFuncName);

    scheduleStopMethod(mv, initClass, cleanupFunctionName(fullFuncName), errorGen, indexMap, schedulerIndex, futureIndex);

    int i = imprtMods.length() - 1;
    while i >= 0 {
        bir:ModuleID id = imprtMods[i];
        i -= 1;
        fullFuncName = calculateModuleSpecialFuncName(id, stopFuncName);

        scheduleStopMethod(mv, initClass, cleanupFunctionName(fullFuncName), errorGen, indexMap, schedulerIndex, futureIndex);
    }

    mv.visitInsn(RETURN);
    mv.visitMaxs(0,0);
    mv.visitEnd();

    //Adding this java method to the function map because this is getting called from a bir instruction.
    bir:Function func = {pos:{}, basicBlocks:[], localVars:[],
                            name:{value:MODULE_STOP}, typeValue:{retType:"()"},
                            workerChannels:[], receiver:(), restParamExist:false};
    birFunctionMap[pkgName + MODULE_STOP] = getFunctionWrapper(func, orgName, moduleName,
                                                                    versionValue, typeOwnerClass);
}

function scheduleStopMethod(jvm:MethodVisitor mv, string initClass, string stopFuncName,
                            ErrorHandlerGenerator errorGen, BalToJVMIndexMap indexMap, int schedulerIndex,
                            int futureIndex) {
    string lambdaFuncName = "$lambda$" + stopFuncName;
    // Create a schedular. A new schedular is used here, to make the stop function to not to
    // depend/wait on whatever is being running on the background. eg: a busy loop in the main.

    mv.visitVarInsn(ALOAD, schedulerIndex);

    mv.visitIntInsn(BIPUSH, 1);
    mv.visitTypeInsn(ANEWARRAY, OBJECT);

    // create FP value
    createFunctionPointer(mv, initClass, lambdaFuncName, 0);

    // no parent strand
    mv.visitInsn(ACONST_NULL);

    loadType(mv, bir:TYPE_NIL);
    mv.visitMethodInsn(INVOKEVIRTUAL, SCHEDULER, SCHEDULE_FUNCTION_METHOD,
        io:sprintf("([L%s;L%s;L%s;L%s;)L%s;", OBJECT, FUNCTION_POINTER, STRAND, BTYPE, FUTURE_VALUE), false);

    mv.visitVarInsn(ASTORE, futureIndex);

    mv.visitVarInsn(ALOAD, futureIndex);

    mv.visitFieldInsn(GETFIELD, FUTURE_VALUE, "strand", io:sprintf("L%s;", STRAND));
    mv.visitIntInsn(BIPUSH, 100);
    mv.visitTypeInsn(ANEWARRAY, OBJECT);
    mv.visitFieldInsn(PUTFIELD, STRAND, "frames", io:sprintf("[L%s;", OBJECT));

    mv.visitVarInsn(ALOAD, futureIndex);
    mv.visitFieldInsn(GETFIELD, FUTURE_VALUE, "strand", io:sprintf("L%s;", STRAND));
    mv.visitFieldInsn(GETFIELD, STRAND, "scheduler", io:sprintf("L%s;", SCHEDULER));
    mv.visitMethodInsn(INVOKEVIRTUAL, SCHEDULER, SCHEDULER_START_METHOD, "()V", false);

    mv.visitVarInsn(ALOAD, futureIndex);
    mv.visitFieldInsn(GETFIELD, FUTURE_VALUE, PANIC_FIELD, io:sprintf("L%s;", THROWABLE));

    // handle any runtime errors
    jvm:Label labelIf = new;
    mv.visitJumpInsn(IFNULL, labelIf);

    mv.visitVarInsn(ALOAD, futureIndex);
    mv.visitFieldInsn(GETFIELD, FUTURE_VALUE, PANIC_FIELD, io:sprintf("L%s;", THROWABLE));
    mv.visitMethodInsn(INVOKESTATIC, RUNTIME_UTILS, HANDLE_STOP_PANIC_METHOD, io:sprintf("(L%s;)V", THROWABLE),
                        false);
    mv.visitLabel(labelIf);
}

function generateJavaCompatibilityCheck(jvm:MethodVisitor mv) {
    mv.visitLdcInsn(getJavaVersion());
    mv.visitMethodInsn(INVOKESTATIC, COMPATIBILITY_CHECKER, "verifyJavaCompatibility", 
                        io:sprintf("(L%s;)V", STRING_VALUE), false);
}

function getJavaVersion() returns string {
    handle versionProperty = java:fromString("java.version");
    string? javaVersion = java:toString(getProperty(versionProperty));
    if (javaVersion is string) {
        return javaVersion;
    } else {
        return "";
    }
}

function getProperty(handle propertyName) returns handle = @java:Method {
    class: "java.lang.System",
    name: "getProperty"
} external;<|MERGE_RESOLUTION|>--- conflicted
+++ resolved
@@ -60,8 +60,7 @@
                            bir:Package module,
                            boolean isService,
                            string serviceName,
-                           bir:BType? attachedType = (),
-                           boolean useBString = false) {
+                           bir:BType? attachedType = ()) {
     string currentPackageName = getPackageName(module.org.value, module.name.value);
     BalToJVMIndexMap indexMap = new;
     string funcName = cleanupFunctionName(<@untainted> func.name.value);
@@ -219,11 +218,7 @@
     mv.visitInsn(AALOAD);
     mv.visitTypeInsn(CHECKCAST, frameName);
 
-<<<<<<< HEAD
-    geerateFrameClassFieldLoad(localVarOffset, localVars, mv, indexMap, frameName, useBString);
-=======
-    geerateFrameClassFieldLoad(localVars, mv, indexMap, frameName);
->>>>>>> fc16acfc
+    geerateFrameClassFieldLoad(localVars, mv, indexMap, frameName, useBString);
     mv.visitFieldInsn(GETFIELD, frameName, "state", "I");
     mv.visitVarInsn(ISTORE, stateVarIndex);
     mv.visitJumpInsn(GOTO, varinitLable);
@@ -235,11 +230,7 @@
     mv.visitMethodInsn(INVOKESPECIAL, frameName, "<init>", "()V", false);
 
 
-<<<<<<< HEAD
-    geerateFrameClassFieldUpdate(localVarOffset, localVars, mv, indexMap, frameName, useBString);
-=======
-    geerateFrameClassFieldUpdate(localVars, mv, indexMap, frameName);
->>>>>>> fc16acfc
+    geerateFrameClassFieldUpdate(localVars, mv, indexMap, frameName, useBString);
 
     mv.visitInsn(DUP);
     mv.visitVarInsn(ILOAD, stateVarIndex);
@@ -353,15 +344,9 @@
     mv.visitEnd();
 }
 
-<<<<<<< HEAD
-function geerateFrameClassFieldLoad(int localVarOffset, bir:VariableDcl?[] localVars, jvm:MethodVisitor mv,
+function geerateFrameClassFieldLoad(bir:VariableDcl?[] localVars, jvm:MethodVisitor mv,
                                     BalToJVMIndexMap indexMap, string frameName, boolean useBString) {
-    int k = localVarOffset;
-=======
-function geerateFrameClassFieldLoad(bir:VariableDcl?[] localVars, jvm:MethodVisitor mv,
-                                    BalToJVMIndexMap indexMap, string frameName) {
     int k = 0;
->>>>>>> fc16acfc
     while (k < localVars.length()) {
         bir:VariableDcl localVar = getVariableDcl(localVars[k]);
         var index = indexMap.getIndex(localVar);
@@ -379,11 +364,7 @@
             mv.visitVarInsn(DSTORE, index);
         } else if (bType is bir:BTypeString) {
             mv.visitFieldInsn(GETFIELD, frameName, stringutils:replace(localVar.name.value, "%","_"),
-<<<<<<< HEAD
                     io:sprintf("L%s;", useBString ? I_STRING_VALUE : STRING_VALUE));
-=======
-                    io:sprintf("L%s;", BSTRING_VALUE));
->>>>>>> fc16acfc
             mv.visitVarInsn(ASTORE, index);
         } else if (bType is bir:BTypeDecimal) {
             mv.visitFieldInsn(GETFIELD, frameName, stringutils:replace(localVar.name.value, "%","_"),
@@ -498,15 +479,9 @@
 
 }
 
-<<<<<<< HEAD
-function geerateFrameClassFieldUpdate(int localVarOffset, bir:VariableDcl?[] localVars, jvm:MethodVisitor mv,
+function geerateFrameClassFieldUpdate(bir:VariableDcl?[] localVars, jvm:MethodVisitor mv,
                                       BalToJVMIndexMap indexMap, string frameName, boolean useBString) {
-    int k = localVarOffset;
-=======
-function geerateFrameClassFieldUpdate(bir:VariableDcl?[] localVars, jvm:MethodVisitor mv,
-                                      BalToJVMIndexMap indexMap, string frameName) {
     int k = 0;
->>>>>>> fc16acfc
     while (k < localVars.length()) {
         bir:VariableDcl localVar = getVariableDcl(localVars[k]);
         var index = indexMap.getIndex(localVar);
@@ -525,11 +500,7 @@
         } else if (bType is bir:BTypeString) {
             mv.visitVarInsn(ALOAD, index);
             mv.visitFieldInsn(PUTFIELD, frameName, stringutils:replace(localVar.name.value, "%","_"),
-<<<<<<< HEAD
                     io:sprintf("L%s;", useBString ? I_STRING_VALUE : STRING_VALUE));
-=======
-                    io:sprintf("L%s;", BSTRING_VALUE));
->>>>>>> fc16acfc
         } else if (bType is bir:BTypeDecimal) {
             mv.visitVarInsn(ALOAD, index);
             mv.visitFieldInsn(PUTFIELD, frameName, stringutils:replace(localVar.name.value, "%","_"),
@@ -1241,7 +1212,7 @@
         desc = desc + getArgTypeSignature(paramType, useBString);
         i += 1;
     }
-    string returnType = generateReturnType(retType, isExtern);
+    string returnType = generateReturnType(retType, isExtern, useBString);
     desc =  desc + returnType;
 
     return desc;
@@ -1316,7 +1287,7 @@
     }
 }
 
-function generateReturnType(bir:BType? bType, boolean isExtern = false) returns string {
+function generateReturnType(bir:BType? bType, boolean isExtern = false, boolean useBString = false) returns string {
     if (bType is ()|bir:BTypeNil) {
         if (isExtern) {
             return ")V";
@@ -1329,7 +1300,7 @@
     } else if (bType is bir:BTypeFloat) {
         return ")D";
     } else if (bType is bir:BTypeString) {
-        return io:sprintf(")L%s;", STRING_VALUE);
+        return io:sprintf(")L%s;", useBString ? I_STRING_VALUE : STRING_VALUE);
     } else if (bType is bir:BTypeDecimal) {
         return io:sprintf(")L%s;", DECIMAL_VALUE);
     } else if (bType is bir:BTypeBoolean) {
