--- conflicted
+++ resolved
@@ -615,11 +615,7 @@
     function generateStreamNewIns(bir:NewStream streamNewIns) {
         self.mv.visitTypeInsn(NEW, STREAM_VALUE);
         self.mv.visitInsn(DUP);
-<<<<<<< HEAD
-        loadType(self.mv, streamNewIns.typeValue);
-=======
         loadType(self.mv, streamNewIns.streamType);
->>>>>>> cd7b5e68
         self.mv.visitMethodInsn(INVOKESPECIAL, STREAM_VALUE, "<init>", io:sprintf("(L%s;)V", BTYPE), false);
         self.storeToVar(streamNewIns.lhsOp.variableDcl);
     }
