<!--
  ~ Copyright (c) 2016, WSO2 Inc. (http://www.wso2.org) All Rights Reserved.
  ~
  ~ WSO2 Inc. licenses this file to you under the Apache License,
  ~ Version 2.0 (the "License"); you may not use this file except
  ~ in compliance with the License.
  ~ You may obtain a copy of the License at
  ~
  ~    http://www.apache.org/licenses/LICENSE-2.0
  ~
  ~ Unless required by applicable law or agreed to in writing,
  ~ software distributed under the License is distributed on an
  ~ "AS IS" BASIS, WITHOUT WARRANTIES OR CONDITIONS OF ANY
  ~ KIND, either express or implied.  See the License for the
  ~ specific language governing permissions and limitations
  ~ under the License.
  -->
<FindBugsFilter>
    <Match>
        <Package name="org.wso2.ballerinalang.compiler" />
    </Match>
    <Match>
        <Package name="org.wso2.ballerinalang.compiler.codegen" />
    </Match>
    <Match>
        <Package name="org.wso2.ballerinalang.compiler.bir.codegen" />
    </Match>
    <Match>
        <Package name="org.wso2.ballerinalang.compiler.bir.codegen.interop" />
    </Match>
    <Match>
        <Package name="org.wso2.ballerinalang.compiler.bir.codegen.internal" />
    </Match>
    <Match>
        <Package name="org.wso2.ballerinalang.compiler.bir.codegen.methodgen" />
    </Match>
    <Match>
        <Package name="org.wso2.ballerinalang.compiler.bir.codegen.split" />
    </Match>
    <Match>
        <Package name="org.wso2.ballerinalang.compiler.bir.emit" />
    </Match>
    <Match>
        <Package name="org.wso2.ballerinalang.compiler.desugar" />
    </Match>
    <Match>
        <Package name="org.wso2.ballerinalang.compiler.tree" />
    </Match>
    <Match>
        <Package name="org.wso2.ballerinalang.compiler.tree.bindingpatterns" />
    </Match>
    <Match>
        <Package name="org.wso2.ballerinalang.compiler.tree.matchpatterns" />
    </Match>
    <Match>
        <Package name="org.wso2.ballerinalang.compiler.parser" />
    </Match>
    <Match>
        <Package name="org.wso2.ballerinalang.compiler.tree.expressions" />
    </Match>
    <Match>
        <Package name="org.wso2.ballerinalang.compiler.util" />
    </Match>
    <Match>
        <Package name="org.wso2.ballerinalang.compiler.semantics.analyzer" />
    </Match>
    <Match>
        <Package name="org.wso2.ballerinalang.compiler.semantics.model" />
    </Match>
    <Match>
        <Package name="org.wso2.ballerinalang.compiler.parser.antlr4" />
    </Match>
    <Match>
        <Package name="org.wso2.ballerinalang.compiler.tree.expressions" />
    </Match>
    <Match>
        <Package name="org.wso2.ballerinalang.compiler.tree.clauses" />
    </Match>
    <Match>
        <Package name="org.wso2.ballerinalang.compiler.tree.statements" />
    </Match>
    <Match>
        <Package name="org.wso2.ballerinalang.compiler.tree.types" />
    </Match>
    <Match>
        <Package name="org.wso2.ballerinalang.compiler.packaging.converters" />
    </Match>
    <Match>
        <Package name="io.ballerina.compiler.api.impl" />
        <Bug pattern="BC_UNCONFIRMED_CAST, UWF_FIELD_NOT_INITIALIZED_IN_CONSTRUCTOR, BC_UNCONFIRMED_CAST_OF_RETURN_VALUE" />
    </Match>
    <Match>
        <Package name="io.ballerina.compiler.api.impl.symbols" />
        <Bug pattern="BC_UNCONFIRMED_CAST, BC_UNCONFIRMED_CAST_OF_RETURN_VALUE, EQ_DOESNT_OVERRIDE_EQUALS" />
    </Match>
    <Match>
        <Class name = "org.ballerinalang.toml.model.Library"/>
        <Bug pattern="UWF_UNWRITTEN_FIELD"/>
    </Match>
    <Match>
        <Class name = "org.ballerinalang.toml.model.Repository"/>
        <Bug pattern="UWF_UNWRITTEN_FIELD, NM_CONFUSING"/>
    </Match>
    <Match>
        <Class name = "org.ballerinalang.toml.model.Proxy"/>
        <Bug pattern="NM_CONFUSING"/>
    </Match>
    <Match>
        <Class name = "org.ballerinalang.toml.model.Platform"/>
        <Bug pattern="UWF_UNWRITTEN_PUBLIC_OR_PROTECTED_FIELD"/>
    </Match>
    <Match>
        <Package name="org.wso2.ballerinalang.programfile" />
    </Match>
    <Match>
        <Package name="org.wso2.ballerinalang.programfile.attributes" />
    </Match>
    <Match>
        <Package name="org.wso2.ballerinalang.programfile.cpentries" />
    </Match>
    <Match>
        <Package name="org.wso2.ballerinalang.util" />
    </Match>
    <Match>
        <Package name="org.ballerinalang.model" />
    </Match>
    <Match>
        <Package name="org.ballerinalang.natives" />
    </Match>
    <Match>
        <Package name="org.ballerinalang.repository.fs" />
    </Match>
    <Match>
        <Package name="org.ballerinalang.util" />
    </Match>
    <Match>
        <Class name="org.wso2.ballerinalang.compiler.packaging.converters.URIConverter"/>
    </Match>
    <Match>
        <Class name="org.wso2.ballerinalang.compiler.semantics.model.symbols.Symbols"/>
        <Bug pattern="BC_UNCONFIRMED_CAST"/>
    </Match>
    <Match>
        <Class name="org.wso2.ballerinalang.compiler.bir.model.BIRNode$BIRVariableDcl"/>
        <Bug pattern="HE_EQUALS_USE_HASHCODE"/>
    </Match>
    <Match>
        <Class name="org.wso2.ballerinalang.compiler.bir.model.BIRNode$BIRFunctionParameter"/>
        <Bug pattern="EQ_DOESNT_OVERRIDE_EQUALS"/>
    </Match>
    <Match>
        <Class name="org.wso2.ballerinalang.compiler.bir.model.BIRNode$BIRGlobalVariableDcl"/>
        <Bug pattern="EQ_DOESNT_OVERRIDE_EQUALS"/>
    </Match>
    <Match>
        <Class name="org.wso2.ballerinalang.compiler.bir.BIRGen"/>
    </Match>
    <Match>
        <Class name="org.wso2.ballerinalang.compiler.bir.model.BIRTerminator"/>
    </Match>
    <Match>
        <Class name="org.wso2.ballerinalang.compiler.bir.model.BIRNonTerminator"/>
    </Match>
    <Match>
        <Class name="org.wso2.ballerinalang.compiler.bir.model.BIROperand"/>
    </Match>
    <Match>
        <Class name="io.ballerina.projects.internal.CompilerPhaseRunner"/>
    </Match>
    <Match>
        <Class name="io.ballerina.projects.ModuleCompilation"/>
    </Match>
    <Match>
        <Class name="io.ballerina.projects.BuildOptions"/>
    </Match>
    <Match>
        <Class name="io.ballerina.projects.Project"/>
    </Match>
    <Match>
        <Class name="org.wso2.ballerinalang.compiler.bir.optimizer.BIROptimizer"/>
    </Match>
    <Match>
        <Class name="org.wso2.ballerinalang.compiler.bir.writer.ConstantPool"/>
        <Bug pattern="BC_UNCONFIRMED_CAST_OF_RETURN_VALUE"/>
    </Match>
    <Match>
        <Class name="org.wso2.ballerinalang.compiler.semantics.model.types.BField"/>
        <Bug pattern="URF_UNREAD_PUBLIC_OR_PROTECTED_FIELD"/>
    </Match>
    <Match>
        <Class name="org.wso2.ballerinalang.compiler.bir.writer.BIRTypeWriter"/>
        <Bug pattern="BC_UNCONFIRMED_CAST"/>
    </Match>
    <Match>
        <Class name="org.wso2.ballerinalang.compiler.bir.writer.CPEntry$FloatCPEntry"/>
        <Bug pattern="FE_FLOATING_POINT_EQUALITY"/>
    </Match>
    <Match>
        <Class name="org.wso2.ballerinalang.compiler.bir.writer.BIRInstructionWriter"/>
        <Bug pattern="BC_UNCONFIRMED_CAST"/>
    </Match>
    <Match>
        <Class name="org.wso2.ballerinalang.compiler.semantics.model.types.BObjectType"/>
        <Bug pattern="BC_UNCONFIRMED_CAST"/>
    </Match>
    <Match>
        <Class name="org.wso2.ballerinalang.compiler.bir.model.BIRNode$BIRAnnotationAttachment"/>
        <Bug pattern="UWF_FIELD_NOT_INITIALIZED_IN_CONSTRUCTOR"/>
    </Match>
    <Match>
        <Class name="org.wso2.ballerinalang.compiler.bir.model.BIRNode$BIRFunction"/>
        <Bug pattern="UWF_FIELD_NOT_INITIALIZED_IN_CONSTRUCTOR"/>
    </Match>
    <Match>
        <Class name="org.wso2.ballerinalang.compiler.bir.model.BIRNode$BIRFunction"/>
        <Bug pattern="URF_UNREAD_PUBLIC_OR_PROTECTED_FIELD"/>
    </Match>
    <Match>
        <Class name="org.wso2.ballerinalang.compiler.bir.model.BIRNode$BIRErrorEntry"/>
        <Bug pattern="URF_UNREAD_PUBLIC_OR_PROTECTED_FIELD"/>
    </Match>
    <Match>
        <Class name="org.wso2.ballerinalang.compiler.bir.model.BIRNode$BIRTypeDefinition"/>
        <Bug pattern="URF_UNREAD_PUBLIC_OR_PROTECTED_FIELD"/>
    </Match>
    <Match>
        <Class name="org.wso2.ballerinalang.compiler.bir.model.BIRNode$BIRVariableDcl"/>
        <Bug pattern="URF_UNREAD_PUBLIC_OR_PROTECTED_FIELD"/>
    </Match>
    <Match>
        <Class name="org.wso2.ballerinalang.compiler.semantics.model.symbols.BPackageSymbol"/>
        <Bug pattern="URF_UNREAD_PUBLIC_OR_PROTECTED_FIELD"/>
    </Match>
    <Match>
        <Class name="org.wso2.ballerinalang.compiler.semantics.analyzer.cyclefind.GlobalVariableRefAnalyzer"/>
        <Bug pattern="BC_UNCONFIRMED_CAST, BC_UNCONFIRMED_CAST_OF_RETURN_VALUE"/>
    </Match>
    <Match>
        <Class name="org.wso2.ballerinalang.compiler.diagnostic.DiagnosticComparator"/>
        <Bug pattern="SE_COMPARATOR_SHOULD_BE_SERIALIZABLE"/>
    </Match>
    <Match>
        <Class name="io.ballerina.projects.Project"/>
        <Bug pattern="UWF_UNWRITTEN_PUBLIC_OR_PROTECTED_FIELD"/>
    </Match>
    <Match>
        <Class name="io.ballerina.projects.BuildOptions"/>
        <Bug pattern="UWF_UNWRITTEN_PUBLIC_OR_PROTECTED_FIELD"/>
    </Match>
    <Match>
        <Class name="io.ballerina.projects.internal.CompilerPhaseRunner"/>
        <Bug pattern="URF_UNREAD_FIELD"/>
    </Match>
    <Match>
        <Class name="io.ballerina.projects.ModuleCompilation"/>
        <Bug pattern="URF_UNREAD_FIELD"/>
    </Match>
    <Match>
        <Class name="org.wso2.ballerinalang.compiler.bir.optimizer.BIROptimizer$OptimizerEnv"/>
        <Bug pattern="UWF_FIELD_NOT_INITIALIZED_IN_CONSTRUCTOR"/>
    </Match>
    <Match>
        <Class name="org.wso2.ballerinalang.compiler.packaging.repo.HomeBalaRepo"/>
        <Bug pattern="RCN_REDUNDANT_NULLCHECK_WOULD_HAVE_BEEN_A_NPE"/>
    </Match>
    <Match>
        <Class name="io.ballerina.projects.internal.repositories.FileSystemRepository"/>
        <Bug pattern="RCN_REDUNDANT_NULLCHECK_WOULD_HAVE_BEEN_A_NPE"/>
    </Match>
    <Match>
        <Class name="io.ballerina.projects.internal.BalaFiles" />
        <Method name="loadPackageDataFromBalaFile" />
        <Bug pattern="RCN_REDUNDANT_NULLCHECK_WOULD_HAVE_BEEN_A_NPE" />
    </Match>
    <Match>
        <Class name="io.ballerina.projects.internal.BalaFiles" />
        <Method name="loadDocuments" />
        <Bug pattern="RCN_REDUNDANT_NULLCHECK_WOULD_HAVE_BEEN_A_NPE" />
    </Match>
    <Match>
        <Class name="io.ballerina.projects.internal.BalaFiles" />
        <Method name="loadOtherModules" />
        <Bug pattern="RCN_REDUNDANT_NULLCHECK_WOULD_HAVE_BEEN_A_NPE" />
    </Match>
    <Match>
        <Class name="io.ballerina.projects.internal.BalaFiles" />
        <Bug pattern="NP_NULL_ON_SOME_PATH_FROM_RETURN_VALUE" />
    </Match>
    <Match>
        <Class name="io.ballerina.projects.internal.ProjectFiles" />
        <Method name="loadDocuments" />
        <Bug pattern="RCN_REDUNDANT_NULLCHECK_WOULD_HAVE_BEEN_A_NPE" />
    </Match>
    <Match>
        <Class name="io.ballerina.projects.internal.ProjectFiles" />
        <Bug pattern="RCN_REDUNDANT_NULLCHECK_WOULD_HAVE_BEEN_A_NPE" />
    </Match>
    <Match>
        <Class name="io.ballerina.projects.internal.BalaFiles"/>
        <Method name="createPackageManifestFromBalaFile"/>
        <Bug pattern="RCN_REDUNDANT_NULLCHECK_WOULD_HAVE_BEEN_A_NPE"/>
    </Match>
    <Match>
        <Class name="io.ballerina.projects.internal.BalaFiles"/>
        <Method name="createManifest"/>
        <Bug pattern="RCN_REDUNDANT_NULLCHECK_WOULD_HAVE_BEEN_A_NPE"/>
    </Match>
    <Match>
        <Class name="io.ballerina.projects.internal.BalaFiles"/>
        <Method name="createPackageDependencyGraph"/>
        <Bug pattern="RCN_REDUNDANT_NULLCHECK_WOULD_HAVE_BEEN_A_NPE"/>
    </Match>
    <Match>
        <Class name="io.ballerina.projects.internal.BalaFiles"/>
        <Method name="readPackageJson"/>
        <Bug pattern="RCN_REDUNDANT_NULLCHECK_WOULD_HAVE_BEEN_A_NPE"/>
    </Match>
    <Match>
        <Class name="io.ballerina.projects.internal.BalaFiles"/>
        <Method name="createDependencyManifestFromBalaFile"/>
        <Bug pattern="RCN_REDUNDANT_NULLCHECK_WOULD_HAVE_BEEN_A_NPE"/>
    </Match>
    <Match>
        <Class name="io.ballerina.projects.util.ProjectUtils"/>
        <Method name="extractBala"/>
        <Bug pattern="RCN_REDUNDANT_NULLCHECK_WOULD_HAVE_BEEN_A_NPE"/>
    </Match>
    <Match>
        <Class name="io.ballerina.projects.CodeAnalyzerManager$CompilationAnalysisTask"/>
        <Bug pattern="BC_UNCONFIRMED_CAST_OF_RETURN_VALUE"/>
    </Match>
    <Match>
        <Class name="io.ballerina.projects.CodeAnalyzerManager$SyntaxNodeAnalysisTask"/>
        <Bug pattern="BC_UNCONFIRMED_CAST_OF_RETURN_VALUE"/>
    </Match>
    <Match>
        <Class name="io.ballerina.projects.CompilerPluginManager"/>
        <Bug pattern="BC_UNCONFIRMED_CAST"/>
    </Match>
    <Match>
        <Class name="io.ballerina.projects.CodeActionManager"/>
        <Bug pattern="BC_UNCONFIRMED_CAST"/>
    </Match>
<<<<<<< HEAD
=======

    <!--TODO remove this before master merge-->
    <Match>
        <Class name="io.ballerina.projects.internal.ResolutionEngine"/>
        <Bug pattern="URF_UNREAD_FIELD"/>
    </Match>
    <Match>
        <Class name="io.ballerina.projects.directory.BuildProject"/>
        <Method name="createBuildFile"/>
        <Bug pattern="NP_NULL_ON_SOME_PATH_FROM_RETURN_VALUE"/>
    </Match>
>>>>>>> bdadd9ce
</FindBugsFilter><|MERGE_RESOLUTION|>--- conflicted
+++ resolved
@@ -341,18 +341,9 @@
         <Class name="io.ballerina.projects.CodeActionManager"/>
         <Bug pattern="BC_UNCONFIRMED_CAST"/>
     </Match>
-<<<<<<< HEAD
-=======
-
-    <!--TODO remove this before master merge-->
-    <Match>
-        <Class name="io.ballerina.projects.internal.ResolutionEngine"/>
-        <Bug pattern="URF_UNREAD_FIELD"/>
-    </Match>
     <Match>
         <Class name="io.ballerina.projects.directory.BuildProject"/>
         <Method name="createBuildFile"/>
         <Bug pattern="NP_NULL_ON_SOME_PATH_FROM_RETURN_VALUE"/>
     </Match>
->>>>>>> bdadd9ce
 </FindBugsFilter>