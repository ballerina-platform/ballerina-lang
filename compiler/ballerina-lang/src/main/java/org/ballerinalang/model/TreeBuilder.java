--- conflicted
+++ resolved
@@ -148,11 +148,8 @@
 import org.wso2.ballerinalang.compiler.tree.statements.BLangExpressionStmt;
 import org.wso2.ballerinalang.compiler.tree.statements.BLangForeach;
 import org.wso2.ballerinalang.compiler.tree.statements.BLangForkJoin;
-<<<<<<< HEAD
 import org.wso2.ballerinalang.compiler.tree.statements.BLangGroupBy;
-=======
 import org.wso2.ballerinalang.compiler.tree.statements.BLangHaving;
->>>>>>> 61b7c2e0
 import org.wso2.ballerinalang.compiler.tree.statements.BLangIf;
 import org.wso2.ballerinalang.compiler.tree.statements.BLangLock;
 import org.wso2.ballerinalang.compiler.tree.statements.BLangNext;
@@ -490,12 +487,11 @@
         return new BLangOrderBy();
     }
 
-<<<<<<< HEAD
     public static BLangGroupBy createGroupByNode() {
         return new BLangGroupBy();
-=======
+    }
+
     public static HavingNode createHavingNode() {
         return new BLangHaving();
->>>>>>> 61b7c2e0
     }
 }