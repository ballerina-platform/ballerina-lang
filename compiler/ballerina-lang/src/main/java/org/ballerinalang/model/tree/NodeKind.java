--- conflicted
+++ resolved
@@ -195,11 +195,8 @@
     CONST_MATCH_PATTERN,
     WILDCARD_MATCH_PATTERN,
     VAR_BINDING_PATTERN_MATCH_PATTERN,
-<<<<<<< HEAD
-=======
     LIST_MATCH_PATTERN,
     REST_MATCH_PATTERN,
->>>>>>> dfa1fba9
 
     /* Binding patterns*/
     CAPTURE_BINDING_PATTERN,
