/*
*  Copyright (c) 2017, WSO2 Inc. (http://www.wso2.org) All Rights Reserved.
*
*  WSO2 Inc. licenses this file to you under the Apache License,
*  Version 2.0 (the "License"); you may not use this file except
*  in compliance with the License.
*  You may obtain a copy of the License at
*
*    http://www.apache.org/licenses/LICENSE-2.0
*
*  Unless required by applicable law or agreed to in writing,
*  software distributed under the License is distributed on an
*  "AS IS" BASIS, WITHOUT WARRANTIES OR CONDITIONS OF ANY
*  KIND, either express or implied.  See the License for the
*  specific language governing permissions and limitations
*  under the License.
*/
package org.ballerinalang.model.elements;

/**
 * @since 0.94
 */
public enum Flag {
    /**
     * Indicates Flagged node is a public node.
     */
    PUBLIC,
    /**
     * Indicates Flagged node is a public node.
     */
    PRIVATE,
    /**
     * Indicates Flagged node is a remote function.
     */
    REMOTE,
    /**
     * Indicates Flagged node is a transactional function.
     */
    TRANSACTIONAL,
    /**
     * Indicates Flagged node is a native construct.
     */
    NATIVE,
    /**
     * Indicates Flagged node is a final node.
     */
    FINAL,
    /**
     * Indicates Flagged node is a invokable node attached to a {@link org.ballerinalang.model.types.Type}.
     */
    ATTACHED,
    /**
     * Indicates Flagged node is a Lambda.
     */
    LAMBDA,
    /**
     * Indicates Flagged node is a worker lambda.
     */
    WORKER,
    /**
     * Indicates Flagged Node executes in parallel workers.
     */
    PARALLEL,
    /**
     * Indicates Flagged Node is a listener node.
     */
    LISTENER,
    /**
     * Indicates Flagged node is a read only node.
     */
    READONLY,
    /**
     * Indicates Flagged node is a final node.
     */
    FUNCTION_FINAL,
    /**
     * Indicates Flagged node is a interface node.
     */
    INTERFACE,
    /**
     * Indicates Flagged record field is a required field.
     */
    REQUIRED,
    /**
     * Temporary indicator for records.
     */
    RECORD,
    /**
     * Indicator for ANONYMOUS types.
     */
    ANONYMOUS,
    /**
     * Indicates that the flagged node is an optional field.
     */
    OPTIONAL,
    /**
     * Indicates flagged node is a testable node.
     */
    TESTABLE,
    /**
     * Indicates Flagged node is a client node.
     */
    CLIENT,
    /**
     * Indicates Flagged node is a resource node.
     */
    RESOURCE,
    /**
     * Indicates Flagged node is an isolated node.
     */
    ISOLATED,
    /**
     * Indicates Flagged node is a service node.
     */
    SERVICE,
    /**
     * Indicates flagged node is a constant node.
     */
    CONSTANT,
    /**
     * Indicates flagged node is a paramType.
     */
    TYPE_PARAM,
    /**
     * Indicates flagged node is a lang library function.
     */
    LANG_LIB,
    /**
     * Indicates flagged node is a worker inside fork stmt.
     */
    FORKED,
    /**
     * Indicates flagged node is a distinct type.
     */
    DISTINCT,
    /**
     * Indicates flagged node is a class.
     */
    CLASS,
    /**
     * Indicates flagged node is configurable.
     */
    CONFIGURABLE,
    /**
<<<<<<< HEAD
     * Indicates flagged node is a object constructor.
     */
    OBJECT_CTOR;
=======
     * Indicates flagged node is an enum.
     */
    ENUM
>>>>>>> 0e16b4dd
}<|MERGE_RESOLUTION|>--- conflicted
+++ resolved
@@ -142,13 +142,11 @@
      */
     CONFIGURABLE,
     /**
-<<<<<<< HEAD
      * Indicates flagged node is a object constructor.
      */
-    OBJECT_CTOR;
-=======
+    OBJECT_CTOR,
+    /**
      * Indicates flagged node is an enum.
      */
-    ENUM
->>>>>>> 0e16b4dd
+    ENUM;
 }