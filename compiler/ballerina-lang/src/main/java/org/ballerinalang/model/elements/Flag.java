/*
*  Copyright (c) 2017, WSO2 Inc. (http://www.wso2.org) All Rights Reserved.
*
*  WSO2 Inc. licenses this file to you under the Apache License,
*  Version 2.0 (the "License"); you may not use this file except
*  in compliance with the License.
*  You may obtain a copy of the License at
*
*    http://www.apache.org/licenses/LICENSE-2.0
*
*  Unless required by applicable law or agreed to in writing,
*  software distributed under the License is distributed on an
*  "AS IS" BASIS, WITHOUT WARRANTIES OR CONDITIONS OF ANY
*  KIND, either express or implied.  See the License for the
*  specific language governing permissions and limitations
*  under the License.
*/
package org.ballerinalang.model.elements;

/**
 * @since 0.94
 */
public enum Flag {
    /**
     * Indicates Flagged node is a public node.
     */
    PUBLIC,
    /**
     * Indicates Flagged node is a public node.
     */
    PRIVATE,
    /**
     * Indicates Flagged node is a native construct.
     */
    NATIVE,
    /**
     * Indicates Flagged node is a final node.
     */
    FINAL,
    /**
     * Indicates Flagged node is a invokable node attached to a {@link org.ballerinalang.model.types.Type}.
     */
    ATTACHED,
    /**
     * Indicates Flagged node is a Lambda.
     */
    LAMBDA,
    /**
     * Indicates Flagged Node executes in parallel workers.
     */
    PARALLEL,
    /**
     * Indicates Flagged Node is a connector node.
     * TODO need to fix this in a better way.
     * this is needed for composer to identify whether user defined type is a connector or not.
     */
    CONNECTOR,
    /**
     * Indicates Flagged node is deprecated.
     */
    DEPRECATED,
    /**
     * Indicates Flagged node is a read only node.
     */
    READONLY,
    /**
     * Indicates Flagged node is a final node.
     */
    FUNCTION_FINAL,
    /**
     * Indicates Flagged node is a interface node.
     */
    INTERFACE,
    /**
     * Indicates Flagged type is checked for default values.
     */
    DEFAULTABLE_CHECKED,
    /**
     * Indicates Flagged type is a defaultable type.
     */
    DEFAULTABLE,
    /**
     * Temporary indicator for records.
     */
    RECORD,
    /**
     * Temporary indicator for compensation variables.
     */
    COMPENSATE,
    /**
     * Indicates Flagged node is a abstract node.
     */
    ABSTRACT,
    /**
<<<<<<< HEAD
     * Indicates Flagged node is a compile time constant.
     */
    CONST
=======
     * Indicates that the flagged node is an optional field.
     */
    OPTIONAL
>>>>>>> 9f5e22c1
}<|MERGE_RESOLUTION|>--- conflicted
+++ resolved
@@ -92,13 +92,11 @@
      */
     ABSTRACT,
     /**
-<<<<<<< HEAD
+     * Indicates that the flagged node is an optional field.
+     */
+    OPTIONAL,
+    /**
      * Indicates Flagged node is a compile time constant.
      */
     CONST
-=======
-     * Indicates that the flagged node is an optional field.
-     */
-    OPTIONAL
->>>>>>> 9f5e22c1
 }