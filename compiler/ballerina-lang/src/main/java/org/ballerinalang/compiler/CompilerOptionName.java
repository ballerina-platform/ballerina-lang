--- conflicted
+++ resolved
@@ -62,11 +62,9 @@
 
     STICKY("sticky"),
 
-<<<<<<< HEAD
+    ENABLE_CACHE("enableCache"),
+
     SEMTYPE("semtype"),
-=======
-    ENABLE_CACHE("enableCache"),
->>>>>>> c905e37e
 
     /**
      * We've introduced this temporary option to support old-project structure and the new package structure.
