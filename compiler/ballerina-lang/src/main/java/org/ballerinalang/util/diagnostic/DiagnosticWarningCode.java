--- conflicted
+++ resolved
@@ -72,11 +72,8 @@
     UNUSED_LOCAL_VARIABLE("BCE20403", "unused.local.variable"),
 
     CHECKED_EXPR_INVALID_USAGE_NO_ERROR_TYPE_IN_RHS("BCE20404", "checked.expr.invalid.usage.no.error.type.rhs"),
-<<<<<<< HEAD
-=======
 
     INVALID_METADATA_ON_DUPLICATE_ENUM_MEMBER("BCE20405", "invalid.metadata.on.duplicate.enum.member")
->>>>>>> 09ee09ed
     ;
 
     private String diagnosticId;
