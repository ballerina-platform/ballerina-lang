--- conflicted
+++ resolved
@@ -43,11 +43,8 @@
 import java.util.Collections;
 import java.util.HashSet;
 import java.util.List;
-<<<<<<< HEAD
 import java.util.Locale;
-=======
 import java.util.Map;
->>>>>>> 22256f37
 import java.util.Optional;
 import java.util.StringJoiner;
 import java.util.concurrent.TimeUnit;
@@ -60,24 +57,53 @@
 
     private static final PrintStream out = System.out;
     private static final PrintStream err = System.err;
-<<<<<<< HEAD
     private static final String TMP_OBJECT_FILE_NAME = "ballerina_native_objf.o";
 
-    public static void loadTargetAndGenerateJarBinary(Path tmpDir, String entryBir, String jarOutputPath,
-                                                      boolean dumpBir, boolean skipJarLoading,
-                                                      String... birCachePaths) {
-        //Load all Jars from target/tmp
-        if (!skipJarLoading && Files.exists(tmpDir)) {
-            File file = new File(tmpDir.toString());
-            try {
-                loadAllJarsInTarget(file);
-            } catch (MalformedURLException | NoSuchMethodException |
-                    InvocationTargetException | IllegalAccessException e) {
-                throw new RuntimeException("could not load pre-compiled jars for invoking the compiler backend", e);
-            }
-        }
-
-        generateJarBinary(entryBir, jarOutputPath, dumpBir, birCachePaths);
+    public static void loadTargetAndGenerateJarBinary(String entryBir, String jarOutputPath, boolean dumpBir,
+                                                      HashSet<Path> moduleDependencySet, String... birCachePaths) {
+        //Load all Jars from module dependency set.
+        List<String> jarFilePaths = new ArrayList<>(moduleDependencySet.size());
+        moduleDependencySet.forEach(path -> jarFilePaths.add(path.toString()));
+        generateJarBinary(entryBir, jarOutputPath, dumpBir, false, jarFilePaths, birCachePaths);
+    }
+
+    private static void generateJarBinary(String entryBir, String jarOutputPath, boolean dumpBir,
+                                          boolean useSystemClassLoader, List<String> jarFilePaths,
+                                          String... birCachePaths) {
+        try {
+            Class<?> backendMain = Class.forName("ballerina.compiler_backend_jvm.___init");
+            Method backendMainMethod = backendMain.getMethod("main", String[].class);
+            List<String> params = createArgsForCompilerBackend(entryBir, jarOutputPath, dumpBir,
+                                                               useSystemClassLoader, birCachePaths, jarFilePaths);
+            backendMainMethod.invoke(null, new Object[]{params.toArray(new String[0])});
+        } catch (InvocationTargetException e) {
+            throw new BLangCompilerException(e.getTargetException().getMessage(), e);
+        } catch (ClassNotFoundException | NoSuchMethodException | IllegalAccessException e) {
+            throw new BLangCompilerException("could not invoke compiler backend", e);
+        }
+    }
+
+    public static void genNativeCode(String entryBir, boolean dumpLLVM, boolean noOptimizeLLVM) {
+        Path osTempDirPath = Paths.get(System.getProperty("java.io.tmpdir"));
+        Path objectFilePath = osTempDirPath.resolve(TMP_OBJECT_FILE_NAME);
+        genObjectFile(entryBir, objectFilePath.toString(), dumpLLVM, noOptimizeLLVM);
+        genExecutable(objectFilePath, "llvm");
+
+        Runtime.getRuntime().exit(0);
+    }
+
+    private static void genObjectFile(String entryBir, String objFileOutputPath, boolean dumpLLVM,
+            boolean noOptimizeLLVM) {
+        try {
+            Class<?> backendMain = Class.forName("ballerina.compiler_backend_llvm.___init");
+            Method backendMainMethod = backendMain.getMethod("main", String[].class);
+            List<String> params = createArgsForCompilerBackend(entryBir, objFileOutputPath, dumpLLVM, noOptimizeLLVM);
+            backendMainMethod.invoke(null, new Object[]{params.toArray(new String[0])});
+        } catch (InvocationTargetException e) {
+            throw new BLangCompilerException(e.getTargetException().getMessage(), e);
+        } catch (ClassNotFoundException | NoSuchMethodException | IllegalAccessException e) {
+            throw new BLangCompilerException("could not invoke compiler backend", e);
+        }
     }
 
     private static void genExecutable(Path objectFilePath, String execFilename) {
@@ -99,11 +125,17 @@
         }
     }
 
-    private static String getProcessErrorOutput(Process process) throws IOException {
-        //TODO: check win https://stackoverflow.com/questions/8398277/which-encoding-does-process-getinputstream-use
-        InputStreamReader in = new InputStreamReader(process.getErrorStream(), StandardCharsets.UTF_8);
-        try (BufferedReader errReader = new BufferedReader(in)) {
-            return errReader.lines().collect(Collectors.joining(", "));
+    private static void checkGCCAvailability() {
+        Runtime rt = Runtime.getRuntime();
+        try {
+            Process gccCheckProc = rt.exec("gcc -v");
+            int exitVal = gccCheckProc.waitFor();
+            if (exitVal != 0) {
+                throw new BLangCompilerException("'gcc' is not installed in your environment");
+            }
+        } catch (IOException | InterruptedException e) {
+            throw new BLangCompilerException("probably, 'gcc' is not installed in your environment: " +
+                    e.getMessage(), e);
         }
     }
 
@@ -124,70 +156,11 @@
         return gccProcessBuilder;
     }
 
-    private static void checkGCCAvailability() {
-        Runtime rt = Runtime.getRuntime();
-        try {
-            Process gccCheckProc = rt.exec("gcc -v");
-            int exitVal = gccCheckProc.waitFor();
-            if (exitVal != 0) {
-                throw new BLangCompilerException("'gcc' is not installed in your environment");
-            }
-        } catch (IOException | InterruptedException e) {
-            throw new BLangCompilerException("probably, 'gcc' is not installed in your environment: " +
-                    e.getMessage(), e);
-        }
-    }
-
-    public static void loadTargetAndGenerateJarBinary(Path tmpDir, String entryBir, String jarOutputPath,
-                                                      boolean dumpBir, String... birCachePaths) {
-        loadTargetAndGenerateJarBinary(tmpDir, entryBir, jarOutputPath, dumpBir, false, birCachePaths);
-=======
-
-    public static void loadTargetAndGenerateJarBinary(String entryBir, String jarOutputPath, boolean dumpBir,
-                                                      HashSet<Path> moduleDependencySet, String... birCachePaths) {
-        //Load all Jars from module dependency set.
-        List<String> jarFilePaths = new ArrayList<>(moduleDependencySet.size());
-        moduleDependencySet.forEach(path -> jarFilePaths.add(path.toString()));
-        generateJarBinary(entryBir, jarOutputPath, dumpBir, false, jarFilePaths, birCachePaths);
->>>>>>> 22256f37
-    }
-
-    public static void genNativeCode(String entryBir, boolean dumpLLVM, boolean noOptimizeLLVM) {
-        Path osTempDirPath = Paths.get(System.getProperty("java.io.tmpdir"));
-        Path objectFilePath = osTempDirPath.resolve(TMP_OBJECT_FILE_NAME);
-        genObjectFile(entryBir, objectFilePath.toString(), dumpLLVM, noOptimizeLLVM);
-        genExecutable(objectFilePath, "add");
-
-        Runtime.getRuntime().exit(0);
-    }
-
-    private static void genObjectFile(String entryBir, String objFileOutputPath, boolean dumpLLVM,
-            boolean noOptimizeLLVM) {
-        try {
-            Class<?> backendMain = Class.forName("ballerina.compiler_backend_llvm.___init");
-            Method backendMainMethod = backendMain.getMethod("main", String[].class);
-            List<String> params = createArgsForCompilerBackend(entryBir, objFileOutputPath, dumpLLVM, noOptimizeLLVM);
-            backendMainMethod.invoke(null, new Object[]{params.toArray(new String[0])});
-        } catch (InvocationTargetException e) {
-            throw new BLangCompilerException(e.getTargetException().getMessage(), e);
-        } catch (ClassNotFoundException | NoSuchMethodException | IllegalAccessException e) {
-            throw new BLangCompilerException("could not invoke compiler backend", e);
-        }
-    }
-
-    private static void generateJarBinary(String entryBir, String jarOutputPath, boolean dumpBir,
-                                          boolean useSystemClassLoader, List<String> jarFilePaths,
-                                          String... birCachePaths) {
-        try {
-            Class<?> backendMain = Class.forName("ballerina.compiler_backend_jvm.___init");
-            Method backendMainMethod = backendMain.getMethod("main", String[].class);
-            List<String> params = createArgsForCompilerBackend(entryBir, jarOutputPath, dumpBir,
-                                                               useSystemClassLoader, birCachePaths, jarFilePaths);
-            backendMainMethod.invoke(null, new Object[]{params.toArray(new String[0])});
-        } catch (InvocationTargetException e) {
-            throw new BLangCompilerException(e.getTargetException().getMessage(), e);
-        } catch (ClassNotFoundException | NoSuchMethodException | IllegalAccessException e) {
-            throw new BLangCompilerException("could not invoke compiler backend", e);
+    private static String getProcessErrorOutput(Process process) throws IOException {
+        //TODO: check win https://stackoverflow.com/questions/8398277/which-encoding-does-process-getinputstream-use
+        InputStreamReader in = new InputStreamReader(process.getErrorStream(), StandardCharsets.UTF_8);
+        try (BufferedReader errReader = new BufferedReader(in)) {
+            return errReader.lines().collect(Collectors.joining(", "));
         }
     }
 
@@ -235,7 +208,6 @@
         return sj.toString();
     }
 
-    // TODO : Combine these two functions
     private static List<String> createArgsForCompilerBackend(String entryBir, String jarOutputPath, boolean dumpBir,
                                                              boolean useSystemClassLoader, String[] birCachePaths,
                                                              List<String> jarFilePaths) {
@@ -251,7 +223,6 @@
         return commands;
     }
 
-<<<<<<< HEAD
     private static List<String> createArgsForCompilerBackend(String entryBir, String objFileOutputPath,
             boolean dumpLLVM, boolean noOptimizeLLVM) {
         List<String> commands = new ArrayList<>();
@@ -262,22 +233,6 @@
         return commands;
     }
 
-    private static void loadAllJarsInTarget(final File targetFolder) throws MalformedURLException,
-            NoSuchMethodException, InvocationTargetException, IllegalAccessException {
-        for (final File file : targetFolder.listFiles()) {
-            if (file.isDirectory()) {
-                loadAllJarsInTarget(file);
-            } else {
-                URL url = file.toURI().toURL();
-                URLClassLoader classLoader = (URLClassLoader) ClassLoader.getSystemClassLoader();
-                Method method = URLClassLoader.class.getDeclaredMethod("addURL", URL.class);
-                method.setAccessible(true);
-                method.invoke(classLoader, url);
-            }
-        }
-    }
-=======
->>>>>>> 22256f37
 
     private static String getMapPath() {
         String ballerinaNativeMap = System.getenv("BALLERINA_NATIVE_MAP");
