/*
 *  Copyright (c) 2017, WSO2 Inc. (http://www.wso2.org) All Rights Reserved.
 *
 *  WSO2 Inc. licenses this file to you under the Apache License,
 *  Version 2.0 (the "License"); you may not use this file except
 *  in compliance with the License.
 *  You may obtain a copy of the License at
 *
 *    http://www.apache.org/licenses/LICENSE-2.0
 *
 *  Unless required by applicable law or agreed to in writing,
 *  software distributed under the License is distributed on an
 *  "AS IS" BASIS, WITHOUT WARRANTIES OR CONDITIONS OF ANY
 *  KIND, either express or implied.  See the License for the
 *  specific language governing permissions and limitations
 *  under the License.
 */
package org.ballerinalang.util.diagnostic;

import io.ballerina.tools.diagnostics.DiagnosticCode;
import io.ballerina.tools.diagnostics.DiagnosticSeverity;

/**
 * This class contains a list of diagnostic error codes.
 *
 * @since 0.94
 */
public enum DiagnosticErrorCode implements DiagnosticCode {

    // The member represents a special error for unhandled exceptions from the compiler
    BAD_SAD_FROM_COMPILER("BCE9999", "bad.sad.from.compiler"),

    UNDEFINED_MODULE("BCE2000", "undefined.module"),
    CYCLIC_MODULE_IMPORTS_DETECTED("BCE2001", "cyclic.module.imports.detected"),
    UNUSED_MODULE_PREFIX("BCE2002", "unused.module.prefix"),
    MODULE_NOT_FOUND("BCE2003", "module.not.found"),
    REDECLARED_IMPORT_MODULE("BCE2004", "redeclared.import.module"),
    INVALID_MODULE_DECLARATION("BCE2005", "invalid.module.declaration"),
    MISSING_MODULE_DECLARATION("BCE2006", "missing.module.declaration"),
    UNEXPECTED_MODULE_DECLARATION("BCE2007", "unexpected.module.declaration"),
    REDECLARED_SYMBOL("BCE2008", "redeclared.symbol"),
    REDECLARED_BUILTIN_SYMBOL("BCE2009", "redeclared.builtin.symbol"),
    UNDEFINED_SYMBOL("BCE2010", "undefined.symbol"),
    UNDEFINED_FUNCTION("BCE2011", "undefined.function"),
    UNDEFINED_FUNCTION_IN_TYPE("BCE2012", "undefined.function.in.type"),
    UNDEFINED_METHOD_IN_OBJECT("BCE2013", "undefined.method.in.object"),
    UNDEFINED_FIELD_IN_RECORD("BCE2014", "undefined.field.in.record"),
    UNDEFINED_CONNECTOR("BCE2015", "undefined.connector"),
    INVALID_ERROR_REASON_TYPE("BCE2016", "invalid.error.reason.type"),
    UNSUPPORTED_ERROR_REASON_CONST_MATCH(
            "BCE2017", "error.match.over.const.reason.ref.not.supported"),
    INVALID_ERROR_DETAIL_TYPE("BCE2018", "invalid.error.detail.type"),
    ERROR_DETAIL_ARG_IS_NOT_NAMED_ARG("BCE2019", "error.detail.arg.not.named.arg"),
    DIRECT_ERROR_CTOR_REASON_NOT_PROVIDED("BCE2020", "missing.error.reason"),
    OBJECT_TYPE_NOT_ALLOWED("BCE2021", "object.type.not.allowed"),
    OBJECT_TYPE_REQUIRED("BCE2022", "object.type.required"),
    UNDEFINED_STRUCTURE_FIELD_WITH_TYPE("BCE2023", "undefined.field.in.structure.with.type"),
    UNDEFINED_STRUCTURE_FIELD("BCE2024", "undefined.field.in.structure"),
    TYPE_NOT_ALLOWED_WITH_NEW("BCE2025", "type.not.allowed.with.new"),
    INVALID_INTERSECTION_TYPE("BCE2026", "invalid.intersection.type"),
    UNSUPPORTED_TYPE_INTERSECTION("BCE2027", "unsupported.type.intersection"),
    INVALID_READONLY_INTERSECTION_TYPE("BCE2028", "invalid.readonly.intersection.type"),
    INVALID_READONLY_OBJECT_INTERSECTION_TYPE("BCE2029", "invalid.readonly.object.intersection.type"),
    INVALID_READONLY_OBJECT_TYPE("BCE2030", "invalid.readonly.object.type"),
    INVALID_READONLY_MAPPING_FIELD("BCE2031", "invalid.readonly.mapping.field"),
    STREAM_INVALID_CONSTRAINT("BCE2032", "stream.invalid.constraint"),
    STREAM_INIT_NOT_ALLOWED_HERE("BCE2033", "stream.initialization.not.allowed.here"),
    CANNOT_INFER_OBJECT_TYPE_FROM_LHS("BCE2034", "cannot.infer.object.type.from.lhs"),
    OBJECT_UNINITIALIZED_FIELD("BCE2035", "object.uninitialized.field"),
    CYCLIC_TYPE_REFERENCE("BCE2036", "cyclic.type.reference"),
    ATTEMPT_REFER_NON_ACCESSIBLE_SYMBOL("BCE2037", "attempt.refer.non.accessible.symbol"),
    ATTEMPT_EXPOSE_NON_PUBLIC_SYMBOL("BCE2038", "attempt.expose.non.public.symbol"),
    UNDEFINED_PARAMETER("BCE2039", "undefined.parameter"),
    ATTACHED_FUNCTIONS_MUST_HAVE_BODY("BCE2040", "attached.functions.must.have.body"),
    INIT_METHOD_IN_OBJECT_TYPE_DESCRIPTOR("BCE2041", "illegal.init.method.in.object.type.descriptor"),
    CANNOT_INITIALIZE_ABSTRACT_OBJECT("BCE2042", "cannot.initialize.abstract.object"),
    INVALID_INTERFACE_ON_NON_ABSTRACT_OBJECT("BCE2043", "invalid.interface.of.non.abstract.object"),
    UNIMPLEMENTED_REFERENCED_METHOD_IN_CLASS("BCE2044", "unimplemented.referenced.method.in.class"),
    PRIVATE_FUNCTION_VISIBILITY("BCE2045", "private.function.visibility"),
    CANNOT_ATTACH_FUNCTIONS_TO_ABSTRACT_OBJECT("BCE2046", "cannot.attach.functions.to.abstract.object"),
    ABSTRACT_OBJECT_FUNCTION_CANNOT_HAVE_BODY("BCE2047", "abstract.object.function.cannot.have.body"),
    PRIVATE_OBJECT_CONSTRUCTOR("BCE2048", "private.object.constructor"),
    PRIVATE_FIELD_ABSTRACT_OBJECT("BCE2049", "private.field.abstract.object"),
    FIELD_WITH_DEFAULT_VALUE_ABSTRACT_OBJECT("BCE2050", "field.with.default.value.abstract.object"),
    PRIVATE_FUNC_ABSTRACT_OBJECT("BCE2051", "private.function.abstract.object"),
    EXTERN_FUNC_ABSTRACT_OBJECT("BCE2052", "extern.function.abstract.object"),
    RESOURCE_FUNCTION_CANNOT_BE_EXTERN("BCE2053", "resource.function.cannot.be.extern"),
    OBJECT_INIT_FUNCTION_CANNOT_BE_EXTERN("BCE2054", "object.init.function.cannot.be.extern"),
    GLOBAL_VARIABLE_CYCLIC_DEFINITION("BCE2055", "global.variable.cyclic.reference"),
    CANNOT_FIND_ERROR_TYPE("BCE2056", "cannot.find.error.constructor.for.type"),
    INVALID_PACKAGE_NAME_QUALIFER("BCE2057", "invalid.package.name.qualifier"),
    INVALID_FIELD_ACCESS_EXPRESSION("BCE2058", "invalid.char.colon.in.field.access.expr"),
    VARIABLE_DECL_WITH_VAR_WITHOUT_INITIALIZER("BCE2059", "variable.decl.with.var.without.initializer"),

    REQUIRED_PARAM_DEFINED_AFTER_DEFAULTABLE_PARAM("BCE2060", "required.param.not.allowed.after.defaultable.param"),
    POSITIONAL_ARG_DEFINED_AFTER_NAMED_ARG("BCE2061", "positional.arg.defined.after.named.arg"),
    REST_ARG_DEFINED_AFTER_NAMED_ARG("BCE2062", "rest.arg.defined.after.named.arg"),
    MISSING_REQUIRED_PARAMETER("BCE2063", "missing.required.parameter"),
    OBJECT_CTOR_INIT_CANNOT_HAVE_PARAMETERS("BCE2064", "object.constructor.init.function.cannot.have.parameters"),
    OBJECT_CTOR_DOES_NOT_SUPPORT_TYPE_REFERENCE_MEMBERS(
            "BCE2065", "object.constructor.does.not.support.type.reference.members"),

    INCOMPATIBLE_TYPES("BCE2066", "incompatible.types"),
    INCOMPATIBLE_TYPES_SPREAD_OP("BCE2067", "incompatible.types.spread.op"),
    INCOMPATIBLE_TYPES_FIELD("BCE2068", "incompatible.types.field"),
    UNKNOWN_TYPE("BCE2069", "unknown.type"),
    BINARY_OP_INCOMPATIBLE_TYPES("BCE2070", "binary.op.incompatible.types"),
    UNARY_OP_INCOMPATIBLE_TYPES("BCE2071", "unary.op.incompatible.types"),
    SELF_REFERENCE_VAR("BCE2072", "self.reference.var"),
    UNSUPPORTED_WORKER_SEND_POSITION("BCE2073", "unsupported.worker.send.position"),
    INVALID_WORKER_RECEIVE_POSITION("BCE2074", "invalid.worker.receive.position"),
    UNDEFINED_WORKER("BCE2075", "undefined.worker"),
    INVALID_WORKER_JOIN_RESULT_TYPE("BCE2076", "invalid.worker.join.result.type"),
    INVALID_WORKER_TIMEOUT_RESULT_TYPE("BCE2077", "invalid.worker.timeout.result.type"),
    ILLEGAL_WORKER_REFERENCE_AS_A_VARIABLE_REFERENCE("BCE2078", "illegal.worker.reference.as.a.variable.reference"),
    INCOMPATIBLE_TYPE_CONSTRAINT("BCE2079", "incompatible.type.constraint"),
    USAGE_OF_WORKER_WITHIN_LOCK_IS_PROHIBITED("BCE2080", "usage.of.worker.within.lock.is.prohibited"),
    USAGE_OF_START_WITHIN_LOCK_IS_PROHIBITED("BCE2081", "usage.of.start.within.lock.is.prohibited"),
    WORKER_SEND_RECEIVE_PARAMETER_COUNT_MISMATCH("BCE2082", "worker.send.receive.parameter.count.mismatch"),
    INVALID_WORKER_INTERACTION("BCE2083", "worker.invalid.worker.interaction"),
    WORKER_INTERACTIONS_ONLY_ALLOWED_BETWEEN_PEERS("BCE2084", "worker.interactions.only.allowed.between.peers"),
    WORKER_SEND_AFTER_RETURN("BCE2085", "worker.send.after.return"),
    WORKER_RECEIVE_AFTER_RETURN("BCE2086", "worker.receive.after.return"),
    EXPLICIT_WORKER_CANNOT_BE_DEFAULT("BCE2087", "explicit.worker.cannot.be.default"),
    INVALID_MULTIPLE_FORK_JOIN_SEND("BCE2088", "worker.multiple.fork.join.send"),
    INCOMPATIBLE_TYPE_REFERENCE("BCE2089", "incompatible.type.reference"),
    INCOMPATIBLE_TYPE_REFERENCE_NON_PUBLIC_MEMBERS("BCE2090", "incompatible.type.reference.non.public.members"),
    INCOMPATIBLE_RECORD_TYPE_REFERENCE("BCE2091", "incompatible.record.type.reference"),
    REDECLARED_TYPE_REFERENCE("BCE2092", "redeclared.type.reference"),
    REDECLARED_FUNCTION_FROM_TYPE_REFERENCE("BCE2093", "redeclared.function.from.type.reference"),
    REFERRED_FUNCTION_SIGNATURE_MISMATCH("BCE2094", "referred.function.signature.mismatch"),

    INVOKABLE_MUST_RETURN("BCE2095", "invokable.must.return"),
    MAIN_SHOULD_BE_PUBLIC("BCE2096", "main.should.be.public"),
    INVALID_MAIN_PARAMS_TYPE("BCE2097", "invalid.main.params.type"),
    MAIN_RETURN_SHOULD_BE_ERROR_OR_NIL("BCE2098", "main.return.should.be.error.or.nil"),
    MODULE_INIT_CANNOT_BE_PUBLIC("BCE2099", "module.init.cannot.be.public"),
    MODULE_INIT_CANNOT_HAVE_PARAMS("BCE2100", "module.init.cannot.have.params"),
    MODULE_INIT_RETURN_SHOULD_BE_ERROR_OR_NIL("BCE2101", "module.init.return.should.be.error.or.nil"),
    ATLEAST_ONE_WORKER_MUST_RETURN("BCE2102", "atleast.one.worker.must.return"),
    FORK_JOIN_WORKER_CANNOT_RETURN("BCE2103", "fork.join.worker.cannot.return"),
    FORK_JOIN_INVALID_WORKER_COUNT("BCE2104", "fork.join.invalid.worker.count"),
    INVALID_FOR_JOIN_SYNTAX_EMPTY_FORK("BCE2105", "fork.join.syntax.empty.fork"),
    UNREACHABLE_CODE("BCE2106", "unreachable.code"),
    CONTINUE_CANNOT_BE_OUTSIDE_LOOP("BCE2107", "continue.cannot.be.outside.loop"),
    BREAK_CANNOT_BE_OUTSIDE_LOOP("BCE2108", "break.cannot.be.outside.loop"),

    INTEGER_TOO_LARGE("BCE2109", "integer.too.large"),
    INTEGER_TOO_SMALL("BCE2110", "integer.too.small"),
    HEXADECIMAL_TOO_LARGE("BCE2111", "hexadecimal.too.large"),
    HEXADECIMAL_TOO_SMALL("BCE2112", "hexadecimal.too.small"),

    EXPECTED_RECORD_TYPE_AS_INCLUDED_PARAMETER("BCE2113", "expected.a.record.type.as.an.included.parameter"),
    DEFAULTABLE_PARAM_DEFINED_AFTER_INCLUDED_RECORD_PARAM(
            "BCE2114", "defaultable.param.not.allowed.after.included.record.param"),
    REQUIRED_PARAM_DEFINED_AFTER_INCLUDED_RECORD_PARAM(
            "BCE2115", "required.param.not.allowed.after.included.record.param"),
    INCOMPATIBLE_SUB_TYPE_FIELD("BCE2116", "incompatible.sub.type.field"),
    MISSING_KEY_EXPR_IN_MEMBER_ACCESS_EXPR("BCE2117", "missing.key.expr.in.member.access.expr"),
    FIELD_ACCESS_CANNOT_BE_USED_TO_ACCESS_OPTIONAL_FIELDS(
            "BCE2118", "field.access.cannot.be.used.to.access.optional.fields"),
    UNDECLARED_FIELD_IN_RECORD("BCE2119", "undeclared.field.in.record"),
    INVALID_FIELD_ACCESS_IN_RECORD_TYPE("BCE2120", "invalid.field.access.in.record.type"),
    UNDECLARED_AND_NILABLE_FIELDS_IN_UNION_OF_RECORDS("BCE2121", "undeclared.and.nilable.fields.in.union.of.records"),
    UNDECLARED_FIELD_IN_UNION_OF_RECORDS("BCE2122", "undeclared.field.in.union.of.records"),
    NILABLE_FIELD_IN_UNION_OF_RECORDS("BCE2123", "nilable.field.in.union.of.records"),
    ALREADY_INITIALIZED_SYMBOL("BCE2124", "already.initialized.symbol"),
    ARRAY_LENGTH_GREATER_THAT_2147483637_NOT_YET_SUPPORTED(
            "BCE2125", "array.length.greater.that.2147483637.not.yet.supported"),
    INVALID_ARRAY_LENGTH("BCE2126", "invalid.array.length"),
    CANNOT_RESOLVE_CONST("BCE2127", "cannot.resolve.const"),
    ALREADY_INITIALIZED_SYMBOL_WITH_ANOTHER("BCE2128", "already.initialized.symbol.with.another"),
    FLOAT_TOO_LARGE("BCE2129", "float.too.large"),
    FLOAT_TOO_SMALL("BCE2130", "float.too.small"),
    CONSTANT_CYCLIC_REFERENCE("BCE2131", "constant.cyclic.reference"),

    //Transaction related error codes
    ROLLBACK_CANNOT_BE_OUTSIDE_TRANSACTION_BLOCK("BCE2300", "rollback.cannot.be.outside.transaction.block"),
    COMMIT_CANNOT_BE_OUTSIDE_TRANSACTION_BLOCK("BCE2301", "commit.cannot.be.outside.transaction.block"),
    RETRY_CANNOT_BE_OUTSIDE_TRANSACTION_BLOCK("BCE2302", "retry.cannot.be.outside.transaction.block"),
    BREAK_CANNOT_BE_USED_TO_EXIT_TRANSACTION("BCE2303", "break.statement.cannot.be.used.to.exit.from.a.transaction"),
    CONTINUE_CANNOT_BE_USED_TO_EXIT_TRANSACTION(
            "BCE2304", "continue.statement.cannot.be.used.to.exit.from.a.transaction"),
    CHECK_EXPRESSION_INVALID_USAGE_WITHIN_TRANSACTION_BLOCK(
            "BCE2305", "check.expression.invalid.usage.within.transaction.block"),
    RETURN_CANNOT_BE_USED_TO_EXIT_TRANSACTION("BCE2306", "return.statement.cannot.be.used.to.exit.from.a.transaction"),
    DONE_CANNOT_BE_USED_TO_EXIT_TRANSACTION("BCE2307", "done.statement.cannot.be.used.to.exit.from.a.transaction"),
    INVALID_RETRY_COUNT("BCE2308", "invalid.retry.count"),
    INVALID_COMMIT_COUNT("BCE2309", "invalid.commit.count"),
    INVALID_ROLLBACK_COUNT("BCE2310", "invalid.rollback.count"),
    INVALID_TRANSACTION_HANDLER_ARGS("BCE2311", "invalid.transaction.handler.args"),
    INVALID_TRANSACTION_HANDLER_SIGNATURE("BCE2312", "invalid.transaction.handler.signature"),
    LAMBDA_REQUIRED_FOR_TRANSACTION_HANDLER("BCE2313", "lambda.required.for.transaction.handler"),
    TRANSACTION_CANNOT_BE_USED_WITHIN_HANDLER("BCE2314", "transaction.cannot.be.used.within.handler"),
    TRANSACTION_CANNOT_BE_USED_WITHIN_TRANSACTIONAL_SCOPE(
            "BCE2315", "transaction.cannot.be.used.within.transactional.scope"),
    TRANSACTIONAL_FUNC_INVOKE_PROHIBITED("BCE2316", "transactional.function.prohibited.outside.transactional.scope"),
    TRANSACTIONAL_WORKER_OUT_OF_TRANSACTIONAL_SCOPE(
            "BCE2317", "transactional.worker.prohibited.outside.transactional.scope"),

    NESTED_TRANSACTIONS_ARE_INVALID("BCE2318", "nested.transactions.are.invalid"),
    INVALID_FUNCTION_POINTER_ASSIGNMENT_FOR_HANDLER("BCE2319", "invalid.function.pointer.assignment.for.handler"),
    USAGE_OF_START_WITHIN_TRANSACTION_IS_PROHIBITED("BCE2320", "usage.of.start.within.transaction.is.prohibited"),
    ROLLBACK_CANNOT_BE_WITHIN_TRANSACTIONAL_FUNCTION("BCE2321", "rollback.cannot.be.within.transactional.function"),
    COMMIT_CANNOT_BE_WITHIN_TRANSACTIONAL_FUNCTION("BCE2322", "commit.cannot.be.within.transactional.function"),
    MAX_ONE_COMMIT_ROLLBACK_ALLOWED_WITHIN_A_BRANCH("BCE2323", "max.one.commit.rollback.allowed.within.branch"),
    COMMIT_NOT_ALLOWED("BCE2324", "commit.not.allowed"),
    ROLLBACK_NOT_ALLOWED("BCE2325", "rollback.not.allowed"),

    // Service, endpoint related errors codes
    SERVICE_INVALID_OBJECT_TYPE("BCE2400", "service.invalid.object.type"),
    SERVICE_INVALID_ENDPOINT_TYPE("BCE2401", "service.invalid.endpoint.type"),
    SERVICE_FUNCTION_INVALID_MODIFIER("BCE2402", "service.function.invalid.modifier"),
    SERVICE_FUNCTION_INVALID_INVOCATION("BCE2403", "service.function.invalid.invocation"),
    SERVICE_SERVICE_TYPE_REQUIRED_ANONYMOUS("BCE2404", "service.service.type.required.anonymous"),

    ENDPOINT_OBJECT_TYPE_REQUIRED("BCE2405", "endpoint.object.type.required"),
    ENDPOINT_OBJECT_NEW_HAS_PARAM("BCE2406", "endpoint.object.new.has.param"),
    ENDPOINT_INVALID_TYPE("BCE2407", "endpoint.invalid.type"),
    ENDPOINT_INVALID_TYPE_NO_FUNCTION("BCE2408", "endpoint.invalid.type.no.function"),
    ENDPOINT_SPI_INVALID_FUNCTION("BCE2409", "endpoint.spi.invalid.function"),

    REMOTE_FUNCTION_IN_NON_CLIENT_OBJECT("BCE2410", "remote.function.in.non.client.object"),
    RESOURCE_FUNCTION_IN_NON_SERVICE_OBJECT("BCE2411", "resource.function.in.non.service.object"),
    RESOURCE_FUNCTION_INVALID_RETURN_TYPE("BCE2412", "resource.function.invalid.return.type"),
    REMOTE_IN_NON_OBJECT_FUNCTION("BCE2413", "remote.in.non.object.function"),
    INVALID_LISTENER_VARIABLE("BCE2414", "invalid.listener.var"),
    INVALID_LISTENER_ATTACHMENT("BCE2415", "invalid.listener.attachment"),

    ENDPOINT_NOT_SUPPORT_REGISTRATION("BCE2416", "endpoint.not.support.registration"),
    INVALID_ACTION_INVOCATION_SYNTAX("BCE2417", "invalid.action.invocation.syntax"),
    INVALID_METHOD_INVOCATION_SYNTAX("BCE2418", "invalid.method.invocation.syntax"),
    INVALID_INIT_INVOCATION("BCE2419", "invalid.init.invocation"),
    INVALID_RESOURCE_FUNCTION_INVOCATION("BCE2420", "invalid.resource.function.invocation"),
    INVALID_ACTION_INVOCATION("BCE2421", "invalid.action.invocation"),
    INVALID_FUNCTION_POINTER_INVOCATION_WITH_TYPE("BCE2422", "invalid.function.pointer.invocation.with.type"),

    TYPE_CAST_NOT_YET_SUPPORTED("BCE2423", "type.cast.not.yet.supported.for.type"),
    LET_EXPRESSION_NOT_YET_SUPPORTED_RECORD_FIELD("BCE2424", "let.expression.not.yet.supported.record.field"),
    LET_EXPRESSION_NOT_YET_SUPPORTED_OBJECT_FIELD("BCE2425", "let.expression.not.yet.supported.object.field"),

    // Cast and conversion related codes
    INCOMPATIBLE_TYPES_CAST("BCE2500", "incompatible.types.cast"),
    INCOMPATIBLE_TYPES_CAST_WITH_SUGGESTION("BCE2501", "incompatible.types.cast.with.suggestion"),
    INCOMPATIBLE_TYPES_CONVERSION("BCE2502", "incompatible.types.conversion"),
    INCOMPATIBLE_TYPES_CONVERSION_WITH_SUGGESTION("BCE2503", "incompatible.types.conversion.with.suggestion"),
    UNSAFE_CAST_ATTEMPT("BCE2504", "unsafe.cast.attempt"),

    INVALID_LITERAL_FOR_TYPE("BCE2506", "invalid.literal.for.type"),
    INCOMPATIBLE_MAPPING_CONSTRUCTOR("BCE2507", "incompatible.mapping.constructor.expression"),
    MAPPING_CONSTRUCTOR_COMPATIBLE_TYPE_NOT_FOUND("BCE2508", "mapping.constructor.compatible.type.not.found"),
    CANNOT_INFER_TYPES_FOR_TUPLE_BINDING("BCE2509", "cannot.infer.types.for.tuple.binding"),
    INVALID_LITERAL_FOR_MATCH_PATTERN("BCE2510", "invalid.literal.for.match.pattern"),
    INVALID_EXPR_WITH_TYPE_GUARD_FOR_MATCH_PATTERN("BCE2511", "invalid.expr.with.type.guard.for.match"),
    ARRAY_LITERAL_NOT_ALLOWED("BCE2512", "array.literal.not.allowed"),
    STRING_TEMPLATE_LIT_NOT_ALLOWED("BCE2513", "string.template.literal.not.allowed"),
    INVALID_RECORD_LITERAL_KEY("BCE2514", "invalid.record.literal.key"),
    INVALID_RECORD_LITERAL_IDENTIFIER_KEY("BCE2515", "invalid.record.literal.identifier.key"),
    INVALID_FIELD_NAME_RECORD_LITERAL("BCE2516", "invalid.field.name.record.lit"),
    REST_FIELD_NOT_ALLOWED_IN_CLOSED_RECORDS("BCE2517", "rest.field.not.allowed"),
    OPEN_RECORD_CONSTRAINT_NOT_ALLOWED("BCE2518", "open.record.constraint.not.allowed"),
    INVALID_RECORD_REST_DESCRIPTOR("BCE2519", "invalid.record.rest.descriptor"),
    MISSING_REQUIRED_RECORD_FIELD("BCE2520", "missing.required.record.field"),
    DEFAULT_VALUES_NOT_ALLOWED_FOR_OPTIONAL_FIELDS("BCE2521", "default.values.not.allowed.for.optional.fields"),
    INVALID_FUNCTION_POINTER_INVOCATION("BCE2522", "invalid.function.pointer.invocation"),
    AMBIGUOUS_TYPES("BCE2523", "ambiguous.type"),

    TOO_MANY_ARGS_FUNC_CALL("BCE2524", "too.many.args.call"),
    ASSIGNMENT_COUNT_MISMATCH("BCE2525", "assignment.count.mismatch"),
    ASSIGNMENT_REQUIRED("BCE2526", "assignment.required"),
    MULTI_VAL_IN_SINGLE_VAL_CONTEXT("BCE2527", "multi.value.in.single.value.context"),
    MULTI_VAL_EXPR_IN_SINGLE_VAL_CONTEXT("BCE2528", "multi.valued.expr.in.single.valued.context"),
    DOES_NOT_RETURN_VALUE("BCE2529", "does.not.return.value"),
    FUNC_DEFINED_ON_NOT_SUPPORTED_TYPE("BCE2530", "func.defined.on.not.supported.type"),
    FUNC_DEFINED_ON_NON_LOCAL_TYPE("BCE2531", "func.defined.on.non.local.type"),
    INVALID_OBJECT_CONSTRUCTOR("BCE2532", "invalid.object.constructor"),
    RECORD_INITIALIZER_INVOKED("BCE2533", "explicit.invocation.of.record.init.is.not.allowed"),
    PKG_ALIAS_NOT_ALLOWED_HERE("BCE2534", "pkg.alias.not.allowed.here"),

    MULTI_VALUE_RETURN_EXPECTED("BCE2535", "multi.value.return.expected"),
    SINGLE_VALUE_RETURN_EXPECTED("BCE2536", "single.value.return.expected"),
    TOO_MANY_RETURN_VALUES("BCE2537", "return.value.too.many"),
    NOT_ENOUGH_RETURN_VALUES("BCE2538", "return.value.not.enough"),
    INVALID_FUNCTION_INVOCATION("BCE2539", "invalid.function.invocation"),
    INVALID_FUNCTION_INVOCATION_WITH_NAME("BCE2540", "invalid.function.invocation.with.name"),
    DUPLICATE_NAMED_ARGS("BCE2541", "duplicate.named.args"),
    INVALID_DEFAULT_PARAM_VALUE("BCE2542", "invalid.default.param.value"),

    DUPLICATED_ERROR_CATCH("BCE2543", "duplicated.error.catch"),

    NO_NEW_VARIABLES_VAR_ASSIGNMENT("BCE2544", "no.new.variables.var.assignment"),
    INVALID_VARIABLE_ASSIGNMENT("BCE2545", "invalid.variable.assignment"),
    INVALID_ASSIGNMENT_DECLARATION_FINAL("BCE2546", "invalid.variable.assignment.declaration.final"),
    CANNOT_ASSIGN_VALUE_FINAL("BCE2547", "cannot.assign.value.to.final.field"),
    CANNOT_ASSIGN_VALUE_TO_POTENTIALLY_INITIALIZED_FINAL(
            "BCE2548", "cannot.assign.value.to.potentially.initialized.final"),
    CANNOT_ASSIGN_VALUE_FUNCTION_ARGUMENT("BCE2549", "cannot.assign.value.to.function.argument"),
    CANNOT_ASSIGN_VALUE_ENDPOINT("BCE2550", "cannot.assign.value.to.endpoint"),
    CANNOT_UPDATE_READONLY_VALUE_OF_TYPE("BCE2551", "cannot.update.readonly.value.of.type"),
    CANNOT_UPDATE_READONLY_RECORD_FIELD("BCE2552", "cannot.update.readonly.record.field"),
    CANNOT_UPDATE_FINAL_OBJECT_FIELD("BCE2553", "cannot.update.final.object.field"),
    UNSUPPORTED_MULTILEVEL_CLOSURES("BCE2554", "unsupported.multilevel.closures"),

    OPERATION_DOES_NOT_SUPPORT_MEMBER_ACCESS("BCE2555", "operation.does.not.support.member.access"),
    OPERATION_DOES_NOT_SUPPORT_FIELD_ACCESS("BCE2556", "operation.does.not.support.field.access"),
    OPERATION_DOES_NOT_SUPPORT_FIELD_ACCESS_FOR_ASSIGNMENT(
            "BCE2557", "operation.does.not.support.field.access.for.assignment"),
    OPERATION_DOES_NOT_SUPPORT_OPTIONAL_FIELD_ACCESS("BCE2558", "operation.does.not.support.optional.field.access"),
    OPERATION_DOES_NOT_SUPPORT_FIELD_ACCESS_FOR_NON_REQUIRED_FIELD(
            "BCE2559", "operation.does.not.support.field.access.for.non.required.field"),
    OPERATION_DOES_NOT_SUPPORT_OPTIONAL_FIELD_ACCESS_FOR_FIELD(
            "BCE2560", "operation.does.not.support.optional.field.access.for.field"),
    OPERATION_DOES_NOT_SUPPORT_MEMBER_ACCESS_FOR_ASSIGNMENT(
            "BCE2561", "operation.does.not.support.member.access.for.assignment"),
    INVALID_MEMBER_ACCESS_EXPR_STRUCT_FIELD_ACCESS("BCE2562", "invalid.member.access.expr.struct.field.access"),
    INVALID_MEMBER_ACCESS_EXPR_TUPLE_FIELD_ACCESS("BCE2563", "invalid.member.access.expr.tuple.field.access"),
    INVALID_TUPLE_MEMBER_ACCESS_EXPR("BCE2564", "invalid.tuple.member.access.expr"),
    INVALID_RECORD_MEMBER_ACCESS_EXPR("BCE2565", "invalid.record.member.access.expr"),
    INVALID_ENUM_EXPR("BCE2566", "invalid.enum.expr"),
    INVALID_EXPR_IN_MATCH_STMT("BCE2567", "invalid.expr.in.match.stmt"),
    INVALID_PATTERN_CLAUSES_IN_MATCH_STMT("BCE2568", "invalid.pattern.clauses.in.match.stmt"),
    STATIC_MATCH_ONLY_SUPPORTS_ANYDATA("BCE2569", "static.value.match.only.supports.anydata"),
    USAGE_OF_UNINITIALIZED_VARIABLE("BCE2570", "usage.of.uninitialized.variable"),
    UNINITIALIZED_VARIABLE("BCE2571", "uninitialized.variable"),
    CONTAINS_UNINITIALIZED_FIELDS("BCE2572", "uninitialized.object.fields"),
    CONTAINS_UNINITIALIZED_VARIABLES("BCE2573", "uninitialized.variables"),
    INVALID_ANY_VAR_DEF("BCE2574", "invalid.any.var.def"),
    INVALID_RECORD_LITERAL("BCE2575", "invalid.record.literal"),
    INVALID_FIELD_IN_RECORD_BINDING_PATTERN("BCE2576", "invalid.field.in.record.binding.pattern"),
    INVALID_RECORD_LITERAL_BINDING_PATTERN("BCE2577", "invalid.record.literal.in.binding.pattern"),
    DUPLICATE_KEY_IN_RECORD_LITERAL("BCE2578", "duplicate.key.in.record.literal"),
    DUPLICATE_KEY_IN_TABLE_LITERAL("BCE2579", "duplicate.key.in.table.literal"),
    DUPLICATE_KEY_IN_RECORD_LITERAL_SPREAD_OP("BCE2580", "duplicate.key.in.record.literal.spread.op"),
    POSSIBLE_DUPLICATE_OF_FIELD_SPECIFIED_VIA_SPREAD_OP(
            "BCE2581", "possible.duplicate.of.field.specified.via.spread.op"),
    SPREAD_FIELD_MAY_DULPICATE_ALREADY_SPECIFIED_KEYS("BCE2582", "spread.field.may.duplicate.already.specified.keys"),
    MULTIPLE_INCLUSIVE_TYPES("BCE2583", "multiple.inclusive.types"),
    INVALID_ARRAY_LITERAL("BCE2584", "invalid.array.literal"),
    INVALID_TUPLE_LITERAL("BCE2585", "invalid.tuple.literal"),
    INVALID_LIST_CONSTRUCTOR_ELEMENT_TYPE("BCE2586", "invalid.list.constructor.type"),
    INVALID_ARRAY_ELEMENT_TYPE("BCE2587", "invalid.array.element.type"),
    INVALID_LIST_BINDING_PATTERN("BCE2588", "invalid.list.binding.pattern"),
    INVALID_LIST_BINDING_PATTERN_DECL("BCE2589", "invalid.list.binding.pattern.decl"),
    INVALID_LIST_BINDING_PATTERN_INFERENCE("BCE2590", "invalid.list.binding.pattern.inference"),
    MISMATCHING_ARRAY_LITERAL_VALUES("BCE2591", "mismatching.array.literal.values"),
    CLOSED_ARRAY_TYPE_NOT_INITIALIZED("BCE2592", "closed.array.type.not.initialized"),
    INVALID_LIST_MEMBER_ACCESS_EXPR("BCE2593", "invalid.list.member.access.expr"),
    INVALID_ARRAY_MEMBER_ACCESS_EXPR("BCE2594", "invalid.array.member.access.expr"),
    CLOSED_ARRAY_TYPE_CAN_NOT_INFER_SIZE("BCE2595", "closed.array.type.can.not.infer.size"),
    INVALID_SORT_FUNC_RETURN_TYPE("BCE2596", "invalid.key.func.return.type"),
    INVALID_SORT_ARRAY_MEMBER_TYPE("BCE2597", "invalid.sort.array.member.type"),
    // TODO Maryam remove list array tuple and use first only
    INDEX_OUT_OF_RANGE("BCE2598", "index.out.of.range"),
    LIST_INDEX_OUT_OF_RANGE("BCE2599", "list.index.out.of.range"),
    ARRAY_INDEX_OUT_OF_RANGE("BCE2600", "array.index.out.of.range"),
    TUPLE_INDEX_OUT_OF_RANGE("BCE2601", "tuple.index.out.of.range"),
    INVALID_ARRAY_SIZE_REFERENCE("BCE2602", "invalid.array.size.reference"),
    INVALID_TYPE_FOR_REST_DESCRIPTOR("BCE2603", "invalid.type.for.rest.descriptor"),
    INVALID_TYPE_NEW_LITERAL("BCE2604", "invalid.type.new.literal"),
    INVALID_USAGE_OF_KEYWORD("BCE2605", "invalid.usage.of.keyword"),
    INVALID_TYPE_OBJECT_CONSTRUCTOR("BCE2606", "invalid.type.object.constructor"),

    INVALID_RECORD_BINDING_PATTERN("BCE2607", "invalid.record.binding.pattern"),
    NO_MATCHING_RECORD_REF_PATTERN("BCE2608", "no.matching.record.ref.found"),
    MULTIPLE_RECORD_REF_PATTERN_FOUND("BCE2609", "multiple.matching.record.ref.found"),
    NOT_ENOUGH_PATTERNS_TO_MATCH_RECORD_REF("BCE2610", "not.enough.patterns.to.match.record.ref"),
    INVALID_TYPE_DEFINITION_FOR_RECORD_VAR("BCE2611", "invalid.type.definition.for.record.var"),

    INVALID_ERROR_BINDING_PATTERN("BCE2612", "invalid.error.binding.pattern"),
    INVALID_ERROR_REASON_BINDING_PATTERN("BCE2613", "invalid.error.reason.binding.pattern"),
    INVALID_ERROR_REST_BINDING_PATTERN("BCE2614", "invalid.error.rest.binding.pattern"),
    INVALID_TYPE_DEFINITION_FOR_ERROR_VAR("BCE2615", "invalid.type.definition.for.error.var"),
    INVALID_ERROR_MATCH_PATTERN("BCE2616", "invalid.error.match.pattern"),
    DUPLICATE_VARIABLE_IN_BINDING_PATTERN("BCE2617", "duplicate.variable.in.binding.pattern"),
    INVALID_VARIABLE_REFERENCE_IN_BINDING_PATTERN("BCE2618", "invalid.variable.reference.in.binding.pattern"),
    CANNOT_ASSIGN_VALUE_TO_TYPE_DEF("BCE2619", "cannot.assign.value.to.type.def"),

    INVALID_NAMESPACE_PREFIX("BCE2620", "invalid.namespace.prefix"),
    XML_TAGS_MISMATCH("BCE2621", "mismatching.xml.start.end.tags"),
    XML_ATTRIBUTE_MAP_UPDATE_NOT_ALLOWED("BCE2622", "xml.attribute.map.update.not.allowed"),
    XML_QNAME_UPDATE_NOT_ALLOWED("BCE2623", "xml.qname.update.not.allowed"),
    INVALID_NAMESPACE_DECLARATION("BCE2624", "invalid.namespace.declaration"),
    CANNOT_UPDATE_XML_SEQUENCE("BCE2625", "cannot.update.xml.sequence"),
    INVALID_XML_NS_INTERPOLATION("BCE2626", "invalid.xml.ns.interpolation"),
    CANNOT_FIND_XML_NAMESPACE("BCE2627", "cannot.find.xml.namespace.prefix"),
    UNSUPPORTED_METHOD_INVOCATION_XML_NAV("BCE2628", "method.invocation.in.xml.navigation.expressions.not.supported"),
    DEPRECATED_XML_ATTRIBUTE_ACCESS("BCE2629", "deprecated.xml.attribute.access.expression"),
    UNSUPPORTED_MEMBER_ACCESS_IN_XML_NAVIGATION("BCE2630",
                                                "member.access.within.xml.navigation.expression.not.supported"),

    UNDEFINED_ANNOTATION("BCE2631", "undefined.annotation"),
    ANNOTATION_NOT_ALLOWED("BCE2632", "annotation.not.allowed"),
    ANNOTATION_ATTACHMENT_CANNOT_HAVE_A_VALUE("BCE2633", "annotation.attachment.cannot.have.a.value"),
    ANNOTATION_ATTACHMENT_REQUIRES_A_VALUE("BCE2634", "annotation.attachment.requires.a.value"),
    ANNOTATION_ATTACHMENT_CANNOT_SPECIFY_MULTIPLE_VALUES(
            "BCE2635", "annotation.attachment.cannot.specify.multiple.values"),
    ANNOTATION_INVALID_TYPE("BCE2636", "annotation.invalid.type"),
    ANNOTATION_INVALID_CONST_TYPE("BCE2637", "annotation.invalid.const.type"),
    ANNOTATION_REQUIRES_CONST("BCE2638", "annotation.requires.const"),
    INCOMPATIBLE_TYPES_ARRAY_FOUND("BCE2639", "incompatible.types.array.found"),
    CANNOT_GET_ALL_FIELDS("BCE2640", "cannot.get.all.fields"),

    INVALID_DOCUMENTATION_IDENTIFIER("BCE2641", "invalid.documentation.identifier"),

    OPERATOR_NOT_SUPPORTED("BCE2642", "operator.not.supported"),
    OPERATOR_NOT_ALLOWED_VARIABLE("BCE2643", "operator.not.allowed.variable"),
    NEVER_TYPE_NOT_ALLOWED_FOR_REQUIRED_DEFAULTABLE_PARAMS("BCE2644",
                                               "never.type.not.allowed.for.required.and.defaultable.params"),
    INVALID_CLIENT_REMOTE_METHOD_CALL("BCE2645", "invalid.client.remote.method.call"),
    NEVER_TYPED_VAR_DEF_NOT_ALLOWED("BCE2646", "never.typed.var.def.not.allowed"),
    NEVER_TYPED_OBJECT_FIELD_NOT_ALLOWED("BCE2647", "never.typed.object.field.not.allowed"),

    INVALID_TYPE_INCLUSION_WITH_MORE_THAN_ONE_OPEN_RECORD_WITH_DIFFERENT_REST_DESCRIPTORS("BCE2650",
          "cannot.use.type.inclusion.with.more.than.one.open.record.with.different.rest.descriptor.types"),
    INVALID_METHOD_CALL_EXPR_ON_FIELD("BCE2651", "invalid.method.call.expr.on.field"),
    INCOMPATIBLE_TYPE_WAIT_FUTURE_EXPR("BCE2652", "incompatible.type.wait.future.expr"),
    INVALID_FIELD_BINDING_PATTERN_WITH_NON_REQUIRED_FIELD("BCE2653",
            "invalid.field.binding.pattern.with.non.required.field"),

    // Error codes related to iteration.
    ITERABLE_NOT_SUPPORTED_COLLECTION("BCE2800", "iterable.not.supported.collection"),
    ITERABLE_NOT_SUPPORTED_OPERATION("BCE2801", "iterable.not.supported.operation"),
    ITERABLE_TOO_MANY_VARIABLES("BCE2802", "iterable.too.many.variables"),
    ITERABLE_NOT_ENOUGH_VARIABLES("BCE2803", "iterable.not.enough.variables"),
    ITERABLE_TOO_MANY_RETURN_VARIABLES("BCE2804", "iterable.too.many.return.args"),
    ITERABLE_NOT_ENOUGH_RETURN_VARIABLES("BCE2805", "iterable.not.enough.return.args"),
    ITERABLE_LAMBDA_REQUIRED("BCE2806", "iterable.lambda.required"),
    ITERABLE_LAMBDA_TUPLE_REQUIRED("BCE2807", "iterable.lambda.tuple.required"),
    ITERABLE_NO_ARGS_REQUIRED("BCE2808", "iterable.no.args.required"),
    ITERABLE_LAMBDA_INCOMPATIBLE_TYPES("BCE2809", "iterable.lambda.incompatible.types"),
    ITERABLE_RETURN_TYPE_MISMATCH("BCE2810", "iterable.return.type.mismatch"),

    // match statement related errors
    MATCH_STMT_CANNOT_GUARANTEE_A_MATCHING_PATTERN("BCE2900", "match.stmt.cannot.guarantee.a.matching.pattern"),
    MATCH_STMT_UNREACHABLE_PATTERN("BCE2901", "match.stmt.unreachable.pattern"),
    MATCH_STMT_PATTERN_ALWAYS_MATCHES("BCE2903", "match.stmt.pattern.always.matches"),

    MATCH_PATTERN_NOT_SUPPORTED("BCE2905", "match.pattern.not.supported"),
    MATCH_PATTERNS_SHOULD_CONTAIN_SAME_SET_OF_VARIABLES(
            "BCE2906", "match.patterns.should.contain.same.set.of.variables"),
    MATCH_PATTERN_CANNOT_REPEAT_SAME_VARIABLE("BCE2907", "match.pattern.cannot.repeat.same.variable"),
    REST_MATCH_PATTERN_NOT_SUPPORTED("BCE2908", "rest.match.pattern.not.supported"),
    VARIABLE_SHOULD_BE_DECLARED_AS_CONSTANT("BCE2909", "match.pattern.variable.should.declared.as.constant"),
    MATCH_STMT_CONTAINS_TWO_DEFAULT_PATTERNS("BCE2910", "match.stmt.contains.two.default.patterns"),

    THROW_STMT_NOT_SUPPORTED("BCE2911", "throw.stmt.not.supported"),
    TRY_STMT_NOT_SUPPORTED("BCE2912", "try.stmt.not.supported"),

    UNKNOWN_BUILTIN_FUNCTION("BCE2913", "unknown.builtin.method"),
    UNSUPPORTED_BUILTIN_METHOD("BCE2914", "unsupported.builtin.method"),

    // Safe navigation operator related errors
    SAFE_NAVIGATION_NOT_REQUIRED("BCE3000", "safe.navigation.not.required"),
    OPTIONAL_FIELD_ACCESS_NOT_REQUIRED_ON_LHS("BCE3001", "optional.field.access.not.required.on.lhs"),

    CHECKED_EXPR_NO_MATCHING_ERROR_RETURN_IN_ENCL_INVOKABLE(
            "BCE3032", "checked.expr.no.matching.error.return.in.encl.invokable"),

    EXPRESSION_OF_NEVER_TYPE_NOT_ALLOWED("BCE3033", "expression.of.never.type.not.allowed"),
    THIS_FUNCTION_SHOULD_PANIC("BCE3034", "this.function.should.panic"),

    FAIL_EXPR_NO_MATCHING_ERROR_RETURN_IN_ENCL_INVOKABLE(
            "BCE3035", "fail.expr.no.matching.error.return.in.encl.invokable"),
    INCOMPATIBLE_ON_FAIL_ERROR_DEFINITION("BCE3036", "on.fail.no.matching.error"),

    START_REQUIRE_INVOCATION("BCE3037", "start.require.invocation"),
    INVALID_EXPR_STATEMENT("BCE3038", "invalid.expr.statement"),
    INVALID_ACTION_INVOCATION_AS_EXPR("BCE3039", "invalid.action.invocation.as.expr"),

    // Parser error diagnostic codes
    INVALID_TOKEN("BCE3100", "invalid.token"),
    MISSING_TOKEN("BCE3101", "missing.token"),
    EXTRANEOUS_INPUT("BCE3102", "extraneous.input"),
    MISMATCHED_INPUT("BCE3103", "mismatched.input"),
    FAILED_PREDICATE("BCE3104", "failed.predicate"),
    SYNTAX_ERROR("BCE3105", "syntax.error"),
    INVALID_SHIFT_OPERATOR("BCE3106", "invalid.shift.operator"),
    UNDERSCORE_NOT_ALLOWED_AS_IDENTIFIER("BCE3107", "underscore.not.allowed.as.identifier"),

    // Streaming related codes
    INVALID_STREAM_CONSTRUCTOR("BCE3200", "invalid.stream.constructor"),
    INVALID_STREAM_CONSTRUCTOR_ITERATOR("BCE3201", "invalid.stream.constructor.iterator"),
    INVALID_STREAM_CONSTRUCTOR_CLOSEABLE_ITERATOR("BCE3202", "invalid.stream.constructor.closeable.iterator"),
    INVALID_STREAM_CONSTRUCTOR_EXP_TYPE("BCE3203", "invalid.stream.constructor.expected.type"),
    NOT_ALLOWED_STREAM_USAGE_WITH_FROM("BCE3204", "invalid.stream.usage.with.from"),
    ERROR_TYPE_EXPECTED("BCE3205", "error.type.expected"),
    MISSING_REQUIRED_METHOD_NEXT("BCE3206", "missing.required.method.next"),
    ORDER_BY_NOT_SUPPORTED("BCE3207", "order.by.not.supported"),
    INVALID_NEXT_METHOD_RETURN_TYPE("BCE3208", "invalid.next.method.return.type"),

    // Table related codes
    TABLE_CONSTRAINT_INVALID_SUBTYPE("BCE3300", "invalid.table.constraint.subtype"),
    TABLE_KEY_SPECIFIER_MISMATCH("BCE3301", "table.key.specifier.mismatch"),
    KEY_SPECIFIER_SIZE_MISMATCH_WITH_KEY_CONSTRAINT("BCE3302", "key.specifier.size.mismatch.with.key.constraint"),
    KEY_SPECIFIER_MISMATCH_WITH_KEY_CONSTRAINT("BCE3303", "key.specifier.mismatch.with.key.constraint"),
    INVALID_KEY_CONSTRAINT_PROVIDED_FOR_ACCESS("BCE3304", "invalid.key.constraint.provided.for.access"),
    MEMBER_ACCESS_NOT_SUPPORT_FOR_KEYLESS_TABLE("BCE3305", "member.access.not.supported.keyless.table"),
    INVALID_FIELD_NAMES_IN_KEY_SPECIFIER("BCE3306", "invalid.field.name.in.key.specifier"),
    MULTI_KEY_MEMBER_ACCESS_NOT_SUPPORTED("BCE3307", "multi.key.member.access.not.supported"),
    KEY_SPECIFIER_FIELD_MUST_BE_READONLY("BCE3308", "key.specifier.field.must.be.readonly"),
    KEY_SPECIFIER_FIELD_MUST_BE_REQUIRED("BCE3309", "key.specifier.field.must.be.required"),
    KEY_SPECIFIER_FIELD_MUST_BE_ANYDATA("BCE3310", "key.specifier.field.must.be.anydata"),
    KEY_SPECIFIER_FIELD_VALUE_MUST_BE_CONSTANT_EXPR("BCE3311", "key.specifier.field.value.must.be.constant.expr"),
    KEY_CONSTRAINT_NOT_SUPPORTED_FOR_TABLE_WITH_MAP_CONSTRAINT(
            "BCE3312", "key.constraint.not.supported.for.table.with.map.constraint"),
    CANNOT_INFER_MEMBER_TYPE_FOR_TABLE_DUE_AMBIGUITY("BCE3313", "cannot.infer.member.type.for.table.due.ambiguity"),
    CANNOT_INFER_MEMBER_TYPE_FOR_TABLE("BCE3314", "cannot.infer.member.type.for.table"),
    ON_CONFLICT_ONLY_WORKS_WITH_TABLES_WITH_KEY_SPECIFIER(
            "BCE3315", "on.conflict.only.works.with.tables.with.key.specifier"),
    CANNOT_UPDATE_TABLE_USING_MEMBER_ACCESS("BCE3316", "cannot.update.table.using.member.access.lvexpr"),
    KEY_SPECIFIER_EMPTY_FOR_PROVIDED_KEY_CONSTRAINT("BCE3317", "key.specifier.empty.with.key.constraint"),


    // Taint checking related codes
    ENTRY_POINT_PARAMETERS_CANNOT_BE_UNTAINTED("BCE3400", "entry.point.parameters.cannot.be.untainted"),
    TAINTED_VALUE_PASSED_TO_UNTAINTED_PARAMETER("BCE3401", "tainted.value.passed.to.untainted.parameter"),
    TAINTED_VALUE_PASSED_TO_UNTAINTED_PARAMETER_ORIGINATING_AT(
            "BCE3402", "tainted.value.passed.to.untainted.param.in.obj.method"),
    TAINTED_VALUE_PASSED_TO_GLOBAL_VARIABLE("BCE3403", "tainted.value.passed.to.global.variable"),
    TAINTED_VALUE_PASSED_TO_MODULE_OBJECT("BCE3404", "tainted.value.passed.to.module.object"),
    INVOCATION_TAINT_GLOBAL_OBJECT("BCE3405", "method.invocation.taint.global.object"),
    TAINTED_VALUE_PASSED_TO_CLOSURE_VARIABLE("BCE3406", "tainted.value.passed.to.closure.variable"),
    UNABLE_TO_PERFORM_TAINT_CHECKING_WITH_RECURSION("BCE3407", "unable.to.perform.taint.checking.with.recursion"),
    UNABLE_TO_PERFORM_TAINT_CHECKING_FOR_BUILTIN_METHOD(
            "BCE3408", "unable.to.perform.taint.checking.for.builtin.method"),
    TAINTED_RETURN_NOT_ANNOTATED_TAINTED("BCE3409", "tainted.return.not.annotated.tainted"),
    TAINTED_PARAM_NOT_ANNOTATED_TAINTED("BCE3410", "tainted.param.not.annotated.tainted"),

    // Constants related codes.
    TYPE_REQUIRED_FOR_CONST_WITH_EXPRESSIONS("BCE3500", "type.required.for.const.with.expressions"),
    CANNOT_UPDATE_CONSTANT_VALUE("BCE3501", "cannot.update.constant.value"),
    CANNOT_ASSIGN_VALUE_TO_CONSTANT("BCE3502", "cannot.assign.value.to.constant"),
    INVALID_CONST_DECLARATION("BCE3503", "invalid.const.declaration"),
    EXPRESSION_IS_NOT_A_CONSTANT_EXPRESSION("BCE3504", "expression.is.not.a.constant.expression"),
    INVALID_CONST_EXPRESSION("BCE3505", "invalid.const.expression"),
    CONSTANT_EXPRESSION_NOT_SUPPORTED("BCE3506", "const.expression.not.supported"),
    CONSTANT_DECLARATION_NOT_YET_SUPPORTED("BCE3507", "constant.declaration.not.yet.supported.for.type"),
    SELF_REFERENCE_CONSTANT("BCE3508", "self.reference.constant"),

    // Anonymous functions related codes
    ARROW_EXPRESSION_MISMATCHED_PARAMETER_LENGTH("BCE3600", "arrow.expression.mismatched.parameter.length"),
    ARROW_EXPRESSION_CANNOT_INFER_TYPE_FROM_LHS("BCE3601", "arrow.expression.cannot.infer.type.from.lhs"),
    ARROW_EXPRESSION_NOT_SUPPORTED_ITERABLE_OPERATION("BCE3602", "arrow.expression.not.supported.iterable.operation"),

    INCOMPATIBLE_TYPE_CHECK("BCE3603", "incompatible.type.check"),

    INVALID_USAGE_OF_CLONE("BCE3605", "clone.invocation.invalid"),

    // Dataflow analysis related error codes
    PARTIALLY_INITIALIZED_VARIABLE("BCE3700", "partially.initialized.variable"),

    CANNOT_INFER_TYPE("BCE3701", "cannot.infer.type"),
    CANNOT_INFER_ERROR_TYPE("BCE3702", "cannot.infer.error.type"),
    INVALID_ERROR_CONSTRUCTOR_DETAIL("BCE3703", "invalid.error.detail.rec.does.not.match"),
    INDIRECT_ERROR_CTOR_REASON_NOT_ALLOWED("BCE3704", "invalid.error.reason.argument.to.indirect.error.constructor"),
    INDIRECT_ERROR_CTOR_NOT_ALLOWED_ON_NON_CONST_REASON("BCE3705", "invalid.indirect.error.constructor.invocation"),
    INVALID_FUNCTIONAL_CONSTRUCTOR_INVOCATION("BCE3706", "invalid.functional.constructor.invocation"),
    MISSING_ERROR_DETAIL_ARG("BCE3707", "missing.error.detail.arg"),
    INVALID_ERROR_DETAIL_ARG_TYPE("BCE3708", "invalid.error.detail.arg.type"),
    UNKNOWN_DETAIL_ARG_TO_CLOSED_ERROR_DETAIL_REC("BCE3709", "unknown.error.detail.arg.to.closed.detail"),
    INVALID_ERROR_DETAIL_REST_ARG_TYPE("BCE3710", "invalid.error.detail.rest.arg"),
    UNDEFINED_ERROR_TYPE_DESCRIPTOR("BCE3711", "undefined.error.type.descriptor"),
    INVALID_ERROR_TYPE_REFERENCE("BCE3712", "invalid.error.type.reference"),
    INVALID_REST_DETAIL_ARG("BCE3713",
            "invalid.error.constructor.rest.detail.arg.on.detail.type.with.individual.fields"),
    CANNOT_BIND_UNDEFINED_ERROR_DETAIL_FIELD("BCE3714", "cannot.bind.undefined.error.detail.field"),

    // Seal inbuilt function related codes
    INCOMPATIBLE_STAMP_TYPE("BCE3800", "incompatible.stamp.type"),
    NOT_SUPPORTED_SOURCE_TYPE_FOR_STAMP("BCE3801", "not.supported.source.for.stamp"),

    // Worker flush action related error codes
    INVALID_WORKER_FLUSH("BCE3820", "invalid.worker.flush.expression"),
    INVALID_WORKER_FLUSH_FOR_WORKER("BCE3821", "invalid.worker.flush.expression.for.worker"),

    // Worker receive and send related error codes
    INVALID_TYPE_FOR_RECEIVE("BCE3840", "invalid.type.for.receive"),
    INVALID_TYPE_FOR_SEND("BCE3841", "invalid.type.for.send"),

    INVALID_USAGE_OF_RECEIVE_EXPRESSION("BCE3842", "invalid.usage.of.receive.expression"),
    INVALID_USE_OF_EXPERIMENTAL_FEATURE("BCE3843", "invalid.use.of.experimental.feature"),

    // LangLib related error codes.
    TYPE_PARAM_OUTSIDE_LANG_MODULE("BCE3900", "type.param.outside.lang.module"),
    BUILTIN_SUBTYPE_OUTSIDE_LANG_MODULE("BCE3901", "builtin.subtype.outside.lang.module"),
    ISOLATED_PARAM_OUTSIDE_LANG_MODULE("BCE3902", "isolated.param.outside.lang.module"),
    ISOLATED_PARAM_USED_WITH_INVALID_TYPE("BCE3903", "isolated.param.used.with.invalid.type"),
    ISOLATED_PARAM_USED_IN_A_NON_ISOLATED_FUNCTION("BCE3904", "isolated.param.used.in.a.non.isolated.function"),

    INVALID_INVOCATION_LVALUE_ASSIGNMENT("BCE3905", "invalid.lvalue.lhs.of.assignment"),
    INVALID_INVOCATION_LVALUE_COMPOUND_ASSIGNMENT("BCE3906", "invalid.lvalue.lhs.of.compound.assignment"),

    IDENTIFIER_LITERAL_ONLY_SUPPORTS_ALPHANUMERICS("BCE3907", "identifier.literal.only.supports.alphanumerics"),
    INVALID_UNICODE("BCE3908", "invalid.unicode"),

    METHOD_TOO_LARGE("BCE3909", "method.too.large"),
    FILE_TOO_LARGE("BCE3910", "file.too.large"),
    CLASS_NOT_FOUND("BCE3911", "class.not.found"),
    METHOD_NOT_FOUND("BCE3912", "method.not.found"),
    CONSTRUCTOR_NOT_FOUND("BCE3913", "constructor.not.found"),
    FIELD_NOT_FOUND("BCE3914", "field.not.found"),
    OVERLOADED_METHODS("BCE3915", "overloaded.method"),
    UNSUPPORTED_PRIMITIVE_TYPE("BCE3916", "unsupported.primitive.type.reason"),
    METHOD_SIGNATURE_DOES_NOT_MATCH("BCE3917", "method.signature.not.match"),
    INVALID_ATTRIBUTE_REFERENCE("BCE3921", "invalid.attribute.reference"),

    ILLEGAL_FUNCTION_CHANGE_LIST_SIZE("BCE3922", "illegal.function.change.list.size"),
    ILLEGAL_FUNCTION_CHANGE_TUPLE_SHAPE("BCE3923", "illegal.function.change.tuple.shape"),

    INVALID_WAIT_MAPPING_CONSTRUCTORS("BCE3924", "invalid.wait.future.expr.mapping.constructors"),
    INVALID_WAIT_ACTIONS("BCE3925", "invalid.wait.future.expr.actions"),
    INVALID_SEND_EXPR("BCE3926", "invalid.send.expr"),

    DISTINCT_TYPING_ONLY_SUPPORT_OBJECTS_AND_ERRORS("BCE3927", "distinct.typing.only.support.objects.and.errors"),

    INVALID_NON_EXTERNAL_DEPENDENTLY_TYPED_FUNCTION("BCE3928", "invalid.non.external.dependently.typed.function"),
    INVALID_PARAM_TYPE_FOR_RETURN_TYPE("BCE3929", "invalid.param.type.for.return.type"),
    INVALID_TYPEDESC_PARAM("BCE3930", "invalid.typedesc.param"),
    INCOMPATIBLE_TYPE_FOR_INFERRED_TYPEDESC_VALUE("BCE3931", "incompatible.type.for.inferred.typedesc.value"),
    MULTIPLE_INFER_TYPEDESC_PARAMS("BCE3932", "multiple.infer.typedesc.params"),
    INVALID_DEPENDENTLY_TYPED_RETURN_TYPE_WITH_INFERRED_TYPEDESC_PARAM(
            "BCE3933", "invalid.dependently.typed.return.type.with.inferred.typedesc.param"),
    CANNOT_INFER_TYPE_FOR_PARAM("BCE3934", "cannot.infer.type.for.param"),
    CANNOT_USE_INFERRED_TYPEDESC_DEFAULT_WITH_UNREFERENCED_PARAM("BCE3935",
            "cannot.use.inferred.typedesc.default.with.unreferenced.param"),

    INVALID_RAW_TEMPLATE_TYPE("BCE3936", "invalid.raw.template.type"),
    MULTIPLE_COMPATIBLE_RAW_TEMPLATE_TYPES("BCE3937", "multiple.compatible.raw.template.types"),
    INVALID_NUM_STRINGS("BCE3938", "invalid.num.of.strings"),
    INVALID_NUM_INSERTIONS("BCE3939", "invalid.num.of.insertions"),
    INVALID_RAW_TEMPLATE_ASSIGNMENT("BCE3940", "invalid.raw.template.assignment"),
    INVALID_NUM_FIELDS("BCE3941", "invalid.number.of.fields"),
    METHODS_NOT_ALLOWED("BCE3942", "methods.not.allowed"),

    INVALID_MUTABLE_ACCESS_IN_ISOLATED_FUNCTION("BCE3943", "invalid.mutable.access.in.isolated.function"),
    INVALID_MUTABLE_ACCESS_AS_RECORD_DEFAULT("BCE3944", "invalid.mutable.access.as.record.default"),
    INVALID_MUTABLE_ACCESS_AS_OBJECT_DEFAULT("BCE3945", "invalid.mutable.access.as.object.default"),

    INVALID_NON_ISOLATED_FUNCTION_AS_ARGUMENT("BCE3946", "invalid.non.isolated.function.as.argument"),

    INVALID_NON_ISOLATED_INVOCATION_IN_ISOLATED_FUNCTION(
            "BCE3947", "invalid.non.isolated.invocation.in.isolated.function"),
    INVALID_NON_ISOLATED_INVOCATION_AS_RECORD_DEFAULT("BCE3948", "invalid.non.isolated.invocation.as.record.default"),
    INVALID_NON_ISOLATED_INVOCATION_AS_OBJECT_DEFAULT("BCE3949", "invalid.non.isolated.invocation.as.object.default"),

    INVALID_NON_ISOLATED_INIT_EXPRESSION_IN_ISOLATED_FUNCTION(
            "BCE3950", "invalid.non.isolated.init.expression.in.isolated.function"),
    INVALID_NON_ISOLATED_INIT_EXPRESSION_AS_RECORD_DEFAULT(
            "BCE3951", "invalid.non.isolated.init.expression.as.record.default"),
    INVALID_NON_ISOLATED_INIT_EXPRESSION_AS_OBJECT_DEFAULT(
            "BCE3952", "invalid.non.isolated.init.expression.as.object.default"),

    INVALID_ASYNC_INVOCATION_IN_ISOLATED_FUNCTION("BCE3953", "invalid.async.invocation.in.isolated.function"),
    INVALID_WORKER_DECLARATION_IN_ISOLATED_FUNCTION("BCE3954", "invalid.worker.declaration.in.isolated.function"),
    INVALID_FORK_STATEMENT_IN_ISOLATED_FUNCTION("BCE3955", "invalid.fork.statement.in.isolated.function"),

    INVALID_NON_PRIVATE_MUTABLE_FIELD_IN_ISOLATED_OBJECT(
            "BCE3956", "invalid.non.private.mutable.field.in.isolated.object"),
    INVALID_MUTABLE_FIELD_ACCESS_IN_ISOLATED_OBJECT_OUTSIDE_LOCK(
            "BCE3957", "invalid.mutable.field.access.in.isolated.object.outside.lock"),
    INVALID_NON_ISOLATED_EXPRESSION_AS_INITIAL_VALUE("BCE3958", "invalid.non.isolated.expression.as.initial.value"),
    INVALID_TRANSFER_OUT_OF_LOCK_WITH_RESTRICTED_VAR_USAGE(
            "BCE3959", "invalid.transfer.out.of.lock.with.restricted.var.usage"),
    INVALID_TRANSFER_INTO_LOCK_WITH_RESTRICTED_VAR_USAGE(
            "BCE3960", "invalid.transfer.into.lock.with.restricted.var.usage"),
    INVALID_NON_ISOLATED_INVOCATION_IN_LOCK_WITH_RESTRICTED_VAR_USAGE(
            "BCE3961", "invalid.non.isolated.invocation.in.lock.with.restricted.var.usage"),
    INVALID_ISOLATED_VARIABLE_ACCESS_OUTSIDE_LOCK("BCE3962", "invalid.isolated.variable.access.outside.lock"),
    INVALID_ASSIGNMENT_IN_LOCK_WITH_RESTRICTED_VAR_USAGE(
            "BCE3963", "invalid.assignment.in.lock.with.restricted.var.usage"),
    INVALID_USAGE_OF_MULTIPLE_RESTRICTED_VARS_IN_LOCK("BCE3964", "invalid.usage.of.multiple.restricted.vars.in.lock"),

    INVALID_ISOLATED_QUALIFIER_ON_MODULE_NO_INIT_VAR_DECL(
            "BCE3965", "invalid.isolated.qualifier.on.module.no.init.var.decl"),
    ONLY_A_SIMPLE_VARIABLE_CAN_BE_MARKED_AS_ISOLATED(
            "BCE3966", "only.a.simple.variable.can.be.marked.as.isolated"),

    // Configurable var related error codes

    CONFIGURABLE_VARIABLE_CANNOT_BE_DECLARED_WITH_VAR(
            "BCE3967", "configurable.variable.cannot.be.declared.with.var"),
    CONFIGURABLE_VARIABLE_MUST_BE_ANYDATA(
            "BCE3968", "configurable.variable.must.be.anydata"),
    ONLY_SIMPLE_VARIABLES_ARE_ALLOWED_TO_BE_CONFIGURABLE(
            "BCE3969", "only.simple.variables.are.allowed.to.be.configurable"),
    CONFIGURABLE_VARIABLE_CURRENTLY_NOT_SUPPORTED(
            "BCE3970", "configurable.variable.currently.not.supported"),

    REMOTE_FUNCTION_IN_NON_NETWORK_OBJECT("BCE3971", "remote.function.in.non.network.object"),
    UNSUPPORTED_PATH_PARAM_TYPE("BCE3972", "unsupported.path.param.type"),
    UNSUPPORTED_REST_PATH_PARAM_TYPE("BCE3973", "unsupported.rest.path.param.type"),
    OBJECT_TYPE_DEF_DOES_NOT_ALLOW_RESOURCE_FUNC_DECL("BCE3974",
            "unsupported.resource.function.declaration.in.object.type"),
    SERVICE_ABSOLUTE_PATH_OR_LITERAL_IS_REQUIRED_BY_LISTENER("BCE3975",
            "service.absolute.path.or.literal.required.by.listener"),
    SERVICE_PATH_LITERAL_IS_NOT_SUPPORTED_BY_LISTENER("BCE3976", "service.path.literal.is.not.supported.by.listener"),
    SERVICE_ABSOLUTE_PATH_IS_NOT_SUPPORTED_BY_LISTENER("BCE3977", "service.absolute.path.is.not.supported.by.listener"),
    SERVICE_LITERAL_REQUIRED_BY_LISTENER("BCE3978", "service.path.literal.required.by.listener"),
    SERVICE_ABSOLUTE_PATH_REQUIRED_BY_LISTENER("BCE3979", "service.absolute.path.required.by.listener"),
    SERVICE_TYPE_IS_NOT_SUPPORTED_BY_LISTENER("BCE3980", "service.type.is.not.supported.by.listener"),

    INVALID_READ_ONLY_CLASS_INCLUSION_IN_OBJECT_TYPE_DESCRIPTOR(
            "BCE3981", "invalid.read.only.class.inclusion.in.object.type.descriptor"),
    INVALID_INCLUSION_WITH_MISMATCHED_QUALIFIERS("BCE3982", "invalid.inclusion.with.mismatched.qualifiers"),
    INVALID_REFERENCE_WITH_MISMATCHED_QUALIFIERS("BCE3983", "invalid.reference.with.mismatched.qualifiers"),
    INVALID_READ_ONLY_TYPEDESC_INCLUSION_IN_OBJECT_TYPEDESC(
            "BCE3984", "invalid.read.only.typedesc.inclusion.in.object.typedesc"),
    INVALID_READ_ONLY_TYPEDESC_INCLUSION_IN_NON_READ_ONLY_CLASS(
            "BCE3985", "invalid.read.only.typedesc.inclusion.in.non.read.only.class"),
    INVALID_READ_ONLY_CLASS_INCLUSION_IN_NON_READ_ONLY_CLASS(
            "BCE3986", "invalid.read.only.class.inclusion.in.non.read.only.class"),
    INVALID_FIELD_IN_OBJECT_CONSTUCTOR_EXPR_WITH_READONLY_REFERENCE(
            "BCE3987", "invalid.field.in.object.constructor.expr.with.readonly.reference"),
    MISMATCHED_VISIBILITY_QUALIFIERS_IN_OBJECT_FIELD(
            "BCE3988", "mismatched.visibility.qualifiers.in.object.field"),
    INVALID_INCLUSION_OF_OBJECT_WITH_PRIVATE_MEMBERS("BCE3989", "invalid.inclusion.of.object.with.private.members"),

    MULTIPLE_RECEIVE_ACTION_NOT_YET_SUPPORTED("BCE3990", "multiple.receive.action.not.yet.supported"),

    INVALID_READONLY_FIELD_TYPE("BCE3991", "invalid.readonly.field.type"),

    CONTINUE_NOT_ALLOWED("BCE3992", "continue.not.allowed"),
    BREAK_NOT_ALLOWED("BCE3993", "break.not.allowed"),
    TYPE_DOES_NOT_SUPPORT_XML_NAVIGATION_ACCESS("BCE3994", "type.does.not.support.xml.navigation.access"),
    XML_FUNCTION_DOES_NOT_SUPPORT_ARGUMENT_TYPE("BCE3995", "xml.function.does.not.support.argument.type"),

    INTERSECTION_NOT_ALLOWED_WITH_TYPE("BCE3996", "intersection.not.allowed.with.type"),
    ASYNC_SEND_NOT_YET_SUPPORTED_AS_EXPRESSION("BCE3997", "async.send.action.not.yet.supported.as.expression"),
    UNUSED_VARIABLE_WITH_INFERRED_TYPE_INCLUDING_ERROR("BCE3998", "unused.variable.with.inferred.type.including.error"),
    INVALID_ITERABLE_OBJECT_TYPE("BCE3999", "invalid.iterable.type"),
    INVALID_ITERABLE_COMPLETION_TYPE_IN_FOREACH_NEXT_FUNCTION("BCE4000",
            "invalid.iterable.completion.type.in.foreach.next.function"),
    SAME_ARRAY_TYPE_AS_MAIN_PARAMETER("BCE4001", "same.array.type.as.main.param"),
    VARIABLE_AND_ARRAY_TYPE_AS_MAIN_PARAM("BCE4002", "variable.and.array.type.as.main.param"),
    INVALID_MAIN_OPTION_PARAMS_TYPE("BCE4003", "invalid.main.option.params.type"),
    WORKER_INTERACTION_AFTER_WAIT_ACTION("BCE4004", "invalid.worker.message.passing.after.wait.action"),
    OPTIONAL_OPERAND_PRECEDES_OPERAND("BCE4005", "optional.operand.precedes.operand"),
    UNIMPLEMENTED_REFERENCED_METHOD_IN_SERVICE_DECL("BCE4006",
            "unimplemented.referenced.method.in.service.declaration"),
    UNIMPLEMENTED_REFERENCED_METHOD_IN_OBJECT_CTOR("BCE4007", "unimplemented.referenced.method.in.object.constructor"),
    UNSUPPORTED_REMOTE_METHOD_NAME_IN_SCOPE("BCE4008", "unsupported.remote.method.name.in.scope"),
    WILD_CARD_BINDING_PATTERN_ONLY_SUPPORTS_TYPE_ANY("BCE4009", "wild.card.binding.pattern.only.supports.type.any"),
    CONFIGURABLE_VARIABLE_MODULE_AMBIGUITY("BCE4010", "configurable.variable.module.ambiguity"),

    INVALID_USAGE_OF_CHECK_IN_RECORD_FIELD_DEFAULT_EXPRESSION("BCE4011",
            "invalid.usage.of.check.in.record.field.default.expression"),
    INVALID_USAGE_OF_CHECK_IN_OBJECT_FIELD_INITIALIZER_IN_OBJECT_WITH_NO_INIT_METHOD("BCE4012",
            "invalid.usage.of.check.in.object.field.initializer.in.object.with.no.init.method"),
    INVALID_USAGE_OF_CHECK_IN_OBJECT_FIELD_INITIALIZER_WITH_INIT_METHOD_RETURN_TYPE_MISMATCH("BCE4013",
            "invalid.usage.of.check.in.object.field.initializer.with.init.method.return.type.mismatch"),
    INVALID_NUMBER_OF_PARAMETERS("BCE4014", "invalid.number.of.parameters"),
    INVALID_PARAMETER_TYPE("BCE4015", "invalid.parameter.type"),
    NO_CLASS_DEF_FOUND("BCE4016", "no.class.def.found"),
    INVALID_ASSIGNMENT_TO_NARROWED_VAR_IN_LOOP("BCE4017", "invalid.assignment.to.narrowed.var.in.loop"),

    INVALID_NON_ISOLATED_CALL_IN_MATCH_GUARD("BCE4018", "invalid.non.isolated.call.in.match.guard"),
    INVALID_CALL_WITH_MUTABLE_ARGS_IN_MATCH_GUARD("BCE4019", "invalid.call.with.mutable.args.in.match.guard"),
    ERROR_CONSTRUCTOR_COMPATIBLE_TYPE_NOT_FOUND("BCE4020", "error.constructor.compatible.type.not.found"),
    SERVICE_DOES_NOT_IMPLEMENT_REQUIRED_CONSTRUCTS("BCE4022", "service.decl.does.not.implement.required.constructs"),
    INVALID_ASSIGNMENT_TO_NARROWED_VAR_IN_QUERY_ACTION("BCE4023", "invalid.assignment.to.narrowed.var.in.query.action"),
    COMPOUND_ASSIGNMENT_NOT_ALLOWED_WITH_NULLABLE_OPERANDS("BCE4024",
            "compound.assignment.not.allowed.with.nullable.operands"),

<<<<<<< HEAD
    INVALID_TYPE_CYCLE("BCE5000", "invalid.type.cycle"),
    REFERENCE_TO_UNDEFINED_TYPE("BCE5001", "reference.to.undefined.type");
=======
    INVALID_ISOLATED_VARIABLE_ACCESS_OUTSIDE_LOCK_IN_RECORD_DEFAULT(
            "BCE4025", "invalid.isolated.variable.access.outside.lock.in.record.default")
    ;
>>>>>>> fcf27a28

    private String diagnosticId;
    private String messageKey;

    DiagnosticErrorCode(String diagnosticId, String messageKey) {
        this.diagnosticId = diagnosticId;
        this.messageKey = messageKey;
    }

    @Override
    public DiagnosticSeverity severity() {
        return DiagnosticSeverity.ERROR;
    }

    @Override
    public String diagnosticId() {
        return diagnosticId;
    }

    @Override
    public String messageKey() {
        return messageKey;
    }

    public boolean equals(DiagnosticCode code) {
        return this.messageKey.equals(code.messageKey());
    }
}<|MERGE_RESOLUTION|>--- conflicted
+++ resolved
@@ -760,15 +760,11 @@
     INVALID_ASSIGNMENT_TO_NARROWED_VAR_IN_QUERY_ACTION("BCE4023", "invalid.assignment.to.narrowed.var.in.query.action"),
     COMPOUND_ASSIGNMENT_NOT_ALLOWED_WITH_NULLABLE_OPERANDS("BCE4024",
             "compound.assignment.not.allowed.with.nullable.operands"),
-
-<<<<<<< HEAD
+    INVALID_ISOLATED_VARIABLE_ACCESS_OUTSIDE_LOCK_IN_RECORD_DEFAULT(
+            "BCE4025", "invalid.isolated.variable.access.outside.lock.in.record.default"),
     INVALID_TYPE_CYCLE("BCE5000", "invalid.type.cycle"),
-    REFERENCE_TO_UNDEFINED_TYPE("BCE5001", "reference.to.undefined.type");
-=======
-    INVALID_ISOLATED_VARIABLE_ACCESS_OUTSIDE_LOCK_IN_RECORD_DEFAULT(
-            "BCE4025", "invalid.isolated.variable.access.outside.lock.in.record.default")
+    REFERENCE_TO_UNDEFINED_TYPE("BCE5001", "reference.to.undefined.type")
     ;
->>>>>>> fcf27a28
 
     private String diagnosticId;
     private String messageKey;
