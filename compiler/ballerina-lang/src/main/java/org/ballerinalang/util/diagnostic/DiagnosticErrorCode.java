--- conflicted
+++ resolved
@@ -797,13 +797,6 @@
             "BCE4042", "worker.send.action.not.allowed.in.lock.statement"),
     WORKER_RECEIVE_ACTION_NOT_ALLOWED_IN_LOCK_STATEMENT(
             "BCE4043", "worker.receive.action.not.allowed.in.lock.statement"),
-<<<<<<< HEAD
-    EMPTY_REGEXP_STRING_DISALLOWED(
-            "BCE4044", "empty.regexp.string.disallowed"),
-    UNSUPPORTED_EMPTY_CHARACTER_CLASS(
-            "BCE4045", "unsupported.empty.character.class"),
-    NAMED_ARG_NOT_ALLOWED_FOR_REST_PARAM("BCE4046", "named.arg.not.allowed.for.rest.param")
-=======
     EMPTY_REGEXP_STRING_DISALLOWED("BCE4044", "empty.regexp.string.disallowed"),
     UNSUPPORTED_EMPTY_CHARACTER_CLASS("BCE4045", "unsupported.empty.character.class"),
     USER_DEFINED_FUNCTIONS_ARE_DISALLOWED_WITH_AGGREGATED_VARIABLES(
@@ -816,7 +809,11 @@
     VARIABLE_IS_SEQUENCED_MORE_THAN_ONCE("BCS4050", "variable.is.sequenced.more.than.once"),
     INVALID_GROUPING_KEY_TYPE("BCS4051", "invalid.grouping.key.type"),
     REST_ARG_CANNOT_BE_NAMED_ARG("BCE4052", "rest.arg.cannot.be.named.arg")
->>>>>>> c6f77bb5
+    EMPTY_REGEXP_STRING_DISALLOWED(
+            "BCE4044", "empty.regexp.string.disallowed"),
+    UNSUPPORTED_EMPTY_CHARACTER_CLASS(
+            "BCE4045", "unsupported.empty.character.class"),
+    NAMED_ARG_NOT_ALLOWED_FOR_REST_PARAM("BCE4046", "named.arg.not.allowed.for.rest.param")
     ;
 
     private String diagnosticId;
