--- conflicted
+++ resolved
@@ -803,15 +803,11 @@
     USER_DEFINED_FUNCTIONS_ARE_DISALLOWED_WITH_AGGREGATED_VARIABLES(
             "BCS4046", "user.defined.functions.not.allowed.with.aggregated.variables"),
     SEQUENCE_VARIABLE_CAN_BE_USED_IN_SINGLE_ELEMENT_LIST_CTR_OR_FUNC_INVOCATION(
-<<<<<<< HEAD
-            "BCS4048", "seq.var.used.in.single.element.list.ctr.or.func.invocation"),
+            "BCS4047", "seq.var.used.in.single.element.list.ctr.or.func.invocation"),
+    SEQ_ARG_FOLLOWED_BY_ANOTHER_SEQ_ARG("BCS4048", "seq.arg.followed.by.another.seq.arg"),
 
     QUERY_CONSTRUCT_TYPES_CANNOT_BE_USED_WITH_COLLECT(
             "BCS4049", "query.construct.types.cannot.be.used.with.collect")
-=======
-            "BCS4047", "seq.var.used.in.single.element.list.ctr.or.func.invocation"),
-    SEQ_ARG_FOLLOWED_BY_ANOTHER_SEQ_ARG("BCS4048", "seq.arg.followed.by.another.seq.arg"),
->>>>>>> 92b14147
     ;
 
     private String diagnosticId;
