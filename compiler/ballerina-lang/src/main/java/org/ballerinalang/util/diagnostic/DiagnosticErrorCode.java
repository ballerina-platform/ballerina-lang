/*
 *  Copyright (c) 2017, WSO2 Inc. (http://www.wso2.org) All Rights Reserved.
 *
 *  WSO2 Inc. licenses this file to you under the Apache License,
 *  Version 2.0 (the "License"); you may not use this file except
 *  in compliance with the License.
 *  You may obtain a copy of the License at
 *
 *    http://www.apache.org/licenses/LICENSE-2.0
 *
 *  Unless required by applicable law or agreed to in writing,
 *  software distributed under the License is distributed on an
 *  "AS IS" BASIS, WITHOUT WARRANTIES OR CONDITIONS OF ANY
 *  KIND, either express or implied.  See the License for the
 *  specific language governing permissions and limitations
 *  under the License.
 */
package org.ballerinalang.util.diagnostic;

import io.ballerina.tools.diagnostics.DiagnosticCode;
import io.ballerina.tools.diagnostics.DiagnosticSeverity;

/**
 * This class contains a list of diagnostic error codes.
 *
 * @since 0.94
 */
public enum DiagnosticErrorCode implements DiagnosticCode {

    // The member represents a special error for unhandled exceptions from the compiler
    BAD_SAD_FROM_COMPILER("BCE9999", "bad.sad.from.compiler"),

    UNDEFINED_MODULE("BCE2000", "undefined.module"),
    CYCLIC_MODULE_IMPORTS_DETECTED("BCE2001", "cyclic.module.imports.detected"),
    UNUSED_IMPORT_MODULE("BCE2002", "unused.import.module"),
    MODULE_NOT_FOUND("BCE2003", "module.not.found"),
    REDECLARED_IMPORT_MODULE("BCE2004", "redeclared.import.module"),
    INVALID_MODULE_DECLARATION("BCE2005", "invalid.module.declaration"),
    MISSING_MODULE_DECLARATION("BCE2006", "missing.module.declaration"),
    UNEXPECTED_MODULE_DECLARATION("BCE2007", "unexpected.module.declaration"),
    REDECLARED_SYMBOL("BCE2008", "redeclared.symbol"),
    REDECLARED_BUILTIN_SYMBOL("BCE2009", "redeclared.builtin.symbol"),
    UNDEFINED_SYMBOL("BCE2010", "undefined.symbol"),
    UNDEFINED_FUNCTION("BCE2011", "undefined.function"),
    UNDEFINED_FUNCTION_IN_TYPE("BCE2012", "undefined.function.in.type"),
    UNDEFINED_METHOD_IN_OBJECT("BCE2013", "undefined.method.in.object"),
    UNDEFINED_FIELD_IN_RECORD("BCE2014", "undefined.field.in.record"),
    UNDEFINED_CONNECTOR("BCE2015", "undefined.connector"),
    INVALID_ERROR_REASON_TYPE("BCE2016", "invalid.error.reason.type"),
    UNSUPPORTED_ERROR_REASON_CONST_MATCH(
            "BCE2017", "error.match.over.const.reason.ref.not.supported"),
    INVALID_ERROR_DETAIL_TYPE("BCE2018", "invalid.error.detail.type"),
    ERROR_DETAIL_ARG_IS_NOT_NAMED_ARG("BCE2019", "error.detail.arg.not.named.arg"),
    DIRECT_ERROR_CTOR_REASON_NOT_PROVIDED("BCE2020", "missing.error.reason"),
    OBJECT_TYPE_NOT_ALLOWED("BCE2021", "object.type.not.allowed"),
    OBJECT_TYPE_REQUIRED("BCE2022", "object.type.required"),
    UNDEFINED_STRUCTURE_FIELD_WITH_TYPE("BCE2023", "undefined.field.in.structure.with.type"),
    UNDEFINED_STRUCTURE_FIELD("BCE2024", "undefined.field.in.structure"),
    TYPE_NOT_ALLOWED_WITH_NEW("BCE2025", "type.not.allowed.with.new"),
    INVALID_INTERSECTION_TYPE("BCE2026", "invalid.intersection.type"),
    UNSUPPORTED_TYPE_INTERSECTION("BCE2027", "unsupported.type.intersection"),
    INVALID_READONLY_INTERSECTION_TYPE("BCE2028", "invalid.readonly.intersection.type"),
    INVALID_READONLY_OBJECT_INTERSECTION_TYPE("BCE2029", "invalid.readonly.object.intersection.type"),
    INVALID_READONLY_OBJECT_TYPE("BCE2030", "invalid.readonly.object.type"),
    INVALID_READONLY_MAPPING_FIELD("BCE2031", "invalid.readonly.mapping.field"),
    STREAM_INVALID_CONSTRAINT("BCE2032", "stream.invalid.constraint"),
    STREAM_INIT_NOT_ALLOWED_HERE("BCE2033", "stream.initialization.not.allowed.here"),
    CANNOT_INFER_OBJECT_TYPE_FROM_LHS("BCE2034", "cannot.infer.object.type.from.lhs"),
    OBJECT_UNINITIALIZED_FIELD("BCE2035", "object.uninitialized.field"),
    CYCLIC_TYPE_REFERENCE("BCE2036", "cyclic.type.reference"),
    ATTEMPT_REFER_NON_ACCESSIBLE_SYMBOL("BCE2037", "attempt.refer.non.accessible.symbol"),
    ATTEMPT_EXPOSE_NON_PUBLIC_SYMBOL("BCE2038", "attempt.expose.non.public.symbol"),
    UNDEFINED_PARAMETER("BCE2039", "undefined.parameter"),
    ATTACHED_FUNCTIONS_MUST_HAVE_BODY("BCE2040", "attached.functions.must.have.body"),
    INIT_METHOD_IN_OBJECT_TYPE_DESCRIPTOR("BCE2041", "illegal.init.method.in.object.type.descriptor"),
    CANNOT_INITIALIZE_ABSTRACT_OBJECT("BCE2042", "cannot.initialize.abstract.object"),
    INVALID_INTERFACE_ON_NON_ABSTRACT_OBJECT("BCE2043", "invalid.interface.of.non.abstract.object"),
    UNIMPLEMENTED_REFERENCED_METHOD_IN_CLASS("BCE2044", "unimplemented.referenced.method.in.class"),
    PRIVATE_FUNCTION_VISIBILITY("BCE2045", "private.function.visibility"),
    CANNOT_ATTACH_FUNCTIONS_TO_ABSTRACT_OBJECT("BCE2046", "cannot.attach.functions.to.abstract.object"),
    ABSTRACT_OBJECT_FUNCTION_CANNOT_HAVE_BODY("BCE2047", "abstract.object.function.cannot.have.body"),
    PRIVATE_OBJECT_CONSTRUCTOR("BCE2048", "private.object.constructor"),
    PRIVATE_FIELD_ABSTRACT_OBJECT("BCE2049", "private.field.abstract.object"),
    FIELD_WITH_DEFAULT_VALUE_ABSTRACT_OBJECT("BCE2050", "field.with.default.value.abstract.object"),
    PRIVATE_FUNC_ABSTRACT_OBJECT("BCE2051", "private.function.abstract.object"),
    EXTERN_FUNC_ABSTRACT_OBJECT("BCE2052", "extern.function.abstract.object"),
    RESOURCE_FUNCTION_CANNOT_BE_EXTERN("BCE2053", "resource.function.cannot.be.extern"),
    OBJECT_INIT_FUNCTION_CANNOT_BE_EXTERN("BCE2054", "object.init.function.cannot.be.extern"),
    GLOBAL_VARIABLE_CYCLIC_DEFINITION("BCE2055", "global.variable.cyclic.reference"),
    CANNOT_FIND_ERROR_TYPE("BCE2056", "cannot.find.error.constructor.for.type"),
    INVALID_PACKAGE_NAME_QUALIFER("BCE2057", "invalid.package.name.qualifier"),
    INVALID_FIELD_ACCESS_EXPRESSION("BCE2058", "invalid.char.colon.in.field.access.expr"),
    VARIABLE_DECL_WITH_VAR_WITHOUT_INITIALIZER("BCE2059", "variable.decl.with.var.without.initializer"),

    REQUIRED_PARAM_DEFINED_AFTER_DEFAULTABLE_PARAM("BCE2060", "required.param.not.allowed.after.defaultable.param"),
    POSITIONAL_ARG_DEFINED_AFTER_NAMED_ARG("BCE2061", "positional.arg.defined.after.named.arg"),
    REST_ARG_DEFINED_AFTER_NAMED_ARG("BCE2062", "rest.arg.defined.after.named.arg"),
    MISSING_REQUIRED_PARAMETER("BCE2063", "missing.required.parameter"),
    OBJECT_CTOR_INIT_CANNOT_HAVE_PARAMETERS("BCE2064", "object.constructor.init.function.cannot.have.parameters"),
    OBJECT_CTOR_DOES_NOT_SUPPORT_TYPE_REFERENCE_MEMBERS(
            "BCE2065", "object.constructor.does.not.support.type.reference.members"),

    INCOMPATIBLE_TYPES("BCE2066", "incompatible.types"),
    INCOMPATIBLE_TYPES_SPREAD_OP("BCE2067", "incompatible.types.spread.op"),
    INCOMPATIBLE_TYPES_FIELD("BCE2068", "incompatible.types.field"),
    UNKNOWN_TYPE("BCE2069", "unknown.type"),
    BINARY_OP_INCOMPATIBLE_TYPES("BCE2070", "binary.op.incompatible.types"),
    UNARY_OP_INCOMPATIBLE_TYPES("BCE2071", "unary.op.incompatible.types"),
    SELF_REFERENCE_VAR("BCE2072", "self.reference.var"),
    UNSUPPORTED_WORKER_SEND_POSITION("BCE2073", "unsupported.worker.send.position"),
    INVALID_WORKER_RECEIVE_POSITION("BCE2074", "invalid.worker.receive.position"),
    UNDEFINED_WORKER("BCE2075", "undefined.worker"),
    INVALID_WORKER_JOIN_RESULT_TYPE("BCE2076", "invalid.worker.join.result.type"),
    INVALID_WORKER_TIMEOUT_RESULT_TYPE("BCE2077", "invalid.worker.timeout.result.type"),
    ILLEGAL_WORKER_REFERENCE_AS_A_VARIABLE_REFERENCE("BCE2078", "illegal.worker.reference.as.a.variable.reference"),
    INCOMPATIBLE_TYPE_CONSTRAINT("BCE2079", "incompatible.type.constraint"),
    USAGE_OF_WORKER_WITHIN_LOCK_IS_PROHIBITED("BCE2080", "usage.of.worker.within.lock.is.prohibited"),
    USAGE_OF_START_WITHIN_LOCK_IS_PROHIBITED("BCE2081", "usage.of.start.within.lock.is.prohibited"),
    WORKER_SEND_RECEIVE_PARAMETER_COUNT_MISMATCH("BCE2082", "worker.send.receive.parameter.count.mismatch"),
    INVALID_WORKER_INTERACTION("BCE2083", "worker.invalid.worker.interaction"),
    WORKER_INTERACTIONS_ONLY_ALLOWED_BETWEEN_PEERS("BCE2084", "worker.interactions.only.allowed.between.peers"),
    WORKER_SEND_AFTER_RETURN("BCE2085", "worker.send.after.return"),
    WORKER_RECEIVE_AFTER_RETURN("BCE2086", "worker.receive.after.return"),
    EXPLICIT_WORKER_CANNOT_BE_DEFAULT("BCE2087", "explicit.worker.cannot.be.default"),
    INVALID_MULTIPLE_FORK_JOIN_SEND("BCE2088", "worker.multiple.fork.join.send"),
    INCOMPATIBLE_TYPE_REFERENCE("BCE2089", "incompatible.type.reference"),
    INCOMPATIBLE_TYPE_REFERENCE_NON_PUBLIC_MEMBERS("BCE2090", "incompatible.type.reference.non.public.members"),
    INCOMPATIBLE_RECORD_TYPE_REFERENCE("BCE2091", "incompatible.record.type.reference"),
    REDECLARED_TYPE_REFERENCE("BCE2092", "redeclared.type.reference"),
    REDECLARED_FUNCTION_FROM_TYPE_REFERENCE("BCE2093", "redeclared.function.from.type.reference"),
    REFERRED_FUNCTION_SIGNATURE_MISMATCH("BCE2094", "referred.function.signature.mismatch"),

    INVOKABLE_MUST_RETURN("BCE2095", "invokable.must.return"),
    MAIN_SHOULD_BE_PUBLIC("BCE2096", "main.should.be.public"),
    INVALID_MAIN_PARAMS_TYPE("BCE2097", "invalid.main.params.type"),
    MAIN_RETURN_SHOULD_BE_ERROR_OR_NIL("BCE2098", "main.return.should.be.error.or.nil"),
    MODULE_INIT_CANNOT_BE_PUBLIC("BCE2099", "module.init.cannot.be.public"),
    MODULE_INIT_CANNOT_HAVE_PARAMS("BCE2100", "module.init.cannot.have.params"),
    MODULE_INIT_RETURN_SHOULD_BE_ERROR_OR_NIL("BCE2101", "module.init.return.should.be.error.or.nil"),
    ATLEAST_ONE_WORKER_MUST_RETURN("BCE2102", "atleast.one.worker.must.return"),
    FORK_JOIN_WORKER_CANNOT_RETURN("BCE2103", "fork.join.worker.cannot.return"),
    FORK_JOIN_INVALID_WORKER_COUNT("BCE2104", "fork.join.invalid.worker.count"),
    INVALID_FOR_JOIN_SYNTAX_EMPTY_FORK("BCE2105", "fork.join.syntax.empty.fork"),
    UNREACHABLE_CODE("BCE2106", "unreachable.code"),
    CONTINUE_CANNOT_BE_OUTSIDE_LOOP("BCE2107", "continue.cannot.be.outside.loop"),
    BREAK_CANNOT_BE_OUTSIDE_LOOP("BCE2108", "break.cannot.be.outside.loop"),

    INTEGER_TOO_LARGE("BCE2109", "integer.too.large"),
    INTEGER_TOO_SMALL("BCE2110", "integer.too.small"),
    HEXADECIMAL_TOO_LARGE("BCE2111", "hexadecimal.too.large"),
    HEXADECIMAL_TOO_SMALL("BCE2112", "hexadecimal.too.small"),

    EXPECTED_RECORD_TYPE_AS_INCLUDED_PARAMETER("BCE2113", "expected.a.record.type.as.an.included.parameter"),
    DEFAULTABLE_PARAM_DEFINED_AFTER_INCLUDED_RECORD_PARAM(
            "BCE2114", "defaultable.param.not.allowed.after.included.record.param"),
    REQUIRED_PARAM_DEFINED_AFTER_INCLUDED_RECORD_PARAM(
            "BCE2115", "required.param.not.allowed.after.included.record.param"),
    INCOMPATIBLE_SUB_TYPE_FIELD("BCE2116", "incompatible.sub.type.field"),
    MISSING_KEY_EXPR_IN_MEMBER_ACCESS_EXPR("BCE2117", "missing.key.expr.in.member.access.expr"),
    FIELD_ACCESS_CANNOT_BE_USED_TO_ACCESS_OPTIONAL_FIELDS(
            "BCE2118", "field.access.cannot.be.used.to.access.optional.fields"),
    UNDECLARED_FIELD_IN_RECORD("BCE2119", "undeclared.field.in.record"),
    INVALID_FIELD_ACCESS_IN_RECORD_TYPE("BCE2120", "invalid.field.access.in.record.type"),
    UNDECLARED_AND_OPTIONAL_FIELDS_IN_UNION_OF_RECORDS("BCE2121", "undeclared.and.optional.fields.in.union.of.records"),
    UNDECLARED_FIELD_IN_UNION_OF_RECORDS("BCE2122", "undeclared.field.in.union.of.records"),
    OPTIONAL_FIELD_IN_UNION_OF_RECORDS("BCE2123", "optional.field.in.union.of.records"),
    ALREADY_INITIALIZED_SYMBOL("BCE2124", "already.initialized.symbol"),
    ARRAY_LENGTH_GREATER_THAT_2147483637_NOT_YET_SUPPORTED(
            "BCE2125", "array.length.greater.that.2147483637.not.yet.supported"),
    INVALID_ARRAY_LENGTH("BCE2126", "invalid.array.length"),
    CANNOT_RESOLVE_CONST("BCE2127", "cannot.resolve.const"),

    //Transaction related error codes
    ROLLBACK_CANNOT_BE_OUTSIDE_TRANSACTION_BLOCK("BCE2300", "rollback.cannot.be.outside.transaction.block"),
    COMMIT_CANNOT_BE_OUTSIDE_TRANSACTION_BLOCK("BCE2301", "commit.cannot.be.outside.transaction.block"),
    RETRY_CANNOT_BE_OUTSIDE_TRANSACTION_BLOCK("BCE2302", "retry.cannot.be.outside.transaction.block"),
    BREAK_CANNOT_BE_USED_TO_EXIT_TRANSACTION("BCE2303", "break.statement.cannot.be.used.to.exit.from.a.transaction"),
    CONTINUE_CANNOT_BE_USED_TO_EXIT_TRANSACTION(
            "BCE2304", "continue.statement.cannot.be.used.to.exit.from.a.transaction"),
    CHECK_EXPRESSION_INVALID_USAGE_WITHIN_TRANSACTION_BLOCK(
            "BCE2305", "check.expression.invalid.usage.within.transaction.block"),
    RETURN_CANNOT_BE_USED_TO_EXIT_TRANSACTION("BCE2306", "return.statement.cannot.be.used.to.exit.from.a.transaction"),
    DONE_CANNOT_BE_USED_TO_EXIT_TRANSACTION("BCE2307", "done.statement.cannot.be.used.to.exit.from.a.transaction"),
    INVALID_RETRY_COUNT("BCE2308", "invalid.retry.count"),
    INVALID_COMMIT_COUNT("BCE2309", "invalid.commit.count"),
    INVALID_ROLLBACK_COUNT("BCE2310", "invalid.rollback.count"),
    INVALID_TRANSACTION_HANDLER_ARGS("BCE2311", "invalid.transaction.handler.args"),
    INVALID_TRANSACTION_HANDLER_SIGNATURE("BCE2312", "invalid.transaction.handler.signature"),
    LAMBDA_REQUIRED_FOR_TRANSACTION_HANDLER("BCE2313", "lambda.required.for.transaction.handler"),
    TRANSACTION_CANNOT_BE_USED_WITHIN_HANDLER("BCE2314", "transaction.cannot.be.used.within.handler"),
    TRANSACTION_CANNOT_BE_USED_WITHIN_TRANSACTIONAL_SCOPE(
            "BCE2315", "transaction.cannot.be.used.within.transactional.scope"),
    TRANSACTIONAL_FUNC_INVOKE_PROHIBITED("BCE2316", "transactional.function.prohibited.outside.transactional.scope"),
    TRANSACTIONAL_WORKER_OUT_OF_TRANSACTIONAL_SCOPE(
            "BCE2317", "transactional.worker.prohibited.outside.transactional.scope"),

    NESTED_TRANSACTIONS_ARE_INVALID("BCE2318", "nested.transactions.are.invalid"),
    INVALID_FUNCTION_POINTER_ASSIGNMENT_FOR_HANDLER("BCE2319", "invalid.function.pointer.assignment.for.handler"),
    USAGE_OF_START_WITHIN_TRANSACTION_IS_PROHIBITED("BCE2320", "usage.of.start.within.transaction.is.prohibited"),
    ROLLBACK_CANNOT_BE_WITHIN_TRANSACTIONAL_FUNCTION("BCE2321", "rollback.cannot.be.within.transactional.function"),
    COMMIT_CANNOT_BE_WITHIN_TRANSACTIONAL_FUNCTION("BCE2322", "commit.cannot.be.within.transactional.function"),
    MAX_ONE_COMMIT_ROLLBACK_ALLOWED_WITHIN_A_BRANCH("BCE2323", "max.one.commit.rollback.allowed.within.branch"),
    COMMIT_NOT_ALLOWED("BCE2324", "commit.not.allowed"),
    ROLLBACK_NOT_ALLOWED("BCE2325", "rollback.not.allowed"),

    // Service, endpoint related errors codes
    SERVICE_INVALID_OBJECT_TYPE("BCE2400", "service.invalid.object.type"),
    SERVICE_INVALID_ENDPOINT_TYPE("BCE2401", "service.invalid.endpoint.type"),
    SERVICE_FUNCTION_INVALID_MODIFIER("BCE2402", "service.function.invalid.modifier"),
    SERVICE_FUNCTION_INVALID_INVOCATION("BCE2403", "service.function.invalid.invocation"),
    SERVICE_SERVICE_TYPE_REQUIRED_ANONYMOUS("BCE2404", "service.service.type.required.anonymous"),

    ENDPOINT_OBJECT_TYPE_REQUIRED("BCE2405", "endpoint.object.type.required"),
    ENDPOINT_OBJECT_NEW_HAS_PARAM("BCE2406", "endpoint.object.new.has.param"),
    ENDPOINT_INVALID_TYPE("BCE2407", "endpoint.invalid.type"),
    ENDPOINT_INVALID_TYPE_NO_FUNCTION("BCE2408", "endpoint.invalid.type.no.function"),
    ENDPOINT_SPI_INVALID_FUNCTION("BCE2409", "endpoint.spi.invalid.function"),

    REMOTE_FUNCTION_IN_NON_CLIENT_OBJECT("BCE2410", "remote.function.in.non.client.object"),
    RESOURCE_FUNCTION_IN_NON_SERVICE_OBJECT("BCE2411", "resource.function.in.non.service.object"),
    RESOURCE_FUNCTION_INVALID_RETURN_TYPE("BCE2412", "resource.function.invalid.return.type"),
    REMOTE_IN_NON_OBJECT_FUNCTION("BCE2413", "remote.in.non.object.function"),
    INVALID_LISTENER_VARIABLE("BCE2414", "invalid.listener.var"),
    INVALID_LISTENER_ATTACHMENT("BCE2415", "invalid.listener.attachment"),

    ENDPOINT_NOT_SUPPORT_REGISTRATION("BCE2416", "endpoint.not.support.registration"),
    INVALID_ACTION_INVOCATION_SYNTAX("BCE2417", "invalid.action.invocation.syntax"),
    INVALID_METHOD_INVOCATION_SYNTAX("BCE2418", "invalid.method.invocation.syntax"),
    INVALID_INIT_INVOCATION("BCE2419", "invalid.init.invocation"),
    INVALID_RESOURCE_FUNCTION_INVOCATION("BCE2420", "invalid.resource.function.invocation"),
    INVALID_ACTION_INVOCATION("BCE2421", "invalid.action.invocation"),
    INVALID_FUNCTION_POINTER_INVOCATION_WITH_TYPE("BCE2422", "invalid.function.pointer.invocation.with.type"),

    TYPE_CAST_NOT_YET_SUPPORTED("BCE2423", "type.cast.not.yet.supported.for.type"),
    LET_EXPRESSION_NOT_YET_SUPPORTED_RECORD_FIELD("BCE2424", "let.expression.not.yet.supported.record.field"),
    LET_EXPRESSION_NOT_YET_SUPPORTED_OBJECT_FIELD("BCE2425", "let.expression.not.yet.supported.object.field"),

    // Cast and conversion related codes
    INCOMPATIBLE_TYPES_CAST("BCE2500", "incompatible.types.cast"),
    INCOMPATIBLE_TYPES_CAST_WITH_SUGGESTION("BCE2501", "incompatible.types.cast.with.suggestion"),
    INCOMPATIBLE_TYPES_CONVERSION("BCE2502", "incompatible.types.conversion"),
    INCOMPATIBLE_TYPES_CONVERSION_WITH_SUGGESTION("BCE2503", "incompatible.types.conversion.with.suggestion"),
    UNSAFE_CAST_ATTEMPT("BCE2504", "unsafe.cast.attempt"),

    INVALID_LITERAL_FOR_TYPE("BCE2506", "invalid.literal.for.type"),
    INCOMPATIBLE_MAPPING_CONSTRUCTOR("BCE2507", "incompatible.mapping.constructor.expression"),
    MAPPING_CONSTRUCTOR_COMPATIBLE_TYPE_NOT_FOUND("BCE2508", "mapping.constructor.compatible.type.not.found"),
    CANNOT_INFER_TYPES_FOR_TUPLE_BINDING("BCE2509", "cannot.infer.types.for.tuple.binding"),
    INVALID_LITERAL_FOR_MATCH_PATTERN("BCE2510", "invalid.literal.for.match.pattern"),
    INVALID_EXPR_WITH_TYPE_GUARD_FOR_MATCH_PATTERN("BCE2511", "invalid.expr.with.type.guard.for.match"),
    ARRAY_LITERAL_NOT_ALLOWED("BCE2512", "array.literal.not.allowed"),
    STRING_TEMPLATE_LIT_NOT_ALLOWED("BCE2513", "string.template.literal.not.allowed"),
    INVALID_RECORD_LITERAL_KEY("BCE2514", "invalid.record.literal.key"),
    INVALID_RECORD_LITERAL_IDENTIFIER_KEY("BCE2515", "invalid.record.literal.identifier.key"),
    INVALID_FIELD_NAME_RECORD_LITERAL("BCE2516", "invalid.field.name.record.lit"),
    REST_FIELD_NOT_ALLOWED_IN_CLOSED_RECORDS("BCE2517", "rest.field.not.allowed"),
    OPEN_RECORD_CONSTRAINT_NOT_ALLOWED("BCE2518", "open.record.constraint.not.allowed"),
    INVALID_RECORD_REST_DESCRIPTOR("BCE2519", "invalid.record.rest.descriptor"),
    MISSING_REQUIRED_RECORD_FIELD("BCE2520", "missing.required.record.field"),
    DEFAULT_VALUES_NOT_ALLOWED_FOR_OPTIONAL_FIELDS("BCE2521", "default.values.not.allowed.for.optional.fields"),
    INVALID_FUNCTION_POINTER_INVOCATION("BCE2522", "invalid.function.pointer.invocation"),
    AMBIGUOUS_TYPES("BCE2523", "ambiguous.type"),

    TOO_MANY_ARGS_FUNC_CALL("BCE2524", "too.many.args.call"),
    ASSIGNMENT_COUNT_MISMATCH("BCE2525", "assignment.count.mismatch"),
    ASSIGNMENT_REQUIRED("BCE2526", "assignment.required"),
    MULTI_VAL_IN_SINGLE_VAL_CONTEXT("BCE2527", "multi.value.in.single.value.context"),
    MULTI_VAL_EXPR_IN_SINGLE_VAL_CONTEXT("BCE2528", "multi.valued.expr.in.single.valued.context"),
    DOES_NOT_RETURN_VALUE("BCE2529", "does.not.return.value"),
    FUNC_DEFINED_ON_NOT_SUPPORTED_TYPE("BCE2530", "func.defined.on.not.supported.type"),
    FUNC_DEFINED_ON_NON_LOCAL_TYPE("BCE2531", "func.defined.on.non.local.type"),
    INVALID_OBJECT_CONSTRUCTOR("BCE2532", "invalid.object.constructor"),
    RECORD_INITIALIZER_INVOKED("BCE2533", "explicit.invocation.of.record.init.is.not.allowed"),
    PKG_ALIAS_NOT_ALLOWED_HERE("BCE2534", "pkg.alias.not.allowed.here"),

    MULTI_VALUE_RETURN_EXPECTED("BCE2535", "multi.value.return.expected"),
    SINGLE_VALUE_RETURN_EXPECTED("BCE2536", "single.value.return.expected"),
    TOO_MANY_RETURN_VALUES("BCE2537", "return.value.too.many"),
    NOT_ENOUGH_RETURN_VALUES("BCE2538", "return.value.not.enough"),
    INVALID_FUNCTION_INVOCATION("BCE2539", "invalid.function.invocation"),
    INVALID_FUNCTION_INVOCATION_WITH_NAME("BCE2540", "invalid.function.invocation.with.name"),
    DUPLICATE_NAMED_ARGS("BCE2541", "duplicate.named.args"),
    INVALID_DEFAULT_PARAM_VALUE("BCE2542", "invalid.default.param.value"),

    DUPLICATED_ERROR_CATCH("BCE2543", "duplicated.error.catch"),

    NO_NEW_VARIABLES_VAR_ASSIGNMENT("BCE2544", "no.new.variables.var.assignment"),
    INVALID_VARIABLE_ASSIGNMENT("BCE2545", "invalid.variable.assignment"),
    INVALID_ASSIGNMENT_DECLARATION_FINAL("BCE2546", "invalid.variable.assignment.declaration.final"),
    CANNOT_ASSIGN_VALUE_FINAL("BCE2547", "cannot.assign.value.to.final.field"),
    CANNOT_ASSIGN_VALUE_TO_POTENTIALLY_INITIALIZED_FINAL(
            "BCE2548", "cannot.assign.value.to.potentially.initialized.final"),
    CANNOT_ASSIGN_VALUE_FUNCTION_ARGUMENT("BCE2549", "cannot.assign.value.to.function.argument"),
    CANNOT_ASSIGN_VALUE_ENDPOINT("BCE2550", "cannot.assign.value.to.endpoint"),
    CANNOT_UPDATE_READONLY_VALUE_OF_TYPE("BCE2551", "cannot.update.readonly.value.of.type"),
    CANNOT_UPDATE_READONLY_RECORD_FIELD("BCE2552", "cannot.update.readonly.record.field"),
    CANNOT_UPDATE_FINAL_OBJECT_FIELD("BCE2553", "cannot.update.final.object.field"),
    UNDERSCORE_NOT_ALLOWED("BCE2554", "underscore.not.allowed"),
    OPERATION_DOES_NOT_SUPPORT_MEMBER_ACCESS("BCE2555", "operation.does.not.support.member.access"),
    OPERATION_DOES_NOT_SUPPORT_FIELD_ACCESS("BCE2556", "operation.does.not.support.field.access"),
    OPERATION_DOES_NOT_SUPPORT_FIELD_ACCESS_FOR_ASSIGNMENT(
            "BCE2557", "operation.does.not.support.field.access.for.assignment"),
    OPERATION_DOES_NOT_SUPPORT_OPTIONAL_FIELD_ACCESS("BCE2558", "operation.does.not.support.optional.field.access"),
    OPERATION_DOES_NOT_SUPPORT_FIELD_ACCESS_FOR_NON_REQUIRED_FIELD(
            "BCE2559", "operation.does.not.support.field.access.for.non.required.field"),
    OPERATION_DOES_NOT_SUPPORT_OPTIONAL_FIELD_ACCESS_FOR_FIELD(
            "BCE2560", "operation.does.not.support.optional.field.access.for.field"),
    OPERATION_DOES_NOT_SUPPORT_MEMBER_ACCESS_FOR_ASSIGNMENT(
            "BCE2561", "operation.does.not.support.member.access.for.assignment"),
    INVALID_MEMBER_ACCESS_EXPR_STRUCT_FIELD_ACCESS("BCE2562", "invalid.member.access.expr.struct.field.access"),
    INVALID_MEMBER_ACCESS_EXPR_TUPLE_FIELD_ACCESS("BCE2563", "invalid.member.access.expr.tuple.field.access"),
    INVALID_TUPLE_MEMBER_ACCESS_EXPR("BCE2564", "invalid.tuple.member.access.expr"),
    INVALID_RECORD_MEMBER_ACCESS_EXPR("BCE2565", "invalid.record.member.access.expr"),
    INVALID_ENUM_EXPR("BCE2566", "invalid.enum.expr"),
    INVALID_EXPR_IN_MATCH_STMT("BCE2567", "invalid.expr.in.match.stmt"),
    INVALID_PATTERN_CLAUSES_IN_MATCH_STMT("BCE2568", "invalid.pattern.clauses.in.match.stmt"),
    STATIC_MATCH_ONLY_SUPPORTS_ANYDATA("BCE2569", "static.value.match.only.supports.anydata"),
    USAGE_OF_UNINITIALIZED_VARIABLE("BCE2570", "usage.of.uninitialized.variable"),
    UNINITIALIZED_VARIABLE("BCE2571", "uninitialized.variable"),
    CONTAINS_UNINITIALIZED_FIELDS("BCE2572", "uninitialized.object.fields"),
    CONTAINS_UNINITIALIZED_VARIABLES("BCE2573", "uninitialized.variables"),
    INVALID_ANY_VAR_DEF("BCE2574", "invalid.any.var.def"),
    INVALID_RECORD_LITERAL("BCE2575", "invalid.record.literal"),
    INVALID_FIELD_IN_RECORD_BINDING_PATTERN("BCE2576", "invalid.field.in.record.binding.pattern"),
    INVALID_RECORD_LITERAL_BINDING_PATTERN("BCE2577", "invalid.record.literal.in.binding.pattern"),
    DUPLICATE_KEY_IN_RECORD_LITERAL("BCE2578", "duplicate.key.in.record.literal"),
    DUPLICATE_KEY_IN_TABLE_LITERAL("BCE2579", "duplicate.key.in.table.literal"),
    DUPLICATE_KEY_IN_RECORD_LITERAL_SPREAD_OP("BCE2580", "duplicate.key.in.record.literal.spread.op"),
    POSSIBLE_DUPLICATE_OF_FIELD_SPECIFIED_VIA_SPREAD_OP(
            "BCE2581", "possible.duplicate.of.field.specified.via.spread.op"),
    SPREAD_FIELD_MAY_DULPICATE_ALREADY_SPECIFIED_KEYS("BCE2582", "spread.field.may.duplicate.already.specified.keys"),
    MULTIPLE_INCLUSIVE_TYPES("BCE2583", "multiple.inclusive.types"),
    INVALID_ARRAY_LITERAL("BCE2584", "invalid.array.literal"),
    INVALID_TUPLE_LITERAL("BCE2585", "invalid.tuple.literal"),
    INVALID_LIST_CONSTRUCTOR_ELEMENT_TYPE("BCE2586", "invalid.list.constructor.type"),
    INVALID_ARRAY_ELEMENT_TYPE("BCE2587", "invalid.array.element.type"),
    INVALID_LIST_BINDING_PATTERN("BCE2588", "invalid.list.binding.pattern"),
    INVALID_LIST_BINDING_PATTERN_DECL("BCE2589", "invalid.list.binding.pattern.decl"),
    INVALID_LIST_BINDING_PATTERN_INFERENCE("BCE2590", "invalid.list.binding.pattern.inference"),
    MISMATCHING_ARRAY_LITERAL_VALUES("BCE2591", "mismatching.array.literal.values"),
    CLOSED_ARRAY_TYPE_NOT_INITIALIZED("BCE2592", "closed.array.type.not.initialized"),
    INVALID_LIST_MEMBER_ACCESS_EXPR("BCE2593", "invalid.list.member.access.expr"),
    INVALID_ARRAY_MEMBER_ACCESS_EXPR("BCE2594", "invalid.array.member.access.expr"),
    CLOSED_ARRAY_TYPE_CAN_NOT_INFER_SIZE("BCE2595", "closed.array.type.can.not.infer.size"),
    INVALID_SORT_FUNC_RETURN_TYPE("BCE2596", "invalid.key.func.return.type"),
    INVALID_SORT_ARRAY_MEMBER_TYPE("BCE2597", "invalid.sort.array.member.type"),
    // TODO Maryam remove list array tuple and use first only
    INDEX_OUT_OF_RANGE("BCE2598", "index.out.of.range"),
    LIST_INDEX_OUT_OF_RANGE("BCE2599", "list.index.out.of.range"),
    ARRAY_INDEX_OUT_OF_RANGE("BCE2600", "array.index.out.of.range"),
    TUPLE_INDEX_OUT_OF_RANGE("BCE2601", "tuple.index.out.of.range"),
    INVALID_ARRAY_SIZE_REFERENCE("BCE2602", "invalid.array.size.reference"),
    INVALID_TYPE_FOR_REST_DESCRIPTOR("BCE2603", "invalid.type.for.rest.descriptor"),
    INVALID_TYPE_NEW_LITERAL("BCE2604", "invalid.type.new.literal"),
    INVALID_USAGE_OF_KEYWORD("BCE2605", "invalid.usage.of.keyword"),
    INVALID_TYPE_OBJECT_CONSTRUCTOR("BCE2606", "invalid.type.object.constructor"),

    INVALID_RECORD_BINDING_PATTERN("BCE2607", "invalid.record.binding.pattern"),
    NO_MATCHING_RECORD_REF_PATTERN("BCE2608", "no.matching.record.ref.found"),
    MULTIPLE_RECORD_REF_PATTERN_FOUND("BCE2609", "multiple.matching.record.ref.found"),
    NOT_ENOUGH_PATTERNS_TO_MATCH_RECORD_REF("BCE2610", "not.enough.patterns.to.match.record.ref"),
    INVALID_TYPE_DEFINITION_FOR_RECORD_VAR("BCE2611", "invalid.type.definition.for.record.var"),

    INVALID_ERROR_BINDING_PATTERN("BCE2612", "invalid.error.binding.pattern"),
    INVALID_ERROR_REASON_BINDING_PATTERN("BCE2613", "invalid.error.reason.binding.pattern"),
    INVALID_ERROR_REST_BINDING_PATTERN("BCE2614", "invalid.error.rest.binding.pattern"),
    INVALID_TYPE_DEFINITION_FOR_ERROR_VAR("BCE2615", "invalid.type.definition.for.error.var"),
    INVALID_ERROR_MATCH_PATTERN("BCE2616", "invalid.error.match.pattern"),
    DUPLICATE_VARIABLE_IN_BINDING_PATTERN("BCE2617", "duplicate.variable.in.binding.pattern"),
    INVALID_VARIABLE_REFERENCE_IN_BINDING_PATTERN("BCE2618", "invalid.variable.reference.in.binding.pattern"),
    CANNOT_ASSIGN_VALUE_TO_TYPE_DEF("BCE2619", "cannot.assign.value.to.type.def"),

    INVALID_NAMESPACE_PREFIX("BCE2620", "invalid.namespace.prefix"),
    XML_TAGS_MISMATCH("BCE2621", "mismatching.xml.start.end.tags"),
    XML_ATTRIBUTE_MAP_UPDATE_NOT_ALLOWED("BCE2622", "xml.attribute.map.update.not.allowed"),
    XML_QNAME_UPDATE_NOT_ALLOWED("BCE2623", "xml.qname.update.not.allowed"),
    INVALID_NAMESPACE_DECLARATION("BCE2624", "invalid.namespace.declaration"),
    CANNOT_UPDATE_XML_SEQUENCE("BCE2625", "cannot.update.xml.sequence"),
    INVALID_XML_NS_INTERPOLATION("BCE2626", "invalid.xml.ns.interpolation"),
    CANNOT_FIND_XML_NAMESPACE("BCE2627", "cannot.find.xml.namespace.prefix"),
    UNSUPPORTED_METHOD_INVOCATION_XML_NAV("BCE2628", "method.invocation.in.xml.navigation.expressions.not.supported"),
    DEPRECATED_XML_ATTRIBUTE_ACCESS("BCE2629", "deprecated.xml.attribute.access.expression"),
    UNSUPPORTED_MEMBER_ACCESS_IN_XML_NAVIGATION("BCE2630", "member.access.within.xml.navigation.expression.not" +
            ".supported"),

    UNDEFINED_ANNOTATION("BCE2631", "undefined.annotation"),
    ANNOTATION_NOT_ALLOWED("BCE2632", "annotation.not.allowed"),
    ANNOTATION_ATTACHMENT_CANNOT_HAVE_A_VALUE("BCE2633", "annotation.attachment.cannot.have.a.value"),
    ANNOTATION_ATTACHMENT_REQUIRES_A_VALUE("BCE2634", "annotation.attachment.requires.a.value"),
    ANNOTATION_ATTACHMENT_CANNOT_SPECIFY_MULTIPLE_VALUES(
            "BCE2635", "annotation.attachment.cannot.specify.multiple.values"),
    ANNOTATION_INVALID_TYPE("BCE2636", "annotation.invalid.type"),
    ANNOTATION_INVALID_CONST_TYPE("BCE2637", "annotation.invalid.const.type"),
    ANNOTATION_REQUIRES_CONST("BCE2638", "annotation.requires.const"),
    INCOMPATIBLE_TYPES_ARRAY_FOUND("BCE2639", "incompatible.types.array.found"),
    CANNOT_GET_ALL_FIELDS("BCE2640", "cannot.get.all.fields"),

    INVALID_DOCUMENTATION_IDENTIFIER("BCE2641", "invalid.documentation.identifier"),

    OPERATOR_NOT_SUPPORTED("BCE2642", "operator.not.supported"),
    OPERATOR_NOT_ALLOWED_VARIABLE("BCE2643", "operator.not.allowed.variable"),
    NEVER_TYPE_NOT_ALLOWED_FOR_REQUIRED_DEFAULTABLE_PARAMS("BCE2644",
            "never.type.not.allowed.for.required.and.defaultable.params"),
    INVALID_CLIENT_REMOTE_METHOD_CALL("BCE2645", "invalid.client.remote.method.call"),
    NEVER_TYPED_VAR_DEF_NOT_ALLOWED("BCE2646", "never.typed.var.def.not.allowed"),
    NEVER_TYPED_OBJECT_FIELD_NOT_ALLOWED("BCE2647", "never.typed.object.field.not.allowed"),

    CANNOT_USE_TYPE_INCLUSION_WITH_MORE_THAN_ONE_OPEN_RECORD_WITH_DIFFERENT_REST_DESCRIPTOR_TYPES("BCE2650",
            "cannot.use.type.inclusion.with.more.than.one.open.record.with.different.rest.descriptor.types"),
    INVALID_METHOD_CALL_EXPR_ON_FIELD("BCE2651", "invalid.method.call.expr.on.field"),
    INCOMPATIBLE_TYPE_WAIT_FUTURE_EXPR("BCE2652", "incompatible.type.wait.future.expr"),

    // Error codes related to iteration.
    ITERABLE_NOT_SUPPORTED_COLLECTION("BCE2800", "iterable.not.supported.collection"),
    ITERABLE_NOT_SUPPORTED_OPERATION("BCE2801", "iterable.not.supported.operation"),
    ITERABLE_TOO_MANY_VARIABLES("BCE2802", "iterable.too.many.variables"),
    ITERABLE_NOT_ENOUGH_VARIABLES("BCE2803", "iterable.not.enough.variables"),
    ITERABLE_TOO_MANY_RETURN_VARIABLES("BCE2804", "iterable.too.many.return.args"),
    ITERABLE_NOT_ENOUGH_RETURN_VARIABLES("BCE2805", "iterable.not.enough.return.args"),
    ITERABLE_LAMBDA_REQUIRED("BCE2806", "iterable.lambda.required"),
    ITERABLE_LAMBDA_TUPLE_REQUIRED("BCE2807", "iterable.lambda.tuple.required"),
    ITERABLE_NO_ARGS_REQUIRED("BCE2808", "iterable.no.args.required"),
    ITERABLE_LAMBDA_INCOMPATIBLE_TYPES("BCE2809", "iterable.lambda.incompatible.types"),
    ITERABLE_RETURN_TYPE_MISMATCH("BCE2810", "iterable.return.type.mismatch"),

    // match statement related errors
    MATCH_STMT_CANNOT_GUARANTEE_A_MATCHING_PATTERN("BCE2900", "match.stmt.cannot.guarantee.a.matching.pattern"),
    MATCH_STMT_UNREACHABLE_PATTERN("BCE2901", "match.stmt.unreachable.pattern"),
    MATCH_STMT_PATTERN_ALWAYS_MATCHES("BCE2903", "match.stmt.pattern.always.matches"),

    MATCH_PATTERN_NOT_SUPPORTED("BCE2905", "match.pattern.not.supported"),
    MATCH_PATTERNS_SHOULD_CONTAIN_SAME_SET_OF_VARIABLES(
            "BCE2906", "match.patterns.should.contain.same.set.of.variables"),
    MATCH_PATTERN_CANNOT_REPEAT_SAME_VARIABLE("BCE2907", "match.pattern.cannot.repeat.same.variable"),
    REST_MATCH_PATTERN_NOT_SUPPORTED("BCE2908", "rest.match.pattern.not.supported"),
    VARIABLE_SHOULD_BE_DECLARED_AS_CONSTANT("BCE2909", "match.pattern.variable.should.declared.as.constant"),
    MATCH_STMT_CONTAINS_TWO_DEFAULT_PATTERNS("BCE2910", "match.stmt.contains.two.default.patterns"),

    THROW_STMT_NOT_SUPPORTED("BCE2911", "throw.stmt.not.supported"),
    TRY_STMT_NOT_SUPPORTED("BCE2912", "try.stmt.not.supported"),

    UNKNOWN_BUILTIN_FUNCTION("BCE2913", "unknown.builtin.method"),
    UNSUPPORTED_BUILTIN_METHOD("BCE2914", "unsupported.builtin.method"),

    // Safe navigation operator related errors
    SAFE_NAVIGATION_NOT_REQUIRED("BCE3000", "safe.navigation.not.required"),
    OPTIONAL_FIELD_ACCESS_NOT_REQUIRED_ON_LHS("BCE3001", "optional.field.access.not.required.on.lhs"),

    // Checked expression related errors
    CHECKED_EXPR_INVALID_USAGE_NO_ERROR_TYPE_IN_RHS("BCE3030", "checked.expr.invalid.usage.no.error.type.rhs"),
    CHECKED_EXPR_NO_MATCHING_ERROR_RETURN_IN_ENCL_INVOKABLE(
            "BCE3032", "checked.expr.no.matching.error.return.in.encl.invokable"),

    EXPRESSION_OF_NEVER_TYPE_NOT_ALLOWED("BCE3033", "expression.of.never.type.not.allowed"),
    THIS_FUNCTION_SHOULD_PANIC("BCE3034", "this.function.should.panic"),

    FAIL_EXPR_NO_MATCHING_ERROR_RETURN_IN_ENCL_INVOKABLE(
            "BCE3035", "fail.expr.no.matching.error.return.in.encl.invokable"),
    INCOMPATIBLE_ON_FAIL_ERROR_DEFINITION("BCE3036", "on.fail.no.matching.error"),

    START_REQUIRE_INVOCATION("BCE3037", "start.require.invocation"),
    INVALID_EXPR_STATEMENT("BCE3038", "invalid.expr.statement"),
    INVALID_ACTION_INVOCATION_AS_EXPR("BCE3039", "invalid.action.invocation.as.expr"),

    // Parser error diagnostic codes
    INVALID_TOKEN("BCE3100", "invalid.token"),
    MISSING_TOKEN("BCE3101", "missing.token"),
    EXTRANEOUS_INPUT("BCE3102", "extraneous.input"),
    MISMATCHED_INPUT("BCE3103", "mismatched.input"),
    FAILED_PREDICATE("BCE3104", "failed.predicate"),
    SYNTAX_ERROR("BCE3105", "syntax.error"),
    INVALID_SHIFT_OPERATOR("BCE3106", "invalid.shift.operator"),
    UNDERSCORE_NOT_ALLOWED_AS_IDENTIFIER("BCE3107", "underscore.not.allowed.as.identifier"),

    // Streaming related codes
    INVALID_STREAM_CONSTRUCTOR("BCE3200", "invalid.stream.constructor"),
    INVALID_STREAM_CONSTRUCTOR_ITERATOR("BCE3201", "invalid.stream.constructor.iterator"),
    INVALID_STREAM_CONSTRUCTOR_CLOSEABLE_ITERATOR("BCE3202", "invalid.stream.constructor.closeable.iterator"),
    INVALID_STREAM_CONSTRUCTOR_EXP_TYPE("BCE3203", "invalid.stream.constructor.expected.type"),
    NOT_ALLOWED_STREAM_USAGE_WITH_FROM("BCE3204", "invalid.stream.usage.with.from"),
    ERROR_TYPE_EXPECTED("BCE3205", "error.type.expected"),
    MISSING_REQUIRED_METHOD_NEXT("BCE3206", "missing.required.method.next"),
    ORDER_BY_NOT_SUPPORTED("BCE3207", "order.by.not.supported"),
    INVALID_NEXT_METHOD_RETURN_TYPE("BCE3208", "invalid.next.method.return.type"),

    // Table related codes
    TABLE_CONSTRAINT_INVALID_SUBTYPE("BCE3300", "invalid.table.constraint.subtype"),
    TABLE_KEY_SPECIFIER_MISMATCH("BCE3301", "table.key.specifier.mismatch"),
    KEY_SPECIFIER_SIZE_MISMATCH_WITH_KEY_CONSTRAINT("BCE3302", "key.specifier.size.mismatch.with.key.constraint"),
    KEY_SPECIFIER_MISMATCH_WITH_KEY_CONSTRAINT("BCE3303", "key.specifier.mismatch.with.key.constraint"),
    INVALID_KEY_CONSTRAINT_PROVIDED_FOR_ACCESS("BCE3304", "invalid.key.constraint.provided.for.access"),
    MEMBER_ACCESS_NOT_SUPPORT_FOR_KEYLESS_TABLE("BCE3305", "member.access.not.supported.keyless.table"),
    INVALID_FIELD_NAMES_IN_KEY_SPECIFIER("BCE3306", "invalid.field.name.in.key.specifier"),
    MULTI_KEY_MEMBER_ACCESS_NOT_SUPPORTED("BCE3307", "multi.key.member.access.not.supported"),
    KEY_SPECIFIER_FIELD_MUST_BE_READONLY("BCE3308", "key.specifier.field.must.be.readonly"),
    KEY_SPECIFIER_FIELD_MUST_BE_REQUIRED("BCE3309", "key.specifier.field.must.be.required"),
    KEY_SPECIFIER_FIELD_MUST_BE_ANYDATA("BCE3310", "key.specifier.field.must.be.anydata"),
    KEY_SPECIFIER_FIELD_VALUE_MUST_BE_CONSTANT_EXPR("BCE3311", "key.specifier.field.value.must.be.constant.expr"),
    KEY_CONSTRAINT_NOT_SUPPORTED_FOR_TABLE_WITH_MAP_CONSTRAINT(
            "BCE3312", "key.constraint.not.supported.for.table.with.map.constraint"),
    CANNOT_INFER_MEMBER_TYPE_FOR_TABLE_DUE_AMBIGUITY("BCE3313", "cannot.infer.member.type.for.table.due.ambiguity"),
    CANNOT_INFER_MEMBER_TYPE_FOR_TABLE("BCE3314", "cannot.infer.member.type.for.table"),
    ON_CONFLICT_ONLY_WORKS_WITH_TABLES_WITH_KEY_SPECIFIER(
            "BCE3315", "on.conflict.only.works.with.tables.with.key.specifier"),
    CANNOT_UPDATE_TABLE_USING_MEMBER_ACCESS("BCE3316", "cannot.update.table.using.member.access.lvexpr"),


    // Taint checking related codes
    ENTRY_POINT_PARAMETERS_CANNOT_BE_UNTAINTED("BCE3400", "entry.point.parameters.cannot.be.untainted"),
    TAINTED_VALUE_PASSED_TO_UNTAINTED_PARAMETER("BCE3401", "tainted.value.passed.to.untainted.parameter"),
    TAINTED_VALUE_PASSED_TO_UNTAINTED_PARAMETER_ORIGINATING_AT(
            "BCE3402", "tainted.value.passed.to.untainted.param.in.obj.method"),
    TAINTED_VALUE_PASSED_TO_GLOBAL_VARIABLE("BCE3403", "tainted.value.passed.to.global.variable"),
    TAINTED_VALUE_PASSED_TO_MODULE_OBJECT("BCE3404", "tainted.value.passed.to.module.object"),
    INVOCATION_TAINT_GLOBAL_OBJECT("BCE3405", "method.invocation.taint.global.object"),
    TAINTED_VALUE_PASSED_TO_CLOSURE_VARIABLE("BCE3406", "tainted.value.passed.to.closure.variable"),
    UNABLE_TO_PERFORM_TAINT_CHECKING_WITH_RECURSION("BCE3407", "unable.to.perform.taint.checking.with.recursion"),
    UNABLE_TO_PERFORM_TAINT_CHECKING_FOR_BUILTIN_METHOD(
            "BCE3408", "unable.to.perform.taint.checking.for.builtin.method"),
    TAINTED_RETURN_NOT_ANNOTATED_TAINTED("BCE3409", "tainted.return.not.annotated.tainted"),
    TAINTED_PARAM_NOT_ANNOTATED_TAINTED("BCE3410", "tainted.param.not.annotated.tainted"),

    // Constants related codes.
    TYPE_REQUIRED_FOR_CONST_WITH_EXPRESSIONS("BCE3500", "type.required.for.const.with.expressions"),
    CANNOT_UPDATE_CONSTANT_VALUE("BCE3501", "cannot.update.constant.value"),
    CANNOT_ASSIGN_VALUE_TO_CONSTANT("BCE3502", "cannot.assign.value.to.constant"),
    INVALID_CONST_DECLARATION("BCE3503", "invalid.const.declaration"),
    EXPRESSION_IS_NOT_A_CONSTANT_EXPRESSION("BCE3504", "expression.is.not.a.constant.expression"),
    INVALID_CONST_EXPRESSION("BCE3505", "invalid.const.expression"),
    CONSTANT_EXPRESSION_NOT_SUPPORTED("BCE3506", "const.expression.not.supported"),
    CONSTANT_DECLARATION_NOT_YET_SUPPORTED("BCE3507", "constant.declaration.not.yet.supported.for.type"),
    SELF_REFERENCE_CONSTANT("BCE3508", "self.reference.constant"),

    // Anonymous functions related codes
    ARROW_EXPRESSION_MISMATCHED_PARAMETER_LENGTH("BCE3600", "arrow.expression.mismatched.parameter.length"),
    ARROW_EXPRESSION_CANNOT_INFER_TYPE_FROM_LHS("BCE3601", "arrow.expression.cannot.infer.type.from.lhs"),
    ARROW_EXPRESSION_NOT_SUPPORTED_ITERABLE_OPERATION("BCE3602", "arrow.expression.not.supported.iterable.operation"),

    INCOMPATIBLE_TYPE_CHECK("BCE3603", "incompatible.type.check"),

    INVALID_USAGE_OF_CLONE("BCE3605", "clone.invocation.invalid"),

    // Dataflow analysis related error codes
    PARTIALLY_INITIALIZED_VARIABLE("BCE3700", "partially.initialized.variable"),

    CANNOT_INFER_TYPE("BCE3701", "cannot.infer.type"),
    CANNOT_INFER_ERROR_TYPE("BCE3702", "cannot.infer.error.type"),
    INVALID_ERROR_CONSTRUCTOR_DETAIL("BCE3703", "invalid.error.detail.rec.does.not.match"),
    INDIRECT_ERROR_CTOR_REASON_NOT_ALLOWED("BCE3704", "invalid.error.reason.argument.to.indirect.error.constructor"),
    INDIRECT_ERROR_CTOR_NOT_ALLOWED_ON_NON_CONST_REASON("BCE3705", "invalid.indirect.error.constructor.invocation"),
    INVALID_FUNCTIONAL_CONSTRUCTOR_INVOCATION("BCE3706", "invalid.functional.constructor.invocation"),
    MISSING_ERROR_DETAIL_ARG("BCE3707", "missing.error.detail.arg"),
    INVALID_ERROR_DETAIL_ARG_TYPE("BCE3708", "invalid.error.detail.arg.type"),
    UNKNOWN_DETAIL_ARG_TO_CLOSED_ERROR_DETAIL_REC("BCE3709", "unknown.error.detail.arg.to.closed.detail"),
    INVALID_ERROR_DETAIL_REST_ARG_TYPE("BCE3710", "invalid.error.detail.rest.arg"),
    UNDEFINED_ERROR_TYPE_DESCRIPTOR("BCE3711", "undefined.error.type.descriptor"),
    INVALID_ERROR_TYPE_REFERENCE("BCE3712", "invalid.error.type.reference"),
    INVALID_REST_DETAIL_ARG("BCE3713",
            "invalid.error.constructor.rest.detail.arg.on.detail.type.with.individual.fields"),

    // Seal inbuilt function related codes
    INCOMPATIBLE_STAMP_TYPE("BCE3800", "incompatible.stamp.type"),
    NOT_SUPPORTED_SOURCE_TYPE_FOR_STAMP("BCE3801", "not.supported.source.for.stamp"),

    // Worker flush action related error codes
    INVALID_WORKER_FLUSH("BCE3820", "invalid.worker.flush.expression"),
    INVALID_WORKER_FLUSH_FOR_WORKER("BCE3821", "invalid.worker.flush.expression.for.worker"),

    // Worker receive and send related error codes
    INVALID_TYPE_FOR_RECEIVE("BCE3840", "invalid.type.for.receive"),
    INVALID_TYPE_FOR_SEND("BCE3841", "invalid.type.for.send"),

    INVALID_USAGE_OF_RECEIVE_EXPRESSION("BCE3842", "invalid.usage.of.receive.expression"),
    INVALID_USE_OF_EXPERIMENTAL_FEATURE("BCE3843", "invalid.use.of.experimental.feature"),

    // LangLib related error codes.
    TYPE_PARAM_OUTSIDE_LANG_MODULE("BCE3900", "type.param.outside.lang.module"),
    BUILTIN_SUBTYPE_OUTSIDE_LANG_MODULE("BCE3901", "builtin.subtype.outside.lang.module"),
    ISOLATED_PARAM_OUTSIDE_LANG_MODULE("BCE3902", "isolated.param.outside.lang.module"),
    ISOLATED_PARAM_USED_WITH_INVALID_TYPE("BCE3903", "isolated.param.used.with.invalid.type"),
    ISOLATED_PARAM_USED_IN_A_NON_ISOLATED_FUNCTION("BCE3904", "isolated.param.used.in.a.non.isolated.function"),

    INVALID_INVOCATION_LVALUE_ASSIGNMENT("BCE3905", "invalid.lvalue.lhs.of.assignment"),
    INVALID_INVOCATION_LVALUE_COMPOUND_ASSIGNMENT("BCE3906", "invalid.lvalue.lhs.of.compound.assignment"),

    IDENTIFIER_LITERAL_ONLY_SUPPORTS_ALPHANUMERICS("BCE3907", "identifier.literal.only.supports.alphanumerics"),
    INVALID_UNICODE("BCE3908", "invalid.unicode"),

    METHOD_TOO_LARGE("BCE3909", "method.too.large"),
    FILE_TOO_LARGE("BCE3910", "file.too.large"),
    CLASS_NOT_FOUND("BCE3911", "class.not.found"),
    METHOD_NOT_FOUND("BCE3912", "method.not.found"),
    CONSTRUCTOR_NOT_FOUND("BCE3913", "constructor.not.found"),
    FIELD_NOT_FOUND("BCE3914", "field.not.found"),
    OVERLOADED_METHODS("BCE3915", "overloaded.method"),
    UNSUPPORTED_PRIMITIVE_TYPE("BCE3916", "unsupported.primitive.type.reason"),
    METHOD_SIGNATURE_DOES_NOT_MATCH("BCE3917", "method.signature.not.match"),
    INVALID_DEPRECATION_DOCUMENTATION("BCE3918", "invalid.deprecation.documentation"),
    DEPRECATION_DOCUMENTATION_SHOULD_BE_AVAILABLE("BCE3919", "deprecation.documentation.should.available"),
    DEPRECATED_PARAMETERS_DOCUMENTATION_NOT_ALLOWED("BCE3920", "deprecated.parameters.documentation.not.allowed"),
    INVALID_ATTRIBUTE_REFERENCE("BCE3921", "invalid.attribute.reference"),

    ILLEGAL_FUNCTION_CHANGE_LIST_SIZE("BCE3922", "illegal.function.change.list.size"),
    ILLEGAL_FUNCTION_CHANGE_TUPLE_SHAPE("BCE3923", "illegal.function.change.tuple.shape"),

    INVALID_WAIT_MAPPING_CONSTRUCTORS("BCE3924", "invalid.wait.future.expr.mapping.constructors"),
    INVALID_WAIT_ACTIONS("BCE3925", "invalid.wait.future.expr.actions"),
    INVALID_SEND_EXPR("BCE3926", "invalid.send.expr"),

    DISTINCT_TYPING_ONLY_SUPPORT_OBJECTS_AND_ERRORS("BCE3927", "distinct.typing.only.support.objects.and.errors"),

    INVALID_NON_EXTERNAL_DEPENDENTLY_TYPED_FUNCTION("BCE3928", "invalid.non.external.dependently.typed.function"),
    INVALID_PARAM_TYPE_FOR_RETURN_TYPE("BCE3929", "invalid.param.type.for.return.type"),
    INVALID_TYPEDESC_PARAM("BCE3930", "invalid.typedesc.param"),
    INCOMPATIBLE_TYPE_FOR_INFERRED_TYPEDESC_VALUE("BCE3931", "incompatible.type.for.inferred.typedesc.value"),
    MULTIPLE_INFER_TYPEDESC_PARAMS("BCE3932", "multiple.infer.typedesc.params"),
    INVALID_DEPENDENTLY_TYPED_RETURN_TYPE_WITH_INFERRED_TYPEDESC_PARAM(
            "BCE3933", "invalid.dependently.typed.return.type.with.inferred.typedesc.param"),
    CANNOT_INFER_TYPE_FOR_PARAM("BCE3934", "cannot.infer.type.for.param"),
    CANNOT_USE_INFERRED_TYPEDESC_DEFAULT_WITH_UNREFERENCED_PARAM("BCE3935",
            "cannot.use.inferred.typedesc.default.with.unreferenced.param"),

    INVALID_RAW_TEMPLATE_TYPE("BCE3936", "invalid.raw.template.type"),
    MULTIPLE_COMPATIBLE_RAW_TEMPLATE_TYPES("BCE3937", "multiple.compatible.raw.template.types"),
    INVALID_NUM_STRINGS("BCE3938", "invalid.num.of.strings"),
    INVALID_NUM_INSERTIONS("BCE3939", "invalid.num.of.insertions"),
    INVALID_RAW_TEMPLATE_ASSIGNMENT("BCE3940", "invalid.raw.template.assignment"),
    INVALID_NUM_FIELDS("BCE3941", "invalid.number.of.fields"),
    METHODS_NOT_ALLOWED("BCE3942", "methods.not.allowed"),

    INVALID_MUTABLE_ACCESS_IN_ISOLATED_FUNCTION("BCE3943", "invalid.mutable.access.in.isolated.function"),
    INVALID_MUTABLE_ACCESS_AS_RECORD_DEFAULT("BCE3944", "invalid.mutable.access.as.record.default"),
    INVALID_MUTABLE_ACCESS_AS_OBJECT_DEFAULT("BCE3945", "invalid.mutable.access.as.object.default"),

    INVALID_NON_ISOLATED_FUNCTION_AS_ARGUMENT("BCE3946", "invalid.non.isolated.function.as.argument"),

    INVALID_NON_ISOLATED_INVOCATION_IN_ISOLATED_FUNCTION(
            "BCE3947", "invalid.non.isolated.invocation.in.isolated.function"),
    INVALID_NON_ISOLATED_INVOCATION_AS_RECORD_DEFAULT("BCE3948", "invalid.non.isolated.invocation.as.record.default"),
    INVALID_NON_ISOLATED_INVOCATION_AS_OBJECT_DEFAULT("BCE3949", "invalid.non.isolated.invocation.as.object.default"),

    INVALID_NON_ISOLATED_INIT_EXPRESSION_IN_ISOLATED_FUNCTION(
            "BCE3950", "invalid.non.isolated.init.expression.in.isolated.function"),
    INVALID_NON_ISOLATED_INIT_EXPRESSION_AS_RECORD_DEFAULT(
            "BCE3951", "invalid.non.isolated.init.expression.as.record.default"),
    INVALID_NON_ISOLATED_INIT_EXPRESSION_AS_OBJECT_DEFAULT(
            "BCE3952", "invalid.non.isolated.init.expression.as.object.default"),

    INVALID_ASYNC_INVOCATION_IN_ISOLATED_FUNCTION("BCE3953", "invalid.async.invocation.in.isolated.function"),
    INVALID_WORKER_DECLARATION_IN_ISOLATED_FUNCTION("BCE3954", "invalid.worker.declaration.in.isolated.function"),
    INVALID_FORK_STATEMENT_IN_ISOLATED_FUNCTION("BCE3955", "invalid.fork.statement.in.isolated.function"),

    INVALID_NON_PRIVATE_MUTABLE_FIELD_IN_ISOLATED_OBJECT(
            "BCE3956", "invalid.non.private.mutable.field.in.isolated.object"),
    INVALID_MUTABLE_FIELD_ACCESS_IN_ISOLATED_OBJECT_OUTSIDE_LOCK(
            "BCE3957", "invalid.mutable.field.access.in.isolated.object.outside.lock"),
    INVALID_NON_ISOLATED_EXPRESSION_AS_INITIAL_VALUE("BCE3958", "invalid.non.isolated.expression.as.initial.value"),
    INVALID_TRANSFER_OUT_OF_LOCK_WITH_RESTRICTED_VAR_USAGE(
            "BCE3959", "invalid.transfer.out.of.lock.with.restricted.var.usage"),
    INVALID_TRANSFER_INTO_LOCK_WITH_RESTRICTED_VAR_USAGE(
            "BCE3960", "invalid.transfer.into.lock.with.restricted.var.usage"),
    INVALID_NON_ISOLATED_INVOCATION_IN_LOCK_WITH_RESTRICTED_VAR_USAGE(
            "BCE3961", "invalid.non.isolated.invocation.in.lock.with.restricted.var.usage"),
    INVALID_ISOLATED_VARIABLE_ACCESS_OUTSIDE_LOCK("BCE3962", "invalid.isolated.variable.access.outside.lock"),
    INVALID_ASSIGNMENT_IN_LOCK_WITH_RESTRICTED_VAR_USAGE(
            "BCE3963", "invalid.assignment.in.lock.with.restricted.var.usage"),
    INVALID_USAGE_OF_MULTIPLE_RESTRICTED_VARS_IN_LOCK("BCE3964", "invalid.usage.of.multiple.restricted.vars.in.lock"),

    INVALID_ISOLATED_QUALIFIER_ON_MODULE_NO_INIT_VAR_DECL(
            "BCE3965", "invalid.isolated.qualifier.on.module.no.init.var.decl"),
    ONLY_A_SIMPLE_VARIABLE_CAN_BE_MARKED_AS_ISOLATED(
            "BCE3966", "only.a.simple.variable.can.be.marked.as.isolated"),

    // Configurable var related error codes

    CONFIGURABLE_VARIABLE_CANNOT_BE_DECLARED_WITH_VAR(
            "BCE3967", "configurable.variable.cannot.be.declared.with.var"),
    CONFIGURABLE_VARIABLE_MUST_BE_ANYDATA(
            "BCE3968", "configurable.variable.must.be.anydata"),
    ONLY_SIMPLE_VARIABLES_ARE_ALLOWED_TO_BE_CONFIGURABLE(
            "BCE3969", "only.simple.variables.are.allowed.to.be.configurable"),
    CONFIGURABLE_VARIABLE_CURRENTLY_NOT_SUPPORTED(
            "BCE3970", "configurable.variable.currently.not.supported"),

    REMOTE_FUNCTION_IN_NON_NETWORK_OBJECT("BCE3971", "remote.function.in.non.network.object"),
    UNSUPPORTED_PATH_PARAM_TYPE("BCE3972", "unsupported.path.param.type"),
    UNSUPPORTED_REST_PATH_PARAM_TYPE("BCE3973", "unsupported.rest.path.param.type"),
    OBJECT_TYPE_DEF_DOES_NOT_ALLOW_RESOURCE_FUNC_DECL("BCE3974",
            "unsupported.resource.function.declaration.in.object.type"),
    SERVICE_ABSOLUTE_PATH_OR_LITERAL_IS_REQUIRED_BY_LISTENER("BCE3975",
            "service.absolute.path.or.literal.required.by.listener"),
    SERVICE_PATH_LITERAL_IS_NOT_SUPPORTED_BY_LISTENER("BCE3976", "service.path.literal.is.not.supported.by.listener"),
    SERVICE_ABSOLUTE_PATH_IS_NOT_SUPPORTED_BY_LISTENER("BCE3977", "service.absolute.path.is.not.supported.by.listener"),
    SERVICE_LITERAL_REQUIRED_BY_LISTENER("BCE3978", "service.path.literal.required.by.listener"),
    SERVICE_ABSOLUTE_PATH_REQUIRED_BY_LISTENER("BCE3979", "service.absolute.path.required.by.listener"),
    SERVICE_TYPE_IS_NOT_SUPPORTED_BY_LISTENER("BCE3980", "service.type.is.not.supported.by.listener"),

    INVALID_READ_ONLY_CLASS_INCLUSION_IN_OBJECT_TYPE_DESCRIPTOR(
            "BCE3981", "invalid.read.only.class.inclusion.in.object.type.descriptor"),
    INVALID_INCLUSION_WITH_MISMATCHED_QUALIFIERS("BCE3982", "invalid.inclusion.with.mismatched.qualifiers"),
    INVALID_REFERENCE_WITH_MISMATCHED_QUALIFIERS("BCE3983", "invalid.reference.with.mismatched.qualifiers"),
    INVALID_READ_ONLY_TYPEDESC_INCLUSION_IN_OBJECT_TYPEDESC(
            "BCE3984", "invalid.read.only.typedesc.inclusion.in.object.typedesc"),
    INVALID_READ_ONLY_TYPEDESC_INCLUSION_IN_NON_READ_ONLY_CLASS(
            "BCE3985", "invalid.read.only.typedesc.inclusion.in.non.read.only.class"),
    INVALID_READ_ONLY_CLASS_INCLUSION_IN_NON_READ_ONLY_CLASS(
            "BCE3986", "invalid.read.only.class.inclusion.in.non.read.only.class"),
    INVALID_FIELD_IN_OBJECT_CONSTUCTOR_EXPR_WITH_READONLY_REFERENCE(
            "BCE3987", "invalid.field.in.object.constructor.expr.with.readonly.reference"),
    MISMATCHED_VISIBILITY_QUALIFIERS_IN_OBJECT_FIELD(
            "BCE3988", "mismatched.visibility.qualifiers.in.object.field"),

    MULTIPLE_RECEIVE_ACTION_NOT_YET_SUPPORTED("BCE3989", "multiple.receive.action.not.yet.supported"),

    INVALID_READONLY_FIELD_TYPE("BCE3990", "invalid.readonly.field.type"),

    CONTINUE_NOT_ALLOWED("BCE3991", "continue.not.allowed"),
    BREAK_NOT_ALLOWED("BCE3992", "break.not.allowed"),
    TYPE_DOES_NOT_SUPPORT_XML_NAVIGATION_ACCESS("BCE3993", "type.does.not.support.xml.navigation.access"),
    XML_FUNCTION_DOES_NOT_SUPPORT_ARGUMENT_TYPE("BCE3994", "xml.function.does.not.support.argument.type"),

    INTERSECTION_NOT_ALLOWED_WITH_TYPE("BCE3995", "intersection.not.allowed.with.type"),
    ASYNC_SEND_NOT_YET_SUPPORTED_AS_EXPRESSION("BCE3996", "async.send.action.not.yet.supported.as.expression"),
    UNUSED_VARIABLE_WITH_INFERRED_TYPE_INCLUDING_ERROR("BCE3997", "unused.variable.with.inferred.type.including.error"),
    INVALID_ITERABLE_OBJECT_TYPE("BCE3998", "invalid.iterable.type"),
    INVALID_ITERABLE_COMPLETION_TYPE_IN_FOREACH_NEXT_FUNCTION("BCE3999",
            "invalid.iterable.completion.type.in.foreach.next.function"),
    SAME_ARRAY_TYPE_AS_MAIN_PARAMETER("BCE4000", "same.array.type.as.main.param"),
    VARIABLE_AND_ARRAY_TYPE_AS_MAIN_PARAM("BCE4001", "variable.and.array.type.as.main.param"),
    INVALID_MAIN_OPTION_PARAMS_TYPE("BCE4002", "invalid.main.option.params.type"),
    WORKER_INTERACTION_AFTER_WAIT_ACTION("BCE4003", "invalid.worker.message.passing.after.wait.action"),
    OPTIONAL_OPERAND_PRECEDES_OPERAND("BCE4004", "optional.operand.precedes.operand"),
    UNIMPLEMENTED_REFERENCED_METHOD_IN_SERVICE_DECL("BCE4005",
            "unimplemented.referenced.method.in.service.declaration"),
    UNIMPLEMENTED_REFERENCED_METHOD_IN_OBJECT_CTOR("BCE4006", "unimplemented.referenced.method.in.object.constructor"),
    UNSUPPORTED_REMOTE_METHOD_NAME_IN_SCOPE("BCE4007", "unsupported.remote.method.name.in.scope"),
    WILD_CARD_BINDING_PATTERN_ONLY_SUPPORTS_TYPE_ANY("BCE4008", "wild.card.binding.pattern.only.supports.type.any"),
    CONFIGURABLE_VARIABLE_MODULE_AMBIGUITY("BCE4009", "configurable.variable.module.ambiguity"),

    INVALID_USAGE_OF_CHECK_IN_RECORD_FIELD_DEFAULT_EXPRESSION("BCE4010",
            "invalid.usage.of.check.in.record.field.default.expression"),
    INVALID_USAGE_OF_CHECK_IN_OBJECT_FIELD_INITIALIZER_IN_OBJECT_WITH_NO_INIT_METHOD("BCE4011",
            "invalid.usage.of.check.in.object.field.initializer.in.object.with.no.init.method"),
    INVALID_USAGE_OF_CHECK_IN_OBJECT_FIELD_INITIALIZER_WITH_INIT_METHOD_RETURN_TYPE_MISMATCH("BCE4012",
            "invalid.usage.of.check.in.object.field.initializer.with.init.method.return.type.mismatch"),
<<<<<<< HEAD
    INVALID_NUMBER_OF_PARAMETERS("BCE4013", "invalid.number.of.parameters"),
    INVALID_PARAMETER_TYPE("BCE4014", "invalid.parameter.type")
=======
    NO_CLASS_DEF_FOUND("BCE4013", "no.class.def.found")
>>>>>>> eee7ab93
    ;

    private String diagnosticId;
    private String messageKey;

    DiagnosticErrorCode(String diagnosticId, String messageKey) {
        this.diagnosticId = diagnosticId;
        this.messageKey = messageKey;
    }

    @Override
    public DiagnosticSeverity severity() {
        return DiagnosticSeverity.ERROR;
    }

    @Override
    public String diagnosticId() {
        return diagnosticId;
    }

    @Override
    public String messageKey() {
        return messageKey;
    }

    public boolean equals(DiagnosticCode code) {
        return this.messageKey.equals(code.messageKey());
    }
}<|MERGE_RESOLUTION|>--- conflicted
+++ resolved
@@ -743,12 +743,9 @@
             "invalid.usage.of.check.in.object.field.initializer.in.object.with.no.init.method"),
     INVALID_USAGE_OF_CHECK_IN_OBJECT_FIELD_INITIALIZER_WITH_INIT_METHOD_RETURN_TYPE_MISMATCH("BCE4012",
             "invalid.usage.of.check.in.object.field.initializer.with.init.method.return.type.mismatch"),
-<<<<<<< HEAD
     INVALID_NUMBER_OF_PARAMETERS("BCE4013", "invalid.number.of.parameters"),
-    INVALID_PARAMETER_TYPE("BCE4014", "invalid.parameter.type")
-=======
-    NO_CLASS_DEF_FOUND("BCE4013", "no.class.def.found")
->>>>>>> eee7ab93
+    INVALID_PARAMETER_TYPE("BCE4014", "invalid.parameter.type"),
+    NO_CLASS_DEF_FOUND("BCE4015", "no.class.def.found")
     ;
 
     private String diagnosticId;
