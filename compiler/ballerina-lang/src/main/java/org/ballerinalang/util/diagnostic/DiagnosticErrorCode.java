--- conflicted
+++ resolved
@@ -795,14 +795,11 @@
             "BCE4043", "module.generated.for.client.decl.must.have.a.client.object.type"),
     MODULE_GENERATED_FOR_CLIENT_DECL_CANNOT_HAVE_MUTABLE_STATE(
             "BCE4044", "module.generated.for.client.decl.cannot.have.mutable.state"),
-<<<<<<< HEAD
-    CANNOT_USE_ALTERNATE_WAIT_ACTION_WITHIN_MULTIPLE_WAIT_ACTION("BCE4045",
+    CANNOT_IMPORT_MODULE_GENERATED_FOR_CLIENT_DECL(
+            "BCE4045", "cannot.import.module.generated.for.a.client.decl"),
+    CANNOT_USE_ALTERNATE_WAIT_ACTION_WITHIN_MULTIPLE_WAIT_ACTION("BCE4046",
             "cannot.use.alternate.wait.action.within.multiple.wait.action"),
-    EXPRESSION_OF_FUTURE_TYPE_EXPECTED("BCE4046", "future.expression.expected")
-=======
-    CANNOT_IMPORT_MODULE_GENERATED_FOR_CLIENT_DECL(
-            "BCE4045", "cannot.import.module.generated.for.a.client.decl")
->>>>>>> 37f61072
+    EXPRESSION_OF_FUTURE_TYPE_EXPECTED("BCE4047", "future.expression.expected")
     ;
 
     private String diagnosticId;
