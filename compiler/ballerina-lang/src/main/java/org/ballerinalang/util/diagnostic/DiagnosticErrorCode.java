/*
 *  Copyright (c) 2017, WSO2 Inc. (http://www.wso2.org) All Rights Reserved.
 *
 *  WSO2 Inc. licenses this file to you under the Apache License,
 *  Version 2.0 (the "License"); you may not use this file except
 *  in compliance with the License.
 *  You may obtain a copy of the License at
 *
 *    http://www.apache.org/licenses/LICENSE-2.0
 *
 *  Unless required by applicable law or agreed to in writing,
 *  software distributed under the License is distributed on an
 *  "AS IS" BASIS, WITHOUT WARRANTIES OR CONDITIONS OF ANY
 *  KIND, either express or implied.  See the License for the
 *  specific language governing permissions and limitations
 *  under the License.
 */
package org.ballerinalang.util.diagnostic;

import io.ballerina.tools.diagnostics.DiagnosticCode;
import io.ballerina.tools.diagnostics.DiagnosticSeverity;

/**
 * This class contains a list of diagnostic error codes.
 *
 * @since 0.94
 */
public enum DiagnosticErrorCode implements DiagnosticCode {

    // The member represents a special error for unhandled exceptions from the compiler
    BAD_SAD_FROM_COMPILER("BCE9999", "bad.sad.from.compiler"),

    UNDEFINED_MODULE("BCE2000", "undefined.module"),
    CYCLIC_MODULE_IMPORTS_DETECTED("BCE2001", "cyclic.module.imports.detected"),
    UNUSED_MODULE_PREFIX("BCE2002", "unused.module.prefix"),
    MODULE_NOT_FOUND("BCE2003", "module.not.found"),
    REDECLARED_IMPORT_MODULE("BCE2004", "redeclared.import.module"),
    INVALID_MODULE_DECLARATION("BCE2005", "invalid.module.declaration"),
    MISSING_MODULE_DECLARATION("BCE2006", "missing.module.declaration"),
    UNEXPECTED_MODULE_DECLARATION("BCE2007", "unexpected.module.declaration"),
    REDECLARED_SYMBOL("BCE2008", "redeclared.symbol"),
    REDECLARED_BUILTIN_SYMBOL("BCE2009", "redeclared.builtin.symbol"),
    UNDEFINED_SYMBOL("BCE2010", "undefined.symbol"),
    UNDEFINED_FUNCTION("BCE2011", "undefined.function"),
    UNDEFINED_FUNCTION_IN_TYPE("BCE2012", "undefined.function.in.type"),
    UNDEFINED_METHOD_IN_OBJECT("BCE2013", "undefined.method.in.object"),
    UNDEFINED_FIELD_IN_RECORD("BCE2014", "undefined.field.in.record"),
    UNDEFINED_CONNECTOR("BCE2015", "undefined.connector"),
    INVALID_ERROR_REASON_TYPE("BCE2016", "invalid.error.reason.type"),
    UNSUPPORTED_ERROR_REASON_CONST_MATCH(
            "BCE2017", "error.match.over.const.reason.ref.not.supported"),
    INVALID_ERROR_DETAIL_TYPE("BCE2018", "invalid.error.detail.type"),
    ERROR_DETAIL_ARG_IS_NOT_NAMED_ARG("BCE2019", "error.detail.arg.not.named.arg"),
    DIRECT_ERROR_CTOR_REASON_NOT_PROVIDED("BCE2020", "missing.error.reason"),
    OBJECT_TYPE_NOT_ALLOWED("BCE2021", "object.type.not.allowed"),
    OBJECT_TYPE_REQUIRED("BCE2022", "object.type.required"),
    UNDEFINED_STRUCTURE_FIELD_WITH_TYPE("BCE2023", "undefined.field.in.structure.with.type"),
    UNDEFINED_STRUCTURE_FIELD("BCE2024", "undefined.field.in.structure"),
    TYPE_NOT_ALLOWED_WITH_NEW("BCE2025", "type.not.allowed.with.new"),
    INVALID_INTERSECTION_TYPE("BCE2026", "invalid.intersection.type"),
    UNSUPPORTED_TYPE_INTERSECTION("BCE2027", "unsupported.type.intersection"),
    INVALID_READONLY_INTERSECTION_TYPE("BCE2028", "invalid.readonly.intersection.type"),
    INVALID_READONLY_OBJECT_INTERSECTION_TYPE("BCE2029", "invalid.readonly.object.intersection.type"),
    INVALID_READONLY_OBJECT_TYPE("BCE2030", "invalid.readonly.object.type"),
    INVALID_READONLY_MAPPING_FIELD("BCE2031", "invalid.readonly.mapping.field"),
    STREAM_INVALID_CONSTRAINT("BCE2032", "stream.invalid.constraint"),
    STREAM_INIT_NOT_ALLOWED_HERE("BCE2033", "stream.initialization.not.allowed.here"),
    CANNOT_INFER_OBJECT_TYPE_FROM_LHS("BCE2034", "cannot.infer.object.type.from.lhs"),
    OBJECT_UNINITIALIZED_FIELD("BCE2035", "object.uninitialized.field"),
    CYCLIC_TYPE_REFERENCE("BCE2036", "cyclic.type.reference"),
    ATTEMPT_REFER_NON_ACCESSIBLE_SYMBOL("BCE2037", "attempt.refer.non.accessible.symbol"),
    CANNOT_USE_FIELD_ACCESS_TO_ACCESS_A_REMOTE_METHOD("BCE2038", "cannot.use.field.access.to.access.a.remote.method"),
    UNDEFINED_PARAMETER("BCE2039", "undefined.parameter"),
    ATTACHED_FUNCTIONS_MUST_HAVE_BODY("BCE2040", "attached.functions.must.have.body"),
    INIT_METHOD_IN_OBJECT_TYPE_DESCRIPTOR("BCE2041", "illegal.init.method.in.object.type.descriptor"),
    CANNOT_INITIALIZE_ABSTRACT_OBJECT("BCE2042", "cannot.initialize.abstract.object"),
    INVALID_INTERFACE_ON_NON_ABSTRACT_OBJECT("BCE2043", "invalid.interface.of.non.abstract.object"),
    UNIMPLEMENTED_REFERENCED_METHOD_IN_CLASS("BCE2044", "unimplemented.referenced.method.in.class"),
    PRIVATE_FUNCTION_VISIBILITY("BCE2045", "private.function.visibility"),
    CANNOT_ATTACH_FUNCTIONS_TO_ABSTRACT_OBJECT("BCE2046", "cannot.attach.functions.to.abstract.object"),
    ABSTRACT_OBJECT_FUNCTION_CANNOT_HAVE_BODY("BCE2047", "abstract.object.function.cannot.have.body"),
    PRIVATE_OBJECT_CONSTRUCTOR("BCE2048", "private.object.constructor"),
    PRIVATE_FIELD_ABSTRACT_OBJECT("BCE2049", "private.field.abstract.object"),
    FIELD_WITH_DEFAULT_VALUE_ABSTRACT_OBJECT("BCE2050", "field.with.default.value.abstract.object"),
    PRIVATE_FUNC_ABSTRACT_OBJECT("BCE2051", "private.function.abstract.object"),
    EXTERN_FUNC_ABSTRACT_OBJECT("BCE2052", "extern.function.abstract.object"),
    SERVICE_RESOURCE_METHOD_CANNOT_BE_EXTERN("BCE2053", "service.resource.method.cannot.be.extern"),
    OBJECT_INIT_FUNCTION_CANNOT_BE_EXTERN("BCE2054", "object.init.function.cannot.be.extern"),
    GLOBAL_VARIABLE_CYCLIC_DEFINITION("BCE2055", "global.variable.cyclic.reference"),
    CANNOT_FIND_ERROR_TYPE("BCE2056", "cannot.find.error.constructor.for.type"),
    INVALID_PACKAGE_NAME_QUALIFER("BCE2057", "invalid.package.name.qualifier"),
    INVALID_FIELD_ACCESS_EXPRESSION("BCE2058", "invalid.char.colon.in.field.access.expr"),
    VARIABLE_DECL_WITH_VAR_WITHOUT_INITIALIZER("BCE2059", "variable.decl.with.var.without.initializer"),

    REQUIRED_PARAM_DEFINED_AFTER_DEFAULTABLE_PARAM("BCE2060", "required.param.not.allowed.after.defaultable.param"),
    POSITIONAL_ARG_DEFINED_AFTER_NAMED_ARG("BCE2061", "positional.arg.defined.after.named.arg"),
    REST_ARG_DEFINED_AFTER_NAMED_ARG("BCE2062", "rest.arg.defined.after.named.arg"),
    MISSING_REQUIRED_PARAMETER("BCE2063", "missing.required.parameter"),
    OBJECT_CTOR_INIT_CANNOT_HAVE_PARAMETERS("BCE2064", "object.constructor.init.function.cannot.have.parameters"),
    OBJECT_CTOR_DOES_NOT_SUPPORT_TYPE_REFERENCE_MEMBERS(
            "BCE2065", "object.constructor.does.not.support.type.reference.members"),

    INCOMPATIBLE_TYPES("BCE2066", "incompatible.types"),
    INCOMPATIBLE_TYPES_SPREAD_OP("BCE2067", "incompatible.types.spread.op"),
    INCOMPATIBLE_TYPES_FIELD("BCE2068", "incompatible.types.field"),
    UNKNOWN_TYPE("BCE2069", "unknown.type"),
    BINARY_OP_INCOMPATIBLE_TYPES("BCE2070", "binary.op.incompatible.types"),
    UNARY_OP_INCOMPATIBLE_TYPES("BCE2071", "unary.op.incompatible.types"),
    SELF_REFERENCE_VAR("BCE2072", "self.reference.var"),
    UNSUPPORTED_WORKER_SEND_POSITION("BCE2073", "unsupported.worker.send.position"),
    INVALID_WORKER_RECEIVE_POSITION("BCE2074", "invalid.worker.receive.position"),
    UNDEFINED_WORKER("BCE2075", "undefined.worker"),
    INVALID_WORKER_JOIN_RESULT_TYPE("BCE2076", "invalid.worker.join.result.type"),
    INVALID_WORKER_TIMEOUT_RESULT_TYPE("BCE2077", "invalid.worker.timeout.result.type"),
    ILLEGAL_WORKER_REFERENCE_AS_A_VARIABLE_REFERENCE("BCE2078", "illegal.worker.reference.as.a.variable.reference"),
    INCOMPATIBLE_TYPE_CONSTRAINT("BCE2079", "incompatible.type.constraint"),
    USAGE_OF_WORKER_WITHIN_LOCK_IS_PROHIBITED("BCE2080", "usage.of.worker.within.lock.is.prohibited"),
    USAGE_OF_START_WITHIN_LOCK_IS_PROHIBITED("BCE2081", "usage.of.start.within.lock.is.prohibited"),
    WORKER_SEND_RECEIVE_PARAMETER_COUNT_MISMATCH("BCE2082", "worker.send.receive.parameter.count.mismatch"),
    INVALID_WORKER_INTERACTION("BCE2083", "worker.invalid.worker.interaction"),
    WORKER_INTERACTIONS_ONLY_ALLOWED_BETWEEN_PEERS("BCE2084", "worker.interactions.only.allowed.between.peers"),
    WORKER_SEND_AFTER_RETURN("BCE2085", "worker.send.after.return"),
    WORKER_RECEIVE_AFTER_RETURN("BCE2086", "worker.receive.after.return"),
    EXPLICIT_WORKER_CANNOT_BE_DEFAULT("BCE2087", "explicit.worker.cannot.be.default"),
    INVALID_MULTIPLE_FORK_JOIN_SEND("BCE2088", "worker.multiple.fork.join.send"),
    INCOMPATIBLE_TYPE_REFERENCE("BCE2089", "incompatible.type.reference"),
    INCOMPATIBLE_TYPE_REFERENCE_NON_PUBLIC_MEMBERS("BCE2090", "incompatible.type.reference.non.public.members"),
    INCOMPATIBLE_RECORD_TYPE_REFERENCE("BCE2091", "incompatible.record.type.reference"),
    REDECLARED_TYPE_REFERENCE("BCE2092", "redeclared.type.reference"),
    REDECLARED_FUNCTION_FROM_TYPE_REFERENCE("BCE2093", "redeclared.function.from.type.reference"),
    REFERRED_FUNCTION_SIGNATURE_MISMATCH("BCE2094", "referred.function.signature.mismatch"),

    INVOKABLE_MUST_RETURN("BCE2095", "invokable.must.return"),
    MAIN_SHOULD_BE_PUBLIC("BCE2096", "main.should.be.public"),
    INVALID_MAIN_PARAMS_TYPE("BCE2097", "invalid.main.params.type"),
    MAIN_RETURN_SHOULD_BE_ERROR_OR_NIL("BCE2098", "main.return.should.be.error.or.nil"),
    MODULE_INIT_CANNOT_BE_PUBLIC("BCE2099", "module.init.cannot.be.public"),
    MODULE_INIT_CANNOT_HAVE_PARAMS("BCE2100", "module.init.cannot.have.params"),
    MODULE_INIT_RETURN_SHOULD_BE_ERROR_OR_NIL("BCE2101", "module.init.return.should.be.error.or.nil"),
    ATLEAST_ONE_WORKER_MUST_RETURN("BCE2102", "atleast.one.worker.must.return"),
    FORK_JOIN_WORKER_CANNOT_RETURN("BCE2103", "fork.join.worker.cannot.return"),
    FORK_JOIN_INVALID_WORKER_COUNT("BCE2104", "fork.join.invalid.worker.count"),
    INVALID_FOR_JOIN_SYNTAX_EMPTY_FORK("BCE2105", "fork.join.syntax.empty.fork"),
    UNREACHABLE_CODE("BCE2106", "unreachable.code"),
    CONTINUE_CANNOT_BE_OUTSIDE_LOOP("BCE2107", "continue.cannot.be.outside.loop"),
    BREAK_CANNOT_BE_OUTSIDE_LOOP("BCE2108", "break.cannot.be.outside.loop"),

    EXPECTED_RECORD_TYPE_AS_INCLUDED_PARAMETER("BCE2113", "expected.a.record.type.as.an.included.parameter"),
    DEFAULTABLE_PARAM_DEFINED_AFTER_INCLUDED_RECORD_PARAM(
            "BCE2114", "defaultable.param.not.allowed.after.included.record.param"),
    REQUIRED_PARAM_DEFINED_AFTER_INCLUDED_RECORD_PARAM(
            "BCE2115", "required.param.not.allowed.after.included.record.param"),
    INCOMPATIBLE_SUB_TYPE_FIELD("BCE2116", "incompatible.sub.type.field"),
    MISSING_KEY_EXPR_IN_MEMBER_ACCESS_EXPR("BCE2117", "missing.key.expr.in.member.access.expr"),
    FIELD_ACCESS_CANNOT_BE_USED_TO_ACCESS_OPTIONAL_FIELDS(
            "BCE2118", "field.access.cannot.be.used.to.access.optional.fields"),
    UNDECLARED_FIELD_IN_RECORD("BCE2119", "undeclared.field.in.record"),
    INVALID_FIELD_ACCESS_IN_RECORD_TYPE("BCE2120", "invalid.field.access.in.record.type"),
    UNDECLARED_AND_NILABLE_FIELDS_IN_UNION_OF_RECORDS("BCE2121", "undeclared.and.nilable.fields.in.union.of.records"),
    UNDECLARED_FIELD_IN_UNION_OF_RECORDS("BCE2122", "undeclared.field.in.union.of.records"),
    NILABLE_FIELD_IN_UNION_OF_RECORDS("BCE2123", "nilable.field.in.union.of.records"),
    ALREADY_INITIALIZED_SYMBOL("BCE2124", "already.initialized.symbol"),
    ARRAY_LENGTH_GREATER_THAT_2147483637_NOT_YET_SUPPORTED(
            "BCE2125", "array.length.greater.that.2147483637.not.yet.supported"),
    INVALID_ARRAY_LENGTH("BCE2126", "invalid.array.length"),
    CANNOT_RESOLVE_CONST("BCE2127", "cannot.resolve.const"),
    ALREADY_INITIALIZED_SYMBOL_WITH_ANOTHER("BCE2128", "already.initialized.symbol.with.another"),
    CONSTANT_CYCLIC_REFERENCE("BCE2131", "constant.cyclic.reference"),
    INCOMPATIBLE_TYPES_LIST_SPREAD_OP("BCE2132", "incompatible.types.list.spread.op"),
    INVALID_SPREAD_OP_FIXED_LENGTH_LIST_EXPECTED("BCE2133", "invalid.spread.operator.fixed.length.list.expected"),
    INVALID_SPREAD_OP_FIXED_MEMBER_EXPECTED("BCE2134", "invalid.spread.operator.fixed.member.expected"),
    CANNOT_INFER_TYPE_FROM_SPREAD_OP("BCE2135", "cannot.infer.type.from.spread.op"),
    TUPLE_AND_EXPRESSION_SIZE_DOES_NOT_MATCH("BCE2136", "tuple.and.expression.size.does.not.match"),
    CANNOT_SPECIFY_NAMED_ARG_FOR_FIELD_OF_INCLUDED_RECORD_WHEN_ARG_SPECIFIED_FOR_INCLUDED_RECORD("BCE2137",
            "cannot.specify.named.argument.for.field.of.included.record.when.arg.specified.for.included.record"),

    //Transaction related error codes
    ROLLBACK_CANNOT_BE_OUTSIDE_TRANSACTION_BLOCK("BCE2300", "rollback.cannot.be.outside.transaction.block"),
    COMMIT_CANNOT_BE_OUTSIDE_TRANSACTION_BLOCK("BCE2301", "commit.cannot.be.outside.transaction.block"),
    RETRY_CANNOT_BE_OUTSIDE_TRANSACTION_BLOCK("BCE2302", "retry.cannot.be.outside.transaction.block"),
    BREAK_CANNOT_BE_USED_TO_EXIT_TRANSACTION("BCE2303", "break.statement.cannot.be.used.to.exit.from.a.transaction"),
    CONTINUE_CANNOT_BE_USED_TO_EXIT_TRANSACTION(
            "BCE2304", "continue.statement.cannot.be.used.to.exit.from.a.transaction"),
    CHECK_EXPRESSION_INVALID_USAGE_WITHIN_TRANSACTION_BLOCK(
            "BCE2305", "check.expression.invalid.usage.within.transaction.block"),
    RETURN_CANNOT_BE_USED_TO_EXIT_TRANSACTION("BCE2306", "return.statement.cannot.be.used.to.exit.from.a.transaction"),
    DONE_CANNOT_BE_USED_TO_EXIT_TRANSACTION("BCE2307", "done.statement.cannot.be.used.to.exit.from.a.transaction"),
    INVALID_RETRY_COUNT("BCE2308", "invalid.retry.count"),
    INVALID_COMMIT_COUNT("BCE2309", "invalid.commit.count"),
    INVALID_ROLLBACK_COUNT("BCE2310", "invalid.rollback.count"),
    INVALID_TRANSACTION_HANDLER_ARGS("BCE2311", "invalid.transaction.handler.args"),
    INVALID_TRANSACTION_HANDLER_SIGNATURE("BCE2312", "invalid.transaction.handler.signature"),
    LAMBDA_REQUIRED_FOR_TRANSACTION_HANDLER("BCE2313", "lambda.required.for.transaction.handler"),
    TRANSACTION_CANNOT_BE_USED_WITHIN_HANDLER("BCE2314", "transaction.cannot.be.used.within.handler"),
    TRANSACTION_CANNOT_BE_USED_WITHIN_TRANSACTIONAL_SCOPE(
            "BCE2315", "transaction.cannot.be.used.within.transactional.scope"),
    TRANSACTIONAL_FUNC_INVOKE_PROHIBITED("BCE2316", "transactional.function.prohibited.outside.transactional.scope"),
    TRANSACTIONAL_WORKER_OUT_OF_TRANSACTIONAL_SCOPE(
            "BCE2317", "transactional.worker.prohibited.outside.transactional.scope"),

    NESTED_TRANSACTIONS_ARE_INVALID("BCE2318", "nested.transactions.are.invalid"),
    INVALID_FUNCTION_POINTER_ASSIGNMENT_FOR_HANDLER("BCE2319", "invalid.function.pointer.assignment.for.handler"),
    USAGE_OF_START_WITHIN_TRANSACTION_IS_PROHIBITED("BCE2320", "usage.of.start.within.transaction.is.prohibited"),
    ROLLBACK_CANNOT_BE_WITHIN_TRANSACTIONAL_FUNCTION("BCE2321", "rollback.cannot.be.within.transactional.function"),
    COMMIT_CANNOT_BE_WITHIN_TRANSACTIONAL_FUNCTION("BCE2322", "commit.cannot.be.within.transactional.function"),
    MAX_ONE_COMMIT_ROLLBACK_ALLOWED_WITHIN_A_BRANCH("BCE2323", "max.one.commit.rollback.allowed.within.branch"),
    COMMIT_NOT_ALLOWED("BCE2324", "commit.not.allowed"),
    ROLLBACK_NOT_ALLOWED("BCE2325", "rollback.not.allowed"),
    INCOMPATIBLE_TYPE_IN_SELECT_CLAUSE("BCE2326", "incompatible.type.in.select.clause"),

    // Service, endpoint related errors codes
    SERVICE_INVALID_OBJECT_TYPE("BCE2400", "service.invalid.object.type"),
    SERVICE_INVALID_ENDPOINT_TYPE("BCE2401", "service.invalid.endpoint.type"),
    SERVICE_FUNCTION_INVALID_MODIFIER("BCE2402", "service.function.invalid.modifier"),
    SERVICE_FUNCTION_INVALID_INVOCATION("BCE2403", "service.function.invalid.invocation"),
    SERVICE_SERVICE_TYPE_REQUIRED_ANONYMOUS("BCE2404", "service.service.type.required.anonymous"),

    ENDPOINT_OBJECT_TYPE_REQUIRED("BCE2405", "endpoint.object.type.required"),
    ENDPOINT_OBJECT_NEW_HAS_PARAM("BCE2406", "endpoint.object.new.has.param"),
    ENDPOINT_INVALID_TYPE("BCE2407", "endpoint.invalid.type"),
    ENDPOINT_INVALID_TYPE_NO_FUNCTION("BCE2408", "endpoint.invalid.type.no.function"),
    ENDPOINT_SPI_INVALID_FUNCTION("BCE2409", "endpoint.spi.invalid.function"),

    RESOURCE_METHODS_ARE_ONLY_ALLOWED_IN_SERVICE_OR_CLIENT_OBJECTS(
            "BCE2411", "resource.methods.are.only.allowed.in.service.or.client.objects"),
    RESOURCE_FUNCTION_INVALID_RETURN_TYPE("BCE2412", "resource.function.invalid.return.type"),
    REMOTE_IN_NON_OBJECT_FUNCTION("BCE2413", "remote.in.non.object.function"),
    INVALID_LISTENER_VARIABLE("BCE2414", "invalid.listener.var"),
    INVALID_LISTENER_ATTACHMENT("BCE2415", "invalid.listener.attachment"),

    ENDPOINT_NOT_SUPPORT_REGISTRATION("BCE2416", "endpoint.not.support.registration"),
    INVALID_ACTION_INVOCATION_SYNTAX("BCE2417", "invalid.action.invocation.syntax"),
    INVALID_METHOD_INVOCATION_SYNTAX("BCE2418", "invalid.method.invocation.syntax"),
    INVALID_INIT_INVOCATION("BCE2419", "invalid.init.invocation"),
    INVALID_RESOURCE_FUNCTION_INVOCATION("BCE2420", "invalid.resource.function.invocation"),
    INVALID_ACTION_INVOCATION("BCE2421", "invalid.action.invocation"),
    INVALID_FUNCTION_POINTER_INVOCATION_WITH_TYPE("BCE2422", "invalid.function.pointer.invocation.with.type"),

    TYPE_CAST_NOT_YET_SUPPORTED("BCE2423", "type.cast.not.yet.supported.for.type"),
    LET_EXPRESSION_NOT_YET_SUPPORTED_RECORD_FIELD("BCE2424", "let.expression.not.yet.supported.record.field"),
    LET_EXPRESSION_NOT_YET_SUPPORTED_OBJECT_FIELD("BCE2425", "let.expression.not.yet.supported.object.field"),

    // Cast and conversion related codes
    INCOMPATIBLE_TYPES_CAST("BCE2500", "incompatible.types.cast"),
    INCOMPATIBLE_TYPES_CAST_WITH_SUGGESTION("BCE2501", "incompatible.types.cast.with.suggestion"),
    INCOMPATIBLE_TYPES_CONVERSION("BCE2502", "incompatible.types.conversion"),
    INCOMPATIBLE_TYPES_CONVERSION_WITH_SUGGESTION("BCE2503", "incompatible.types.conversion.with.suggestion"),
    UNSAFE_CAST_ATTEMPT("BCE2504", "unsafe.cast.attempt"),

    INVALID_LITERAL_FOR_TYPE("BCE2506", "invalid.literal.for.type"),
    INCOMPATIBLE_MAPPING_CONSTRUCTOR("BCE2507", "incompatible.mapping.constructor.expression"),
    MAPPING_CONSTRUCTOR_COMPATIBLE_TYPE_NOT_FOUND("BCE2508", "mapping.constructor.compatible.type.not.found"),
    CANNOT_INFER_TYPES_FOR_TUPLE_BINDING("BCE2509", "cannot.infer.types.for.tuple.binding"),
    INVALID_LITERAL_FOR_MATCH_PATTERN("BCE2510", "invalid.literal.for.match.pattern"),
    INVALID_EXPR_WITH_TYPE_GUARD_FOR_MATCH_PATTERN("BCE2511", "invalid.expr.with.type.guard.for.match"),
    ARRAY_LITERAL_NOT_ALLOWED("BCE2512", "array.literal.not.allowed"),
    STRING_TEMPLATE_LIT_NOT_ALLOWED("BCE2513", "string.template.literal.not.allowed"),
    INVALID_RECORD_LITERAL_KEY("BCE2514", "invalid.record.literal.key"),
    INVALID_RECORD_LITERAL_IDENTIFIER_KEY("BCE2515", "invalid.record.literal.identifier.key"),
    INVALID_FIELD_NAME_RECORD_LITERAL("BCE2516", "invalid.field.name.record.lit"),
    REST_FIELD_NOT_ALLOWED_IN_CLOSED_RECORDS("BCE2517", "rest.field.not.allowed"),
    OPEN_RECORD_CONSTRAINT_NOT_ALLOWED("BCE2518", "open.record.constraint.not.allowed"),
    INVALID_RECORD_REST_DESCRIPTOR("BCE2519", "invalid.record.rest.descriptor"),
    MISSING_REQUIRED_RECORD_FIELD("BCE2520", "missing.required.record.field"),
    DEFAULT_VALUES_NOT_ALLOWED_FOR_OPTIONAL_FIELDS("BCE2521", "default.values.not.allowed.for.optional.fields"),
    INVALID_FUNCTION_POINTER_INVOCATION("BCE2522", "invalid.function.pointer.invocation"),
    AMBIGUOUS_TYPES("BCE2523", "ambiguous.type"),

    TOO_MANY_ARGS_FUNC_CALL("BCE2524", "too.many.args.call"),
    ASSIGNMENT_COUNT_MISMATCH("BCE2525", "assignment.count.mismatch"),
    ASSIGNMENT_REQUIRED("BCE2526", "assignment.required"),
    MULTI_VAL_IN_SINGLE_VAL_CONTEXT("BCE2527", "multi.value.in.single.value.context"),
    MULTI_VAL_EXPR_IN_SINGLE_VAL_CONTEXT("BCE2528", "multi.valued.expr.in.single.valued.context"),
    DOES_NOT_RETURN_VALUE("BCE2529", "does.not.return.value"),
    FUNC_DEFINED_ON_NOT_SUPPORTED_TYPE("BCE2530", "func.defined.on.not.supported.type"),
    FUNC_DEFINED_ON_NON_LOCAL_TYPE("BCE2531", "func.defined.on.non.local.type"),
    INVALID_OBJECT_CONSTRUCTOR("BCE2532", "invalid.object.constructor"),
    RECORD_INITIALIZER_INVOKED("BCE2533", "explicit.invocation.of.record.init.is.not.allowed"),
    PKG_ALIAS_NOT_ALLOWED_HERE("BCE2534", "pkg.alias.not.allowed.here"),

    MULTI_VALUE_RETURN_EXPECTED("BCE2535", "multi.value.return.expected"),
    SINGLE_VALUE_RETURN_EXPECTED("BCE2536", "single.value.return.expected"),
    TOO_MANY_RETURN_VALUES("BCE2537", "return.value.too.many"),
    NOT_ENOUGH_RETURN_VALUES("BCE2538", "return.value.not.enough"),
    INVALID_FUNCTION_INVOCATION("BCE2539", "invalid.function.invocation"),
    INVALID_FUNCTION_INVOCATION_WITH_NAME("BCE2540", "invalid.function.invocation.with.name"),
    DUPLICATE_NAMED_ARGS("BCE2541", "duplicate.named.args"),
    INVALID_DEFAULT_PARAM_VALUE("BCE2542", "invalid.default.param.value"),

    DUPLICATED_ERROR_CATCH("BCE2543", "duplicated.error.catch"),

    NO_NEW_VARIABLES_VAR_ASSIGNMENT("BCE2544", "no.new.variables.var.assignment"),
    INVALID_VARIABLE_ASSIGNMENT("BCE2545", "invalid.variable.assignment"),
    INVALID_ASSIGNMENT_DECLARATION_FINAL("BCE2546", "invalid.variable.assignment.declaration.final"),
    CANNOT_ASSIGN_VALUE_FINAL("BCE2547", "cannot.assign.value.to.final.field"),
    CANNOT_ASSIGN_VALUE_TO_POTENTIALLY_INITIALIZED_FINAL(
            "BCE2548", "cannot.assign.value.to.potentially.initialized.final"),
    CANNOT_ASSIGN_VALUE_FUNCTION_ARGUMENT("BCE2549", "cannot.assign.value.to.function.argument"),
    CANNOT_ASSIGN_VALUE_ENDPOINT("BCE2550", "cannot.assign.value.to.endpoint"),
    CANNOT_UPDATE_READONLY_VALUE_OF_TYPE("BCE2551", "cannot.update.readonly.value.of.type"),
    CANNOT_UPDATE_READONLY_RECORD_FIELD("BCE2552", "cannot.update.readonly.record.field"),
    CANNOT_UPDATE_FINAL_OBJECT_FIELD("BCE2553", "cannot.update.final.object.field"),
    UNSUPPORTED_MULTILEVEL_CLOSURES("BCE2554", "unsupported.multilevel.closures"),

    OPERATION_DOES_NOT_SUPPORT_MEMBER_ACCESS("BCE2555", "operation.does.not.support.member.access"),
    OPERATION_DOES_NOT_SUPPORT_FIELD_ACCESS("BCE2556", "operation.does.not.support.field.access"),
    OPERATION_DOES_NOT_SUPPORT_FIELD_ACCESS_FOR_ASSIGNMENT(
            "BCE2557", "operation.does.not.support.field.access.for.assignment"),
    OPERATION_DOES_NOT_SUPPORT_OPTIONAL_FIELD_ACCESS("BCE2558", "operation.does.not.support.optional.field.access"),
    OPERATION_DOES_NOT_SUPPORT_FIELD_ACCESS_FOR_NON_REQUIRED_FIELD(
            "BCE2559", "operation.does.not.support.field.access.for.non.required.field"),
    OPERATION_DOES_NOT_SUPPORT_OPTIONAL_FIELD_ACCESS_FOR_FIELD(
            "BCE2560", "operation.does.not.support.optional.field.access.for.field"),
    OPERATION_DOES_NOT_SUPPORT_MEMBER_ACCESS_FOR_ASSIGNMENT(
            "BCE2561", "operation.does.not.support.member.access.for.assignment"),
    INVALID_MEMBER_ACCESS_EXPR_STRUCT_FIELD_ACCESS("BCE2562", "invalid.member.access.expr.struct.field.access"),
    INVALID_MEMBER_ACCESS_EXPR_TUPLE_FIELD_ACCESS("BCE2563", "invalid.member.access.expr.tuple.field.access"),
    INVALID_TUPLE_MEMBER_ACCESS_EXPR("BCE2564", "invalid.tuple.member.access.expr"),
    INVALID_RECORD_MEMBER_ACCESS_EXPR("BCE2565", "invalid.record.member.access.expr"),
    INVALID_ENUM_EXPR("BCE2566", "invalid.enum.expr"),
    INVALID_EXPR_IN_MATCH_STMT("BCE2567", "invalid.expr.in.match.stmt"),
    INVALID_PATTERN_CLAUSES_IN_MATCH_STMT("BCE2568", "invalid.pattern.clauses.in.match.stmt"),
    STATIC_MATCH_ONLY_SUPPORTS_ANYDATA("BCE2569", "static.value.match.only.supports.anydata"),
    USAGE_OF_UNINITIALIZED_VARIABLE("BCE2570", "usage.of.uninitialized.variable"),
    UNINITIALIZED_VARIABLE("BCE2571", "uninitialized.variable"),
    CONTAINS_UNINITIALIZED_FIELDS("BCE2572", "uninitialized.object.fields"),
    INVALID_FUNCTION_CALL_WITH_UNINITIALIZED_VARIABLES("BCE2573",
                                                       "invalid.function.call.with.uninitialized.variables"),
    INVALID_ANY_VAR_DEF("BCE2574", "invalid.any.var.def"),
    INVALID_RECORD_LITERAL("BCE2575", "invalid.record.literal"),
    INVALID_FIELD_IN_RECORD_BINDING_PATTERN("BCE2576", "invalid.field.in.record.binding.pattern"),
    INVALID_RECORD_LITERAL_BINDING_PATTERN("BCE2577", "invalid.record.literal.in.binding.pattern"),
    DUPLICATE_KEY_IN_RECORD_LITERAL("BCE2578", "duplicate.key.in.record.literal"),
    DUPLICATE_KEY_IN_TABLE_LITERAL("BCE2579", "duplicate.key.in.table.literal"),
    DUPLICATE_KEY_IN_RECORD_LITERAL_SPREAD_OP("BCE2580", "duplicate.key.in.record.literal.spread.op"),
    POSSIBLE_DUPLICATE_OF_FIELD_SPECIFIED_VIA_SPREAD_OP(
            "BCE2581", "possible.duplicate.of.field.specified.via.spread.op"),
    SPREAD_FIELD_MAY_DULPICATE_ALREADY_SPECIFIED_KEYS("BCE2582", "spread.field.may.duplicate.already.specified.keys"),
    MULTIPLE_INCLUSIVE_TYPES("BCE2583", "multiple.inclusive.types"),
    INVALID_ARRAY_LITERAL("BCE2584", "invalid.array.literal"),
    INVALID_TUPLE_LITERAL("BCE2585", "invalid.tuple.literal"),
    INVALID_LIST_CONSTRUCTOR_ELEMENT_TYPE("BCE2586", "invalid.list.constructor.type"),
    INVALID_ARRAY_ELEMENT_TYPE("BCE2587", "invalid.array.element.type"),
    INVALID_LIST_BINDING_PATTERN("BCE2588", "invalid.list.binding.pattern"),
    INVALID_LIST_BINDING_PATTERN_DECL("BCE2589", "invalid.list.binding.pattern.decl"),
    INVALID_LIST_BINDING_PATTERN_INFERENCE("BCE2590", "invalid.list.binding.pattern.inference"),
    MISMATCHING_ARRAY_LITERAL_VALUES("BCE2591", "mismatching.array.literal.values"),
    CLOSED_ARRAY_TYPE_NOT_INITIALIZED("BCE2592", "closed.array.type.not.initialized"),
    INVALID_LIST_MEMBER_ACCESS_EXPR("BCE2593", "invalid.list.member.access.expr"),
    INVALID_ARRAY_MEMBER_ACCESS_EXPR("BCE2594", "invalid.array.member.access.expr"),
    CANNOT_INFER_SIZE_ARRAY_SIZE_FROM_THE_CONTEXT("BCE2595",
            "length.of.the.array.cannot.be.inferred.from.the.context"),
    INVALID_SORT_FUNC_RETURN_TYPE("BCE2596", "invalid.key.func.return.type"),
    INVALID_SORT_ARRAY_MEMBER_TYPE("BCE2597", "invalid.sort.array.member.type"),
    // TODO Maryam remove list array tuple and use first only
    INDEX_OUT_OF_RANGE("BCE2598", "index.out.of.range"),
    LIST_INDEX_OUT_OF_RANGE("BCE2599", "list.index.out.of.range"),
    ARRAY_INDEX_OUT_OF_RANGE("BCE2600", "array.index.out.of.range"),
    TUPLE_INDEX_OUT_OF_RANGE("BCE2601", "tuple.index.out.of.range"),
    INVALID_ARRAY_SIZE_REFERENCE("BCE2602", "invalid.array.size.reference"),
    INVALID_TYPE_FOR_REST_DESCRIPTOR("BCE2603", "invalid.type.for.rest.descriptor"),
    INVALID_TYPE_NEW_LITERAL("BCE2604", "invalid.type.new.literal"),
    INVALID_USAGE_OF_KEYWORD("BCE2605", "invalid.usage.of.keyword"),
    INVALID_TYPE_OBJECT_CONSTRUCTOR("BCE2606", "invalid.type.object.constructor"),

    INVALID_RECORD_BINDING_PATTERN("BCE2607", "invalid.record.binding.pattern"),
    NO_MATCHING_RECORD_REF_PATTERN("BCE2608", "no.matching.record.ref.found"),
    MULTIPLE_RECORD_REF_PATTERN_FOUND("BCE2609", "multiple.matching.record.ref.found"),
    NOT_ENOUGH_PATTERNS_TO_MATCH_RECORD_REF("BCE2610", "not.enough.patterns.to.match.record.ref"),
    INVALID_TYPE_DEFINITION_FOR_RECORD_VAR("BCE2611", "invalid.type.definition.for.record.var"),

    INVALID_ERROR_BINDING_PATTERN("BCE2612", "invalid.error.binding.pattern"),
    INVALID_ERROR_REASON_BINDING_PATTERN("BCE2613", "invalid.error.reason.binding.pattern"),
    INVALID_ERROR_REST_BINDING_PATTERN("BCE2614", "invalid.error.rest.binding.pattern"),
    INVALID_TYPE_DEFINITION_FOR_ERROR_VAR("BCE2615", "invalid.type.definition.for.error.var"),
    INVALID_ERROR_MATCH_PATTERN("BCE2616", "invalid.error.match.pattern"),
    DUPLICATE_VARIABLE_IN_BINDING_PATTERN("BCE2617", "duplicate.variable.in.binding.pattern"),
    INVALID_VARIABLE_REFERENCE_IN_BINDING_PATTERN("BCE2618", "invalid.variable.reference.in.binding.pattern"),
    CANNOT_ASSIGN_VALUE_TO_TYPE_DEF("BCE2619", "cannot.assign.value.to.type.def"),

    INVALID_NAMESPACE_PREFIX("BCE2620", "invalid.namespace.prefix"),
    XML_TAGS_MISMATCH("BCE2621", "mismatching.xml.start.end.tags"),
    XML_ATTRIBUTE_MAP_UPDATE_NOT_ALLOWED("BCE2622", "xml.attribute.map.update.not.allowed"),
    XML_QNAME_UPDATE_NOT_ALLOWED("BCE2623", "xml.qname.update.not.allowed"),
    INVALID_NAMESPACE_DECLARATION("BCE2624", "invalid.namespace.declaration"),
    CANNOT_UPDATE_XML_SEQUENCE("BCE2625", "cannot.update.xml.sequence"),
    INVALID_XML_NS_INTERPOLATION("BCE2626", "invalid.xml.ns.interpolation"),
    CANNOT_FIND_XML_NAMESPACE("BCE2627", "cannot.find.xml.namespace.prefix"),
    UNSUPPORTED_METHOD_INVOCATION_XML_NAV("BCE2628", "method.invocation.in.xml.navigation.expressions.not.supported"),
    DEPRECATED_XML_ATTRIBUTE_ACCESS("BCE2629", "deprecated.xml.attribute.access.expression"),
    UNSUPPORTED_MEMBER_ACCESS_IN_XML_NAVIGATION("BCE2630",
                                                "member.access.within.xml.navigation.expression.not.supported"),

    UNDEFINED_ANNOTATION("BCE2631", "undefined.annotation"),
    ANNOTATION_NOT_ALLOWED("BCE2632", "annotation.not.allowed"),
    ANNOTATION_ATTACHMENT_CANNOT_HAVE_A_VALUE("BCE2633", "annotation.attachment.cannot.have.a.value"),
    ANNOTATION_ATTACHMENT_REQUIRES_A_VALUE("BCE2634", "annotation.attachment.requires.a.value"),
    ANNOTATION_ATTACHMENT_CANNOT_SPECIFY_MULTIPLE_VALUES(
            "BCE2635", "annotation.attachment.cannot.specify.multiple.values"),
    ANNOTATION_INVALID_TYPE("BCE2636", "annotation.invalid.type"),
    ANNOTATION_INVALID_CONST_TYPE("BCE2637", "annotation.invalid.const.type"),
    ANNOTATION_REQUIRES_CONST("BCE2638", "annotation.requires.const"),
    INCOMPATIBLE_TYPES_ARRAY_FOUND("BCE2639", "incompatible.types.array.found"),
    CANNOT_GET_ALL_FIELDS("BCE2640", "cannot.get.all.fields"),

    INVALID_DOCUMENTATION_IDENTIFIER("BCE2641", "invalid.documentation.identifier"),

    OPERATOR_NOT_SUPPORTED("BCE2642", "operator.not.supported"),
    OPERATOR_NOT_ALLOWED_VARIABLE("BCE2643", "operator.not.allowed.variable"),
    NEVER_TYPE_NOT_ALLOWED_FOR_REQUIRED_DEFAULTABLE_PARAMS("BCE2644",
                                               "never.type.not.allowed.for.required.and.defaultable.params"),
    INVALID_CLIENT_REMOTE_METHOD_CALL("BCE2645", "invalid.client.remote.method.call"),
    NEVER_TYPED_VAR_DEF_NOT_ALLOWED("BCE2646", "never.typed.var.def.not.allowed"),
    NEVER_TYPED_OBJECT_FIELD_NOT_ALLOWED("BCE2647", "never.typed.object.field.not.allowed"),
    NIL_CONDITIONAL_EXPR_NOT_YET_SUPPORTED_WITH_NIL("BCE2648", "nil.conditional.expr.not.yet.supported.with.nil"),

    CANNOT_USE_TYPE_INCLUSION_WITH_MORE_THAN_ONE_OPEN_RECORD_WITH_DIFFERENT_REST_DESCRIPTOR_TYPES("BCE2650",
          "cannot.use.type.inclusion.with.more.than.one.open.record.with.different.rest.descriptor.types"),
    INVALID_METHOD_CALL_EXPR_ON_FIELD("BCE2651", "invalid.method.call.expr.on.field"),
    INCOMPATIBLE_TYPE_WAIT_FUTURE_EXPR("BCE2652", "incompatible.type.wait.future.expr"),
    INVALID_FIELD_BINDING_PATTERN_WITH_NON_REQUIRED_FIELD("BCE2653",
            "invalid.field.binding.pattern.with.non.required.field"),
    INFER_SIZE_ONLY_SUPPORTED_IN_FIRST_DIMENSION("BCE2654", "infer.size.only.supported.in.the.first.dimension"),

    // Error codes related to iteration.
    ITERABLE_NOT_SUPPORTED_COLLECTION("BCE2800", "iterable.not.supported.collection"),
    ITERABLE_NOT_SUPPORTED_OPERATION("BCE2801", "iterable.not.supported.operation"),
    ITERABLE_TOO_MANY_VARIABLES("BCE2802", "iterable.too.many.variables"),
    ITERABLE_NOT_ENOUGH_VARIABLES("BCE2803", "iterable.not.enough.variables"),
    ITERABLE_TOO_MANY_RETURN_VARIABLES("BCE2804", "iterable.too.many.return.args"),
    ITERABLE_NOT_ENOUGH_RETURN_VARIABLES("BCE2805", "iterable.not.enough.return.args"),
    ITERABLE_LAMBDA_REQUIRED("BCE2806", "iterable.lambda.required"),
    ITERABLE_LAMBDA_TUPLE_REQUIRED("BCE2807", "iterable.lambda.tuple.required"),
    ITERABLE_NO_ARGS_REQUIRED("BCE2808", "iterable.no.args.required"),
    ITERABLE_LAMBDA_INCOMPATIBLE_TYPES("BCE2809", "iterable.lambda.incompatible.types"),
    ITERABLE_RETURN_TYPE_MISMATCH("BCE2810", "iterable.return.type.mismatch"),

    // match statement related errors
    MATCH_STMT_CANNOT_GUARANTEE_A_MATCHING_PATTERN("BCE2900", "match.stmt.cannot.guarantee.a.matching.pattern"),
    MATCH_STMT_UNREACHABLE_PATTERN("BCE2901", "match.stmt.unreachable.pattern"),
    MATCH_STMT_PATTERN_ALWAYS_MATCHES("BCE2903", "match.stmt.pattern.always.matches"),

    MATCH_PATTERN_NOT_SUPPORTED("BCE2905", "match.pattern.not.supported"),
    MATCH_PATTERNS_SHOULD_CONTAIN_SAME_SET_OF_VARIABLES(
            "BCE2906", "match.patterns.should.contain.same.set.of.variables"),
    MATCH_PATTERN_CANNOT_REPEAT_SAME_VARIABLE("BCE2907", "match.pattern.cannot.repeat.same.variable"),
    REST_MATCH_PATTERN_NOT_SUPPORTED("BCE2908", "rest.match.pattern.not.supported"),
    VARIABLE_SHOULD_BE_DECLARED_AS_CONSTANT("BCE2909", "match.pattern.variable.should.declared.as.constant"),
    MATCH_STMT_CONTAINS_TWO_DEFAULT_PATTERNS("BCE2910", "match.stmt.contains.two.default.patterns"),

    THROW_STMT_NOT_SUPPORTED("BCE2911", "throw.stmt.not.supported"),
    TRY_STMT_NOT_SUPPORTED("BCE2912", "try.stmt.not.supported"),

    UNKNOWN_BUILTIN_FUNCTION("BCE2913", "unknown.builtin.method"),
    UNSUPPORTED_BUILTIN_METHOD("BCE2914", "unsupported.builtin.method"),

    // Safe navigation operator related errors
    SAFE_NAVIGATION_NOT_REQUIRED("BCE3000", "safe.navigation.not.required"),
    OPTIONAL_FIELD_ACCESS_NOT_REQUIRED_ON_LHS("BCE3001", "optional.field.access.not.required.on.lhs"),

    CHECKED_EXPR_NO_MATCHING_ERROR_RETURN_IN_ENCL_INVOKABLE(
            "BCE3032", "checked.expr.no.matching.error.return.in.encl.invokable"),

    EXPRESSION_OF_NEVER_TYPE_NOT_ALLOWED("BCE3033", "expression.of.never.type.not.allowed"),
    THIS_FUNCTION_SHOULD_PANIC("BCE3034", "this.function.should.panic"),

    FAIL_EXPR_NO_MATCHING_ERROR_RETURN_IN_ENCL_INVOKABLE(
            "BCE3035", "fail.expr.no.matching.error.return.in.encl.invokable"),
    INCOMPATIBLE_ON_FAIL_ERROR_DEFINITION("BCE3036", "on.fail.no.matching.error"),

    START_REQUIRE_INVOCATION("BCE3037", "start.require.invocation"),
    INVALID_EXPR_STATEMENT("BCE3038", "invalid.expr.statement"),
    INVALID_ACTION_INVOCATION_AS_EXPR("BCE3039", "invalid.action.invocation.as.expr"),

    // Parser error diagnostic codes
    INVALID_TOKEN("BCE3100", "invalid.token"),
    MISSING_TOKEN("BCE3101", "missing.token"),
    EXTRANEOUS_INPUT("BCE3102", "extraneous.input"),
    MISMATCHED_INPUT("BCE3103", "mismatched.input"),
    FAILED_PREDICATE("BCE3104", "failed.predicate"),
    SYNTAX_ERROR("BCE3105", "syntax.error"),
    INVALID_SHIFT_OPERATOR("BCE3106", "invalid.shift.operator"),
    UNDERSCORE_NOT_ALLOWED_AS_IDENTIFIER("BCE3107", "underscore.not.allowed.as.identifier"),

    // Streaming related codes
    INVALID_STREAM_CONSTRUCTOR("BCE3200", "invalid.stream.constructor"),
    INVALID_STREAM_CONSTRUCTOR_ITERATOR("BCE3201", "invalid.stream.constructor.iterator"),
    INVALID_STREAM_CONSTRUCTOR_CLOSEABLE_ITERATOR("BCE3202", "invalid.stream.constructor.closeable.iterator"),
    INVALID_STREAM_CONSTRUCTOR_EXP_TYPE("BCE3203", "invalid.stream.constructor.expected.type"),
    NOT_ALLOWED_STREAM_USAGE_WITH_FROM("BCE3204", "invalid.stream.usage.with.from"),
    ERROR_TYPE_EXPECTED("BCE3205", "error.type.expected"),
    MISSING_REQUIRED_METHOD_NEXT("BCE3206", "missing.required.method.next"),
    ORDER_BY_NOT_SUPPORTED("BCE3207", "order.by.not.supported"),
    INVALID_NEXT_METHOD_RETURN_TYPE("BCE3208", "invalid.next.method.return.type"),
    INVALID_UNBOUNDED_STREAM_CONSTRUCTOR_ITERATOR("BCE3209", "invalid.unbounded.stream.constructor.iterator"),

    // Table related codes
    TABLE_CONSTRAINT_INVALID_SUBTYPE("BCE3300", "invalid.table.constraint.subtype"),
    TABLE_KEY_SPECIFIER_MISMATCH("BCE3301", "table.key.specifier.mismatch"),
    KEY_SPECIFIER_SIZE_MISMATCH_WITH_KEY_CONSTRAINT("BCE3302", "key.specifier.size.mismatch.with.key.constraint"),
    KEY_SPECIFIER_MISMATCH_WITH_KEY_CONSTRAINT("BCE3303", "key.specifier.mismatch.with.key.constraint"),
    MEMBER_ACCESS_NOT_SUPPORTED_FOR_KEYLESS_TABLE("BCE3305", "member.access.not.supported.for.keyless.table"),
    INVALID_FIELD_NAMES_IN_KEY_SPECIFIER("BCE3306", "invalid.field.name.in.key.specifier"),
    MULTI_KEY_MEMBER_ACCESS_NOT_SUPPORTED("BCE3307", "multi.key.member.access.not.supported"),
    KEY_SPECIFIER_FIELD_MUST_BE_READONLY("BCE3308", "key.specifier.field.must.be.readonly"),
    KEY_SPECIFIER_FIELD_MUST_BE_REQUIRED("BCE3309", "key.specifier.field.must.be.required"),
    KEY_SPECIFIER_FIELD_MUST_BE_ANYDATA("BCE3310", "key.specifier.field.must.be.anydata"),
    KEY_SPECIFIER_FIELD_VALUE_MUST_BE_CONSTANT_EXPR("BCE3311", "key.specifier.field.value.must.be.constant.expr"),
    KEY_CONSTRAINT_NOT_SUPPORTED_FOR_TABLE_WITH_MAP_CONSTRAINT(
            "BCE3312", "key.constraint.not.supported.for.table.with.map.constraint"),
    CANNOT_INFER_MEMBER_TYPE_FOR_TABLE_DUE_AMBIGUITY("BCE3313", "cannot.infer.member.type.for.table.due.ambiguity"),
    CANNOT_INFER_MEMBER_TYPE_FOR_TABLE("BCE3314", "cannot.infer.member.type.for.table"),
    ON_CONFLICT_ONLY_WORKS_WITH_MAPS_OR_TABLES_WITH_KEY_SPECIFIER(
            "BCE3315", "on.conflict.only.works.with.map.or.tables.with.key.specifier"),
    CANNOT_UPDATE_TABLE_USING_MEMBER_ACCESS("BCE3316", "cannot.update.table.using.member.access.lvexpr"),
    KEY_SPECIFIER_EMPTY_FOR_PROVIDED_KEY_CONSTRAINT("BCE3317", "key.specifier.empty.with.key.constraint"),
    KEY_SPECIFIER_NOT_ALLOWED_FOR_TARGET_ANY("BCE3318", "key.specifier.not.allowed.for.target.any"),


    // Taint checking related codes
    ENTRY_POINT_PARAMETERS_CANNOT_BE_UNTAINTED("BCE3400", "entry.point.parameters.cannot.be.untainted"),
    TAINTED_VALUE_PASSED_TO_UNTAINTED_PARAMETER("BCE3401", "tainted.value.passed.to.untainted.parameter"),
    TAINTED_VALUE_PASSED_TO_UNTAINTED_PARAMETER_ORIGINATING_AT(
            "BCE3402", "tainted.value.passed.to.untainted.param.in.obj.method"),
    TAINTED_VALUE_PASSED_TO_GLOBAL_VARIABLE("BCE3403", "tainted.value.passed.to.global.variable"),
    TAINTED_VALUE_PASSED_TO_MODULE_OBJECT("BCE3404", "tainted.value.passed.to.module.object"),
    INVOCATION_TAINT_GLOBAL_OBJECT("BCE3405", "method.invocation.taint.global.object"),
    TAINTED_VALUE_PASSED_TO_CLOSURE_VARIABLE("BCE3406", "tainted.value.passed.to.closure.variable"),
    UNABLE_TO_PERFORM_TAINT_CHECKING_WITH_RECURSION("BCE3407", "unable.to.perform.taint.checking.with.recursion"),
    UNABLE_TO_PERFORM_TAINT_CHECKING_FOR_BUILTIN_METHOD(
            "BCE3408", "unable.to.perform.taint.checking.for.builtin.method"),
    TAINTED_RETURN_NOT_ANNOTATED_TAINTED("BCE3409", "tainted.return.not.annotated.tainted"),
    TAINTED_PARAM_NOT_ANNOTATED_TAINTED("BCE3410", "tainted.param.not.annotated.tainted"),

    // Constants related codes.
    TYPE_REQUIRED_FOR_CONST_WITH_EXPRESSIONS("BCE3500", "type.required.for.const.with.expressions"),
    CANNOT_UPDATE_CONSTANT_VALUE("BCE3501", "cannot.update.constant.value"),
    CANNOT_ASSIGN_VALUE_TO_CONSTANT("BCE3502", "cannot.assign.value.to.constant"),
    INVALID_CONST_DECLARATION("BCE3503", "invalid.const.declaration"),
    EXPRESSION_IS_NOT_A_CONSTANT_EXPRESSION("BCE3504", "expression.is.not.a.constant.expression"),
    INVALID_CONST_EXPRESSION("BCE3505", "invalid.const.expression"),
    CONSTANT_EXPRESSION_NOT_SUPPORTED("BCE3506", "const.expression.not.supported"),
    CONSTANT_DECLARATION_NOT_YET_SUPPORTED("BCE3507", "constant.declaration.not.yet.supported.for.type"),
    SELF_REFERENCE_CONSTANT("BCE3508", "self.reference.constant"),
    INT_RANGE_OVERFLOW_ERROR("BCE3509", "int.range.overflow"),

    // Anonymous functions related codes
    ARROW_EXPRESSION_MISMATCHED_PARAMETER_LENGTH("BCE3600", "arrow.expression.mismatched.parameter.length"),
    ARROW_EXPRESSION_CANNOT_INFER_TYPE_FROM_LHS("BCE3601", "arrow.expression.cannot.infer.type.from.lhs"),
    ARROW_EXPRESSION_NOT_SUPPORTED_ITERABLE_OPERATION("BCE3602", "arrow.expression.not.supported.iterable.operation"),

    INCOMPATIBLE_TYPE_CHECK("BCE3603", "incompatible.type.check"),

    INVALID_USAGE_OF_CLONE("BCE3605", "clone.invocation.invalid"),

    // Dataflow analysis related error codes
    PARTIALLY_INITIALIZED_VARIABLE("BCE3700", "partially.initialized.variable"),

    CANNOT_INFER_TYPE("BCE3701", "cannot.infer.type"),
    CANNOT_INFER_ERROR_TYPE("BCE3702", "cannot.infer.error.type"),
    INVALID_ERROR_CONSTRUCTOR_DETAIL("BCE3703", "invalid.error.detail.rec.does.not.match"),
    INDIRECT_ERROR_CTOR_REASON_NOT_ALLOWED("BCE3704", "invalid.error.reason.argument.to.indirect.error.constructor"),
    INDIRECT_ERROR_CTOR_NOT_ALLOWED_ON_NON_CONST_REASON("BCE3705", "invalid.indirect.error.constructor.invocation"),
    INVALID_FUNCTIONAL_CONSTRUCTOR_INVOCATION("BCE3706", "invalid.functional.constructor.invocation"),
    MISSING_ERROR_DETAIL_ARG("BCE3707", "missing.error.detail.arg"),
    INVALID_ERROR_DETAIL_ARG_TYPE("BCE3708", "invalid.error.detail.arg.type"),
    UNKNOWN_DETAIL_ARG_TO_CLOSED_ERROR_DETAIL_REC("BCE3709", "unknown.error.detail.arg.to.closed.detail"),
    INVALID_ERROR_DETAIL_REST_ARG_TYPE("BCE3710", "invalid.error.detail.rest.arg"),
    UNDEFINED_ERROR_TYPE_DESCRIPTOR("BCE3711", "undefined.error.type.descriptor"),
    INVALID_ERROR_TYPE_REFERENCE("BCE3712", "invalid.error.type.reference"),
    INVALID_REST_DETAIL_ARG("BCE3713",
            "invalid.error.constructor.rest.detail.arg.on.detail.type.with.individual.fields"),
    CANNOT_BIND_UNDEFINED_ERROR_DETAIL_FIELD("BCE3714", "cannot.bind.undefined.error.detail.field"),

    // Seal inbuilt function related codes
    INCOMPATIBLE_STAMP_TYPE("BCE3800", "incompatible.stamp.type"),
    NOT_SUPPORTED_SOURCE_TYPE_FOR_STAMP("BCE3801", "not.supported.source.for.stamp"),

    // Worker flush action related error codes
    INVALID_WORKER_FLUSH("BCE3820", "invalid.worker.flush.expression"),
    INVALID_WORKER_FLUSH_FOR_WORKER("BCE3821", "invalid.worker.flush.expression.for.worker"),

    // Worker receive and send related error codes
    INVALID_TYPE_FOR_RECEIVE("BCE3840", "invalid.type.for.receive"),
    INVALID_TYPE_FOR_SEND("BCE3841", "invalid.type.for.send"),

    INVALID_USAGE_OF_RECEIVE_EXPRESSION("BCE3842", "invalid.usage.of.receive.expression"),
    INVALID_USE_OF_EXPERIMENTAL_FEATURE("BCE3843", "invalid.use.of.experimental.feature"),

    // LangLib related error codes.
    TYPE_PARAM_OUTSIDE_LANG_MODULE("BCE3900", "type.param.outside.lang.module"),
    BUILTIN_SUBTYPE_OUTSIDE_LANG_MODULE("BCE3901", "builtin.subtype.outside.lang.module"),
    ISOLATED_PARAM_OUTSIDE_LANG_MODULE("BCE3902", "isolated.param.outside.lang.module"),
    ISOLATED_PARAM_USED_WITH_INVALID_TYPE("BCE3903", "isolated.param.used.with.invalid.type"),
    ISOLATED_PARAM_USED_IN_A_NON_ISOLATED_FUNCTION("BCE3904", "isolated.param.used.in.a.non.isolated.function"),

    INVALID_INVOCATION_LVALUE_ASSIGNMENT("BCE3905", "invalid.lvalue.lhs.of.assignment"),
    INVALID_INVOCATION_LVALUE_COMPOUND_ASSIGNMENT("BCE3906", "invalid.lvalue.lhs.of.compound.assignment"),

    IDENTIFIER_LITERAL_ONLY_SUPPORTS_ALPHANUMERICS("BCE3907", "identifier.literal.only.supports.alphanumerics"),
    INVALID_UNICODE("BCE3908", "invalid.unicode"),

    METHOD_TOO_LARGE("BCE3909", "method.too.large"),
    FILE_TOO_LARGE("BCE3910", "file.too.large"),
    CLASS_NOT_FOUND("BCE3911", "class.not.found"),
    METHOD_NOT_FOUND("BCE3912", "method.not.found"),
    CONSTRUCTOR_NOT_FOUND("BCE3913", "constructor.not.found"),
    FIELD_NOT_FOUND("BCE3914", "field.not.found"),
    OVERLOADED_METHODS("BCE3915", "overloaded.method"),
    UNSUPPORTED_PRIMITIVE_TYPE("BCE3916", "unsupported.primitive.type.reason"),
    METHOD_SIGNATURE_DOES_NOT_MATCH("BCE3917", "method.signature.not.match"),
    INVALID_ATTRIBUTE_REFERENCE("BCE3921", "invalid.attribute.reference"),

    ILLEGAL_FUNCTION_CHANGE_LIST_SIZE("BCE3922", "illegal.function.change.list.size"),
    ILLEGAL_FUNCTION_CHANGE_TUPLE_SHAPE("BCE3923", "illegal.function.change.tuple.shape"),

    INVALID_WAIT_MAPPING_CONSTRUCTORS("BCE3924", "invalid.wait.future.expr.mapping.constructors"),
    INVALID_WAIT_ACTIONS("BCE3925", "invalid.wait.future.expr.actions"),
    INVALID_SEND_EXPR("BCE3926", "invalid.send.expr"),

    DISTINCT_TYPING_ONLY_SUPPORT_OBJECTS_AND_ERRORS("BCE3927", "distinct.typing.only.support.objects.and.errors"),

    INVALID_NON_EXTERNAL_DEPENDENTLY_TYPED_FUNCTION("BCE3928", "invalid.non.external.dependently.typed.function"),
    INVALID_PARAM_TYPE_FOR_RETURN_TYPE("BCE3929", "invalid.param.type.for.return.type"),
    INVALID_TYPEDESC_PARAM("BCE3930", "invalid.typedesc.param"),
    INCOMPATIBLE_TYPE_FOR_INFERRED_TYPEDESC_VALUE("BCE3931", "incompatible.type.for.inferred.typedesc.value"),
    MULTIPLE_INFER_TYPEDESC_PARAMS("BCE3932", "multiple.infer.typedesc.params"),
    INVALID_DEPENDENTLY_TYPED_RETURN_TYPE_WITH_INFERRED_TYPEDESC_PARAM(
            "BCE3933", "invalid.dependently.typed.return.type.with.inferred.typedesc.param"),
    CANNOT_INFER_TYPEDESC_ARGUMENT_FROM_CET("BCE3934", "cannot.infer.typedesc.argument.from.cet"),
    CANNOT_USE_INFERRED_TYPEDESC_DEFAULT_WITH_UNREFERENCED_PARAM("BCE3935",
            "cannot.use.inferred.typedesc.default.with.unreferenced.param"),

    INVALID_RAW_TEMPLATE_TYPE("BCE3936", "invalid.raw.template.type"),
    MULTIPLE_COMPATIBLE_RAW_TEMPLATE_TYPES("BCE3937", "multiple.compatible.raw.template.types"),
    INVALID_NUM_STRINGS("BCE3938", "invalid.num.of.strings"),
    INVALID_NUM_INSERTIONS("BCE3939", "invalid.num.of.insertions"),
    INVALID_RAW_TEMPLATE_ASSIGNMENT("BCE3940", "invalid.raw.template.assignment"),
    INVALID_NUM_FIELDS("BCE3941", "invalid.number.of.fields"),
    METHODS_NOT_ALLOWED("BCE3942", "methods.not.allowed"),

    INVALID_MUTABLE_ACCESS_IN_ISOLATED_FUNCTION("BCE3943", "invalid.mutable.access.in.isolated.function"),
    INVALID_MUTABLE_ACCESS_AS_RECORD_DEFAULT("BCE3944", "invalid.mutable.access.as.record.default"),
    INVALID_MUTABLE_ACCESS_AS_OBJECT_DEFAULT("BCE3945", "invalid.mutable.access.as.object.default"),

    INVALID_NON_ISOLATED_FUNCTION_AS_ARGUMENT("BCE3946", "invalid.non.isolated.function.as.argument"),

    INVALID_NON_ISOLATED_INVOCATION_IN_ISOLATED_FUNCTION(
            "BCE3947", "invalid.non.isolated.invocation.in.isolated.function"),
    INVALID_NON_ISOLATED_INVOCATION_AS_RECORD_DEFAULT("BCE3948", "invalid.non.isolated.invocation.as.record.default"),
    INVALID_NON_ISOLATED_INVOCATION_AS_OBJECT_DEFAULT("BCE3949", "invalid.non.isolated.invocation.as.object.default"),

    INVALID_NON_ISOLATED_INIT_EXPRESSION_IN_ISOLATED_FUNCTION(
            "BCE3950", "invalid.non.isolated.init.expression.in.isolated.function"),
    INVALID_NON_ISOLATED_INIT_EXPRESSION_AS_RECORD_DEFAULT(
            "BCE3951", "invalid.non.isolated.init.expression.as.record.default"),
    INVALID_NON_ISOLATED_INIT_EXPRESSION_AS_OBJECT_DEFAULT(
            "BCE3952", "invalid.non.isolated.init.expression.as.object.default"),

    INVALID_STRAND_ANNOTATION_IN_ISOLATED_FUNCTION("BCE3953", "invalid.strand.annotation.in.isolated.function"),
    INVALID_ASYNC_INVOCATION_OF_NON_ISOLATED_FUNCTION_IN_ISOLATED_FUNCTION("BCE3954",
            "invalid.async.invocation.of.non.isolated.function.in.isolated.function"),
    INVALID_ACCESS_OF_NON_ISOLATED_EXPR_IN_ARGS_OF_ASYNC_INV_OF_ISOLATED_FUNC("BCE3955",
            "invalid.access.of.non.isolated.expression.in.argument.of.async.invocation.of.isolated.function"),

    INVALID_NON_PRIVATE_MUTABLE_FIELD_IN_ISOLATED_OBJECT(
            "BCE3956", "invalid.non.private.mutable.field.in.isolated.object"),
    INVALID_MUTABLE_FIELD_ACCESS_IN_ISOLATED_OBJECT_OUTSIDE_LOCK(
            "BCE3957", "invalid.mutable.field.access.in.isolated.object.outside.lock"),
    INVALID_NON_ISOLATED_EXPRESSION_AS_INITIAL_VALUE("BCE3958", "invalid.non.isolated.expression.as.initial.value"),
    INVALID_TRANSFER_OUT_OF_LOCK_WITH_RESTRICTED_VAR_USAGE(
            "BCE3959", "invalid.transfer.out.of.lock.with.restricted.var.usage"),
    INVALID_TRANSFER_INTO_LOCK_WITH_RESTRICTED_VAR_USAGE(
            "BCE3960", "invalid.transfer.into.lock.with.restricted.var.usage"),
    INVALID_NON_ISOLATED_INVOCATION_IN_LOCK_WITH_RESTRICTED_VAR_USAGE(
            "BCE3961", "invalid.non.isolated.invocation.in.lock.with.restricted.var.usage"),
    INVALID_ISOLATED_VARIABLE_ACCESS_OUTSIDE_LOCK("BCE3962", "invalid.isolated.variable.access.outside.lock"),
    INVALID_ASSIGNMENT_IN_LOCK_WITH_RESTRICTED_VAR_USAGE(
            "BCE3963", "invalid.assignment.in.lock.with.restricted.var.usage"),
    INVALID_USAGE_OF_MULTIPLE_RESTRICTED_VARS_IN_LOCK("BCE3964", "invalid.usage.of.multiple.restricted.vars.in.lock"),

    INVALID_ISOLATED_QUALIFIER_ON_MODULE_NO_INIT_VAR_DECL(
            "BCE3965", "invalid.isolated.qualifier.on.module.no.init.var.decl"),
    ONLY_A_SIMPLE_VARIABLE_CAN_BE_MARKED_AS_ISOLATED(
            "BCE3966", "only.a.simple.variable.can.be.marked.as.isolated"),

    // Configurable var related error codes

    CONFIGURABLE_VARIABLE_CANNOT_BE_DECLARED_WITH_VAR(
            "BCE3967", "configurable.variable.cannot.be.declared.with.var"),
    CONFIGURABLE_VARIABLE_MUST_BE_ANYDATA(
            "BCE3968", "configurable.variable.must.be.anydata"),
    ONLY_SIMPLE_VARIABLES_ARE_ALLOWED_TO_BE_CONFIGURABLE(
            "BCE3969", "only.simple.variables.are.allowed.to.be.configurable"),
    CONFIGURABLE_VARIABLE_CURRENTLY_NOT_SUPPORTED(
            "BCE3970", "configurable.variable.currently.not.supported"),

    REMOTE_FUNCTION_IN_NON_NETWORK_OBJECT("BCE3971", "remote.function.in.non.network.object"),
    UNSUPPORTED_PATH_PARAM_TYPE("BCE3972", "unsupported.path.param.type"),
    UNSUPPORTED_REST_PATH_PARAM_TYPE("BCE3973", "unsupported.rest.path.param.type"),
    SERVICE_ABSOLUTE_PATH_OR_LITERAL_IS_REQUIRED_BY_LISTENER("BCE3975",
            "service.absolute.path.or.literal.required.by.listener"),
    SERVICE_PATH_LITERAL_IS_NOT_SUPPORTED_BY_LISTENER("BCE3976", "service.path.literal.is.not.supported.by.listener"),
    SERVICE_ABSOLUTE_PATH_IS_NOT_SUPPORTED_BY_LISTENER("BCE3977", "service.absolute.path.is.not.supported.by.listener"),
    SERVICE_LITERAL_REQUIRED_BY_LISTENER("BCE3978", "service.path.literal.required.by.listener"),
    SERVICE_ABSOLUTE_PATH_REQUIRED_BY_LISTENER("BCE3979", "service.absolute.path.required.by.listener"),
    SERVICE_TYPE_IS_NOT_SUPPORTED_BY_LISTENER("BCE3980", "service.type.is.not.supported.by.listener"),

    INVALID_READ_ONLY_CLASS_INCLUSION_IN_OBJECT_TYPE_DESCRIPTOR(
            "BCE3981", "invalid.read.only.class.inclusion.in.object.type.descriptor"),
    INVALID_INCLUSION_WITH_MISMATCHED_QUALIFIERS("BCE3982", "invalid.inclusion.with.mismatched.qualifiers"),
    INVALID_REFERENCE_WITH_MISMATCHED_QUALIFIERS("BCE3983", "invalid.reference.with.mismatched.qualifiers"),
    INVALID_READ_ONLY_TYPEDESC_INCLUSION_IN_OBJECT_TYPEDESC(
            "BCE3984", "invalid.read.only.typedesc.inclusion.in.object.typedesc"),
    INVALID_READ_ONLY_TYPEDESC_INCLUSION_IN_NON_READ_ONLY_CLASS(
            "BCE3985", "invalid.read.only.typedesc.inclusion.in.non.read.only.class"),
    INVALID_READ_ONLY_CLASS_INCLUSION_IN_NON_READ_ONLY_CLASS(
            "BCE3986", "invalid.read.only.class.inclusion.in.non.read.only.class"),
    INVALID_FIELD_IN_OBJECT_CONSTUCTOR_EXPR_WITH_READONLY_REFERENCE(
            "BCE3987", "invalid.field.in.object.constructor.expr.with.readonly.reference"),
    MISMATCHED_VISIBILITY_QUALIFIERS_IN_OBJECT_FIELD(
            "BCE3988", "mismatched.visibility.qualifiers.in.object.field"),
    INVALID_INCLUSION_OF_OBJECT_WITH_PRIVATE_MEMBERS("BCE3989", "invalid.inclusion.of.object.with.private.members"),

    MULTIPLE_RECEIVE_ACTION_NOT_YET_SUPPORTED("BCE3990", "multiple.receive.action.not.yet.supported"),

    INVALID_READONLY_FIELD_TYPE("BCE3991", "invalid.readonly.field.type"),

    CONTINUE_NOT_ALLOWED("BCE3992", "continue.not.allowed"),
    BREAK_NOT_ALLOWED("BCE3993", "break.not.allowed"),
    TYPE_DOES_NOT_SUPPORT_XML_NAVIGATION_ACCESS("BCE3994", "type.does.not.support.xml.navigation.access"),
    XML_FUNCTION_DOES_NOT_SUPPORT_ARGUMENT_TYPE("BCE3995", "xml.function.does.not.support.argument.type"),

    INTERSECTION_NOT_ALLOWED_WITH_TYPE("BCE3996", "intersection.not.allowed.with.type"),
    ASYNC_SEND_NOT_YET_SUPPORTED_AS_EXPRESSION("BCE3997", "async.send.action.not.yet.supported.as.expression"),
    UNUSED_VARIABLE_WITH_INFERRED_TYPE_INCLUDING_ERROR("BCE3998", "unused.variable.with.inferred.type.including.error"),
    INVALID_ITERABLE_OBJECT_TYPE("BCE3999", "invalid.iterable.type"),
    INVALID_ITERABLE_COMPLETION_TYPE_IN_FOREACH_NEXT_FUNCTION("BCE4000",
            "invalid.iterable.completion.type.in.foreach.next.function"),
    SAME_ARRAY_TYPE_AS_MAIN_PARAMETER("BCE4001", "same.array.type.as.main.param"),
    VARIABLE_AND_ARRAY_TYPE_AS_MAIN_PARAM("BCE4002", "variable.and.array.type.as.main.param"),
    INVALID_MAIN_OPTION_PARAMS_TYPE("BCE4003", "invalid.main.option.params.type"),
    WORKER_INTERACTION_AFTER_WAIT_ACTION("BCE4004", "invalid.worker.message.passing.after.wait.action"),
    OPTIONAL_OPERAND_PRECEDES_OPERAND("BCE4005", "optional.operand.precedes.operand"),
    UNIMPLEMENTED_REFERENCED_METHOD_IN_SERVICE_DECL("BCE4006",
            "unimplemented.referenced.method.in.service.declaration"),
    UNIMPLEMENTED_REFERENCED_METHOD_IN_OBJECT_CTOR("BCE4007", "unimplemented.referenced.method.in.object.constructor"),
    UNSUPPORTED_REMOTE_METHOD_NAME_IN_SCOPE("BCE4008", "unsupported.remote.method.name.in.scope"),
    WILD_CARD_BINDING_PATTERN_ONLY_SUPPORTS_TYPE_ANY("BCE4009", "wild.card.binding.pattern.only.supports.type.any"),
    CONFIGURABLE_VARIABLE_MODULE_AMBIGUITY("BCE4010", "configurable.variable.module.ambiguity"),

    INVALID_USAGE_OF_CHECK_IN_RECORD_FIELD_DEFAULT_EXPRESSION("BCE4011",
            "invalid.usage.of.check.in.record.field.default.expression"),
    INVALID_USAGE_OF_CHECK_IN_OBJECT_FIELD_INITIALIZER_IN_OBJECT_WITH_NO_INIT_METHOD("BCE4012",
            "invalid.usage.of.check.in.object.field.initializer.in.object.with.no.init.method"),
    INVALID_USAGE_OF_CHECK_IN_OBJECT_FIELD_INITIALIZER_WITH_INIT_METHOD_RETURN_TYPE_MISMATCH("BCE4013",
            "invalid.usage.of.check.in.object.field.initializer.with.init.method.return.type.mismatch"),
    INVALID_NUMBER_OF_PARAMETERS("BCE4014", "invalid.number.of.parameters"),
    INVALID_PARAMETER_TYPE("BCE4015", "invalid.parameter.type"),
    NO_CLASS_DEF_FOUND("BCE4016", "no.class.def.found"),
    INVALID_ASSIGNMENT_TO_NARROWED_VAR_IN_LOOP("BCE4017", "invalid.assignment.to.narrowed.var.in.loop"),

    INVALID_NON_ISOLATED_CALL_IN_MATCH_GUARD("BCE4018", "invalid.non.isolated.call.in.match.guard"),
    INVALID_CALL_WITH_MUTABLE_ARGS_IN_MATCH_GUARD("BCE4019", "invalid.call.with.mutable.args.in.match.guard"),
    ERROR_CONSTRUCTOR_COMPATIBLE_TYPE_NOT_FOUND("BCE4020", "error.constructor.compatible.type.not.found"),
    SERVICE_DOES_NOT_IMPLEMENT_REQUIRED_CONSTRUCTS("BCE4022", "service.decl.does.not.implement.required.constructs"),
    INVALID_ASSIGNMENT_TO_NARROWED_VAR_IN_QUERY_ACTION("BCE4023", "invalid.assignment.to.narrowed.var.in.query.action"),
    COMPOUND_ASSIGNMENT_NOT_ALLOWED_WITH_NULLABLE_OPERANDS("BCE4024",
            "compound.assignment.not.allowed.with.nullable.operands"),

    INVALID_ISOLATED_VARIABLE_ACCESS_OUTSIDE_LOCK_IN_RECORD_DEFAULT(
            "BCE4025", "invalid.isolated.variable.access.outside.lock.in.record.default"),
    BINARY_OP_INCOMPATIBLE_TYPES_INT_FLOAT_DIVISION("BCE4026", "binary.op.incompatible.types.int.float.division"),
    CLIENT_RESOURCE_ACCESS_ACTION_IS_ONLY_ALLOWED_ON_CLIENT_OBJECTS(
            "BCE4027", "client.resource.access.action.is.only.allowed.on.client.objects"),
    UNDEFINED_RESOURCE("BCE4028", "undefined.resource"),
    UNDEFINED_RESOURCE_METHOD("BCE4029", "undefined.resource.method"),
    AMBIGUOUS_RESOURCE_ACCESS_NOT_YET_SUPPORTED("BCE4030", "ambiguous.resource.access.not.yet.supported"),
    UNSUPPORTED_COMPUTED_RESOURCE_ACCESS_PATH_SEGMENT_TYPE("BCE4031", 
            "unsupported.computed.resource.access.path.segment.type"),
    UNSUPPORTED_RESOURCE_ACCESS_REST_SEGMENT_TYPE("BCE4032", "unsupported.resource.access.rest.segment.type"),
    INVALID_RESOURCE_METHOD_RETURN_TYPE("BCE4033", "invalid.resource.method.return.type"),
    OUT_OF_RANGE("BCE4034", "numeric.literal.out.of.range"),
    INVALID_START_CHAR_CODE_IN_RANGE("BCE4035", "invalid.start.char.code.in.range"),
    INVALID_QUANTIFIER_MINIMUM("BCE4036", "invalid.quantifier.minimum"),
    DUPLICATE_FLAGS("BCE4037", "duplicate.flags"),
    CANNOT_INFER_TYPEDESC_ARGUMENT_WITHOUT_CET("BCE4038",
            "cannot.infer.typedesc.argument.without.cet"),
    OUTER_JOIN_MUST_BE_DECLARED_WITH_VAR(
            "BCE4039", "outer.join.must.be.declared.with.var"),
    UNSUPPORTED_USAGE_OF_DEFAULT_VALUES_FOR_KEY_FIELD_IN_TABLE_MEMBER(
            "BCE4040", "unsupported.usage.of.default.values.for.key.field.in.table.member"),
    CANNOT_USE_WILDCARD_BINDING_PATTERN_FOR_ERROR_CAUSE("BCE4041",
            "cannot.use.wildcard.binding.pattern.for.error.cause"),
    WORKER_SEND_ACTION_NOT_ALLOWED_IN_LOCK_STATEMENT(
            "BCE4042", "worker.send.action.not.allowed.in.lock.statement"),
    WORKER_RECEIVE_ACTION_NOT_ALLOWED_IN_LOCK_STATEMENT(
            "BCE4043", "worker.receive.action.not.allowed.in.lock.statement"),
<<<<<<< HEAD
    EMPTY_REGEXP_STRING_DISALLOWED(
            "BCS4044", "empty.regexp.string.disallowed"),
    UNSUPPORTED_EMPTY_CHARACTER_CLASS(
            "BCS4045", "unsupported.empty.character.class"),
    REST_ARG_CANNOT_BE_NAMED_ARG("BCE4046", "rest.arg.cannot.be.named.arg")        
=======
    EMPTY_REGEXP_STRING_DISALLOWED("BCE4044", "empty.regexp.string.disallowed"),
    UNSUPPORTED_EMPTY_CHARACTER_CLASS("BCE4045", "unsupported.empty.character.class")
>>>>>>> 9e2eb251
    ;

    private String diagnosticId;
    private String messageKey;

    DiagnosticErrorCode(String diagnosticId, String messageKey) {
        this.diagnosticId = diagnosticId;
        this.messageKey = messageKey;
    }

    @Override
    public DiagnosticSeverity severity() {
        return DiagnosticSeverity.ERROR;
    }

    @Override
    public String diagnosticId() {
        return diagnosticId;
    }

    @Override
    public String messageKey() {
        return messageKey;
    }

    public boolean equals(DiagnosticCode code) {
        return this.messageKey.equals(code.messageKey());
    }
}<|MERGE_RESOLUTION|>--- conflicted
+++ resolved
@@ -796,16 +796,14 @@
             "BCE4042", "worker.send.action.not.allowed.in.lock.statement"),
     WORKER_RECEIVE_ACTION_NOT_ALLOWED_IN_LOCK_STATEMENT(
             "BCE4043", "worker.receive.action.not.allowed.in.lock.statement"),
-<<<<<<< HEAD
     EMPTY_REGEXP_STRING_DISALLOWED(
             "BCS4044", "empty.regexp.string.disallowed"),
     UNSUPPORTED_EMPTY_CHARACTER_CLASS(
             "BCS4045", "unsupported.empty.character.class"),
-    REST_ARG_CANNOT_BE_NAMED_ARG("BCE4046", "rest.arg.cannot.be.named.arg")        
-=======
+    REST_ARG_CANNOT_BE_NAMED_ARG("BCE4046", "rest.arg.cannot.be.named.arg"),        
     EMPTY_REGEXP_STRING_DISALLOWED("BCE4044", "empty.regexp.string.disallowed"),
-    UNSUPPORTED_EMPTY_CHARACTER_CLASS("BCE4045", "unsupported.empty.character.class")
->>>>>>> 9e2eb251
+    UNSUPPORTED_EMPTY_CHARACTER_CLASS("BCE4045", "unsupported.empty.character.class"),
+    REST_ARG_CANNOT_BE_NAMED_ARG("BCE4046", "rest.arg.cannot.be.named.arg")
     ;
 
     private String diagnosticId;
