--- conflicted
+++ resolved
@@ -670,13 +670,9 @@
     INVALID_READ_ONLY_CLASS_INCLUSION_IN_NON_READ_ONLY_CLASS(
             "BCE3980", "invalid.read.only.class.inclusion.in.non.read.only.class"),
     INVALID_FIELD_IN_OBJECT_CONSTUCTOR_EXPR_WITH_READONLY_REFERENCE(
-<<<<<<< HEAD
-            "BCE3981", "invalid.field.in.object.constructor.expr.with.readonly.reference")
-=======
-            "BCE3979", "invalid.field.in.object.constructor.expr.with.readonly.reference"),
-
-    MULTIPLE_RECEIVE_ACTION_NOT_YET_SUPPORTED("BCE3980", "multiple.receive.action.not.yet.supported")
->>>>>>> be64c812
+            "BCE3981", "invalid.field.in.object.constructor.expr.with.readonly.reference"),
+
+    MULTIPLE_RECEIVE_ACTION_NOT_YET_SUPPORTED("BCE3982", "multiple.receive.action.not.yet.supported")
     ;
 
     private String diagnosticId;
