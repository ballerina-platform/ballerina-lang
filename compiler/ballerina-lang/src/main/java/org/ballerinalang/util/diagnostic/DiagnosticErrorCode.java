/*
 *  Copyright (c) 2017, WSO2 Inc. (http://www.wso2.org) All Rights Reserved.
 *
 *  WSO2 Inc. licenses this file to you under the Apache License,
 *  Version 2.0 (the "License"); you may not use this file except
 *  in compliance with the License.
 *  You may obtain a copy of the License at
 *
 *    http://www.apache.org/licenses/LICENSE-2.0
 *
 *  Unless required by applicable law or agreed to in writing,
 *  software distributed under the License is distributed on an
 *  "AS IS" BASIS, WITHOUT WARRANTIES OR CONDITIONS OF ANY
 *  KIND, either express or implied.  See the License for the
 *  specific language governing permissions and limitations
 *  under the License.
 */
package org.ballerinalang.util.diagnostic;

import io.ballerina.tools.diagnostics.DiagnosticCode;
import io.ballerina.tools.diagnostics.DiagnosticSeverity;

/**
 * This class contains a list of diagnostic error codes.
 *
 * @since 0.94
 */
public enum DiagnosticErrorCode implements DiagnosticCode {

    // The member represents a special error for unhandled exceptions from the compiler
    BAD_SAD_FROM_COMPILER("BCE9999", "bad.sad.from.compiler"),

    UNDEFINED_MODULE("BCE2000", "undefined.module"),
    CYCLIC_MODULE_IMPORTS_DETECTED("BCE2001", "cyclic.module.imports.detected"),
    UNUSED_MODULE_PREFIX("BCE2002", "unused.module.prefix"),
    MODULE_NOT_FOUND("BCE2003", "module.not.found"),
    REDECLARED_IMPORT_MODULE("BCE2004", "redeclared.import.module"),
    INVALID_MODULE_DECLARATION("BCE2005", "invalid.module.declaration"),
    MISSING_MODULE_DECLARATION("BCE2006", "missing.module.declaration"),
    UNEXPECTED_MODULE_DECLARATION("BCE2007", "unexpected.module.declaration"),
    REDECLARED_SYMBOL("BCE2008", "redeclared.symbol"),
    REDECLARED_BUILTIN_SYMBOL("BCE2009", "redeclared.builtin.symbol"),
    UNDEFINED_SYMBOL("BCE2010", "undefined.symbol"),
    UNDEFINED_FUNCTION("BCE2011", "undefined.function"),
    UNDEFINED_FUNCTION_IN_TYPE("BCE2012", "undefined.function.in.type"),
    UNDEFINED_METHOD_IN_OBJECT("BCE2013", "undefined.method.in.object"),
    UNDEFINED_FIELD_IN_RECORD("BCE2014", "undefined.field.in.record"),
    UNDEFINED_CONNECTOR("BCE2015", "undefined.connector"),
    INVALID_ERROR_REASON_TYPE("BCE2016", "invalid.error.reason.type"),
    UNSUPPORTED_ERROR_REASON_CONST_MATCH(
            "BCE2017", "error.match.over.const.reason.ref.not.supported"),
    INVALID_ERROR_DETAIL_TYPE("BCE2018", "invalid.error.detail.type"),
    ERROR_DETAIL_ARG_IS_NOT_NAMED_ARG("BCE2019", "error.detail.arg.not.named.arg"),
    DIRECT_ERROR_CTOR_REASON_NOT_PROVIDED("BCE2020", "missing.error.reason"),
    OBJECT_TYPE_NOT_ALLOWED("BCE2021", "object.type.not.allowed"),
    OBJECT_TYPE_REQUIRED("BCE2022", "object.type.required"),
    UNDEFINED_STRUCTURE_FIELD_WITH_TYPE("BCE2023", "undefined.field.in.structure.with.type"),
    UNDEFINED_STRUCTURE_FIELD("BCE2024", "undefined.field.in.structure"),
    TYPE_NOT_ALLOWED_WITH_NEW("BCE2025", "type.not.allowed.with.new"),
    INVALID_INTERSECTION_TYPE("BCE2026", "invalid.intersection.type"),
    UNSUPPORTED_TYPE_INTERSECTION("BCE2027", "unsupported.type.intersection"),
    INVALID_READONLY_INTERSECTION_TYPE("BCE2028", "invalid.readonly.intersection.type"),
    INVALID_READONLY_OBJECT_INTERSECTION_TYPE("BCE2029", "invalid.readonly.object.intersection.type"),
    INVALID_READONLY_OBJECT_TYPE("BCE2030", "invalid.readonly.object.type"),
    INVALID_READONLY_MAPPING_FIELD("BCE2031", "invalid.readonly.mapping.field"),
    STREAM_INVALID_CONSTRAINT("BCE2032", "stream.invalid.constraint"),
    STREAM_INIT_NOT_ALLOWED_HERE("BCE2033", "stream.initialization.not.allowed.here"),
    CANNOT_INFER_OBJECT_TYPE_FROM_LHS("BCE2034", "cannot.infer.object.type.from.lhs"),
    OBJECT_UNINITIALIZED_FIELD("BCE2035", "object.uninitialized.field"),
    CYCLIC_TYPE_REFERENCE("BCE2036", "cyclic.type.reference"),
    ATTEMPT_REFER_NON_ACCESSIBLE_SYMBOL("BCE2037", "attempt.refer.non.accessible.symbol"),
    CANNOT_USE_FIELD_ACCESS_TO_ACCESS_A_REMOTE_METHOD("BCE2038", "cannot.use.field.access.to.access.a.remote.method"),
    UNDEFINED_PARAMETER("BCE2039", "undefined.parameter"),
    ATTACHED_FUNCTIONS_MUST_HAVE_BODY("BCE2040", "attached.functions.must.have.body"),
    INIT_METHOD_IN_OBJECT_TYPE_DESCRIPTOR("BCE2041", "illegal.init.method.in.object.type.descriptor"),
    CANNOT_INITIALIZE_ABSTRACT_OBJECT("BCE2042", "cannot.initialize.abstract.object"),
    INVALID_INTERFACE_ON_NON_ABSTRACT_OBJECT("BCE2043", "invalid.interface.of.non.abstract.object"),
    UNIMPLEMENTED_REFERENCED_METHOD_IN_CLASS("BCE2044", "unimplemented.referenced.method.in.class"),
    PRIVATE_FUNCTION_VISIBILITY("BCE2045", "private.function.visibility"),
    CANNOT_ATTACH_FUNCTIONS_TO_ABSTRACT_OBJECT("BCE2046", "cannot.attach.functions.to.abstract.object"),
    ABSTRACT_OBJECT_FUNCTION_CANNOT_HAVE_BODY("BCE2047", "abstract.object.function.cannot.have.body"),
    PRIVATE_OBJECT_CONSTRUCTOR("BCE2048", "private.object.constructor"),
    PRIVATE_FIELD_ABSTRACT_OBJECT("BCE2049", "private.field.abstract.object"),
    FIELD_WITH_DEFAULT_VALUE_ABSTRACT_OBJECT("BCE2050", "field.with.default.value.abstract.object"),
    PRIVATE_FUNC_ABSTRACT_OBJECT("BCE2051", "private.function.abstract.object"),
    EXTERN_FUNC_ABSTRACT_OBJECT("BCE2052", "extern.function.abstract.object"),
    SERVICE_RESOURCE_METHOD_CANNOT_BE_EXTERN("BCE2053", "service.resource.method.cannot.be.extern"),
    OBJECT_INIT_FUNCTION_CANNOT_BE_EXTERN("BCE2054", "object.init.function.cannot.be.extern"),
    GLOBAL_VARIABLE_CYCLIC_DEFINITION("BCE2055", "global.variable.cyclic.reference"),
    CANNOT_FIND_ERROR_TYPE("BCE2056", "cannot.find.error.constructor.for.type"),
    INVALID_PACKAGE_NAME_QUALIFER("BCE2057", "invalid.package.name.qualifier"),
    INVALID_FIELD_ACCESS_EXPRESSION("BCE2058", "invalid.char.colon.in.field.access.expr"),
    VARIABLE_DECL_WITH_VAR_WITHOUT_INITIALIZER("BCE2059", "variable.decl.with.var.without.initializer"),

    REQUIRED_PARAM_DEFINED_AFTER_DEFAULTABLE_PARAM("BCE2060", "required.param.not.allowed.after.defaultable.param"),
    POSITIONAL_ARG_DEFINED_AFTER_NAMED_ARG("BCE2061", "positional.arg.defined.after.named.arg"),
    REST_ARG_DEFINED_AFTER_NAMED_ARG("BCE2062", "rest.arg.defined.after.named.arg"),
    MISSING_REQUIRED_PARAMETER("BCE2063", "missing.required.parameter"),
    OBJECT_CTOR_INIT_CANNOT_HAVE_PARAMETERS("BCE2064", "object.constructor.init.function.cannot.have.parameters"),
    OBJECT_CTOR_DOES_NOT_SUPPORT_TYPE_REFERENCE_MEMBERS(
            "BCE2065", "object.constructor.does.not.support.type.reference.members"),

    INCOMPATIBLE_TYPES("BCE2066", "incompatible.types"),
    INCOMPATIBLE_TYPES_SPREAD_OP("BCE2067", "incompatible.types.spread.op"),
    INCOMPATIBLE_TYPES_FIELD("BCE2068", "incompatible.types.field"),
    UNKNOWN_TYPE("BCE2069", "unknown.type"),
    BINARY_OP_INCOMPATIBLE_TYPES("BCE2070", "binary.op.incompatible.types"),
    UNARY_OP_INCOMPATIBLE_TYPES("BCE2071", "unary.op.incompatible.types"),
    SELF_REFERENCE_VAR("BCE2072", "self.reference.var"),
    UNSUPPORTED_WORKER_SEND_POSITION("BCE2073", "unsupported.worker.send.position"),
    INVALID_WORKER_RECEIVE_POSITION("BCE2074", "invalid.worker.receive.position"),
    UNDEFINED_WORKER("BCE2075", "undefined.worker"),
    INVALID_WORKER_JOIN_RESULT_TYPE("BCE2076", "invalid.worker.join.result.type"),
    INVALID_WORKER_TIMEOUT_RESULT_TYPE("BCE2077", "invalid.worker.timeout.result.type"),
    ILLEGAL_WORKER_REFERENCE_AS_A_VARIABLE_REFERENCE("BCE2078", "illegal.worker.reference.as.a.variable.reference"),
    INCOMPATIBLE_TYPE_CONSTRAINT("BCE2079", "incompatible.type.constraint"),
    USAGE_OF_WORKER_WITHIN_LOCK_IS_PROHIBITED("BCE2080", "usage.of.worker.within.lock.is.prohibited"),
    USAGE_OF_START_WITHIN_LOCK_IS_PROHIBITED("BCE2081", "usage.of.start.within.lock.is.prohibited"),
    WORKER_SEND_RECEIVE_PARAMETER_COUNT_MISMATCH("BCE2082", "worker.send.receive.parameter.count.mismatch"),
    INVALID_WORKER_INTERACTION("BCE2083", "worker.invalid.worker.interaction"),
    WORKER_INTERACTIONS_ONLY_ALLOWED_BETWEEN_PEERS("BCE2084", "worker.interactions.only.allowed.between.peers"),
    WORKER_SEND_AFTER_RETURN("BCE2085", "worker.send.after.return"),
    WORKER_RECEIVE_AFTER_RETURN("BCE2086", "worker.receive.after.return"),
    EXPLICIT_WORKER_CANNOT_BE_DEFAULT("BCE2087", "explicit.worker.cannot.be.default"),
    INVALID_MULTIPLE_FORK_JOIN_SEND("BCE2088", "worker.multiple.fork.join.send"),
    INCOMPATIBLE_TYPE_REFERENCE("BCE2089", "incompatible.type.reference"),
    INCOMPATIBLE_TYPE_REFERENCE_NON_PUBLIC_MEMBERS("BCE2090", "incompatible.type.reference.non.public.members"),
    INCOMPATIBLE_RECORD_TYPE_REFERENCE("BCE2091", "incompatible.record.type.reference"),
    REDECLARED_TYPE_REFERENCE("BCE2092", "redeclared.type.reference"),
    REDECLARED_FUNCTION_FROM_TYPE_REFERENCE("BCE2093", "redeclared.function.from.type.reference"),
    REFERRED_FUNCTION_SIGNATURE_MISMATCH("BCE2094", "referred.function.signature.mismatch"),

    INVOKABLE_MUST_RETURN("BCE2095", "invokable.must.return"),
    MAIN_SHOULD_BE_PUBLIC("BCE2096", "main.should.be.public"),
    INVALID_MAIN_PARAMS_TYPE("BCE2097", "invalid.main.params.type"),
    MAIN_RETURN_SHOULD_BE_ERROR_OR_NIL("BCE2098", "main.return.should.be.error.or.nil"),
    MODULE_INIT_CANNOT_BE_PUBLIC("BCE2099", "module.init.cannot.be.public"),
    MODULE_INIT_CANNOT_HAVE_PARAMS("BCE2100", "module.init.cannot.have.params"),
    MODULE_INIT_RETURN_SHOULD_BE_ERROR_OR_NIL("BCE2101", "module.init.return.should.be.error.or.nil"),
    ATLEAST_ONE_WORKER_MUST_RETURN("BCE2102", "atleast.one.worker.must.return"),
    FORK_JOIN_WORKER_CANNOT_RETURN("BCE2103", "fork.join.worker.cannot.return"),
    FORK_JOIN_INVALID_WORKER_COUNT("BCE2104", "fork.join.invalid.worker.count"),
    INVALID_FOR_JOIN_SYNTAX_EMPTY_FORK("BCE2105", "fork.join.syntax.empty.fork"),
    UNREACHABLE_CODE("BCE2106", "unreachable.code"),
    CONTINUE_CANNOT_BE_OUTSIDE_LOOP("BCE2107", "continue.cannot.be.outside.loop"),
    BREAK_CANNOT_BE_OUTSIDE_LOOP("BCE2108", "break.cannot.be.outside.loop"),

    EXPECTED_RECORD_TYPE_AS_INCLUDED_PARAMETER("BCE2113", "expected.a.record.type.as.an.included.parameter"),
    DEFAULTABLE_PARAM_DEFINED_AFTER_INCLUDED_RECORD_PARAM(
            "BCE2114", "defaultable.param.not.allowed.after.included.record.param"),
    REQUIRED_PARAM_DEFINED_AFTER_INCLUDED_RECORD_PARAM(
            "BCE2115", "required.param.not.allowed.after.included.record.param"),
    INCOMPATIBLE_SUB_TYPE_FIELD("BCE2116", "incompatible.sub.type.field"),
    MISSING_KEY_EXPR_IN_MEMBER_ACCESS_EXPR("BCE2117", "missing.key.expr.in.member.access.expr"),
    FIELD_ACCESS_CANNOT_BE_USED_TO_ACCESS_OPTIONAL_FIELDS(
            "BCE2118", "field.access.cannot.be.used.to.access.optional.fields"),
    UNDECLARED_FIELD_IN_RECORD("BCE2119", "undeclared.field.in.record"),
    INVALID_FIELD_ACCESS_IN_RECORD_TYPE("BCE2120", "invalid.field.access.in.record.type"),
    UNDECLARED_AND_NILABLE_FIELDS_IN_UNION_OF_RECORDS("BCE2121", "undeclared.and.nilable.fields.in.union.of.records"),
    UNDECLARED_FIELD_IN_UNION_OF_RECORDS("BCE2122", "undeclared.field.in.union.of.records"),
    NILABLE_FIELD_IN_UNION_OF_RECORDS("BCE2123", "nilable.field.in.union.of.records"),
    ALREADY_INITIALIZED_SYMBOL("BCE2124", "already.initialized.symbol"),
    ARRAY_LENGTH_GREATER_THAT_2147483637_NOT_YET_SUPPORTED(
            "BCE2125", "array.length.greater.that.2147483637.not.yet.supported"),
    INVALID_ARRAY_LENGTH("BCE2126", "invalid.array.length"),
    CANNOT_RESOLVE_CONST("BCE2127", "cannot.resolve.const"),
    ALREADY_INITIALIZED_SYMBOL_WITH_ANOTHER("BCE2128", "already.initialized.symbol.with.another"),
    CONSTANT_CYCLIC_REFERENCE("BCE2131", "constant.cyclic.reference"),
    INCOMPATIBLE_TYPES_LIST_SPREAD_OP("BCE2132", "incompatible.types.list.spread.op"),
    INVALID_SPREAD_OP_FIXED_LENGTH_LIST_EXPECTED("BCE2133", "invalid.spread.operator.fixed.length.list.expected"),
    INVALID_SPREAD_OP_FIXED_MEMBER_EXPECTED("BCE2134", "invalid.spread.operator.fixed.member.expected"),
    CANNOT_INFER_TYPE_FROM_SPREAD_OP("BCE2135", "cannot.infer.type.from.spread.op"),
    TUPLE_AND_EXPRESSION_SIZE_DOES_NOT_MATCH("BCE2136", "tuple.and.expression.size.does.not.match"),
    CANNOT_SPECIFY_NAMED_ARG_FOR_FIELD_OF_INCLUDED_RECORD_WHEN_ARG_SPECIFIED_FOR_INCLUDED_RECORD("BCE2137",
            "cannot.specify.named.argument.for.field.of.included.record.when.arg.specified.for.included.record"),

    //Transaction related error codes
    ROLLBACK_CANNOT_BE_OUTSIDE_TRANSACTION_BLOCK("BCE2300", "rollback.cannot.be.outside.transaction.block"),
    COMMIT_CANNOT_BE_OUTSIDE_TRANSACTION_BLOCK("BCE2301", "commit.cannot.be.outside.transaction.block"),
    RETRY_CANNOT_BE_OUTSIDE_TRANSACTION_BLOCK("BCE2302", "retry.cannot.be.outside.transaction.block"),
    BREAK_CANNOT_BE_USED_TO_EXIT_TRANSACTION("BCE2303", "break.statement.cannot.be.used.to.exit.from.a.transaction"),
    CONTINUE_CANNOT_BE_USED_TO_EXIT_TRANSACTION(
            "BCE2304", "continue.statement.cannot.be.used.to.exit.from.a.transaction"),
    CHECK_EXPRESSION_INVALID_USAGE_WITHIN_TRANSACTION_BLOCK(
            "BCE2305", "check.expression.invalid.usage.within.transaction.block"),
    RETURN_CANNOT_BE_USED_TO_EXIT_TRANSACTION("BCE2306", "return.statement.cannot.be.used.to.exit.from.a.transaction"),
    DONE_CANNOT_BE_USED_TO_EXIT_TRANSACTION("BCE2307", "done.statement.cannot.be.used.to.exit.from.a.transaction"),
    INVALID_RETRY_COUNT("BCE2308", "invalid.retry.count"),
    INVALID_COMMIT_COUNT("BCE2309", "invalid.commit.count"),
    INVALID_ROLLBACK_COUNT("BCE2310", "invalid.rollback.count"),
    INVALID_TRANSACTION_HANDLER_ARGS("BCE2311", "invalid.transaction.handler.args"),
    INVALID_TRANSACTION_HANDLER_SIGNATURE("BCE2312", "invalid.transaction.handler.signature"),
    LAMBDA_REQUIRED_FOR_TRANSACTION_HANDLER("BCE2313", "lambda.required.for.transaction.handler"),
    TRANSACTION_CANNOT_BE_USED_WITHIN_HANDLER("BCE2314", "transaction.cannot.be.used.within.handler"),
    TRANSACTION_CANNOT_BE_USED_WITHIN_TRANSACTIONAL_SCOPE(
            "BCE2315", "transaction.cannot.be.used.within.transactional.scope"),
    TRANSACTIONAL_FUNC_INVOKE_PROHIBITED("BCE2316", "transactional.function.prohibited.outside.transactional.scope"),
    TRANSACTIONAL_WORKER_OUT_OF_TRANSACTIONAL_SCOPE(
            "BCE2317", "transactional.worker.prohibited.outside.transactional.scope"),

    NESTED_TRANSACTIONS_ARE_INVALID("BCE2318", "nested.transactions.are.invalid"),
    INVALID_FUNCTION_POINTER_ASSIGNMENT_FOR_HANDLER("BCE2319", "invalid.function.pointer.assignment.for.handler"),
    USAGE_OF_START_WITHIN_TRANSACTION_IS_PROHIBITED("BCE2320", "usage.of.start.within.transaction.is.prohibited"),
    ROLLBACK_CANNOT_BE_WITHIN_TRANSACTIONAL_FUNCTION("BCE2321", "rollback.cannot.be.within.transactional.function"),
    COMMIT_CANNOT_BE_WITHIN_TRANSACTIONAL_FUNCTION("BCE2322", "commit.cannot.be.within.transactional.function"),
    MAX_ONE_COMMIT_ROLLBACK_ALLOWED_WITHIN_A_BRANCH("BCE2323", "max.one.commit.rollback.allowed.within.branch"),
    COMMIT_NOT_ALLOWED("BCE2324", "commit.not.allowed"),
    ROLLBACK_NOT_ALLOWED("BCE2325", "rollback.not.allowed"),
    INCOMPATIBLE_TYPE_IN_SELECT_CLAUSE("BCE2326", "incompatible.type.in.select.clause"),

    // Service, endpoint related errors codes
    SERVICE_INVALID_OBJECT_TYPE("BCE2400", "service.invalid.object.type"),
    SERVICE_INVALID_ENDPOINT_TYPE("BCE2401", "service.invalid.endpoint.type"),
    SERVICE_FUNCTION_INVALID_MODIFIER("BCE2402", "service.function.invalid.modifier"),
    SERVICE_FUNCTION_INVALID_INVOCATION("BCE2403", "service.function.invalid.invocation"),
    SERVICE_SERVICE_TYPE_REQUIRED_ANONYMOUS("BCE2404", "service.service.type.required.anonymous"),

    ENDPOINT_OBJECT_TYPE_REQUIRED("BCE2405", "endpoint.object.type.required"),
    ENDPOINT_OBJECT_NEW_HAS_PARAM("BCE2406", "endpoint.object.new.has.param"),
    ENDPOINT_INVALID_TYPE("BCE2407", "endpoint.invalid.type"),
    ENDPOINT_INVALID_TYPE_NO_FUNCTION("BCE2408", "endpoint.invalid.type.no.function"),
    ENDPOINT_SPI_INVALID_FUNCTION("BCE2409", "endpoint.spi.invalid.function"),

    RESOURCE_METHODS_ARE_ONLY_ALLOWED_IN_SERVICE_OR_CLIENT_OBJECTS(
            "BCE2411", "resource.methods.are.only.allowed.in.service.or.client.objects"),
    RESOURCE_FUNCTION_INVALID_RETURN_TYPE("BCE2412", "resource.function.invalid.return.type"),
    REMOTE_IN_NON_OBJECT_FUNCTION("BCE2413", "remote.in.non.object.function"),
    INVALID_LISTENER_VARIABLE("BCE2414", "invalid.listener.var"),
    INVALID_LISTENER_ATTACHMENT("BCE2415", "invalid.listener.attachment"),

    ENDPOINT_NOT_SUPPORT_REGISTRATION("BCE2416", "endpoint.not.support.registration"),
    INVALID_ACTION_INVOCATION_SYNTAX("BCE2417", "invalid.action.invocation.syntax"),
    INVALID_METHOD_INVOCATION_SYNTAX("BCE2418", "invalid.method.invocation.syntax"),
    INVALID_INIT_INVOCATION("BCE2419", "invalid.init.invocation"),
    INVALID_RESOURCE_FUNCTION_INVOCATION("BCE2420", "invalid.resource.function.invocation"),
    INVALID_ACTION_INVOCATION("BCE2421", "invalid.action.invocation"),
    INVALID_FUNCTION_POINTER_INVOCATION_WITH_TYPE("BCE2422", "invalid.function.pointer.invocation.with.type"),

    TYPE_CAST_NOT_YET_SUPPORTED("BCE2423", "type.cast.not.yet.supported.for.type"),
    LET_EXPRESSION_NOT_YET_SUPPORTED_RECORD_FIELD("BCE2424", "let.expression.not.yet.supported.record.field"),
    LET_EXPRESSION_NOT_YET_SUPPORTED_OBJECT_FIELD("BCE2425", "let.expression.not.yet.supported.object.field"),

    // Cast and conversion related codes
    INCOMPATIBLE_TYPES_CAST("BCE2500", "incompatible.types.cast"),
    INCOMPATIBLE_TYPES_CAST_WITH_SUGGESTION("BCE2501", "incompatible.types.cast.with.suggestion"),
    INCOMPATIBLE_TYPES_CONVERSION("BCE2502", "incompatible.types.conversion"),
    INCOMPATIBLE_TYPES_CONVERSION_WITH_SUGGESTION("BCE2503", "incompatible.types.conversion.with.suggestion"),
    UNSAFE_CAST_ATTEMPT("BCE2504", "unsafe.cast.attempt"),

    INVALID_LITERAL_FOR_TYPE("BCE2506", "invalid.literal.for.type"),
    INCOMPATIBLE_MAPPING_CONSTRUCTOR("BCE2507", "incompatible.mapping.constructor.expression"),
    MAPPING_CONSTRUCTOR_COMPATIBLE_TYPE_NOT_FOUND("BCE2508", "mapping.constructor.compatible.type.not.found"),
    CANNOT_INFER_TYPES_FOR_TUPLE_BINDING("BCE2509", "cannot.infer.types.for.tuple.binding"),
    INVALID_LITERAL_FOR_MATCH_PATTERN("BCE2510", "invalid.literal.for.match.pattern"),
    INVALID_EXPR_WITH_TYPE_GUARD_FOR_MATCH_PATTERN("BCE2511", "invalid.expr.with.type.guard.for.match"),
    ARRAY_LITERAL_NOT_ALLOWED("BCE2512", "array.literal.not.allowed"),
    STRING_TEMPLATE_LIT_NOT_ALLOWED("BCE2513", "string.template.literal.not.allowed"),
    INVALID_RECORD_LITERAL_KEY("BCE2514", "invalid.record.literal.key"),
    INVALID_RECORD_LITERAL_IDENTIFIER_KEY("BCE2515", "invalid.record.literal.identifier.key"),
    INVALID_FIELD_NAME_RECORD_LITERAL("BCE2516", "invalid.field.name.record.lit"),
    REST_FIELD_NOT_ALLOWED_IN_CLOSED_RECORDS("BCE2517", "rest.field.not.allowed"),
    OPEN_RECORD_CONSTRAINT_NOT_ALLOWED("BCE2518", "open.record.constraint.not.allowed"),
    INVALID_RECORD_REST_DESCRIPTOR("BCE2519", "invalid.record.rest.descriptor"),
    MISSING_REQUIRED_RECORD_FIELD("BCE2520", "missing.required.record.field"),
    DEFAULT_VALUES_NOT_ALLOWED_FOR_OPTIONAL_FIELDS("BCE2521", "default.values.not.allowed.for.optional.fields"),
    INVALID_FUNCTION_POINTER_INVOCATION("BCE2522", "invalid.function.pointer.invocation"),
    AMBIGUOUS_TYPES("BCE2523", "ambiguous.type"),

    TOO_MANY_ARGS_FUNC_CALL("BCE2524", "too.many.args.call"),
    ASSIGNMENT_COUNT_MISMATCH("BCE2525", "assignment.count.mismatch"),
    ASSIGNMENT_REQUIRED("BCE2526", "assignment.required"),
    MULTI_VAL_IN_SINGLE_VAL_CONTEXT("BCE2527", "multi.value.in.single.value.context"),
    MULTI_VAL_EXPR_IN_SINGLE_VAL_CONTEXT("BCE2528", "multi.valued.expr.in.single.valued.context"),
    DOES_NOT_RETURN_VALUE("BCE2529", "does.not.return.value"),
    FUNC_DEFINED_ON_NOT_SUPPORTED_TYPE("BCE2530", "func.defined.on.not.supported.type"),
    FUNC_DEFINED_ON_NON_LOCAL_TYPE("BCE2531", "func.defined.on.non.local.type"),
    INVALID_OBJECT_CONSTRUCTOR("BCE2532", "invalid.object.constructor"),
    RECORD_INITIALIZER_INVOKED("BCE2533", "explicit.invocation.of.record.init.is.not.allowed"),
    PKG_ALIAS_NOT_ALLOWED_HERE("BCE2534", "pkg.alias.not.allowed.here"),

    MULTI_VALUE_RETURN_EXPECTED("BCE2535", "multi.value.return.expected"),
    SINGLE_VALUE_RETURN_EXPECTED("BCE2536", "single.value.return.expected"),
    TOO_MANY_RETURN_VALUES("BCE2537", "return.value.too.many"),
    NOT_ENOUGH_RETURN_VALUES("BCE2538", "return.value.not.enough"),
    INVALID_FUNCTION_INVOCATION("BCE2539", "invalid.function.invocation"),
    INVALID_FUNCTION_INVOCATION_WITH_NAME("BCE2540", "invalid.function.invocation.with.name"),
    DUPLICATE_NAMED_ARGS("BCE2541", "duplicate.named.args"),
    INVALID_DEFAULT_PARAM_VALUE("BCE2542", "invalid.default.param.value"),

    DUPLICATED_ERROR_CATCH("BCE2543", "duplicated.error.catch"),

    NO_NEW_VARIABLES_VAR_ASSIGNMENT("BCE2544", "no.new.variables.var.assignment"),
    INVALID_VARIABLE_ASSIGNMENT("BCE2545", "invalid.variable.assignment"),
    INVALID_ASSIGNMENT_DECLARATION_FINAL("BCE2546", "invalid.variable.assignment.declaration.final"),
    CANNOT_ASSIGN_VALUE_FINAL("BCE2547", "cannot.assign.value.to.final.field"),
    CANNOT_ASSIGN_VALUE_TO_POTENTIALLY_INITIALIZED_FINAL(
            "BCE2548", "cannot.assign.value.to.potentially.initialized.final"),
    CANNOT_ASSIGN_VALUE_FUNCTION_ARGUMENT("BCE2549", "cannot.assign.value.to.function.argument"),
    CANNOT_ASSIGN_VALUE_ENDPOINT("BCE2550", "cannot.assign.value.to.endpoint"),
    CANNOT_UPDATE_READONLY_VALUE_OF_TYPE("BCE2551", "cannot.update.readonly.value.of.type"),
    CANNOT_UPDATE_READONLY_RECORD_FIELD("BCE2552", "cannot.update.readonly.record.field"),
    CANNOT_UPDATE_FINAL_OBJECT_FIELD("BCE2553", "cannot.update.final.object.field"),
    UNSUPPORTED_MULTILEVEL_CLOSURES("BCE2554", "unsupported.multilevel.closures"),

    OPERATION_DOES_NOT_SUPPORT_MEMBER_ACCESS("BCE2555", "operation.does.not.support.member.access"),
    OPERATION_DOES_NOT_SUPPORT_FIELD_ACCESS("BCE2556", "operation.does.not.support.field.access"),
    OPERATION_DOES_NOT_SUPPORT_FIELD_ACCESS_FOR_ASSIGNMENT(
            "BCE2557", "operation.does.not.support.field.access.for.assignment"),
    OPERATION_DOES_NOT_SUPPORT_OPTIONAL_FIELD_ACCESS("BCE2558", "operation.does.not.support.optional.field.access"),
    OPERATION_DOES_NOT_SUPPORT_FIELD_ACCESS_FOR_NON_REQUIRED_FIELD(
            "BCE2559", "operation.does.not.support.field.access.for.non.required.field"),
    OPERATION_DOES_NOT_SUPPORT_OPTIONAL_FIELD_ACCESS_FOR_FIELD(
            "BCE2560", "operation.does.not.support.optional.field.access.for.field"),
    OPERATION_DOES_NOT_SUPPORT_MEMBER_ACCESS_FOR_ASSIGNMENT(
            "BCE2561", "operation.does.not.support.member.access.for.assignment"),
    INVALID_MEMBER_ACCESS_EXPR_STRUCT_FIELD_ACCESS("BCE2562", "invalid.member.access.expr.struct.field.access"),
    INVALID_MEMBER_ACCESS_EXPR_TUPLE_FIELD_ACCESS("BCE2563", "invalid.member.access.expr.tuple.field.access"),
    INVALID_TUPLE_MEMBER_ACCESS_EXPR("BCE2564", "invalid.tuple.member.access.expr"),
    INVALID_RECORD_MEMBER_ACCESS_EXPR("BCE2565", "invalid.record.member.access.expr"),
    INVALID_ENUM_EXPR("BCE2566", "invalid.enum.expr"),
    INVALID_EXPR_IN_MATCH_STMT("BCE2567", "invalid.expr.in.match.stmt"),
    INVALID_PATTERN_CLAUSES_IN_MATCH_STMT("BCE2568", "invalid.pattern.clauses.in.match.stmt"),
    STATIC_MATCH_ONLY_SUPPORTS_ANYDATA("BCE2569", "static.value.match.only.supports.anydata"),
    USAGE_OF_UNINITIALIZED_VARIABLE("BCE2570", "usage.of.uninitialized.variable"),
    UNINITIALIZED_VARIABLE("BCE2571", "uninitialized.variable"),
    CONTAINS_UNINITIALIZED_FIELDS("BCE2572", "uninitialized.object.fields"),
    INVALID_FUNCTION_CALL_WITH_UNINITIALIZED_VARIABLES("BCE2573",
                                                       "invalid.function.call.with.uninitialized.variables"),
    INVALID_ANY_VAR_DEF("BCE2574", "invalid.any.var.def"),
    INVALID_RECORD_LITERAL("BCE2575", "invalid.record.literal"),
    INVALID_FIELD_IN_RECORD_BINDING_PATTERN("BCE2576", "invalid.field.in.record.binding.pattern"),
    INVALID_RECORD_LITERAL_BINDING_PATTERN("BCE2577", "invalid.record.literal.in.binding.pattern"),
    DUPLICATE_KEY_IN_RECORD_LITERAL("BCE2578", "duplicate.key.in.record.literal"),
    DUPLICATE_KEY_IN_TABLE_LITERAL("BCE2579", "duplicate.key.in.table.literal"),
    DUPLICATE_KEY_IN_RECORD_LITERAL_SPREAD_OP("BCE2580", "duplicate.key.in.record.literal.spread.op"),
    POSSIBLE_DUPLICATE_OF_FIELD_SPECIFIED_VIA_SPREAD_OP(
            "BCE2581", "possible.duplicate.of.field.specified.via.spread.op"),
    SPREAD_FIELD_MAY_DULPICATE_ALREADY_SPECIFIED_KEYS("BCE2582", "spread.field.may.duplicate.already.specified.keys"),
    MULTIPLE_INCLUSIVE_TYPES("BCE2583", "multiple.inclusive.types"),
    INVALID_ARRAY_LITERAL("BCE2584", "invalid.array.literal"),
    INVALID_TUPLE_LITERAL("BCE2585", "invalid.tuple.literal"),
    INVALID_LIST_CONSTRUCTOR_ELEMENT_TYPE("BCE2586", "invalid.list.constructor.type"),
    INVALID_ARRAY_ELEMENT_TYPE("BCE2587", "invalid.array.element.type"),
    INVALID_LIST_BINDING_PATTERN("BCE2588", "invalid.list.binding.pattern"),
    INVALID_LIST_BINDING_PATTERN_DECL("BCE2589", "invalid.list.binding.pattern.decl"),
    INVALID_LIST_BINDING_PATTERN_INFERENCE("BCE2590", "invalid.list.binding.pattern.inference"),
    MISMATCHING_ARRAY_LITERAL_VALUES("BCE2591", "mismatching.array.literal.values"),
    CLOSED_ARRAY_TYPE_NOT_INITIALIZED("BCE2592", "closed.array.type.not.initialized"),
    INVALID_LIST_MEMBER_ACCESS_EXPR("BCE2593", "invalid.list.member.access.expr"),
    INVALID_ARRAY_MEMBER_ACCESS_EXPR("BCE2594", "invalid.array.member.access.expr"),
    CANNOT_INFER_SIZE_ARRAY_SIZE_FROM_THE_CONTEXT("BCE2595",
            "length.of.the.array.cannot.be.inferred.from.the.context"),
    INVALID_SORT_FUNC_RETURN_TYPE("BCE2596", "invalid.key.func.return.type"),
    INVALID_SORT_ARRAY_MEMBER_TYPE("BCE2597", "invalid.sort.array.member.type"),
    // TODO Maryam remove list array tuple and use first only
    INDEX_OUT_OF_RANGE("BCE2598", "index.out.of.range"),
    LIST_INDEX_OUT_OF_RANGE("BCE2599", "list.index.out.of.range"),
    ARRAY_INDEX_OUT_OF_RANGE("BCE2600", "array.index.out.of.range"),
    TUPLE_INDEX_OUT_OF_RANGE("BCE2601", "tuple.index.out.of.range"),
    INVALID_ARRAY_SIZE_REFERENCE("BCE2602", "invalid.array.size.reference"),
    INVALID_TYPE_FOR_REST_DESCRIPTOR("BCE2603", "invalid.type.for.rest.descriptor"),
    INVALID_TYPE_NEW_LITERAL("BCE2604", "invalid.type.new.literal"),
    INVALID_USAGE_OF_KEYWORD("BCE2605", "invalid.usage.of.keyword"),
    INVALID_TYPE_OBJECT_CONSTRUCTOR("BCE2606", "invalid.type.object.constructor"),

    INVALID_RECORD_BINDING_PATTERN("BCE2607", "invalid.record.binding.pattern"),
    NO_MATCHING_RECORD_REF_PATTERN("BCE2608", "no.matching.record.ref.found"),
    MULTIPLE_RECORD_REF_PATTERN_FOUND("BCE2609", "multiple.matching.record.ref.found"),
    NOT_ENOUGH_PATTERNS_TO_MATCH_RECORD_REF("BCE2610", "not.enough.patterns.to.match.record.ref"),
    INVALID_TYPE_DEFINITION_FOR_RECORD_VAR("BCE2611", "invalid.type.definition.for.record.var"),

    INVALID_ERROR_BINDING_PATTERN("BCE2612", "invalid.error.binding.pattern"),
    INVALID_ERROR_REASON_BINDING_PATTERN("BCE2613", "invalid.error.reason.binding.pattern"),
    INVALID_ERROR_REST_BINDING_PATTERN("BCE2614", "invalid.error.rest.binding.pattern"),
    INVALID_TYPE_DEFINITION_FOR_ERROR_VAR("BCE2615", "invalid.type.definition.for.error.var"),
    INVALID_ERROR_MATCH_PATTERN("BCE2616", "invalid.error.match.pattern"),
    DUPLICATE_VARIABLE_IN_BINDING_PATTERN("BCE2617", "duplicate.variable.in.binding.pattern"),
    INVALID_VARIABLE_REFERENCE_IN_BINDING_PATTERN("BCE2618", "invalid.variable.reference.in.binding.pattern"),
    CANNOT_ASSIGN_VALUE_TO_TYPE_DEF("BCE2619", "cannot.assign.value.to.type.def"),

    INVALID_NAMESPACE_PREFIX("BCE2620", "invalid.namespace.prefix"),
    XML_TAGS_MISMATCH("BCE2621", "mismatching.xml.start.end.tags"),
    XML_ATTRIBUTE_MAP_UPDATE_NOT_ALLOWED("BCE2622", "xml.attribute.map.update.not.allowed"),
    XML_QNAME_UPDATE_NOT_ALLOWED("BCE2623", "xml.qname.update.not.allowed"),
    INVALID_NAMESPACE_DECLARATION("BCE2624", "invalid.namespace.declaration"),
    CANNOT_UPDATE_XML_SEQUENCE("BCE2625", "cannot.update.xml.sequence"),
    INVALID_XML_NS_INTERPOLATION("BCE2626", "invalid.xml.ns.interpolation"),
    CANNOT_FIND_XML_NAMESPACE("BCE2627", "cannot.find.xml.namespace.prefix"),
    UNSUPPORTED_METHOD_INVOCATION_XML_NAV("BCE2628", "method.invocation.in.xml.navigation.expressions.not.supported"),
    DEPRECATED_XML_ATTRIBUTE_ACCESS("BCE2629", "deprecated.xml.attribute.access.expression"),
    UNSUPPORTED_MEMBER_ACCESS_IN_XML_NAVIGATION("BCE2630",
                                                "member.access.within.xml.navigation.expression.not.supported"),

    UNDEFINED_ANNOTATION("BCE2631", "undefined.annotation"),
    ANNOTATION_NOT_ALLOWED("BCE2632", "annotation.not.allowed"),
    ANNOTATION_ATTACHMENT_CANNOT_HAVE_A_VALUE("BCE2633", "annotation.attachment.cannot.have.a.value"),
    ANNOTATION_ATTACHMENT_REQUIRES_A_VALUE("BCE2634", "annotation.attachment.requires.a.value"),
    ANNOTATION_ATTACHMENT_CANNOT_SPECIFY_MULTIPLE_VALUES(
            "BCE2635", "annotation.attachment.cannot.specify.multiple.values"),
    ANNOTATION_INVALID_TYPE("BCE2636", "annotation.invalid.type"),
    ANNOTATION_INVALID_CONST_TYPE("BCE2637", "annotation.invalid.const.type"),
    ANNOTATION_REQUIRES_CONST("BCE2638", "annotation.requires.const"),
    INCOMPATIBLE_TYPES_ARRAY_FOUND("BCE2639", "incompatible.types.array.found"),
    CANNOT_GET_ALL_FIELDS("BCE2640", "cannot.get.all.fields"),

    INVALID_DOCUMENTATION_IDENTIFIER("BCE2641", "invalid.documentation.identifier"),

    OPERATOR_NOT_SUPPORTED("BCE2642", "operator.not.supported"),
    OPERATOR_NOT_ALLOWED_VARIABLE("BCE2643", "operator.not.allowed.variable"),
    NEVER_TYPE_NOT_ALLOWED_FOR_REQUIRED_DEFAULTABLE_PARAMS("BCE2644",
                                               "never.type.not.allowed.for.required.and.defaultable.params"),
    INVALID_CLIENT_REMOTE_METHOD_CALL("BCE2645", "invalid.client.remote.method.call"),
    NEVER_TYPED_VAR_DEF_NOT_ALLOWED("BCE2646", "never.typed.var.def.not.allowed"),
    NEVER_TYPED_OBJECT_FIELD_NOT_ALLOWED("BCE2647", "never.typed.object.field.not.allowed"),

    CANNOT_USE_TYPE_INCLUSION_WITH_MORE_THAN_ONE_OPEN_RECORD_WITH_DIFFERENT_REST_DESCRIPTOR_TYPES("BCE2650",
          "cannot.use.type.inclusion.with.more.than.one.open.record.with.different.rest.descriptor.types"),
    INVALID_METHOD_CALL_EXPR_ON_FIELD("BCE2651", "invalid.method.call.expr.on.field"),
    INCOMPATIBLE_TYPE_WAIT_FUTURE_EXPR("BCE2652", "incompatible.type.wait.future.expr"),
    INVALID_FIELD_BINDING_PATTERN_WITH_NON_REQUIRED_FIELD("BCE2653",
            "invalid.field.binding.pattern.with.non.required.field"),
    INFER_SIZE_ONLY_SUPPORTED_IN_FIRST_DIMENSION("BCE2654", "infer.size.only.supported.in.the.first.dimension"),

    // Error codes related to iteration.
    ITERABLE_NOT_SUPPORTED_COLLECTION("BCE2800", "iterable.not.supported.collection"),
    ITERABLE_NOT_SUPPORTED_OPERATION("BCE2801", "iterable.not.supported.operation"),
    ITERABLE_TOO_MANY_VARIABLES("BCE2802", "iterable.too.many.variables"),
    ITERABLE_NOT_ENOUGH_VARIABLES("BCE2803", "iterable.not.enough.variables"),
    ITERABLE_TOO_MANY_RETURN_VARIABLES("BCE2804", "iterable.too.many.return.args"),
    ITERABLE_NOT_ENOUGH_RETURN_VARIABLES("BCE2805", "iterable.not.enough.return.args"),
    ITERABLE_LAMBDA_REQUIRED("BCE2806", "iterable.lambda.required"),
    ITERABLE_LAMBDA_TUPLE_REQUIRED("BCE2807", "iterable.lambda.tuple.required"),
    ITERABLE_NO_ARGS_REQUIRED("BCE2808", "iterable.no.args.required"),
    ITERABLE_LAMBDA_INCOMPATIBLE_TYPES("BCE2809", "iterable.lambda.incompatible.types"),
    ITERABLE_RETURN_TYPE_MISMATCH("BCE2810", "iterable.return.type.mismatch"),

    // match statement related errors
    MATCH_STMT_CANNOT_GUARANTEE_A_MATCHING_PATTERN("BCE2900", "match.stmt.cannot.guarantee.a.matching.pattern"),
    MATCH_STMT_UNREACHABLE_PATTERN("BCE2901", "match.stmt.unreachable.pattern"),
    MATCH_STMT_PATTERN_ALWAYS_MATCHES("BCE2903", "match.stmt.pattern.always.matches"),

    MATCH_PATTERN_NOT_SUPPORTED("BCE2905", "match.pattern.not.supported"),
    MATCH_PATTERNS_SHOULD_CONTAIN_SAME_SET_OF_VARIABLES(
            "BCE2906", "match.patterns.should.contain.same.set.of.variables"),
    MATCH_PATTERN_CANNOT_REPEAT_SAME_VARIABLE("BCE2907", "match.pattern.cannot.repeat.same.variable"),
    REST_MATCH_PATTERN_NOT_SUPPORTED("BCE2908", "rest.match.pattern.not.supported"),
    VARIABLE_SHOULD_BE_DECLARED_AS_CONSTANT("BCE2909", "match.pattern.variable.should.declared.as.constant"),
    MATCH_STMT_CONTAINS_TWO_DEFAULT_PATTERNS("BCE2910", "match.stmt.contains.two.default.patterns"),

    THROW_STMT_NOT_SUPPORTED("BCE2911", "throw.stmt.not.supported"),
    TRY_STMT_NOT_SUPPORTED("BCE2912", "try.stmt.not.supported"),

    UNKNOWN_BUILTIN_FUNCTION("BCE2913", "unknown.builtin.method"),
    UNSUPPORTED_BUILTIN_METHOD("BCE2914", "unsupported.builtin.method"),

    // Safe navigation operator related errors
    SAFE_NAVIGATION_NOT_REQUIRED("BCE3000", "safe.navigation.not.required"),
    OPTIONAL_FIELD_ACCESS_NOT_REQUIRED_ON_LHS("BCE3001", "optional.field.access.not.required.on.lhs"),

    CHECKED_EXPR_NO_MATCHING_ERROR_RETURN_IN_ENCL_INVOKABLE(
            "BCE3032", "checked.expr.no.matching.error.return.in.encl.invokable"),

    EXPRESSION_OF_NEVER_TYPE_NOT_ALLOWED("BCE3033", "expression.of.never.type.not.allowed"),
    THIS_FUNCTION_SHOULD_PANIC("BCE3034", "this.function.should.panic"),

    FAIL_EXPR_NO_MATCHING_ERROR_RETURN_IN_ENCL_INVOKABLE(
            "BCE3035", "fail.expr.no.matching.error.return.in.encl.invokable"),
    INCOMPATIBLE_ON_FAIL_ERROR_DEFINITION("BCE3036", "on.fail.no.matching.error"),

    START_REQUIRE_INVOCATION("BCE3037", "start.require.invocation"),
    INVALID_EXPR_STATEMENT("BCE3038", "invalid.expr.statement"),
    INVALID_ACTION_INVOCATION_AS_EXPR("BCE3039", "invalid.action.invocation.as.expr"),

    // Parser error diagnostic codes
    INVALID_TOKEN("BCE3100", "invalid.token"),
    MISSING_TOKEN("BCE3101", "missing.token"),
    EXTRANEOUS_INPUT("BCE3102", "extraneous.input"),
    MISMATCHED_INPUT("BCE3103", "mismatched.input"),
    FAILED_PREDICATE("BCE3104", "failed.predicate"),
    SYNTAX_ERROR("BCE3105", "syntax.error"),
    INVALID_SHIFT_OPERATOR("BCE3106", "invalid.shift.operator"),
    UNDERSCORE_NOT_ALLOWED_AS_IDENTIFIER("BCE3107", "underscore.not.allowed.as.identifier"),

    // Streaming related codes
    INVALID_STREAM_CONSTRUCTOR("BCE3200", "invalid.stream.constructor"),
    INVALID_STREAM_CONSTRUCTOR_ITERATOR("BCE3201", "invalid.stream.constructor.iterator"),
    INVALID_STREAM_CONSTRUCTOR_CLOSEABLE_ITERATOR("BCE3202", "invalid.stream.constructor.closeable.iterator"),
    INVALID_STREAM_CONSTRUCTOR_EXP_TYPE("BCE3203", "invalid.stream.constructor.expected.type"),
    NOT_ALLOWED_STREAM_USAGE_WITH_FROM("BCE3204", "invalid.stream.usage.with.from"),
    ERROR_TYPE_EXPECTED("BCE3205", "error.type.expected"),
    MISSING_REQUIRED_METHOD_NEXT("BCE3206", "missing.required.method.next"),
    ORDER_BY_NOT_SUPPORTED("BCE3207", "order.by.not.supported"),
    INVALID_NEXT_METHOD_RETURN_TYPE("BCE3208", "invalid.next.method.return.type"),
    INVALID_UNBOUNDED_STREAM_CONSTRUCTOR_ITERATOR("BCE3209", "invalid.unbounded.stream.constructor.iterator"),

    // Table related codes
    TABLE_CONSTRAINT_INVALID_SUBTYPE("BCE3300", "invalid.table.constraint.subtype"),
    TABLE_KEY_SPECIFIER_MISMATCH("BCE3301", "table.key.specifier.mismatch"),
    KEY_SPECIFIER_SIZE_MISMATCH_WITH_KEY_CONSTRAINT("BCE3302", "key.specifier.size.mismatch.with.key.constraint"),
    KEY_SPECIFIER_MISMATCH_WITH_KEY_CONSTRAINT("BCE3303", "key.specifier.mismatch.with.key.constraint"),
    MEMBER_ACCESS_NOT_SUPPORTED_FOR_KEYLESS_TABLE("BCE3305", "member.access.not.supported.for.keyless.table"),
    INVALID_FIELD_NAMES_IN_KEY_SPECIFIER("BCE3306", "invalid.field.name.in.key.specifier"),
    MULTI_KEY_MEMBER_ACCESS_NOT_SUPPORTED("BCE3307", "multi.key.member.access.not.supported"),
    KEY_SPECIFIER_FIELD_MUST_BE_READONLY("BCE3308", "key.specifier.field.must.be.readonly"),
    KEY_SPECIFIER_FIELD_MUST_BE_REQUIRED("BCE3309", "key.specifier.field.must.be.required"),
    KEY_SPECIFIER_FIELD_MUST_BE_ANYDATA("BCE3310", "key.specifier.field.must.be.anydata"),
    KEY_SPECIFIER_FIELD_VALUE_MUST_BE_CONSTANT_EXPR("BCE3311", "key.specifier.field.value.must.be.constant.expr"),
    KEY_CONSTRAINT_NOT_SUPPORTED_FOR_TABLE_WITH_MAP_CONSTRAINT(
            "BCE3312", "key.constraint.not.supported.for.table.with.map.constraint"),
    CANNOT_INFER_MEMBER_TYPE_FOR_TABLE_DUE_AMBIGUITY("BCE3313", "cannot.infer.member.type.for.table.due.ambiguity"),
    CANNOT_INFER_MEMBER_TYPE_FOR_TABLE("BCE3314", "cannot.infer.member.type.for.table"),
    ON_CONFLICT_ONLY_WORKS_WITH_MAPS_OR_TABLES_WITH_KEY_SPECIFIER(
            "BCE3315", "on.conflict.only.works.with.map.or.tables.with.key.specifier"),
    CANNOT_UPDATE_TABLE_USING_MEMBER_ACCESS("BCE3316", "cannot.update.table.using.member.access.lvexpr"),
    KEY_SPECIFIER_EMPTY_FOR_PROVIDED_KEY_CONSTRAINT("BCE3317", "key.specifier.empty.with.key.constraint"),
    KEY_SPECIFIER_NOT_ALLOWED_FOR_TARGET_ANY("BCE3318", "key.specifier.not.allowed.for.target.any"),


    // Taint checking related codes
    ENTRY_POINT_PARAMETERS_CANNOT_BE_UNTAINTED("BCE3400", "entry.point.parameters.cannot.be.untainted"),
    TAINTED_VALUE_PASSED_TO_UNTAINTED_PARAMETER("BCE3401", "tainted.value.passed.to.untainted.parameter"),
    TAINTED_VALUE_PASSED_TO_UNTAINTED_PARAMETER_ORIGINATING_AT(
            "BCE3402", "tainted.value.passed.to.untainted.param.in.obj.method"),
    TAINTED_VALUE_PASSED_TO_GLOBAL_VARIABLE("BCE3403", "tainted.value.passed.to.global.variable"),
    TAINTED_VALUE_PASSED_TO_MODULE_OBJECT("BCE3404", "tainted.value.passed.to.module.object"),
    INVOCATION_TAINT_GLOBAL_OBJECT("BCE3405", "method.invocation.taint.global.object"),
    TAINTED_VALUE_PASSED_TO_CLOSURE_VARIABLE("BCE3406", "tainted.value.passed.to.closure.variable"),
    UNABLE_TO_PERFORM_TAINT_CHECKING_WITH_RECURSION("BCE3407", "unable.to.perform.taint.checking.with.recursion"),
    UNABLE_TO_PERFORM_TAINT_CHECKING_FOR_BUILTIN_METHOD(
            "BCE3408", "unable.to.perform.taint.checking.for.builtin.method"),
    TAINTED_RETURN_NOT_ANNOTATED_TAINTED("BCE3409", "tainted.return.not.annotated.tainted"),
    TAINTED_PARAM_NOT_ANNOTATED_TAINTED("BCE3410", "tainted.param.not.annotated.tainted"),

    // Constants related codes.
    TYPE_REQUIRED_FOR_CONST_WITH_EXPRESSIONS("BCE3500", "type.required.for.const.with.expressions"),
    CANNOT_UPDATE_CONSTANT_VALUE("BCE3501", "cannot.update.constant.value"),
    CANNOT_ASSIGN_VALUE_TO_CONSTANT("BCE3502", "cannot.assign.value.to.constant"),
    INVALID_CONST_DECLARATION("BCE3503", "invalid.const.declaration"),
    EXPRESSION_IS_NOT_A_CONSTANT_EXPRESSION("BCE3504", "expression.is.not.a.constant.expression"),
    INVALID_CONST_EXPRESSION("BCE3505", "invalid.const.expression"),
    CONSTANT_EXPRESSION_NOT_SUPPORTED("BCE3506", "const.expression.not.supported"),
    CONSTANT_DECLARATION_NOT_YET_SUPPORTED("BCE3507", "constant.declaration.not.yet.supported.for.type"),
    SELF_REFERENCE_CONSTANT("BCE3508", "self.reference.constant"),

    // Anonymous functions related codes
    ARROW_EXPRESSION_MISMATCHED_PARAMETER_LENGTH("BCE3600", "arrow.expression.mismatched.parameter.length"),
    ARROW_EXPRESSION_CANNOT_INFER_TYPE_FROM_LHS("BCE3601", "arrow.expression.cannot.infer.type.from.lhs"),
    ARROW_EXPRESSION_NOT_SUPPORTED_ITERABLE_OPERATION("BCE3602", "arrow.expression.not.supported.iterable.operation"),

    INCOMPATIBLE_TYPE_CHECK("BCE3603", "incompatible.type.check"),

    INVALID_USAGE_OF_CLONE("BCE3605", "clone.invocation.invalid"),

    // Dataflow analysis related error codes
    PARTIALLY_INITIALIZED_VARIABLE("BCE3700", "partially.initialized.variable"),

    CANNOT_INFER_TYPE("BCE3701", "cannot.infer.type"),
    CANNOT_INFER_ERROR_TYPE("BCE3702", "cannot.infer.error.type"),
    INVALID_ERROR_CONSTRUCTOR_DETAIL("BCE3703", "invalid.error.detail.rec.does.not.match"),
    INDIRECT_ERROR_CTOR_REASON_NOT_ALLOWED("BCE3704", "invalid.error.reason.argument.to.indirect.error.constructor"),
    INDIRECT_ERROR_CTOR_NOT_ALLOWED_ON_NON_CONST_REASON("BCE3705", "invalid.indirect.error.constructor.invocation"),
    INVALID_FUNCTIONAL_CONSTRUCTOR_INVOCATION("BCE3706", "invalid.functional.constructor.invocation"),
    MISSING_ERROR_DETAIL_ARG("BCE3707", "missing.error.detail.arg"),
    INVALID_ERROR_DETAIL_ARG_TYPE("BCE3708", "invalid.error.detail.arg.type"),
    UNKNOWN_DETAIL_ARG_TO_CLOSED_ERROR_DETAIL_REC("BCE3709", "unknown.error.detail.arg.to.closed.detail"),
    INVALID_ERROR_DETAIL_REST_ARG_TYPE("BCE3710", "invalid.error.detail.rest.arg"),
    UNDEFINED_ERROR_TYPE_DESCRIPTOR("BCE3711", "undefined.error.type.descriptor"),
    INVALID_ERROR_TYPE_REFERENCE("BCE3712", "invalid.error.type.reference"),
    INVALID_REST_DETAIL_ARG("BCE3713",
            "invalid.error.constructor.rest.detail.arg.on.detail.type.with.individual.fields"),
    CANNOT_BIND_UNDEFINED_ERROR_DETAIL_FIELD("BCE3714", "cannot.bind.undefined.error.detail.field"),

    // Seal inbuilt function related codes
    INCOMPATIBLE_STAMP_TYPE("BCE3800", "incompatible.stamp.type"),
    NOT_SUPPORTED_SOURCE_TYPE_FOR_STAMP("BCE3801", "not.supported.source.for.stamp"),

    // Worker flush action related error codes
    INVALID_WORKER_FLUSH("BCE3820", "invalid.worker.flush.expression"),
    INVALID_WORKER_FLUSH_FOR_WORKER("BCE3821", "invalid.worker.flush.expression.for.worker"),

    // Worker receive and send related error codes
    INVALID_TYPE_FOR_RECEIVE("BCE3840", "invalid.type.for.receive"),
    INVALID_TYPE_FOR_SEND("BCE3841", "invalid.type.for.send"),

    INVALID_USAGE_OF_RECEIVE_EXPRESSION("BCE3842", "invalid.usage.of.receive.expression"),
    INVALID_USE_OF_EXPERIMENTAL_FEATURE("BCE3843", "invalid.use.of.experimental.feature"),

    // LangLib related error codes.
    TYPE_PARAM_OUTSIDE_LANG_MODULE("BCE3900", "type.param.outside.lang.module"),
    BUILTIN_SUBTYPE_OUTSIDE_LANG_MODULE("BCE3901", "builtin.subtype.outside.lang.module"),
    ISOLATED_PARAM_OUTSIDE_LANG_MODULE("BCE3902", "isolated.param.outside.lang.module"),
    ISOLATED_PARAM_USED_WITH_INVALID_TYPE("BCE3903", "isolated.param.used.with.invalid.type"),
    ISOLATED_PARAM_USED_IN_A_NON_ISOLATED_FUNCTION("BCE3904", "isolated.param.used.in.a.non.isolated.function"),

    INVALID_INVOCATION_LVALUE_ASSIGNMENT("BCE3905", "invalid.lvalue.lhs.of.assignment"),
    INVALID_INVOCATION_LVALUE_COMPOUND_ASSIGNMENT("BCE3906", "invalid.lvalue.lhs.of.compound.assignment"),

    IDENTIFIER_LITERAL_ONLY_SUPPORTS_ALPHANUMERICS("BCE3907", "identifier.literal.only.supports.alphanumerics"),
    INVALID_UNICODE("BCE3908", "invalid.unicode"),

    METHOD_TOO_LARGE("BCE3909", "method.too.large"),
    FILE_TOO_LARGE("BCE3910", "file.too.large"),
    CLASS_NOT_FOUND("BCE3911", "class.not.found"),
    METHOD_NOT_FOUND("BCE3912", "method.not.found"),
    CONSTRUCTOR_NOT_FOUND("BCE3913", "constructor.not.found"),
    FIELD_NOT_FOUND("BCE3914", "field.not.found"),
    OVERLOADED_METHODS("BCE3915", "overloaded.method"),
    UNSUPPORTED_PRIMITIVE_TYPE("BCE3916", "unsupported.primitive.type.reason"),
    METHOD_SIGNATURE_DOES_NOT_MATCH("BCE3917", "method.signature.not.match"),
    INVALID_ATTRIBUTE_REFERENCE("BCE3921", "invalid.attribute.reference"),

    ILLEGAL_FUNCTION_CHANGE_LIST_SIZE("BCE3922", "illegal.function.change.list.size"),
    ILLEGAL_FUNCTION_CHANGE_TUPLE_SHAPE("BCE3923", "illegal.function.change.tuple.shape"),

    INVALID_WAIT_MAPPING_CONSTRUCTORS("BCE3924", "invalid.wait.future.expr.mapping.constructors"),
    INVALID_WAIT_ACTIONS("BCE3925", "invalid.wait.future.expr.actions"),
    INVALID_SEND_EXPR("BCE3926", "invalid.send.expr"),

    DISTINCT_TYPING_ONLY_SUPPORT_OBJECTS_AND_ERRORS("BCE3927", "distinct.typing.only.support.objects.and.errors"),

    INVALID_NON_EXTERNAL_DEPENDENTLY_TYPED_FUNCTION("BCE3928", "invalid.non.external.dependently.typed.function"),
    INVALID_PARAM_TYPE_FOR_RETURN_TYPE("BCE3929", "invalid.param.type.for.return.type"),
    INVALID_TYPEDESC_PARAM("BCE3930", "invalid.typedesc.param"),
    INCOMPATIBLE_TYPE_FOR_INFERRED_TYPEDESC_VALUE("BCE3931", "incompatible.type.for.inferred.typedesc.value"),
    MULTIPLE_INFER_TYPEDESC_PARAMS("BCE3932", "multiple.infer.typedesc.params"),
    INVALID_DEPENDENTLY_TYPED_RETURN_TYPE_WITH_INFERRED_TYPEDESC_PARAM(
            "BCE3933", "invalid.dependently.typed.return.type.with.inferred.typedesc.param"),
    CANNOT_INFER_TYPEDESC_ARGUMENT_FROM_CET("BCE3934", "cannot.infer.typedesc.argument.from.cet"),
    CANNOT_USE_INFERRED_TYPEDESC_DEFAULT_WITH_UNREFERENCED_PARAM("BCE3935",
            "cannot.use.inferred.typedesc.default.with.unreferenced.param"),

    INVALID_RAW_TEMPLATE_TYPE("BCE3936", "invalid.raw.template.type"),
    MULTIPLE_COMPATIBLE_RAW_TEMPLATE_TYPES("BCE3937", "multiple.compatible.raw.template.types"),
    INVALID_NUM_STRINGS("BCE3938", "invalid.num.of.strings"),
    INVALID_NUM_INSERTIONS("BCE3939", "invalid.num.of.insertions"),
    INVALID_RAW_TEMPLATE_ASSIGNMENT("BCE3940", "invalid.raw.template.assignment"),
    INVALID_NUM_FIELDS("BCE3941", "invalid.number.of.fields"),
    METHODS_NOT_ALLOWED("BCE3942", "methods.not.allowed"),

    INVALID_MUTABLE_ACCESS_IN_ISOLATED_FUNCTION("BCE3943", "invalid.mutable.access.in.isolated.function"),
    INVALID_MUTABLE_ACCESS_AS_RECORD_DEFAULT("BCE3944", "invalid.mutable.access.as.record.default"),
    INVALID_MUTABLE_ACCESS_AS_OBJECT_DEFAULT("BCE3945", "invalid.mutable.access.as.object.default"),

    INVALID_NON_ISOLATED_FUNCTION_AS_ARGUMENT("BCE3946", "invalid.non.isolated.function.as.argument"),

    INVALID_NON_ISOLATED_INVOCATION_IN_ISOLATED_FUNCTION(
            "BCE3947", "invalid.non.isolated.invocation.in.isolated.function"),
    INVALID_NON_ISOLATED_INVOCATION_AS_RECORD_DEFAULT("BCE3948", "invalid.non.isolated.invocation.as.record.default"),
    INVALID_NON_ISOLATED_INVOCATION_AS_OBJECT_DEFAULT("BCE3949", "invalid.non.isolated.invocation.as.object.default"),

    INVALID_NON_ISOLATED_INIT_EXPRESSION_IN_ISOLATED_FUNCTION(
            "BCE3950", "invalid.non.isolated.init.expression.in.isolated.function"),
    INVALID_NON_ISOLATED_INIT_EXPRESSION_AS_RECORD_DEFAULT(
            "BCE3951", "invalid.non.isolated.init.expression.as.record.default"),
    INVALID_NON_ISOLATED_INIT_EXPRESSION_AS_OBJECT_DEFAULT(
            "BCE3952", "invalid.non.isolated.init.expression.as.object.default"),

    INVALID_STRAND_ANNOTATION_IN_ISOLATED_FUNCTION("BCE3953", "invalid.strand.annotation.in.isolated.function"),
    INVALID_ASYNC_INVOCATION_OF_NON_ISOLATED_FUNCTION_IN_ISOLATED_FUNCTION("BCE3954",
            "invalid.async.invocation.of.non.isolated.function.in.isolated.function"),
    INVALID_ACCESS_OF_NON_ISOLATED_EXPR_IN_ARGS_OF_ASYNC_INV_OF_ISOLATED_FUNC("BCE3955",
            "invalid.access.of.non.isolated.expression.in.argument.of.async.invocation.of.isolated.function"),

    INVALID_NON_PRIVATE_MUTABLE_FIELD_IN_ISOLATED_OBJECT(
            "BCE3956", "invalid.non.private.mutable.field.in.isolated.object"),
    INVALID_MUTABLE_FIELD_ACCESS_IN_ISOLATED_OBJECT_OUTSIDE_LOCK(
            "BCE3957", "invalid.mutable.field.access.in.isolated.object.outside.lock"),
    INVALID_NON_ISOLATED_EXPRESSION_AS_INITIAL_VALUE("BCE3958", "invalid.non.isolated.expression.as.initial.value"),
    INVALID_TRANSFER_OUT_OF_LOCK_WITH_RESTRICTED_VAR_USAGE(
            "BCE3959", "invalid.transfer.out.of.lock.with.restricted.var.usage"),
    INVALID_TRANSFER_INTO_LOCK_WITH_RESTRICTED_VAR_USAGE(
            "BCE3960", "invalid.transfer.into.lock.with.restricted.var.usage"),
    INVALID_NON_ISOLATED_INVOCATION_IN_LOCK_WITH_RESTRICTED_VAR_USAGE(
            "BCE3961", "invalid.non.isolated.invocation.in.lock.with.restricted.var.usage"),
    INVALID_ISOLATED_VARIABLE_ACCESS_OUTSIDE_LOCK("BCE3962", "invalid.isolated.variable.access.outside.lock"),
    INVALID_ASSIGNMENT_IN_LOCK_WITH_RESTRICTED_VAR_USAGE(
            "BCE3963", "invalid.assignment.in.lock.with.restricted.var.usage"),
    INVALID_USAGE_OF_MULTIPLE_RESTRICTED_VARS_IN_LOCK("BCE3964", "invalid.usage.of.multiple.restricted.vars.in.lock"),

    INVALID_ISOLATED_QUALIFIER_ON_MODULE_NO_INIT_VAR_DECL(
            "BCE3965", "invalid.isolated.qualifier.on.module.no.init.var.decl"),
    ONLY_A_SIMPLE_VARIABLE_CAN_BE_MARKED_AS_ISOLATED(
            "BCE3966", "only.a.simple.variable.can.be.marked.as.isolated"),

    // Configurable var related error codes

    CONFIGURABLE_VARIABLE_CANNOT_BE_DECLARED_WITH_VAR(
            "BCE3967", "configurable.variable.cannot.be.declared.with.var"),
    CONFIGURABLE_VARIABLE_MUST_BE_ANYDATA(
            "BCE3968", "configurable.variable.must.be.anydata"),
    ONLY_SIMPLE_VARIABLES_ARE_ALLOWED_TO_BE_CONFIGURABLE(
            "BCE3969", "only.simple.variables.are.allowed.to.be.configurable"),
    CONFIGURABLE_VARIABLE_CURRENTLY_NOT_SUPPORTED(
            "BCE3970", "configurable.variable.currently.not.supported"),

    REMOTE_FUNCTION_IN_NON_NETWORK_OBJECT("BCE3971", "remote.function.in.non.network.object"),
    UNSUPPORTED_PATH_PARAM_TYPE("BCE3972", "unsupported.path.param.type"),
    UNSUPPORTED_REST_PATH_PARAM_TYPE("BCE3973", "unsupported.rest.path.param.type"),
    SERVICE_ABSOLUTE_PATH_OR_LITERAL_IS_REQUIRED_BY_LISTENER("BCE3975",
            "service.absolute.path.or.literal.required.by.listener"),
    SERVICE_PATH_LITERAL_IS_NOT_SUPPORTED_BY_LISTENER("BCE3976", "service.path.literal.is.not.supported.by.listener"),
    SERVICE_ABSOLUTE_PATH_IS_NOT_SUPPORTED_BY_LISTENER("BCE3977", "service.absolute.path.is.not.supported.by.listener"),
    SERVICE_LITERAL_REQUIRED_BY_LISTENER("BCE3978", "service.path.literal.required.by.listener"),
    SERVICE_ABSOLUTE_PATH_REQUIRED_BY_LISTENER("BCE3979", "service.absolute.path.required.by.listener"),
    SERVICE_TYPE_IS_NOT_SUPPORTED_BY_LISTENER("BCE3980", "service.type.is.not.supported.by.listener"),

    INVALID_READ_ONLY_CLASS_INCLUSION_IN_OBJECT_TYPE_DESCRIPTOR(
            "BCE3981", "invalid.read.only.class.inclusion.in.object.type.descriptor"),
    INVALID_INCLUSION_WITH_MISMATCHED_QUALIFIERS("BCE3982", "invalid.inclusion.with.mismatched.qualifiers"),
    INVALID_REFERENCE_WITH_MISMATCHED_QUALIFIERS("BCE3983", "invalid.reference.with.mismatched.qualifiers"),
    INVALID_READ_ONLY_TYPEDESC_INCLUSION_IN_OBJECT_TYPEDESC(
            "BCE3984", "invalid.read.only.typedesc.inclusion.in.object.typedesc"),
    INVALID_READ_ONLY_TYPEDESC_INCLUSION_IN_NON_READ_ONLY_CLASS(
            "BCE3985", "invalid.read.only.typedesc.inclusion.in.non.read.only.class"),
    INVALID_READ_ONLY_CLASS_INCLUSION_IN_NON_READ_ONLY_CLASS(
            "BCE3986", "invalid.read.only.class.inclusion.in.non.read.only.class"),
    INVALID_FIELD_IN_OBJECT_CONSTUCTOR_EXPR_WITH_READONLY_REFERENCE(
            "BCE3987", "invalid.field.in.object.constructor.expr.with.readonly.reference"),
    MISMATCHED_VISIBILITY_QUALIFIERS_IN_OBJECT_FIELD(
            "BCE3988", "mismatched.visibility.qualifiers.in.object.field"),
    INVALID_INCLUSION_OF_OBJECT_WITH_PRIVATE_MEMBERS("BCE3989", "invalid.inclusion.of.object.with.private.members"),

    MULTIPLE_RECEIVE_ACTION_NOT_YET_SUPPORTED("BCE3990", "multiple.receive.action.not.yet.supported"),

    INVALID_READONLY_FIELD_TYPE("BCE3991", "invalid.readonly.field.type"),

    CONTINUE_NOT_ALLOWED("BCE3992", "continue.not.allowed"),
    BREAK_NOT_ALLOWED("BCE3993", "break.not.allowed"),
    TYPE_DOES_NOT_SUPPORT_XML_NAVIGATION_ACCESS("BCE3994", "type.does.not.support.xml.navigation.access"),
    XML_FUNCTION_DOES_NOT_SUPPORT_ARGUMENT_TYPE("BCE3995", "xml.function.does.not.support.argument.type"),

    INTERSECTION_NOT_ALLOWED_WITH_TYPE("BCE3996", "intersection.not.allowed.with.type"),
    ASYNC_SEND_NOT_YET_SUPPORTED_AS_EXPRESSION("BCE3997", "async.send.action.not.yet.supported.as.expression"),
    UNUSED_VARIABLE_WITH_INFERRED_TYPE_INCLUDING_ERROR("BCE3998", "unused.variable.with.inferred.type.including.error"),
    INVALID_ITERABLE_OBJECT_TYPE("BCE3999", "invalid.iterable.type"),
    INVALID_ITERABLE_COMPLETION_TYPE_IN_FOREACH_NEXT_FUNCTION("BCE4000",
            "invalid.iterable.completion.type.in.foreach.next.function"),
    SAME_ARRAY_TYPE_AS_MAIN_PARAMETER("BCE4001", "same.array.type.as.main.param"),
    VARIABLE_AND_ARRAY_TYPE_AS_MAIN_PARAM("BCE4002", "variable.and.array.type.as.main.param"),
    INVALID_MAIN_OPTION_PARAMS_TYPE("BCE4003", "invalid.main.option.params.type"),
    WORKER_INTERACTION_AFTER_WAIT_ACTION("BCE4004", "invalid.worker.message.passing.after.wait.action"),
    OPTIONAL_OPERAND_PRECEDES_OPERAND("BCE4005", "optional.operand.precedes.operand"),
    UNIMPLEMENTED_REFERENCED_METHOD_IN_SERVICE_DECL("BCE4006",
            "unimplemented.referenced.method.in.service.declaration"),
    UNIMPLEMENTED_REFERENCED_METHOD_IN_OBJECT_CTOR("BCE4007", "unimplemented.referenced.method.in.object.constructor"),
    UNSUPPORTED_REMOTE_METHOD_NAME_IN_SCOPE("BCE4008", "unsupported.remote.method.name.in.scope"),
    WILD_CARD_BINDING_PATTERN_ONLY_SUPPORTS_TYPE_ANY("BCE4009", "wild.card.binding.pattern.only.supports.type.any"),
    CONFIGURABLE_VARIABLE_MODULE_AMBIGUITY("BCE4010", "configurable.variable.module.ambiguity"),

    INVALID_USAGE_OF_CHECK_IN_RECORD_FIELD_DEFAULT_EXPRESSION("BCE4011",
            "invalid.usage.of.check.in.record.field.default.expression"),
    INVALID_USAGE_OF_CHECK_IN_OBJECT_FIELD_INITIALIZER_IN_OBJECT_WITH_NO_INIT_METHOD("BCE4012",
            "invalid.usage.of.check.in.object.field.initializer.in.object.with.no.init.method"),
    INVALID_USAGE_OF_CHECK_IN_OBJECT_FIELD_INITIALIZER_WITH_INIT_METHOD_RETURN_TYPE_MISMATCH("BCE4013",
            "invalid.usage.of.check.in.object.field.initializer.with.init.method.return.type.mismatch"),
    INVALID_NUMBER_OF_PARAMETERS("BCE4014", "invalid.number.of.parameters"),
    INVALID_PARAMETER_TYPE("BCE4015", "invalid.parameter.type"),
    NO_CLASS_DEF_FOUND("BCE4016", "no.class.def.found"),
    INVALID_ASSIGNMENT_TO_NARROWED_VAR_IN_LOOP("BCE4017", "invalid.assignment.to.narrowed.var.in.loop"),

    INVALID_NON_ISOLATED_CALL_IN_MATCH_GUARD("BCE4018", "invalid.non.isolated.call.in.match.guard"),
    INVALID_CALL_WITH_MUTABLE_ARGS_IN_MATCH_GUARD("BCE4019", "invalid.call.with.mutable.args.in.match.guard"),
    ERROR_CONSTRUCTOR_COMPATIBLE_TYPE_NOT_FOUND("BCE4020", "error.constructor.compatible.type.not.found"),
    SERVICE_DOES_NOT_IMPLEMENT_REQUIRED_CONSTRUCTS("BCE4022", "service.decl.does.not.implement.required.constructs"),
    INVALID_ASSIGNMENT_TO_NARROWED_VAR_IN_QUERY_ACTION("BCE4023", "invalid.assignment.to.narrowed.var.in.query.action"),
    COMPOUND_ASSIGNMENT_NOT_ALLOWED_WITH_NULLABLE_OPERANDS("BCE4024",
            "compound.assignment.not.allowed.with.nullable.operands"),

    INVALID_ISOLATED_VARIABLE_ACCESS_OUTSIDE_LOCK_IN_RECORD_DEFAULT(
            "BCE4025", "invalid.isolated.variable.access.outside.lock.in.record.default"),
    BINARY_OP_INCOMPATIBLE_TYPES_INT_FLOAT_DIVISION("BCE4026", "binary.op.incompatible.types.int.float.division"),
    CLIENT_RESOURCE_ACCESS_ACTION_IS_ONLY_ALLOWED_ON_CLIENT_OBJECTS(
            "BCE4027", "client.resource.access.action.is.only.allowed.on.client.objects"),
    UNDEFINED_RESOURCE("BCE4028", "undefined.resource"),
    UNDEFINED_RESOURCE_METHOD("BCE4029", "undefined.resource.method"),
    AMBIGUOUS_RESOURCE_ACCESS_NOT_YET_SUPPORTED("BCE4030", "ambiguous.resource.access.not.yet.supported"),
    UNSUPPORTED_COMPUTED_RESOURCE_ACCESS_PATH_SEGMENT_TYPE("BCE4031", 
            "unsupported.computed.resource.access.path.segment.type"),
    UNSUPPORTED_RESOURCE_ACCESS_REST_SEGMENT_TYPE("BCE4032", "unsupported.resource.access.rest.segment.type"),
    INVALID_RESOURCE_METHOD_RETURN_TYPE("BCE4033", "invalid.resource.method.return.type"),
    OUT_OF_RANGE("BCE4034", "numeric.literal.out.of.range"),

    INVALID_START_CHAR_CODE_IN_RANGE("BCE4035", "invalid.start.char.code.in.range"),
    INVALID_QUANTIFIER_MINIMUM("BCE4036", "invalid.quantifier.minimum"),
    DUPLICATE_FLAGS("BCE4037", "duplicate.flags"),

    INVALID_USAGE_OF_THE_CLIENT_KEYWORD_AS_UNQUOTED_IDENTIFIER(
            "BCE4038", "invalid.usage.of.the.client.keyword.as.an.unquoted.identifier"),
    INVALID_NON_ANYDATA_CLIENT_DECL_ANNOTATION("BCE4039", "invalid.non.anydata.client.decl.annotation"),
    NO_MODULE_GENERATED_FOR_CLIENT_DECL("BCE4040", "no.module.generated.for.client.decl"),
    UNUSED_CLIENT_DECL_PREFIX("BCE4041", "unused.client.decl.prefix"),
    UNSUPPORTED_EXPOSURE_OF_CONSTRUCT_FROM_MODULE_GENERATED_FOR_CLIENT_DECL(
            "BCE4042", "unsupported.exposure.of.construct.from.module.generated.for.client.decl"),
    MODULE_GENERATED_FOR_CLIENT_DECL_MUST_HAVE_A_CLIENT_OBJECT_TYPE(
            "BCE4043", "module.generated.for.client.decl.must.have.a.client.object.type"),
    MODULE_GENERATED_FOR_CLIENT_DECL_CANNOT_HAVE_MUTABLE_STATE(
            "BCE4044", "module.generated.for.client.decl.cannot.have.mutable.state"),
    CANNOT_IMPORT_MODULE_GENERATED_FOR_CLIENT_DECL(
            "BCE4045", "cannot.import.module.generated.for.a.client.decl"),
<<<<<<< HEAD
    UNSUPPORTED_DUPLICATE_DEFAULT_VALUES_FOR_KEY_FIELD_IN_TABLE_LITERAL(
            "BCE4046", "unsupported.default.values.for.key.field.in.table.literal")
=======
    CANNOT_INFER_TYPEDESC_ARGUMENT_WITHOUT_CET("BCE4046",
            "cannot.infer.typedesc.argument.without.cet");
>>>>>>> 3114f0fb
    ;

    private String diagnosticId;
    private String messageKey;

    DiagnosticErrorCode(String diagnosticId, String messageKey) {
        this.diagnosticId = diagnosticId;
        this.messageKey = messageKey;
    }

    @Override
    public DiagnosticSeverity severity() {
        return DiagnosticSeverity.ERROR;
    }

    @Override
    public String diagnosticId() {
        return diagnosticId;
    }

    @Override
    public String messageKey() {
        return messageKey;
    }

    public boolean equals(DiagnosticCode code) {
        return this.messageKey.equals(code.messageKey());
    }
}<|MERGE_RESOLUTION|>--- conflicted
+++ resolved
@@ -797,13 +797,10 @@
             "BCE4044", "module.generated.for.client.decl.cannot.have.mutable.state"),
     CANNOT_IMPORT_MODULE_GENERATED_FOR_CLIENT_DECL(
             "BCE4045", "cannot.import.module.generated.for.a.client.decl"),
-<<<<<<< HEAD
+    CANNOT_INFER_TYPEDESC_ARGUMENT_WITHOUT_CET("BCE4046",
+            "cannot.infer.typedesc.argument.without.cet");,
     UNSUPPORTED_DUPLICATE_DEFAULT_VALUES_FOR_KEY_FIELD_IN_TABLE_LITERAL(
-            "BCE4046", "unsupported.default.values.for.key.field.in.table.literal")
-=======
-    CANNOT_INFER_TYPEDESC_ARGUMENT_WITHOUT_CET("BCE4046",
-            "cannot.infer.typedesc.argument.without.cet");
->>>>>>> 3114f0fb
+            "BCE4047", "unsupported.default.values.for.key.field.in.table.literal")
     ;
 
     private String diagnosticId;
