--- conflicted
+++ resolved
@@ -796,14 +796,6 @@
             "BCE4042", "worker.send.action.not.allowed.in.lock.statement"),
     WORKER_RECEIVE_ACTION_NOT_ALLOWED_IN_LOCK_STATEMENT(
             "BCE4043", "worker.receive.action.not.allowed.in.lock.statement"),
-<<<<<<< HEAD
-    EMPTY_REGEXP_STRING_DISALLOWED(
-            "BCS4044", "empty.regexp.string.disallowed"),
-    UNSUPPORTED_EMPTY_CHARACTER_CLASS(
-            "BCS4045", "unsupported.empty.character.class"),
-    INVALID_TYPE_CYCLE("BCE5000", "invalid.type.cycle"),
-    REFERENCE_TO_UNDEFINED_TYPE("BCE5001", "reference.to.undefined.type")
-=======
     EMPTY_REGEXP_STRING_DISALLOWED("BCE4044", "empty.regexp.string.disallowed"),
     UNSUPPORTED_EMPTY_CHARACTER_CLASS("BCE4045", "unsupported.empty.character.class"),
     USER_DEFINED_FUNCTIONS_ARE_DISALLOWED_WITH_AGGREGATED_VARIABLES(
@@ -814,8 +806,10 @@
 
     QUERY_CONSTRUCT_TYPES_CANNOT_BE_USED_WITH_COLLECT("BCS4049", "query.construct.types.cannot.be.used.with.collect"),
     VARIABLE_IS_SEQUENCED_MORE_THAN_ONCE("BCS4050", "variable.is.sequenced.more.than.once"),
-    INVALID_GROUPING_KEY_TYPE("BCS4051", "invalid.grouping.key.type")
->>>>>>> 40af2ec7
+    INVALID_GROUPING_KEY_TYPE("BCS4051", "invalid.grouping.key.type"),
+
+    INVALID_TYPE_CYCLE("BCE5000", "invalid.type.cycle"),
+    REFERENCE_TO_UNDEFINED_TYPE("BCE5001", "reference.to.undefined.type")
     ;
 
     private String diagnosticId;
