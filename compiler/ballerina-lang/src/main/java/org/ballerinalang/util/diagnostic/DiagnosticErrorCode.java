--- conflicted
+++ resolved
@@ -779,10 +779,6 @@
     UNSUPPORTED_RESOURCE_ACCESS_REST_SEGMENT_TYPE("BCE4032", "unsupported.resource.access.rest.segment.type"),
     INVALID_RESOURCE_METHOD_RETURN_TYPE("BCE4033", "invalid.resource.method.return.type"),
     OUT_OF_RANGE("BCE4034", "numeric.literal.out.of.range"),
-<<<<<<< HEAD
-    ALTERNATIVE_WAIT_ACTION_NOT_SUPPORTED_IN_MULTIPLE_WAIT_EXPRESSION("BCE4035",
-            "unsupported.alternative.wait.action.in.multiple.wait.expr")
-=======
 
     INVALID_START_CHAR_CODE_IN_RANGE("BCE4035", "invalid.start.char.code.in.range"),
     INVALID_QUANTIFIER_MINIMUM("BCE4036", "invalid.quantifier.minimum"),
@@ -798,8 +794,9 @@
     MODULE_GENERATED_FOR_CLIENT_DECL_MUST_HAVE_A_CLIENT_OBJECT_TYPE(
             "BCE4043", "module.generated.for.client.decl.must.have.a.client.object.type"),
     MODULE_GENERATED_FOR_CLIENT_DECL_CANNOT_HAVE_MUTABLE_STATE(
-            "BCE4044", "module.generated.for.client.decl.cannot.have.mutable.state")
->>>>>>> beb1846a
+            "BCE4044", "module.generated.for.client.decl.cannot.have.mutable.state"),
+    ALTERNATIVE_WAIT_ACTION_NOT_SUPPORTED_IN_MULTIPLE_WAIT_EXPRESSION("BCE4035",
+            "unsupported.alternative.wait.action.in.multiple.wait.expr")
     ;
 
     private String diagnosticId;
