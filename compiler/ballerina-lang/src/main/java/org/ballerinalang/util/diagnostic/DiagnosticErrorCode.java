/*
 *  Copyright (c) 2017, WSO2 Inc. (http://www.wso2.org) All Rights Reserved.
 *
 *  WSO2 Inc. licenses this file to you under the Apache License,
 *  Version 2.0 (the "License"); you may not use this file except
 *  in compliance with the License.
 *  You may obtain a copy of the License at
 *
 *    http://www.apache.org/licenses/LICENSE-2.0
 *
 *  Unless required by applicable law or agreed to in writing,
 *  software distributed under the License is distributed on an
 *  "AS IS" BASIS, WITHOUT WARRANTIES OR CONDITIONS OF ANY
 *  KIND, either express or implied.  See the License for the
 *  specific language governing permissions and limitations
 *  under the License.
 */
package org.ballerinalang.util.diagnostic;

import io.ballerina.tools.diagnostics.DiagnosticCode;
import io.ballerina.tools.diagnostics.DiagnosticSeverity;

/**
 * This class contains a list of diagnostic error codes.
 *
 * @since 0.94
 */
public enum DiagnosticErrorCode implements DiagnosticCode {

    UNDEFINED_MODULE("BCE2000", "undefined.module"),
    CYCLIC_MODULE_IMPORTS_DETECTED("BCE2001", "cyclic.module.imports.detected"),
    UNUSED_IMPORT_MODULE("BCE2002", "unused.import.module"),
    MODULE_NOT_FOUND("BCE2003", "module.not.found"),
    REDECLARED_IMPORT_MODULE("BCE2004", "redeclared.import.module"),
    INVALID_MODULE_DECLARATION("BCE2005", "invalid.module.declaration"),
    MISSING_MODULE_DECLARATION("BCE2006", "missing.module.declaration"),
    UNEXPECTED_MODULE_DECLARATION("BCE2007", "unexpected.module.declaration"),
    REDECLARED_SYMBOL("BCE2008", "redeclared.symbol"),
    REDECLARED_BUILTIN_SYMBOL("BCE2009", "redeclared.builtin.symbol"),
    UNDEFINED_SYMBOL("BCE2010", "undefined.symbol"),
    UNDEFINED_FUNCTION("BCE2011", "undefined.function"),
    UNDEFINED_FUNCTION_IN_TYPE("BCE2012", "undefined.function.in.type"),
    UNDEFINED_METHOD_IN_OBJECT("BCE2013", "undefined.method.in.object"),
    UNDEFINED_FIELD_IN_RECORD("BCE2014", "undefined.field.in.record"),
    UNDEFINED_CONNECTOR("BCE2015", "undefined.connector"),
    INVALID_ERROR_REASON_TYPE("BCE2016", "invalid.error.reason.type"),
    UNSUPPORTED_ERROR_REASON_CONST_MATCH(
            "BCE2017", "error.match.over.const.reason.ref.not.supported"),
    INVALID_ERROR_DETAIL_TYPE("BCE2018", "invalid.error.detail.type"),
    ERROR_DETAIL_ARG_IS_NOT_NAMED_ARG("BCE2019", "error.detail.arg.not.named.arg"),
    DIRECT_ERROR_CTOR_REASON_NOT_PROVIDED("BCE2020", "missing.error.reason"),
    OBJECT_TYPE_NOT_ALLOWED("BCE2021", "object.type.not.allowed"),
    OBJECT_TYPE_REQUIRED("BCE2022", "object.type.required"),
    UNDEFINED_STRUCTURE_FIELD_WITH_TYPE("BCE2023", "undefined.field.in.structure.with.type"),
    UNDEFINED_STRUCTURE_FIELD("BCE2024", "undefined.field.in.structure"),
    TYPE_NOT_ALLOWED_WITH_NEW("BCE2025", "type.not.allowed.with.new"),
    INVALID_INTERSECTION_TYPE("BCE2026", "invalid.intersection.type"),
    INVALID_NON_READONLY_INTERSECTION_TYPE("BCE2027", "invalid.non.readonly.intersection.type"),
    INVALID_READONLY_INTERSECTION_TYPE("BCE2028", "invalid.readonly.intersection.type"),
    INVALID_READONLY_OBJECT_INTERSECTION_TYPE("BCE2029", "invalid.readonly.object.intersection.type"),
    INVALID_READONLY_OBJECT_TYPE("BCE2030", "invalid.readonly.object.type"),
    INVALID_READONLY_MAPPING_FIELD("BCE2031", "invalid.readonly.mapping.field"),
    STREAM_INVALID_CONSTRAINT("BCE2032", "stream.invalid.constraint"),
    STREAM_INIT_NOT_ALLOWED_HERE("BCE2033", "stream.initialization.not.allowed.here"),
    CANNOT_INFER_OBJECT_TYPE_FROM_LHS("BCE2034", "cannot.infer.object.type.from.lhs"),
    OBJECT_UNINITIALIZED_FIELD("BCE2035", "object.uninitialized.field"),
    CYCLIC_TYPE_REFERENCE("BCE2036", "cyclic.type.reference"),
    ATTEMPT_REFER_NON_ACCESSIBLE_SYMBOL("BCE2037", "attempt.refer.non.accessible.symbol"),
    ATTEMPT_EXPOSE_NON_PUBLIC_SYMBOL("BCE2038", "attempt.expose.non.public.symbol"),
    UNDEFINED_PARAMETER("BCE2039", "undefined.parameter"),
    ATTACHED_FUNCTIONS_MUST_HAVE_BODY("BCE2040", "attached.functions.must.have.body"),
    ABSTRACT_OBJECT_CONSTRUCTOR("BCE2041", "abstract.object.constructor"),
    CANNOT_INITIALIZE_ABSTRACT_OBJECT("BCE2042", "cannot.initialize.abstract.object"),
    INVALID_INTERFACE_ON_NON_ABSTRACT_OBJECT("BCE2043", "invalid.interface.of.non.abstract.object"),
    UNIMPLEMENTED_REFERENCED_METHOD_IN_CLASS("BCE2044", "unimplemented.referenced.method.in.class"),
    PRIVATE_FUNCTION_VISIBILITY("BCE2045", "private.function.visibility"),
    CANNOT_ATTACH_FUNCTIONS_TO_ABSTRACT_OBJECT("BCE2046", "cannot.attach.functions.to.abstract.object"),
    ABSTRACT_OBJECT_FUNCTION_CANNOT_HAVE_BODY("BCE2047", "abstract.object.function.cannot.have.body"),
    PRIVATE_OBJECT_CONSTRUCTOR("BCE2048", "private.object.constructor"),
    PRIVATE_FIELD_ABSTRACT_OBJECT("BCE2049", "private.field.abstract.object"),
    FIELD_WITH_DEFAULT_VALUE_ABSTRACT_OBJECT("BCE2050", "field.with.default.value.abstract.object"),
    PRIVATE_FUNC_ABSTRACT_OBJECT("BCE2051", "private.function.abstract.object"),
    EXTERN_FUNC_ABSTRACT_OBJECT("BCE2052", "extern.function.abstract.object"),
    RESOURCE_FUNCTION_CANNOT_BE_EXTERN("BCE2053", "resource.function.cannot.be.extern"),
    OBJECT_INIT_FUNCTION_CANNOT_BE_EXTERN("BCE2054", "object.init.function.cannot.be.extern"),
    GLOBAL_VARIABLE_CYCLIC_DEFINITION("BCE2055", "global.variable.cyclic.reference"),
    CANNOT_FIND_ERROR_TYPE("BCE2056", "cannot.find.error.constructor.for.type"),
    INVALID_PACKAGE_NAME_QUALIFER("BCE2057", "invalid.package.name.qualifier"),
    INVALID_FIELD_ACCESS_EXPRESSION("BCE2058", "invalid.char.colon.in.field.access.expr"),
    VARIABLE_DECL_WITH_VAR_WITHOUT_INITIALIZER("BCE2059", "variable.decl.with.var.without.initializer"),

    REQUIRED_PARAM_DEFINED_AFTER_DEFAULTABLE_PARAM("BCE2060", "required.param.not.allowed.after.defaultable.param"),
    POSITIONAL_ARG_DEFINED_AFTER_NAMED_ARG("BCE2061", "positional.arg.defined.after.named.arg"),
    REST_ARG_DEFINED_AFTER_NAMED_ARG("BCE2062", "rest.arg.defined.after.named.arg"),
    MISSING_REQUIRED_PARAMETER("BCE2063", "missing.required.parameter"),
    OBJECT_CTOR_INIT_CANNOT_HAVE_PARAMETERS("BCE2064", "object.constructor.init.function.cannot.have.parameters"),
    OBJECT_CTOR_DOES_NOT_SUPPORT_TYPE_REFERENCE_MEMBERS(
            "BCE2065", "object.constructor.does.not.support.type.reference.members"),

    INCOMPATIBLE_TYPES("BCE2066", "incompatible.types"),
    INCOMPATIBLE_TYPES_SPREAD_OP("BCE2067", "incompatible.types.spread.op"),
    INCOMPATIBLE_TYPES_FIELD("BCE2068", "incompatible.types.field"),
    UNKNOWN_TYPE("BCE2069", "unknown.type"),
    BINARY_OP_INCOMPATIBLE_TYPES("BCE2070", "binary.op.incompatible.types"),
    UNARY_OP_INCOMPATIBLE_TYPES("BCE2071", "unary.op.incompatible.types"),
    SELF_REFERENCE_VAR("BCE2072", "self.reference.var"),
    INVALID_WORKER_SEND_POSITION("BCE2073", "invalid.worker.send.position"),
    INVALID_WORKER_RECEIVE_POSITION("BCE2074", "invalid.worker.receive.position"),
    UNDEFINED_WORKER("BCE2075", "undefined.worker"),
    INVALID_WORKER_JOIN_RESULT_TYPE("BCE2076", "invalid.worker.join.result.type"),
    INVALID_WORKER_TIMEOUT_RESULT_TYPE("BCE2077", "invalid.worker.timeout.result.type"),
    INVALID_WORKER_REFERRENCE("BCE2078", "invalid.worker.reference"),
    INCOMPATIBLE_TYPE_CONSTRAINT("BCE2079", "incompatible.type.constraint"),
    USAGE_OF_WORKER_WITHIN_LOCK_IS_PROHIBITED("BCE2080", "usage.of.worker.within.lock.is.prohibited"),
    USAGE_OF_START_WITHIN_LOCK_IS_PROHIBITED("BCE2081", "usage.of.start.within.lock.is.prohibited"),
    WORKER_SEND_RECEIVE_PARAMETER_COUNT_MISMATCH("BCE2082", "worker.send.receive.parameter.count.mismatch"),
    INVALID_WORKER_INTERACTION("BCE2083", "worker.invalid.worker.interaction"),
    WORKER_INTERACTIONS_ONLY_ALLOWED_BETWEEN_PEERS("BCE2084", "worker.interactions.only.allowed.between.peers"),
    WORKER_SEND_AFTER_RETURN("BCE2085", "worker.send.after.return"),
    WORKER_RECEIVE_AFTER_RETURN("BCE2086", "worker.receive.after.return"),
    EXPLICIT_WORKER_CANNOT_BE_DEFAULT("BCE2087", "explicit.worker.cannot.be.default"),
    INVALID_MULTIPLE_FORK_JOIN_SEND("BCE2088", "worker.multiple.fork.join.send"),
    INCOMPATIBLE_TYPE_REFERENCE("BCE2089", "incompatible.type.reference"),
    INCOMPATIBLE_TYPE_REFERENCE_NON_PUBLIC_MEMBERS("BCE2090", "incompatible.type.reference.non.public.members"),
    INCOMPATIBLE_RECORD_TYPE_REFERENCE("BCE2091", "incompatible.record.type.reference"),
    REDECLARED_TYPE_REFERENCE("BCE2092", "redeclared.type.reference"),
    REDECLARED_FUNCTION_FROM_TYPE_REFERENCE("BCE2093", "redeclared.function.from.type.reference"),
    REFERRED_FUNCTION_SIGNATURE_MISMATCH("BCE2094", "referred.function.signature.mismatch"),

    INVOKABLE_MUST_RETURN("BCE2095", "invokable.must.return"),
    MAIN_SHOULD_BE_PUBLIC("BCE2096", "main.should.be.public"),
    MAIN_PARAMS_SHOULD_BE_ANYDATA("BCE2097", "main.params.should.be.anydata"),
    MAIN_RETURN_SHOULD_BE_ERROR_OR_NIL("BCE2098", "main.return.should.be.error.or.nil"),
    MODULE_INIT_CANNOT_BE_PUBLIC("BCE2099", "module.init.cannot.be.public"),
    MODULE_INIT_CANNOT_HAVE_PARAMS("BCE2100", "module.init.cannot.have.params"),
    MODULE_INIT_RETURN_SHOULD_BE_ERROR_OR_NIL("BCE2101", "module.init.return.should.be.error.or.nil"),
    ATLEAST_ONE_WORKER_MUST_RETURN("BCE2102", "atleast.one.worker.must.return"),
    FORK_JOIN_WORKER_CANNOT_RETURN("BCE2103", "fork.join.worker.cannot.return"),
    FORK_JOIN_INVALID_WORKER_COUNT("BCE2104", "fork.join.invalid.worker.count"),
    INVALID_FOR_JOIN_SYNTAX_EMPTY_FORK("BCE2105", "fork.join.syntax.empty.fork"),
    UNREACHABLE_CODE("BCE2106", "unreachable.code"),
    CONTINUE_CANNOT_BE_OUTSIDE_LOOP("BCE2107", "continue.cannot.be.outside.loop"),
    BREAK_CANNOT_BE_OUTSIDE_LOOP("BCE2108", "break.cannot.be.outside.loop"),

    INTEGER_TOO_LARGE("BCE2109", "integer.too.large"),
    INTEGER_TOO_SMALL("BCE2110", "integer.too.small"),
    HEXADECIMAL_TOO_LARGE("BCE2111", "hexadecimal.too.large"),
    HEXADECIMAL_TOO_SMALL("BCE2112", "hexadecimal.too.small"),

    EXPECTED_RECORD_TYPE_AS_INCLUDED_PARAMETER("BCE2113", "expected.a.record.type.as.an.included.parameter"),

    //Transaction related error codes
    ROLLBACK_CANNOT_BE_OUTSIDE_TRANSACTION_BLOCK("BCE2300", "rollback.cannot.be.outside.transaction.block"),
    COMMIT_CANNOT_BE_OUTSIDE_TRANSACTION_BLOCK("BCE2301", "commit.cannot.be.outside.transaction.block"),
    RETRY_CANNOT_BE_OUTSIDE_TRANSACTION_BLOCK("BCE2302", "retry.cannot.be.outside.transaction.block"),
    BREAK_CANNOT_BE_USED_TO_EXIT_TRANSACTION("BCE2303", "break.statement.cannot.be.used.to.exit.from.a.transaction"),
    CONTINUE_CANNOT_BE_USED_TO_EXIT_TRANSACTION(
            "BCE2304", "continue.statement.cannot.be.used.to.exit.from.a.transaction"),
    CHECK_EXPRESSION_INVALID_USAGE_WITHIN_TRANSACTION_BLOCK(
            "BCE2305", "check.expression.invalid.usage.within.transaction.block"),
    RETURN_CANNOT_BE_USED_TO_EXIT_TRANSACTION("BCE2306", "return.statement.cannot.be.used.to.exit.from.a.transaction"),
    DONE_CANNOT_BE_USED_TO_EXIT_TRANSACTION("BCE2307", "done.statement.cannot.be.used.to.exit.from.a.transaction"),
    INVALID_RETRY_COUNT("BCE2308", "invalid.retry.count"),
    INVALID_COMMIT_COUNT("BCE2309", "invalid.commit.count"),
    INVALID_ROLLBACK_COUNT("BCE2310", "invalid.rollback.count"),
    INVALID_TRANSACTION_HANDLER_ARGS("BCE2311", "invalid.transaction.handler.args"),
    INVALID_TRANSACTION_HANDLER_SIGNATURE("BCE2312", "invalid.transaction.handler.signature"),
    LAMBDA_REQUIRED_FOR_TRANSACTION_HANDLER("BCE2313", "lambda.required.for.transaction.handler"),
    TRANSACTION_CANNOT_BE_USED_WITHIN_HANDLER("BCE2314", "transaction.cannot.be.used.within.handler"),
    TRANSACTION_CANNOT_BE_USED_WITHIN_TRANSACTIONAL_SCOPE(
            "BCE2315", "transaction.cannot.be.used.within.transactional.scope"),
    TRANSACTIONAL_FUNC_INVOKE_PROHIBITED("BCE2316", "transactional.function.prohibited.outside.transactional.scope"),
    TRANSACTIONAL_WORKER_OUT_OF_TRANSACTIONAL_SCOPE(
            "BCE2317", "transactional.worker.prohibited.outside.transactional.scope"),

    NESTED_TRANSACTIONS_ARE_INVALID("BCE2318", "nested.transactions.are.invalid"),
    INVALID_FUNCTION_POINTER_ASSIGNMENT_FOR_HANDLER("BCE2319", "invalid.function.pointer.assignment.for.handler"),
    USAGE_OF_START_WITHIN_TRANSACTION_IS_PROHIBITED("BCE2320", "usage.of.start.within.transaction.is.prohibited"),
    ROLLBACK_CANNOT_BE_WITHIN_TRANSACTIONAL_FUNCTION("BCE2321", "rollback.cannot.be.within.transactional.function"),
    COMMIT_CANNOT_BE_WITHIN_TRANSACTIONAL_FUNCTION("BCE2322", "commit.cannot.be.within.transactional.function"),
    MAX_ONE_COMMIT_ROLLBACK_ALLOWED_WITHIN_A_BRANCH("BCE2323", "max.one.commit.rollback.allowed.within.branch"),
    COMMIT_NOT_ALLOWED("BCE2324", "commit.not.allowed"),
    ROLLBACK_NOT_ALLOWED("BCE2325", "rollback.not.allowed"),

    // Service, endpoint related errors codes
    SERVICE_INVALID_OBJECT_TYPE("BCE2400", "service.invalid.object.type"),
    SERVICE_INVALID_ENDPOINT_TYPE("BCE2401", "service.invalid.endpoint.type"),
    SERVICE_FUNCTION_INVALID_MODIFIER("BCE2402", "service.function.invalid.modifier"),
    SERVICE_FUNCTION_INVALID_INVOCATION("BCE2403", "service.function.invalid.invocation"),
    SERVICE_SERVICE_TYPE_REQUIRED_ANONYMOUS("BCE2404", "service.service.type.required.anonymous"),

    ENDPOINT_OBJECT_TYPE_REQUIRED("BCE2405", "endpoint.object.type.required"),
    ENDPOINT_OBJECT_NEW_HAS_PARAM("BCE2406", "endpoint.object.new.has.param"),
    ENDPOINT_INVALID_TYPE("BCE2407", "endpoint.invalid.type"),
    ENDPOINT_INVALID_TYPE_NO_FUNCTION("BCE2408", "endpoint.invalid.type.no.function"),
    ENDPOINT_SPI_INVALID_FUNCTION("BCE2409", "endpoint.spi.invalid.function"),

    REMOTE_FUNCTION_IN_NON_CLIENT_OBJECT("BCE2410", "remote.function.in.non.client.object"),
    RESOURCE_FUNCTION_IN_NON_SERVICE_OBJECT("BCE2411", "resource.function.in.non.service.object"),
    RESOURCE_FUNCTION_INVALID_RETURN_TYPE("BCE2412", "resource.function.invalid.return.type"),
    REMOTE_IN_NON_OBJECT_FUNCTION("BCE2413", "remote.in.non.object.function"),
    INVALID_LISTENER_VARIABLE("BCE2414", "invalid.listener.var"),
    INVALID_LISTENER_ATTACHMENT("BCE2415", "invalid.listener.attachment"),

    ENDPOINT_NOT_SUPPORT_REGISTRATION("BCE2416", "endpoint.not.support.registration"),
    INVALID_ACTION_INVOCATION_SYNTAX("BCE2417", "invalid.action.invocation.syntax"),
    INVALID_METHOD_INVOCATION_SYNTAX("BCE2418", "invalid.method.invocation.syntax"),
    INVALID_INIT_INVOCATION("BCE2419", "invalid.init.invocation"),
    INVALID_RESOURCE_FUNCTION_INVOCATION("BCE2420", "invalid.resource.function.invocation"),
    INVALID_ACTION_INVOCATION("BCE2421", "invalid.action.invocation"),

    TYPE_CAST_NOT_YET_SUPPORTED("BCE2423", "type.cast.not.yet.supported.for.type"),
    EQUALITY_NOT_YET_SUPPORTED("BCE2424", "equality.not.yet.supported.for.type"),
    BINDING_PATTERN_NOT_YET_SUPPORTED("BCE2425", "binding.pattern.not.yet.supported.for.type"),
    LET_EXPRESSION_NOT_YET_SUPPORTED_RECORD_FIELD("BCE2426", "let.expression.not.yet.supported.record.field"),
    LET_EXPRESSION_NOT_YET_SUPPORTED_OBJECT_FIELD("BCE2427", "let.expression.not.yet.supported.object.field"),

    // Cast and conversion related codes
    INCOMPATIBLE_TYPES_CAST("BCE2500", "incompatible.types.cast"),
    INCOMPATIBLE_TYPES_CAST_WITH_SUGGESTION("BCE2501", "incompatible.types.cast.with.suggestion"),
    INCOMPATIBLE_TYPES_CONVERSION("BCE2502", "incompatible.types.conversion"),
    INCOMPATIBLE_TYPES_CONVERSION_WITH_SUGGESTION("BCE2503", "incompatible.types.conversion.with.suggestion"),
    UNSAFE_CAST_ATTEMPT("BCE2504", "unsafe.cast.attempt"),
    UNSAFE_CONVERSION_ATTEMPT("BCE2505", "unsafe.conversion.attempt"),

    INVALID_LITERAL_FOR_TYPE("BCE2506", "invalid.literal.for.type"),
    INCOMPATIBLE_MAPPING_CONSTRUCTOR("BCE2507", "incompatible.mapping.constructor.expression"),
    MAPPING_CONSTRUCTOR_COMPATIBLE_TYPE_NOT_FOUND("BCE2508", "mapping.constructor.compatible.type.not.found"),
    CANNOT_INFER_TYPES_FOR_TUPLE_BINDING("BCE2509", "cannot.infer.types.for.tuple.binding"),
    INVALID_LITERAL_FOR_MATCH_PATTERN("BCE2510", "invalid.literal.for.match.pattern"),
    INVALID_EXPR_WITH_TYPE_GUARD_FOR_MATCH_PATTERN("BCE2511", "invalid.expr.with.type.guard.for.match"),
    ARRAY_LITERAL_NOT_ALLOWED("BCE2512", "array.literal.not.allowed"),
    STRING_TEMPLATE_LIT_NOT_ALLOWED("BCE2513", "string.template.literal.not.allowed"),
    INVALID_RECORD_LITERAL_KEY("BCE2514", "invalid.record.literal.key"),
    INVALID_RECORD_LITERAL_IDENTIFIER_KEY("BCE2515", "invalid.record.literal.identifier.key"),
    INVALID_FIELD_NAME_RECORD_LITERAL("BCE2516", "invalid.field.name.record.lit"),
    REST_FIELD_NOT_ALLOWED_IN_SEALED_RECORDS("BCE2517", "rest.field.not.allowed"),
    OPEN_RECORD_CONSTRAINT_NOT_ALLOWED("BCE2518", "open.record.constraint.not.allowed"),
    INVALID_RECORD_REST_DESCRIPTOR("BCE2519", "invalid.record.rest.descriptor"),
    MISSING_REQUIRED_RECORD_FIELD("BCE2520", "missing.required.record.field"),
    DEFAULT_VALUES_NOT_ALLOWED_FOR_OPTIONAL_FIELDS("BCE2521", "default.values.not.allowed.for.optional.fields"),
    INVALID_FUNCTION_POINTER_INVOCATION("BCE2522", "invalid.function.pointer.invocation"),
    AMBIGUOUS_TYPES("BCE2523", "ambiguous.type"),

    TOO_MANY_ARGS_FUNC_CALL("BCE2524", "too.many.args.call"),
    ASSIGNMENT_COUNT_MISMATCH("BCE2525", "assignment.count.mismatch"),
    ASSIGNMENT_REQUIRED("BCE2526", "assignment.required"),
    MULTI_VAL_IN_SINGLE_VAL_CONTEXT("BCE2527", "multi.value.in.single.value.context"),
    MULTI_VAL_EXPR_IN_SINGLE_VAL_CONTEXT("BCE2528", "multi.valued.expr.in.single.valued.context"),
    DOES_NOT_RETURN_VALUE("BCE2529", "does.not.return.value"),
    FUNC_DEFINED_ON_NOT_SUPPORTED_TYPE("BCE2530", "func.defined.on.not.supported.type"),
    FUNC_DEFINED_ON_NON_LOCAL_TYPE("BCE2531", "func.defined.on.non.local.type"),
    INVALID_OBJECT_CONSTRUCTOR("BCE2532", "invalid.object.constructor"),
    RECORD_INITIALIZER_INVOKED("BCE2533", "explicit.invocation.of.record.init.is.not.allowed"),
    PKG_ALIAS_NOT_ALLOWED_HERE("BCE2534", "pkg.alias.not.allowed.here"),

    MULTI_VALUE_RETURN_EXPECTED("BCE2535", "multi.value.return.expected"),
    SINGLE_VALUE_RETURN_EXPECTED("BCE2536", "single.value.return.expected"),
    TOO_MANY_RETURN_VALUES("BCE2537", "return.value.too.many"),
    NOT_ENOUGH_RETURN_VALUES("BCE2538", "return.value.not.enough"),
    INVALID_FUNCTION_INVOCATION("BCE2539", "invalid.function.invocation"),
    INVALID_FUNCTION_INVOCATION_WITH_NAME("BCE2540", "invalid.function.invocation.with.name"),
    DUPLICATE_NAMED_ARGS("BCE2541", "duplicate.named.args"),
    INVALID_DEFAULT_PARAM_VALUE("BCE2542", "invalid.default.param.value"),

    DUPLICATED_ERROR_CATCH("BCE2543", "duplicated.error.catch"),

    NO_NEW_VARIABLES_VAR_ASSIGNMENT("BCE2544", "no.new.variables.var.assignment"),
    INVALID_VARIABLE_ASSIGNMENT("BCE2545", "invalid.variable.assignment"),
    INVALID_ASSIGNMENT_DECLARATION_FINAL("BCE2546", "invalid.variable.assignment.declaration.final"),
    CANNOT_ASSIGN_VALUE_FINAL("BCE2547", "cannot.assign.value.to.final.field"),
    CANNOT_ASSIGN_VALUE_TO_POTENTIALLY_INITIALIZED_FINAL(
            "BCE2548", "cannot.assign.value.to.potentially.initialized.final"),
    CANNOT_ASSIGN_VALUE_FUNCTION_ARGUMENT("BCE2549", "cannot.assign.value.to.function.argument"),
    CANNOT_ASSIGN_VALUE_ENDPOINT("BCE2550", "cannot.assign.value.to.endpoint"),
    CANNOT_UPDATE_READONLY_VALUE_OF_TYPE("BCE2551", "cannot.update.readonly.value.of.type"),
    CANNOT_UPDATE_READONLY_RECORD_FIELD("BCE2552", "cannot.update.readonly.record.field"),
    CANNOT_UPDATE_FINAL_OBJECT_FIELD("BCE2553", "cannot.update.final.object.field"),
    UNDERSCORE_NOT_ALLOWED("BCE2554", "underscore.not.allowed"),
    OPERATION_DOES_NOT_SUPPORT_INDEXING("BCE2555", "operation.does.not.support.indexing"),
    OPERATION_DOES_NOT_SUPPORT_FIELD_ACCESS("BCE2556", "operation.does.not.support.field.access"),
    OPERATION_DOES_NOT_SUPPORT_FIELD_ACCESS_FOR_ASSIGNMENT(
            "BCE2557", "operation.does.not.support.field.access.for.assignment"),
    OPERATION_DOES_NOT_SUPPORT_OPTIONAL_FIELD_ACCESS("BCE2558", "operation.does.not.support.optional.field.access"),
    OPERATION_DOES_NOT_SUPPORT_FIELD_ACCESS_FOR_NON_REQUIRED_FIELD(
            "BCE2559", "operation.does.not.support.field.access.for.non.required.field"),
    OPERATION_DOES_NOT_SUPPORT_OPTIONAL_FIELD_ACCESS_FOR_FIELD(
            "BCE2560", "operation.does.not.support.optional.field.access.for.field"),
    OPERATION_DOES_NOT_SUPPORT_INDEX_ACCESS_FOR_ASSIGNMENT(
            "BCE2561", "operation.does.not.support.index.access.for.assignment"),
    INVALID_INDEX_EXPR_STRUCT_FIELD_ACCESS("BCE2562", "invalid.index.expr.struct.field.access"),
    INVALID_INDEX_EXPR_TUPLE_FIELD_ACCESS("BCE2563", "invalid.index.expr.tuple.field.access"),
    INVALID_TUPLE_INDEX_EXPR("BCE2564", "invalid.tuple.index.expr"),
    INVALID_RECORD_INDEX_EXPR("BCE2565", "invalid.record.index.expr"),
    INVALID_ENUM_EXPR("BCE2566", "invalid.enum.expr"),
    INVALID_EXPR_IN_MATCH_STMT("BCE2567", "invalid.expr.in.match.stmt"),
    INVALID_PATTERN_CLAUSES_IN_MATCH_STMT("BCE2568", "invalid.pattern.clauses.in.match.stmt"),
    STATIC_MATCH_ONLY_SUPPORTS_ANYDATA("BCE2569", "static.value.match.only.supports.anydata"),
    USAGE_OF_UNINITIALIZED_VARIABLE("BCE2570", "usage.of.uninitialized.variable"),
    UNINITIALIZED_VARIABLE("BCE2571", "uninitialized.variable"),
    CONTAINS_UNINITIALIZED_FIELDS("BCE2572", "uninitialized.object.fields"),
    CONTAINS_UNINITIALIZED_VARIABLES("BCE2573", "uninitialized.variables"),
    INVALID_ANY_VAR_DEF("BCE2574", "invalid.any.var.def"),
    INVALID_RECORD_LITERAL("BCE2575", "invalid.record.literal"),
    INVALID_FIELD_IN_RECORD_BINDING_PATTERN("BCE2576", "invalid.field.in.record.binding.pattern"),
    INVALID_RECORD_LITERAL_BINDING_PATTERN("BCE2577", "invalid.record.literal.in.binding.pattern"),
    DUPLICATE_KEY_IN_RECORD_LITERAL("BCE2578", "duplicate.key.in.record.literal"),
    DUPLICATE_KEY_IN_TABLE_LITERAL("BCE2579", "duplicate.key.in.table.literal"),
    DUPLICATE_KEY_IN_RECORD_LITERAL_SPREAD_OP("BCE2580", "duplicate.key.in.record.literal.spread.op"),
    POSSIBLE_DUPLICATE_OF_FIELD_SPECIFIED_VIA_SPREAD_OP(
            "BCE2581", "possible.duplicate.of.field.specified.via.spread.op"),
    SPREAD_FIELD_MAY_DULPICATE_ALREADY_SPECIFIED_KEYS("BCE2582", "spread.field.may.duplicate.already.specified.keys"),
    MULTIPLE_INCLUSIVE_TYPES("BCE2583", "multiple.inclusive.types"),
    INVALID_ARRAY_LITERAL("BCE2584", "invalid.array.literal"),
    INVALID_TUPLE_LITERAL("BCE2585", "invalid.tuple.literal"),
    INVALID_LIST_CONSTRUCTOR_ELEMENT_TYPE("BCE2586", "invalid.list.constructor.type"),
    INVALID_ARRAY_ELEMENT_TYPE("BCE2587", "invalid.array.element.type"),
    INVALID_TUPLE_BINDING_PATTERN("BCE2588", "invalid.tuple.binding.pattern"),
    INVALID_TYPE_FOR_TUPLE_VAR_EXPRESSION("BCE2589", "invalid.type.for.tuple.var.expr"),
    INVALID_TUPLE_BINDING_PATTERN_DECL("BCE2590", "invalid.tuple.binding.pattern.decl"),
    INVALID_TUPLE_BINDING_PATTERN_INFERENCE("BCE2591", "invalid.tuple.binding.pattern.inference"),
    MISMATCHING_ARRAY_LITERAL_VALUES("BCE2592", "mismatching.array.literal.values"),
    SEALED_ARRAY_TYPE_NOT_INITIALIZED("BCE2593", "sealed.array.type.not.initialized"),
    INVALID_LIST_INDEX_EXPR("BCE2594", "invalid.list.index.expr"),
    INVALID_ARRAY_INDEX_EXPR("BCE2595", "invalid.array.index.expr"),
    SEALED_ARRAY_TYPE_CAN_NOT_INFER_SIZE("BCE2596", "sealed.array.type.can.not.infer.size"),
    INVALID_SORT_FUNC_RETURN_TYPE("BCE2597", "invalid.key.func.return.type"),
    INVALID_SORT_ARRAY_MEMBER_TYPE("BCE2598", "invalid.sort.array.member.type"),
    // TODO Maryam remove list array tuple and use first only
    INDEX_OUT_OF_RANGE("BCE2599", "index.out.of.range"),
    LIST_INDEX_OUT_OF_RANGE("BCE2600", "list.index.out.of.range"),
    ARRAY_INDEX_OUT_OF_RANGE("BCE2601", "array.index.out.of.range"),
    TUPLE_INDEX_OUT_OF_RANGE("BCE2602", "tuple.index.out.of.range"),
    INVALID_ARRAY_SIZE_REFERENCE("BCE2603", "invalid.array.size.reference"),
    INVALID_TYPE_FOR_REST_DESCRIPTOR("BCE2604", "invalid.type.for.rest.descriptor"),
    INVALID_TYPE_NEW_LITERAL("BCE2605", "invalid.type.new.literal"),
    INVALID_USAGE_OF_KEYWORD("BCE2606", "invalid.usage.of.keyword"),
    INVALID_TYPE_OBJECT_CONSTRUCTOR("BCE2607", "invalid.type.object.constructor"),

    INVALID_RECORD_BINDING_PATTERN("BCE2608", "invalid.record.binding.pattern"),
    NO_MATCHING_RECORD_REF_PATTERN("BCE2609", "no.matching.record.ref.found"),
    MULTIPLE_RECORD_REF_PATTERN_FOUND("BCE2610", "multiple.matching.record.ref.found"),
    NOT_ENOUGH_PATTERNS_TO_MATCH_RECORD_REF("BCE2611", "not.enough.patterns.to.match.record.ref"),
    INVALID_TYPE_DEFINITION_FOR_RECORD_VAR("BCE2612", "invalid.type.definition.for.record.var"),

    INVALID_ERROR_BINDING_PATTERN("BCE2613", "invalid.error.binding.pattern"),
    INVALID_ERROR_REASON_BINDING_PATTERN("BCE2614", "invalid.error.reason.binding.pattern"),
    INVALID_ERROR_REST_BINDING_PATTERN("BCE2615", "invalid.error.rest.binding.pattern"),
    INVALID_TYPE_DEFINITION_FOR_ERROR_VAR("BCE2616", "invalid.type.definition.for.error.var"),
    INVALID_ERROR_DESTRUCTURING_NO_REASON_GIVEN("BCE2617", "invalid.error.destructuring.reason"),
    INVALID_ERROR_MATCH_PATTERN("BCE2618", "invalid.error.match.pattern"),
    DUPLICATE_VARIABLE_IN_BINDING_PATTERN("BCE2619", "duplicate.variable.in.binding.pattern"),
    INVALID_VARIABLE_REFERENCE_IN_BINDING_PATTERN("BCE2620", "invalid.variable.reference.in.binding.pattern"),
    MISSING_REQUIRED_ARG_BINDING_PATTERN_ERROR_MESSAGE("BCE2621", "missing.error.arg.binding.pattern.error.message"),

    INVALID_NAMESPACE_PREFIX("BCE2622", "invalid.namespace.prefix"),
    XML_TAGS_MISMATCH("BCE2623", "mismatching.xml.start.end.tags"),
    XML_ATTRIBUTE_MAP_UPDATE_NOT_ALLOWED("BCE2624", "xml.attribute.map.update.not.allowed"),
    XML_QNAME_UPDATE_NOT_ALLOWED("BCE2625", "xml.qname.update.not.allowed"),
    INVALID_NAMESPACE_DECLARATION("BCE2626", "invalid.namespace.declaration"),
    CANNOT_UPDATE_XML_SEQUENCE("BCE2627", "cannot.update.xml.sequence"),
    INVALID_XML_NS_INTERPOLATION("BCE2628", "invalid.xml.ns.interpolation"),
    CANNOT_FIND_XML_NAMESPACE("BCE2629", "cannot.find.xml.namespace.prefix"),
    UNSUPPORTED_METHOD_INVOCATION_XML_NAV("BCE2630", "method.invocation.in.xml.navigation.expressions.not.supported"),
    DEPRECATED_XML_ATTRIBUTE_ACCESS("BCE2631", "deprecated.xml.attribute.access.expression"),
    UNSUPPORTED_INDEX_IN_XML_NAVIGATION("BCE2632", "indexing.within.xml.navigation.expression.not.supported"),

    UNDEFINED_ANNOTATION("BCE2633", "undefined.annotation"),
    ANNOTATION_NOT_ALLOWED("BCE2634", "annotation.not.allowed"),
    ANNOTATION_ATTACHMENT_CANNOT_HAVE_A_VALUE("BCE2635", "annotation.attachment.cannot.have.a.value"),
    ANNOTATION_ATTACHMENT_REQUIRES_A_VALUE("BCE2636", "annotation.attachment.requires.a.value"),
    ANNOTATION_ATTACHMENT_CANNOT_SPECIFY_MULTIPLE_VALUES(
            "BCE2637", "annotation.attachment.cannot.specify.multiple.values"),
    ANNOTATION_INVALID_TYPE("BCE2638", "annotation.invalid.type"),
    ANNOTATION_INVALID_CONST_TYPE("BCE2639", "annotation.invalid.const.type"),
    ANNOTATION_REQUIRES_CONST("BCE2640", "annotation.requires.const"),
    INCOMPATIBLE_TYPES_ARRAY_FOUND("BCE2641", "incompatible.types.array.found"),
    CANNOT_GET_ALL_FIELDS("BCE2642", "cannot.get.all.fields"),

    INVALID_DOCUMENTATION_IDENTIFIER("BCE2643", "invalid.documentation.identifier"),

    OPERATOR_NOT_SUPPORTED("BCE2644", "operator.not.supported"),
    OPERATOR_NOT_ALLOWED_VARIABLE("BCE2645", "operator.not.allowed.variable"),
    NEVER_TYPE_NOT_ALLOWED_FOR_REQUIRED_FIELDS("BCE2646", "never.type.not.allowed.for.required.fields"),
    INVALID_NEVER_RETURN_TYPED_FUNCTION_INVOCATION("BCE2647", "invalid.never.return.typed.function.invocation"),
    NEVER_TYPED_VAR_DEF_NOT_ALLOWED("BCE2648", "never.typed.var.def.not.allowed"),

    EXPRESSION_DOES_NOT_SUPPORT_INDEX_ACCESS("BCE2649", "expression.does.not.support.index.access"),
    EXPRESSION_DOES_NOT_SUPPORT_FIELD_ACCESS("BCE2650", "expression.does.not.support.field.access"),

    // Error codes related to iteration.
    ITERABLE_NOT_SUPPORTED_COLLECTION("BCE2800", "iterable.not.supported.collection"),
    INCOMPATIBLE_ITERATOR_FUNCTION_SIGNATURE("BCE2801", "incompatible.iterator.function.signature"),
    ITERABLE_NOT_SUPPORTED_OPERATION("BCE2802", "iterable.not.supported.operation"),
    ITERABLE_TOO_MANY_VARIABLES("BCE2803", "iterable.too.many.variables"),
    ITERABLE_NOT_ENOUGH_VARIABLES("BCE2804", "iterable.not.enough.variables"),
    ITERABLE_TOO_MANY_RETURN_VARIABLES("BCE2805", "iterable.too.many.return.args"),
    ITERABLE_NOT_ENOUGH_RETURN_VARIABLES("BCE2806", "iterable.not.enough.return.args"),
    ITERABLE_LAMBDA_REQUIRED("BCE2807", "iterable.lambda.required"),
    ITERABLE_LAMBDA_TUPLE_REQUIRED("BCE2808", "iterable.lambda.tuple.required"),
    ITERABLE_NO_ARGS_REQUIRED("BCE2809", "iterable.no.args.required"),
    ITERABLE_LAMBDA_INCOMPATIBLE_TYPES("BCE2810", "iterable.lambda.incompatible.types"),
    ITERABLE_RETURN_TYPE_MISMATCH("BCE2811", "iterable.return.type.mismatch"),

    // match statement related errors
    MATCH_STMT_CANNOT_GUARANTEE_A_MATCHING_PATTERN("BCE2900", "match.stmt.cannot.guarantee.a.matching.pattern"),
    MATCH_STMT_UNREACHABLE_PATTERN("BCE2901", "match.stmt.unreachable.pattern"),
    MATCH_STMT_UNMATCHED_PATTERN("BCE2902", "match.stmt.unmatched.pattern"),
    MATCH_STMT_PATTERN_ALWAYS_MATCHES("BCE2903", "match.stmt.pattern.always.matches"),
    MATCH_STMT_PATTERN_UNREACHABLE("BCE2904", "match.stmt.unreachable.pattern.available"),

    MATCH_PATTERN_NOT_SUPPORTED("BCE2905", "match.pattern.not.supported"),
    MATCH_PATTERNS_SHOULD_CONTAIN_SAME_SET_OF_VARIABLES(
            "BCE2906", "match.patterns.should.contain.same.set.of.variables"),
    MATCH_PATTERN_CANNOT_REPEAT_SAME_VARIABLE("BCE2907", "match.pattern.cannot.repeat.same.variable"),
    REST_MATCH_PATTERN_NOT_SUPPORTED("BCE2908", "rest.match.pattern.not.supported"),
    VARIABLE_SHOULD_BE_DECLARED_AS_CONSTANT("BCE2909", "match.pattern.variable.should.declared.as.constant"),
    MATCH_STMT_CONTAINS_TWO_DEFAULT_PATTERNS("BCE2910", "match.stmt.contains.two.default.patterns"),

    THROW_STMT_NOT_SUPPORTED("BCE2911", "throw.stmt.not.supported"),
    TRY_STMT_NOT_SUPPORTED("BCE2912", "try.stmt.not.supported"),

    UNKNOWN_BUILTIN_FUNCTION("BCE2913", "unknown.builtin.method"),
    UNSUPPORTED_BUILTIN_METHOD("BCE2914", "unsupported.builtin.method"),

    // Safe navigation operator related errors
    SAFE_NAVIGATION_NOT_REQUIRED("BCE3000", "safe.navigation.not.required"),
    OPTIONAL_FIELD_ACCESS_NOT_REQUIRED_ON_LHS("BCE3001", "optional.field.access.not.required.on.lhs"),

    // Checked expression related errors
    CHECKED_EXPR_INVALID_USAGE_NO_ERROR_TYPE_IN_RHS("BCE3030", "checked.expr.invalid.usage.no.error.type.rhs"),
    CHECKED_EXPR_INVALID_USAGE_ALL_ERROR_TYPES_IN_RHS("BCE3031", "checked.expr.invalid.usage.only.error.types.rhs"),
    CHECKED_EXPR_NO_MATCHING_ERROR_RETURN_IN_ENCL_INVOKABLE(
            "BCE3032", "checked.expr.no.matching.error.return.in.encl.invokable"),

    FAIL_EXPR_NO_MATCHING_ERROR_RETURN_IN_ENCL_INVOKABLE(
            "BCE3033", "fail.expr.no.matching.error.return.in.encl.invokable"),
    INCOMPATIBLE_ON_FAIL_ERROR_DEFINITION("BCE3034", "on.fail.no.matching.error"),

    START_REQUIRE_INVOCATION("BCE3035", "start.require.invocation"),
    INVALID_EXPR_STATEMENT("BCE3036", "invalid.expr.statement"),
    INVALID_ACTION_INVOCATION_AS_EXPR("BCE3037", "invalid.action.invocation.as.expr"),

    // Parser error diagnostic codes
    INVALID_TOKEN("BCE3100", "invalid.token"),
    MISSING_TOKEN("BCE3101", "missing.token"),
    EXTRANEOUS_INPUT("BCE3102", "extraneous.input"),
    MISMATCHED_INPUT("BCE3103", "mismatched.input"),
    FAILED_PREDICATE("BCE3104", "failed.predicate"),
    SYNTAX_ERROR("BCE3105", "syntax.error"),
    INVALID_SHIFT_OPERATOR("BCE3106", "invalid.shift.operator"),

    // Streaming related codes
    INVALID_STREAM_CONSTRUCTOR("BCE3200", "invalid.stream.constructor"),
    INVALID_STREAM_CONSTRUCTOR_ITERATOR("BCE3201", "invalid.stream.constructor.iterator"),
    INVALID_STREAM_CONSTRUCTOR_CLOSEABLE_ITERATOR("BCE3202", "invalid.stream.constructor.closeable.iterator"),
    INVALID_STREAM_CONSTRUCTOR_EXP_TYPE("BCE3203", "invalid.stream.constructor.expected.type"),
    NOT_ALLOWED_STREAM_USAGE_WITH_FROM("BCE3204", "invalid.stream.usage.with.from"),
    ERROR_TYPE_EXPECTED("BCE3205", "error.type.expected"),
    MISSING_REQUIRED_METHOD_NEXT("BCE3206", "missing.required.method.next"),
    ORDER_BY_NOT_SUPPORTED("BCE3207", "order.by.not.supported"),
    INVALID_NEXT_METHOD_RETURN_TYPE("BCE3208", "invalid.next.method.return.type"),

    // Table related codes
    TABLE_CONSTRAINT_INVALID_SUBTYPE("BCE3300", "invalid.table.constraint.subtype"),
    TABLE_KEY_SPECIFIER_MISMATCH("BCE3301", "table.key.specifier.mismatch"),
    KEY_SPECIFIER_SIZE_MISMATCH_WITH_KEY_CONSTRAINT("BCE3302", "key.specifier.size.mismatch.with.key.constraint"),
    KEY_SPECIFIER_MISMATCH_WITH_KEY_CONSTRAINT("BCE3303", "key.specifier.mismatch.with.key.constraint"),
    INVALID_KEY_CONSTRAINT_PROVIDED_FOR_ACCESS("BCE3304", "invalid.key.constraint.provided.for.access"),
    MEMBER_ACCESS_NOT_SUPPORT_FOR_KEYLESS_TABLE("BCE3305", "member.access.not.supported.keyless.table"),
    INVALID_FIELD_NAMES_IN_KEY_SPECIFIER("BCE3306", "invalid.field.name.in.key.specifier"),
    MULTI_KEY_MEMBER_ACCESS_NOT_SUPPORTED("BCE3307", "multi.key.member.access.not.supported"),
    KEY_SPECIFIER_FIELD_MUST_BE_READONLY("BCE3308", "key.specifier.field.must.be.readonly"),
    KEY_SPECIFIER_FIELD_MUST_BE_REQUIRED("BCE3309", "key.specifier.field.must.be.required"),
    KEY_SPECIFIER_FIELD_MUST_BE_ANYDATA("BCE3310", "key.specifier.field.must.be.anydata"),
    KEY_SPECIFIER_FIELD_VALUE_MUST_BE_CONSTANT("BCE3311", "key.specifier.field.value.must.be.constant"),
    KEY_CONSTRAINT_NOT_SUPPORTED_FOR_TABLE_WITH_MAP_CONSTRAINT(
            "BCE3312", "key.constraint.not.supported.for.table.with.map.constraint"),
    CANNOT_INFER_MEMBER_TYPE_FOR_TABLE_DUE_AMBIGUITY("BCE3313", "cannot.infer.member.type.for.table.due.ambiguity"),
    CANNOT_INFER_MEMBER_TYPE_FOR_TABLE("BCE3314", "cannot.infer.member.type.for.table"),
    ON_CONFLICT_ONLY_WORKS_WITH_TABLES_WITH_KEY_SPECIFIER(
            "BCE3315", "on.conflict.only.works.with.tables.with.key.specifier"),
    CANNOT_UPDATE_TABLE_USING_MEMBER_ACCESS("BCE3316", "cannot.update.table.using.member.access.lvexpr"),


    // Taint checking related codes
    ENTRY_POINT_PARAMETERS_CANNOT_BE_UNTAINTED("BCE3400", "entry.point.parameters.cannot.be.untainted"),
    TAINTED_VALUE_PASSED_TO_UNTAINTED_PARAMETER("BCE3401", "tainted.value.passed.to.untainted.parameter"),
    TAINTED_VALUE_PASSED_TO_UNTAINTED_PARAMETER_ORIGINATING_AT(
            "BCE3402", "tainted.value.passed.to.untainted.param.in.obj.method"),
    TAINTED_VALUE_PASSED_TO_GLOBAL_VARIABLE("BCE3403", "tainted.value.passed.to.global.variable"),
    TAINTED_VALUE_PASSED_TO_MODULE_OBJECT("BCE3404", "tainted.value.passed.to.module.object"),
    INVOCATION_TAINT_GLOBAL_OBJECT("BCE3405", "method.invocation.taint.global.object"),
    TAINTED_VALUE_PASSED_TO_CLOSURE_VARIABLE("BCE3406", "tainted.value.passed.to.closure.variable"),
    UNABLE_TO_PERFORM_TAINT_CHECKING_WITH_RECURSION("BCE3407", "unable.to.perform.taint.checking.with.recursion"),
    UNABLE_TO_PERFORM_TAINT_CHECKING_FOR_BUILTIN_METHOD(
            "BCE3408", "unable.to.perform.taint.checking.for.builtin.method"),
    TAINTED_RETURN_NOT_ANNOTATED_TAINTED("BCE3409", "tainted.return.not.annotated.tainted"),
    TAINTED_PARAM_NOT_ANNOTATED_TAINTED("BCE3410", "tainted.param.not.annotated.tainted"),

    // Constants related codes.
    TYPE_REQUIRED_FOR_CONST_WITH_EXPRESSIONS("BCE3500", "type.required.for.const.with.expressions"),
    CANNOT_UPDATE_CONSTANT_VALUE("BCE3501", "cannot.update.constant.value"),
    CANNOT_ASSIGN_VALUE_TO_CONSTANT("BCE3502", "cannot.assign.value.to.constant"),
    CANNOT_DEFINE_CONSTANT_WITH_TYPE("BCE3503", "cannot.define.constant.with.type"),
    EXPRESSION_IS_NOT_A_CONSTANT_EXPRESSION("BCE3504", "expression.is.not.a.constant.expression"),
    INVALID_CONST_EXPRESSION("BCE3505", "invalid.const.expression"),
    CONSTANT_EXPRESSION_NOT_SUPPORTED("BCE3506", "const.expression.not.supported"),
    KEY_NOT_FOUND("BCE3507", "key.not.found"),

    // Anonymous functions related codes
    ARROW_EXPRESSION_MISMATCHED_PARAMETER_LENGTH("BCE3600", "arrow.expression.mismatched.parameter.length"),
    ARROW_EXPRESSION_CANNOT_INFER_TYPE_FROM_LHS("BCE3601", "arrow.expression.cannot.infer.type.from.lhs"),
    ARROW_EXPRESSION_NOT_SUPPORTED_ITERABLE_OPERATION("BCE3602", "arrow.expression.not.supported.iterable.operation"),

    INCOMPATIBLE_TYPE_CHECK("BCE3603", "incompatible.type.check"),
    UNNECESSARY_CONDITION("BCE3604", "unnecessary.condition"),

    INVALID_USAGE_OF_CLONE("BCE3605", "clone.invocation.invalid"),

    // Dataflow analysis related error codes
    PARTIALLY_INITIALIZED_VARIABLE("BCE3700", "partially.initialized.variable"),

    CANNOT_INFER_TYPE("BCE3701", "cannot.infer.type"),
    CANNOT_INFER_ERROR_TYPE("BCE3702", "cannot.infer.error.type"),
    INVALID_ERROR_CONSTRUCTOR_DETAIL("BCE3703", "invalid.error.detail.rec.does.not.match"),
    INDIRECT_ERROR_CTOR_REASON_NOT_ALLOWED("BCE3704", "invalid.error.reason.argument.to.indirect.error.constructor"),
    INDIRECT_ERROR_CTOR_NOT_ALLOWED_ON_NON_CONST_REASON("BCE3705", "invalid.indirect.error.constructor.invocation"),
    INVALID_FUNCTIONAL_CONSTRUCTOR_INVOCATION("BCE3706", "invalid.functional.constructor.invocation"),
    MISSING_ERROR_DETAIL_ARG("BCE3707", "missing.error.detail.arg"),
    INVALID_ERROR_DETAIL_ARG_TYPE("BCE3708", "invalid.error.detail.arg.type"),
    UNKNOWN_DETAIL_ARG_TO_SEALED_ERROR_DETAIL_REC("BCE3709", "unknown.error.detail.arg.to.sealed.detail"),
    INVALID_ERROR_DETAIL_REST_ARG_TYPE("BCE3710", "invalid.error.detail.rest.arg"),
    UNDEFINED_ERROR_TYPE_DESCRIPTOR("BCE3711", "undefined.error.type.descriptor"),

    // Seal inbuilt function related codes
    INCOMPATIBLE_STAMP_TYPE("BCE3800", "incompatible.stamp.type"),
    NOT_SUPPORTED_SOURCE_TYPE_FOR_STAMP("BCE3801", "not.supported.source.for.stamp"),

    // Worker flush action related error codes
    INVALID_WORKER_FLUSH("BCE3820", "invalid.worker.flush.expression"),
    INVALID_WORKER_FLUSH_FOR_WORKER("BCE3821", "invalid.worker.flush.expression.for.worker"),

    // Worker receive and send related error codes
    INVALID_TYPE_FOR_RECEIVE("BCE3840", "invalid.type.for.receive"),
    INVALID_TYPE_FOR_SEND("BCE3841", "invalid.type.for.send"),

    INVALID_USAGE_OF_RECEIVE_EXPRESSION("BCE3842", "invalid.usage.of.receive.expression"),
    INVALID_USE_OF_EXPERIMENTAL_FEATURE("BCE3843", "invalid.use.of.experimental.feature"),

    INVALID_USE_OF_NULL_LITERAL("BCE3844", "invalid.use.of.null.literal"),

    // LangLib related error codes.
    TYPE_PARAM_OUTSIDE_LANG_MODULE("BCE3900", "type.param.outside.lang.module"),
    BUILTIN_SUBTYPE_OUTSIDE_LANG_MODULE("BCE3901", "builtin.subtype.outside.lang.module"),
    ISOLATED_PARAM_OUTSIDE_LANG_MODULE("BCE3902", "isolated.param.outside.lang.module"),
    ISOLATED_PARAM_USED_WITH_INVALID_TYPE("BCE3903", "isolated.param.used.with.invalid.type"),
    ISOLATED_PARAM_USED_IN_A_NON_ISOLATED_FUNCTION("BCE3904", "isolated.param.used.in.a.non.isolated.function"),

    INVALID_INVOCATION_LVALUE_ASSIGNMENT("BCE3905", "invalid.lvalue.lhs.of.assignment"),
    INVALID_INVOCATION_LVALUE_COMPOUND_ASSIGNMENT("BCE3906", "invalid.lvalue.lhs.of.compound.assignment"),

    IDENTIFIER_LITERAL_ONLY_SUPPORTS_ALPHANUMERICS("BCE3907", "identifier.literal.only.supports.alphanumerics"),
    INVALID_UNICODE("BCE3908", "invalid.unicode"),

    METHOD_TOO_LARGE("BCE3909", "method.too.large"),
    FILE_TOO_LARGE("BCE3910", "file.too.large"),
    CLASS_NOT_FOUND("BCE3911", "class.not.found"),
    METHOD_NOT_FOUND("BCE3912", "method.not.found"),
    CONSTRUCTOR_NOT_FOUND("BCE3913", "constructor.not.found"),
    FIELD_NOT_FOUND("BCE3914", "field.not.found"),
    OVERLOADED_METHODS("BCE3915", "overloaded.method"),
    UNSUPPORTED_PRIMITIVE_TYPE("BCE3916", "unsupported.primitive.type.reason"),
    METHOD_SIGNATURE_DOES_NOT_MATCH("BCE3917", "method.signature.not.match"),
    INVALID_DEPRECATION_DOCUMENTATION("BCE3918", "invalid.deprecation.documentation"),
    DEPRECATION_DOCUMENTATION_SHOULD_BE_AVAILABLE("BCE3919", "deprecation.documentation.should.available"),
    DEPRECATED_PARAMETERS_DOCUMENTATION_NOT_ALLOWED("BCE3920", "deprecated.parameters.documentation.not.allowed"),
    INVALID_ATTRIBUTE_REFERENCE("BCE3921", "invalid.attribute.reference"),

    ILLEGAL_FUNCTION_CHANGE_LIST_SIZE("BCE3922", "illegal.function.change.list.size"),
    ILLEGAL_FUNCTION_CHANGE_TUPLE_SHAPE("BCE3923", "illegal.function.change.tuple.shape"),

    INVALID_WAIT_MAPPING_CONSTRUCTORS("BCE3924", "invalid.wait.future.expr.mapping.constructors"),
    INVALID_WAIT_ACTIONS("BCE3925", "invalid.wait.future.expr.actions"),
    INVALID_SEND_EXPR("BCE3926", "invalid.send.expr"),

    DISTINCT_TYPING_ONLY_SUPPORT_OBJECTS_AND_ERRORS("BCE3927", "distinct.typing.only.support.objects.and.errors"),

    INVALID_NON_EXTERNAL_DEPENDENTLY_TYPED_FUNCTION("BCE3928", "invalid.non.external.dependently.typed.function"),
    INVALID_PARAM_TYPE_FOR_RETURN_TYPE("BCE3929", "invalid.param.type.for.return.type"),
    INVALID_TYPEDESC_PARAM("BCE3930", "invalid.typedesc.param"),

    INVALID_RAW_TEMPLATE_TYPE("BCE3931", "invalid.raw.template.type"),
    MULTIPLE_COMPATIBLE_RAW_TEMPLATE_TYPES("BCE3932", "multiple.compatible.raw.template.types"),
    INVALID_NUM_STRINGS("BCE3933", "invalid.num.of.strings"),
    INVALID_NUM_INSERTIONS("BCE3934", "invalid.num.of.insertions"),
    INVALID_RAW_TEMPLATE_ASSIGNMENT("BCE3935", "invalid.raw.template.assignment"),
    INVALID_NUM_FIELDS("BCE3936", "invalid.number.of.fields"),
    METHODS_NOT_ALLOWED("BCE3937", "methods.not.allowed"),

    INVALID_MUTABLE_ACCESS_IN_ISOLATED_FUNCTION("BCE3938", "invalid.mutable.access.in.isolated.function"),
    INVALID_MUTABLE_ACCESS_AS_RECORD_DEFAULT("BCE3939", "invalid.mutable.access.as.record.default"),
    INVALID_MUTABLE_ACCESS_AS_OBJECT_DEFAULT("BCE3940", "invalid.mutable.access.as.object.default"),

    INVALID_NON_ISOLATED_FUNCTION_AS_ARGUMENT("BCE3941", "invalid.non.isolated.function.as.argument"),

    INVALID_NON_ISOLATED_INVOCATION_IN_ISOLATED_FUNCTION(
            "BCE3942", "invalid.non.isolated.invocation.in.isolated.function"),
    INVALID_NON_ISOLATED_INVOCATION_AS_RECORD_DEFAULT("BCE3943", "invalid.non.isolated.invocation.as.record.default"),
    INVALID_NON_ISOLATED_INVOCATION_AS_OBJECT_DEFAULT("BCE3944", "invalid.non.isolated.invocation.as.object.default"),

    INVALID_NON_ISOLATED_INIT_EXPRESSION_IN_ISOLATED_FUNCTION(
            "BCE3945", "invalid.non.isolated.init.expression.in.isolated.function"),
    INVALID_NON_ISOLATED_INIT_EXPRESSION_AS_RECORD_DEFAULT(
            "BCE3946", "invalid.non.isolated.init.expression.as.record.default"),
    INVALID_NON_ISOLATED_INIT_EXPRESSION_AS_OBJECT_DEFAULT(
            "BCE3947", "invalid.non.isolated.init.expression.as.object.default"),

    INVALID_ASYNC_INVOCATION_IN_ISOLATED_FUNCTION("BCE3948", "invalid.async.invocation.in.isolated.function"),
    INVALID_WORKER_DECLARATION_IN_ISOLATED_FUNCTION("BCE3949", "invalid.worker.declaration.in.isolated.function"),
    INVALID_FORK_STATEMENT_IN_ISOLATED_FUNCTION("BCE3950", "invalid.fork.statement.in.isolated.function"),

    INVALID_NON_PRIVATE_MUTABLE_FIELD_IN_ISOLATED_OBJECT(
            "BCE3951", "invalid.non.private.mutable.field.in.isolated.object"),
    INVALID_MUTABLE_FIELD_ACCESS_IN_ISOLATED_OBJECT_OUTSIDE_LOCK(
            "BCE3952", "invalid.mutable.field.access.in.isolated.object.outside.lock"),
    INVALID_REFERENCE_TO_SELF_IN_ISOLATED_OBJECT_OUTSIDE_LOCK(
            "BCE3953", "invalid.reference.to.self.in.isolated.object.outside.lock"),
    INVALID_NON_ISOLATED_EXPRESSION_AS_INITIAL_VALUE("BCE3954", "invalid.non.isolated.expression.as.initial.value"),
    INVALID_TRANSFER_OUT_OF_LOCK_WITH_RESTRICTED_VAR_USAGE(
            "BCE3955", "invalid.transfer.out.of.lock.with.restricted.var.usage"),
    INVALID_TRANSFER_INTO_LOCK_WITH_RESTRICTED_VAR_USAGE(
            "BCE3956", "invalid.transfer.into.lock.with.restricted.var.usage"),
    INVALID_NON_ISOLATED_INVOCATION_IN_LOCK_WITH_RESTRICTED_VAR_USAGE(
            "BCE3957", "invalid.non.isolated.invocation.in.lock.with.restricted.var.usage"),
    INVALID_ISOLATED_VARIABLE_ACCESS_OUTSIDE_LOCK("BCE3958", "invalid.isolated.variable.access.outside.lock"),
    INVALID_ASSIGNMENT_IN_LOCK_WITH_RESTRICTED_VAR_USAGE(
            "BCE3959", "invalid.assignment.in.lock.with.restricted.var.usage"),
    INVALID_USAGE_OF_MULTIPLE_RESTRICTED_VARS_IN_LOCK("BCE3960", "invalid.usage.of.multiple.restricted.vars.in.lock"),

    INVALID_ISOLATED_QUALIFIER_ON_MODULE_NO_INIT_VAR_DECL(
            "BCE3961", "invalid.isolated.qualifier.on.module.no.init.var.decl"),

    BINDING_PATTERN_NOT_YET_SUPPORTED_IN_MODULE_VAR_DECL(
            "BCE3962", "binding.pattern.not.yet.supported.in.module.var.decl"),

    // Configurable var related error codes
    CONFIGURABLE_VARIABLE_CANNOT_BE_DECLARED_WITH_VAR("BCE3963",
            "configurable.variable.cannot.be.declared.with.var"),
    CONFIGURABLE_VARIABLE_MUST_BE_ANYDATA_AND_READONLY("BCE3964",
            "configurable.variable.must.be.anydata.and.readonly"),
    ONLY_SIMPLE_VARIABLES_ARE_ALLOWED_TO_BE_CONFIGURABLE("BCE3965",
            "only.simple.variables.are.allowed.to.be.configurable"),
    CONFIGURABLE_VARIABLE_CURRENTLY_NOT_SUPPORTED("BCE3966",
            "configurable.variable.currently.not.supported"),

    REMOTE_FUNCTION_IN_NON_NETWORK_OBJECT("BCE3967", "remote.function.in.non.network.object"),
    UNSUPPORTED_PATH_PARAM_TYPE("BCE3968", "unsupported.path.param.type"),
    UNSUPPORTED_REST_PATH_PARAM_TYPE("BCE3969", "unsupported.rest.path.param.type"),
    OBJECT_TYPE_DEF_DOES_NOT_ALLOW_RESOURCE_FUNC_DECL("BCE3970",
            "unsupported.resource.function.declaration.in.object.type"),
    SERVICE_ABSOLUTE_PATH_OR_LITERAL_IS_REQUIRED_BY_LISTENER("BCE3972",
            "error.service.absolute.path.or.literal.required.by.listener"),
    SERVICE_PATH_LITERAL_IS_NOT_SUPPORTED_BY_LISTENER("BCE3973", "service.path.literal.is.not.supported.by.listener"),
    SERVICE_ABSOLUTE_PATH_IS_NOT_SUPPORTED_BY_LISTENER("BCE3974", "service.absolute.path.is.not.supported.by.listener"),
    SERVICE_LITERAL_REQUIRED_BY_LISTENER("BCE3975", "service.path.literal.required.by.listener"),
    SERVICE_ABSOLUTE_PATH_REQUIRED_BY_LISTENER("BCE3976", "service.absolute.path.required.by.listener"),
    SERVICE_TYPE_IS_NOT_SUPPORTED_BY_LISTENER("BCE3977", "service.type.is.not.supported.by.listener"),

    INVALID_READ_ONLY_CLASS_INCLUSION_IN_OBJECT_TYPE_DESCRIPTOR(
<<<<<<< HEAD
            "BCE3977", "invalid.read.only.class.inclusion.in.object.type.descriptor"),
    INVALID_INCLUSION_WITH_MISMATCHED_QUALIFIERS("BCE3978", "invalid.inclusion.with.mismatched.qualifiers"),
    INVALID_REFERENCE_WITH_MISMATCHED_QUALIFIERS("BCE3979", "invalid.reference.with.mismatched.qualifiers"),
    INVALID_READ_ONLY_TYPEDESC_INCLUSION_IN_NON_READ_ONLY_CLASS(
            "BCE3980", "invalid.read.only.typedesc.inclusion.in.non.read.only.class"),
=======
            "BCE3978", "invalid.read.only.class.inclusion.in.object.type.descriptor"),
    INVALID_INCLUSION_WITH_MISMATCHED_QUALIFIERS("BCE3979", "invalid.inclusion.with.mismatched.qualifiers"),
    INVALID_REFERENCE_WITH_MISMATCHED_QUALIFIERS("BCE3980", "invalid.reference.with.mismatched.qualifiers"),
>>>>>>> 308be7bc
    INVALID_READ_ONLY_CLASS_INCLUSION_IN_NON_READ_ONLY_CLASS(
            "BCE3981", "invalid.read.only.class.inclusion.in.non.read.only.class"),
    INVALID_FIELD_IN_OBJECT_CONSTUCTOR_EXPR_WITH_READONLY_REFERENCE(
            "BCE3982", "invalid.field.in.object.constructor.expr.with.readonly.reference"),

    MULTIPLE_RECEIVE_ACTION_NOT_YET_SUPPORTED("BCE3983", "multiple.receive.action.not.yet.supported"),

    INVALID_READONLY_FIELD_TYPE("BCE3984", "invalid.readonly.field.type")
    ;

    private String diagnosticId;
    private String messageKey;

    DiagnosticErrorCode(String diagnosticId, String messageKey) {
        this.diagnosticId = diagnosticId;
        this.messageKey = messageKey;
    }

    @Override
    public DiagnosticSeverity severity() {
        return DiagnosticSeverity.ERROR;
    }

    @Override
    public String diagnosticId() {
        return diagnosticId;
    }

    @Override
    public String messageKey() {
        return messageKey;
    }

    public boolean equals(DiagnosticCode code) {
        return this.messageKey.equals(code.messageKey());
    }
}<|MERGE_RESOLUTION|>--- conflicted
+++ resolved
@@ -668,25 +668,19 @@
     SERVICE_TYPE_IS_NOT_SUPPORTED_BY_LISTENER("BCE3977", "service.type.is.not.supported.by.listener"),
 
     INVALID_READ_ONLY_CLASS_INCLUSION_IN_OBJECT_TYPE_DESCRIPTOR(
-<<<<<<< HEAD
-            "BCE3977", "invalid.read.only.class.inclusion.in.object.type.descriptor"),
-    INVALID_INCLUSION_WITH_MISMATCHED_QUALIFIERS("BCE3978", "invalid.inclusion.with.mismatched.qualifiers"),
-    INVALID_REFERENCE_WITH_MISMATCHED_QUALIFIERS("BCE3979", "invalid.reference.with.mismatched.qualifiers"),
-    INVALID_READ_ONLY_TYPEDESC_INCLUSION_IN_NON_READ_ONLY_CLASS(
-            "BCE3980", "invalid.read.only.typedesc.inclusion.in.non.read.only.class"),
-=======
             "BCE3978", "invalid.read.only.class.inclusion.in.object.type.descriptor"),
     INVALID_INCLUSION_WITH_MISMATCHED_QUALIFIERS("BCE3979", "invalid.inclusion.with.mismatched.qualifiers"),
     INVALID_REFERENCE_WITH_MISMATCHED_QUALIFIERS("BCE3980", "invalid.reference.with.mismatched.qualifiers"),
->>>>>>> 308be7bc
+    INVALID_READ_ONLY_TYPEDESC_INCLUSION_IN_NON_READ_ONLY_CLASS(
+            "BCE3981", "invalid.read.only.typedesc.inclusion.in.non.read.only.class"),
     INVALID_READ_ONLY_CLASS_INCLUSION_IN_NON_READ_ONLY_CLASS(
-            "BCE3981", "invalid.read.only.class.inclusion.in.non.read.only.class"),
+            "BCE3982", "invalid.read.only.class.inclusion.in.non.read.only.class"),
     INVALID_FIELD_IN_OBJECT_CONSTUCTOR_EXPR_WITH_READONLY_REFERENCE(
-            "BCE3982", "invalid.field.in.object.constructor.expr.with.readonly.reference"),
-
-    MULTIPLE_RECEIVE_ACTION_NOT_YET_SUPPORTED("BCE3983", "multiple.receive.action.not.yet.supported"),
-
-    INVALID_READONLY_FIELD_TYPE("BCE3984", "invalid.readonly.field.type")
+            "BCE3983", "invalid.field.in.object.constructor.expr.with.readonly.reference"),
+
+    MULTIPLE_RECEIVE_ACTION_NOT_YET_SUPPORTED("BCE3984", "multiple.receive.action.not.yet.supported"),
+
+    INVALID_READONLY_FIELD_TYPE("BCE3985", "invalid.readonly.field.type")
     ;
 
     private String diagnosticId;
