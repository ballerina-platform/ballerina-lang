--- conflicted
+++ resolved
@@ -745,13 +745,10 @@
             "invalid.usage.of.check.in.object.field.initializer.with.init.method.return.type.mismatch"),
     NO_CLASS_DEF_FOUND("BCE4013", "no.class.def.found"),
 
-<<<<<<< HEAD
+    INVALID_ASSIGNMENT_TO_NARROWED_VAR_IN_LOOP("BCE4014", "invalid.assignment.to.narrowed.var.in.loop"),
+
     INVALID_TYPE_CYCLE("BCE5000", "invalid.type.cycle"),
     REFERENCE_TO_UNDEFINED_TYPE("BCE5001", "reference.to.undefined.type");
-=======
-    INVALID_ASSIGNMENT_TO_NARROWED_VAR_IN_LOOP("BCE4014", "invalid.assignment.to.narrowed.var.in.loop")
-    ;
->>>>>>> 6f7ad89d
 
     private String diagnosticId;
     private String messageKey;
