--- conflicted
+++ resolved
@@ -771,12 +771,9 @@
             "compound.assignment.not.allowed.with.nullable.operands"),
     INVALID_ISOLATED_VARIABLE_ACCESS_OUTSIDE_LOCK_IN_RECORD_DEFAULT(
             "BCE4025", "invalid.isolated.variable.access.outside.lock.in.record.default"),
-<<<<<<< HEAD
+    BINARY_OP_INCOMPATIBLE_TYPES_INT_FLOAT_DIVISION("BCE4026", "binary.op.incompatible.types.int.float.division"),
     INVALID_TYPE_CYCLE("BCE5000", "invalid.type.cycle"),
     REFERENCE_TO_UNDEFINED_TYPE("BCE5001", "reference.to.undefined.type")
-=======
-    BINARY_OP_INCOMPATIBLE_TYPES_INT_FLOAT_DIVISION("BCE4026", "binary.op.incompatible.types.int.float.division")
->>>>>>> 16d796a4
     ;
 
     private String diagnosticId;
