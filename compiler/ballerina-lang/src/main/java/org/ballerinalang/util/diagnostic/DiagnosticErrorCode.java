/*
 *  Copyright (c) 2017, WSO2 Inc. (http://www.wso2.org) All Rights Reserved.
 *
 *  WSO2 Inc. licenses this file to you under the Apache License,
 *  Version 2.0 (the "License"); you may not use this file except
 *  in compliance with the License.
 *  You may obtain a copy of the License at
 *
 *    http://www.apache.org/licenses/LICENSE-2.0
 *
 *  Unless required by applicable law or agreed to in writing,
 *  software distributed under the License is distributed on an
 *  "AS IS" BASIS, WITHOUT WARRANTIES OR CONDITIONS OF ANY
 *  KIND, either express or implied.  See the License for the
 *  specific language governing permissions and limitations
 *  under the License.
 */
package org.ballerinalang.util.diagnostic;

import io.ballerina.tools.diagnostics.DiagnosticCode;
import io.ballerina.tools.diagnostics.DiagnosticSeverity;

/**
 * This class contains a list of diagnostic error codes.
 *
 * @since 0.94
 */
public enum DiagnosticErrorCode implements DiagnosticCode {

    // The member represents a special error for unhandled exceptions from the compiler
    BAD_SAD_FROM_COMPILER("BCE9999", "bad.sad.from.compiler"),

    UNDEFINED_MODULE("BCE2000", "undefined.module"),
    CYCLIC_MODULE_IMPORTS_DETECTED("BCE2001", "cyclic.module.imports.detected"),
    UNUSED_MODULE_PREFIX("BCE2002", "unused.module.prefix"),
    MODULE_NOT_FOUND("BCE2003", "module.not.found"),
    REDECLARED_IMPORT_MODULE("BCE2004", "redeclared.import.module"),
    INVALID_MODULE_DECLARATION("BCE2005", "invalid.module.declaration"),
    MISSING_MODULE_DECLARATION("BCE2006", "missing.module.declaration"),
    UNEXPECTED_MODULE_DECLARATION("BCE2007", "unexpected.module.declaration"),
    REDECLARED_SYMBOL("BCE2008", "redeclared.symbol"),
    REDECLARED_BUILTIN_SYMBOL("BCE2009", "redeclared.builtin.symbol"),
    UNDEFINED_SYMBOL("BCE2010", "undefined.symbol"),
    UNDEFINED_FUNCTION("BCE2011", "undefined.function"),
    UNDEFINED_FUNCTION_IN_TYPE("BCE2012", "undefined.function.in.type"),
    UNDEFINED_METHOD_IN_OBJECT("BCE2013", "undefined.method.in.object"),
    UNDEFINED_FIELD_IN_RECORD("BCE2014", "undefined.field.in.record"),
    UNDEFINED_CONNECTOR("BCE2015", "undefined.connector"),
    INVALID_ERROR_REASON_TYPE("BCE2016", "invalid.error.reason.type"),
    UNSUPPORTED_ERROR_REASON_CONST_MATCH(
            "BCE2017", "error.match.over.const.reason.ref.not.supported"),
    INVALID_ERROR_DETAIL_TYPE("BCE2018", "invalid.error.detail.type"),
    ERROR_DETAIL_ARG_IS_NOT_NAMED_ARG("BCE2019", "error.detail.arg.not.named.arg"),
    DIRECT_ERROR_CTOR_REASON_NOT_PROVIDED("BCE2020", "missing.error.reason"),
    OBJECT_TYPE_NOT_ALLOWED("BCE2021", "object.type.not.allowed"),
    OBJECT_TYPE_REQUIRED("BCE2022", "object.type.required"),
    UNDEFINED_STRUCTURE_FIELD_WITH_TYPE("BCE2023", "undefined.field.in.structure.with.type"),
    UNDEFINED_STRUCTURE_FIELD("BCE2024", "undefined.field.in.structure"),
    TYPE_NOT_ALLOWED_WITH_NEW("BCE2025", "type.not.allowed.with.new"),
    INVALID_INTERSECTION_TYPE("BCE2026", "invalid.intersection.type"),
    UNSUPPORTED_TYPE_INTERSECTION("BCE2027", "unsupported.type.intersection"),
    INVALID_READONLY_INTERSECTION_TYPE("BCE2028", "invalid.readonly.intersection.type"),
    INVALID_READONLY_OBJECT_INTERSECTION_TYPE("BCE2029", "invalid.readonly.object.intersection.type"),
    INVALID_READONLY_OBJECT_TYPE("BCE2030", "invalid.readonly.object.type"),
    INVALID_READONLY_MAPPING_FIELD("BCE2031", "invalid.readonly.mapping.field"),
    STREAM_INVALID_CONSTRAINT("BCE2032", "stream.invalid.constraint"),
    STREAM_INIT_NOT_ALLOWED_HERE("BCE2033", "stream.initialization.not.allowed.here"),
    CANNOT_INFER_OBJECT_TYPE_FROM_LHS("BCE2034", "cannot.infer.object.type.from.lhs"),
    OBJECT_UNINITIALIZED_FIELD("BCE2035", "object.uninitialized.field"),
    CYCLIC_TYPE_REFERENCE("BCE2036", "cyclic.type.reference"),
    ATTEMPT_REFER_NON_ACCESSIBLE_SYMBOL("BCE2037", "attempt.refer.non.accessible.symbol"),
    CANNOT_USE_FIELD_ACCESS_TO_ACCESS_A_REMOTE_METHOD("BCE2038", "cannot.use.field.access.to.access.a.remote.method"),
    UNDEFINED_PARAMETER("BCE2039", "undefined.parameter"),
    ATTACHED_FUNCTIONS_MUST_HAVE_BODY("BCE2040", "attached.functions.must.have.body"),
    INIT_METHOD_IN_OBJECT_TYPE_DESCRIPTOR("BCE2041", "illegal.init.method.in.object.type.descriptor"),
    CANNOT_INITIALIZE_ABSTRACT_OBJECT("BCE2042", "cannot.initialize.abstract.object"),
    INVALID_INTERFACE_ON_NON_ABSTRACT_OBJECT("BCE2043", "invalid.interface.of.non.abstract.object"),
    UNIMPLEMENTED_REFERENCED_METHOD_IN_CLASS("BCE2044", "unimplemented.referenced.method.in.class"),
    PRIVATE_FUNCTION_VISIBILITY("BCE2045", "private.function.visibility"),
    CANNOT_ATTACH_FUNCTIONS_TO_ABSTRACT_OBJECT("BCE2046", "cannot.attach.functions.to.abstract.object"),
    ABSTRACT_OBJECT_FUNCTION_CANNOT_HAVE_BODY("BCE2047", "abstract.object.function.cannot.have.body"),
    PRIVATE_OBJECT_CONSTRUCTOR("BCE2048", "private.object.constructor"),
    PRIVATE_FIELD_ABSTRACT_OBJECT("BCE2049", "private.field.abstract.object"),
    FIELD_WITH_DEFAULT_VALUE_ABSTRACT_OBJECT("BCE2050", "field.with.default.value.abstract.object"),
    PRIVATE_FUNC_ABSTRACT_OBJECT("BCE2051", "private.function.abstract.object"),
    EXTERN_FUNC_ABSTRACT_OBJECT("BCE2052", "extern.function.abstract.object"),
    SERVICE_RESOURCE_METHOD_CANNOT_BE_EXTERN("BCE2053", "service.resource.method.cannot.be.extern"),
    OBJECT_INIT_FUNCTION_CANNOT_BE_EXTERN("BCE2054", "object.init.function.cannot.be.extern"),
    GLOBAL_VARIABLE_CYCLIC_DEFINITION("BCE2055", "global.variable.cyclic.reference"),
    CANNOT_FIND_ERROR_TYPE("BCE2056", "cannot.find.error.constructor.for.type"),
    INVALID_PACKAGE_NAME_QUALIFER("BCE2057", "invalid.package.name.qualifier"),
    INVALID_FIELD_ACCESS_EXPRESSION("BCE2058", "invalid.char.colon.in.field.access.expr"),
    VARIABLE_DECL_WITH_VAR_WITHOUT_INITIALIZER("BCE2059", "variable.decl.with.var.without.initializer"),

    REQUIRED_PARAM_DEFINED_AFTER_DEFAULTABLE_PARAM("BCE2060", "required.param.not.allowed.after.defaultable.param"),
    POSITIONAL_ARG_DEFINED_AFTER_NAMED_ARG("BCE2061", "positional.arg.defined.after.named.arg"),
    REST_ARG_DEFINED_AFTER_NAMED_ARG("BCE2062", "rest.arg.defined.after.named.arg"),
    MISSING_REQUIRED_PARAMETER("BCE2063", "missing.required.parameter"),
    OBJECT_CTOR_INIT_CANNOT_HAVE_PARAMETERS("BCE2064", "object.constructor.init.function.cannot.have.parameters"),
    OBJECT_CTOR_DOES_NOT_SUPPORT_TYPE_REFERENCE_MEMBERS(
            "BCE2065", "object.constructor.does.not.support.type.reference.members"),

    INCOMPATIBLE_TYPES("BCE2066", "incompatible.types"),
    INCOMPATIBLE_TYPES_SPREAD_OP("BCE2067", "incompatible.types.spread.op"),
    INCOMPATIBLE_TYPES_FIELD("BCE2068", "incompatible.types.field"),
    UNKNOWN_TYPE("BCE2069", "unknown.type"),
    BINARY_OP_INCOMPATIBLE_TYPES("BCE2070", "binary.op.incompatible.types"),
    UNARY_OP_INCOMPATIBLE_TYPES("BCE2071", "unary.op.incompatible.types"),
    SELF_REFERENCE_VAR("BCE2072", "self.reference.var"),
    UNSUPPORTED_WORKER_SEND_POSITION("BCE2073", "unsupported.worker.send.position"),
    INVALID_WORKER_RECEIVE_POSITION("BCE2074", "invalid.worker.receive.position"),
    UNDEFINED_WORKER("BCE2075", "undefined.worker"),
    INVALID_WORKER_JOIN_RESULT_TYPE("BCE2076", "invalid.worker.join.result.type"),
    INVALID_WORKER_TIMEOUT_RESULT_TYPE("BCE2077", "invalid.worker.timeout.result.type"),
    ILLEGAL_WORKER_REFERENCE_AS_A_VARIABLE_REFERENCE("BCE2078", "illegal.worker.reference.as.a.variable.reference"),
    INCOMPATIBLE_TYPE_CONSTRAINT("BCE2079", "incompatible.type.constraint"),
    USAGE_OF_WORKER_WITHIN_LOCK_IS_PROHIBITED("BCE2080", "usage.of.worker.within.lock.is.prohibited"),
    USAGE_OF_START_WITHIN_LOCK_IS_PROHIBITED("BCE2081", "usage.of.start.within.lock.is.prohibited"),
    WORKER_SEND_RECEIVE_PARAMETER_COUNT_MISMATCH("BCE2082", "worker.send.receive.parameter.count.mismatch"),
    INVALID_WORKER_INTERACTION("BCE2083", "worker.invalid.worker.interaction"),
    WORKER_INTERACTIONS_ONLY_ALLOWED_BETWEEN_PEERS("BCE2084", "worker.interactions.only.allowed.between.peers"),
    WORKER_SEND_AFTER_RETURN("BCE2085", "worker.send.after.return"),
    WORKER_RECEIVE_AFTER_RETURN("BCE2086", "worker.receive.after.return"),
    EXPLICIT_WORKER_CANNOT_BE_DEFAULT("BCE2087", "explicit.worker.cannot.be.default"),
    INVALID_MULTIPLE_FORK_JOIN_SEND("BCE2088", "worker.multiple.fork.join.send"),
    INCOMPATIBLE_TYPE_REFERENCE("BCE2089", "incompatible.type.reference"),
    INCOMPATIBLE_TYPE_REFERENCE_NON_PUBLIC_MEMBERS("BCE2090", "incompatible.type.reference.non.public.members"),
    INCOMPATIBLE_RECORD_TYPE_REFERENCE("BCE2091", "incompatible.record.type.reference"),
    REDECLARED_TYPE_REFERENCE("BCE2092", "redeclared.type.reference"),
    REDECLARED_FUNCTION_FROM_TYPE_REFERENCE("BCE2093", "redeclared.function.from.type.reference"),
    REFERRED_FUNCTION_SIGNATURE_MISMATCH("BCE2094", "referred.function.signature.mismatch"),

    INVOKABLE_MUST_RETURN("BCE2095", "invokable.must.return"),
    MAIN_SHOULD_BE_PUBLIC("BCE2096", "main.should.be.public"),
    INVALID_MAIN_PARAMS_TYPE("BCE2097", "invalid.main.params.type"),
    MAIN_RETURN_SHOULD_BE_ERROR_OR_NIL("BCE2098", "main.return.should.be.error.or.nil"),
    MODULE_INIT_CANNOT_BE_PUBLIC("BCE2099", "module.init.cannot.be.public"),
    MODULE_INIT_CANNOT_HAVE_PARAMS("BCE2100", "module.init.cannot.have.params"),
    MODULE_INIT_RETURN_SHOULD_BE_ERROR_OR_NIL("BCE2101", "module.init.return.should.be.error.or.nil"),
    ATLEAST_ONE_WORKER_MUST_RETURN("BCE2102", "atleast.one.worker.must.return"),
    FORK_JOIN_WORKER_CANNOT_RETURN("BCE2103", "fork.join.worker.cannot.return"),
    FORK_JOIN_INVALID_WORKER_COUNT("BCE2104", "fork.join.invalid.worker.count"),
    INVALID_FOR_JOIN_SYNTAX_EMPTY_FORK("BCE2105", "fork.join.syntax.empty.fork"),
    UNREACHABLE_CODE("BCE2106", "unreachable.code"),
    CONTINUE_CANNOT_BE_OUTSIDE_LOOP("BCE2107", "continue.cannot.be.outside.loop"),
    BREAK_CANNOT_BE_OUTSIDE_LOOP("BCE2108", "break.cannot.be.outside.loop"),

    EXPECTED_RECORD_TYPE_AS_INCLUDED_PARAMETER("BCE2113", "expected.a.record.type.as.an.included.parameter"),
    DEFAULTABLE_PARAM_DEFINED_AFTER_INCLUDED_RECORD_PARAM(
            "BCE2114", "defaultable.param.not.allowed.after.included.record.param"),
    REQUIRED_PARAM_DEFINED_AFTER_INCLUDED_RECORD_PARAM(
            "BCE2115", "required.param.not.allowed.after.included.record.param"),
    INCOMPATIBLE_SUB_TYPE_FIELD("BCE2116", "incompatible.sub.type.field"),
    MISSING_KEY_EXPR_IN_MEMBER_ACCESS_EXPR("BCE2117", "missing.key.expr.in.member.access.expr"),
    FIELD_ACCESS_CANNOT_BE_USED_TO_ACCESS_OPTIONAL_FIELDS(
            "BCE2118", "field.access.cannot.be.used.to.access.optional.fields"),
    UNDECLARED_FIELD_IN_RECORD("BCE2119", "undeclared.field.in.record"),
    INVALID_FIELD_ACCESS_IN_RECORD_TYPE("BCE2120", "invalid.field.access.in.record.type"),
    UNDECLARED_AND_NILABLE_FIELDS_IN_UNION_OF_RECORDS("BCE2121", "undeclared.and.nilable.fields.in.union.of.records"),
    UNDECLARED_FIELD_IN_UNION_OF_RECORDS("BCE2122", "undeclared.field.in.union.of.records"),
    NILABLE_FIELD_IN_UNION_OF_RECORDS("BCE2123", "nilable.field.in.union.of.records"),
    ALREADY_INITIALIZED_SYMBOL("BCE2124", "already.initialized.symbol"),
    ARRAY_LENGTH_GREATER_THAT_2147483637_NOT_YET_SUPPORTED(
            "BCE2125", "array.length.greater.that.2147483637.not.yet.supported"),
    INVALID_ARRAY_LENGTH("BCE2126", "invalid.array.length"),
    CANNOT_RESOLVE_CONST("BCE2127", "cannot.resolve.const"),
    ALREADY_INITIALIZED_SYMBOL_WITH_ANOTHER("BCE2128", "already.initialized.symbol.with.another"),
    CONSTANT_CYCLIC_REFERENCE("BCE2131", "constant.cyclic.reference"),
    INCOMPATIBLE_TYPES_LIST_SPREAD_OP("BCE2132", "incompatible.types.list.spread.op"),
    INVALID_SPREAD_OP_FIXED_LENGTH_LIST_EXPECTED("BCE2133", "invalid.spread.operator.fixed.length.list.expected"),
    INVALID_SPREAD_OP_FIXED_MEMBER_EXPECTED("BCE2134", "invalid.spread.operator.fixed.member.expected"),
    CANNOT_INFER_TYPE_FROM_SPREAD_OP("BCE2135", "cannot.infer.type.from.spread.op"),
    TUPLE_AND_EXPRESSION_SIZE_DOES_NOT_MATCH("BCE2136", "tuple.and.expression.size.does.not.match"),
    CANNOT_SPECIFY_NAMED_ARG_FOR_FIELD_OF_INCLUDED_RECORD_WHEN_ARG_SPECIFIED_FOR_INCLUDED_RECORD("BCE2137",
            "cannot.specify.named.argument.for.field.of.included.record.when.arg.specified.for.included.record"),

    //Transaction related error codes
    ROLLBACK_CANNOT_BE_OUTSIDE_TRANSACTION_BLOCK("BCE2300", "rollback.cannot.be.outside.transaction.block"),
    COMMIT_CANNOT_BE_OUTSIDE_TRANSACTION_BLOCK("BCE2301", "commit.cannot.be.outside.transaction.block"),
    RETRY_CANNOT_BE_OUTSIDE_TRANSACTION_BLOCK("BCE2302", "retry.cannot.be.outside.transaction.block"),
    BREAK_CANNOT_BE_USED_TO_EXIT_TRANSACTION("BCE2303", "break.statement.cannot.be.used.to.exit.from.a.transaction"),
    CONTINUE_CANNOT_BE_USED_TO_EXIT_TRANSACTION(
            "BCE2304", "continue.statement.cannot.be.used.to.exit.from.a.transaction"),
    CHECK_EXPRESSION_INVALID_USAGE_WITHIN_TRANSACTION_BLOCK(
            "BCE2305", "check.expression.invalid.usage.within.transaction.block"),
    RETURN_CANNOT_BE_USED_TO_EXIT_TRANSACTION("BCE2306", "return.statement.cannot.be.used.to.exit.from.a.transaction"),
    DONE_CANNOT_BE_USED_TO_EXIT_TRANSACTION("BCE2307", "done.statement.cannot.be.used.to.exit.from.a.transaction"),
    INVALID_RETRY_COUNT("BCE2308", "invalid.retry.count"),
    INVALID_COMMIT_COUNT("BCE2309", "invalid.commit.count"),
    INVALID_ROLLBACK_COUNT("BCE2310", "invalid.rollback.count"),
    INVALID_TRANSACTION_HANDLER_ARGS("BCE2311", "invalid.transaction.handler.args"),
    INVALID_TRANSACTION_HANDLER_SIGNATURE("BCE2312", "invalid.transaction.handler.signature"),
    LAMBDA_REQUIRED_FOR_TRANSACTION_HANDLER("BCE2313", "lambda.required.for.transaction.handler"),
    TRANSACTION_CANNOT_BE_USED_WITHIN_HANDLER("BCE2314", "transaction.cannot.be.used.within.handler"),
    TRANSACTION_CANNOT_BE_USED_WITHIN_TRANSACTIONAL_SCOPE(
            "BCE2315", "transaction.cannot.be.used.within.transactional.scope"),
    TRANSACTIONAL_FUNC_INVOKE_PROHIBITED("BCE2316", "transactional.function.prohibited.outside.transactional.scope"),
    TRANSACTIONAL_WORKER_OUT_OF_TRANSACTIONAL_SCOPE(
            "BCE2317", "transactional.worker.prohibited.outside.transactional.scope"),

    NESTED_TRANSACTIONS_ARE_INVALID("BCE2318", "nested.transactions.are.invalid"),
    INVALID_FUNCTION_POINTER_ASSIGNMENT_FOR_HANDLER("BCE2319", "invalid.function.pointer.assignment.for.handler"),
    USAGE_OF_START_WITHIN_TRANSACTION_IS_PROHIBITED("BCE2320", "usage.of.start.within.transaction.is.prohibited"),
    ROLLBACK_CANNOT_BE_WITHIN_TRANSACTIONAL_FUNCTION("BCE2321", "rollback.cannot.be.within.transactional.function"),
    COMMIT_CANNOT_BE_WITHIN_TRANSACTIONAL_FUNCTION("BCE2322", "commit.cannot.be.within.transactional.function"),
    MAX_ONE_COMMIT_ROLLBACK_ALLOWED_WITHIN_A_BRANCH("BCE2323", "max.one.commit.rollback.allowed.within.branch"),
    COMMIT_NOT_ALLOWED("BCE2324", "commit.not.allowed"),
    ROLLBACK_NOT_ALLOWED("BCE2325", "rollback.not.allowed"),
    INCOMPATIBLE_TYPE_IN_SELECT_CLAUSE("BCE2326", "incompatible.type.in.select.clause"),

    // Service, endpoint related errors codes
    SERVICE_INVALID_OBJECT_TYPE("BCE2400", "service.invalid.object.type"),
    SERVICE_INVALID_ENDPOINT_TYPE("BCE2401", "service.invalid.endpoint.type"),
    SERVICE_FUNCTION_INVALID_MODIFIER("BCE2402", "service.function.invalid.modifier"),
    SERVICE_FUNCTION_INVALID_INVOCATION("BCE2403", "service.function.invalid.invocation"),
    SERVICE_SERVICE_TYPE_REQUIRED_ANONYMOUS("BCE2404", "service.service.type.required.anonymous"),

    ENDPOINT_OBJECT_TYPE_REQUIRED("BCE2405", "endpoint.object.type.required"),
    ENDPOINT_OBJECT_NEW_HAS_PARAM("BCE2406", "endpoint.object.new.has.param"),
    ENDPOINT_INVALID_TYPE("BCE2407", "endpoint.invalid.type"),
    ENDPOINT_INVALID_TYPE_NO_FUNCTION("BCE2408", "endpoint.invalid.type.no.function"),
    ENDPOINT_SPI_INVALID_FUNCTION("BCE2409", "endpoint.spi.invalid.function"),

    RESOURCE_METHODS_ARE_ONLY_ALLOWED_IN_SERVICE_OR_CLIENT_OBJECTS(
            "BCE2411", "resource.methods.are.only.allowed.in.service.or.client.objects"),
    RESOURCE_FUNCTION_INVALID_RETURN_TYPE("BCE2412", "resource.function.invalid.return.type"),
    REMOTE_IN_NON_OBJECT_FUNCTION("BCE2413", "remote.in.non.object.function"),
    INVALID_LISTENER_VARIABLE("BCE2414", "invalid.listener.var"),
    INVALID_LISTENER_ATTACHMENT("BCE2415", "invalid.listener.attachment"),

    ENDPOINT_NOT_SUPPORT_REGISTRATION("BCE2416", "endpoint.not.support.registration"),
    INVALID_ACTION_INVOCATION_SYNTAX("BCE2417", "invalid.action.invocation.syntax"),
    INVALID_METHOD_INVOCATION_SYNTAX("BCE2418", "invalid.method.invocation.syntax"),
    INVALID_INIT_INVOCATION("BCE2419", "invalid.init.invocation"),
    INVALID_RESOURCE_FUNCTION_INVOCATION("BCE2420", "invalid.resource.function.invocation"),
    INVALID_ACTION_INVOCATION("BCE2421", "invalid.action.invocation"),
    INVALID_FUNCTION_POINTER_INVOCATION_WITH_TYPE("BCE2422", "invalid.function.pointer.invocation.with.type"),

    TYPE_CAST_NOT_YET_SUPPORTED("BCE2423", "type.cast.not.yet.supported.for.type"),
    LET_EXPRESSION_NOT_YET_SUPPORTED_RECORD_FIELD("BCE2424", "let.expression.not.yet.supported.record.field"),
    LET_EXPRESSION_NOT_YET_SUPPORTED_OBJECT_FIELD("BCE2425", "let.expression.not.yet.supported.object.field"),

    // Cast and conversion related codes
    INCOMPATIBLE_TYPES_CAST("BCE2500", "incompatible.types.cast"),
    INCOMPATIBLE_TYPES_CAST_WITH_SUGGESTION("BCE2501", "incompatible.types.cast.with.suggestion"),
    INCOMPATIBLE_TYPES_CONVERSION("BCE2502", "incompatible.types.conversion"),
    INCOMPATIBLE_TYPES_CONVERSION_WITH_SUGGESTION("BCE2503", "incompatible.types.conversion.with.suggestion"),
    UNSAFE_CAST_ATTEMPT("BCE2504", "unsafe.cast.attempt"),

    INVALID_LITERAL_FOR_TYPE("BCE2506", "invalid.literal.for.type"),
    INCOMPATIBLE_MAPPING_CONSTRUCTOR("BCE2507", "incompatible.mapping.constructor.expression"),
    MAPPING_CONSTRUCTOR_COMPATIBLE_TYPE_NOT_FOUND("BCE2508", "mapping.constructor.compatible.type.not.found"),
    CANNOT_INFER_TYPES_FOR_TUPLE_BINDING("BCE2509", "cannot.infer.types.for.tuple.binding"),
    INVALID_LITERAL_FOR_MATCH_PATTERN("BCE2510", "invalid.literal.for.match.pattern"),
    INVALID_EXPR_WITH_TYPE_GUARD_FOR_MATCH_PATTERN("BCE2511", "invalid.expr.with.type.guard.for.match"),
    ARRAY_LITERAL_NOT_ALLOWED("BCE2512", "array.literal.not.allowed"),
    STRING_TEMPLATE_LIT_NOT_ALLOWED("BCE2513", "string.template.literal.not.allowed"),
    INVALID_RECORD_LITERAL_KEY("BCE2514", "invalid.record.literal.key"),
    INVALID_RECORD_LITERAL_IDENTIFIER_KEY("BCE2515", "invalid.record.literal.identifier.key"),
    INVALID_FIELD_NAME_RECORD_LITERAL("BCE2516", "invalid.field.name.record.lit"),
    REST_FIELD_NOT_ALLOWED_IN_CLOSED_RECORDS("BCE2517", "rest.field.not.allowed"),
    OPEN_RECORD_CONSTRAINT_NOT_ALLOWED("BCE2518", "open.record.constraint.not.allowed"),
    INVALID_RECORD_REST_DESCRIPTOR("BCE2519", "invalid.record.rest.descriptor"),
    MISSING_REQUIRED_RECORD_FIELD("BCE2520", "missing.required.record.field"),
    DEFAULT_VALUES_NOT_ALLOWED_FOR_OPTIONAL_FIELDS("BCE2521", "default.values.not.allowed.for.optional.fields"),
    INVALID_FUNCTION_POINTER_INVOCATION("BCE2522", "invalid.function.pointer.invocation"),
    AMBIGUOUS_TYPES("BCE2523", "ambiguous.type"),

    TOO_MANY_ARGS_FUNC_CALL("BCE2524", "too.many.args.call"),
    ASSIGNMENT_COUNT_MISMATCH("BCE2525", "assignment.count.mismatch"),
    ASSIGNMENT_REQUIRED("BCE2526", "assignment.required"),
    MULTI_VAL_IN_SINGLE_VAL_CONTEXT("BCE2527", "multi.value.in.single.value.context"),
    MULTI_VAL_EXPR_IN_SINGLE_VAL_CONTEXT("BCE2528", "multi.valued.expr.in.single.valued.context"),
    DOES_NOT_RETURN_VALUE("BCE2529", "does.not.return.value"),
    FUNC_DEFINED_ON_NOT_SUPPORTED_TYPE("BCE2530", "func.defined.on.not.supported.type"),
    FUNC_DEFINED_ON_NON_LOCAL_TYPE("BCE2531", "func.defined.on.non.local.type"),
    INVALID_OBJECT_CONSTRUCTOR("BCE2532", "invalid.object.constructor"),
    RECORD_INITIALIZER_INVOKED("BCE2533", "explicit.invocation.of.record.init.is.not.allowed"),
    PKG_ALIAS_NOT_ALLOWED_HERE("BCE2534", "pkg.alias.not.allowed.here"),

    MULTI_VALUE_RETURN_EXPECTED("BCE2535", "multi.value.return.expected"),
    SINGLE_VALUE_RETURN_EXPECTED("BCE2536", "single.value.return.expected"),
    TOO_MANY_RETURN_VALUES("BCE2537", "return.value.too.many"),
    NOT_ENOUGH_RETURN_VALUES("BCE2538", "return.value.not.enough"),
    INVALID_FUNCTION_INVOCATION("BCE2539", "invalid.function.invocation"),
    INVALID_FUNCTION_INVOCATION_WITH_NAME("BCE2540", "invalid.function.invocation.with.name"),
    DUPLICATE_NAMED_ARGS("BCE2541", "duplicate.named.args"),
    INVALID_DEFAULT_PARAM_VALUE("BCE2542", "invalid.default.param.value"),

    DUPLICATED_ERROR_CATCH("BCE2543", "duplicated.error.catch"),

    NO_NEW_VARIABLES_VAR_ASSIGNMENT("BCE2544", "no.new.variables.var.assignment"),
    INVALID_VARIABLE_ASSIGNMENT("BCE2545", "invalid.variable.assignment"),
    INVALID_ASSIGNMENT_DECLARATION_FINAL("BCE2546", "invalid.variable.assignment.declaration.final"),
    CANNOT_ASSIGN_VALUE_FINAL("BCE2547", "cannot.assign.value.to.final.field"),
    CANNOT_ASSIGN_VALUE_TO_POTENTIALLY_INITIALIZED_FINAL(
            "BCE2548", "cannot.assign.value.to.potentially.initialized.final"),
    CANNOT_ASSIGN_VALUE_FUNCTION_ARGUMENT("BCE2549", "cannot.assign.value.to.function.argument"),
    CANNOT_ASSIGN_VALUE_ENDPOINT("BCE2550", "cannot.assign.value.to.endpoint"),
    CANNOT_UPDATE_READONLY_VALUE_OF_TYPE("BCE2551", "cannot.update.readonly.value.of.type"),
    CANNOT_UPDATE_READONLY_RECORD_FIELD("BCE2552", "cannot.update.readonly.record.field"),
    CANNOT_UPDATE_FINAL_OBJECT_FIELD("BCE2553", "cannot.update.final.object.field"),
    UNSUPPORTED_MULTILEVEL_CLOSURES("BCE2554", "unsupported.multilevel.closures"),

    OPERATION_DOES_NOT_SUPPORT_MEMBER_ACCESS("BCE2555", "operation.does.not.support.member.access"),
    OPERATION_DOES_NOT_SUPPORT_FIELD_ACCESS("BCE2556", "operation.does.not.support.field.access"),
    OPERATION_DOES_NOT_SUPPORT_FIELD_ACCESS_FOR_ASSIGNMENT(
            "BCE2557", "operation.does.not.support.field.access.for.assignment"),
    OPERATION_DOES_NOT_SUPPORT_OPTIONAL_FIELD_ACCESS("BCE2558", "operation.does.not.support.optional.field.access"),
    OPERATION_DOES_NOT_SUPPORT_FIELD_ACCESS_FOR_NON_REQUIRED_FIELD(
            "BCE2559", "operation.does.not.support.field.access.for.non.required.field"),
    OPERATION_DOES_NOT_SUPPORT_OPTIONAL_FIELD_ACCESS_FOR_FIELD(
            "BCE2560", "operation.does.not.support.optional.field.access.for.field"),
    OPERATION_DOES_NOT_SUPPORT_MEMBER_ACCESS_FOR_ASSIGNMENT(
            "BCE2561", "operation.does.not.support.member.access.for.assignment"),
    INVALID_MEMBER_ACCESS_EXPR_STRUCT_FIELD_ACCESS("BCE2562", "invalid.member.access.expr.struct.field.access"),
    INVALID_MEMBER_ACCESS_EXPR_TUPLE_FIELD_ACCESS("BCE2563", "invalid.member.access.expr.tuple.field.access"),
    INVALID_TUPLE_MEMBER_ACCESS_EXPR("BCE2564", "invalid.tuple.member.access.expr"),
    INVALID_RECORD_MEMBER_ACCESS_EXPR("BCE2565", "invalid.record.member.access.expr"),
    INVALID_ENUM_EXPR("BCE2566", "invalid.enum.expr"),
    INVALID_EXPR_IN_MATCH_STMT("BCE2567", "invalid.expr.in.match.stmt"),
    INVALID_PATTERN_CLAUSES_IN_MATCH_STMT("BCE2568", "invalid.pattern.clauses.in.match.stmt"),
    STATIC_MATCH_ONLY_SUPPORTS_ANYDATA("BCE2569", "static.value.match.only.supports.anydata"),
    USAGE_OF_UNINITIALIZED_VARIABLE("BCE2570", "usage.of.uninitialized.variable"),
    UNINITIALIZED_VARIABLE("BCE2571", "uninitialized.variable"),
    CONTAINS_UNINITIALIZED_FIELDS("BCE2572", "uninitialized.object.fields"),
    INVALID_FUNCTION_CALL_WITH_UNINITIALIZED_VARIABLES("BCE2573",
                                                       "invalid.function.call.with.uninitialized.variables"),
    INVALID_ANY_VAR_DEF("BCE2574", "invalid.any.var.def"),
    INVALID_RECORD_LITERAL("BCE2575", "invalid.record.literal"),
    INVALID_FIELD_IN_RECORD_BINDING_PATTERN("BCE2576", "invalid.field.in.record.binding.pattern"),
    INVALID_RECORD_LITERAL_BINDING_PATTERN("BCE2577", "invalid.record.literal.in.binding.pattern"),
    DUPLICATE_KEY_IN_RECORD_LITERAL("BCE2578", "duplicate.key.in.record.literal"),
    DUPLICATE_KEY_IN_TABLE_LITERAL("BCE2579", "duplicate.key.in.table.literal"),
    DUPLICATE_KEY_IN_RECORD_LITERAL_SPREAD_OP("BCE2580", "duplicate.key.in.record.literal.spread.op"),
    POSSIBLE_DUPLICATE_OF_FIELD_SPECIFIED_VIA_SPREAD_OP(
            "BCE2581", "possible.duplicate.of.field.specified.via.spread.op"),
    SPREAD_FIELD_MAY_DULPICATE_ALREADY_SPECIFIED_KEYS("BCE2582", "spread.field.may.duplicate.already.specified.keys"),
    MULTIPLE_INCLUSIVE_TYPES("BCE2583", "multiple.inclusive.types"),
    INVALID_ARRAY_LITERAL("BCE2584", "invalid.array.literal"),
    INVALID_TUPLE_LITERAL("BCE2585", "invalid.tuple.literal"),
    INVALID_LIST_CONSTRUCTOR_ELEMENT_TYPE("BCE2586", "invalid.list.constructor.type"),
    INVALID_ARRAY_ELEMENT_TYPE("BCE2587", "invalid.array.element.type"),
    INVALID_LIST_BINDING_PATTERN("BCE2588", "invalid.list.binding.pattern"),
    INVALID_LIST_BINDING_PATTERN_DECL("BCE2589", "invalid.list.binding.pattern.decl"),
    INVALID_LIST_BINDING_PATTERN_INFERENCE("BCE2590", "invalid.list.binding.pattern.inference"),
    MISMATCHING_ARRAY_LITERAL_VALUES("BCE2591", "mismatching.array.literal.values"),
    CLOSED_ARRAY_TYPE_NOT_INITIALIZED("BCE2592", "closed.array.type.not.initialized"),
    INVALID_LIST_MEMBER_ACCESS_EXPR("BCE2593", "invalid.list.member.access.expr"),
    INVALID_ARRAY_MEMBER_ACCESS_EXPR("BCE2594", "invalid.array.member.access.expr"),
    CANNOT_INFER_SIZE_ARRAY_SIZE_FROM_THE_CONTEXT("BCE2595",
            "length.of.the.array.cannot.be.inferred.from.the.context"),
    INVALID_SORT_FUNC_RETURN_TYPE("BCE2596", "invalid.key.func.return.type"),
    INVALID_SORT_ARRAY_MEMBER_TYPE("BCE2597", "invalid.sort.array.member.type"),
    // TODO Maryam remove list array tuple and use first only
    INDEX_OUT_OF_RANGE("BCE2598", "index.out.of.range"),
    LIST_INDEX_OUT_OF_RANGE("BCE2599", "list.index.out.of.range"),
    ARRAY_INDEX_OUT_OF_RANGE("BCE2600", "array.index.out.of.range"),
    TUPLE_INDEX_OUT_OF_RANGE("BCE2601", "tuple.index.out.of.range"),
    INVALID_ARRAY_SIZE_REFERENCE("BCE2602", "invalid.array.size.reference"),
    INVALID_TYPE_FOR_REST_DESCRIPTOR("BCE2603", "invalid.type.for.rest.descriptor"),
    INVALID_TYPE_NEW_LITERAL("BCE2604", "invalid.type.new.literal"),
    INVALID_USAGE_OF_KEYWORD("BCE2605", "invalid.usage.of.keyword"),
    INVALID_TYPE_OBJECT_CONSTRUCTOR("BCE2606", "invalid.type.object.constructor"),

    INVALID_RECORD_BINDING_PATTERN("BCE2607", "invalid.record.binding.pattern"),
    NO_MATCHING_RECORD_REF_PATTERN("BCE2608", "no.matching.record.ref.found"),
    MULTIPLE_RECORD_REF_PATTERN_FOUND("BCE2609", "multiple.matching.record.ref.found"),
    NOT_ENOUGH_PATTERNS_TO_MATCH_RECORD_REF("BCE2610", "not.enough.patterns.to.match.record.ref"),
    INVALID_TYPE_DEFINITION_FOR_RECORD_VAR("BCE2611", "invalid.type.definition.for.record.var"),

    INVALID_ERROR_BINDING_PATTERN("BCE2612", "invalid.error.binding.pattern"),
    INVALID_ERROR_REASON_BINDING_PATTERN("BCE2613", "invalid.error.reason.binding.pattern"),
    INVALID_ERROR_REST_BINDING_PATTERN("BCE2614", "invalid.error.rest.binding.pattern"),
    INVALID_TYPE_DEFINITION_FOR_ERROR_VAR("BCE2615", "invalid.type.definition.for.error.var"),
    INVALID_ERROR_MATCH_PATTERN("BCE2616", "invalid.error.match.pattern"),
    DUPLICATE_VARIABLE_IN_BINDING_PATTERN("BCE2617", "duplicate.variable.in.binding.pattern"),
    INVALID_VARIABLE_REFERENCE_IN_BINDING_PATTERN("BCE2618", "invalid.variable.reference.in.binding.pattern"),
    CANNOT_ASSIGN_VALUE_TO_TYPE_DEF("BCE2619", "cannot.assign.value.to.type.def"),

    INVALID_NAMESPACE_PREFIX("BCE2620", "invalid.namespace.prefix"),
    XML_TAGS_MISMATCH("BCE2621", "mismatching.xml.start.end.tags"),
    XML_ATTRIBUTE_MAP_UPDATE_NOT_ALLOWED("BCE2622", "xml.attribute.map.update.not.allowed"),
    XML_QNAME_UPDATE_NOT_ALLOWED("BCE2623", "xml.qname.update.not.allowed"),
    INVALID_NAMESPACE_DECLARATION("BCE2624", "invalid.namespace.declaration"),
    CANNOT_UPDATE_XML_SEQUENCE("BCE2625", "cannot.update.xml.sequence"),
    INVALID_XML_NS_INTERPOLATION("BCE2626", "invalid.xml.ns.interpolation"),
    CANNOT_FIND_XML_NAMESPACE("BCE2627", "cannot.find.xml.namespace.prefix"),
    UNSUPPORTED_METHOD_INVOCATION_XML_NAV("BCE2628", "method.invocation.in.xml.navigation.expressions.not.supported"),
    DEPRECATED_XML_ATTRIBUTE_ACCESS("BCE2629", "deprecated.xml.attribute.access.expression"),
    UNSUPPORTED_MEMBER_ACCESS_IN_XML_NAVIGATION("BCE2630",
                                                "member.access.within.xml.navigation.expression.not.supported"),

    UNDEFINED_ANNOTATION("BCE2631", "undefined.annotation"),
    ANNOTATION_NOT_ALLOWED("BCE2632", "annotation.not.allowed"),
    ANNOTATION_ATTACHMENT_CANNOT_HAVE_A_VALUE("BCE2633", "annotation.attachment.cannot.have.a.value"),
    ANNOTATION_ATTACHMENT_REQUIRES_A_VALUE("BCE2634", "annotation.attachment.requires.a.value"),
    ANNOTATION_ATTACHMENT_CANNOT_SPECIFY_MULTIPLE_VALUES(
            "BCE2635", "annotation.attachment.cannot.specify.multiple.values"),
    ANNOTATION_INVALID_TYPE("BCE2636", "annotation.invalid.type"),
    ANNOTATION_INVALID_CONST_TYPE("BCE2637", "annotation.invalid.const.type"),
    ANNOTATION_REQUIRES_CONST("BCE2638", "annotation.requires.const"),
    INCOMPATIBLE_TYPES_ARRAY_FOUND("BCE2639", "incompatible.types.array.found"),
    CANNOT_GET_ALL_FIELDS("BCE2640", "cannot.get.all.fields"),

    INVALID_DOCUMENTATION_IDENTIFIER("BCE2641", "invalid.documentation.identifier"),

    OPERATOR_NOT_SUPPORTED("BCE2642", "operator.not.supported"),
    OPERATOR_NOT_ALLOWED_VARIABLE("BCE2643", "operator.not.allowed.variable"),
    NEVER_TYPE_NOT_ALLOWED_FOR_REQUIRED_DEFAULTABLE_PARAMS("BCE2644",
                                               "never.type.not.allowed.for.required.and.defaultable.params"),
    INVALID_CLIENT_REMOTE_METHOD_CALL("BCE2645", "invalid.client.remote.method.call"),
    NEVER_TYPED_VAR_DEF_NOT_ALLOWED("BCE2646", "never.typed.var.def.not.allowed"),
    NEVER_TYPED_OBJECT_FIELD_NOT_ALLOWED("BCE2647", "never.typed.object.field.not.allowed"),

    CANNOT_USE_TYPE_INCLUSION_WITH_MORE_THAN_ONE_OPEN_RECORD_WITH_DIFFERENT_REST_DESCRIPTOR_TYPES("BCE2650",
          "cannot.use.type.inclusion.with.more.than.one.open.record.with.different.rest.descriptor.types"),
    INVALID_METHOD_CALL_EXPR_ON_FIELD("BCE2651", "invalid.method.call.expr.on.field"),
    INCOMPATIBLE_TYPE_WAIT_FUTURE_EXPR("BCE2652", "incompatible.type.wait.future.expr"),
    INVALID_FIELD_BINDING_PATTERN_WITH_NON_REQUIRED_FIELD("BCE2653",
            "invalid.field.binding.pattern.with.non.required.field"),
    INFER_SIZE_ONLY_SUPPORTED_IN_FIRST_DIMENSION("BCE2654", "infer.size.only.supported.in.the.first.dimension"),

    // Error codes related to iteration.
    ITERABLE_NOT_SUPPORTED_COLLECTION("BCE2800", "iterable.not.supported.collection"),
    ITERABLE_NOT_SUPPORTED_OPERATION("BCE2801", "iterable.not.supported.operation"),
    ITERABLE_TOO_MANY_VARIABLES("BCE2802", "iterable.too.many.variables"),
    ITERABLE_NOT_ENOUGH_VARIABLES("BCE2803", "iterable.not.enough.variables"),
    ITERABLE_TOO_MANY_RETURN_VARIABLES("BCE2804", "iterable.too.many.return.args"),
    ITERABLE_NOT_ENOUGH_RETURN_VARIABLES("BCE2805", "iterable.not.enough.return.args"),
    ITERABLE_LAMBDA_REQUIRED("BCE2806", "iterable.lambda.required"),
    ITERABLE_LAMBDA_TUPLE_REQUIRED("BCE2807", "iterable.lambda.tuple.required"),
    ITERABLE_NO_ARGS_REQUIRED("BCE2808", "iterable.no.args.required"),
    ITERABLE_LAMBDA_INCOMPATIBLE_TYPES("BCE2809", "iterable.lambda.incompatible.types"),
    ITERABLE_RETURN_TYPE_MISMATCH("BCE2810", "iterable.return.type.mismatch"),

    // match statement related errors
    MATCH_STMT_CANNOT_GUARANTEE_A_MATCHING_PATTERN("BCE2900", "match.stmt.cannot.guarantee.a.matching.pattern"),
    MATCH_STMT_UNREACHABLE_PATTERN("BCE2901", "match.stmt.unreachable.pattern"),
    MATCH_STMT_PATTERN_ALWAYS_MATCHES("BCE2903", "match.stmt.pattern.always.matches"),

    MATCH_PATTERN_NOT_SUPPORTED("BCE2905", "match.pattern.not.supported"),
    MATCH_PATTERNS_SHOULD_CONTAIN_SAME_SET_OF_VARIABLES(
            "BCE2906", "match.patterns.should.contain.same.set.of.variables"),
    MATCH_PATTERN_CANNOT_REPEAT_SAME_VARIABLE("BCE2907", "match.pattern.cannot.repeat.same.variable"),
    REST_MATCH_PATTERN_NOT_SUPPORTED("BCE2908", "rest.match.pattern.not.supported"),
    VARIABLE_SHOULD_BE_DECLARED_AS_CONSTANT("BCE2909", "match.pattern.variable.should.declared.as.constant"),
    MATCH_STMT_CONTAINS_TWO_DEFAULT_PATTERNS("BCE2910", "match.stmt.contains.two.default.patterns"),

    THROW_STMT_NOT_SUPPORTED("BCE2911", "throw.stmt.not.supported"),
    TRY_STMT_NOT_SUPPORTED("BCE2912", "try.stmt.not.supported"),

    UNKNOWN_BUILTIN_FUNCTION("BCE2913", "unknown.builtin.method"),
    UNSUPPORTED_BUILTIN_METHOD("BCE2914", "unsupported.builtin.method"),

    // Safe navigation operator related errors
    SAFE_NAVIGATION_NOT_REQUIRED("BCE3000", "safe.navigation.not.required"),
    OPTIONAL_FIELD_ACCESS_NOT_REQUIRED_ON_LHS("BCE3001", "optional.field.access.not.required.on.lhs"),

    CHECKED_EXPR_NO_MATCHING_ERROR_RETURN_IN_ENCL_INVOKABLE(
            "BCE3032", "checked.expr.no.matching.error.return.in.encl.invokable"),

    EXPRESSION_OF_NEVER_TYPE_NOT_ALLOWED("BCE3033", "expression.of.never.type.not.allowed"),
    THIS_FUNCTION_SHOULD_PANIC("BCE3034", "this.function.should.panic"),

    FAIL_EXPR_NO_MATCHING_ERROR_RETURN_IN_ENCL_INVOKABLE(
            "BCE3035", "fail.expr.no.matching.error.return.in.encl.invokable"),
    INCOMPATIBLE_ON_FAIL_ERROR_DEFINITION("BCE3036", "on.fail.no.matching.error"),

    START_REQUIRE_INVOCATION("BCE3037", "start.require.invocation"),
    INVALID_EXPR_STATEMENT("BCE3038", "invalid.expr.statement"),
    INVALID_ACTION_INVOCATION_AS_EXPR("BCE3039", "invalid.action.invocation.as.expr"),

    // Parser error diagnostic codes
    INVALID_TOKEN("BCE3100", "invalid.token"),
    MISSING_TOKEN("BCE3101", "missing.token"),
    EXTRANEOUS_INPUT("BCE3102", "extraneous.input"),
    MISMATCHED_INPUT("BCE3103", "mismatched.input"),
    FAILED_PREDICATE("BCE3104", "failed.predicate"),
    SYNTAX_ERROR("BCE3105", "syntax.error"),
    INVALID_SHIFT_OPERATOR("BCE3106", "invalid.shift.operator"),
    UNDERSCORE_NOT_ALLOWED_AS_IDENTIFIER("BCE3107", "underscore.not.allowed.as.identifier"),

    // Streaming related codes
    INVALID_STREAM_CONSTRUCTOR("BCE3200", "invalid.stream.constructor"),
    INVALID_STREAM_CONSTRUCTOR_ITERATOR("BCE3201", "invalid.stream.constructor.iterator"),
    INVALID_STREAM_CONSTRUCTOR_CLOSEABLE_ITERATOR("BCE3202", "invalid.stream.constructor.closeable.iterator"),
    INVALID_STREAM_CONSTRUCTOR_EXP_TYPE("BCE3203", "invalid.stream.constructor.expected.type"),
    NOT_ALLOWED_STREAM_USAGE_WITH_FROM("BCE3204", "invalid.stream.usage.with.from"),
    ERROR_TYPE_EXPECTED("BCE3205", "error.type.expected"),
    MISSING_REQUIRED_METHOD_NEXT("BCE3206", "missing.required.method.next"),
    ORDER_BY_NOT_SUPPORTED("BCE3207", "order.by.not.supported"),
    INVALID_NEXT_METHOD_RETURN_TYPE("BCE3208", "invalid.next.method.return.type"),
    INVALID_UNBOUNDED_STREAM_CONSTRUCTOR_ITERATOR("BCE3209", "invalid.unbounded.stream.constructor.iterator"),

    // Table related codes
    TABLE_CONSTRAINT_INVALID_SUBTYPE("BCE3300", "invalid.table.constraint.subtype"),
    TABLE_KEY_SPECIFIER_MISMATCH("BCE3301", "table.key.specifier.mismatch"),
    KEY_SPECIFIER_SIZE_MISMATCH_WITH_KEY_CONSTRAINT("BCE3302", "key.specifier.size.mismatch.with.key.constraint"),
    KEY_SPECIFIER_MISMATCH_WITH_KEY_CONSTRAINT("BCE3303", "key.specifier.mismatch.with.key.constraint"),
    MEMBER_ACCESS_NOT_SUPPORTED_FOR_KEYLESS_TABLE("BCE3305", "member.access.not.supported.for.keyless.table"),
    INVALID_FIELD_NAMES_IN_KEY_SPECIFIER("BCE3306", "invalid.field.name.in.key.specifier"),
    MULTI_KEY_MEMBER_ACCESS_NOT_SUPPORTED("BCE3307", "multi.key.member.access.not.supported"),
    KEY_SPECIFIER_FIELD_MUST_BE_READONLY("BCE3308", "key.specifier.field.must.be.readonly"),
    KEY_SPECIFIER_FIELD_MUST_BE_REQUIRED("BCE3309", "key.specifier.field.must.be.required"),
    KEY_SPECIFIER_FIELD_MUST_BE_ANYDATA("BCE3310", "key.specifier.field.must.be.anydata"),
    KEY_SPECIFIER_FIELD_VALUE_MUST_BE_CONSTANT_EXPR("BCE3311", "key.specifier.field.value.must.be.constant.expr"),
    KEY_CONSTRAINT_NOT_SUPPORTED_FOR_TABLE_WITH_MAP_CONSTRAINT(
            "BCE3312", "key.constraint.not.supported.for.table.with.map.constraint"),
    CANNOT_INFER_MEMBER_TYPE_FOR_TABLE_DUE_AMBIGUITY("BCE3313", "cannot.infer.member.type.for.table.due.ambiguity"),
    CANNOT_INFER_MEMBER_TYPE_FOR_TABLE("BCE3314", "cannot.infer.member.type.for.table"),
    ON_CONFLICT_ONLY_WORKS_WITH_MAPS_OR_TABLES_WITH_KEY_SPECIFIER(
            "BCE3315", "on.conflict.only.works.with.map.or.tables.with.key.specifier"),
    CANNOT_UPDATE_TABLE_USING_MEMBER_ACCESS("BCE3316", "cannot.update.table.using.member.access.lvexpr"),
    KEY_SPECIFIER_EMPTY_FOR_PROVIDED_KEY_CONSTRAINT("BCE3317", "key.specifier.empty.with.key.constraint"),
    KEY_SPECIFIER_NOT_ALLOWED_FOR_TARGET_ANY("BCE3318", "key.specifier.not.allowed.for.target.any"),


    // Taint checking related codes
    ENTRY_POINT_PARAMETERS_CANNOT_BE_UNTAINTED("BCE3400", "entry.point.parameters.cannot.be.untainted"),
    TAINTED_VALUE_PASSED_TO_UNTAINTED_PARAMETER("BCE3401", "tainted.value.passed.to.untainted.parameter"),
    TAINTED_VALUE_PASSED_TO_UNTAINTED_PARAMETER_ORIGINATING_AT(
            "BCE3402", "tainted.value.passed.to.untainted.param.in.obj.method"),
    TAINTED_VALUE_PASSED_TO_GLOBAL_VARIABLE("BCE3403", "tainted.value.passed.to.global.variable"),
    TAINTED_VALUE_PASSED_TO_MODULE_OBJECT("BCE3404", "tainted.value.passed.to.module.object"),
    INVOCATION_TAINT_GLOBAL_OBJECT("BCE3405", "method.invocation.taint.global.object"),
    TAINTED_VALUE_PASSED_TO_CLOSURE_VARIABLE("BCE3406", "tainted.value.passed.to.closure.variable"),
    UNABLE_TO_PERFORM_TAINT_CHECKING_WITH_RECURSION("BCE3407", "unable.to.perform.taint.checking.with.recursion"),
    UNABLE_TO_PERFORM_TAINT_CHECKING_FOR_BUILTIN_METHOD(
            "BCE3408", "unable.to.perform.taint.checking.for.builtin.method"),
    TAINTED_RETURN_NOT_ANNOTATED_TAINTED("BCE3409", "tainted.return.not.annotated.tainted"),
    TAINTED_PARAM_NOT_ANNOTATED_TAINTED("BCE3410", "tainted.param.not.annotated.tainted"),

    // Constants related codes.
    TYPE_REQUIRED_FOR_CONST_WITH_EXPRESSIONS("BCE3500", "type.required.for.const.with.expressions"),
    CANNOT_UPDATE_CONSTANT_VALUE("BCE3501", "cannot.update.constant.value"),
    CANNOT_ASSIGN_VALUE_TO_CONSTANT("BCE3502", "cannot.assign.value.to.constant"),
    INVALID_CONST_DECLARATION("BCE3503", "invalid.const.declaration"),
    EXPRESSION_IS_NOT_A_CONSTANT_EXPRESSION("BCE3504", "expression.is.not.a.constant.expression"),
    INVALID_CONST_EXPRESSION("BCE3505", "invalid.const.expression"),
    CONSTANT_EXPRESSION_NOT_SUPPORTED("BCE3506", "const.expression.not.supported"),
    CONSTANT_DECLARATION_NOT_YET_SUPPORTED("BCE3507", "constant.declaration.not.yet.supported.for.type"),
    SELF_REFERENCE_CONSTANT("BCE3508", "self.reference.constant"),
    INT_RANGE_OVERFLOW_ERROR("BCE3509", "int.range.overflow"),

    // Anonymous functions related codes
    ARROW_EXPRESSION_MISMATCHED_PARAMETER_LENGTH("BCE3600", "arrow.expression.mismatched.parameter.length"),
    ARROW_EXPRESSION_CANNOT_INFER_TYPE_FROM_LHS("BCE3601", "arrow.expression.cannot.infer.type.from.lhs"),
    ARROW_EXPRESSION_NOT_SUPPORTED_ITERABLE_OPERATION("BCE3602", "arrow.expression.not.supported.iterable.operation"),

    INCOMPATIBLE_TYPE_CHECK("BCE3603", "incompatible.type.check"),

    INVALID_USAGE_OF_CLONE("BCE3605", "clone.invocation.invalid"),

    // Dataflow analysis related error codes
    PARTIALLY_INITIALIZED_VARIABLE("BCE3700", "partially.initialized.variable"),

    CANNOT_INFER_TYPE("BCE3701", "cannot.infer.type"),
    CANNOT_INFER_ERROR_TYPE("BCE3702", "cannot.infer.error.type"),
    INVALID_ERROR_CONSTRUCTOR_DETAIL("BCE3703", "invalid.error.detail.rec.does.not.match"),
    INDIRECT_ERROR_CTOR_REASON_NOT_ALLOWED("BCE3704", "invalid.error.reason.argument.to.indirect.error.constructor"),
    INDIRECT_ERROR_CTOR_NOT_ALLOWED_ON_NON_CONST_REASON("BCE3705", "invalid.indirect.error.constructor.invocation"),
    INVALID_FUNCTIONAL_CONSTRUCTOR_INVOCATION("BCE3706", "invalid.functional.constructor.invocation"),
    MISSING_ERROR_DETAIL_ARG("BCE3707", "missing.error.detail.arg"),
    INVALID_ERROR_DETAIL_ARG_TYPE("BCE3708", "invalid.error.detail.arg.type"),
    UNKNOWN_DETAIL_ARG_TO_CLOSED_ERROR_DETAIL_REC("BCE3709", "unknown.error.detail.arg.to.closed.detail"),
    INVALID_ERROR_DETAIL_REST_ARG_TYPE("BCE3710", "invalid.error.detail.rest.arg"),
    UNDEFINED_ERROR_TYPE_DESCRIPTOR("BCE3711", "undefined.error.type.descriptor"),
    INVALID_ERROR_TYPE_REFERENCE("BCE3712", "invalid.error.type.reference"),
    INVALID_REST_DETAIL_ARG("BCE3713",
            "invalid.error.constructor.rest.detail.arg.on.detail.type.with.individual.fields"),
    CANNOT_BIND_UNDEFINED_ERROR_DETAIL_FIELD("BCE3714", "cannot.bind.undefined.error.detail.field"),

    // Seal inbuilt function related codes
    INCOMPATIBLE_STAMP_TYPE("BCE3800", "incompatible.stamp.type"),
    NOT_SUPPORTED_SOURCE_TYPE_FOR_STAMP("BCE3801", "not.supported.source.for.stamp"),

    // Worker flush action related error codes
    INVALID_WORKER_FLUSH("BCE3820", "invalid.worker.flush.expression"),
    INVALID_WORKER_FLUSH_FOR_WORKER("BCE3821", "invalid.worker.flush.expression.for.worker"),

    // Worker receive and send related error codes
    INVALID_TYPE_FOR_RECEIVE("BCE3840", "invalid.type.for.receive"),
    INVALID_TYPE_FOR_SEND("BCE3841", "invalid.type.for.send"),

    INVALID_USAGE_OF_RECEIVE_EXPRESSION("BCE3842", "invalid.usage.of.receive.expression"),
    INVALID_USE_OF_EXPERIMENTAL_FEATURE("BCE3843", "invalid.use.of.experimental.feature"),

    // LangLib related error codes.
    TYPE_PARAM_OUTSIDE_LANG_MODULE("BCE3900", "type.param.outside.lang.module"),
    BUILTIN_SUBTYPE_OUTSIDE_LANG_MODULE("BCE3901", "builtin.subtype.outside.lang.module"),
    ISOLATED_PARAM_OUTSIDE_LANG_MODULE("BCE3902", "isolated.param.outside.lang.module"),
    ISOLATED_PARAM_USED_WITH_INVALID_TYPE("BCE3903", "isolated.param.used.with.invalid.type"),
    ISOLATED_PARAM_USED_IN_A_NON_ISOLATED_FUNCTION("BCE3904", "isolated.param.used.in.a.non.isolated.function"),

    INVALID_INVOCATION_LVALUE_ASSIGNMENT("BCE3905", "invalid.lvalue.lhs.of.assignment"),
    INVALID_INVOCATION_LVALUE_COMPOUND_ASSIGNMENT("BCE3906", "invalid.lvalue.lhs.of.compound.assignment"),

    IDENTIFIER_LITERAL_ONLY_SUPPORTS_ALPHANUMERICS("BCE3907", "identifier.literal.only.supports.alphanumerics"),
    INVALID_UNICODE("BCE3908", "invalid.unicode"),

    METHOD_TOO_LARGE("BCE3909", "method.too.large"),
    FILE_TOO_LARGE("BCE3910", "file.too.large"),
    CLASS_NOT_FOUND("BCE3911", "class.not.found"),
    METHOD_NOT_FOUND("BCE3912", "method.not.found"),
    CONSTRUCTOR_NOT_FOUND("BCE3913", "constructor.not.found"),
    FIELD_NOT_FOUND("BCE3914", "field.not.found"),
    OVERLOADED_METHODS("BCE3915", "overloaded.method"),
    UNSUPPORTED_PRIMITIVE_TYPE("BCE3916", "unsupported.primitive.type.reason"),
    METHOD_SIGNATURE_DOES_NOT_MATCH("BCE3917", "method.signature.not.match"),
    INVALID_ATTRIBUTE_REFERENCE("BCE3921", "invalid.attribute.reference"),

    ILLEGAL_FUNCTION_CHANGE_LIST_SIZE("BCE3922", "illegal.function.change.list.size"),
    ILLEGAL_FUNCTION_CHANGE_TUPLE_SHAPE("BCE3923", "illegal.function.change.tuple.shape"),

    INVALID_WAIT_MAPPING_CONSTRUCTORS("BCE3924", "invalid.wait.future.expr.mapping.constructors"),
    INVALID_WAIT_ACTIONS("BCE3925", "invalid.wait.future.expr.actions"),
    INVALID_SEND_EXPR("BCE3926", "invalid.send.expr"),

    DISTINCT_TYPING_ONLY_SUPPORT_OBJECTS_AND_ERRORS("BCE3927", "distinct.typing.only.support.objects.and.errors"),

    INVALID_NON_EXTERNAL_DEPENDENTLY_TYPED_FUNCTION("BCE3928", "invalid.non.external.dependently.typed.function"),
    INVALID_PARAM_TYPE_FOR_RETURN_TYPE("BCE3929", "invalid.param.type.for.return.type"),
    INVALID_TYPEDESC_PARAM("BCE3930", "invalid.typedesc.param"),
    INCOMPATIBLE_TYPE_FOR_INFERRED_TYPEDESC_VALUE("BCE3931", "incompatible.type.for.inferred.typedesc.value"),
    MULTIPLE_INFER_TYPEDESC_PARAMS("BCE3932", "multiple.infer.typedesc.params"),
    INVALID_DEPENDENTLY_TYPED_RETURN_TYPE_WITH_INFERRED_TYPEDESC_PARAM(
            "BCE3933", "invalid.dependently.typed.return.type.with.inferred.typedesc.param"),
    CANNOT_INFER_TYPEDESC_ARGUMENT_FROM_CET("BCE3934", "cannot.infer.typedesc.argument.from.cet"),
    CANNOT_USE_INFERRED_TYPEDESC_DEFAULT_WITH_UNREFERENCED_PARAM("BCE3935",
            "cannot.use.inferred.typedesc.default.with.unreferenced.param"),

    INVALID_RAW_TEMPLATE_TYPE("BCE3936", "invalid.raw.template.type"),
    MULTIPLE_COMPATIBLE_RAW_TEMPLATE_TYPES("BCE3937", "multiple.compatible.raw.template.types"),
    INVALID_NUM_STRINGS("BCE3938", "invalid.num.of.strings"),
    INVALID_NUM_INSERTIONS("BCE3939", "invalid.num.of.insertions"),
    INVALID_RAW_TEMPLATE_ASSIGNMENT("BCE3940", "invalid.raw.template.assignment"),
    INVALID_NUM_FIELDS("BCE3941", "invalid.number.of.fields"),
    METHODS_NOT_ALLOWED("BCE3942", "methods.not.allowed"),

    INVALID_MUTABLE_ACCESS_IN_ISOLATED_FUNCTION("BCE3943", "invalid.mutable.access.in.isolated.function"),
    INVALID_MUTABLE_ACCESS_AS_RECORD_DEFAULT("BCE3944", "invalid.mutable.access.as.record.default"),
    INVALID_MUTABLE_ACCESS_AS_OBJECT_DEFAULT("BCE3945", "invalid.mutable.access.as.object.default"),

    INVALID_NON_ISOLATED_FUNCTION_AS_ARGUMENT("BCE3946", "invalid.non.isolated.function.as.argument"),

    INVALID_NON_ISOLATED_INVOCATION_IN_ISOLATED_FUNCTION(
            "BCE3947", "invalid.non.isolated.invocation.in.isolated.function"),
    INVALID_NON_ISOLATED_INVOCATION_AS_RECORD_DEFAULT("BCE3948", "invalid.non.isolated.invocation.as.record.default"),
    INVALID_NON_ISOLATED_INVOCATION_AS_OBJECT_DEFAULT("BCE3949", "invalid.non.isolated.invocation.as.object.default"),

    INVALID_NON_ISOLATED_INIT_EXPRESSION_IN_ISOLATED_FUNCTION(
            "BCE3950", "invalid.non.isolated.init.expression.in.isolated.function"),
    INVALID_NON_ISOLATED_INIT_EXPRESSION_AS_RECORD_DEFAULT(
            "BCE3951", "invalid.non.isolated.init.expression.as.record.default"),
    INVALID_NON_ISOLATED_INIT_EXPRESSION_AS_OBJECT_DEFAULT(
            "BCE3952", "invalid.non.isolated.init.expression.as.object.default"),

    INVALID_STRAND_ANNOTATION_IN_ISOLATED_FUNCTION("BCE3953", "invalid.strand.annotation.in.isolated.function"),
    INVALID_ASYNC_INVOCATION_OF_NON_ISOLATED_FUNCTION_IN_ISOLATED_FUNCTION("BCE3954",
            "invalid.async.invocation.of.non.isolated.function.in.isolated.function"),
    INVALID_ACCESS_OF_NON_ISOLATED_EXPR_IN_ARGS_OF_ASYNC_INV_OF_ISOLATED_FUNC("BCE3955",
            "invalid.access.of.non.isolated.expression.in.argument.of.async.invocation.of.isolated.function"),

    INVALID_NON_PRIVATE_MUTABLE_FIELD_IN_ISOLATED_OBJECT(
            "BCE3956", "invalid.non.private.mutable.field.in.isolated.object"),
    INVALID_MUTABLE_FIELD_ACCESS_IN_ISOLATED_OBJECT_OUTSIDE_LOCK(
            "BCE3957", "invalid.mutable.field.access.in.isolated.object.outside.lock"),
    INVALID_NON_ISOLATED_EXPRESSION_AS_INITIAL_VALUE("BCE3958", "invalid.non.isolated.expression.as.initial.value"),
    INVALID_TRANSFER_OUT_OF_LOCK_WITH_RESTRICTED_VAR_USAGE(
            "BCE3959", "invalid.transfer.out.of.lock.with.restricted.var.usage"),
    INVALID_TRANSFER_INTO_LOCK_WITH_RESTRICTED_VAR_USAGE(
            "BCE3960", "invalid.transfer.into.lock.with.restricted.var.usage"),
    INVALID_NON_ISOLATED_INVOCATION_IN_LOCK_WITH_RESTRICTED_VAR_USAGE(
            "BCE3961", "invalid.non.isolated.invocation.in.lock.with.restricted.var.usage"),
    INVALID_ISOLATED_VARIABLE_ACCESS_OUTSIDE_LOCK("BCE3962", "invalid.isolated.variable.access.outside.lock"),
    INVALID_ASSIGNMENT_IN_LOCK_WITH_RESTRICTED_VAR_USAGE(
            "BCE3963", "invalid.assignment.in.lock.with.restricted.var.usage"),
    INVALID_USAGE_OF_MULTIPLE_RESTRICTED_VARS_IN_LOCK("BCE3964", "invalid.usage.of.multiple.restricted.vars.in.lock"),

    INVALID_ISOLATED_QUALIFIER_ON_MODULE_NO_INIT_VAR_DECL(
            "BCE3965", "invalid.isolated.qualifier.on.module.no.init.var.decl"),
    ONLY_A_SIMPLE_VARIABLE_CAN_BE_MARKED_AS_ISOLATED(
            "BCE3966", "only.a.simple.variable.can.be.marked.as.isolated"),

    // Configurable var related error codes

    CONFIGURABLE_VARIABLE_CANNOT_BE_DECLARED_WITH_VAR(
            "BCE3967", "configurable.variable.cannot.be.declared.with.var"),
    CONFIGURABLE_VARIABLE_MUST_BE_ANYDATA(
            "BCE3968", "configurable.variable.must.be.anydata"),
    ONLY_SIMPLE_VARIABLES_ARE_ALLOWED_TO_BE_CONFIGURABLE(
            "BCE3969", "only.simple.variables.are.allowed.to.be.configurable"),
    CONFIGURABLE_VARIABLE_CURRENTLY_NOT_SUPPORTED(
            "BCE3970", "configurable.variable.currently.not.supported"),

    REMOTE_FUNCTION_IN_NON_NETWORK_OBJECT("BCE3971", "remote.function.in.non.network.object"),
    UNSUPPORTED_PATH_PARAM_TYPE("BCE3972", "unsupported.path.param.type"),
    UNSUPPORTED_REST_PATH_PARAM_TYPE("BCE3973", "unsupported.rest.path.param.type"),
    SERVICE_ABSOLUTE_PATH_OR_LITERAL_IS_REQUIRED_BY_LISTENER("BCE3975",
            "service.absolute.path.or.literal.required.by.listener"),
    SERVICE_PATH_LITERAL_IS_NOT_SUPPORTED_BY_LISTENER("BCE3976", "service.path.literal.is.not.supported.by.listener"),
    SERVICE_ABSOLUTE_PATH_IS_NOT_SUPPORTED_BY_LISTENER("BCE3977", "service.absolute.path.is.not.supported.by.listener"),
    SERVICE_LITERAL_REQUIRED_BY_LISTENER("BCE3978", "service.path.literal.required.by.listener"),
    SERVICE_ABSOLUTE_PATH_REQUIRED_BY_LISTENER("BCE3979", "service.absolute.path.required.by.listener"),
    SERVICE_TYPE_IS_NOT_SUPPORTED_BY_LISTENER("BCE3980", "service.type.is.not.supported.by.listener"),

    INVALID_READ_ONLY_CLASS_INCLUSION_IN_OBJECT_TYPE_DESCRIPTOR(
            "BCE3981", "invalid.read.only.class.inclusion.in.object.type.descriptor"),
    INVALID_INCLUSION_WITH_MISMATCHED_QUALIFIERS("BCE3982", "invalid.inclusion.with.mismatched.qualifiers"),
    INVALID_REFERENCE_WITH_MISMATCHED_QUALIFIERS("BCE3983", "invalid.reference.with.mismatched.qualifiers"),
    INVALID_READ_ONLY_TYPEDESC_INCLUSION_IN_OBJECT_TYPEDESC(
            "BCE3984", "invalid.read.only.typedesc.inclusion.in.object.typedesc"),
    INVALID_READ_ONLY_TYPEDESC_INCLUSION_IN_NON_READ_ONLY_CLASS(
            "BCE3985", "invalid.read.only.typedesc.inclusion.in.non.read.only.class"),
    INVALID_READ_ONLY_CLASS_INCLUSION_IN_NON_READ_ONLY_CLASS(
            "BCE3986", "invalid.read.only.class.inclusion.in.non.read.only.class"),
    INVALID_FIELD_IN_OBJECT_CONSTUCTOR_EXPR_WITH_READONLY_REFERENCE(
            "BCE3987", "invalid.field.in.object.constructor.expr.with.readonly.reference"),
    MISMATCHED_VISIBILITY_QUALIFIERS_IN_OBJECT_FIELD(
            "BCE3988", "mismatched.visibility.qualifiers.in.object.field"),
    INVALID_INCLUSION_OF_OBJECT_WITH_PRIVATE_MEMBERS("BCE3989", "invalid.inclusion.of.object.with.private.members"),

    MULTIPLE_RECEIVE_ACTION_NOT_YET_SUPPORTED("BCE3990", "multiple.receive.action.not.yet.supported"),

    INVALID_READONLY_FIELD_TYPE("BCE3991", "invalid.readonly.field.type"),

    CONTINUE_NOT_ALLOWED("BCE3992", "continue.not.allowed"),
    BREAK_NOT_ALLOWED("BCE3993", "break.not.allowed"),
    TYPE_DOES_NOT_SUPPORT_XML_NAVIGATION_ACCESS("BCE3994", "type.does.not.support.xml.navigation.access"),
    XML_FUNCTION_DOES_NOT_SUPPORT_ARGUMENT_TYPE("BCE3995", "xml.function.does.not.support.argument.type"),

    INTERSECTION_NOT_ALLOWED_WITH_TYPE("BCE3996", "intersection.not.allowed.with.type"),
    ASYNC_SEND_NOT_YET_SUPPORTED_AS_EXPRESSION("BCE3997", "async.send.action.not.yet.supported.as.expression"),
    UNUSED_VARIABLE_WITH_INFERRED_TYPE_INCLUDING_ERROR("BCE3998", "unused.variable.with.inferred.type.including.error"),
    INVALID_ITERABLE_OBJECT_TYPE("BCE3999", "invalid.iterable.type"),
    INVALID_ITERABLE_COMPLETION_TYPE_IN_FOREACH_NEXT_FUNCTION("BCE4000",
            "invalid.iterable.completion.type.in.foreach.next.function"),
    SAME_ARRAY_TYPE_AS_MAIN_PARAMETER("BCE4001", "same.array.type.as.main.param"),
    VARIABLE_AND_ARRAY_TYPE_AS_MAIN_PARAM("BCE4002", "variable.and.array.type.as.main.param"),
    INVALID_MAIN_OPTION_PARAMS_TYPE("BCE4003", "invalid.main.option.params.type"),
    WORKER_INTERACTION_AFTER_WAIT_ACTION("BCE4004", "invalid.worker.message.passing.after.wait.action"),
    OPTIONAL_OPERAND_PRECEDES_OPERAND("BCE4005", "optional.operand.precedes.operand"),
    UNIMPLEMENTED_REFERENCED_METHOD_IN_SERVICE_DECL("BCE4006",
            "unimplemented.referenced.method.in.service.declaration"),
    UNIMPLEMENTED_REFERENCED_METHOD_IN_OBJECT_CTOR("BCE4007", "unimplemented.referenced.method.in.object.constructor"),
    UNSUPPORTED_REMOTE_METHOD_NAME_IN_SCOPE("BCE4008", "unsupported.remote.method.name.in.scope"),
    WILD_CARD_BINDING_PATTERN_ONLY_SUPPORTS_TYPE_ANY("BCE4009", "wild.card.binding.pattern.only.supports.type.any"),
    CONFIGURABLE_VARIABLE_MODULE_AMBIGUITY("BCE4010", "configurable.variable.module.ambiguity"),

    INVALID_USAGE_OF_CHECK_IN_RECORD_FIELD_DEFAULT_EXPRESSION("BCE4011",
            "invalid.usage.of.check.in.record.field.default.expression"),
    INVALID_USAGE_OF_CHECK_IN_OBJECT_FIELD_INITIALIZER_IN_OBJECT_WITH_NO_INIT_METHOD("BCE4012",
            "invalid.usage.of.check.in.object.field.initializer.in.object.with.no.init.method"),
    INVALID_USAGE_OF_CHECK_IN_OBJECT_FIELD_INITIALIZER_WITH_INIT_METHOD_RETURN_TYPE_MISMATCH("BCE4013",
            "invalid.usage.of.check.in.object.field.initializer.with.init.method.return.type.mismatch"),
    INVALID_NUMBER_OF_PARAMETERS("BCE4014", "invalid.number.of.parameters"),
    INVALID_PARAMETER_TYPE("BCE4015", "invalid.parameter.type"),
    NO_CLASS_DEF_FOUND("BCE4016", "no.class.def.found"),
    INVALID_ASSIGNMENT_TO_NARROWED_VAR_IN_LOOP("BCE4017", "invalid.assignment.to.narrowed.var.in.loop"),

    INVALID_NON_ISOLATED_CALL_IN_MATCH_GUARD("BCE4018", "invalid.non.isolated.call.in.match.guard"),
    INVALID_CALL_WITH_MUTABLE_ARGS_IN_MATCH_GUARD("BCE4019", "invalid.call.with.mutable.args.in.match.guard"),
    ERROR_CONSTRUCTOR_COMPATIBLE_TYPE_NOT_FOUND("BCE4020", "error.constructor.compatible.type.not.found"),
    SERVICE_DOES_NOT_IMPLEMENT_REQUIRED_CONSTRUCTS("BCE4022", "service.decl.does.not.implement.required.constructs"),
    INVALID_ASSIGNMENT_TO_NARROWED_VAR_IN_QUERY_ACTION("BCE4023", "invalid.assignment.to.narrowed.var.in.query.action"),
    COMPOUND_ASSIGNMENT_NOT_ALLOWED_WITH_NULLABLE_OPERANDS("BCE4024",
            "compound.assignment.not.allowed.with.nullable.operands"),

    INVALID_ISOLATED_VARIABLE_ACCESS_OUTSIDE_LOCK_IN_RECORD_DEFAULT(
            "BCE4025", "invalid.isolated.variable.access.outside.lock.in.record.default"),
    BINARY_OP_INCOMPATIBLE_TYPES_INT_FLOAT_DIVISION("BCE4026", "binary.op.incompatible.types.int.float.division"),
    CLIENT_RESOURCE_ACCESS_ACTION_IS_ONLY_ALLOWED_ON_CLIENT_OBJECTS(
            "BCE4027", "client.resource.access.action.is.only.allowed.on.client.objects"),
    UNDEFINED_RESOURCE("BCE4028", "undefined.resource"),
    UNDEFINED_RESOURCE_METHOD("BCE4029", "undefined.resource.method"),
    AMBIGUOUS_RESOURCE_ACCESS_NOT_YET_SUPPORTED("BCE4030", "ambiguous.resource.access.not.yet.supported"),
    UNSUPPORTED_COMPUTED_RESOURCE_ACCESS_PATH_SEGMENT_TYPE("BCE4031", 
            "unsupported.computed.resource.access.path.segment.type"),
    UNSUPPORTED_RESOURCE_ACCESS_REST_SEGMENT_TYPE("BCE4032", "unsupported.resource.access.rest.segment.type"),
    INVALID_RESOURCE_METHOD_RETURN_TYPE("BCE4033", "invalid.resource.method.return.type"),
    OUT_OF_RANGE("BCE4034", "numeric.literal.out.of.range"),
    INVALID_START_CHAR_CODE_IN_RANGE("BCE4035", "invalid.start.char.code.in.range"),
    INVALID_QUANTIFIER_MINIMUM("BCE4036", "invalid.quantifier.minimum"),
    DUPLICATE_FLAGS("BCE4037", "duplicate.flags"),
    CANNOT_INFER_TYPEDESC_ARGUMENT_WITHOUT_CET("BCE4038",
            "cannot.infer.typedesc.argument.without.cet"),
    OUTER_JOIN_MUST_BE_DECLARED_WITH_VAR(
<<<<<<< HEAD
        "BCE4047", "outer.join.must.be.declared.with.var"),
    CANNOT_USE_ALTERNATE_WAIT_ACTION_WITHIN_MULTIPLE_WAIT_ACTION("BCE4048",
        "cannot.use.alternate.wait.action.within.multiple.wait.action"),
    EXPRESSION_OF_FUTURE_TYPE_EXPECTED("BCE4049", "future.expression.expected")
=======
            "BCE4039", "outer.join.must.be.declared.with.var")
>>>>>>> 9ead5e64
    ;

    private String diagnosticId;
    private String messageKey;

    DiagnosticErrorCode(String diagnosticId, String messageKey) {
        this.diagnosticId = diagnosticId;
        this.messageKey = messageKey;
    }

    @Override
    public DiagnosticSeverity severity() {
        return DiagnosticSeverity.ERROR;
    }

    @Override
    public String diagnosticId() {
        return diagnosticId;
    }

    @Override
    public String messageKey() {
        return messageKey;
    }

    public boolean equals(DiagnosticCode code) {
        return this.messageKey.equals(code.messageKey());
    }
}<|MERGE_RESOLUTION|>--- conflicted
+++ resolved
@@ -786,14 +786,10 @@
     CANNOT_INFER_TYPEDESC_ARGUMENT_WITHOUT_CET("BCE4038",
             "cannot.infer.typedesc.argument.without.cet"),
     OUTER_JOIN_MUST_BE_DECLARED_WITH_VAR(
-<<<<<<< HEAD
-        "BCE4047", "outer.join.must.be.declared.with.var"),
-    CANNOT_USE_ALTERNATE_WAIT_ACTION_WITHIN_MULTIPLE_WAIT_ACTION("BCE4048",
-        "cannot.use.alternate.wait.action.within.multiple.wait.action"),
-    EXPRESSION_OF_FUTURE_TYPE_EXPECTED("BCE4049", "future.expression.expected")
-=======
-            "BCE4039", "outer.join.must.be.declared.with.var")
->>>>>>> 9ead5e64
+            "BCE4039", "outer.join.must.be.declared.with.var"),
+    CANNOT_USE_ALTERNATE_WAIT_ACTION_WITHIN_MULTIPLE_WAIT_ACTION("BCE4040",
+            "cannot.use.alternate.wait.action.within.multiple.wait.action"),
+    EXPRESSION_OF_FUTURE_TYPE_EXPECTED("BCE4041", "future.expression.expected")
     ;
 
     private String diagnosticId;
