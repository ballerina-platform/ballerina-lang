/*
 *  Copyright (c) 2017, WSO2 Inc. (http://www.wso2.org) All Rights Reserved.
 *
 *  WSO2 Inc. licenses this file to you under the Apache License,
 *  Version 2.0 (the "License"); you may not use this file except
 *  in compliance with the License.
 *  You may obtain a copy of the License at
 *
 *    http://www.apache.org/licenses/LICENSE-2.0
 *
 *  Unless required by applicable law or agreed to in writing,
 *  software distributed under the License is distributed on an
 *  "AS IS" BASIS, WITHOUT WARRANTIES OR CONDITIONS OF ANY
 *  KIND, either express or implied.  See the License for the
 *  specific language governing permissions and limitations
 *  under the License.
 */
package org.ballerinalang.util.diagnostic;

import io.ballerina.tools.diagnostics.DiagnosticCode;
import io.ballerina.tools.diagnostics.DiagnosticSeverity;

/**
 * This class contains a list of diagnostic error codes.
 *
 * @since 0.94
 */
public enum DiagnosticErrorCode implements DiagnosticCode {

    // The member represents a special error for unhandled exceptions from the compiler
    BAD_SAD_FROM_COMPILER("BCE9999", "bad.sad.from.compiler"),

    UNDEFINED_MODULE("BCE2000", "undefined.module"),
    CYCLIC_MODULE_IMPORTS_DETECTED("BCE2001", "cyclic.module.imports.detected"),
    UNUSED_MODULE_PREFIX("BCE2002", "unused.module.prefix"),
    MODULE_NOT_FOUND("BCE2003", "module.not.found"),
    REDECLARED_IMPORT_MODULE("BCE2004", "redeclared.import.module"),
    INVALID_MODULE_DECLARATION("BCE2005", "invalid.module.declaration"),
    MISSING_MODULE_DECLARATION("BCE2006", "missing.module.declaration"),
    UNEXPECTED_MODULE_DECLARATION("BCE2007", "unexpected.module.declaration"),
    REDECLARED_SYMBOL("BCE2008", "redeclared.symbol"),
    REDECLARED_BUILTIN_SYMBOL("BCE2009", "redeclared.builtin.symbol"),
    UNDEFINED_SYMBOL("BCE2010", "undefined.symbol"),
    UNDEFINED_FUNCTION("BCE2011", "undefined.function"),
    UNDEFINED_FUNCTION_IN_TYPE("BCE2012", "undefined.function.in.type"),
    UNDEFINED_METHOD_IN_OBJECT("BCE2013", "undefined.method.in.object"),
    UNDEFINED_FIELD_IN_RECORD("BCE2014", "undefined.field.in.record"),
    UNDEFINED_CONNECTOR("BCE2015", "undefined.connector"),
    INVALID_ERROR_REASON_TYPE("BCE2016", "invalid.error.reason.type"),
    UNSUPPORTED_ERROR_REASON_CONST_MATCH(
            "BCE2017", "error.match.over.const.reason.ref.not.supported"),
    INVALID_ERROR_DETAIL_TYPE("BCE2018", "invalid.error.detail.type"),
    ERROR_DETAIL_ARG_IS_NOT_NAMED_ARG("BCE2019", "error.detail.arg.not.named.arg"),
    DIRECT_ERROR_CTOR_REASON_NOT_PROVIDED("BCE2020", "missing.error.reason"),
    OBJECT_TYPE_NOT_ALLOWED("BCE2021", "object.type.not.allowed"),
    OBJECT_TYPE_REQUIRED("BCE2022", "object.type.required"),
    UNDEFINED_STRUCTURE_FIELD_WITH_TYPE("BCE2023", "undefined.field.in.structure.with.type"),
    UNDEFINED_STRUCTURE_FIELD("BCE2024", "undefined.field.in.structure"),
    TYPE_NOT_ALLOWED_WITH_NEW("BCE2025", "type.not.allowed.with.new"),
    INVALID_INTERSECTION_TYPE("BCE2026", "invalid.intersection.type"),
    UNSUPPORTED_TYPE_INTERSECTION("BCE2027", "unsupported.type.intersection"),
    INVALID_READONLY_INTERSECTION_TYPE("BCE2028", "invalid.readonly.intersection.type"),
    INVALID_READONLY_OBJECT_INTERSECTION_TYPE("BCE2029", "invalid.readonly.object.intersection.type"),
    INVALID_READONLY_OBJECT_TYPE("BCE2030", "invalid.readonly.object.type"),
    INVALID_READONLY_MAPPING_FIELD("BCE2031", "invalid.readonly.mapping.field"),
    STREAM_INVALID_CONSTRAINT("BCE2032", "stream.invalid.constraint"),
    STREAM_INIT_NOT_ALLOWED_HERE("BCE2033", "stream.initialization.not.allowed.here"),
    CANNOT_INFER_OBJECT_TYPE_FROM_LHS("BCE2034", "cannot.infer.object.type.from.lhs"),
    OBJECT_UNINITIALIZED_FIELD("BCE2035", "object.uninitialized.field"),
    CYCLIC_TYPE_REFERENCE("BCE2036", "cyclic.type.reference"),
    ATTEMPT_REFER_NON_ACCESSIBLE_SYMBOL("BCE2037", "attempt.refer.non.accessible.symbol"),
    CANNOT_USE_FIELD_ACCESS_TO_ACCESS_A_REMOTE_METHOD("BCE2038", "cannot.use.field.access.to.access.a.remote.method"),
    UNDEFINED_PARAMETER("BCE2039", "undefined.parameter"),
    ATTACHED_FUNCTIONS_MUST_HAVE_BODY("BCE2040", "attached.functions.must.have.body"),
    INIT_METHOD_IN_OBJECT_TYPE_DESCRIPTOR("BCE2041", "illegal.init.method.in.object.type.descriptor"),
    CANNOT_INITIALIZE_ABSTRACT_OBJECT("BCE2042", "cannot.initialize.abstract.object"),
    INVALID_INTERFACE_ON_NON_ABSTRACT_OBJECT("BCE2043", "invalid.interface.of.non.abstract.object"),
    UNIMPLEMENTED_REFERENCED_METHOD_IN_CLASS("BCE2044", "unimplemented.referenced.method.in.class"),
    PRIVATE_FUNCTION_VISIBILITY("BCE2045", "private.function.visibility"),
    CANNOT_ATTACH_FUNCTIONS_TO_ABSTRACT_OBJECT("BCE2046", "cannot.attach.functions.to.abstract.object"),
    ABSTRACT_OBJECT_FUNCTION_CANNOT_HAVE_BODY("BCE2047", "abstract.object.function.cannot.have.body"),
    PRIVATE_OBJECT_CONSTRUCTOR("BCE2048", "private.object.constructor"),
    PRIVATE_FIELD_ABSTRACT_OBJECT("BCE2049", "private.field.abstract.object"),
    FIELD_WITH_DEFAULT_VALUE_ABSTRACT_OBJECT("BCE2050", "field.with.default.value.abstract.object"),
    PRIVATE_FUNC_ABSTRACT_OBJECT("BCE2051", "private.function.abstract.object"),
    EXTERN_FUNC_ABSTRACT_OBJECT("BCE2052", "extern.function.abstract.object"),
    SERVICE_RESOURCE_METHOD_CANNOT_BE_EXTERN("BCE2053", "service.resource.method.cannot.be.extern"),
    OBJECT_INIT_FUNCTION_CANNOT_BE_EXTERN("BCE2054", "object.init.function.cannot.be.extern"),
    GLOBAL_VARIABLE_CYCLIC_DEFINITION("BCE2055", "global.variable.cyclic.reference"),
    CANNOT_FIND_ERROR_TYPE("BCE2056", "cannot.find.error.constructor.for.type"),
    INVALID_PACKAGE_NAME_QUALIFER("BCE2057", "invalid.package.name.qualifier"),
    INVALID_FIELD_ACCESS_EXPRESSION("BCE2058", "invalid.char.colon.in.field.access.expr"),
    VARIABLE_DECL_WITH_VAR_WITHOUT_INITIALIZER("BCE2059", "variable.decl.with.var.without.initializer"),

    REQUIRED_PARAM_DEFINED_AFTER_DEFAULTABLE_PARAM("BCE2060", "required.param.not.allowed.after.defaultable.param"),
    POSITIONAL_ARG_DEFINED_AFTER_NAMED_ARG("BCE2061", "positional.arg.defined.after.named.arg"),
    REST_ARG_DEFINED_AFTER_NAMED_ARG("BCE2062", "rest.arg.defined.after.named.arg"),
    MISSING_REQUIRED_PARAMETER("BCE2063", "missing.required.parameter"),
    OBJECT_CTOR_INIT_CANNOT_HAVE_PARAMETERS("BCE2064", "object.constructor.init.function.cannot.have.parameters"),
    OBJECT_CTOR_DOES_NOT_SUPPORT_TYPE_REFERENCE_MEMBERS(
            "BCE2065", "object.constructor.does.not.support.type.reference.members"),

    INCOMPATIBLE_TYPES("BCE2066", "incompatible.types"),
    INCOMPATIBLE_TYPES_SPREAD_OP("BCE2067", "incompatible.types.spread.op"),
    INCOMPATIBLE_TYPES_FIELD("BCE2068", "incompatible.types.field"),
    UNKNOWN_TYPE("BCE2069", "unknown.type"),
    BINARY_OP_INCOMPATIBLE_TYPES("BCE2070", "binary.op.incompatible.types"),
    UNARY_OP_INCOMPATIBLE_TYPES("BCE2071", "unary.op.incompatible.types"),
    SELF_REFERENCE_VAR("BCE2072", "self.reference.var"),
    UNSUPPORTED_WORKER_SEND_POSITION("BCE2073", "unsupported.worker.send.position"),
    INVALID_WORKER_RECEIVE_POSITION("BCE2074", "invalid.worker.receive.position"),
    UNDEFINED_WORKER("BCE2075", "undefined.worker"),
    INVALID_WORKER_JOIN_RESULT_TYPE("BCE2076", "invalid.worker.join.result.type"),
    INVALID_WORKER_TIMEOUT_RESULT_TYPE("BCE2077", "invalid.worker.timeout.result.type"),
    ILLEGAL_WORKER_REFERENCE_AS_A_VARIABLE_REFERENCE("BCE2078", "illegal.worker.reference.as.a.variable.reference"),
    INCOMPATIBLE_TYPE_CONSTRAINT("BCE2079", "incompatible.type.constraint"),
    USAGE_OF_WORKER_WITHIN_LOCK_IS_PROHIBITED("BCE2080", "usage.of.worker.within.lock.is.prohibited"),
    USAGE_OF_START_WITHIN_LOCK_IS_PROHIBITED("BCE2081", "usage.of.start.within.lock.is.prohibited"),
    WORKER_SEND_RECEIVE_PARAMETER_COUNT_MISMATCH("BCE2082", "worker.send.receive.parameter.count.mismatch"),
    INVALID_WORKER_INTERACTION("BCE2083", "worker.invalid.worker.interaction"),
    WORKER_INTERACTIONS_ONLY_ALLOWED_BETWEEN_PEERS("BCE2084", "worker.interactions.only.allowed.between.peers"),
    WORKER_SEND_AFTER_RETURN("BCE2085", "worker.send.after.return"),
    WORKER_RECEIVE_AFTER_RETURN("BCE2086", "worker.receive.after.return"),
    EXPLICIT_WORKER_CANNOT_BE_DEFAULT("BCE2087", "explicit.worker.cannot.be.default"),
    INVALID_MULTIPLE_FORK_JOIN_SEND("BCE2088", "worker.multiple.fork.join.send"),
    INCOMPATIBLE_TYPE_REFERENCE("BCE2089", "incompatible.type.reference"),
    INCOMPATIBLE_TYPE_REFERENCE_NON_PUBLIC_MEMBERS("BCE2090", "incompatible.type.reference.non.public.members"),
    INCOMPATIBLE_RECORD_TYPE_REFERENCE("BCE2091", "incompatible.record.type.reference"),
    REDECLARED_TYPE_REFERENCE("BCE2092", "redeclared.type.reference"),
    REDECLARED_FUNCTION_FROM_TYPE_REFERENCE("BCE2093", "redeclared.function.from.type.reference"),
    REFERRED_FUNCTION_SIGNATURE_MISMATCH("BCE2094", "referred.function.signature.mismatch"),

    INVOKABLE_MUST_RETURN("BCE2095", "invokable.must.return"),
    MAIN_SHOULD_BE_PUBLIC("BCE2096", "main.should.be.public"),
    INVALID_MAIN_PARAMS_TYPE("BCE2097", "invalid.main.params.type"),
    MAIN_RETURN_SHOULD_BE_ERROR_OR_NIL("BCE2098", "main.return.should.be.error.or.nil"),
    MODULE_INIT_CANNOT_BE_PUBLIC("BCE2099", "module.init.cannot.be.public"),
    MODULE_INIT_CANNOT_HAVE_PARAMS("BCE2100", "module.init.cannot.have.params"),
    MODULE_INIT_RETURN_SHOULD_BE_ERROR_OR_NIL("BCE2101", "module.init.return.should.be.error.or.nil"),
    ATLEAST_ONE_WORKER_MUST_RETURN("BCE2102", "atleast.one.worker.must.return"),
    FORK_JOIN_WORKER_CANNOT_RETURN("BCE2103", "fork.join.worker.cannot.return"),
    FORK_JOIN_INVALID_WORKER_COUNT("BCE2104", "fork.join.invalid.worker.count"),
    INVALID_FOR_JOIN_SYNTAX_EMPTY_FORK("BCE2105", "fork.join.syntax.empty.fork"),
    UNREACHABLE_CODE("BCE2106", "unreachable.code"),
    CONTINUE_CANNOT_BE_OUTSIDE_LOOP("BCE2107", "continue.cannot.be.outside.loop"),
    BREAK_CANNOT_BE_OUTSIDE_LOOP("BCE2108", "break.cannot.be.outside.loop"),

    EXPECTED_RECORD_TYPE_AS_INCLUDED_PARAMETER("BCE2113", "expected.a.record.type.as.an.included.parameter"),
    DEFAULTABLE_PARAM_DEFINED_AFTER_INCLUDED_RECORD_PARAM(
            "BCE2114", "defaultable.param.not.allowed.after.included.record.param"),
    REQUIRED_PARAM_DEFINED_AFTER_INCLUDED_RECORD_PARAM(
            "BCE2115", "required.param.not.allowed.after.included.record.param"),
    INCOMPATIBLE_SUB_TYPE_FIELD("BCE2116", "incompatible.sub.type.field"),
    MISSING_KEY_EXPR_IN_MEMBER_ACCESS_EXPR("BCE2117", "missing.key.expr.in.member.access.expr"),
    FIELD_ACCESS_CANNOT_BE_USED_TO_ACCESS_OPTIONAL_FIELDS(
            "BCE2118", "field.access.cannot.be.used.to.access.optional.fields"),
    UNDECLARED_FIELD_IN_RECORD("BCE2119", "undeclared.field.in.record"),
    INVALID_FIELD_ACCESS_IN_RECORD_TYPE("BCE2120", "invalid.field.access.in.record.type"),
    UNDECLARED_AND_NILABLE_FIELDS_IN_UNION_OF_RECORDS("BCE2121", "undeclared.and.nilable.fields.in.union.of.records"),
    UNDECLARED_FIELD_IN_UNION_OF_RECORDS("BCE2122", "undeclared.field.in.union.of.records"),
    NILABLE_FIELD_IN_UNION_OF_RECORDS("BCE2123", "nilable.field.in.union.of.records"),
    ALREADY_INITIALIZED_SYMBOL("BCE2124", "already.initialized.symbol"),
    ARRAY_LENGTH_GREATER_THAT_2147483637_NOT_YET_SUPPORTED(
            "BCE2125", "array.length.greater.that.2147483637.not.yet.supported"),
    INVALID_ARRAY_LENGTH("BCE2126", "invalid.array.length"),
    CANNOT_RESOLVE_CONST("BCE2127", "cannot.resolve.const"),
    ALREADY_INITIALIZED_SYMBOL_WITH_ANOTHER("BCE2128", "already.initialized.symbol.with.another"),
    CONSTANT_CYCLIC_REFERENCE("BCE2131", "constant.cyclic.reference"),
    INCOMPATIBLE_TYPES_LIST_SPREAD_OP("BCE2132", "incompatible.types.list.spread.op"),
    INVALID_SPREAD_OP_FIXED_LENGTH_LIST_EXPECTED("BCE2133", "invalid.spread.operator.fixed.length.list.expected"),
    INVALID_SPREAD_OP_FIXED_MEMBER_EXPECTED("BCE2134", "invalid.spread.operator.fixed.member.expected"),
    CANNOT_INFER_TYPE_FROM_SPREAD_OP("BCE2135", "cannot.infer.type.from.spread.op"),
    TUPLE_AND_EXPRESSION_SIZE_DOES_NOT_MATCH("BCE2136", "tuple.and.expression.size.does.not.match"),
    CANNOT_SPECIFY_NAMED_ARG_FOR_FIELD_OF_INCLUDED_RECORD_WHEN_ARG_SPECIFIED_FOR_INCLUDED_RECORD("BCE2137",
            "cannot.specify.named.argument.for.field.of.included.record.when.arg.specified.for.included.record"),

    //Transaction related error codes
    ROLLBACK_CANNOT_BE_OUTSIDE_TRANSACTION_BLOCK("BCE2300", "rollback.cannot.be.outside.transaction.block"),
    COMMIT_CANNOT_BE_OUTSIDE_TRANSACTION_BLOCK("BCE2301", "commit.cannot.be.outside.transaction.block"),
    RETRY_CANNOT_BE_OUTSIDE_TRANSACTION_BLOCK("BCE2302", "retry.cannot.be.outside.transaction.block"),
    BREAK_CANNOT_BE_USED_TO_EXIT_TRANSACTION("BCE2303", "break.statement.cannot.be.used.to.exit.from.a.transaction"),
    CONTINUE_CANNOT_BE_USED_TO_EXIT_TRANSACTION(
            "BCE2304", "continue.statement.cannot.be.used.to.exit.from.a.transaction"),
    CHECK_EXPRESSION_INVALID_USAGE_WITHIN_TRANSACTION_BLOCK(
            "BCE2305", "check.expression.invalid.usage.within.transaction.block"),
    RETURN_CANNOT_BE_USED_TO_EXIT_TRANSACTION("BCE2306", "return.statement.cannot.be.used.to.exit.from.a.transaction"),
    DONE_CANNOT_BE_USED_TO_EXIT_TRANSACTION("BCE2307", "done.statement.cannot.be.used.to.exit.from.a.transaction"),
    INVALID_RETRY_COUNT("BCE2308", "invalid.retry.count"),
    INVALID_COMMIT_COUNT("BCE2309", "invalid.commit.count"),
    INVALID_ROLLBACK_COUNT("BCE2310", "invalid.rollback.count"),
    INVALID_TRANSACTION_HANDLER_ARGS("BCE2311", "invalid.transaction.handler.args"),
    INVALID_TRANSACTION_HANDLER_SIGNATURE("BCE2312", "invalid.transaction.handler.signature"),
    LAMBDA_REQUIRED_FOR_TRANSACTION_HANDLER("BCE2313", "lambda.required.for.transaction.handler"),
    TRANSACTION_CANNOT_BE_USED_WITHIN_HANDLER("BCE2314", "transaction.cannot.be.used.within.handler"),
    TRANSACTION_CANNOT_BE_USED_WITHIN_TRANSACTIONAL_SCOPE(
            "BCE2315", "transaction.cannot.be.used.within.transactional.scope"),
    TRANSACTIONAL_FUNC_INVOKE_PROHIBITED("BCE2316", "transactional.function.prohibited.outside.transactional.scope"),
    TRANSACTIONAL_WORKER_OUT_OF_TRANSACTIONAL_SCOPE(
            "BCE2317", "transactional.worker.prohibited.outside.transactional.scope"),

    NESTED_TRANSACTIONS_ARE_INVALID("BCE2318", "nested.transactions.are.invalid"),
    INVALID_FUNCTION_POINTER_ASSIGNMENT_FOR_HANDLER("BCE2319", "invalid.function.pointer.assignment.for.handler"),
    USAGE_OF_START_WITHIN_TRANSACTION_IS_PROHIBITED("BCE2320", "usage.of.start.within.transaction.is.prohibited"),
    ROLLBACK_CANNOT_BE_WITHIN_TRANSACTIONAL_FUNCTION("BCE2321", "rollback.cannot.be.within.transactional.function"),
    COMMIT_CANNOT_BE_WITHIN_TRANSACTIONAL_FUNCTION("BCE2322", "commit.cannot.be.within.transactional.function"),
    MAX_ONE_COMMIT_ROLLBACK_ALLOWED_WITHIN_A_BRANCH("BCE2323", "max.one.commit.rollback.allowed.within.branch"),
    COMMIT_NOT_ALLOWED("BCE2324", "commit.not.allowed"),
    ROLLBACK_NOT_ALLOWED("BCE2325", "rollback.not.allowed"),
    INCOMPATIBLE_TYPE_IN_SELECT_CLAUSE("BCE2326", "incompatible.type.in.select.clause"),

    // Service, endpoint related errors codes
    SERVICE_INVALID_OBJECT_TYPE("BCE2400", "service.invalid.object.type"),
    SERVICE_INVALID_ENDPOINT_TYPE("BCE2401", "service.invalid.endpoint.type"),
    SERVICE_FUNCTION_INVALID_MODIFIER("BCE2402", "service.function.invalid.modifier"),
    SERVICE_FUNCTION_INVALID_INVOCATION("BCE2403", "service.function.invalid.invocation"),
    SERVICE_SERVICE_TYPE_REQUIRED_ANONYMOUS("BCE2404", "service.service.type.required.anonymous"),

    ENDPOINT_OBJECT_TYPE_REQUIRED("BCE2405", "endpoint.object.type.required"),
    ENDPOINT_OBJECT_NEW_HAS_PARAM("BCE2406", "endpoint.object.new.has.param"),
    ENDPOINT_INVALID_TYPE("BCE2407", "endpoint.invalid.type"),
    ENDPOINT_INVALID_TYPE_NO_FUNCTION("BCE2408", "endpoint.invalid.type.no.function"),
    ENDPOINT_SPI_INVALID_FUNCTION("BCE2409", "endpoint.spi.invalid.function"),

    RESOURCE_METHODS_ARE_ONLY_ALLOWED_IN_SERVICE_OR_CLIENT_OBJECTS(
            "BCE2411", "resource.methods.are.only.allowed.in.service.or.client.objects"),
    RESOURCE_FUNCTION_INVALID_RETURN_TYPE("BCE2412", "resource.function.invalid.return.type"),
    REMOTE_IN_NON_OBJECT_FUNCTION("BCE2413", "remote.in.non.object.function"),
    INVALID_LISTENER_VARIABLE("BCE2414", "invalid.listener.var"),
    INVALID_LISTENER_ATTACHMENT("BCE2415", "invalid.listener.attachment"),

    ENDPOINT_NOT_SUPPORT_REGISTRATION("BCE2416", "endpoint.not.support.registration"),
    INVALID_ACTION_INVOCATION_SYNTAX("BCE2417", "invalid.action.invocation.syntax"),
    INVALID_METHOD_INVOCATION_SYNTAX("BCE2418", "invalid.method.invocation.syntax"),
    INVALID_INIT_INVOCATION("BCE2419", "invalid.init.invocation"),
    INVALID_RESOURCE_FUNCTION_INVOCATION("BCE2420", "invalid.resource.function.invocation"),
    INVALID_ACTION_INVOCATION("BCE2421", "invalid.action.invocation"),
    INVALID_FUNCTION_POINTER_INVOCATION_WITH_TYPE("BCE2422", "invalid.function.pointer.invocation.with.type"),

    TYPE_CAST_NOT_YET_SUPPORTED("BCE2423", "type.cast.not.yet.supported.for.type"),
    LET_EXPRESSION_NOT_YET_SUPPORTED_RECORD_FIELD("BCE2424", "let.expression.not.yet.supported.record.field"),
    LET_EXPRESSION_NOT_YET_SUPPORTED_OBJECT_FIELD("BCE2425", "let.expression.not.yet.supported.object.field"),

    // Cast and conversion related codes
    INCOMPATIBLE_TYPES_CAST("BCE2500", "incompatible.types.cast"),
    INCOMPATIBLE_TYPES_CAST_WITH_SUGGESTION("BCE2501", "incompatible.types.cast.with.suggestion"),
    INCOMPATIBLE_TYPES_CONVERSION("BCE2502", "incompatible.types.conversion"),
    INCOMPATIBLE_TYPES_CONVERSION_WITH_SUGGESTION("BCE2503", "incompatible.types.conversion.with.suggestion"),
    UNSAFE_CAST_ATTEMPT("BCE2504", "unsafe.cast.attempt"),

    INVALID_LITERAL_FOR_TYPE("BCE2506", "invalid.literal.for.type"),
    INCOMPATIBLE_MAPPING_CONSTRUCTOR("BCE2507", "incompatible.mapping.constructor.expression"),
    MAPPING_CONSTRUCTOR_COMPATIBLE_TYPE_NOT_FOUND("BCE2508", "mapping.constructor.compatible.type.not.found"),
    CANNOT_INFER_TYPES_FOR_TUPLE_BINDING("BCE2509", "cannot.infer.types.for.tuple.binding"),
    INVALID_LITERAL_FOR_MATCH_PATTERN("BCE2510", "invalid.literal.for.match.pattern"),
    INVALID_EXPR_WITH_TYPE_GUARD_FOR_MATCH_PATTERN("BCE2511", "invalid.expr.with.type.guard.for.match"),
    ARRAY_LITERAL_NOT_ALLOWED("BCE2512", "array.literal.not.allowed"),
    STRING_TEMPLATE_LIT_NOT_ALLOWED("BCE2513", "string.template.literal.not.allowed"),
    INVALID_RECORD_LITERAL_KEY("BCE2514", "invalid.record.literal.key"),
    INVALID_RECORD_LITERAL_IDENTIFIER_KEY("BCE2515", "invalid.record.literal.identifier.key"),
    INVALID_FIELD_NAME_RECORD_LITERAL("BCE2516", "invalid.field.name.record.lit"),
    REST_FIELD_NOT_ALLOWED_IN_CLOSED_RECORDS("BCE2517", "rest.field.not.allowed"),
    OPEN_RECORD_CONSTRAINT_NOT_ALLOWED("BCE2518", "open.record.constraint.not.allowed"),
    INVALID_RECORD_REST_DESCRIPTOR("BCE2519", "invalid.record.rest.descriptor"),
    MISSING_REQUIRED_RECORD_FIELD("BCE2520", "missing.required.record.field"),
    DEFAULT_VALUES_NOT_ALLOWED_FOR_OPTIONAL_FIELDS("BCE2521", "default.values.not.allowed.for.optional.fields"),
    INVALID_FUNCTION_POINTER_INVOCATION("BCE2522", "invalid.function.pointer.invocation"),
    AMBIGUOUS_TYPES("BCE2523", "ambiguous.type"),

    TOO_MANY_ARGS_FUNC_CALL("BCE2524", "too.many.args.call"),
    ASSIGNMENT_COUNT_MISMATCH("BCE2525", "assignment.count.mismatch"),
    ASSIGNMENT_REQUIRED("BCE2526", "assignment.required"),
    MULTI_VAL_IN_SINGLE_VAL_CONTEXT("BCE2527", "multi.value.in.single.value.context"),
    MULTI_VAL_EXPR_IN_SINGLE_VAL_CONTEXT("BCE2528", "multi.valued.expr.in.single.valued.context"),
    DOES_NOT_RETURN_VALUE("BCE2529", "does.not.return.value"),
    FUNC_DEFINED_ON_NOT_SUPPORTED_TYPE("BCE2530", "func.defined.on.not.supported.type"),
    FUNC_DEFINED_ON_NON_LOCAL_TYPE("BCE2531", "func.defined.on.non.local.type"),
    INVALID_OBJECT_CONSTRUCTOR("BCE2532", "invalid.object.constructor"),
    RECORD_INITIALIZER_INVOKED("BCE2533", "explicit.invocation.of.record.init.is.not.allowed"),
    PKG_ALIAS_NOT_ALLOWED_HERE("BCE2534", "pkg.alias.not.allowed.here"),

    MULTI_VALUE_RETURN_EXPECTED("BCE2535", "multi.value.return.expected"),
    SINGLE_VALUE_RETURN_EXPECTED("BCE2536", "single.value.return.expected"),
    TOO_MANY_RETURN_VALUES("BCE2537", "return.value.too.many"),
    NOT_ENOUGH_RETURN_VALUES("BCE2538", "return.value.not.enough"),
    INVALID_FUNCTION_INVOCATION("BCE2539", "invalid.function.invocation"),
    INVALID_FUNCTION_INVOCATION_WITH_NAME("BCE2540", "invalid.function.invocation.with.name"),
    DUPLICATE_NAMED_ARGS("BCE2541", "duplicate.named.args"),
    INVALID_DEFAULT_PARAM_VALUE("BCE2542", "invalid.default.param.value"),

    DUPLICATED_ERROR_CATCH("BCE2543", "duplicated.error.catch"),

    NO_NEW_VARIABLES_VAR_ASSIGNMENT("BCE2544", "no.new.variables.var.assignment"),
    INVALID_VARIABLE_ASSIGNMENT("BCE2545", "invalid.variable.assignment"),
    INVALID_ASSIGNMENT_DECLARATION_FINAL("BCE2546", "invalid.variable.assignment.declaration.final"),
    CANNOT_ASSIGN_VALUE_FINAL("BCE2547", "cannot.assign.value.to.final.field"),
    CANNOT_ASSIGN_VALUE_TO_POTENTIALLY_INITIALIZED_FINAL(
            "BCE2548", "cannot.assign.value.to.potentially.initialized.final"),
    CANNOT_ASSIGN_VALUE_FUNCTION_ARGUMENT("BCE2549", "cannot.assign.value.to.function.argument"),
    CANNOT_ASSIGN_VALUE_ENDPOINT("BCE2550", "cannot.assign.value.to.endpoint"),
    CANNOT_UPDATE_READONLY_VALUE_OF_TYPE("BCE2551", "cannot.update.readonly.value.of.type"),
    CANNOT_UPDATE_READONLY_RECORD_FIELD("BCE2552", "cannot.update.readonly.record.field"),
    CANNOT_UPDATE_FINAL_OBJECT_FIELD("BCE2553", "cannot.update.final.object.field"),
    UNSUPPORTED_MULTILEVEL_CLOSURES("BCE2554", "unsupported.multilevel.closures"),

    OPERATION_DOES_NOT_SUPPORT_MEMBER_ACCESS("BCE2555", "operation.does.not.support.member.access"),
    OPERATION_DOES_NOT_SUPPORT_FIELD_ACCESS("BCE2556", "operation.does.not.support.field.access"),
    OPERATION_DOES_NOT_SUPPORT_FIELD_ACCESS_FOR_ASSIGNMENT(
            "BCE2557", "operation.does.not.support.field.access.for.assignment"),
    OPERATION_DOES_NOT_SUPPORT_OPTIONAL_FIELD_ACCESS("BCE2558", "operation.does.not.support.optional.field.access"),
    OPERATION_DOES_NOT_SUPPORT_FIELD_ACCESS_FOR_NON_REQUIRED_FIELD(
            "BCE2559", "operation.does.not.support.field.access.for.non.required.field"),
    OPERATION_DOES_NOT_SUPPORT_OPTIONAL_FIELD_ACCESS_FOR_FIELD(
            "BCE2560", "operation.does.not.support.optional.field.access.for.field"),
    OPERATION_DOES_NOT_SUPPORT_MEMBER_ACCESS_FOR_ASSIGNMENT(
            "BCE2561", "operation.does.not.support.member.access.for.assignment"),
    INVALID_MEMBER_ACCESS_EXPR_STRUCT_FIELD_ACCESS("BCE2562", "invalid.member.access.expr.struct.field.access"),
    INVALID_MEMBER_ACCESS_EXPR_TUPLE_FIELD_ACCESS("BCE2563", "invalid.member.access.expr.tuple.field.access"),
    INVALID_TUPLE_MEMBER_ACCESS_EXPR("BCE2564", "invalid.tuple.member.access.expr"),
    INVALID_RECORD_MEMBER_ACCESS_EXPR("BCE2565", "invalid.record.member.access.expr"),
    INVALID_ENUM_EXPR("BCE2566", "invalid.enum.expr"),
    INVALID_EXPR_IN_MATCH_STMT("BCE2567", "invalid.expr.in.match.stmt"),
    INVALID_PATTERN_CLAUSES_IN_MATCH_STMT("BCE2568", "invalid.pattern.clauses.in.match.stmt"),
    STATIC_MATCH_ONLY_SUPPORTS_ANYDATA("BCE2569", "static.value.match.only.supports.anydata"),
    USAGE_OF_UNINITIALIZED_VARIABLE("BCE2570", "usage.of.uninitialized.variable"),
    UNINITIALIZED_VARIABLE("BCE2571", "uninitialized.variable"),
    CONTAINS_UNINITIALIZED_FIELDS("BCE2572", "uninitialized.object.fields"),
    INVALID_FUNCTION_CALL_WITH_UNINITIALIZED_VARIABLES("BCE2573",
                                                       "invalid.function.call.with.uninitialized.variables"),
    INVALID_ANY_VAR_DEF("BCE2574", "invalid.any.var.def"),
    INVALID_RECORD_LITERAL("BCE2575", "invalid.record.literal"),
    INVALID_FIELD_IN_RECORD_BINDING_PATTERN("BCE2576", "invalid.field.in.record.binding.pattern"),
    INVALID_RECORD_LITERAL_BINDING_PATTERN("BCE2577", "invalid.record.literal.in.binding.pattern"),
    DUPLICATE_KEY_IN_RECORD_LITERAL("BCE2578", "duplicate.key.in.record.literal"),
    DUPLICATE_KEY_IN_TABLE_LITERAL("BCE2579", "duplicate.key.in.table.literal"),
    DUPLICATE_KEY_IN_RECORD_LITERAL_SPREAD_OP("BCE2580", "duplicate.key.in.record.literal.spread.op"),
    POSSIBLE_DUPLICATE_OF_FIELD_SPECIFIED_VIA_SPREAD_OP(
            "BCE2581", "possible.duplicate.of.field.specified.via.spread.op"),
    SPREAD_FIELD_MAY_DULPICATE_ALREADY_SPECIFIED_KEYS("BCE2582", "spread.field.may.duplicate.already.specified.keys"),
    MULTIPLE_INCLUSIVE_TYPES("BCE2583", "multiple.inclusive.types"),
    INVALID_ARRAY_LITERAL("BCE2584", "invalid.array.literal"),
    INVALID_TUPLE_LITERAL("BCE2585", "invalid.tuple.literal"),
    INVALID_LIST_CONSTRUCTOR_ELEMENT_TYPE("BCE2586", "invalid.list.constructor.type"),
    INVALID_ARRAY_ELEMENT_TYPE("BCE2587", "invalid.array.element.type"),
    INVALID_LIST_BINDING_PATTERN("BCE2588", "invalid.list.binding.pattern"),
    INVALID_LIST_BINDING_PATTERN_DECL("BCE2589", "invalid.list.binding.pattern.decl"),
    INVALID_LIST_BINDING_PATTERN_INFERENCE("BCE2590", "invalid.list.binding.pattern.inference"),
    MISMATCHING_ARRAY_LITERAL_VALUES("BCE2591", "mismatching.array.literal.values"),
    CLOSED_ARRAY_TYPE_NOT_INITIALIZED("BCE2592", "closed.array.type.not.initialized"),
    INVALID_LIST_MEMBER_ACCESS_EXPR("BCE2593", "invalid.list.member.access.expr"),
    INVALID_ARRAY_MEMBER_ACCESS_EXPR("BCE2594", "invalid.array.member.access.expr"),
    CANNOT_INFER_SIZE_ARRAY_SIZE_FROM_THE_CONTEXT("BCE2595",
            "length.of.the.array.cannot.be.inferred.from.the.context"),
    INVALID_SORT_FUNC_RETURN_TYPE("BCE2596", "invalid.key.func.return.type"),
    INVALID_SORT_ARRAY_MEMBER_TYPE("BCE2597", "invalid.sort.array.member.type"),
    // TODO Maryam remove list array tuple and use first only
    INDEX_OUT_OF_RANGE("BCE2598", "index.out.of.range"),
    LIST_INDEX_OUT_OF_RANGE("BCE2599", "list.index.out.of.range"),
    ARRAY_INDEX_OUT_OF_RANGE("BCE2600", "array.index.out.of.range"),
    TUPLE_INDEX_OUT_OF_RANGE("BCE2601", "tuple.index.out.of.range"),
    INVALID_ARRAY_SIZE_REFERENCE("BCE2602", "invalid.array.size.reference"),
    INVALID_TYPE_FOR_REST_DESCRIPTOR("BCE2603", "invalid.type.for.rest.descriptor"),
    INVALID_TYPE_NEW_LITERAL("BCE2604", "invalid.type.new.literal"),
    INVALID_USAGE_OF_KEYWORD("BCE2605", "invalid.usage.of.keyword"),
    INVALID_TYPE_OBJECT_CONSTRUCTOR("BCE2606", "invalid.type.object.constructor"),

    INVALID_RECORD_BINDING_PATTERN("BCE2607", "invalid.record.binding.pattern"),
    NO_MATCHING_RECORD_REF_PATTERN("BCE2608", "no.matching.record.ref.found"),
    MULTIPLE_RECORD_REF_PATTERN_FOUND("BCE2609", "multiple.matching.record.ref.found"),
    NOT_ENOUGH_PATTERNS_TO_MATCH_RECORD_REF("BCE2610", "not.enough.patterns.to.match.record.ref"),
    INVALID_TYPE_DEFINITION_FOR_RECORD_VAR("BCE2611", "invalid.type.definition.for.record.var"),

    INVALID_ERROR_BINDING_PATTERN("BCE2612", "invalid.error.binding.pattern"),
    INVALID_ERROR_REASON_BINDING_PATTERN("BCE2613", "invalid.error.reason.binding.pattern"),
    INVALID_ERROR_REST_BINDING_PATTERN("BCE2614", "invalid.error.rest.binding.pattern"),
    INVALID_TYPE_DEFINITION_FOR_ERROR_VAR("BCE2615", "invalid.type.definition.for.error.var"),
    INVALID_ERROR_MATCH_PATTERN("BCE2616", "invalid.error.match.pattern"),
    DUPLICATE_VARIABLE_IN_BINDING_PATTERN("BCE2617", "duplicate.variable.in.binding.pattern"),
    INVALID_VARIABLE_REFERENCE_IN_BINDING_PATTERN("BCE2618", "invalid.variable.reference.in.binding.pattern"),
    CANNOT_ASSIGN_VALUE_TO_TYPE_DEF("BCE2619", "cannot.assign.value.to.type.def"),

    INVALID_NAMESPACE_PREFIX("BCE2620", "invalid.namespace.prefix"),
    XML_TAGS_MISMATCH("BCE2621", "mismatching.xml.start.end.tags"),
    XML_ATTRIBUTE_MAP_UPDATE_NOT_ALLOWED("BCE2622", "xml.attribute.map.update.not.allowed"),
    XML_QNAME_UPDATE_NOT_ALLOWED("BCE2623", "xml.qname.update.not.allowed"),
    INVALID_NAMESPACE_DECLARATION("BCE2624", "invalid.namespace.declaration"),
    CANNOT_UPDATE_XML_SEQUENCE("BCE2625", "cannot.update.xml.sequence"),
    INVALID_XML_NS_INTERPOLATION("BCE2626", "invalid.xml.ns.interpolation"),
    CANNOT_FIND_XML_NAMESPACE("BCE2627", "cannot.find.xml.namespace.prefix"),
    UNSUPPORTED_METHOD_INVOCATION_XML_NAV("BCE2628", "method.invocation.in.xml.navigation.expressions.not.supported"),
    DEPRECATED_XML_ATTRIBUTE_ACCESS("BCE2629", "deprecated.xml.attribute.access.expression"),
    UNSUPPORTED_MEMBER_ACCESS_IN_XML_NAVIGATION("BCE2630",
                                                "member.access.within.xml.navigation.expression.not.supported"),

    UNDEFINED_ANNOTATION("BCE2631", "undefined.annotation"),
    ANNOTATION_NOT_ALLOWED("BCE2632", "annotation.not.allowed"),
    ANNOTATION_ATTACHMENT_CANNOT_HAVE_A_VALUE("BCE2633", "annotation.attachment.cannot.have.a.value"),
    ANNOTATION_ATTACHMENT_REQUIRES_A_VALUE("BCE2634", "annotation.attachment.requires.a.value"),
    ANNOTATION_ATTACHMENT_CANNOT_SPECIFY_MULTIPLE_VALUES(
            "BCE2635", "annotation.attachment.cannot.specify.multiple.values"),
    ANNOTATION_INVALID_TYPE("BCE2636", "annotation.invalid.type"),
    ANNOTATION_INVALID_CONST_TYPE("BCE2637", "annotation.invalid.const.type"),
    ANNOTATION_REQUIRES_CONST("BCE2638", "annotation.requires.const"),
    INCOMPATIBLE_TYPES_ARRAY_FOUND("BCE2639", "incompatible.types.array.found"),
    CANNOT_GET_ALL_FIELDS("BCE2640", "cannot.get.all.fields"),

    INVALID_DOCUMENTATION_IDENTIFIER("BCE2641", "invalid.documentation.identifier"),

    OPERATOR_NOT_SUPPORTED("BCE2642", "operator.not.supported"),
    OPERATOR_NOT_ALLOWED_VARIABLE("BCE2643", "operator.not.allowed.variable"),
    NEVER_TYPE_NOT_ALLOWED_FOR_REQUIRED_DEFAULTABLE_PARAMS("BCE2644",
                                               "never.type.not.allowed.for.required.and.defaultable.params"),
    INVALID_CLIENT_REMOTE_METHOD_CALL("BCE2645", "invalid.client.remote.method.call"),
    NEVER_TYPED_VAR_DEF_NOT_ALLOWED("BCE2646", "never.typed.var.def.not.allowed"),
    NEVER_TYPED_OBJECT_FIELD_NOT_ALLOWED("BCE2647", "never.typed.object.field.not.allowed"),

    CANNOT_USE_TYPE_INCLUSION_WITH_MORE_THAN_ONE_OPEN_RECORD_WITH_DIFFERENT_REST_DESCRIPTOR_TYPES("BCE2650",
          "cannot.use.type.inclusion.with.more.than.one.open.record.with.different.rest.descriptor.types"),
    INVALID_METHOD_CALL_EXPR_ON_FIELD("BCE2651", "invalid.method.call.expr.on.field"),
    INCOMPATIBLE_TYPE_WAIT_FUTURE_EXPR("BCE2652", "incompatible.type.wait.future.expr"),
    INVALID_FIELD_BINDING_PATTERN_WITH_NON_REQUIRED_FIELD("BCE2653",
            "invalid.field.binding.pattern.with.non.required.field"),
    INFER_SIZE_ONLY_SUPPORTED_IN_FIRST_DIMENSION("BCE2654", "infer.size.only.supported.in.the.first.dimension"),

    // Error codes related to iteration.
    ITERABLE_NOT_SUPPORTED_COLLECTION("BCE2800", "iterable.not.supported.collection"),
    ITERABLE_NOT_SUPPORTED_OPERATION("BCE2801", "iterable.not.supported.operation"),
    ITERABLE_TOO_MANY_VARIABLES("BCE2802", "iterable.too.many.variables"),
    ITERABLE_NOT_ENOUGH_VARIABLES("BCE2803", "iterable.not.enough.variables"),
    ITERABLE_TOO_MANY_RETURN_VARIABLES("BCE2804", "iterable.too.many.return.args"),
    ITERABLE_NOT_ENOUGH_RETURN_VARIABLES("BCE2805", "iterable.not.enough.return.args"),
    ITERABLE_LAMBDA_REQUIRED("BCE2806", "iterable.lambda.required"),
    ITERABLE_LAMBDA_TUPLE_REQUIRED("BCE2807", "iterable.lambda.tuple.required"),
    ITERABLE_NO_ARGS_REQUIRED("BCE2808", "iterable.no.args.required"),
    ITERABLE_LAMBDA_INCOMPATIBLE_TYPES("BCE2809", "iterable.lambda.incompatible.types"),
    ITERABLE_RETURN_TYPE_MISMATCH("BCE2810", "iterable.return.type.mismatch"),

    // match statement related errors
    MATCH_STMT_CANNOT_GUARANTEE_A_MATCHING_PATTERN("BCE2900", "match.stmt.cannot.guarantee.a.matching.pattern"),
    MATCH_STMT_UNREACHABLE_PATTERN("BCE2901", "match.stmt.unreachable.pattern"),
    MATCH_STMT_PATTERN_ALWAYS_MATCHES("BCE2903", "match.stmt.pattern.always.matches"),

    MATCH_PATTERN_NOT_SUPPORTED("BCE2905", "match.pattern.not.supported"),
    MATCH_PATTERNS_SHOULD_CONTAIN_SAME_SET_OF_VARIABLES(
            "BCE2906", "match.patterns.should.contain.same.set.of.variables"),
    MATCH_PATTERN_CANNOT_REPEAT_SAME_VARIABLE("BCE2907", "match.pattern.cannot.repeat.same.variable"),
    REST_MATCH_PATTERN_NOT_SUPPORTED("BCE2908", "rest.match.pattern.not.supported"),
    VARIABLE_SHOULD_BE_DECLARED_AS_CONSTANT("BCE2909", "match.pattern.variable.should.declared.as.constant"),
    MATCH_STMT_CONTAINS_TWO_DEFAULT_PATTERNS("BCE2910", "match.stmt.contains.two.default.patterns"),

    THROW_STMT_NOT_SUPPORTED("BCE2911", "throw.stmt.not.supported"),
    TRY_STMT_NOT_SUPPORTED("BCE2912", "try.stmt.not.supported"),

    UNKNOWN_BUILTIN_FUNCTION("BCE2913", "unknown.builtin.method"),
    UNSUPPORTED_BUILTIN_METHOD("BCE2914", "unsupported.builtin.method"),

    // Safe navigation operator related errors
    SAFE_NAVIGATION_NOT_REQUIRED("BCE3000", "safe.navigation.not.required"),
    OPTIONAL_FIELD_ACCESS_NOT_REQUIRED_ON_LHS("BCE3001", "optional.field.access.not.required.on.lhs"),

    CHECKED_EXPR_NO_MATCHING_ERROR_RETURN_IN_ENCL_INVOKABLE(
            "BCE3032", "checked.expr.no.matching.error.return.in.encl.invokable"),

    EXPRESSION_OF_NEVER_TYPE_NOT_ALLOWED("BCE3033", "expression.of.never.type.not.allowed"),
    THIS_FUNCTION_SHOULD_PANIC("BCE3034", "this.function.should.panic"),

    FAIL_EXPR_NO_MATCHING_ERROR_RETURN_IN_ENCL_INVOKABLE(
            "BCE3035", "fail.expr.no.matching.error.return.in.encl.invokable"),
    INCOMPATIBLE_ON_FAIL_ERROR_DEFINITION("BCE3036", "on.fail.no.matching.error"),

    START_REQUIRE_INVOCATION("BCE3037", "start.require.invocation"),
    INVALID_EXPR_STATEMENT("BCE3038", "invalid.expr.statement"),
    INVALID_ACTION_INVOCATION_AS_EXPR("BCE3039", "invalid.action.invocation.as.expr"),

    // Parser error diagnostic codes
    INVALID_TOKEN("BCE3100", "invalid.token"),
    MISSING_TOKEN("BCE3101", "missing.token"),
    EXTRANEOUS_INPUT("BCE3102", "extraneous.input"),
    MISMATCHED_INPUT("BCE3103", "mismatched.input"),
    FAILED_PREDICATE("BCE3104", "failed.predicate"),
    SYNTAX_ERROR("BCE3105", "syntax.error"),
    INVALID_SHIFT_OPERATOR("BCE3106", "invalid.shift.operator"),
    UNDERSCORE_NOT_ALLOWED_AS_IDENTIFIER("BCE3107", "underscore.not.allowed.as.identifier"),

    // Streaming related codes
    INVALID_STREAM_CONSTRUCTOR("BCE3200", "invalid.stream.constructor"),
    INVALID_STREAM_CONSTRUCTOR_ITERATOR("BCE3201", "invalid.stream.constructor.iterator"),
    INVALID_STREAM_CONSTRUCTOR_CLOSEABLE_ITERATOR("BCE3202", "invalid.stream.constructor.closeable.iterator"),
    INVALID_STREAM_CONSTRUCTOR_EXP_TYPE("BCE3203", "invalid.stream.constructor.expected.type"),
    NOT_ALLOWED_STREAM_USAGE_WITH_FROM("BCE3204", "invalid.stream.usage.with.from"),
    ERROR_TYPE_EXPECTED("BCE3205", "error.type.expected"),
    MISSING_REQUIRED_METHOD_NEXT("BCE3206", "missing.required.method.next"),
    ORDER_BY_NOT_SUPPORTED("BCE3207", "order.by.not.supported"),
    INVALID_NEXT_METHOD_RETURN_TYPE("BCE3208", "invalid.next.method.return.type"),
    INVALID_UNBOUNDED_STREAM_CONSTRUCTOR_ITERATOR("BCE3209", "invalid.unbounded.stream.constructor.iterator"),

    // Table related codes
    TABLE_CONSTRAINT_INVALID_SUBTYPE("BCE3300", "invalid.table.constraint.subtype"),
    TABLE_KEY_SPECIFIER_MISMATCH("BCE3301", "table.key.specifier.mismatch"),
    KEY_SPECIFIER_SIZE_MISMATCH_WITH_KEY_CONSTRAINT("BCE3302", "key.specifier.size.mismatch.with.key.constraint"),
    KEY_SPECIFIER_MISMATCH_WITH_KEY_CONSTRAINT("BCE3303", "key.specifier.mismatch.with.key.constraint"),
    MEMBER_ACCESS_NOT_SUPPORTED_FOR_KEYLESS_TABLE("BCE3305", "member.access.not.supported.for.keyless.table"),
    INVALID_FIELD_NAMES_IN_KEY_SPECIFIER("BCE3306", "invalid.field.name.in.key.specifier"),
    MULTI_KEY_MEMBER_ACCESS_NOT_SUPPORTED("BCE3307", "multi.key.member.access.not.supported"),
    KEY_SPECIFIER_FIELD_MUST_BE_READONLY("BCE3308", "key.specifier.field.must.be.readonly"),
    KEY_SPECIFIER_FIELD_MUST_BE_REQUIRED("BCE3309", "key.specifier.field.must.be.required"),
    KEY_SPECIFIER_FIELD_MUST_BE_ANYDATA("BCE3310", "key.specifier.field.must.be.anydata"),
    KEY_SPECIFIER_FIELD_VALUE_MUST_BE_CONSTANT_EXPR("BCE3311", "key.specifier.field.value.must.be.constant.expr"),
    KEY_CONSTRAINT_NOT_SUPPORTED_FOR_TABLE_WITH_MAP_CONSTRAINT(
            "BCE3312", "key.constraint.not.supported.for.table.with.map.constraint"),
    CANNOT_INFER_MEMBER_TYPE_FOR_TABLE_DUE_AMBIGUITY("BCE3313", "cannot.infer.member.type.for.table.due.ambiguity"),
    CANNOT_INFER_MEMBER_TYPE_FOR_TABLE("BCE3314", "cannot.infer.member.type.for.table"),
    ON_CONFLICT_ONLY_WORKS_WITH_MAPS_OR_TABLES_WITH_KEY_SPECIFIER(
            "BCE3315", "on.conflict.only.works.with.map.or.tables.with.key.specifier"),
    CANNOT_UPDATE_TABLE_USING_MEMBER_ACCESS("BCE3316", "cannot.update.table.using.member.access.lvexpr"),
    KEY_SPECIFIER_EMPTY_FOR_PROVIDED_KEY_CONSTRAINT("BCE3317", "key.specifier.empty.with.key.constraint"),
    KEY_SPECIFIER_NOT_ALLOWED_FOR_TARGET_ANY("BCE3318", "key.specifier.not.allowed.for.target.any"),


    // Taint checking related codes
    ENTRY_POINT_PARAMETERS_CANNOT_BE_UNTAINTED("BCE3400", "entry.point.parameters.cannot.be.untainted"),
    TAINTED_VALUE_PASSED_TO_UNTAINTED_PARAMETER("BCE3401", "tainted.value.passed.to.untainted.parameter"),
    TAINTED_VALUE_PASSED_TO_UNTAINTED_PARAMETER_ORIGINATING_AT(
            "BCE3402", "tainted.value.passed.to.untainted.param.in.obj.method"),
    TAINTED_VALUE_PASSED_TO_GLOBAL_VARIABLE("BCE3403", "tainted.value.passed.to.global.variable"),
    TAINTED_VALUE_PASSED_TO_MODULE_OBJECT("BCE3404", "tainted.value.passed.to.module.object"),
    INVOCATION_TAINT_GLOBAL_OBJECT("BCE3405", "method.invocation.taint.global.object"),
    TAINTED_VALUE_PASSED_TO_CLOSURE_VARIABLE("BCE3406", "tainted.value.passed.to.closure.variable"),
    UNABLE_TO_PERFORM_TAINT_CHECKING_WITH_RECURSION("BCE3407", "unable.to.perform.taint.checking.with.recursion"),
    UNABLE_TO_PERFORM_TAINT_CHECKING_FOR_BUILTIN_METHOD(
            "BCE3408", "unable.to.perform.taint.checking.for.builtin.method"),
    TAINTED_RETURN_NOT_ANNOTATED_TAINTED("BCE3409", "tainted.return.not.annotated.tainted"),
    TAINTED_PARAM_NOT_ANNOTATED_TAINTED("BCE3410", "tainted.param.not.annotated.tainted"),

    // Constants related codes.
    TYPE_REQUIRED_FOR_CONST_WITH_EXPRESSIONS("BCE3500", "type.required.for.const.with.expressions"),
    CANNOT_UPDATE_CONSTANT_VALUE("BCE3501", "cannot.update.constant.value"),
    CANNOT_ASSIGN_VALUE_TO_CONSTANT("BCE3502", "cannot.assign.value.to.constant"),
    INVALID_CONST_DECLARATION("BCE3503", "invalid.const.declaration"),
    EXPRESSION_IS_NOT_A_CONSTANT_EXPRESSION("BCE3504", "expression.is.not.a.constant.expression"),
    INVALID_CONST_EXPRESSION("BCE3505", "invalid.const.expression"),
    CONSTANT_EXPRESSION_NOT_SUPPORTED("BCE3506", "const.expression.not.supported"),
    CONSTANT_DECLARATION_NOT_YET_SUPPORTED("BCE3507", "constant.declaration.not.yet.supported.for.type"),
    SELF_REFERENCE_CONSTANT("BCE3508", "self.reference.constant"),

    // Anonymous functions related codes
    ARROW_EXPRESSION_MISMATCHED_PARAMETER_LENGTH("BCE3600", "arrow.expression.mismatched.parameter.length"),
    ARROW_EXPRESSION_CANNOT_INFER_TYPE_FROM_LHS("BCE3601", "arrow.expression.cannot.infer.type.from.lhs"),
    ARROW_EXPRESSION_NOT_SUPPORTED_ITERABLE_OPERATION("BCE3602", "arrow.expression.not.supported.iterable.operation"),

    INCOMPATIBLE_TYPE_CHECK("BCE3603", "incompatible.type.check"),

    INVALID_USAGE_OF_CLONE("BCE3605", "clone.invocation.invalid"),

    // Dataflow analysis related error codes
    PARTIALLY_INITIALIZED_VARIABLE("BCE3700", "partially.initialized.variable"),

    CANNOT_INFER_TYPE("BCE3701", "cannot.infer.type"),
    CANNOT_INFER_ERROR_TYPE("BCE3702", "cannot.infer.error.type"),
    INVALID_ERROR_CONSTRUCTOR_DETAIL("BCE3703", "invalid.error.detail.rec.does.not.match"),
    INDIRECT_ERROR_CTOR_REASON_NOT_ALLOWED("BCE3704", "invalid.error.reason.argument.to.indirect.error.constructor"),
    INDIRECT_ERROR_CTOR_NOT_ALLOWED_ON_NON_CONST_REASON("BCE3705", "invalid.indirect.error.constructor.invocation"),
    INVALID_FUNCTIONAL_CONSTRUCTOR_INVOCATION("BCE3706", "invalid.functional.constructor.invocation"),
    MISSING_ERROR_DETAIL_ARG("BCE3707", "missing.error.detail.arg"),
    INVALID_ERROR_DETAIL_ARG_TYPE("BCE3708", "invalid.error.detail.arg.type"),
    UNKNOWN_DETAIL_ARG_TO_CLOSED_ERROR_DETAIL_REC("BCE3709", "unknown.error.detail.arg.to.closed.detail"),
    INVALID_ERROR_DETAIL_REST_ARG_TYPE("BCE3710", "invalid.error.detail.rest.arg"),
    UNDEFINED_ERROR_TYPE_DESCRIPTOR("BCE3711", "undefined.error.type.descriptor"),
    INVALID_ERROR_TYPE_REFERENCE("BCE3712", "invalid.error.type.reference"),
    INVALID_REST_DETAIL_ARG("BCE3713",
            "invalid.error.constructor.rest.detail.arg.on.detail.type.with.individual.fields"),
    CANNOT_BIND_UNDEFINED_ERROR_DETAIL_FIELD("BCE3714", "cannot.bind.undefined.error.detail.field"),

    // Seal inbuilt function related codes
    INCOMPATIBLE_STAMP_TYPE("BCE3800", "incompatible.stamp.type"),
    NOT_SUPPORTED_SOURCE_TYPE_FOR_STAMP("BCE3801", "not.supported.source.for.stamp"),

    // Worker flush action related error codes
    INVALID_WORKER_FLUSH("BCE3820", "invalid.worker.flush.expression"),
    INVALID_WORKER_FLUSH_FOR_WORKER("BCE3821", "invalid.worker.flush.expression.for.worker"),

    // Worker receive and send related error codes
    INVALID_TYPE_FOR_RECEIVE("BCE3840", "invalid.type.for.receive"),
    INVALID_TYPE_FOR_SEND("BCE3841", "invalid.type.for.send"),

    INVALID_USAGE_OF_RECEIVE_EXPRESSION("BCE3842", "invalid.usage.of.receive.expression"),
    INVALID_USE_OF_EXPERIMENTAL_FEATURE("BCE3843", "invalid.use.of.experimental.feature"),

    // LangLib related error codes.
    TYPE_PARAM_OUTSIDE_LANG_MODULE("BCE3900", "type.param.outside.lang.module"),
    BUILTIN_SUBTYPE_OUTSIDE_LANG_MODULE("BCE3901", "builtin.subtype.outside.lang.module"),
    ISOLATED_PARAM_OUTSIDE_LANG_MODULE("BCE3902", "isolated.param.outside.lang.module"),
    ISOLATED_PARAM_USED_WITH_INVALID_TYPE("BCE3903", "isolated.param.used.with.invalid.type"),
    ISOLATED_PARAM_USED_IN_A_NON_ISOLATED_FUNCTION("BCE3904", "isolated.param.used.in.a.non.isolated.function"),

    INVALID_INVOCATION_LVALUE_ASSIGNMENT("BCE3905", "invalid.lvalue.lhs.of.assignment"),
    INVALID_INVOCATION_LVALUE_COMPOUND_ASSIGNMENT("BCE3906", "invalid.lvalue.lhs.of.compound.assignment"),

    IDENTIFIER_LITERAL_ONLY_SUPPORTS_ALPHANUMERICS("BCE3907", "identifier.literal.only.supports.alphanumerics"),
    INVALID_UNICODE("BCE3908", "invalid.unicode"),

    METHOD_TOO_LARGE("BCE3909", "method.too.large"),
    FILE_TOO_LARGE("BCE3910", "file.too.large"),
    CLASS_NOT_FOUND("BCE3911", "class.not.found"),
    METHOD_NOT_FOUND("BCE3912", "method.not.found"),
    CONSTRUCTOR_NOT_FOUND("BCE3913", "constructor.not.found"),
    FIELD_NOT_FOUND("BCE3914", "field.not.found"),
    OVERLOADED_METHODS("BCE3915", "overloaded.method"),
    UNSUPPORTED_PRIMITIVE_TYPE("BCE3916", "unsupported.primitive.type.reason"),
    METHOD_SIGNATURE_DOES_NOT_MATCH("BCE3917", "method.signature.not.match"),
    INVALID_ATTRIBUTE_REFERENCE("BCE3921", "invalid.attribute.reference"),

    ILLEGAL_FUNCTION_CHANGE_LIST_SIZE("BCE3922", "illegal.function.change.list.size"),
    ILLEGAL_FUNCTION_CHANGE_TUPLE_SHAPE("BCE3923", "illegal.function.change.tuple.shape"),

    INVALID_WAIT_MAPPING_CONSTRUCTORS("BCE3924", "invalid.wait.future.expr.mapping.constructors"),
    INVALID_WAIT_ACTIONS("BCE3925", "invalid.wait.future.expr.actions"),
    INVALID_SEND_EXPR("BCE3926", "invalid.send.expr"),

    DISTINCT_TYPING_ONLY_SUPPORT_OBJECTS_AND_ERRORS("BCE3927", "distinct.typing.only.support.objects.and.errors"),

    INVALID_NON_EXTERNAL_DEPENDENTLY_TYPED_FUNCTION("BCE3928", "invalid.non.external.dependently.typed.function"),
    INVALID_PARAM_TYPE_FOR_RETURN_TYPE("BCE3929", "invalid.param.type.for.return.type"),
    INVALID_TYPEDESC_PARAM("BCE3930", "invalid.typedesc.param"),
    INCOMPATIBLE_TYPE_FOR_INFERRED_TYPEDESC_VALUE("BCE3931", "incompatible.type.for.inferred.typedesc.value"),
    MULTIPLE_INFER_TYPEDESC_PARAMS("BCE3932", "multiple.infer.typedesc.params"),
    INVALID_DEPENDENTLY_TYPED_RETURN_TYPE_WITH_INFERRED_TYPEDESC_PARAM(
            "BCE3933", "invalid.dependently.typed.return.type.with.inferred.typedesc.param"),
    CANNOT_INFER_TYPEDESC_ARGUMENT_FROM_CET("BCE3934", "cannot.infer.typedesc.argument.from.cet"),
    CANNOT_USE_INFERRED_TYPEDESC_DEFAULT_WITH_UNREFERENCED_PARAM("BCE3935",
            "cannot.use.inferred.typedesc.default.with.unreferenced.param"),

    INVALID_RAW_TEMPLATE_TYPE("BCE3936", "invalid.raw.template.type"),
    MULTIPLE_COMPATIBLE_RAW_TEMPLATE_TYPES("BCE3937", "multiple.compatible.raw.template.types"),
    INVALID_NUM_STRINGS("BCE3938", "invalid.num.of.strings"),
    INVALID_NUM_INSERTIONS("BCE3939", "invalid.num.of.insertions"),
    INVALID_RAW_TEMPLATE_ASSIGNMENT("BCE3940", "invalid.raw.template.assignment"),
    INVALID_NUM_FIELDS("BCE3941", "invalid.number.of.fields"),
    METHODS_NOT_ALLOWED("BCE3942", "methods.not.allowed"),

    INVALID_MUTABLE_ACCESS_IN_ISOLATED_FUNCTION("BCE3943", "invalid.mutable.access.in.isolated.function"),
    INVALID_MUTABLE_ACCESS_AS_RECORD_DEFAULT("BCE3944", "invalid.mutable.access.as.record.default"),
    INVALID_MUTABLE_ACCESS_AS_OBJECT_DEFAULT("BCE3945", "invalid.mutable.access.as.object.default"),

    INVALID_NON_ISOLATED_FUNCTION_AS_ARGUMENT("BCE3946", "invalid.non.isolated.function.as.argument"),

    INVALID_NON_ISOLATED_INVOCATION_IN_ISOLATED_FUNCTION(
            "BCE3947", "invalid.non.isolated.invocation.in.isolated.function"),
    INVALID_NON_ISOLATED_INVOCATION_AS_RECORD_DEFAULT("BCE3948", "invalid.non.isolated.invocation.as.record.default"),
    INVALID_NON_ISOLATED_INVOCATION_AS_OBJECT_DEFAULT("BCE3949", "invalid.non.isolated.invocation.as.object.default"),

    INVALID_NON_ISOLATED_INIT_EXPRESSION_IN_ISOLATED_FUNCTION(
            "BCE3950", "invalid.non.isolated.init.expression.in.isolated.function"),
    INVALID_NON_ISOLATED_INIT_EXPRESSION_AS_RECORD_DEFAULT(
            "BCE3951", "invalid.non.isolated.init.expression.as.record.default"),
    INVALID_NON_ISOLATED_INIT_EXPRESSION_AS_OBJECT_DEFAULT(
            "BCE3952", "invalid.non.isolated.init.expression.as.object.default"),

    INVALID_STRAND_ANNOTATION_IN_ISOLATED_FUNCTION("BCE3953", "invalid.strand.annotation.in.isolated.function"),
    INVALID_ASYNC_INVOCATION_OF_NON_ISOLATED_FUNCTION_IN_ISOLATED_FUNCTION("BCE3954",
            "invalid.async.invocation.of.non.isolated.function.in.isolated.function"),
    INVALID_ACCESS_OF_NON_ISOLATED_EXPR_IN_ARGS_OF_ASYNC_INV_OF_ISOLATED_FUNC("BCE3955",
            "invalid.access.of.non.isolated.expression.in.argument.of.async.invocation.of.isolated.function"),

    INVALID_NON_PRIVATE_MUTABLE_FIELD_IN_ISOLATED_OBJECT(
            "BCE3956", "invalid.non.private.mutable.field.in.isolated.object"),
    INVALID_MUTABLE_FIELD_ACCESS_IN_ISOLATED_OBJECT_OUTSIDE_LOCK(
            "BCE3957", "invalid.mutable.field.access.in.isolated.object.outside.lock"),
    INVALID_NON_ISOLATED_EXPRESSION_AS_INITIAL_VALUE("BCE3958", "invalid.non.isolated.expression.as.initial.value"),
    INVALID_TRANSFER_OUT_OF_LOCK_WITH_RESTRICTED_VAR_USAGE(
            "BCE3959", "invalid.transfer.out.of.lock.with.restricted.var.usage"),
    INVALID_TRANSFER_INTO_LOCK_WITH_RESTRICTED_VAR_USAGE(
            "BCE3960", "invalid.transfer.into.lock.with.restricted.var.usage"),
    INVALID_NON_ISOLATED_INVOCATION_IN_LOCK_WITH_RESTRICTED_VAR_USAGE(
            "BCE3961", "invalid.non.isolated.invocation.in.lock.with.restricted.var.usage"),
    INVALID_ISOLATED_VARIABLE_ACCESS_OUTSIDE_LOCK("BCE3962", "invalid.isolated.variable.access.outside.lock"),
    INVALID_ASSIGNMENT_IN_LOCK_WITH_RESTRICTED_VAR_USAGE(
            "BCE3963", "invalid.assignment.in.lock.with.restricted.var.usage"),
    INVALID_USAGE_OF_MULTIPLE_RESTRICTED_VARS_IN_LOCK("BCE3964", "invalid.usage.of.multiple.restricted.vars.in.lock"),

    INVALID_ISOLATED_QUALIFIER_ON_MODULE_NO_INIT_VAR_DECL(
            "BCE3965", "invalid.isolated.qualifier.on.module.no.init.var.decl"),
    ONLY_A_SIMPLE_VARIABLE_CAN_BE_MARKED_AS_ISOLATED(
            "BCE3966", "only.a.simple.variable.can.be.marked.as.isolated"),

    // Configurable var related error codes

    CONFIGURABLE_VARIABLE_CANNOT_BE_DECLARED_WITH_VAR(
            "BCE3967", "configurable.variable.cannot.be.declared.with.var"),
    CONFIGURABLE_VARIABLE_MUST_BE_ANYDATA(
            "BCE3968", "configurable.variable.must.be.anydata"),
    ONLY_SIMPLE_VARIABLES_ARE_ALLOWED_TO_BE_CONFIGURABLE(
            "BCE3969", "only.simple.variables.are.allowed.to.be.configurable"),
    CONFIGURABLE_VARIABLE_CURRENTLY_NOT_SUPPORTED(
            "BCE3970", "configurable.variable.currently.not.supported"),

    REMOTE_FUNCTION_IN_NON_NETWORK_OBJECT("BCE3971", "remote.function.in.non.network.object"),
    UNSUPPORTED_PATH_PARAM_TYPE("BCE3972", "unsupported.path.param.type"),
    UNSUPPORTED_REST_PATH_PARAM_TYPE("BCE3973", "unsupported.rest.path.param.type"),
    SERVICE_ABSOLUTE_PATH_OR_LITERAL_IS_REQUIRED_BY_LISTENER("BCE3975",
            "service.absolute.path.or.literal.required.by.listener"),
    SERVICE_PATH_LITERAL_IS_NOT_SUPPORTED_BY_LISTENER("BCE3976", "service.path.literal.is.not.supported.by.listener"),
    SERVICE_ABSOLUTE_PATH_IS_NOT_SUPPORTED_BY_LISTENER("BCE3977", "service.absolute.path.is.not.supported.by.listener"),
    SERVICE_LITERAL_REQUIRED_BY_LISTENER("BCE3978", "service.path.literal.required.by.listener"),
    SERVICE_ABSOLUTE_PATH_REQUIRED_BY_LISTENER("BCE3979", "service.absolute.path.required.by.listener"),
    SERVICE_TYPE_IS_NOT_SUPPORTED_BY_LISTENER("BCE3980", "service.type.is.not.supported.by.listener"),

    INVALID_READ_ONLY_CLASS_INCLUSION_IN_OBJECT_TYPE_DESCRIPTOR(
            "BCE3981", "invalid.read.only.class.inclusion.in.object.type.descriptor"),
    INVALID_INCLUSION_WITH_MISMATCHED_QUALIFIERS("BCE3982", "invalid.inclusion.with.mismatched.qualifiers"),
    INVALID_REFERENCE_WITH_MISMATCHED_QUALIFIERS("BCE3983", "invalid.reference.with.mismatched.qualifiers"),
    INVALID_READ_ONLY_TYPEDESC_INCLUSION_IN_OBJECT_TYPEDESC(
            "BCE3984", "invalid.read.only.typedesc.inclusion.in.object.typedesc"),
    INVALID_READ_ONLY_TYPEDESC_INCLUSION_IN_NON_READ_ONLY_CLASS(
            "BCE3985", "invalid.read.only.typedesc.inclusion.in.non.read.only.class"),
    INVALID_READ_ONLY_CLASS_INCLUSION_IN_NON_READ_ONLY_CLASS(
            "BCE3986", "invalid.read.only.class.inclusion.in.non.read.only.class"),
    INVALID_FIELD_IN_OBJECT_CONSTUCTOR_EXPR_WITH_READONLY_REFERENCE(
            "BCE3987", "invalid.field.in.object.constructor.expr.with.readonly.reference"),
    MISMATCHED_VISIBILITY_QUALIFIERS_IN_OBJECT_FIELD(
            "BCE3988", "mismatched.visibility.qualifiers.in.object.field"),
    INVALID_INCLUSION_OF_OBJECT_WITH_PRIVATE_MEMBERS("BCE3989", "invalid.inclusion.of.object.with.private.members"),

    MULTIPLE_RECEIVE_ACTION_NOT_YET_SUPPORTED("BCE3990", "multiple.receive.action.not.yet.supported"),

    INVALID_READONLY_FIELD_TYPE("BCE3991", "invalid.readonly.field.type"),

    CONTINUE_NOT_ALLOWED("BCE3992", "continue.not.allowed"),
    BREAK_NOT_ALLOWED("BCE3993", "break.not.allowed"),
    TYPE_DOES_NOT_SUPPORT_XML_NAVIGATION_ACCESS("BCE3994", "type.does.not.support.xml.navigation.access"),
    XML_FUNCTION_DOES_NOT_SUPPORT_ARGUMENT_TYPE("BCE3995", "xml.function.does.not.support.argument.type"),

    INTERSECTION_NOT_ALLOWED_WITH_TYPE("BCE3996", "intersection.not.allowed.with.type"),
    ASYNC_SEND_NOT_YET_SUPPORTED_AS_EXPRESSION("BCE3997", "async.send.action.not.yet.supported.as.expression"),
    UNUSED_VARIABLE_WITH_INFERRED_TYPE_INCLUDING_ERROR("BCE3998", "unused.variable.with.inferred.type.including.error"),
    INVALID_ITERABLE_OBJECT_TYPE("BCE3999", "invalid.iterable.type"),
    INVALID_ITERABLE_COMPLETION_TYPE_IN_FOREACH_NEXT_FUNCTION("BCE4000",
            "invalid.iterable.completion.type.in.foreach.next.function"),
    SAME_ARRAY_TYPE_AS_MAIN_PARAMETER("BCE4001", "same.array.type.as.main.param"),
    VARIABLE_AND_ARRAY_TYPE_AS_MAIN_PARAM("BCE4002", "variable.and.array.type.as.main.param"),
    INVALID_MAIN_OPTION_PARAMS_TYPE("BCE4003", "invalid.main.option.params.type"),
    WORKER_INTERACTION_AFTER_WAIT_ACTION("BCE4004", "invalid.worker.message.passing.after.wait.action"),
    OPTIONAL_OPERAND_PRECEDES_OPERAND("BCE4005", "optional.operand.precedes.operand"),
    UNIMPLEMENTED_REFERENCED_METHOD_IN_SERVICE_DECL("BCE4006",
            "unimplemented.referenced.method.in.service.declaration"),
    UNIMPLEMENTED_REFERENCED_METHOD_IN_OBJECT_CTOR("BCE4007", "unimplemented.referenced.method.in.object.constructor"),
    UNSUPPORTED_REMOTE_METHOD_NAME_IN_SCOPE("BCE4008", "unsupported.remote.method.name.in.scope"),
    WILD_CARD_BINDING_PATTERN_ONLY_SUPPORTS_TYPE_ANY("BCE4009", "wild.card.binding.pattern.only.supports.type.any"),
    CONFIGURABLE_VARIABLE_MODULE_AMBIGUITY("BCE4010", "configurable.variable.module.ambiguity"),

    INVALID_USAGE_OF_CHECK_IN_RECORD_FIELD_DEFAULT_EXPRESSION("BCE4011",
            "invalid.usage.of.check.in.record.field.default.expression"),
    INVALID_USAGE_OF_CHECK_IN_OBJECT_FIELD_INITIALIZER_IN_OBJECT_WITH_NO_INIT_METHOD("BCE4012",
            "invalid.usage.of.check.in.object.field.initializer.in.object.with.no.init.method"),
    INVALID_USAGE_OF_CHECK_IN_OBJECT_FIELD_INITIALIZER_WITH_INIT_METHOD_RETURN_TYPE_MISMATCH("BCE4013",
            "invalid.usage.of.check.in.object.field.initializer.with.init.method.return.type.mismatch"),
    INVALID_NUMBER_OF_PARAMETERS("BCE4014", "invalid.number.of.parameters"),
    INVALID_PARAMETER_TYPE("BCE4015", "invalid.parameter.type"),
    NO_CLASS_DEF_FOUND("BCE4016", "no.class.def.found"),
    INVALID_ASSIGNMENT_TO_NARROWED_VAR_IN_LOOP("BCE4017", "invalid.assignment.to.narrowed.var.in.loop"),

    INVALID_NON_ISOLATED_CALL_IN_MATCH_GUARD("BCE4018", "invalid.non.isolated.call.in.match.guard"),
    INVALID_CALL_WITH_MUTABLE_ARGS_IN_MATCH_GUARD("BCE4019", "invalid.call.with.mutable.args.in.match.guard"),
    ERROR_CONSTRUCTOR_COMPATIBLE_TYPE_NOT_FOUND("BCE4020", "error.constructor.compatible.type.not.found"),
    SERVICE_DOES_NOT_IMPLEMENT_REQUIRED_CONSTRUCTS("BCE4022", "service.decl.does.not.implement.required.constructs"),
    INVALID_ASSIGNMENT_TO_NARROWED_VAR_IN_QUERY_ACTION("BCE4023", "invalid.assignment.to.narrowed.var.in.query.action"),
    COMPOUND_ASSIGNMENT_NOT_ALLOWED_WITH_NULLABLE_OPERANDS("BCE4024",
            "compound.assignment.not.allowed.with.nullable.operands"),

    INVALID_ISOLATED_VARIABLE_ACCESS_OUTSIDE_LOCK_IN_RECORD_DEFAULT(
            "BCE4025", "invalid.isolated.variable.access.outside.lock.in.record.default"),
    BINARY_OP_INCOMPATIBLE_TYPES_INT_FLOAT_DIVISION("BCE4026", "binary.op.incompatible.types.int.float.division"),
    CLIENT_RESOURCE_ACCESS_ACTION_IS_ONLY_ALLOWED_ON_CLIENT_OBJECTS(
            "BCE4027", "client.resource.access.action.is.only.allowed.on.client.objects"),
    UNDEFINED_RESOURCE("BCE4028", "undefined.resource"),
    UNDEFINED_RESOURCE_METHOD("BCE4029", "undefined.resource.method"),
    AMBIGUOUS_RESOURCE_ACCESS_NOT_YET_SUPPORTED("BCE4030", "ambiguous.resource.access.not.yet.supported"),
    UNSUPPORTED_COMPUTED_RESOURCE_ACCESS_PATH_SEGMENT_TYPE("BCE4031", 
            "unsupported.computed.resource.access.path.segment.type"),
    UNSUPPORTED_RESOURCE_ACCESS_REST_SEGMENT_TYPE("BCE4032", "unsupported.resource.access.rest.segment.type"),
    INVALID_RESOURCE_METHOD_RETURN_TYPE("BCE4033", "invalid.resource.method.return.type"),
    OUT_OF_RANGE("BCE4034", "numeric.literal.out.of.range"),

    INVALID_START_CHAR_CODE_IN_RANGE("BCE4035", "invalid.start.char.code.in.range"),
    INVALID_QUANTIFIER_MINIMUM("BCE4036", "invalid.quantifier.minimum"),
    DUPLICATE_FLAGS("BCE4037", "duplicate.flags"),

    INVALID_USAGE_OF_THE_CLIENT_KEYWORD_AS_UNQUOTED_IDENTIFIER(
            "BCE4038", "invalid.usage.of.the.client.keyword.as.an.unquoted.identifier"),
    INVALID_NON_ANYDATA_CLIENT_DECL_ANNOTATION("BCE4039", "invalid.non.anydata.client.decl.annotation"),
    NO_MODULE_GENERATED_FOR_CLIENT_DECL("BCE4040", "no.module.generated.for.client.decl"),
    UNUSED_CLIENT_DECL_PREFIX("BCE4041", "unused.client.decl.prefix"),
    UNSUPPORTED_EXPOSURE_OF_CONSTRUCT_FROM_MODULE_GENERATED_FOR_CLIENT_DECL(
            "BCE4042", "unsupported.exposure.of.construct.from.module.generated.for.client.decl"),
    MODULE_GENERATED_FOR_CLIENT_DECL_MUST_HAVE_A_CLIENT_OBJECT_TYPE(
            "BCE4043", "module.generated.for.client.decl.must.have.a.client.object.type"),
    MODULE_GENERATED_FOR_CLIENT_DECL_CANNOT_HAVE_MUTABLE_STATE(
            "BCE4044", "module.generated.for.client.decl.cannot.have.mutable.state"),
    CANNOT_IMPORT_MODULE_GENERATED_FOR_CLIENT_DECL(
            "BCE4045", "cannot.import.module.generated.for.a.client.decl"),
<<<<<<< HEAD
    CANNOT_USE_ALTERNATE_WAIT_ACTION_WITHIN_MULTIPLE_WAIT_ACTION("BCE4046",
            "cannot.use.alternate.wait.action.within.multiple.wait.action"),
    EXPRESSION_OF_FUTURE_TYPE_EXPECTED("BCE4047", "future.expression.expected")
=======
    CANNOT_INFER_TYPEDESC_ARGUMENT_WITHOUT_CET("BCE4046",
            "cannot.infer.typedesc.argument.without.cet");
>>>>>>> 3114f0fb
    ;

    private String diagnosticId;
    private String messageKey;

    DiagnosticErrorCode(String diagnosticId, String messageKey) {
        this.diagnosticId = diagnosticId;
        this.messageKey = messageKey;
    }

    @Override
    public DiagnosticSeverity severity() {
        return DiagnosticSeverity.ERROR;
    }

    @Override
    public String diagnosticId() {
        return diagnosticId;
    }

    @Override
    public String messageKey() {
        return messageKey;
    }

    public boolean equals(DiagnosticCode code) {
        return this.messageKey.equals(code.messageKey());
    }
}<|MERGE_RESOLUTION|>--- conflicted
+++ resolved
@@ -797,14 +797,11 @@
             "BCE4044", "module.generated.for.client.decl.cannot.have.mutable.state"),
     CANNOT_IMPORT_MODULE_GENERATED_FOR_CLIENT_DECL(
             "BCE4045", "cannot.import.module.generated.for.a.client.decl"),
-<<<<<<< HEAD
-    CANNOT_USE_ALTERNATE_WAIT_ACTION_WITHIN_MULTIPLE_WAIT_ACTION("BCE4046",
+    CANNOT_INFER_TYPEDESC_ARGUMENT_WITHOUT_CET("BCE4046",
+            "cannot.infer.typedesc.argument.without.cet"),
+    CANNOT_USE_ALTERNATE_WAIT_ACTION_WITHIN_MULTIPLE_WAIT_ACTION("BCE4047",
             "cannot.use.alternate.wait.action.within.multiple.wait.action"),
-    EXPRESSION_OF_FUTURE_TYPE_EXPECTED("BCE4047", "future.expression.expected")
-=======
-    CANNOT_INFER_TYPEDESC_ARGUMENT_WITHOUT_CET("BCE4046",
-            "cannot.infer.typedesc.argument.without.cet");
->>>>>>> 3114f0fb
+    EXPRESSION_OF_FUTURE_TYPE_EXPECTED("BCE4048", "future.expression.expected")
     ;
 
     private String diagnosticId;
