/*
 *  Copyright (c) 2017, WSO2 Inc. (http://www.wso2.org) All Rights Reserved.
 *
 *  WSO2 Inc. licenses this file to you under the Apache License,
 *  Version 2.0 (the "License"); you may not use this file except
 *  in compliance with the License.
 *  You may obtain a copy of the License at
 *
 *    http://www.apache.org/licenses/LICENSE-2.0
 *
 *  Unless required by applicable law or agreed to in writing,
 *  software distributed under the License is distributed on an
 *  "AS IS" BASIS, WITHOUT WARRANTIES OR CONDITIONS OF ANY
 *  KIND, either express or implied.  See the License for the
 *  specific language governing permissions and limitations
 *  under the License.
 */
package org.ballerinalang.util.diagnostic;

import io.ballerina.tools.diagnostics.DiagnosticCode;
import io.ballerina.tools.diagnostics.DiagnosticSeverity;

/**
 * This class contains a list of diagnostic error codes.
 *
 * @since 0.94
 */
public enum DiagnosticErrorCode implements DiagnosticCode {

    UNDEFINED_MODULE("BCE2000", "undefined.module"),
    CYCLIC_MODULE_IMPORTS_DETECTED("BCE2001", "cyclic.module.imports.detected"),
    UNUSED_IMPORT_MODULE("BCE2002", "unused.import.module"),
    MODULE_NOT_FOUND("BCE2003", "module.not.found"),
    REDECLARED_IMPORT_MODULE("BCE2004", "redeclared.import.module"),
    INVALID_MODULE_DECLARATION("BCE2005", "invalid.module.declaration"),
    MISSING_MODULE_DECLARATION("BCE2006", "missing.module.declaration"),
    UNEXPECTED_MODULE_DECLARATION("BCE2007", "unexpected.module.declaration"),
    REDECLARED_SYMBOL("BCE2008", "redeclared.symbol"),
    REDECLARED_BUILTIN_SYMBOL("BCE2009", "redeclared.builtin.symbol"),
    UNDEFINED_SYMBOL("BCE2010", "undefined.symbol"),
    UNDEFINED_FUNCTION("BCE2011", "undefined.function"),
    UNDEFINED_FUNCTION_IN_TYPE("BCE2012", "undefined.function.in.type"),
    UNDEFINED_METHOD_IN_OBJECT("BCE2013", "undefined.method.in.object"),
    UNDEFINED_FIELD_IN_RECORD("BCE2014", "undefined.field.in.record"),
    UNDEFINED_CONNECTOR("BCE2015", "undefined.connector"),
    INVALID_ERROR_REASON_TYPE("BCE2016", "invalid.error.reason.type"),
    UNSUPPORTED_ERROR_REASON_CONST_MATCH(
            "BCE2017", "error.match.over.const.reason.ref.not.supported"),
    INVALID_ERROR_DETAIL_TYPE("BCE2018", "invalid.error.detail.type"),
    ERROR_DETAIL_ARG_IS_NOT_NAMED_ARG("BCE2019", "error.detail.arg.not.named.arg"),
    DIRECT_ERROR_CTOR_REASON_NOT_PROVIDED("BCE2020", "missing.error.reason"),
    OBJECT_TYPE_NOT_ALLOWED("BCE2021", "object.type.not.allowed"),
    OBJECT_TYPE_REQUIRED("BCE2022", "object.type.required"),
    UNDEFINED_STRUCTURE_FIELD_WITH_TYPE("BCE2023", "undefined.field.in.structure.with.type"),
    UNDEFINED_STRUCTURE_FIELD("BCE2024", "undefined.field.in.structure"),
    TYPE_NOT_ALLOWED_WITH_NEW("BCE2025", "type.not.allowed.with.new"),
    INVALID_INTERSECTION_TYPE("BCE2026", "invalid.intersection.type"),
    INVALID_NON_READONLY_INTERSECTION_TYPE("BCE2027", "invalid.non.readonly.intersection.type"),
    INVALID_READONLY_INTERSECTION_TYPE("BCE2028", "invalid.readonly.intersection.type"),
    INVALID_READONLY_OBJECT_INTERSECTION_TYPE("BCE2029", "invalid.readonly.object.intersection.type"),
    INVALID_READONLY_OBJECT_TYPE("BCE2030", "invalid.readonly.object.type"),
    INVALID_READONLY_MAPPING_FIELD("BCE2031", "invalid.readonly.mapping.field"),
    STREAM_INVALID_CONSTRAINT("BCE2032", "stream.invalid.constraint"),
    STREAM_INIT_NOT_ALLOWED_HERE("BCE2033", "stream.initialization.not.allowed.here"),
    CANNOT_INFER_OBJECT_TYPE_FROM_LHS("BCE2034", "cannot.infer.object.type.from.lhs"),
    OBJECT_UNINITIALIZED_FIELD("BCE2035", "object.uninitialized.field"),
    CYCLIC_TYPE_REFERENCE("BCE2036", "cyclic.type.reference"),
    ATTEMPT_REFER_NON_ACCESSIBLE_SYMBOL("BCE2037", "attempt.refer.non.accessible.symbol"),
    ATTEMPT_EXPOSE_NON_PUBLIC_SYMBOL("BCE2038", "attempt.expose.non.public.symbol"),
    UNDEFINED_PARAMETER("BCE2039", "undefined.parameter"),
    ATTACHED_FUNCTIONS_MUST_HAVE_BODY("BCE2040", "attached.functions.must.have.body"),
    ABSTRACT_OBJECT_CONSTRUCTOR("BCE2041", "abstract.object.constructor"),
    CANNOT_INITIALIZE_ABSTRACT_OBJECT("BCE2042", "cannot.initialize.abstract.object"),
    INVALID_INTERFACE_ON_NON_ABSTRACT_OBJECT("BCE2043", "invalid.interface.of.non.abstract.object"),
    UNIMPLEMENTED_REFERENCED_METHOD_IN_CLASS("BCE2044", "unimplemented.referenced.method.in.class"),
    PRIVATE_FUNCTION_VISIBILITY("BCE2045", "private.function.visibility"),
    CANNOT_ATTACH_FUNCTIONS_TO_ABSTRACT_OBJECT("BCE2046", "cannot.attach.functions.to.abstract.object"),
    ABSTRACT_OBJECT_FUNCTION_CANNOT_HAVE_BODY("BCE2047", "abstract.object.function.cannot.have.body"),
    PRIVATE_OBJECT_CONSTRUCTOR("BCE2048", "private.object.constructor"),
    PRIVATE_FIELD_ABSTRACT_OBJECT("BCE2049", "private.field.abstract.object"),
    FIELD_WITH_DEFAULT_VALUE_ABSTRACT_OBJECT("BCE2050", "field.with.default.value.abstract.object"),
    PRIVATE_FUNC_ABSTRACT_OBJECT("BCE2051", "private.function.abstract.object"),
    EXTERN_FUNC_ABSTRACT_OBJECT("BCE2052", "extern.function.abstract.object"),
    RESOURCE_FUNCTION_CANNOT_BE_EXTERN("BCE2053", "resource.function.cannot.be.extern"),
    OBJECT_INIT_FUNCTION_CANNOT_BE_EXTERN("BCE2054", "object.init.function.cannot.be.extern"),
    GLOBAL_VARIABLE_CYCLIC_DEFINITION("BCE2055", "global.variable.cyclic.reference"),
    CANNOT_FIND_ERROR_TYPE("BCE2056", "cannot.find.error.constructor.for.type"),
    INVALID_PACKAGE_NAME_QUALIFER("BCE2057", "invalid.package.name.qualifier"),
    INVALID_FIELD_ACCESS_EXPRESSION("BCE2058", "invalid.char.colon.in.field.access.expr"),
    VARIABLE_DECL_WITH_VAR_WITHOUT_INITIALIZER("BCE2059", "variable.decl.with.var.without.initializer"),

    REQUIRED_PARAM_DEFINED_AFTER_DEFAULTABLE_PARAM("BCE2060", "required.param.not.allowed.after.defaultable.param"),
    POSITIONAL_ARG_DEFINED_AFTER_NAMED_ARG("BCE2061", "positional.arg.defined.after.named.arg"),
    REST_ARG_DEFINED_AFTER_NAMED_ARG("BCE2062", "rest.arg.defined.after.named.arg"),
    MISSING_REQUIRED_PARAMETER("BCE2063", "missing.required.parameter"),
    OBJECT_CTOR_INIT_CANNOT_HAVE_PARAMETERS("BCE2064", "object.constructor.init.function.cannot.have.parameters"),
    OBJECT_CTOR_DOES_NOT_SUPPORT_TYPE_REFERENCE_MEMBERS(
            "BCE2065", "object.constructor.does.not.support.type.reference.members"),

    INCOMPATIBLE_TYPES("BCE2066", "incompatible.types"),
    INCOMPATIBLE_TYPES_SPREAD_OP("BCE2067", "incompatible.types.spread.op"),
    INCOMPATIBLE_TYPES_FIELD("BCE2068", "incompatible.types.field"),
    UNKNOWN_TYPE("BCE2069", "unknown.type"),
    BINARY_OP_INCOMPATIBLE_TYPES("BCE2070", "binary.op.incompatible.types"),
    UNARY_OP_INCOMPATIBLE_TYPES("BCE2071", "unary.op.incompatible.types"),
    SELF_REFERENCE_VAR("BCE2072", "self.reference.var"),
    INVALID_WORKER_SEND_POSITION("BCE2073", "invalid.worker.send.position"),
    INVALID_WORKER_RECEIVE_POSITION("BCE2074", "invalid.worker.receive.position"),
    UNDEFINED_WORKER("BCE2075", "undefined.worker"),
    INVALID_WORKER_JOIN_RESULT_TYPE("BCE2076", "invalid.worker.join.result.type"),
    INVALID_WORKER_TIMEOUT_RESULT_TYPE("BCE2077", "invalid.worker.timeout.result.type"),
    INVALID_WORKER_REFERRENCE("BCE2078", "invalid.worker.reference"),
    INCOMPATIBLE_TYPE_CONSTRAINT("BCE2079", "incompatible.type.constraint"),
    USAGE_OF_WORKER_WITHIN_LOCK_IS_PROHIBITED("BCE2080", "usage.of.worker.within.lock.is.prohibited"),
    USAGE_OF_START_WITHIN_LOCK_IS_PROHIBITED("BCE2081", "usage.of.start.within.lock.is.prohibited"),
    WORKER_SEND_RECEIVE_PARAMETER_COUNT_MISMATCH("BCE2082", "worker.send.receive.parameter.count.mismatch"),
    INVALID_WORKER_INTERACTION("BCE2083", "worker.invalid.worker.interaction"),
    WORKER_INTERACTIONS_ONLY_ALLOWED_BETWEEN_PEERS("BCE2084", "worker.interactions.only.allowed.between.peers"),
    WORKER_SEND_AFTER_RETURN("BCE2085", "worker.send.after.return"),
    WORKER_RECEIVE_AFTER_RETURN("BCE2086", "worker.receive.after.return"),
    EXPLICIT_WORKER_CANNOT_BE_DEFAULT("BCE2087", "explicit.worker.cannot.be.default"),
    INVALID_MULTIPLE_FORK_JOIN_SEND("BCE2088", "worker.multiple.fork.join.send"),
    INCOMPATIBLE_TYPE_REFERENCE("BCE2089", "incompatible.type.reference"),
    INCOMPATIBLE_TYPE_REFERENCE_NON_PUBLIC_MEMBERS("BCE2090", "incompatible.type.reference.non.public.members"),
    INCOMPATIBLE_RECORD_TYPE_REFERENCE("BCE2091", "incompatible.record.type.reference"),
    REDECLARED_TYPE_REFERENCE("BCE2092", "redeclared.type.reference"),
    REDECLARED_FUNCTION_FROM_TYPE_REFERENCE("BCE2093", "redeclared.function.from.type.reference"),
    REFERRED_FUNCTION_SIGNATURE_MISMATCH("BCE2094", "referred.function.signature.mismatch"),

    INVOKABLE_MUST_RETURN("BCE2095", "invokable.must.return"),
    MAIN_SHOULD_BE_PUBLIC("BCE2096", "main.should.be.public"),
    MAIN_PARAMS_SHOULD_BE_ANYDATA("BCE2097", "main.params.should.be.anydata"),
    MAIN_RETURN_SHOULD_BE_ERROR_OR_NIL("BCE2098", "main.return.should.be.error.or.nil"),
    MODULE_INIT_CANNOT_BE_PUBLIC("BCE2099", "module.init.cannot.be.public"),
    MODULE_INIT_CANNOT_HAVE_PARAMS("BCE2100", "module.init.cannot.have.params"),
    MODULE_INIT_RETURN_SHOULD_BE_ERROR_OR_NIL("BCE2101", "module.init.return.should.be.error.or.nil"),
    ATLEAST_ONE_WORKER_MUST_RETURN("BCE2102", "atleast.one.worker.must.return"),
    FORK_JOIN_WORKER_CANNOT_RETURN("BCE2103", "fork.join.worker.cannot.return"),
    FORK_JOIN_INVALID_WORKER_COUNT("BCE2104", "fork.join.invalid.worker.count"),
    INVALID_FOR_JOIN_SYNTAX_EMPTY_FORK("BCE2105", "fork.join.syntax.empty.fork"),
    UNREACHABLE_CODE("BCE2106", "unreachable.code"),
    CONTINUE_CANNOT_BE_OUTSIDE_LOOP("BCE2107", "continue.cannot.be.outside.loop"),
    BREAK_CANNOT_BE_OUTSIDE_LOOP("BCE2108", "break.cannot.be.outside.loop"),

    INTEGER_TOO_LARGE("BCE2109", "integer.too.large"),
    INTEGER_TOO_SMALL("BCE2110", "integer.too.small"),
    HEXADECIMAL_TOO_LARGE("BCE2111", "hexadecimal.too.large"),
    HEXADECIMAL_TOO_SMALL("BCE2112", "hexadecimal.too.small"),

    EXPECTED_RECORD_TYPE_AS_INCLUDED_PARAMETER("BCE2113", "expected.a.record.type.as.an.included.parameter"),

    //Transaction related error codes
    ROLLBACK_CANNOT_BE_OUTSIDE_TRANSACTION_BLOCK("BCE2300", "rollback.cannot.be.outside.transaction.block"),
    COMMIT_CANNOT_BE_OUTSIDE_TRANSACTION_BLOCK("BCE2301", "commit.cannot.be.outside.transaction.block"),
    RETRY_CANNOT_BE_OUTSIDE_TRANSACTION_BLOCK("BCE2302", "retry.cannot.be.outside.transaction.block"),
    BREAK_CANNOT_BE_USED_TO_EXIT_TRANSACTION("BCE2303", "break.statement.cannot.be.used.to.exit.from.a.transaction"),
    CONTINUE_CANNOT_BE_USED_TO_EXIT_TRANSACTION(
            "BCE2304", "continue.statement.cannot.be.used.to.exit.from.a.transaction"),
    CHECK_EXPRESSION_INVALID_USAGE_WITHIN_TRANSACTION_BLOCK(
            "BCE2305", "check.expression.invalid.usage.within.transaction.block"),
    RETURN_CANNOT_BE_USED_TO_EXIT_TRANSACTION("BCE2306", "return.statement.cannot.be.used.to.exit.from.a.transaction"),
    DONE_CANNOT_BE_USED_TO_EXIT_TRANSACTION("BCE2307", "done.statement.cannot.be.used.to.exit.from.a.transaction"),
    INVALID_RETRY_COUNT("BCE2308", "invalid.retry.count"),
    INVALID_COMMIT_COUNT("BCE2309", "invalid.commit.count"),
    INVALID_ROLLBACK_COUNT("BCE2310", "invalid.rollback.count"),
    INVALID_TRANSACTION_HANDLER_ARGS("BCE2311", "invalid.transaction.handler.args"),
    INVALID_TRANSACTION_HANDLER_SIGNATURE("BCE2312", "invalid.transaction.handler.signature"),
    LAMBDA_REQUIRED_FOR_TRANSACTION_HANDLER("BCE2313", "lambda.required.for.transaction.handler"),
    TRANSACTION_CANNOT_BE_USED_WITHIN_HANDLER("BCE2314", "transaction.cannot.be.used.within.handler"),
    TRANSACTION_CANNOT_BE_USED_WITHIN_TRANSACTIONAL_SCOPE(
            "BCE2315", "transaction.cannot.be.used.within.transactional.scope"),
    TRANSACTIONAL_FUNC_INVOKE_PROHIBITED("BCE2316", "transactional.function.prohibited.outside.transactional.scope"),
    TRANSACTIONAL_WORKER_OUT_OF_TRANSACTIONAL_SCOPE(
            "BCE2317", "transactional.worker.prohibited.outside.transactional.scope"),

    NESTED_TRANSACTIONS_ARE_INVALID("BCE2318", "nested.transactions.are.invalid"),
    INVALID_FUNCTION_POINTER_ASSIGNMENT_FOR_HANDLER("BCE2319", "invalid.function.pointer.assignment.for.handler"),
    USAGE_OF_START_WITHIN_TRANSACTION_IS_PROHIBITED("BCE2320", "usage.of.start.within.transaction.is.prohibited"),
    ROLLBACK_CANNOT_BE_WITHIN_TRANSACTIONAL_FUNCTION("BCE2321", "rollback.cannot.be.within.transactional.function"),
    COMMIT_CANNOT_BE_WITHIN_TRANSACTIONAL_FUNCTION("BCE2322", "commit.cannot.be.within.transactional.function"),
    MAX_ONE_COMMIT_ROLLBACK_ALLOWED_WITHIN_A_BRANCH("BCE2323", "max.one.commit.rollback.allowed.within.branch"),
    COMMIT_NOT_ALLOWED("BCE2324", "commit.not.allowed"),
    ROLLBACK_NOT_ALLOWED("BCE2325", "rollback.not.allowed"),

    // Service, endpoint related errors codes
    SERVICE_INVALID_OBJECT_TYPE("BCE2400", "service.invalid.object.type"),
    SERVICE_INVALID_ENDPOINT_TYPE("BCE2401", "service.invalid.endpoint.type"),
    SERVICE_FUNCTION_INVALID_MODIFIER("BCE2402", "service.function.invalid.modifier"),
    SERVICE_FUNCTION_INVALID_INVOCATION("BCE2403", "service.function.invalid.invocation"),
    SERVICE_SERVICE_TYPE_REQUIRED_ANONYMOUS("BCE2404", "service.service.type.required.anonymous"),

    ENDPOINT_OBJECT_TYPE_REQUIRED("BCE2405", "endpoint.object.type.required"),
    ENDPOINT_OBJECT_NEW_HAS_PARAM("BCE2406", "endpoint.object.new.has.param"),
    ENDPOINT_INVALID_TYPE("BCE2407", "endpoint.invalid.type"),
    ENDPOINT_INVALID_TYPE_NO_FUNCTION("BCE2408", "endpoint.invalid.type.no.function"),
    ENDPOINT_SPI_INVALID_FUNCTION("BCE2409", "endpoint.spi.invalid.function"),

    REMOTE_FUNCTION_IN_NON_CLIENT_OBJECT("BCE2410", "remote.function.in.non.client.object"),
    RESOURCE_FUNCTION_IN_NON_SERVICE_OBJECT("BCE2411", "resource.function.in.non.service.object"),
    RESOURCE_FUNCTION_INVALID_RETURN_TYPE("BCE2412", "resource.function.invalid.return.type"),
    REMOTE_IN_NON_OBJECT_FUNCTION("BCE2413", "remote.in.non.object.function"),
    INVALID_LISTENER_VARIABLE("BCE2414", "invalid.listener.var"),
    INVALID_LISTENER_ATTACHMENT("BCE2415", "invalid.listener.attachment"),

    ENDPOINT_NOT_SUPPORT_REGISTRATION("BCE2416", "endpoint.not.support.registration"),
    INVALID_ACTION_INVOCATION_SYNTAX("BCE2417", "invalid.action.invocation.syntax"),
    INVALID_METHOD_INVOCATION_SYNTAX("BCE2418", "invalid.method.invocation.syntax"),
    INVALID_INIT_INVOCATION("BCE2419", "invalid.init.invocation"),
    INVALID_RESOURCE_FUNCTION_INVOCATION("BCE2420", "invalid.resource.function.invocation"),
    INVALID_ACTION_INVOCATION("BCE2421", "invalid.action.invocation"),

    TYPE_CAST_NOT_YET_SUPPORTED("BCE2423", "type.cast.not.yet.supported.for.type"),
    EQUALITY_NOT_YET_SUPPORTED("BCE2424", "equality.not.yet.supported.for.type"),
    BINDING_PATTERN_NOT_YET_SUPPORTED("BCE2425", "binding.pattern.not.yet.supported.for.type"),
    LET_EXPRESSION_NOT_YET_SUPPORTED_RECORD_FIELD("BCE2426", "let.expression.not.yet.supported.record.field"),
    LET_EXPRESSION_NOT_YET_SUPPORTED_OBJECT_FIELD("BCE2427", "let.expression.not.yet.supported.object.field"),

    // Cast and conversion related codes
    INCOMPATIBLE_TYPES_CAST("BCE2500", "incompatible.types.cast"),
    INCOMPATIBLE_TYPES_CAST_WITH_SUGGESTION("BCE2501", "incompatible.types.cast.with.suggestion"),
    INCOMPATIBLE_TYPES_CONVERSION("BCE2502", "incompatible.types.conversion"),
    INCOMPATIBLE_TYPES_CONVERSION_WITH_SUGGESTION("BCE2503", "incompatible.types.conversion.with.suggestion"),
    UNSAFE_CAST_ATTEMPT("BCE2504", "unsafe.cast.attempt"),
    UNSAFE_CONVERSION_ATTEMPT("BCE2505", "unsafe.conversion.attempt"),

    INVALID_LITERAL_FOR_TYPE("BCE2506", "invalid.literal.for.type"),
    INCOMPATIBLE_MAPPING_CONSTRUCTOR("BCE2507", "incompatible.mapping.constructor.expression"),
    MAPPING_CONSTRUCTOR_COMPATIBLE_TYPE_NOT_FOUND("BCE2508", "mapping.constructor.compatible.type.not.found"),
    CANNOT_INFER_TYPES_FOR_TUPLE_BINDING("BCE2509", "cannot.infer.types.for.tuple.binding"),
    INVALID_LITERAL_FOR_MATCH_PATTERN("BCE2510", "invalid.literal.for.match.pattern"),
    INVALID_EXPR_WITH_TYPE_GUARD_FOR_MATCH_PATTERN("BCE2511", "invalid.expr.with.type.guard.for.match"),
    ARRAY_LITERAL_NOT_ALLOWED("BCE2512", "array.literal.not.allowed"),
    STRING_TEMPLATE_LIT_NOT_ALLOWED("BCE2513", "string.template.literal.not.allowed"),
    INVALID_RECORD_LITERAL_KEY("BCE2514", "invalid.record.literal.key"),
    INVALID_RECORD_LITERAL_IDENTIFIER_KEY("BCE2515", "invalid.record.literal.identifier.key"),
    INVALID_FIELD_NAME_RECORD_LITERAL("BCE2516", "invalid.field.name.record.lit"),
    REST_FIELD_NOT_ALLOWED_IN_SEALED_RECORDS("BCE2517", "rest.field.not.allowed"),
    OPEN_RECORD_CONSTRAINT_NOT_ALLOWED("BCE2518", "open.record.constraint.not.allowed"),
    INVALID_RECORD_REST_DESCRIPTOR("BCE2519", "invalid.record.rest.descriptor"),
    MISSING_REQUIRED_RECORD_FIELD("BCE2520", "missing.required.record.field"),
    DEFAULT_VALUES_NOT_ALLOWED_FOR_OPTIONAL_FIELDS("BCE2521", "default.values.not.allowed.for.optional.fields"),
    INVALID_FUNCTION_POINTER_INVOCATION("BCE2522", "invalid.function.pointer.invocation"),
    AMBIGUOUS_TYPES("BCE2523", "ambiguous.type"),

    TOO_MANY_ARGS_FUNC_CALL("BCE2524", "too.many.args.call"),
    ASSIGNMENT_COUNT_MISMATCH("BCE2525", "assignment.count.mismatch"),
    ASSIGNMENT_REQUIRED("BCE2526", "assignment.required"),
    MULTI_VAL_IN_SINGLE_VAL_CONTEXT("BCE2527", "multi.value.in.single.value.context"),
    MULTI_VAL_EXPR_IN_SINGLE_VAL_CONTEXT("BCE2528", "multi.valued.expr.in.single.valued.context"),
    DOES_NOT_RETURN_VALUE("BCE2529", "does.not.return.value"),
    FUNC_DEFINED_ON_NOT_SUPPORTED_TYPE("BCE2530", "func.defined.on.not.supported.type"),
    FUNC_DEFINED_ON_NON_LOCAL_TYPE("BCE2531", "func.defined.on.non.local.type"),
    INVALID_OBJECT_CONSTRUCTOR("BCE2532", "invalid.object.constructor"),
    RECORD_INITIALIZER_INVOKED("BCE2533", "explicit.invocation.of.record.init.is.not.allowed"),
    PKG_ALIAS_NOT_ALLOWED_HERE("BCE2534", "pkg.alias.not.allowed.here"),

    MULTI_VALUE_RETURN_EXPECTED("BCE2535", "multi.value.return.expected"),
    SINGLE_VALUE_RETURN_EXPECTED("BCE2536", "single.value.return.expected"),
    TOO_MANY_RETURN_VALUES("BCE2537", "return.value.too.many"),
    NOT_ENOUGH_RETURN_VALUES("BCE2538", "return.value.not.enough"),
    INVALID_FUNCTION_INVOCATION("BCE2539", "invalid.function.invocation"),
    INVALID_FUNCTION_INVOCATION_WITH_NAME("BCE2540", "invalid.function.invocation.with.name"),
    DUPLICATE_NAMED_ARGS("BCE2541", "duplicate.named.args"),
    INVALID_DEFAULT_PARAM_VALUE("BCE2542", "invalid.default.param.value"),

    DUPLICATED_ERROR_CATCH("BCE2543", "duplicated.error.catch"),

    NO_NEW_VARIABLES_VAR_ASSIGNMENT("BCE2544", "no.new.variables.var.assignment"),
    INVALID_VARIABLE_ASSIGNMENT("BCE2545", "invalid.variable.assignment"),
    INVALID_ASSIGNMENT_DECLARATION_FINAL("BCE2546", "invalid.variable.assignment.declaration.final"),
    CANNOT_ASSIGN_VALUE_FINAL("BCE2547", "cannot.assign.value.to.final.field"),
    CANNOT_ASSIGN_VALUE_TO_POTENTIALLY_INITIALIZED_FINAL(
            "BCE2548", "cannot.assign.value.to.potentially.initialized.final"),
    CANNOT_ASSIGN_VALUE_FUNCTION_ARGUMENT("BCE2549", "cannot.assign.value.to.function.argument"),
    CANNOT_ASSIGN_VALUE_ENDPOINT("BCE2550", "cannot.assign.value.to.endpoint"),
    CANNOT_UPDATE_READONLY_VALUE_OF_TYPE("BCE2551", "cannot.update.readonly.value.of.type"),
    CANNOT_UPDATE_READONLY_RECORD_FIELD("BCE2552", "cannot.update.readonly.record.field"),
    CANNOT_UPDATE_FINAL_OBJECT_FIELD("BCE2553", "cannot.update.final.object.field"),
    UNDERSCORE_NOT_ALLOWED("BCE2554", "underscore.not.allowed"),
    OPERATION_DOES_NOT_SUPPORT_INDEXING("BCE2555", "operation.does.not.support.indexing"),
    OPERATION_DOES_NOT_SUPPORT_FIELD_ACCESS("BCE2556", "operation.does.not.support.field.access"),
    OPERATION_DOES_NOT_SUPPORT_FIELD_ACCESS_FOR_ASSIGNMENT(
            "BCE2557", "operation.does.not.support.field.access.for.assignment"),
    OPERATION_DOES_NOT_SUPPORT_OPTIONAL_FIELD_ACCESS("BCE2558", "operation.does.not.support.optional.field.access"),
    OPERATION_DOES_NOT_SUPPORT_FIELD_ACCESS_FOR_NON_REQUIRED_FIELD(
            "BCE2559", "operation.does.not.support.field.access.for.non.required.field"),
    OPERATION_DOES_NOT_SUPPORT_OPTIONAL_FIELD_ACCESS_FOR_FIELD(
            "BCE2560", "operation.does.not.support.optional.field.access.for.field"),
    OPERATION_DOES_NOT_SUPPORT_INDEX_ACCESS_FOR_ASSIGNMENT(
            "BCE2561", "operation.does.not.support.index.access.for.assignment"),
    INVALID_INDEX_EXPR_STRUCT_FIELD_ACCESS("BCE2562", "invalid.index.expr.struct.field.access"),
    INVALID_INDEX_EXPR_TUPLE_FIELD_ACCESS("BCE2563", "invalid.index.expr.tuple.field.access"),
    INVALID_TUPLE_INDEX_EXPR("BCE2564", "invalid.tuple.index.expr"),
    INVALID_RECORD_INDEX_EXPR("BCE2565", "invalid.record.index.expr"),
    INVALID_ENUM_EXPR("BCE2566", "invalid.enum.expr"),
    INVALID_EXPR_IN_MATCH_STMT("BCE2567", "invalid.expr.in.match.stmt"),
    INVALID_PATTERN_CLAUSES_IN_MATCH_STMT("BCE2568", "invalid.pattern.clauses.in.match.stmt"),
    STATIC_MATCH_ONLY_SUPPORTS_ANYDATA("BCE2569", "static.value.match.only.supports.anydata"),
    USAGE_OF_UNINITIALIZED_VARIABLE("BCE2570", "usage.of.uninitialized.variable"),
    UNINITIALIZED_VARIABLE("BCE2571", "uninitialized.variable"),
    CONTAINS_UNINITIALIZED_FIELDS("BCE2572", "uninitialized.object.fields"),
    CONTAINS_UNINITIALIZED_VARIABLES("BCE2573", "uninitialized.variables"),
    INVALID_ANY_VAR_DEF("BCE2574", "invalid.any.var.def"),
    INVALID_RECORD_LITERAL("BCE2575", "invalid.record.literal"),
    INVALID_FIELD_IN_RECORD_BINDING_PATTERN("BCE2576", "invalid.field.in.record.binding.pattern"),
    INVALID_RECORD_LITERAL_BINDING_PATTERN("BCE2577", "invalid.record.literal.in.binding.pattern"),
    DUPLICATE_KEY_IN_RECORD_LITERAL("BCE2578", "duplicate.key.in.record.literal"),
    DUPLICATE_KEY_IN_TABLE_LITERAL("BCE2579", "duplicate.key.in.table.literal"),
    DUPLICATE_KEY_IN_RECORD_LITERAL_SPREAD_OP("BCE2580", "duplicate.key.in.record.literal.spread.op"),
    POSSIBLE_DUPLICATE_OF_FIELD_SPECIFIED_VIA_SPREAD_OP(
            "BCE2581", "possible.duplicate.of.field.specified.via.spread.op"),
    SPREAD_FIELD_MAY_DULPICATE_ALREADY_SPECIFIED_KEYS("BCE2582", "spread.field.may.duplicate.already.specified.keys"),
    MULTIPLE_INCLUSIVE_TYPES("BCE2583", "multiple.inclusive.types"),
    INVALID_ARRAY_LITERAL("BCE2584", "invalid.array.literal"),
    INVALID_TUPLE_LITERAL("BCE2585", "invalid.tuple.literal"),
    INVALID_LIST_CONSTRUCTOR_ELEMENT_TYPE("BCE2586", "invalid.list.constructor.type"),
    INVALID_ARRAY_ELEMENT_TYPE("BCE2587", "invalid.array.element.type"),
    INVALID_TUPLE_BINDING_PATTERN("BCE2588", "invalid.tuple.binding.pattern"),
    INVALID_TYPE_FOR_TUPLE_VAR_EXPRESSION("BCE2589", "invalid.type.for.tuple.var.expr"),
    INVALID_TUPLE_BINDING_PATTERN_DECL("BCE2590", "invalid.tuple.binding.pattern.decl"),
    INVALID_TUPLE_BINDING_PATTERN_INFERENCE("BCE2591", "invalid.tuple.binding.pattern.inference"),
    MISMATCHING_ARRAY_LITERAL_VALUES("BCE2592", "mismatching.array.literal.values"),
    SEALED_ARRAY_TYPE_NOT_INITIALIZED("BCE2593", "sealed.array.type.not.initialized"),
    INVALID_LIST_INDEX_EXPR("BCE2594", "invalid.list.index.expr"),
    INVALID_ARRAY_INDEX_EXPR("BCE2595", "invalid.array.index.expr"),
    SEALED_ARRAY_TYPE_CAN_NOT_INFER_SIZE("BCE2596", "sealed.array.type.can.not.infer.size"),
    INVALID_SORT_FUNC_RETURN_TYPE("BCE2597", "invalid.key.func.return.type"),
    INVALID_SORT_ARRAY_MEMBER_TYPE("BCE2598", "invalid.sort.array.member.type"),
    // TODO Maryam remove list array tuple and use first only
    INDEX_OUT_OF_RANGE("BCE2599", "index.out.of.range"),
    LIST_INDEX_OUT_OF_RANGE("BCE2600", "list.index.out.of.range"),
    ARRAY_INDEX_OUT_OF_RANGE("BCE2601", "array.index.out.of.range"),
    TUPLE_INDEX_OUT_OF_RANGE("BCE2602", "tuple.index.out.of.range"),
    INVALID_ARRAY_SIZE_REFERENCE("BCE2603", "invalid.array.size.reference"),
    INVALID_TYPE_FOR_REST_DESCRIPTOR("BCE2604", "invalid.type.for.rest.descriptor"),
    INVALID_TYPE_NEW_LITERAL("BCE2605", "invalid.type.new.literal"),
    INVALID_USAGE_OF_KEYWORD("BCE2606", "invalid.usage.of.keyword"),
    INVALID_TYPE_OBJECT_CONSTRUCTOR("BCE2607", "invalid.type.object.constructor"),

    INVALID_RECORD_BINDING_PATTERN("BCE2608", "invalid.record.binding.pattern"),
    NO_MATCHING_RECORD_REF_PATTERN("BCE2609", "no.matching.record.ref.found"),
    MULTIPLE_RECORD_REF_PATTERN_FOUND("BCE2610", "multiple.matching.record.ref.found"),
    NOT_ENOUGH_PATTERNS_TO_MATCH_RECORD_REF("BCE2611", "not.enough.patterns.to.match.record.ref"),
    INVALID_TYPE_DEFINITION_FOR_RECORD_VAR("BCE2612", "invalid.type.definition.for.record.var"),

    INVALID_ERROR_BINDING_PATTERN("BCE2613", "invalid.error.binding.pattern"),
    INVALID_ERROR_REASON_BINDING_PATTERN("BCE2614", "invalid.error.reason.binding.pattern"),
    INVALID_ERROR_REST_BINDING_PATTERN("BCE2615", "invalid.error.rest.binding.pattern"),
    INVALID_TYPE_DEFINITION_FOR_ERROR_VAR("BCE2616", "invalid.type.definition.for.error.var"),
    INVALID_ERROR_DESTRUCTURING_NO_REASON_GIVEN("BCE2617", "invalid.error.destructuring.reason"),
    INVALID_ERROR_MATCH_PATTERN("BCE2618", "invalid.error.match.pattern"),
    DUPLICATE_VARIABLE_IN_BINDING_PATTERN("BCE2619", "duplicate.variable.in.binding.pattern"),
    INVALID_VARIABLE_REFERENCE_IN_BINDING_PATTERN("BCE2620", "invalid.variable.reference.in.binding.pattern"),
    MISSING_REQUIRED_ARG_BINDING_PATTERN_ERROR_MESSAGE("BCE2621", "missing.error.arg.binding.pattern.error.message"),

    INVALID_NAMESPACE_PREFIX("BCE2622", "invalid.namespace.prefix"),
    XML_TAGS_MISMATCH("BCE2623", "mismatching.xml.start.end.tags"),
    XML_ATTRIBUTE_MAP_UPDATE_NOT_ALLOWED("BCE2624", "xml.attribute.map.update.not.allowed"),
    XML_QNAME_UPDATE_NOT_ALLOWED("BCE2625", "xml.qname.update.not.allowed"),
    INVALID_NAMESPACE_DECLARATION("BCE2626", "invalid.namespace.declaration"),
    CANNOT_UPDATE_XML_SEQUENCE("BCE2627", "cannot.update.xml.sequence"),
    INVALID_XML_NS_INTERPOLATION("BCE2628", "invalid.xml.ns.interpolation"),
    CANNOT_FIND_XML_NAMESPACE("BCE2629", "cannot.find.xml.namespace.prefix"),
    UNSUPPORTED_METHOD_INVOCATION_XML_NAV("BCE2630", "method.invocation.in.xml.navigation.expressions.not.supported"),
    DEPRECATED_XML_ATTRIBUTE_ACCESS("BCE2631", "deprecated.xml.attribute.access.expression"),
    UNSUPPORTED_INDEX_IN_XML_NAVIGATION("BCE2632", "indexing.within.xml.navigation.expression.not.supported"),

    UNDEFINED_ANNOTATION("BCE2633", "undefined.annotation"),
    ANNOTATION_NOT_ALLOWED("BCE2634", "annotation.not.allowed"),
    ANNOTATION_ATTACHMENT_CANNOT_HAVE_A_VALUE("BCE2635", "annotation.attachment.cannot.have.a.value"),
    ANNOTATION_ATTACHMENT_REQUIRES_A_VALUE("BCE2636", "annotation.attachment.requires.a.value"),
    ANNOTATION_ATTACHMENT_CANNOT_SPECIFY_MULTIPLE_VALUES(
            "BCE2637", "annotation.attachment.cannot.specify.multiple.values"),
    ANNOTATION_INVALID_TYPE("BCE2638", "annotation.invalid.type"),
    ANNOTATION_INVALID_CONST_TYPE("BCE2639", "annotation.invalid.const.type"),
    ANNOTATION_REQUIRES_CONST("BCE2640", "annotation.requires.const"),
    INCOMPATIBLE_TYPES_ARRAY_FOUND("BCE2641", "incompatible.types.array.found"),
    CANNOT_GET_ALL_FIELDS("BCE2642", "cannot.get.all.fields"),

    INVALID_DOCUMENTATION_IDENTIFIER("BCE2643", "invalid.documentation.identifier"),

    OPERATOR_NOT_SUPPORTED("BCE2644", "operator.not.supported"),
    OPERATOR_NOT_ALLOWED_VARIABLE("BCE2645", "operator.not.allowed.variable"),
    NEVER_TYPE_NOT_ALLOWED_FOR_REQUIRED_FIELDS("BCE2646", "never.type.not.allowed.for.required.fields"),
    INVALID_NEVER_RETURN_TYPED_FUNCTION_INVOCATION("BCE2647", "invalid.never.return.typed.function.invocation"),
    NEVER_TYPED_VAR_DEF_NOT_ALLOWED("BCE2648", "never.typed.var.def.not.allowed"),

    // Error codes related to iteration.
    ITERABLE_NOT_SUPPORTED_COLLECTION("BCE2800", "iterable.not.supported.collection"),
    INCOMPATIBLE_ITERATOR_FUNCTION_SIGNATURE("BCE2801", "incompatible.iterator.function.signature"),
    ITERABLE_NOT_SUPPORTED_OPERATION("BCE2802", "iterable.not.supported.operation"),
    ITERABLE_TOO_MANY_VARIABLES("BCE2803", "iterable.too.many.variables"),
    ITERABLE_NOT_ENOUGH_VARIABLES("BCE2804", "iterable.not.enough.variables"),
    ITERABLE_TOO_MANY_RETURN_VARIABLES("BCE2805", "iterable.too.many.return.args"),
    ITERABLE_NOT_ENOUGH_RETURN_VARIABLES("BCE2806", "iterable.not.enough.return.args"),
    ITERABLE_LAMBDA_REQUIRED("BCE2807", "iterable.lambda.required"),
    ITERABLE_LAMBDA_TUPLE_REQUIRED("BCE2808", "iterable.lambda.tuple.required"),
    ITERABLE_NO_ARGS_REQUIRED("BCE2809", "iterable.no.args.required"),
    ITERABLE_LAMBDA_INCOMPATIBLE_TYPES("BCE2810", "iterable.lambda.incompatible.types"),
    ITERABLE_RETURN_TYPE_MISMATCH("BCE2811", "iterable.return.type.mismatch"),

    // match statement related errors
    MATCH_STMT_CANNOT_GUARANTEE_A_MATCHING_PATTERN("BCE2900", "match.stmt.cannot.guarantee.a.matching.pattern"),
    MATCH_STMT_UNREACHABLE_PATTERN("BCE2901", "match.stmt.unreachable.pattern"),
    MATCH_STMT_UNMATCHED_PATTERN("BCE2902", "match.stmt.unmatched.pattern"),
    MATCH_STMT_PATTERN_ALWAYS_MATCHES("BCE2903", "match.stmt.pattern.always.matches"),
    MATCH_STMT_PATTERN_UNREACHABLE("BCE2904", "match.stmt.unreachable.pattern.available"),

    MATCH_PATTERN_NOT_SUPPORTED("BCE2905", "match.pattern.not.supported"),
    MATCH_PATTERNS_SHOULD_CONTAIN_SAME_SET_OF_VARIABLES(
            "BCE2906", "match.patterns.should.contain.same.set.of.variables"),
    MATCH_PATTERN_CANNOT_REPEAT_SAME_VARIABLE("BCE2907", "match.pattern.cannot.repeat.same.variable"),
    REST_MATCH_PATTERN_NOT_SUPPORTED("BCE2908", "rest.match.pattern.not.supported"),
    VARIABLE_SHOULD_BE_DECLARED_AS_CONSTANT("BCE2909", "match.pattern.variable.should.declared.as.constant"),
    MATCH_STMT_CONTAINS_TWO_DEFAULT_PATTERNS("BCE2910", "match.stmt.contains.two.default.patterns"),

    THROW_STMT_NOT_SUPPORTED("BCE2911", "throw.stmt.not.supported"),
    TRY_STMT_NOT_SUPPORTED("BCE2912", "try.stmt.not.supported"),

    UNKNOWN_BUILTIN_FUNCTION("BCE2913", "unknown.builtin.method"),
    UNSUPPORTED_BUILTIN_METHOD("BCE2914", "unsupported.builtin.method"),

    // Safe navigation operator related errors
    SAFE_NAVIGATION_NOT_REQUIRED("BCE3000", "safe.navigation.not.required"),
    OPTIONAL_FIELD_ACCESS_NOT_REQUIRED_ON_LHS("BCE3001", "optional.field.access.not.required.on.lhs"),

    // Checked expression related errors
    CHECKED_EXPR_INVALID_USAGE_NO_ERROR_TYPE_IN_RHS("BCE3030", "checked.expr.invalid.usage.no.error.type.rhs"),
    CHECKED_EXPR_INVALID_USAGE_ALL_ERROR_TYPES_IN_RHS("BCE3031", "checked.expr.invalid.usage.only.error.types.rhs"),
    CHECKED_EXPR_NO_MATCHING_ERROR_RETURN_IN_ENCL_INVOKABLE(
            "BCE3032", "checked.expr.no.matching.error.return.in.encl.invokable"),

    FAIL_EXPR_NO_MATCHING_ERROR_RETURN_IN_ENCL_INVOKABLE(
            "BCE3033", "fail.expr.no.matching.error.return.in.encl.invokable"),
    INCOMPATIBLE_ON_FAIL_ERROR_DEFINITION("BCE3034", "on.fail.no.matching.error"),

    START_REQUIRE_INVOCATION("BCE3035", "start.require.invocation"),
    INVALID_EXPR_STATEMENT("BCE3036", "invalid.expr.statement"),
    INVALID_ACTION_INVOCATION_AS_EXPR("BCE3037", "invalid.action.invocation.as.expr"),

    // Parser error diagnostic codes
    INVALID_TOKEN("BCE3100", "invalid.token"),
    MISSING_TOKEN("BCE3101", "missing.token"),
    EXTRANEOUS_INPUT("BCE3102", "extraneous.input"),
    MISMATCHED_INPUT("BCE3103", "mismatched.input"),
    FAILED_PREDICATE("BCE3104", "failed.predicate"),
    SYNTAX_ERROR("BCE3105", "syntax.error"),
    INVALID_SHIFT_OPERATOR("BCE3106", "invalid.shift.operator"),

    // Streaming related codes
    INVALID_STREAM_CONSTRUCTOR("BCE3200", "invalid.stream.constructor"),
    INVALID_STREAM_CONSTRUCTOR_ITERATOR("BCE3201", "invalid.stream.constructor.iterator"),
    INVALID_STREAM_CONSTRUCTOR_CLOSEABLE_ITERATOR("BCE3202", "invalid.stream.constructor.closeable.iterator"),
    INVALID_STREAM_CONSTRUCTOR_EXP_TYPE("BCE3203", "invalid.stream.constructor.expected.type"),
    NOT_ALLOWED_STREAM_USAGE_WITH_FROM("BCE3204", "invalid.stream.usage.with.from"),
    ERROR_TYPE_EXPECTED("BCE3205", "error.type.expected"),
    MISSING_REQUIRED_METHOD_NEXT("BCE3206", "missing.required.method.next"),
    ORDER_BY_NOT_SUPPORTED("BCE3207", "order.by.not.supported"),
    INVALID_NEXT_METHOD_RETURN_TYPE("BCE3208", "invalid.next.method.return.type"),

    // Table related codes
    TABLE_CONSTRAINT_INVALID_SUBTYPE("BCE3300", "invalid.table.constraint.subtype"),
    TABLE_KEY_SPECIFIER_MISMATCH("BCE3301", "table.key.specifier.mismatch"),
    KEY_SPECIFIER_SIZE_MISMATCH_WITH_KEY_CONSTRAINT("BCE3302", "key.specifier.size.mismatch.with.key.constraint"),
    KEY_SPECIFIER_MISMATCH_WITH_KEY_CONSTRAINT("BCE3303", "key.specifier.mismatch.with.key.constraint"),
    INVALID_KEY_CONSTRAINT_PROVIDED_FOR_ACCESS("BCE3304", "invalid.key.constraint.provided.for.access"),
    MEMBER_ACCESS_NOT_SUPPORT_FOR_KEYLESS_TABLE("BCE3305", "member.access.not.supported.keyless.table"),
    INVALID_FIELD_NAMES_IN_KEY_SPECIFIER("BCE3306", "invalid.field.name.in.key.specifier"),
    MULTI_KEY_MEMBER_ACCESS_NOT_SUPPORTED("BCE3307", "multi.key.member.access.not.supported"),
    KEY_SPECIFIER_FIELD_MUST_BE_READONLY("BCE3308", "key.specifier.field.must.be.readonly"),
    KEY_SPECIFIER_FIELD_MUST_BE_REQUIRED("BCE3309", "key.specifier.field.must.be.required"),
    KEY_SPECIFIER_FIELD_MUST_BE_ANYDATA("BCE3310", "key.specifier.field.must.be.anydata"),
    KEY_SPECIFIER_FIELD_VALUE_MUST_BE_CONSTANT("BCE3311", "key.specifier.field.value.must.be.constant"),
    KEY_CONSTRAINT_NOT_SUPPORTED_FOR_TABLE_WITH_MAP_CONSTRAINT(
            "BCE3312", "key.constraint.not.supported.for.table.with.map.constraint"),
    CANNOT_INFER_MEMBER_TYPE_FOR_TABLE_DUE_AMBIGUITY("BCE3313", "cannot.infer.member.type.for.table.due.ambiguity"),
    CANNOT_INFER_MEMBER_TYPE_FOR_TABLE("BCE3314", "cannot.infer.member.type.for.table"),
    ON_CONFLICT_ONLY_WORKS_WITH_TABLES_WITH_KEY_SPECIFIER(
            "BCE3315", "on.conflict.only.works.with.tables.with.key.specifier"),
    CANNOT_UPDATE_TABLE_USING_MEMBER_ACCESS("BCE3316", "cannot.update.table.using.member.access.lvexpr"),


    // Taint checking related codes
    ENTRY_POINT_PARAMETERS_CANNOT_BE_UNTAINTED("BCE3400", "entry.point.parameters.cannot.be.untainted"),
    TAINTED_VALUE_PASSED_TO_UNTAINTED_PARAMETER("BCE3401", "tainted.value.passed.to.untainted.parameter"),
    TAINTED_VALUE_PASSED_TO_UNTAINTED_PARAMETER_ORIGINATING_AT(
            "BCE3402", "tainted.value.passed.to.untainted.param.in.obj.method"),
    TAINTED_VALUE_PASSED_TO_GLOBAL_VARIABLE("BCE3403", "tainted.value.passed.to.global.variable"),
    TAINTED_VALUE_PASSED_TO_MODULE_OBJECT("BCE3404", "tainted.value.passed.to.module.object"),
    INVOCATION_TAINT_GLOBAL_OBJECT("BCE3405", "method.invocation.taint.global.object"),
    TAINTED_VALUE_PASSED_TO_CLOSURE_VARIABLE("BCE3406", "tainted.value.passed.to.closure.variable"),
    UNABLE_TO_PERFORM_TAINT_CHECKING_WITH_RECURSION("BCE3407", "unable.to.perform.taint.checking.with.recursion"),
    UNABLE_TO_PERFORM_TAINT_CHECKING_FOR_BUILTIN_METHOD(
            "BCE3408", "unable.to.perform.taint.checking.for.builtin.method"),
    TAINTED_RETURN_NOT_ANNOTATED_TAINTED("BCE3409", "tainted.return.not.annotated.tainted"),
    TAINTED_PARAM_NOT_ANNOTATED_TAINTED("BCE3410", "tainted.param.not.annotated.tainted"),

    // Constants related codes.
    TYPE_REQUIRED_FOR_CONST_WITH_EXPRESSIONS("BCE3500", "type.required.for.const.with.expressions"),
    CANNOT_UPDATE_CONSTANT_VALUE("BCE3501", "cannot.update.constant.value"),
    CANNOT_ASSIGN_VALUE_TO_CONSTANT("BCE3502", "cannot.assign.value.to.constant"),
    CANNOT_DEFINE_CONSTANT_WITH_TYPE("BCE3503", "cannot.define.constant.with.type"),
    EXPRESSION_IS_NOT_A_CONSTANT_EXPRESSION("BCE3504", "expression.is.not.a.constant.expression"),
    INVALID_CONST_EXPRESSION("BCE3505", "invalid.const.expression"),
    CONSTANT_EXPRESSION_NOT_SUPPORTED("BCE3506", "const.expression.not.supported"),
    KEY_NOT_FOUND("BCE3507", "key.not.found"),

    // Anonymous functions related codes
    ARROW_EXPRESSION_MISMATCHED_PARAMETER_LENGTH("BCE3600", "arrow.expression.mismatched.parameter.length"),
    ARROW_EXPRESSION_CANNOT_INFER_TYPE_FROM_LHS("BCE3601", "arrow.expression.cannot.infer.type.from.lhs"),
    ARROW_EXPRESSION_NOT_SUPPORTED_ITERABLE_OPERATION("BCE3602", "arrow.expression.not.supported.iterable.operation"),

    INCOMPATIBLE_TYPE_CHECK("BCE3603", "incompatible.type.check"),
    UNNECESSARY_CONDITION("BCE3604", "unnecessary.condition"),

    INVALID_USAGE_OF_CLONE("BCE3605", "clone.invocation.invalid"),

    // Dataflow analysis related error codes
    PARTIALLY_INITIALIZED_VARIABLE("BCE3700", "partially.initialized.variable"),

    CANNOT_INFER_TYPE("BCE3701", "cannot.infer.type"),
    CANNOT_INFER_ERROR_TYPE("BCE3702", "cannot.infer.error.type"),
    INVALID_ERROR_CONSTRUCTOR_DETAIL("BCE3703", "invalid.error.detail.rec.does.not.match"),
    INDIRECT_ERROR_CTOR_REASON_NOT_ALLOWED("BCE3704", "invalid.error.reason.argument.to.indirect.error.constructor"),
    INDIRECT_ERROR_CTOR_NOT_ALLOWED_ON_NON_CONST_REASON("BCE3705", "invalid.indirect.error.constructor.invocation"),
    INVALID_FUNCTIONAL_CONSTRUCTOR_INVOCATION("BCE3706", "invalid.functional.constructor.invocation"),
    MISSING_ERROR_DETAIL_ARG("BCE3707", "missing.error.detail.arg"),
    INVALID_ERROR_DETAIL_ARG_TYPE("BCE3708", "invalid.error.detail.arg.type"),
    UNKNOWN_DETAIL_ARG_TO_SEALED_ERROR_DETAIL_REC("BCE3709", "unknown.error.detail.arg.to.sealed.detail"),
    INVALID_ERROR_DETAIL_REST_ARG_TYPE("BCE3710", "invalid.error.detail.rest.arg"),
    UNDEFINED_ERROR_TYPE_DESCRIPTOR("BCE3711", "undefined.error.type.descriptor"),

    // Seal inbuilt function related codes
    INCOMPATIBLE_STAMP_TYPE("BCE3800", "incompatible.stamp.type"),
    NOT_SUPPORTED_SOURCE_TYPE_FOR_STAMP("BCE3801", "not.supported.source.for.stamp"),

    // Worker flush action related error codes
    INVALID_WORKER_FLUSH("BCE3820", "invalid.worker.flush.expression"),
    INVALID_WORKER_FLUSH_FOR_WORKER("BCE3821", "invalid.worker.flush.expression.for.worker"),

    // Worker receive and send related error codes
    INVALID_TYPE_FOR_RECEIVE("BCE3840", "invalid.type.for.receive"),
    INVALID_TYPE_FOR_SEND("BCE3841", "invalid.type.for.send"),

    INVALID_USAGE_OF_RECEIVE_EXPRESSION("BCE3842", "invalid.usage.of.receive.expression"),
    INVALID_USE_OF_EXPERIMENTAL_FEATURE("BCE3843", "invalid.use.of.experimental.feature"),

    INVALID_USE_OF_NULL_LITERAL("BCE3844", "invalid.use.of.null.literal"),

    // LangLib related error codes.
    TYPE_PARAM_OUTSIDE_LANG_MODULE("BCE3900", "type.param.outside.lang.module"),
    BUILTIN_SUBTYPE_OUTSIDE_LANG_MODULE("BCE3901", "builtin.subtype.outside.lang.module"),
    ISOLATED_PARAM_OUTSIDE_LANG_MODULE("BCE3902", "isolated.param.outside.lang.module"),
    ISOLATED_PARAM_USED_WITH_INVALID_TYPE("BCE3903", "isolated.param.used.with.invalid.type"),
    ISOLATED_PARAM_USED_IN_A_NON_ISOLATED_FUNCTION("BCE3904", "isolated.param.used.in.a.non.isolated.function"),

    INVALID_INVOCATION_LVALUE_ASSIGNMENT("BCE3905", "invalid.lvalue.lhs.of.assignment"),
    INVALID_INVOCATION_LVALUE_COMPOUND_ASSIGNMENT("BCE3906", "invalid.lvalue.lhs.of.compound.assignment"),

    IDENTIFIER_LITERAL_ONLY_SUPPORTS_ALPHANUMERICS("BCE3907", "identifier.literal.only.supports.alphanumerics"),
    INVALID_UNICODE("BCE3908", "invalid.unicode"),

    METHOD_TOO_LARGE("BCE3909", "method.too.large"),
    FILE_TOO_LARGE("BCE3910", "file.too.large"),
    CLASS_NOT_FOUND("BCE3911", "class.not.found"),
    METHOD_NOT_FOUND("BCE3912", "method.not.found"),
    CONSTRUCTOR_NOT_FOUND("BCE3913", "constructor.not.found"),
    FIELD_NOT_FOUND("BCE3914", "field.not.found"),
    OVERLOADED_METHODS("BCE3915", "overloaded.method"),
    UNSUPPORTED_PRIMITIVE_TYPE("BCE3916", "unsupported.primitive.type.reason"),
    METHOD_SIGNATURE_DOES_NOT_MATCH("BCE3917", "method.signature.not.match"),
    INVALID_DEPRECATION_DOCUMENTATION("BCE3918", "invalid.deprecation.documentation"),
    DEPRECATION_DOCUMENTATION_SHOULD_BE_AVAILABLE("BCE3919", "deprecation.documentation.should.available"),
    DEPRECATED_PARAMETERS_DOCUMENTATION_NOT_ALLOWED("BCE3920", "deprecated.parameters.documentation.not.allowed"),
    INVALID_ATTRIBUTE_REFERENCE("BCE3921", "invalid.attribute.reference"),

    ILLEGAL_FUNCTION_CHANGE_LIST_SIZE("BCE3922", "illegal.function.change.list.size"),
    ILLEGAL_FUNCTION_CHANGE_TUPLE_SHAPE("BCE3923", "illegal.function.change.tuple.shape"),

    INVALID_WAIT_MAPPING_CONSTRUCTORS("BCE3924", "invalid.wait.future.expr.mapping.constructors"),
    INVALID_WAIT_ACTIONS("BCE3925", "invalid.wait.future.expr.actions"),
    INVALID_SEND_EXPR("BCE3926", "invalid.send.expr"),

    DISTINCT_TYPING_ONLY_SUPPORT_OBJECTS_AND_ERRORS("BCE3927", "distinct.typing.only.support.objects.and.errors"),

    INVALID_NON_EXTERNAL_DEPENDENTLY_TYPED_FUNCTION("BCE3928", "invalid.non.external.dependently.typed.function"),
    INVALID_PARAM_TYPE_FOR_RETURN_TYPE("BCE3929", "invalid.param.type.for.return.type"),
    INVALID_TYPEDESC_PARAM("BCE3930", "invalid.typedesc.param"),

    INVALID_RAW_TEMPLATE_TYPE("BCE3931", "invalid.raw.template.type"),
    MULTIPLE_COMPATIBLE_RAW_TEMPLATE_TYPES("BCE3932", "multiple.compatible.raw.template.types"),
    INVALID_NUM_STRINGS("BCE3933", "invalid.num.of.strings"),
    INVALID_NUM_INSERTIONS("BCE3934", "invalid.num.of.insertions"),
    INVALID_RAW_TEMPLATE_ASSIGNMENT("BCE3935", "invalid.raw.template.assignment"),
    INVALID_NUM_FIELDS("BCE3936", "invalid.number.of.fields"),
    METHODS_NOT_ALLOWED("BCE3937", "methods.not.allowed"),

    INVALID_MUTABLE_ACCESS_IN_ISOLATED_FUNCTION("BCE3938", "invalid.mutable.access.in.isolated.function"),
    INVALID_MUTABLE_ACCESS_AS_RECORD_DEFAULT("BCE3939", "invalid.mutable.access.as.record.default"),
    INVALID_MUTABLE_ACCESS_AS_OBJECT_DEFAULT("BCE3940", "invalid.mutable.access.as.object.default"),

    INVALID_NON_ISOLATED_FUNCTION_AS_ARGUMENT("BCE3941", "invalid.non.isolated.function.as.argument"),

    INVALID_NON_ISOLATED_INVOCATION_IN_ISOLATED_FUNCTION(
            "BCE3942", "invalid.non.isolated.invocation.in.isolated.function"),
    INVALID_NON_ISOLATED_INVOCATION_AS_RECORD_DEFAULT("BCE3943", "invalid.non.isolated.invocation.as.record.default"),
    INVALID_NON_ISOLATED_INVOCATION_AS_OBJECT_DEFAULT("BCE3944", "invalid.non.isolated.invocation.as.object.default"),

    INVALID_NON_ISOLATED_INIT_EXPRESSION_IN_ISOLATED_FUNCTION(
            "BCE3945", "invalid.non.isolated.init.expression.in.isolated.function"),
    INVALID_NON_ISOLATED_INIT_EXPRESSION_AS_RECORD_DEFAULT(
            "BCE3946", "invalid.non.isolated.init.expression.as.record.default"),
    INVALID_NON_ISOLATED_INIT_EXPRESSION_AS_OBJECT_DEFAULT(
            "BCE3947", "invalid.non.isolated.init.expression.as.object.default"),

    INVALID_ASYNC_INVOCATION_IN_ISOLATED_FUNCTION("BCE3948", "invalid.async.invocation.in.isolated.function"),
    INVALID_WORKER_DECLARATION_IN_ISOLATED_FUNCTION("BCE3949", "invalid.worker.declaration.in.isolated.function"),
    INVALID_FORK_STATEMENT_IN_ISOLATED_FUNCTION("BCE3950", "invalid.fork.statement.in.isolated.function"),

    INVALID_NON_PRIVATE_MUTABLE_FIELD_IN_ISOLATED_OBJECT(
            "BCE3951", "invalid.non.private.mutable.field.in.isolated.object"),
    INVALID_MUTABLE_FIELD_ACCESS_IN_ISOLATED_OBJECT_OUTSIDE_LOCK(
            "BCE3952", "invalid.mutable.field.access.in.isolated.object.outside.lock"),
    INVALID_REFERENCE_TO_SELF_IN_ISOLATED_OBJECT_OUTSIDE_LOCK(
            "BCE3953", "invalid.reference.to.self.in.isolated.object.outside.lock"),
    INVALID_NON_ISOLATED_EXPRESSION_AS_INITIAL_VALUE("BCE3954", "invalid.non.isolated.expression.as.initial.value"),
    INVALID_TRANSFER_OUT_OF_LOCK_WITH_RESTRICTED_VAR_USAGE(
            "BCE3955", "invalid.transfer.out.of.lock.with.restricted.var.usage"),
    INVALID_TRANSFER_INTO_LOCK_WITH_RESTRICTED_VAR_USAGE(
            "BCE3956", "invalid.transfer.into.lock.with.restricted.var.usage"),
    INVALID_NON_ISOLATED_INVOCATION_IN_LOCK_WITH_RESTRICTED_VAR_USAGE(
            "BCE3957", "invalid.non.isolated.invocation.in.lock.with.restricted.var.usage"),
    INVALID_ISOLATED_VARIABLE_ACCESS_OUTSIDE_LOCK("BCE3958", "invalid.isolated.variable.access.outside.lock"),
    INVALID_ASSIGNMENT_IN_LOCK_WITH_RESTRICTED_VAR_USAGE(
            "BCE3959", "invalid.assignment.in.lock.with.restricted.var.usage"),
    INVALID_USAGE_OF_MULTIPLE_RESTRICTED_VARS_IN_LOCK("BCE3960", "invalid.usage.of.multiple.restricted.vars.in.lock"),

    INVALID_ISOLATED_QUALIFIER_ON_MODULE_NO_INIT_VAR_DECL(
            "BCE3961", "invalid.isolated.qualifier.on.module.no.init.var.decl"),
    ONLY_A_SIMPLE_VARIABLE_CAN_BE_MARKED_AS_ISOLATED(
            "BCE3962", "only.a.simple.variable.can.be.marked.as.isolated"),
    BINDING_PATTERN_NOT_YET_SUPPORTED_IN_MODULE_VAR_DECL(
            "BCE3963", "binding.pattern.not.yet.supported.in.module.var.decl"),

    // Configurable var related error codes
<<<<<<< HEAD
    CONFIGURABLE_VARIABLE_CANNOT_BE_DECLARED_WITH_VAR(
            "BCE3964", "configurable.variable.cannot.be.declared.with.var"),
    CONFIGURABLE_VARIABLE_MUST_BE_ANYDATA_AND_READONLY(
            "BCE3965", "configurable.variable.must.be.anydata.and.readonly"),
    ONLY_SIMPLE_VARIABLES_ARE_ALLOWED_TO_BE_CONFIGURABLE(
            "BCE3966", "only.simple.variables.are.allowed.to.be.configurable"),
    CONFIGURABLE_VARIABLE_CURRENTLY_NOT_SUPPORTED(
            "BCE3967", "configurable.variable.currently.not.supported"),

    REMOTE_FUNCTION_IN_NON_NETWORK_OBJECT("BCE3968", "remote.function.in.non.network.object"),
    UNSUPPORTED_PATH_PARAM_TYPE("BCE3969", "unsupported.path.param.type"),
    UNSUPPORTED_REST_PATH_PARAM_TYPE("BCE3970", "unsupported.rest.path.param.type"),
    SERVICE_ABSOLUTE_PATH_OR_LITERAL_IS_REQUIRED_BY_LISTENER("BCE3971",
            "error.service.absolute.path.or.literal.required.by.listener"),
    SERVICE_PATH_LITERAL_IS_NOT_SUPPORTED_BY_LISTENER("BCE3972", "service.path.literal.is.not.supported.by.listener"),
    SERVICE_ABSOLUTE_PATH_IS_NOT_SUPPORTED_BY_LISTENER("BCE3973", "service.absolute.path.is.not.supported.by.listener"),
    SERVICE_LITERAL_REQUIRED_BY_LISTENER("BCE3974", "service.path.literal.required.by.listener"),
    SERVICE_ABSOLUTE_PATH_REQUIRED_BY_LISTENER("BCE3975", "service.absolute.path.required.by.listener"),
    MULTIPLE_RECEIVE_ACTION_NOT_YET_SUPPORTED("BCE3976", "multiple.receive.action.not.yet.supported"),
=======
    CONFIGURABLE_VARIABLE_CANNOT_BE_DECLARED_WITH_VAR("BCE3963",
            "configurable.variable.cannot.be.declared.with.var"),
    CONFIGURABLE_VARIABLE_MUST_BE_ANYDATA_AND_READONLY("BCE3964",
            "configurable.variable.must.be.anydata.and.readonly"),
    ONLY_SIMPLE_VARIABLES_ARE_ALLOWED_TO_BE_CONFIGURABLE("BCE3965",
            "only.simple.variables.are.allowed.to.be.configurable"),
    CONFIGURABLE_VARIABLE_CURRENTLY_NOT_SUPPORTED("BCE3966",
            "configurable.variable.currently.not.supported"),

    REMOTE_FUNCTION_IN_NON_NETWORK_OBJECT("BCE3967", "remote.function.in.non.network.object"),
    UNSUPPORTED_PATH_PARAM_TYPE("BCE3968", "unsupported.path.param.type"),
    UNSUPPORTED_REST_PATH_PARAM_TYPE("BCE3969", "unsupported.rest.path.param.type"),
    OBJECT_TYPE_DEF_DOES_NOT_ALLOW_RESOURCE_FUNC_DECL("BCE3970",
            "unsupported.resource.function.declaration.in.object.type"),
    SERVICE_ABSOLUTE_PATH_OR_LITERAL_IS_REQUIRED_BY_LISTENER("BCE3972",
            "error.service.absolute.path.or.literal.required.by.listener"),
    SERVICE_PATH_LITERAL_IS_NOT_SUPPORTED_BY_LISTENER("BCE3973", "service.path.literal.is.not.supported.by.listener"),
    SERVICE_ABSOLUTE_PATH_IS_NOT_SUPPORTED_BY_LISTENER("BCE3974", "service.absolute.path.is.not.supported.by.listener"),
    SERVICE_LITERAL_REQUIRED_BY_LISTENER("BCE3975", "service.path.literal.required.by.listener"),
    SERVICE_ABSOLUTE_PATH_REQUIRED_BY_LISTENER("BCE3976", "service.absolute.path.required.by.listener"),

    INVALID_READ_ONLY_CLASS_INCLUSION_IN_OBJECT_TYPE_DESCRIPTOR(
            "BCE3977", "invalid.read.only.class.inclusion.in.object.type.descriptor"),
    INVALID_INCLUSION_WITH_MISMATCHED_QUALIFIERS("BCE3978", "invalid.inclusion.with.mismatched.qualifiers"),
    INVALID_REFERENCE_WITH_MISMATCHED_QUALIFIERS("BCE3979", "invalid.reference.with.mismatched.qualifiers"),
    INVALID_READ_ONLY_CLASS_INCLUSION_IN_NON_READ_ONLY_CLASS(
            "BCE3980", "invalid.read.only.class.inclusion.in.non.read.only.class"),
    INVALID_FIELD_IN_OBJECT_CONSTUCTOR_EXPR_WITH_READONLY_REFERENCE(
            "BCE3981", "invalid.field.in.object.constructor.expr.with.readonly.reference"),

    MULTIPLE_RECEIVE_ACTION_NOT_YET_SUPPORTED("BCE3982", "multiple.receive.action.not.yet.supported"),

    INVALID_READONLY_FIELD_TYPE("BCE3983", "invalid.readonly.field.type")
>>>>>>> 7c3ff069
    ;

    private String diagnosticId;
    private String messageKey;

    DiagnosticErrorCode(String diagnosticId, String messageKey) {
        this.diagnosticId = diagnosticId;
        this.messageKey = messageKey;
    }

    @Override
    public DiagnosticSeverity severity() {
        return DiagnosticSeverity.ERROR;
    }

    @Override
    public String diagnosticId() {
        return diagnosticId;
    }

    @Override
    public String messageKey() {
        return messageKey;
    }

    public boolean equals(DiagnosticCode code) {
        return this.messageKey.equals(code.messageKey());
    }
}<|MERGE_RESOLUTION|>--- conflicted
+++ resolved
@@ -643,7 +643,7 @@
             "BCE3963", "binding.pattern.not.yet.supported.in.module.var.decl"),
 
     // Configurable var related error codes
-<<<<<<< HEAD
+
     CONFIGURABLE_VARIABLE_CANNOT_BE_DECLARED_WITH_VAR(
             "BCE3964", "configurable.variable.cannot.be.declared.with.var"),
     CONFIGURABLE_VARIABLE_MUST_BE_ANYDATA_AND_READONLY(
@@ -656,27 +656,7 @@
     REMOTE_FUNCTION_IN_NON_NETWORK_OBJECT("BCE3968", "remote.function.in.non.network.object"),
     UNSUPPORTED_PATH_PARAM_TYPE("BCE3969", "unsupported.path.param.type"),
     UNSUPPORTED_REST_PATH_PARAM_TYPE("BCE3970", "unsupported.rest.path.param.type"),
-    SERVICE_ABSOLUTE_PATH_OR_LITERAL_IS_REQUIRED_BY_LISTENER("BCE3971",
-            "error.service.absolute.path.or.literal.required.by.listener"),
-    SERVICE_PATH_LITERAL_IS_NOT_SUPPORTED_BY_LISTENER("BCE3972", "service.path.literal.is.not.supported.by.listener"),
-    SERVICE_ABSOLUTE_PATH_IS_NOT_SUPPORTED_BY_LISTENER("BCE3973", "service.absolute.path.is.not.supported.by.listener"),
-    SERVICE_LITERAL_REQUIRED_BY_LISTENER("BCE3974", "service.path.literal.required.by.listener"),
-    SERVICE_ABSOLUTE_PATH_REQUIRED_BY_LISTENER("BCE3975", "service.absolute.path.required.by.listener"),
-    MULTIPLE_RECEIVE_ACTION_NOT_YET_SUPPORTED("BCE3976", "multiple.receive.action.not.yet.supported"),
-=======
-    CONFIGURABLE_VARIABLE_CANNOT_BE_DECLARED_WITH_VAR("BCE3963",
-            "configurable.variable.cannot.be.declared.with.var"),
-    CONFIGURABLE_VARIABLE_MUST_BE_ANYDATA_AND_READONLY("BCE3964",
-            "configurable.variable.must.be.anydata.and.readonly"),
-    ONLY_SIMPLE_VARIABLES_ARE_ALLOWED_TO_BE_CONFIGURABLE("BCE3965",
-            "only.simple.variables.are.allowed.to.be.configurable"),
-    CONFIGURABLE_VARIABLE_CURRENTLY_NOT_SUPPORTED("BCE3966",
-            "configurable.variable.currently.not.supported"),
-
-    REMOTE_FUNCTION_IN_NON_NETWORK_OBJECT("BCE3967", "remote.function.in.non.network.object"),
-    UNSUPPORTED_PATH_PARAM_TYPE("BCE3968", "unsupported.path.param.type"),
-    UNSUPPORTED_REST_PATH_PARAM_TYPE("BCE3969", "unsupported.rest.path.param.type"),
-    OBJECT_TYPE_DEF_DOES_NOT_ALLOW_RESOURCE_FUNC_DECL("BCE3970",
+    OBJECT_TYPE_DEF_DOES_NOT_ALLOW_RESOURCE_FUNC_DECL("BCE3971",
             "unsupported.resource.function.declaration.in.object.type"),
     SERVICE_ABSOLUTE_PATH_OR_LITERAL_IS_REQUIRED_BY_LISTENER("BCE3972",
             "error.service.absolute.path.or.literal.required.by.listener"),
@@ -697,7 +677,6 @@
     MULTIPLE_RECEIVE_ACTION_NOT_YET_SUPPORTED("BCE3982", "multiple.receive.action.not.yet.supported"),
 
     INVALID_READONLY_FIELD_TYPE("BCE3983", "invalid.readonly.field.type")
->>>>>>> 7c3ff069
     ;
 
     private String diagnosticId;
