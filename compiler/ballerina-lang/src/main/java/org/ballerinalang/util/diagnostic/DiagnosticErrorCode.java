/*
 *  Copyright (c) 2017, WSO2 Inc. (http://www.wso2.org) All Rights Reserved.
 *
 *  WSO2 Inc. licenses this file to you under the Apache License,
 *  Version 2.0 (the "License"); you may not use this file except
 *  in compliance with the License.
 *  You may obtain a copy of the License at
 *
 *    http://www.apache.org/licenses/LICENSE-2.0
 *
 *  Unless required by applicable law or agreed to in writing,
 *  software distributed under the License is distributed on an
 *  "AS IS" BASIS, WITHOUT WARRANTIES OR CONDITIONS OF ANY
 *  KIND, either express or implied.  See the License for the
 *  specific language governing permissions and limitations
 *  under the License.
 */
package org.ballerinalang.util.diagnostic;

import io.ballerina.tools.diagnostics.DiagnosticCode;
import io.ballerina.tools.diagnostics.DiagnosticSeverity;

/**
 * This class contains a list of diagnostic error codes.
 *
 * @since 0.94
 */
public enum DiagnosticErrorCode implements DiagnosticCode {

    // The member represents a special error for unhandled exceptions from the compiler
    BAD_SAD_FROM_COMPILER("BCE9999", "bad.sad.from.compiler"),

    UNDEFINED_MODULE("BCE2000", "undefined.module"),
    CYCLIC_MODULE_IMPORTS_DETECTED("BCE2001", "cyclic.module.imports.detected"),
    UNUSED_MODULE_PREFIX("BCE2002", "unused.module.prefix"),
    MODULE_NOT_FOUND("BCE2003", "module.not.found"),
    REDECLARED_IMPORT_MODULE("BCE2004", "redeclared.import.module"),
    INVALID_MODULE_DECLARATION("BCE2005", "invalid.module.declaration"),
    MISSING_MODULE_DECLARATION("BCE2006", "missing.module.declaration"),
    UNEXPECTED_MODULE_DECLARATION("BCE2007", "unexpected.module.declaration"),
    REDECLARED_SYMBOL("BCE2008", "redeclared.symbol"),
    REDECLARED_BUILTIN_SYMBOL("BCE2009", "redeclared.builtin.symbol"),
    UNDEFINED_SYMBOL("BCE2010", "undefined.symbol"),
    UNDEFINED_FUNCTION("BCE2011", "undefined.function"),
    UNDEFINED_FUNCTION_IN_TYPE("BCE2012", "undefined.function.in.type"),
    UNDEFINED_METHOD_IN_OBJECT("BCE2013", "undefined.method.in.object"),
    UNDEFINED_FIELD_IN_RECORD("BCE2014", "undefined.field.in.record"),
    UNDEFINED_CONNECTOR("BCE2015", "undefined.connector"),
    INVALID_ERROR_REASON_TYPE("BCE2016", "invalid.error.reason.type"),
    UNSUPPORTED_ERROR_REASON_CONST_MATCH(
            "BCE2017", "error.match.over.const.reason.ref.not.supported"),
    INVALID_ERROR_DETAIL_TYPE("BCE2018", "invalid.error.detail.type"),
    ERROR_DETAIL_ARG_IS_NOT_NAMED_ARG("BCE2019", "error.detail.arg.not.named.arg"),
    DIRECT_ERROR_CTOR_REASON_NOT_PROVIDED("BCE2020", "missing.error.reason"),
    OBJECT_TYPE_NOT_ALLOWED("BCE2021", "object.type.not.allowed"),
    OBJECT_TYPE_REQUIRED("BCE2022", "object.type.required"),
    UNDEFINED_STRUCTURE_FIELD_WITH_TYPE("BCE2023", "undefined.field.in.structure.with.type"),
    UNDEFINED_STRUCTURE_FIELD("BCE2024", "undefined.field.in.structure"),
    TYPE_NOT_ALLOWED_WITH_NEW("BCE2025", "type.not.allowed.with.new"),
    INVALID_INTERSECTION_TYPE("BCE2026", "invalid.intersection.type"),
    UNSUPPORTED_TYPE_INTERSECTION("BCE2027", "unsupported.type.intersection"),
    INVALID_READONLY_INTERSECTION_TYPE("BCE2028", "invalid.readonly.intersection.type"),
    INVALID_READONLY_OBJECT_INTERSECTION_TYPE("BCE2029", "invalid.readonly.object.intersection.type"),
    INVALID_READONLY_OBJECT_TYPE("BCE2030", "invalid.readonly.object.type"),
    INVALID_READONLY_MAPPING_FIELD("BCE2031", "invalid.readonly.mapping.field"),
    STREAM_INVALID_CONSTRAINT("BCE2032", "stream.invalid.constraint"),
    STREAM_INIT_NOT_ALLOWED_HERE("BCE2033", "stream.initialization.not.allowed.here"),
    CANNOT_INFER_OBJECT_TYPE_FROM_LHS("BCE2034", "cannot.infer.object.type.from.lhs"),
    OBJECT_UNINITIALIZED_FIELD("BCE2035", "object.uninitialized.field"),
    CYCLIC_TYPE_REFERENCE("BCE2036", "cyclic.type.reference"),
    ATTEMPT_REFER_NON_ACCESSIBLE_SYMBOL("BCE2037", "attempt.refer.non.accessible.symbol"),
    CANNOT_USE_FIELD_ACCESS_TO_ACCESS_A_REMOTE_METHOD("BCE2038", "cannot.use.field.access.to.access.a.remote.method"),
    UNDEFINED_PARAMETER("BCE2039", "undefined.parameter"),
    ATTACHED_FUNCTIONS_MUST_HAVE_BODY("BCE2040", "attached.functions.must.have.body"),
    INIT_METHOD_IN_OBJECT_TYPE_DESCRIPTOR("BCE2041", "illegal.init.method.in.object.type.descriptor"),
    CANNOT_INITIALIZE_ABSTRACT_OBJECT("BCE2042", "cannot.initialize.abstract.object"),
    INVALID_INTERFACE_ON_NON_ABSTRACT_OBJECT("BCE2043", "invalid.interface.of.non.abstract.object"),
    UNIMPLEMENTED_REFERENCED_METHOD_IN_CLASS("BCE2044", "unimplemented.referenced.method.in.class"),
    PRIVATE_FUNCTION_VISIBILITY("BCE2045", "private.function.visibility"),
    CANNOT_ATTACH_FUNCTIONS_TO_ABSTRACT_OBJECT("BCE2046", "cannot.attach.functions.to.abstract.object"),
    ABSTRACT_OBJECT_FUNCTION_CANNOT_HAVE_BODY("BCE2047", "abstract.object.function.cannot.have.body"),
    PRIVATE_OBJECT_CONSTRUCTOR("BCE2048", "private.object.constructor"),
    PRIVATE_FIELD_ABSTRACT_OBJECT("BCE2049", "private.field.abstract.object"),
    FIELD_WITH_DEFAULT_VALUE_ABSTRACT_OBJECT("BCE2050", "field.with.default.value.abstract.object"),
    PRIVATE_FUNC_ABSTRACT_OBJECT("BCE2051", "private.function.abstract.object"),
    EXTERN_FUNC_ABSTRACT_OBJECT("BCE2052", "extern.function.abstract.object"),
    SERVICE_RESOURCE_METHOD_CANNOT_BE_EXTERN("BCE2053", "service.resource.method.cannot.be.extern"),
    OBJECT_INIT_FUNCTION_CANNOT_BE_EXTERN("BCE2054", "object.init.function.cannot.be.extern"),
    GLOBAL_VARIABLE_CYCLIC_DEFINITION("BCE2055", "global.variable.cyclic.reference"),
    CANNOT_FIND_ERROR_TYPE("BCE2056", "cannot.find.error.constructor.for.type"),
    INVALID_PACKAGE_NAME_QUALIFER("BCE2057", "invalid.package.name.qualifier"),
    INVALID_FIELD_ACCESS_EXPRESSION("BCE2058", "invalid.char.colon.in.field.access.expr"),
    VARIABLE_DECL_WITH_VAR_WITHOUT_INITIALIZER("BCE2059", "variable.decl.with.var.without.initializer"),

    REQUIRED_PARAM_DEFINED_AFTER_DEFAULTABLE_PARAM("BCE2060", "required.param.not.allowed.after.defaultable.param"),
    POSITIONAL_ARG_DEFINED_AFTER_NAMED_ARG("BCE2061", "positional.arg.defined.after.named.arg"),
    REST_ARG_DEFINED_AFTER_NAMED_ARG("BCE2062", "rest.arg.defined.after.named.arg"),
    MISSING_REQUIRED_PARAMETER("BCE2063", "missing.required.parameter"),
    OBJECT_CTOR_INIT_CANNOT_HAVE_PARAMETERS("BCE2064", "object.constructor.init.function.cannot.have.parameters"),
    OBJECT_CTOR_DOES_NOT_SUPPORT_TYPE_REFERENCE_MEMBERS(
            "BCE2065", "object.constructor.does.not.support.type.reference.members"),

    INCOMPATIBLE_TYPES("BCE2066", "incompatible.types"),
    INCOMPATIBLE_TYPES_SPREAD_OP("BCE2067", "incompatible.types.spread.op"),
    INCOMPATIBLE_TYPES_FIELD("BCE2068", "incompatible.types.field"),
    UNKNOWN_TYPE("BCE2069", "unknown.type"),
    BINARY_OP_INCOMPATIBLE_TYPES("BCE2070", "binary.op.incompatible.types"),
    UNARY_OP_INCOMPATIBLE_TYPES("BCE2071", "unary.op.incompatible.types"),
    SELF_REFERENCE_VAR("BCE2072", "self.reference.var"),
    UNSUPPORTED_WORKER_SEND_POSITION("BCE2073", "unsupported.worker.send.position"),
    INVALID_WORKER_RECEIVE_POSITION("BCE2074", "invalid.worker.receive.position"),
    UNDEFINED_WORKER("BCE2075", "undefined.worker"),
    INVALID_WORKER_JOIN_RESULT_TYPE("BCE2076", "invalid.worker.join.result.type"),
    INVALID_WORKER_TIMEOUT_RESULT_TYPE("BCE2077", "invalid.worker.timeout.result.type"),
    ILLEGAL_WORKER_REFERENCE_AS_A_VARIABLE_REFERENCE("BCE2078", "illegal.worker.reference.as.a.variable.reference"),
    INCOMPATIBLE_TYPE_CONSTRAINT("BCE2079", "incompatible.type.constraint"),
    USAGE_OF_WORKER_WITHIN_LOCK_IS_PROHIBITED("BCE2080", "usage.of.worker.within.lock.is.prohibited"),
    USAGE_OF_START_WITHIN_LOCK_IS_PROHIBITED("BCE2081", "usage.of.start.within.lock.is.prohibited"),
    WORKER_SEND_RECEIVE_PARAMETER_COUNT_MISMATCH("BCE2082", "worker.send.receive.parameter.count.mismatch"),
    INVALID_WORKER_INTERACTION("BCE2083", "worker.invalid.worker.interaction"),
    WORKER_INTERACTIONS_ONLY_ALLOWED_BETWEEN_PEERS("BCE2084", "worker.interactions.only.allowed.between.peers"),
    WORKER_SEND_AFTER_RETURN("BCE2085", "worker.send.after.return"),
    WORKER_RECEIVE_AFTER_RETURN("BCE2086", "worker.receive.after.return"),
    EXPLICIT_WORKER_CANNOT_BE_DEFAULT("BCE2087", "explicit.worker.cannot.be.default"),
    INVALID_MULTIPLE_FORK_JOIN_SEND("BCE2088", "worker.multiple.fork.join.send"),
    INCOMPATIBLE_TYPE_REFERENCE("BCE2089", "incompatible.type.reference"),
    INCOMPATIBLE_TYPE_REFERENCE_NON_PUBLIC_MEMBERS("BCE2090", "incompatible.type.reference.non.public.members"),
    INCOMPATIBLE_RECORD_TYPE_REFERENCE("BCE2091", "incompatible.record.type.reference"),
    REDECLARED_TYPE_REFERENCE("BCE2092", "redeclared.type.reference"),
    REDECLARED_FUNCTION_FROM_TYPE_REFERENCE("BCE2093", "redeclared.function.from.type.reference"),
    REFERRED_FUNCTION_SIGNATURE_MISMATCH("BCE2094", "referred.function.signature.mismatch"),

    INVOKABLE_MUST_RETURN("BCE2095", "invokable.must.return"),
    MAIN_SHOULD_BE_PUBLIC("BCE2096", "main.should.be.public"),
    INVALID_MAIN_PARAMS_TYPE("BCE2097", "invalid.main.params.type"),
    MAIN_RETURN_SHOULD_BE_ERROR_OR_NIL("BCE2098", "main.return.should.be.error.or.nil"),
    MODULE_INIT_CANNOT_BE_PUBLIC("BCE2099", "module.init.cannot.be.public"),
    MODULE_INIT_CANNOT_HAVE_PARAMS("BCE2100", "module.init.cannot.have.params"),
    MODULE_INIT_RETURN_SHOULD_BE_ERROR_OR_NIL("BCE2101", "module.init.return.should.be.error.or.nil"),
    ATLEAST_ONE_WORKER_MUST_RETURN("BCE2102", "atleast.one.worker.must.return"),
    FORK_JOIN_WORKER_CANNOT_RETURN("BCE2103", "fork.join.worker.cannot.return"),
    FORK_JOIN_INVALID_WORKER_COUNT("BCE2104", "fork.join.invalid.worker.count"),
    INVALID_FOR_JOIN_SYNTAX_EMPTY_FORK("BCE2105", "fork.join.syntax.empty.fork"),
    UNREACHABLE_CODE("BCE2106", "unreachable.code"),
    CONTINUE_CANNOT_BE_OUTSIDE_LOOP("BCE2107", "continue.cannot.be.outside.loop"),
    BREAK_CANNOT_BE_OUTSIDE_LOOP("BCE2108", "break.cannot.be.outside.loop"),

    EXPECTED_RECORD_TYPE_AS_INCLUDED_PARAMETER("BCE2113", "expected.a.record.type.as.an.included.parameter"),
    DEFAULTABLE_PARAM_DEFINED_AFTER_INCLUDED_RECORD_PARAM(
            "BCE2114", "defaultable.param.not.allowed.after.included.record.param"),
    REQUIRED_PARAM_DEFINED_AFTER_INCLUDED_RECORD_PARAM(
            "BCE2115", "required.param.not.allowed.after.included.record.param"),
    INCOMPATIBLE_SUB_TYPE_FIELD("BCE2116", "incompatible.sub.type.field"),
    MISSING_KEY_EXPR_IN_MEMBER_ACCESS_EXPR("BCE2117", "missing.key.expr.in.member.access.expr"),
    FIELD_ACCESS_CANNOT_BE_USED_TO_ACCESS_OPTIONAL_FIELDS(
            "BCE2118", "field.access.cannot.be.used.to.access.optional.fields"),
    UNDECLARED_FIELD_IN_RECORD("BCE2119", "undeclared.field.in.record"),
    INVALID_FIELD_ACCESS_IN_RECORD_TYPE("BCE2120", "invalid.field.access.in.record.type"),
    UNDECLARED_AND_NILABLE_FIELDS_IN_UNION_OF_RECORDS("BCE2121", "undeclared.and.nilable.fields.in.union.of.records"),
    UNDECLARED_FIELD_IN_UNION_OF_RECORDS("BCE2122", "undeclared.field.in.union.of.records"),
    NILABLE_FIELD_IN_UNION_OF_RECORDS("BCE2123", "nilable.field.in.union.of.records"),
    ALREADY_INITIALIZED_SYMBOL("BCE2124", "already.initialized.symbol"),
    ARRAY_LENGTH_GREATER_THAT_2147483637_NOT_YET_SUPPORTED(
            "BCE2125", "array.length.greater.that.2147483637.not.yet.supported"),
    INVALID_ARRAY_LENGTH("BCE2126", "invalid.array.length"),
    CANNOT_RESOLVE_CONST("BCE2127", "cannot.resolve.const"),
    ALREADY_INITIALIZED_SYMBOL_WITH_ANOTHER("BCE2128", "already.initialized.symbol.with.another"),
    CONSTANT_CYCLIC_REFERENCE("BCE2131", "constant.cyclic.reference"),
    INCOMPATIBLE_TYPES_LIST_SPREAD_OP("BCE2132", "incompatible.types.list.spread.op"),
    INVALID_SPREAD_OP_FIXED_LENGTH_LIST_EXPECTED("BCE2133", "invalid.spread.operator.fixed.length.list.expected"),
    INVALID_SPREAD_OP_FIXED_MEMBER_EXPECTED("BCE2134", "invalid.spread.operator.fixed.member.expected"),
    CANNOT_INFER_TYPE_FROM_SPREAD_OP("BCE2135", "cannot.infer.type.from.spread.op"),
    TUPLE_AND_EXPRESSION_SIZE_DOES_NOT_MATCH("BCE2136", "tuple.and.expression.size.does.not.match"),
    CANNOT_SPECIFY_NAMED_ARG_FOR_FIELD_OF_INCLUDED_RECORD_WHEN_ARG_SPECIFIED_FOR_INCLUDED_RECORD("BCE2137",
            "cannot.specify.named.argument.for.field.of.included.record.when.arg.specified.for.included.record"),

    //Transaction related error codes
    ROLLBACK_CANNOT_BE_OUTSIDE_TRANSACTION_BLOCK("BCE2300", "rollback.cannot.be.outside.transaction.block"),
    COMMIT_CANNOT_BE_OUTSIDE_TRANSACTION_BLOCK("BCE2301", "commit.cannot.be.outside.transaction.block"),
    RETRY_CANNOT_BE_OUTSIDE_TRANSACTION_BLOCK("BCE2302", "retry.cannot.be.outside.transaction.block"),
    BREAK_CANNOT_BE_USED_TO_EXIT_TRANSACTION("BCE2303", "break.statement.cannot.be.used.to.exit.from.a.transaction"),
    CONTINUE_CANNOT_BE_USED_TO_EXIT_TRANSACTION(
            "BCE2304", "continue.statement.cannot.be.used.to.exit.from.a.transaction"),
    CHECK_EXPRESSION_INVALID_USAGE_WITHIN_TRANSACTION_BLOCK(
            "BCE2305", "check.expression.invalid.usage.within.transaction.block"),
    RETURN_CANNOT_BE_USED_TO_EXIT_TRANSACTION("BCE2306", "return.statement.cannot.be.used.to.exit.from.a.transaction"),
    DONE_CANNOT_BE_USED_TO_EXIT_TRANSACTION("BCE2307", "done.statement.cannot.be.used.to.exit.from.a.transaction"),
    INVALID_RETRY_COUNT("BCE2308", "invalid.retry.count"),
    INVALID_COMMIT_COUNT("BCE2309", "invalid.commit.count"),
    INVALID_ROLLBACK_COUNT("BCE2310", "invalid.rollback.count"),
    INVALID_TRANSACTION_HANDLER_ARGS("BCE2311", "invalid.transaction.handler.args"),
    INVALID_TRANSACTION_HANDLER_SIGNATURE("BCE2312", "invalid.transaction.handler.signature"),
    LAMBDA_REQUIRED_FOR_TRANSACTION_HANDLER("BCE2313", "lambda.required.for.transaction.handler"),
    TRANSACTION_CANNOT_BE_USED_WITHIN_HANDLER("BCE2314", "transaction.cannot.be.used.within.handler"),
    TRANSACTION_CANNOT_BE_USED_WITHIN_TRANSACTIONAL_SCOPE(
            "BCE2315", "transaction.cannot.be.used.within.transactional.scope"),
    TRANSACTIONAL_FUNC_INVOKE_PROHIBITED("BCE2316", "transactional.function.prohibited.outside.transactional.scope"),
    TRANSACTIONAL_WORKER_OUT_OF_TRANSACTIONAL_SCOPE(
            "BCE2317", "transactional.worker.prohibited.outside.transactional.scope"),

    NESTED_TRANSACTIONS_ARE_INVALID("BCE2318", "nested.transactions.are.invalid"),
    INVALID_FUNCTION_POINTER_ASSIGNMENT_FOR_HANDLER("BCE2319", "invalid.function.pointer.assignment.for.handler"),
    USAGE_OF_START_WITHIN_TRANSACTION_IS_PROHIBITED("BCE2320", "usage.of.start.within.transaction.is.prohibited"),
    ROLLBACK_CANNOT_BE_WITHIN_TRANSACTIONAL_FUNCTION("BCE2321", "rollback.cannot.be.within.transactional.function"),
    COMMIT_CANNOT_BE_WITHIN_TRANSACTIONAL_FUNCTION("BCE2322", "commit.cannot.be.within.transactional.function"),
    MAX_ONE_COMMIT_ROLLBACK_ALLOWED_WITHIN_A_BRANCH("BCE2323", "max.one.commit.rollback.allowed.within.branch"),
    COMMIT_NOT_ALLOWED("BCE2324", "commit.not.allowed"),
    ROLLBACK_NOT_ALLOWED("BCE2325", "rollback.not.allowed"),
    INCOMPATIBLE_TYPE_IN_SELECT_CLAUSE("BCE2326", "incompatible.type.in.select.clause"),

    // Service, endpoint related errors codes
    SERVICE_INVALID_OBJECT_TYPE("BCE2400", "service.invalid.object.type"),
    SERVICE_INVALID_ENDPOINT_TYPE("BCE2401", "service.invalid.endpoint.type"),
    SERVICE_FUNCTION_INVALID_MODIFIER("BCE2402", "service.function.invalid.modifier"),
    SERVICE_FUNCTION_INVALID_INVOCATION("BCE2403", "service.function.invalid.invocation"),
    SERVICE_SERVICE_TYPE_REQUIRED_ANONYMOUS("BCE2404", "service.service.type.required.anonymous"),

    ENDPOINT_OBJECT_TYPE_REQUIRED("BCE2405", "endpoint.object.type.required"),
    ENDPOINT_OBJECT_NEW_HAS_PARAM("BCE2406", "endpoint.object.new.has.param"),
    ENDPOINT_INVALID_TYPE("BCE2407", "endpoint.invalid.type"),
    ENDPOINT_INVALID_TYPE_NO_FUNCTION("BCE2408", "endpoint.invalid.type.no.function"),
    ENDPOINT_SPI_INVALID_FUNCTION("BCE2409", "endpoint.spi.invalid.function"),

    RESOURCE_METHODS_ARE_ONLY_ALLOWED_IN_SERVICE_OR_CLIENT_OBJECTS(
            "BCE2411", "resource.methods.are.only.allowed.in.service.or.client.objects"),
    RESOURCE_FUNCTION_INVALID_RETURN_TYPE("BCE2412", "resource.function.invalid.return.type"),
    REMOTE_IN_NON_OBJECT_FUNCTION("BCE2413", "remote.in.non.object.function"),
    INVALID_LISTENER_VARIABLE("BCE2414", "invalid.listener.var"),
    INVALID_LISTENER_ATTACHMENT("BCE2415", "invalid.listener.attachment"),

    ENDPOINT_NOT_SUPPORT_REGISTRATION("BCE2416", "endpoint.not.support.registration"),
    INVALID_ACTION_INVOCATION_SYNTAX("BCE2417", "invalid.action.invocation.syntax"),
    INVALID_METHOD_INVOCATION_SYNTAX("BCE2418", "invalid.method.invocation.syntax"),
    INVALID_INIT_INVOCATION("BCE2419", "invalid.init.invocation"),
    INVALID_RESOURCE_FUNCTION_INVOCATION("BCE2420", "invalid.resource.function.invocation"),
    INVALID_ACTION_INVOCATION("BCE2421", "invalid.action.invocation"),
    INVALID_FUNCTION_POINTER_INVOCATION_WITH_TYPE("BCE2422", "invalid.function.pointer.invocation.with.type"),

    TYPE_CAST_NOT_YET_SUPPORTED("BCE2423", "type.cast.not.yet.supported.for.type"),
    LET_EXPRESSION_NOT_YET_SUPPORTED_RECORD_FIELD("BCE2424", "let.expression.not.yet.supported.record.field"),
    LET_EXPRESSION_NOT_YET_SUPPORTED_OBJECT_FIELD("BCE2425", "let.expression.not.yet.supported.object.field"),

    // Cast and conversion related codes
    INCOMPATIBLE_TYPES_CAST("BCE2500", "incompatible.types.cast"),
    INCOMPATIBLE_TYPES_CAST_WITH_SUGGESTION("BCE2501", "incompatible.types.cast.with.suggestion"),
    INCOMPATIBLE_TYPES_CONVERSION("BCE2502", "incompatible.types.conversion"),
    INCOMPATIBLE_TYPES_CONVERSION_WITH_SUGGESTION("BCE2503", "incompatible.types.conversion.with.suggestion"),
    UNSAFE_CAST_ATTEMPT("BCE2504", "unsafe.cast.attempt"),

    INVALID_LITERAL_FOR_TYPE("BCE2506", "invalid.literal.for.type"),
    INCOMPATIBLE_MAPPING_CONSTRUCTOR("BCE2507", "incompatible.mapping.constructor.expression"),
    MAPPING_CONSTRUCTOR_COMPATIBLE_TYPE_NOT_FOUND("BCE2508", "mapping.constructor.compatible.type.not.found"),
    CANNOT_INFER_TYPES_FOR_TUPLE_BINDING("BCE2509", "cannot.infer.types.for.tuple.binding"),
    INVALID_LITERAL_FOR_MATCH_PATTERN("BCE2510", "invalid.literal.for.match.pattern"),
    INVALID_EXPR_WITH_TYPE_GUARD_FOR_MATCH_PATTERN("BCE2511", "invalid.expr.with.type.guard.for.match"),
    ARRAY_LITERAL_NOT_ALLOWED("BCE2512", "array.literal.not.allowed"),
    STRING_TEMPLATE_LIT_NOT_ALLOWED("BCE2513", "string.template.literal.not.allowed"),
    INVALID_RECORD_LITERAL_KEY("BCE2514", "invalid.record.literal.key"),
    INVALID_RECORD_LITERAL_IDENTIFIER_KEY("BCE2515", "invalid.record.literal.identifier.key"),
    INVALID_FIELD_NAME_RECORD_LITERAL("BCE2516", "invalid.field.name.record.lit"),
    REST_FIELD_NOT_ALLOWED_IN_CLOSED_RECORDS("BCE2517", "rest.field.not.allowed"),
    OPEN_RECORD_CONSTRAINT_NOT_ALLOWED("BCE2518", "open.record.constraint.not.allowed"),
    INVALID_RECORD_REST_DESCRIPTOR("BCE2519", "invalid.record.rest.descriptor"),
    MISSING_REQUIRED_RECORD_FIELD("BCE2520", "missing.required.record.field"),
    DEFAULT_VALUES_NOT_ALLOWED_FOR_OPTIONAL_FIELDS("BCE2521", "default.values.not.allowed.for.optional.fields"),
    INVALID_FUNCTION_POINTER_INVOCATION("BCE2522", "invalid.function.pointer.invocation"),
    AMBIGUOUS_TYPES("BCE2523", "ambiguous.type"),

    TOO_MANY_ARGS_FUNC_CALL("BCE2524", "too.many.args.call"),
    ASSIGNMENT_COUNT_MISMATCH("BCE2525", "assignment.count.mismatch"),
    ASSIGNMENT_REQUIRED("BCE2526", "assignment.required"),
    MULTI_VAL_IN_SINGLE_VAL_CONTEXT("BCE2527", "multi.value.in.single.value.context"),
    MULTI_VAL_EXPR_IN_SINGLE_VAL_CONTEXT("BCE2528", "multi.valued.expr.in.single.valued.context"),
    DOES_NOT_RETURN_VALUE("BCE2529", "does.not.return.value"),
    FUNC_DEFINED_ON_NOT_SUPPORTED_TYPE("BCE2530", "func.defined.on.not.supported.type"),
    FUNC_DEFINED_ON_NON_LOCAL_TYPE("BCE2531", "func.defined.on.non.local.type"),
    INVALID_OBJECT_CONSTRUCTOR("BCE2532", "invalid.object.constructor"),
    RECORD_INITIALIZER_INVOKED("BCE2533", "explicit.invocation.of.record.init.is.not.allowed"),
    PKG_ALIAS_NOT_ALLOWED_HERE("BCE2534", "pkg.alias.not.allowed.here"),

    MULTI_VALUE_RETURN_EXPECTED("BCE2535", "multi.value.return.expected"),
    SINGLE_VALUE_RETURN_EXPECTED("BCE2536", "single.value.return.expected"),
    TOO_MANY_RETURN_VALUES("BCE2537", "return.value.too.many"),
    NOT_ENOUGH_RETURN_VALUES("BCE2538", "return.value.not.enough"),
    INVALID_FUNCTION_INVOCATION("BCE2539", "invalid.function.invocation"),
    INVALID_FUNCTION_INVOCATION_WITH_NAME("BCE2540", "invalid.function.invocation.with.name"),
    DUPLICATE_NAMED_ARGS("BCE2541", "duplicate.named.args"),
    INVALID_DEFAULT_PARAM_VALUE("BCE2542", "invalid.default.param.value"),

    DUPLICATED_ERROR_CATCH("BCE2543", "duplicated.error.catch"),

    NO_NEW_VARIABLES_VAR_ASSIGNMENT("BCE2544", "no.new.variables.var.assignment"),
    INVALID_VARIABLE_ASSIGNMENT("BCE2545", "invalid.variable.assignment"),
    INVALID_ASSIGNMENT_DECLARATION_FINAL("BCE2546", "invalid.variable.assignment.declaration.final"),
    CANNOT_ASSIGN_VALUE_FINAL("BCE2547", "cannot.assign.value.to.final.field"),
    CANNOT_ASSIGN_VALUE_TO_POTENTIALLY_INITIALIZED_FINAL(
            "BCE2548", "cannot.assign.value.to.potentially.initialized.final"),
    CANNOT_ASSIGN_VALUE_FUNCTION_ARGUMENT("BCE2549", "cannot.assign.value.to.function.argument"),
    CANNOT_ASSIGN_VALUE_ENDPOINT("BCE2550", "cannot.assign.value.to.endpoint"),
    CANNOT_UPDATE_READONLY_VALUE_OF_TYPE("BCE2551", "cannot.update.readonly.value.of.type"),
    CANNOT_UPDATE_READONLY_RECORD_FIELD("BCE2552", "cannot.update.readonly.record.field"),
    CANNOT_UPDATE_FINAL_OBJECT_FIELD("BCE2553", "cannot.update.final.object.field"),
    UNSUPPORTED_MULTILEVEL_CLOSURES("BCE2554", "unsupported.multilevel.closures"),

    OPERATION_DOES_NOT_SUPPORT_MEMBER_ACCESS("BCE2555", "operation.does.not.support.member.access"),
    OPERATION_DOES_NOT_SUPPORT_FIELD_ACCESS("BCE2556", "operation.does.not.support.field.access"),
    OPERATION_DOES_NOT_SUPPORT_FIELD_ACCESS_FOR_ASSIGNMENT(
            "BCE2557", "operation.does.not.support.field.access.for.assignment"),
    OPERATION_DOES_NOT_SUPPORT_OPTIONAL_FIELD_ACCESS("BCE2558", "operation.does.not.support.optional.field.access"),
    OPERATION_DOES_NOT_SUPPORT_FIELD_ACCESS_FOR_NON_REQUIRED_FIELD(
            "BCE2559", "operation.does.not.support.field.access.for.non.required.field"),
    OPERATION_DOES_NOT_SUPPORT_OPTIONAL_FIELD_ACCESS_FOR_FIELD(
            "BCE2560", "operation.does.not.support.optional.field.access.for.field"),
    OPERATION_DOES_NOT_SUPPORT_MEMBER_ACCESS_FOR_ASSIGNMENT(
            "BCE2561", "operation.does.not.support.member.access.for.assignment"),
    INVALID_MEMBER_ACCESS_EXPR_STRUCT_FIELD_ACCESS("BCE2562", "invalid.member.access.expr.struct.field.access"),
    INVALID_MEMBER_ACCESS_EXPR_TUPLE_FIELD_ACCESS("BCE2563", "invalid.member.access.expr.tuple.field.access"),
    INVALID_TUPLE_MEMBER_ACCESS_EXPR("BCE2564", "invalid.tuple.member.access.expr"),
    INVALID_RECORD_MEMBER_ACCESS_EXPR("BCE2565", "invalid.record.member.access.expr"),
    INVALID_ENUM_EXPR("BCE2566", "invalid.enum.expr"),
    INVALID_EXPR_IN_MATCH_STMT("BCE2567", "invalid.expr.in.match.stmt"),
    INVALID_PATTERN_CLAUSES_IN_MATCH_STMT("BCE2568", "invalid.pattern.clauses.in.match.stmt"),
    STATIC_MATCH_ONLY_SUPPORTS_ANYDATA("BCE2569", "static.value.match.only.supports.anydata"),
    USAGE_OF_UNINITIALIZED_VARIABLE("BCE2570", "usage.of.uninitialized.variable"),
    UNINITIALIZED_VARIABLE("BCE2571", "uninitialized.variable"),
    CONTAINS_UNINITIALIZED_FIELDS("BCE2572", "uninitialized.object.fields"),
    INVALID_FUNCTION_CALL_WITH_UNINITIALIZED_VARIABLES("BCE2573",
                                                       "invalid.function.call.with.uninitialized.variables"),
    INVALID_ANY_VAR_DEF("BCE2574", "invalid.any.var.def"),
    INVALID_RECORD_LITERAL("BCE2575", "invalid.record.literal"),
    INVALID_FIELD_IN_RECORD_BINDING_PATTERN("BCE2576", "invalid.field.in.record.binding.pattern"),
    INVALID_RECORD_LITERAL_BINDING_PATTERN("BCE2577", "invalid.record.literal.in.binding.pattern"),
    DUPLICATE_KEY_IN_RECORD_LITERAL("BCE2578", "duplicate.key.in.record.literal"),
    DUPLICATE_KEY_IN_TABLE_LITERAL("BCE2579", "duplicate.key.in.table.literal"),
    DUPLICATE_KEY_IN_RECORD_LITERAL_SPREAD_OP("BCE2580", "duplicate.key.in.record.literal.spread.op"),
    POSSIBLE_DUPLICATE_OF_FIELD_SPECIFIED_VIA_SPREAD_OP(
            "BCE2581", "possible.duplicate.of.field.specified.via.spread.op"),
    SPREAD_FIELD_MAY_DULPICATE_ALREADY_SPECIFIED_KEYS("BCE2582", "spread.field.may.duplicate.already.specified.keys"),
    MULTIPLE_INCLUSIVE_TYPES("BCE2583", "multiple.inclusive.types"),
    INVALID_ARRAY_LITERAL("BCE2584", "invalid.array.literal"),
    INVALID_TUPLE_LITERAL("BCE2585", "invalid.tuple.literal"),
    INVALID_LIST_CONSTRUCTOR_ELEMENT_TYPE("BCE2586", "invalid.list.constructor.type"),
    INVALID_ARRAY_ELEMENT_TYPE("BCE2587", "invalid.array.element.type"),
    INVALID_LIST_BINDING_PATTERN("BCE2588", "invalid.list.binding.pattern"),
    INVALID_LIST_BINDING_PATTERN_DECL("BCE2589", "invalid.list.binding.pattern.decl"),
    INVALID_LIST_BINDING_PATTERN_INFERENCE("BCE2590", "invalid.list.binding.pattern.inference"),
    MISMATCHING_ARRAY_LITERAL_VALUES("BCE2591", "mismatching.array.literal.values"),
    CLOSED_ARRAY_TYPE_NOT_INITIALIZED("BCE2592", "closed.array.type.not.initialized"),
    INVALID_LIST_MEMBER_ACCESS_EXPR("BCE2593", "invalid.list.member.access.expr"),
    INVALID_ARRAY_MEMBER_ACCESS_EXPR("BCE2594", "invalid.array.member.access.expr"),
    CANNOT_INFER_SIZE_ARRAY_SIZE_FROM_THE_CONTEXT("BCE2595",
            "length.of.the.array.cannot.be.inferred.from.the.context"),
    INVALID_SORT_FUNC_RETURN_TYPE("BCE2596", "invalid.key.func.return.type"),
    INVALID_SORT_ARRAY_MEMBER_TYPE("BCE2597", "invalid.sort.array.member.type"),
    // TODO Maryam remove list array tuple and use first only
    INDEX_OUT_OF_RANGE("BCE2598", "index.out.of.range"),
    LIST_INDEX_OUT_OF_RANGE("BCE2599", "list.index.out.of.range"),
    ARRAY_INDEX_OUT_OF_RANGE("BCE2600", "array.index.out.of.range"),
    TUPLE_INDEX_OUT_OF_RANGE("BCE2601", "tuple.index.out.of.range"),
    INVALID_ARRAY_SIZE_REFERENCE("BCE2602", "invalid.array.size.reference"),
    INVALID_TYPE_FOR_REST_DESCRIPTOR("BCE2603", "invalid.type.for.rest.descriptor"),
    INVALID_TYPE_NEW_LITERAL("BCE2604", "invalid.type.new.literal"),
    INVALID_USAGE_OF_KEYWORD("BCE2605", "invalid.usage.of.keyword"),
    INVALID_TYPE_OBJECT_CONSTRUCTOR("BCE2606", "invalid.type.object.constructor"),

    INVALID_RECORD_BINDING_PATTERN("BCE2607", "invalid.record.binding.pattern"),
    NO_MATCHING_RECORD_REF_PATTERN("BCE2608", "no.matching.record.ref.found"),
    MULTIPLE_RECORD_REF_PATTERN_FOUND("BCE2609", "multiple.matching.record.ref.found"),
    NOT_ENOUGH_PATTERNS_TO_MATCH_RECORD_REF("BCE2610", "not.enough.patterns.to.match.record.ref"),
    INVALID_TYPE_DEFINITION_FOR_RECORD_VAR("BCE2611", "invalid.type.definition.for.record.var"),

    INVALID_ERROR_BINDING_PATTERN("BCE2612", "invalid.error.binding.pattern"),
    INVALID_ERROR_REASON_BINDING_PATTERN("BCE2613", "invalid.error.reason.binding.pattern"),
    INVALID_ERROR_REST_BINDING_PATTERN("BCE2614", "invalid.error.rest.binding.pattern"),
    INVALID_TYPE_DEFINITION_FOR_ERROR_VAR("BCE2615", "invalid.type.definition.for.error.var"),
    INVALID_ERROR_MATCH_PATTERN("BCE2616", "invalid.error.match.pattern"),
    DUPLICATE_VARIABLE_IN_BINDING_PATTERN("BCE2617", "duplicate.variable.in.binding.pattern"),
    INVALID_VARIABLE_REFERENCE_IN_BINDING_PATTERN("BCE2618", "invalid.variable.reference.in.binding.pattern"),
    CANNOT_ASSIGN_VALUE_TO_TYPE_DEF("BCE2619", "cannot.assign.value.to.type.def"),

    INVALID_NAMESPACE_PREFIX("BCE2620", "invalid.namespace.prefix"),
    XML_TAGS_MISMATCH("BCE2621", "mismatching.xml.start.end.tags"),
    XML_ATTRIBUTE_MAP_UPDATE_NOT_ALLOWED("BCE2622", "xml.attribute.map.update.not.allowed"),
    XML_QNAME_UPDATE_NOT_ALLOWED("BCE2623", "xml.qname.update.not.allowed"),
    INVALID_NAMESPACE_DECLARATION("BCE2624", "invalid.namespace.declaration"),
    CANNOT_UPDATE_XML_SEQUENCE("BCE2625", "cannot.update.xml.sequence"),
    INVALID_XML_NS_INTERPOLATION("BCE2626", "invalid.xml.ns.interpolation"),
    CANNOT_FIND_XML_NAMESPACE("BCE2627", "cannot.find.xml.namespace.prefix"),
    UNSUPPORTED_METHOD_INVOCATION_XML_NAV("BCE2628", "method.invocation.in.xml.navigation.expressions.not.supported"),
    DEPRECATED_XML_ATTRIBUTE_ACCESS("BCE2629", "deprecated.xml.attribute.access.expression"),
    UNSUPPORTED_MEMBER_ACCESS_IN_XML_NAVIGATION("BCE2630",
                                                "member.access.within.xml.navigation.expression.not.supported"),

    UNDEFINED_ANNOTATION("BCE2631", "undefined.annotation"),
    ANNOTATION_NOT_ALLOWED("BCE2632", "annotation.not.allowed"),
    ANNOTATION_ATTACHMENT_CANNOT_HAVE_A_VALUE("BCE2633", "annotation.attachment.cannot.have.a.value"),
    ANNOTATION_ATTACHMENT_REQUIRES_A_VALUE("BCE2634", "annotation.attachment.requires.a.value"),
    ANNOTATION_ATTACHMENT_CANNOT_SPECIFY_MULTIPLE_VALUES(
            "BCE2635", "annotation.attachment.cannot.specify.multiple.values"),
    ANNOTATION_INVALID_TYPE("BCE2636", "annotation.invalid.type"),
    ANNOTATION_INVALID_CONST_TYPE("BCE2637", "annotation.invalid.const.type"),
    ANNOTATION_REQUIRES_CONST("BCE2638", "annotation.requires.const"),
    INCOMPATIBLE_TYPES_ARRAY_FOUND("BCE2639", "incompatible.types.array.found"),
    CANNOT_GET_ALL_FIELDS("BCE2640", "cannot.get.all.fields"),

    INVALID_DOCUMENTATION_IDENTIFIER("BCE2641", "invalid.documentation.identifier"),

    OPERATOR_NOT_SUPPORTED("BCE2642", "operator.not.supported"),
    OPERATOR_NOT_ALLOWED_VARIABLE("BCE2643", "operator.not.allowed.variable"),
    NEVER_TYPE_NOT_ALLOWED_FOR_REQUIRED_DEFAULTABLE_PARAMS("BCE2644",
                                               "never.type.not.allowed.for.required.and.defaultable.params"),
    INVALID_CLIENT_REMOTE_METHOD_CALL("BCE2645", "invalid.client.remote.method.call"),
    NEVER_TYPED_VAR_DEF_NOT_ALLOWED("BCE2646", "never.typed.var.def.not.allowed"),
    NEVER_TYPED_OBJECT_FIELD_NOT_ALLOWED("BCE2647", "never.typed.object.field.not.allowed"),
    NIL_CONDITIONAL_EXPR_NOT_YET_SUPPORTED_WITH_NIL("BCE2648", "nil.conditional.expr.not.yet.supported.with.nil"),

    CANNOT_USE_TYPE_INCLUSION_WITH_MORE_THAN_ONE_OPEN_RECORD_WITH_DIFFERENT_REST_DESCRIPTOR_TYPES("BCE2650",
          "cannot.use.type.inclusion.with.more.than.one.open.record.with.different.rest.descriptor.types"),
    INVALID_METHOD_CALL_EXPR_ON_FIELD("BCE2651", "invalid.method.call.expr.on.field"),
    INCOMPATIBLE_TYPE_WAIT_FUTURE_EXPR("BCE2652", "incompatible.type.wait.future.expr"),
    INVALID_FIELD_BINDING_PATTERN_WITH_NON_REQUIRED_FIELD("BCE2653",
            "invalid.field.binding.pattern.with.non.required.field"),
    INFER_SIZE_ONLY_SUPPORTED_IN_FIRST_DIMENSION("BCE2654", "infer.size.only.supported.in.the.first.dimension"),

    // Error codes related to iteration.
    ITERABLE_NOT_SUPPORTED_COLLECTION("BCE2800", "iterable.not.supported.collection"),
    ITERABLE_NOT_SUPPORTED_OPERATION("BCE2801", "iterable.not.supported.operation"),
    ITERABLE_TOO_MANY_VARIABLES("BCE2802", "iterable.too.many.variables"),
    ITERABLE_NOT_ENOUGH_VARIABLES("BCE2803", "iterable.not.enough.variables"),
    ITERABLE_TOO_MANY_RETURN_VARIABLES("BCE2804", "iterable.too.many.return.args"),
    ITERABLE_NOT_ENOUGH_RETURN_VARIABLES("BCE2805", "iterable.not.enough.return.args"),
    ITERABLE_LAMBDA_REQUIRED("BCE2806", "iterable.lambda.required"),
    ITERABLE_LAMBDA_TUPLE_REQUIRED("BCE2807", "iterable.lambda.tuple.required"),
    ITERABLE_NO_ARGS_REQUIRED("BCE2808", "iterable.no.args.required"),
    ITERABLE_LAMBDA_INCOMPATIBLE_TYPES("BCE2809", "iterable.lambda.incompatible.types"),
    ITERABLE_RETURN_TYPE_MISMATCH("BCE2810", "iterable.return.type.mismatch"),

    // match statement related errors
    MATCH_STMT_CANNOT_GUARANTEE_A_MATCHING_PATTERN("BCE2900", "match.stmt.cannot.guarantee.a.matching.pattern"),
    MATCH_STMT_UNREACHABLE_PATTERN("BCE2901", "match.stmt.unreachable.pattern"),
    MATCH_STMT_PATTERN_ALWAYS_MATCHES("BCE2903", "match.stmt.pattern.always.matches"),

    MATCH_PATTERN_NOT_SUPPORTED("BCE2905", "match.pattern.not.supported"),
    MATCH_PATTERNS_SHOULD_CONTAIN_SAME_SET_OF_VARIABLES(
            "BCE2906", "match.patterns.should.contain.same.set.of.variables"),
    MATCH_PATTERN_CANNOT_REPEAT_SAME_VARIABLE("BCE2907", "match.pattern.cannot.repeat.same.variable"),
    REST_MATCH_PATTERN_NOT_SUPPORTED("BCE2908", "rest.match.pattern.not.supported"),
    VARIABLE_SHOULD_BE_DECLARED_AS_CONSTANT("BCE2909", "match.pattern.variable.should.declared.as.constant"),
    MATCH_STMT_CONTAINS_TWO_DEFAULT_PATTERNS("BCE2910", "match.stmt.contains.two.default.patterns"),

    THROW_STMT_NOT_SUPPORTED("BCE2911", "throw.stmt.not.supported"),
    TRY_STMT_NOT_SUPPORTED("BCE2912", "try.stmt.not.supported"),

    UNKNOWN_BUILTIN_FUNCTION("BCE2913", "unknown.builtin.method"),
    UNSUPPORTED_BUILTIN_METHOD("BCE2914", "unsupported.builtin.method"),

    // Safe navigation operator related errors
    SAFE_NAVIGATION_NOT_REQUIRED("BCE3000", "safe.navigation.not.required"),
    OPTIONAL_FIELD_ACCESS_NOT_REQUIRED_ON_LHS("BCE3001", "optional.field.access.not.required.on.lhs"),

    CHECKED_EXPR_NO_MATCHING_ERROR_RETURN_IN_ENCL_INVOKABLE(
            "BCE3032", "checked.expr.no.matching.error.return.in.encl.invokable"),

    EXPRESSION_OF_NEVER_TYPE_NOT_ALLOWED("BCE3033", "expression.of.never.type.not.allowed"),
    THIS_FUNCTION_SHOULD_PANIC("BCE3034", "this.function.should.panic"),

    FAIL_EXPR_NO_MATCHING_ERROR_RETURN_IN_ENCL_INVOKABLE(
            "BCE3035", "fail.expr.no.matching.error.return.in.encl.invokable"),
    INCOMPATIBLE_ON_FAIL_ERROR_DEFINITION("BCE3036", "on.fail.no.matching.error"),

    START_REQUIRE_INVOCATION("BCE3037", "start.require.invocation"),
    INVALID_EXPR_STATEMENT("BCE3038", "invalid.expr.statement"),
    INVALID_ACTION_INVOCATION_AS_EXPR("BCE3039", "invalid.action.invocation.as.expr"),

    // Parser error diagnostic codes
    INVALID_TOKEN("BCE3100", "invalid.token"),
    MISSING_TOKEN("BCE3101", "missing.token"),
    EXTRANEOUS_INPUT("BCE3102", "extraneous.input"),
    MISMATCHED_INPUT("BCE3103", "mismatched.input"),
    FAILED_PREDICATE("BCE3104", "failed.predicate"),
    SYNTAX_ERROR("BCE3105", "syntax.error"),
    INVALID_SHIFT_OPERATOR("BCE3106", "invalid.shift.operator"),
    UNDERSCORE_NOT_ALLOWED_AS_IDENTIFIER("BCE3107", "underscore.not.allowed.as.identifier"),

    // Streaming related codes
    INVALID_STREAM_CONSTRUCTOR("BCE3200", "invalid.stream.constructor"),
    INVALID_STREAM_CONSTRUCTOR_ITERATOR("BCE3201", "invalid.stream.constructor.iterator"),
    INVALID_STREAM_CONSTRUCTOR_CLOSEABLE_ITERATOR("BCE3202", "invalid.stream.constructor.closeable.iterator"),
    INVALID_STREAM_CONSTRUCTOR_EXP_TYPE("BCE3203", "invalid.stream.constructor.expected.type"),
    NOT_ALLOWED_STREAM_USAGE_WITH_FROM("BCE3204", "invalid.stream.usage.with.from"),
    ERROR_TYPE_EXPECTED("BCE3205", "error.type.expected"),
    MISSING_REQUIRED_METHOD_NEXT("BCE3206", "missing.required.method.next"),
    ORDER_BY_NOT_SUPPORTED("BCE3207", "order.by.not.supported"),
    INVALID_NEXT_METHOD_RETURN_TYPE("BCE3208", "invalid.next.method.return.type"),
    INVALID_UNBOUNDED_STREAM_CONSTRUCTOR_ITERATOR("BCE3209", "invalid.unbounded.stream.constructor.iterator"),

    // Table related codes
    TABLE_CONSTRAINT_INVALID_SUBTYPE("BCE3300", "invalid.table.constraint.subtype"),
    TABLE_KEY_SPECIFIER_MISMATCH("BCE3301", "table.key.specifier.mismatch"),
    KEY_SPECIFIER_SIZE_MISMATCH_WITH_KEY_CONSTRAINT("BCE3302", "key.specifier.size.mismatch.with.key.constraint"),
    KEY_SPECIFIER_MISMATCH_WITH_KEY_CONSTRAINT("BCE3303", "key.specifier.mismatch.with.key.constraint"),
    MEMBER_ACCESS_NOT_SUPPORTED_FOR_KEYLESS_TABLE("BCE3305", "member.access.not.supported.for.keyless.table"),
    INVALID_FIELD_NAMES_IN_KEY_SPECIFIER("BCE3306", "invalid.field.name.in.key.specifier"),
    MULTI_KEY_MEMBER_ACCESS_NOT_SUPPORTED("BCE3307", "multi.key.member.access.not.supported"),
    KEY_SPECIFIER_FIELD_MUST_BE_READONLY("BCE3308", "key.specifier.field.must.be.readonly"),
    KEY_SPECIFIER_FIELD_MUST_BE_REQUIRED("BCE3309", "key.specifier.field.must.be.required"),
    KEY_SPECIFIER_FIELD_MUST_BE_ANYDATA("BCE3310", "key.specifier.field.must.be.anydata"),
    KEY_SPECIFIER_FIELD_VALUE_MUST_BE_CONSTANT_EXPR("BCE3311", "key.specifier.field.value.must.be.constant.expr"),
    KEY_CONSTRAINT_NOT_SUPPORTED_FOR_TABLE_WITH_MAP_CONSTRAINT(
            "BCE3312", "key.constraint.not.supported.for.table.with.map.constraint"),
    CANNOT_INFER_MEMBER_TYPE_FOR_TABLE_DUE_AMBIGUITY("BCE3313", "cannot.infer.member.type.for.table.due.ambiguity"),
    CANNOT_INFER_MEMBER_TYPE_FOR_TABLE("BCE3314", "cannot.infer.member.type.for.table"),
    ON_CONFLICT_ONLY_WORKS_WITH_MAPS_OR_TABLES_WITH_KEY_SPECIFIER(
            "BCE3315", "on.conflict.only.works.with.map.or.tables.with.key.specifier"),
    CANNOT_UPDATE_TABLE_USING_MEMBER_ACCESS("BCE3316", "cannot.update.table.using.member.access.lvexpr"),
    KEY_SPECIFIER_EMPTY_FOR_PROVIDED_KEY_CONSTRAINT("BCE3317", "key.specifier.empty.with.key.constraint"),
    KEY_SPECIFIER_NOT_ALLOWED_FOR_TARGET_ANY("BCE3318", "key.specifier.not.allowed.for.target.any"),


    // Taint checking related codes
    ENTRY_POINT_PARAMETERS_CANNOT_BE_UNTAINTED("BCE3400", "entry.point.parameters.cannot.be.untainted"),
    TAINTED_VALUE_PASSED_TO_UNTAINTED_PARAMETER("BCE3401", "tainted.value.passed.to.untainted.parameter"),
    TAINTED_VALUE_PASSED_TO_UNTAINTED_PARAMETER_ORIGINATING_AT(
            "BCE3402", "tainted.value.passed.to.untainted.param.in.obj.method"),
    TAINTED_VALUE_PASSED_TO_GLOBAL_VARIABLE("BCE3403", "tainted.value.passed.to.global.variable"),
    TAINTED_VALUE_PASSED_TO_MODULE_OBJECT("BCE3404", "tainted.value.passed.to.module.object"),
    INVOCATION_TAINT_GLOBAL_OBJECT("BCE3405", "method.invocation.taint.global.object"),
    TAINTED_VALUE_PASSED_TO_CLOSURE_VARIABLE("BCE3406", "tainted.value.passed.to.closure.variable"),
    UNABLE_TO_PERFORM_TAINT_CHECKING_WITH_RECURSION("BCE3407", "unable.to.perform.taint.checking.with.recursion"),
    UNABLE_TO_PERFORM_TAINT_CHECKING_FOR_BUILTIN_METHOD(
            "BCE3408", "unable.to.perform.taint.checking.for.builtin.method"),
    TAINTED_RETURN_NOT_ANNOTATED_TAINTED("BCE3409", "tainted.return.not.annotated.tainted"),
    TAINTED_PARAM_NOT_ANNOTATED_TAINTED("BCE3410", "tainted.param.not.annotated.tainted"),

    // Constants related codes.
    TYPE_REQUIRED_FOR_CONST_WITH_EXPRESSIONS("BCE3500", "type.required.for.const.with.expressions"),
    CANNOT_UPDATE_CONSTANT_VALUE("BCE3501", "cannot.update.constant.value"),
    CANNOT_ASSIGN_VALUE_TO_CONSTANT("BCE3502", "cannot.assign.value.to.constant"),
    INVALID_CONST_DECLARATION("BCE3503", "invalid.const.declaration"),
    EXPRESSION_IS_NOT_A_CONSTANT_EXPRESSION("BCE3504", "expression.is.not.a.constant.expression"),
    INVALID_CONST_EXPRESSION("BCE3505", "invalid.const.expression"),
    CONSTANT_EXPRESSION_NOT_SUPPORTED("BCE3506", "const.expression.not.supported"),
    CONSTANT_DECLARATION_NOT_YET_SUPPORTED("BCE3507", "constant.declaration.not.yet.supported.for.type"),
    SELF_REFERENCE_CONSTANT("BCE3508", "self.reference.constant"),
    INT_RANGE_OVERFLOW_ERROR("BCE3509", "int.range.overflow"),

    // Anonymous functions related codes
    ARROW_EXPRESSION_MISMATCHED_PARAMETER_LENGTH("BCE3600", "arrow.expression.mismatched.parameter.length"),
    ARROW_EXPRESSION_CANNOT_INFER_TYPE_FROM_LHS("BCE3601", "arrow.expression.cannot.infer.type.from.lhs"),
    ARROW_EXPRESSION_NOT_SUPPORTED_ITERABLE_OPERATION("BCE3602", "arrow.expression.not.supported.iterable.operation"),

    INCOMPATIBLE_TYPE_CHECK("BCE3603", "incompatible.type.check"),

    INVALID_USAGE_OF_CLONE("BCE3605", "clone.invocation.invalid"),

    // Dataflow analysis related error codes
    PARTIALLY_INITIALIZED_VARIABLE("BCE3700", "partially.initialized.variable"),

    CANNOT_INFER_TYPE("BCE3701", "cannot.infer.type"),
    CANNOT_INFER_ERROR_TYPE("BCE3702", "cannot.infer.error.type"),
    INVALID_ERROR_CONSTRUCTOR_DETAIL("BCE3703", "invalid.error.detail.rec.does.not.match"),
    INDIRECT_ERROR_CTOR_REASON_NOT_ALLOWED("BCE3704", "invalid.error.reason.argument.to.indirect.error.constructor"),
    INDIRECT_ERROR_CTOR_NOT_ALLOWED_ON_NON_CONST_REASON("BCE3705", "invalid.indirect.error.constructor.invocation"),
    INVALID_FUNCTIONAL_CONSTRUCTOR_INVOCATION("BCE3706", "invalid.functional.constructor.invocation"),
    MISSING_ERROR_DETAIL_ARG("BCE3707", "missing.error.detail.arg"),
    INVALID_ERROR_DETAIL_ARG_TYPE("BCE3708", "invalid.error.detail.arg.type"),
    UNKNOWN_DETAIL_ARG_TO_CLOSED_ERROR_DETAIL_REC("BCE3709", "unknown.error.detail.arg.to.closed.detail"),
    INVALID_ERROR_DETAIL_REST_ARG_TYPE("BCE3710", "invalid.error.detail.rest.arg"),
    UNDEFINED_ERROR_TYPE_DESCRIPTOR("BCE3711", "undefined.error.type.descriptor"),
    INVALID_ERROR_TYPE_REFERENCE("BCE3712", "invalid.error.type.reference"),
    INVALID_REST_DETAIL_ARG("BCE3713",
            "invalid.error.constructor.rest.detail.arg.on.detail.type.with.individual.fields"),
    CANNOT_BIND_UNDEFINED_ERROR_DETAIL_FIELD("BCE3714", "cannot.bind.undefined.error.detail.field"),

    // Seal inbuilt function related codes
    INCOMPATIBLE_STAMP_TYPE("BCE3800", "incompatible.stamp.type"),
    NOT_SUPPORTED_SOURCE_TYPE_FOR_STAMP("BCE3801", "not.supported.source.for.stamp"),

    // Worker flush action related error codes
    INVALID_WORKER_FLUSH("BCE3820", "invalid.worker.flush.expression"),
    INVALID_WORKER_FLUSH_FOR_WORKER("BCE3821", "invalid.worker.flush.expression.for.worker"),

    // Worker receive and send related error codes
    INVALID_TYPE_FOR_RECEIVE("BCE3840", "invalid.type.for.receive"),
    INVALID_TYPE_FOR_SEND("BCE3841", "invalid.type.for.send"),

    INVALID_USAGE_OF_RECEIVE_EXPRESSION("BCE3842", "invalid.usage.of.receive.expression"),
    INVALID_USE_OF_EXPERIMENTAL_FEATURE("BCE3843", "invalid.use.of.experimental.feature"),

    // LangLib related error codes.
    TYPE_PARAM_OUTSIDE_LANG_MODULE("BCE3900", "type.param.outside.lang.module"),
    BUILTIN_SUBTYPE_OUTSIDE_LANG_MODULE("BCE3901", "builtin.subtype.outside.lang.module"),
    ISOLATED_PARAM_OUTSIDE_LANG_MODULE("BCE3902", "isolated.param.outside.lang.module"),
    ISOLATED_PARAM_USED_WITH_INVALID_TYPE("BCE3903", "isolated.param.used.with.invalid.type"),
    ISOLATED_PARAM_USED_IN_A_NON_ISOLATED_FUNCTION("BCE3904", "isolated.param.used.in.a.non.isolated.function"),

    INVALID_INVOCATION_LVALUE_ASSIGNMENT("BCE3905", "invalid.lvalue.lhs.of.assignment"),
    INVALID_INVOCATION_LVALUE_COMPOUND_ASSIGNMENT("BCE3906", "invalid.lvalue.lhs.of.compound.assignment"),

    IDENTIFIER_LITERAL_ONLY_SUPPORTS_ALPHANUMERICS("BCE3907", "identifier.literal.only.supports.alphanumerics"),
    INVALID_UNICODE("BCE3908", "invalid.unicode"),

    METHOD_TOO_LARGE("BCE3909", "method.too.large"),
    FILE_TOO_LARGE("BCE3910", "file.too.large"),
    CLASS_NOT_FOUND("BCE3911", "class.not.found"),
    METHOD_NOT_FOUND("BCE3912", "method.not.found"),
    CONSTRUCTOR_NOT_FOUND("BCE3913", "constructor.not.found"),
    FIELD_NOT_FOUND("BCE3914", "field.not.found"),
    OVERLOADED_METHODS("BCE3915", "overloaded.method"),
    UNSUPPORTED_PRIMITIVE_TYPE("BCE3916", "unsupported.primitive.type.reason"),
    METHOD_SIGNATURE_DOES_NOT_MATCH("BCE3917", "method.signature.not.match"),
    INVALID_ATTRIBUTE_REFERENCE("BCE3921", "invalid.attribute.reference"),

    ILLEGAL_FUNCTION_CHANGE_LIST_SIZE("BCE3922", "illegal.function.change.list.size"),
    ILLEGAL_FUNCTION_CHANGE_TUPLE_SHAPE("BCE3923", "illegal.function.change.tuple.shape"),

    INVALID_WAIT_MAPPING_CONSTRUCTORS("BCE3924", "invalid.wait.future.expr.mapping.constructors"),
    INVALID_WAIT_ACTIONS("BCE3925", "invalid.wait.future.expr.actions"),
    INVALID_SEND_EXPR("BCE3926", "invalid.send.expr"),

    DISTINCT_TYPING_ONLY_SUPPORT_OBJECTS_AND_ERRORS("BCE3927", "distinct.typing.only.support.objects.and.errors"),

    INVALID_NON_EXTERNAL_DEPENDENTLY_TYPED_FUNCTION("BCE3928", "invalid.non.external.dependently.typed.function"),
    INVALID_PARAM_TYPE_FOR_RETURN_TYPE("BCE3929", "invalid.param.type.for.return.type"),
    INVALID_TYPEDESC_PARAM("BCE3930", "invalid.typedesc.param"),
    INCOMPATIBLE_TYPE_FOR_INFERRED_TYPEDESC_VALUE("BCE3931", "incompatible.type.for.inferred.typedesc.value"),
    MULTIPLE_INFER_TYPEDESC_PARAMS("BCE3932", "multiple.infer.typedesc.params"),
    INVALID_DEPENDENTLY_TYPED_RETURN_TYPE_WITH_INFERRED_TYPEDESC_PARAM(
            "BCE3933", "invalid.dependently.typed.return.type.with.inferred.typedesc.param"),
    CANNOT_INFER_TYPEDESC_ARGUMENT_FROM_CET("BCE3934", "cannot.infer.typedesc.argument.from.cet"),
    CANNOT_USE_INFERRED_TYPEDESC_DEFAULT_WITH_UNREFERENCED_PARAM("BCE3935",
            "cannot.use.inferred.typedesc.default.with.unreferenced.param"),

    INVALID_RAW_TEMPLATE_TYPE("BCE3936", "invalid.raw.template.type"),
    MULTIPLE_COMPATIBLE_RAW_TEMPLATE_TYPES("BCE3937", "multiple.compatible.raw.template.types"),
    INVALID_NUM_STRINGS("BCE3938", "invalid.num.of.strings"),
    INVALID_NUM_INSERTIONS("BCE3939", "invalid.num.of.insertions"),
    INVALID_RAW_TEMPLATE_ASSIGNMENT("BCE3940", "invalid.raw.template.assignment"),
    INVALID_NUM_FIELDS("BCE3941", "invalid.number.of.fields"),
    METHODS_NOT_ALLOWED("BCE3942", "methods.not.allowed"),

    INVALID_MUTABLE_ACCESS_IN_ISOLATED_FUNCTION("BCE3943", "invalid.mutable.access.in.isolated.function"),
    INVALID_MUTABLE_ACCESS_AS_RECORD_DEFAULT("BCE3944", "invalid.mutable.access.as.record.default"),
    INVALID_MUTABLE_ACCESS_AS_OBJECT_DEFAULT("BCE3945", "invalid.mutable.access.as.object.default"),

    INVALID_NON_ISOLATED_FUNCTION_AS_ARGUMENT("BCE3946", "invalid.non.isolated.function.as.argument"),

    INVALID_NON_ISOLATED_INVOCATION_IN_ISOLATED_FUNCTION(
            "BCE3947", "invalid.non.isolated.invocation.in.isolated.function"),
    INVALID_NON_ISOLATED_INVOCATION_AS_RECORD_DEFAULT("BCE3948", "invalid.non.isolated.invocation.as.record.default"),
    INVALID_NON_ISOLATED_INVOCATION_AS_OBJECT_DEFAULT("BCE3949", "invalid.non.isolated.invocation.as.object.default"),

    INVALID_NON_ISOLATED_INIT_EXPRESSION_IN_ISOLATED_FUNCTION(
            "BCE3950", "invalid.non.isolated.init.expression.in.isolated.function"),
    INVALID_NON_ISOLATED_INIT_EXPRESSION_AS_RECORD_DEFAULT(
            "BCE3951", "invalid.non.isolated.init.expression.as.record.default"),
    INVALID_NON_ISOLATED_INIT_EXPRESSION_AS_OBJECT_DEFAULT(
            "BCE3952", "invalid.non.isolated.init.expression.as.object.default"),

    INVALID_STRAND_ANNOTATION_IN_ISOLATED_FUNCTION("BCE3953", "invalid.strand.annotation.in.isolated.function"),
    INVALID_ASYNC_INVOCATION_OF_NON_ISOLATED_FUNCTION_IN_ISOLATED_FUNCTION("BCE3954",
            "invalid.async.invocation.of.non.isolated.function.in.isolated.function"),
    INVALID_ACCESS_OF_NON_ISOLATED_EXPR_IN_ARGS_OF_ASYNC_INV_OF_ISOLATED_FUNC("BCE3955",
            "invalid.access.of.non.isolated.expression.in.argument.of.async.invocation.of.isolated.function"),

    INVALID_NON_PRIVATE_MUTABLE_FIELD_IN_ISOLATED_OBJECT(
            "BCE3956", "invalid.non.private.mutable.field.in.isolated.object"),
    INVALID_MUTABLE_FIELD_ACCESS_IN_ISOLATED_OBJECT_OUTSIDE_LOCK(
            "BCE3957", "invalid.mutable.field.access.in.isolated.object.outside.lock"),
    INVALID_NON_ISOLATED_EXPRESSION_AS_INITIAL_VALUE("BCE3958", "invalid.non.isolated.expression.as.initial.value"),
    INVALID_TRANSFER_OUT_OF_LOCK_WITH_RESTRICTED_VAR_USAGE(
            "BCE3959", "invalid.transfer.out.of.lock.with.restricted.var.usage"),
    INVALID_TRANSFER_INTO_LOCK_WITH_RESTRICTED_VAR_USAGE(
            "BCE3960", "invalid.transfer.into.lock.with.restricted.var.usage"),
    INVALID_NON_ISOLATED_INVOCATION_IN_LOCK_WITH_RESTRICTED_VAR_USAGE(
            "BCE3961", "invalid.non.isolated.invocation.in.lock.with.restricted.var.usage"),
    INVALID_ISOLATED_VARIABLE_ACCESS_OUTSIDE_LOCK("BCE3962", "invalid.isolated.variable.access.outside.lock"),
    INVALID_ASSIGNMENT_IN_LOCK_WITH_RESTRICTED_VAR_USAGE(
            "BCE3963", "invalid.assignment.in.lock.with.restricted.var.usage"),
    INVALID_USAGE_OF_MULTIPLE_RESTRICTED_VARS_IN_LOCK("BCE3964", "invalid.usage.of.multiple.restricted.vars.in.lock"),

    INVALID_ISOLATED_QUALIFIER_ON_MODULE_NO_INIT_VAR_DECL(
            "BCE3965", "invalid.isolated.qualifier.on.module.no.init.var.decl"),
    ONLY_A_SIMPLE_VARIABLE_CAN_BE_MARKED_AS_ISOLATED(
            "BCE3966", "only.a.simple.variable.can.be.marked.as.isolated"),

    // Configurable var related error codes

    CONFIGURABLE_VARIABLE_CANNOT_BE_DECLARED_WITH_VAR(
            "BCE3967", "configurable.variable.cannot.be.declared.with.var"),
    CONFIGURABLE_VARIABLE_MUST_BE_ANYDATA(
            "BCE3968", "configurable.variable.must.be.anydata"),
    ONLY_SIMPLE_VARIABLES_ARE_ALLOWED_TO_BE_CONFIGURABLE(
            "BCE3969", "only.simple.variables.are.allowed.to.be.configurable"),
    CONFIGURABLE_VARIABLE_CURRENTLY_NOT_SUPPORTED(
            "BCE3970", "configurable.variable.currently.not.supported"),

    REMOTE_FUNCTION_IN_NON_NETWORK_OBJECT("BCE3971", "remote.function.in.non.network.object"),
    UNSUPPORTED_PATH_PARAM_TYPE("BCE3972", "unsupported.path.param.type"),
    UNSUPPORTED_REST_PATH_PARAM_TYPE("BCE3973", "unsupported.rest.path.param.type"),
    SERVICE_ABSOLUTE_PATH_OR_LITERAL_IS_REQUIRED_BY_LISTENER("BCE3975",
            "service.absolute.path.or.literal.required.by.listener"),
    SERVICE_PATH_LITERAL_IS_NOT_SUPPORTED_BY_LISTENER("BCE3976", "service.path.literal.is.not.supported.by.listener"),
    SERVICE_ABSOLUTE_PATH_IS_NOT_SUPPORTED_BY_LISTENER("BCE3977", "service.absolute.path.is.not.supported.by.listener"),
    SERVICE_LITERAL_REQUIRED_BY_LISTENER("BCE3978", "service.path.literal.required.by.listener"),
    SERVICE_ABSOLUTE_PATH_REQUIRED_BY_LISTENER("BCE3979", "service.absolute.path.required.by.listener"),
    SERVICE_TYPE_IS_NOT_SUPPORTED_BY_LISTENER("BCE3980", "service.type.is.not.supported.by.listener"),

    INVALID_READ_ONLY_CLASS_INCLUSION_IN_OBJECT_TYPE_DESCRIPTOR(
            "BCE3981", "invalid.read.only.class.inclusion.in.object.type.descriptor"),
    INVALID_INCLUSION_WITH_MISMATCHED_QUALIFIERS("BCE3982", "invalid.inclusion.with.mismatched.qualifiers"),
    INVALID_REFERENCE_WITH_MISMATCHED_QUALIFIERS("BCE3983", "invalid.reference.with.mismatched.qualifiers"),
    INVALID_READ_ONLY_TYPEDESC_INCLUSION_IN_OBJECT_TYPEDESC(
            "BCE3984", "invalid.read.only.typedesc.inclusion.in.object.typedesc"),
    INVALID_READ_ONLY_TYPEDESC_INCLUSION_IN_NON_READ_ONLY_CLASS(
            "BCE3985", "invalid.read.only.typedesc.inclusion.in.non.read.only.class"),
    INVALID_READ_ONLY_CLASS_INCLUSION_IN_NON_READ_ONLY_CLASS(
            "BCE3986", "invalid.read.only.class.inclusion.in.non.read.only.class"),
    INVALID_FIELD_IN_OBJECT_CONSTUCTOR_EXPR_WITH_READONLY_REFERENCE(
            "BCE3987", "invalid.field.in.object.constructor.expr.with.readonly.reference"),
    MISMATCHED_VISIBILITY_QUALIFIERS_IN_OBJECT_FIELD(
            "BCE3988", "mismatched.visibility.qualifiers.in.object.field"),
    INVALID_INCLUSION_OF_OBJECT_WITH_PRIVATE_MEMBERS("BCE3989", "invalid.inclusion.of.object.with.private.members"),

    MULTIPLE_RECEIVE_ACTION_NOT_YET_SUPPORTED("BCE3990", "multiple.receive.action.not.yet.supported"),

    INVALID_READONLY_FIELD_TYPE("BCE3991", "invalid.readonly.field.type"),

    CONTINUE_NOT_ALLOWED("BCE3992", "continue.not.allowed"),
    BREAK_NOT_ALLOWED("BCE3993", "break.not.allowed"),
    TYPE_DOES_NOT_SUPPORT_XML_NAVIGATION_ACCESS("BCE3994", "type.does.not.support.xml.navigation.access"),
    XML_FUNCTION_DOES_NOT_SUPPORT_ARGUMENT_TYPE("BCE3995", "xml.function.does.not.support.argument.type"),

    INTERSECTION_NOT_ALLOWED_WITH_TYPE("BCE3996", "intersection.not.allowed.with.type"),
    ASYNC_SEND_NOT_YET_SUPPORTED_AS_EXPRESSION("BCE3997", "async.send.action.not.yet.supported.as.expression"),
    UNUSED_VARIABLE_WITH_INFERRED_TYPE_INCLUDING_ERROR("BCE3998", "unused.variable.with.inferred.type.including.error"),
    INVALID_ITERABLE_OBJECT_TYPE("BCE3999", "invalid.iterable.type"),
    INVALID_ITERABLE_COMPLETION_TYPE_IN_FOREACH_NEXT_FUNCTION("BCE4000",
            "invalid.iterable.completion.type.in.foreach.next.function"),
    SAME_ARRAY_TYPE_AS_MAIN_PARAMETER("BCE4001", "same.array.type.as.main.param"),
    VARIABLE_AND_ARRAY_TYPE_AS_MAIN_PARAM("BCE4002", "variable.and.array.type.as.main.param"),
    INVALID_MAIN_OPTION_PARAMS_TYPE("BCE4003", "invalid.main.option.params.type"),
    WORKER_INTERACTION_AFTER_WAIT_ACTION("BCE4004", "invalid.worker.message.passing.after.wait.action"),
    OPTIONAL_OPERAND_PRECEDES_OPERAND("BCE4005", "optional.operand.precedes.operand"),
    UNIMPLEMENTED_REFERENCED_METHOD_IN_SERVICE_DECL("BCE4006",
            "unimplemented.referenced.method.in.service.declaration"),
    UNIMPLEMENTED_REFERENCED_METHOD_IN_OBJECT_CTOR("BCE4007", "unimplemented.referenced.method.in.object.constructor"),
    UNSUPPORTED_REMOTE_METHOD_NAME_IN_SCOPE("BCE4008", "unsupported.remote.method.name.in.scope"),
    WILD_CARD_BINDING_PATTERN_ONLY_SUPPORTS_TYPE_ANY("BCE4009", "wild.card.binding.pattern.only.supports.type.any"),
    CONFIGURABLE_VARIABLE_MODULE_AMBIGUITY("BCE4010", "configurable.variable.module.ambiguity"),

    INVALID_USAGE_OF_CHECK_IN_RECORD_FIELD_DEFAULT_EXPRESSION("BCE4011",
            "invalid.usage.of.check.in.record.field.default.expression"),
    INVALID_USAGE_OF_CHECK_IN_OBJECT_FIELD_INITIALIZER_IN_OBJECT_WITH_NO_INIT_METHOD("BCE4012",
            "invalid.usage.of.check.in.object.field.initializer.in.object.with.no.init.method"),
    INVALID_USAGE_OF_CHECK_IN_OBJECT_FIELD_INITIALIZER_WITH_INIT_METHOD_RETURN_TYPE_MISMATCH("BCE4013",
            "invalid.usage.of.check.in.object.field.initializer.with.init.method.return.type.mismatch"),
    INVALID_NUMBER_OF_PARAMETERS("BCE4014", "invalid.number.of.parameters"),
    INVALID_PARAMETER_TYPE("BCE4015", "invalid.parameter.type"),
    NO_CLASS_DEF_FOUND("BCE4016", "no.class.def.found"),
    INVALID_ASSIGNMENT_TO_NARROWED_VAR_IN_LOOP("BCE4017", "invalid.assignment.to.narrowed.var.in.loop"),

    INVALID_NON_ISOLATED_CALL_IN_MATCH_GUARD("BCE4018", "invalid.non.isolated.call.in.match.guard"),
    INVALID_CALL_WITH_MUTABLE_ARGS_IN_MATCH_GUARD("BCE4019", "invalid.call.with.mutable.args.in.match.guard"),
    ERROR_CONSTRUCTOR_COMPATIBLE_TYPE_NOT_FOUND("BCE4020", "error.constructor.compatible.type.not.found"),
    SERVICE_DOES_NOT_IMPLEMENT_REQUIRED_CONSTRUCTS("BCE4022", "service.decl.does.not.implement.required.constructs"),
    INVALID_ASSIGNMENT_TO_NARROWED_VAR_IN_QUERY_ACTION("BCE4023", "invalid.assignment.to.narrowed.var.in.query.action"),
    COMPOUND_ASSIGNMENT_NOT_ALLOWED_WITH_NULLABLE_OPERANDS("BCE4024",
            "compound.assignment.not.allowed.with.nullable.operands"),

    INVALID_ISOLATED_VARIABLE_ACCESS_OUTSIDE_LOCK_IN_RECORD_DEFAULT(
            "BCE4025", "invalid.isolated.variable.access.outside.lock.in.record.default"),
    BINARY_OP_INCOMPATIBLE_TYPES_INT_FLOAT_DIVISION("BCE4026", "binary.op.incompatible.types.int.float.division"),
    CLIENT_RESOURCE_ACCESS_ACTION_IS_ONLY_ALLOWED_ON_CLIENT_OBJECTS(
            "BCE4027", "client.resource.access.action.is.only.allowed.on.client.objects"),
    UNDEFINED_RESOURCE("BCE4028", "undefined.resource"),
    UNDEFINED_RESOURCE_METHOD("BCE4029", "undefined.resource.method"),
    AMBIGUOUS_RESOURCE_ACCESS_NOT_YET_SUPPORTED("BCE4030", "ambiguous.resource.access.not.yet.supported"),
    UNSUPPORTED_COMPUTED_RESOURCE_ACCESS_PATH_SEGMENT_TYPE("BCE4031", 
            "unsupported.computed.resource.access.path.segment.type"),
    UNSUPPORTED_RESOURCE_ACCESS_REST_SEGMENT_TYPE("BCE4032", "unsupported.resource.access.rest.segment.type"),
    INVALID_RESOURCE_METHOD_RETURN_TYPE("BCE4033", "invalid.resource.method.return.type"),
    OUT_OF_RANGE("BCE4034", "numeric.literal.out.of.range"),
    INVALID_START_CHAR_CODE_IN_RANGE("BCE4035", "invalid.start.char.code.in.range"),
    INVALID_QUANTIFIER_MINIMUM("BCE4036", "invalid.quantifier.minimum"),
    DUPLICATE_FLAGS("BCE4037", "duplicate.flags"),
    CANNOT_INFER_TYPEDESC_ARGUMENT_WITHOUT_CET("BCE4038",
            "cannot.infer.typedesc.argument.without.cet"),
    OUTER_JOIN_MUST_BE_DECLARED_WITH_VAR(
            "BCE4039", "outer.join.must.be.declared.with.var"),
    UNSUPPORTED_USAGE_OF_DEFAULT_VALUES_FOR_KEY_FIELD_IN_TABLE_MEMBER(
            "BCE4040", "unsupported.usage.of.default.values.for.key.field.in.table.member"),
    CANNOT_USE_WILDCARD_BINDING_PATTERN_FOR_ERROR_CAUSE("BCE4041",
            "cannot.use.wildcard.binding.pattern.for.error.cause"),
    WORKER_SEND_ACTION_NOT_ALLOWED_IN_LOCK_STATEMENT(
            "BCE4042", "worker.send.action.not.allowed.in.lock.statement"),
    WORKER_RECEIVE_ACTION_NOT_ALLOWED_IN_LOCK_STATEMENT(
            "BCE4043", "worker.receive.action.not.allowed.in.lock.statement"),
    EMPTY_REGEXP_STRING_DISALLOWED(
            "BCS4044", "empty.regexp.string.disallowed"),
    UNSUPPORTED_EMPTY_CHARACTER_CLASS(
            "BCS4045", "unsupported.empty.character.class"),
    INCOMPATIBLE_QUERY_CONSTRUCT_TYPE("BCE4046", "invalid.error.query.construct.type"),
    INCOMPATIBLE_QUERY_CONSTRUCT_MAP_TYPE("BCE4047", "invalid.error.query.construct.map.type"),
    USER_DEFINED_FUNCTIONS_ARE_DISALLOWED_WITH_AGGREGATED_VARIABLES(
            "BCS4046", "user.defined.functions.not.allowed.with.aggregated.variables"),
    SEQUENCE_VARIABLE_CAN_BE_USED_IN_SINGLE_ELEMENT_LIST_CTR_OR_FUNC_INVOCATION(
            "BCS4047", "seq.var.used.in.single.element.list.ctr.or.func.invocation"),
<<<<<<< HEAD
    SEQ_ARG_FOLLOWED_BY_ANOTHER_SEQ_ARG("BCS4048", "seq.arg.followed.by.another.seq.arg"),

    QUERY_CONSTRUCT_TYPES_CANNOT_BE_USED_WITH_COLLECT("BCS4049", "query.construct.types.cannot.be.used.with.collect"),
    VARIABLE_IS_SEQUENCED_MORE_THAN_ONCE("BCS4050", "variable.is.sequenced.more.than.once"),
    INVALID_GROUPING_KEY_TYPE("BCS4051", "invalid.grouping.key.type")
=======
    SEQ_ARG_FOLLOWED_BY_ANOTHER_SEQ_ARG("BCS4048", "seq.arg.followed.by.another.seq.arg")
>>>>>>> 6cee9f8a
    ;

    private String diagnosticId;
    private String messageKey;

    DiagnosticErrorCode(String diagnosticId, String messageKey) {
        this.diagnosticId = diagnosticId;
        this.messageKey = messageKey;
    }

    @Override
    public DiagnosticSeverity severity() {
        return DiagnosticSeverity.ERROR;
    }

    @Override
    public String diagnosticId() {
        return diagnosticId;
    }

    @Override
    public String messageKey() {
        return messageKey;
    }

    public boolean equals(DiagnosticCode code) {
        return this.messageKey.equals(code.messageKey());
    }
}<|MERGE_RESOLUTION|>--- conflicted
+++ resolved
@@ -806,15 +806,11 @@
             "BCS4046", "user.defined.functions.not.allowed.with.aggregated.variables"),
     SEQUENCE_VARIABLE_CAN_BE_USED_IN_SINGLE_ELEMENT_LIST_CTR_OR_FUNC_INVOCATION(
             "BCS4047", "seq.var.used.in.single.element.list.ctr.or.func.invocation"),
-<<<<<<< HEAD
     SEQ_ARG_FOLLOWED_BY_ANOTHER_SEQ_ARG("BCS4048", "seq.arg.followed.by.another.seq.arg"),
 
     QUERY_CONSTRUCT_TYPES_CANNOT_BE_USED_WITH_COLLECT("BCS4049", "query.construct.types.cannot.be.used.with.collect"),
     VARIABLE_IS_SEQUENCED_MORE_THAN_ONCE("BCS4050", "variable.is.sequenced.more.than.once"),
     INVALID_GROUPING_KEY_TYPE("BCS4051", "invalid.grouping.key.type")
-=======
-    SEQ_ARG_FOLLOWED_BY_ANOTHER_SEQ_ARG("BCS4048", "seq.arg.followed.by.another.seq.arg")
->>>>>>> 6cee9f8a
     ;
 
     private String diagnosticId;
