/*
 *  Copyright (c) 2017, WSO2 Inc. (http://www.wso2.org) All Rights Reserved.
 *
 *  WSO2 Inc. licenses this file to you under the Apache License,
 *  Version 2.0 (the "License"); you may not use this file except
 *  in compliance with the License.
 *  You may obtain a copy of the License at
 *
 *    http://www.apache.org/licenses/LICENSE-2.0
 *
 *  Unless required by applicable law or agreed to in writing,
 *  software distributed under the License is distributed on an
 *  "AS IS" BASIS, WITHOUT WARRANTIES OR CONDITIONS OF ANY
 *  KIND, either express or implied.  See the License for the
 *  specific language governing permissions and limitations
 *  under the License.
 */
package org.ballerinalang.util.diagnostic;

import io.ballerina.tools.diagnostics.DiagnosticCode;
import io.ballerina.tools.diagnostics.DiagnosticSeverity;

/**
 * This class contains a list of diagnostic error codes.
 *
 * @since 0.94
 */
public enum DiagnosticErrorCode implements DiagnosticCode {

    // The member represents a special error for unhandled exceptions from the compiler
    BAD_SAD_FROM_COMPILER("BCE9999", "bad.sad.from.compiler"),

    UNDEFINED_MODULE("BCE2000", "undefined.module"),
    CYCLIC_MODULE_IMPORTS_DETECTED("BCE2001", "cyclic.module.imports.detected"),
    UNUSED_MODULE_PREFIX("BCE2002", "unused.module.prefix"),
    MODULE_NOT_FOUND("BCE2003", "module.not.found"),
    REDECLARED_IMPORT_MODULE("BCE2004", "redeclared.import.module"),
    INVALID_MODULE_DECLARATION("BCE2005", "invalid.module.declaration"),
    MISSING_MODULE_DECLARATION("BCE2006", "missing.module.declaration"),
    UNEXPECTED_MODULE_DECLARATION("BCE2007", "unexpected.module.declaration"),
    REDECLARED_SYMBOL("BCE2008", "redeclared.symbol"),
    REDECLARED_BUILTIN_SYMBOL("BCE2009", "redeclared.builtin.symbol"),
    UNDEFINED_SYMBOL("BCE2010", "undefined.symbol"),
    UNDEFINED_FUNCTION("BCE2011", "undefined.function"),
    UNDEFINED_FUNCTION_IN_TYPE("BCE2012", "undefined.function.in.type"),
    UNDEFINED_METHOD_IN_OBJECT("BCE2013", "undefined.method.in.object"),
    UNDEFINED_FIELD_IN_RECORD("BCE2014", "undefined.field.in.record"),
    UNDEFINED_CONNECTOR("BCE2015", "undefined.connector"),
    INVALID_ERROR_REASON_TYPE("BCE2016", "invalid.error.reason.type"),
    UNSUPPORTED_ERROR_REASON_CONST_MATCH(
            "BCE2017", "error.match.over.const.reason.ref.not.supported"),
    INVALID_ERROR_DETAIL_TYPE("BCE2018", "invalid.error.detail.type"),
    ERROR_DETAIL_ARG_IS_NOT_NAMED_ARG("BCE2019", "error.detail.arg.not.named.arg"),
    DIRECT_ERROR_CTOR_REASON_NOT_PROVIDED("BCE2020", "missing.error.reason"),
    OBJECT_TYPE_NOT_ALLOWED("BCE2021", "object.type.not.allowed"),
    OBJECT_TYPE_REQUIRED("BCE2022", "object.type.required"),
    UNDEFINED_STRUCTURE_FIELD_WITH_TYPE("BCE2023", "undefined.field.in.structure.with.type"),
    UNDEFINED_STRUCTURE_FIELD("BCE2024", "undefined.field.in.structure"),
    TYPE_NOT_ALLOWED_WITH_NEW("BCE2025", "type.not.allowed.with.new"),
    INVALID_INTERSECTION_TYPE("BCE2026", "invalid.intersection.type"),
    UNSUPPORTED_TYPE_INTERSECTION("BCE2027", "unsupported.type.intersection"),
    INVALID_READONLY_INTERSECTION_TYPE("BCE2028", "invalid.readonly.intersection.type"),
    INVALID_READONLY_OBJECT_INTERSECTION_TYPE("BCE2029", "invalid.readonly.object.intersection.type"),
    INVALID_READONLY_OBJECT_TYPE("BCE2030", "invalid.readonly.object.type"),
    INVALID_READONLY_MAPPING_FIELD("BCE2031", "invalid.readonly.mapping.field"),
    STREAM_INVALID_CONSTRAINT("BCE2032", "stream.invalid.constraint"),
    STREAM_INIT_NOT_ALLOWED_HERE("BCE2033", "stream.initialization.not.allowed.here"),
    CANNOT_INFER_OBJECT_TYPE_FROM_LHS("BCE2034", "cannot.infer.object.type.from.lhs"),
    OBJECT_UNINITIALIZED_FIELD("BCE2035", "object.uninitialized.field"),
    CYCLIC_TYPE_REFERENCE("BCE2036", "cyclic.type.reference"),
    ATTEMPT_REFER_NON_ACCESSIBLE_SYMBOL("BCE2037", "attempt.refer.non.accessible.symbol"),
    CANNOT_USE_FIELD_ACCESS_TO_ACCESS_A_REMOTE_METHOD("BCE2038", "cannot.use.field.access.to.access.a.remote.method"),
    UNDEFINED_PARAMETER("BCE2039", "undefined.parameter"),
    ATTACHED_FUNCTIONS_MUST_HAVE_BODY("BCE2040", "attached.functions.must.have.body"),
    INIT_METHOD_IN_OBJECT_TYPE_DESCRIPTOR("BCE2041", "illegal.init.method.in.object.type.descriptor"),
    CANNOT_INITIALIZE_ABSTRACT_OBJECT("BCE2042", "cannot.initialize.abstract.object"),
    INVALID_INTERFACE_ON_NON_ABSTRACT_OBJECT("BCE2043", "invalid.interface.of.non.abstract.object"),
    UNIMPLEMENTED_REFERENCED_METHOD_IN_CLASS("BCE2044", "unimplemented.referenced.method.in.class"),
    PRIVATE_FUNCTION_VISIBILITY("BCE2045", "private.function.visibility"),
    CANNOT_ATTACH_FUNCTIONS_TO_ABSTRACT_OBJECT("BCE2046", "cannot.attach.functions.to.abstract.object"),
    ABSTRACT_OBJECT_FUNCTION_CANNOT_HAVE_BODY("BCE2047", "abstract.object.function.cannot.have.body"),
    PRIVATE_OBJECT_CONSTRUCTOR("BCE2048", "private.object.constructor"),
    PRIVATE_FIELD_ABSTRACT_OBJECT("BCE2049", "private.field.abstract.object"),
    FIELD_WITH_DEFAULT_VALUE_ABSTRACT_OBJECT("BCE2050", "field.with.default.value.abstract.object"),
    PRIVATE_FUNC_ABSTRACT_OBJECT("BCE2051", "private.function.abstract.object"),
    EXTERN_FUNC_ABSTRACT_OBJECT("BCE2052", "extern.function.abstract.object"),
    SERVICE_RESOURCE_METHOD_CANNOT_BE_EXTERN("BCE2053", "service.resource.method.cannot.be.extern"),
    OBJECT_INIT_FUNCTION_CANNOT_BE_EXTERN("BCE2054", "object.init.function.cannot.be.extern"),
    GLOBAL_VARIABLE_CYCLIC_DEFINITION("BCE2055", "global.variable.cyclic.reference"),
    CANNOT_FIND_ERROR_TYPE("BCE2056", "cannot.find.error.constructor.for.type"),
    INVALID_PACKAGE_NAME_QUALIFER("BCE2057", "invalid.package.name.qualifier"),
    INVALID_FIELD_ACCESS_EXPRESSION("BCE2058", "invalid.char.colon.in.field.access.expr"),
    VARIABLE_DECL_WITH_VAR_WITHOUT_INITIALIZER("BCE2059", "variable.decl.with.var.without.initializer"),

    REQUIRED_PARAM_DEFINED_AFTER_DEFAULTABLE_PARAM("BCE2060", "required.param.not.allowed.after.defaultable.param"),
    POSITIONAL_ARG_DEFINED_AFTER_NAMED_ARG("BCE2061", "positional.arg.defined.after.named.arg"),
    REST_ARG_DEFINED_AFTER_NAMED_ARG("BCE2062", "rest.arg.defined.after.named.arg"),
    MISSING_REQUIRED_PARAMETER("BCE2063", "missing.required.parameter"),
    OBJECT_CTOR_INIT_CANNOT_HAVE_PARAMETERS("BCE2064", "object.constructor.init.function.cannot.have.parameters"),
    OBJECT_CTOR_DOES_NOT_SUPPORT_TYPE_REFERENCE_MEMBERS(
            "BCE2065", "object.constructor.does.not.support.type.reference.members"),

    INCOMPATIBLE_TYPES("BCE2066", "incompatible.types"),
    INCOMPATIBLE_TYPES_SPREAD_OP("BCE2067", "incompatible.types.spread.op"),
    INCOMPATIBLE_TYPES_FIELD("BCE2068", "incompatible.types.field"),
    UNKNOWN_TYPE("BCE2069", "unknown.type"),
    BINARY_OP_INCOMPATIBLE_TYPES("BCE2070", "binary.op.incompatible.types"),
    UNARY_OP_INCOMPATIBLE_TYPES("BCE2071", "unary.op.incompatible.types"),
    SELF_REFERENCE_VAR("BCE2072", "self.reference.var"),
    UNSUPPORTED_WORKER_SEND_POSITION("BCE2073", "unsupported.worker.send.position"),
    INVALID_WORKER_RECEIVE_POSITION("BCE2074", "invalid.worker.receive.position"),
    UNDEFINED_WORKER("BCE2075", "undefined.worker"),
    INVALID_WORKER_JOIN_RESULT_TYPE("BCE2076", "invalid.worker.join.result.type"),
    INVALID_WORKER_TIMEOUT_RESULT_TYPE("BCE2077", "invalid.worker.timeout.result.type"),
    ILLEGAL_WORKER_REFERENCE_AS_A_VARIABLE_REFERENCE("BCE2078", "illegal.worker.reference.as.a.variable.reference"),
    INCOMPATIBLE_TYPE_CONSTRAINT("BCE2079", "incompatible.type.constraint"),
    USAGE_OF_WORKER_WITHIN_LOCK_IS_PROHIBITED("BCE2080", "usage.of.worker.within.lock.is.prohibited"),
    USAGE_OF_START_WITHIN_LOCK_IS_PROHIBITED("BCE2081", "usage.of.start.within.lock.is.prohibited"),
    WORKER_SEND_RECEIVE_PARAMETER_COUNT_MISMATCH("BCE2082", "worker.send.receive.parameter.count.mismatch"),
    INVALID_WORKER_INTERACTION("BCE2083", "worker.invalid.worker.interaction"),
    WORKER_INTERACTIONS_ONLY_ALLOWED_BETWEEN_PEERS("BCE2084", "worker.interactions.only.allowed.between.peers"),
    WORKER_SEND_AFTER_RETURN("BCE2085", "worker.send.after.return"),
    WORKER_RECEIVE_AFTER_RETURN("BCE2086", "worker.receive.after.return"),
    EXPLICIT_WORKER_CANNOT_BE_DEFAULT("BCE2087", "explicit.worker.cannot.be.default"),
    INVALID_MULTIPLE_FORK_JOIN_SEND("BCE2088", "worker.multiple.fork.join.send"),
    INCOMPATIBLE_TYPE_REFERENCE("BCE2089", "incompatible.type.reference"),
    INCOMPATIBLE_TYPE_REFERENCE_NON_PUBLIC_MEMBERS("BCE2090", "incompatible.type.reference.non.public.members"),
    INCOMPATIBLE_RECORD_TYPE_REFERENCE("BCE2091", "incompatible.record.type.reference"),
    REDECLARED_TYPE_REFERENCE("BCE2092", "redeclared.type.reference"),
    REDECLARED_FUNCTION_FROM_TYPE_REFERENCE("BCE2093", "redeclared.function.from.type.reference"),
    REFERRED_FUNCTION_SIGNATURE_MISMATCH("BCE2094", "referred.function.signature.mismatch"),

    INVOKABLE_MUST_RETURN("BCE2095", "invokable.must.return"),
    MAIN_SHOULD_BE_PUBLIC("BCE2096", "main.should.be.public"),
    INVALID_MAIN_PARAMS_TYPE("BCE2097", "invalid.main.params.type"),
    MAIN_RETURN_SHOULD_BE_ERROR_OR_NIL("BCE2098", "main.return.should.be.error.or.nil"),
    MODULE_INIT_CANNOT_BE_PUBLIC("BCE2099", "module.init.cannot.be.public"),
    MODULE_INIT_CANNOT_HAVE_PARAMS("BCE2100", "module.init.cannot.have.params"),
    MODULE_INIT_RETURN_SHOULD_BE_ERROR_OR_NIL("BCE2101", "module.init.return.should.be.error.or.nil"),
    ATLEAST_ONE_WORKER_MUST_RETURN("BCE2102", "atleast.one.worker.must.return"),
    FORK_JOIN_WORKER_CANNOT_RETURN("BCE2103", "fork.join.worker.cannot.return"),
    FORK_JOIN_INVALID_WORKER_COUNT("BCE2104", "fork.join.invalid.worker.count"),
    INVALID_FOR_JOIN_SYNTAX_EMPTY_FORK("BCE2105", "fork.join.syntax.empty.fork"),
    UNREACHABLE_CODE("BCE2106", "unreachable.code"),
    CONTINUE_CANNOT_BE_OUTSIDE_LOOP("BCE2107", "continue.cannot.be.outside.loop"),
    BREAK_CANNOT_BE_OUTSIDE_LOOP("BCE2108", "break.cannot.be.outside.loop"),

    EXPECTED_RECORD_TYPE_AS_INCLUDED_PARAMETER("BCE2113", "expected.a.record.type.as.an.included.parameter"),
    DEFAULTABLE_PARAM_DEFINED_AFTER_INCLUDED_RECORD_PARAM(
            "BCE2114", "defaultable.param.not.allowed.after.included.record.param"),
    REQUIRED_PARAM_DEFINED_AFTER_INCLUDED_RECORD_PARAM(
            "BCE2115", "required.param.not.allowed.after.included.record.param"),
    INCOMPATIBLE_SUB_TYPE_FIELD("BCE2116", "incompatible.sub.type.field"),
    MISSING_KEY_EXPR_IN_MEMBER_ACCESS_EXPR("BCE2117", "missing.key.expr.in.member.access.expr"),
    FIELD_ACCESS_CANNOT_BE_USED_TO_ACCESS_OPTIONAL_FIELDS(
            "BCE2118", "field.access.cannot.be.used.to.access.optional.fields"),
    UNDECLARED_FIELD_IN_RECORD("BCE2119", "undeclared.field.in.record"),
    INVALID_FIELD_ACCESS_IN_RECORD_TYPE("BCE2120", "invalid.field.access.in.record.type"),
    UNDECLARED_AND_NILABLE_FIELDS_IN_UNION_OF_RECORDS("BCE2121", "undeclared.and.nilable.fields.in.union.of.records"),
    UNDECLARED_FIELD_IN_UNION_OF_RECORDS("BCE2122", "undeclared.field.in.union.of.records"),
    NILABLE_FIELD_IN_UNION_OF_RECORDS("BCE2123", "nilable.field.in.union.of.records"),
    ALREADY_INITIALIZED_SYMBOL("BCE2124", "already.initialized.symbol"),
    ARRAY_LENGTH_GREATER_THAT_2147483637_NOT_YET_SUPPORTED(
            "BCE2125", "array.length.greater.that.2147483637.not.yet.supported"),
    INVALID_ARRAY_LENGTH("BCE2126", "invalid.array.length"),
    CANNOT_RESOLVE_CONST("BCE2127", "cannot.resolve.const"),
    ALREADY_INITIALIZED_SYMBOL_WITH_ANOTHER("BCE2128", "already.initialized.symbol.with.another"),
    CONSTANT_CYCLIC_REFERENCE("BCE2131", "constant.cyclic.reference"),
    INCOMPATIBLE_TYPES_LIST_SPREAD_OP("BCE2132", "incompatible.types.list.spread.op"),
    INVALID_SPREAD_OP_FIXED_LENGTH_LIST_EXPECTED("BCE2133", "invalid.spread.operator.fixed.length.list.expected"),
    INVALID_SPREAD_OP_FIXED_MEMBER_EXPECTED("BCE2134", "invalid.spread.operator.fixed.member.expected"),
    CANNOT_INFER_TYPE_FROM_SPREAD_OP("BCE2135", "cannot.infer.type.from.spread.op"),
    TUPLE_AND_EXPRESSION_SIZE_DOES_NOT_MATCH("BCE2136", "tuple.and.expression.size.does.not.match"),
    CANNOT_SPECIFY_NAMED_ARG_FOR_FIELD_OF_INCLUDED_RECORD_WHEN_ARG_SPECIFIED_FOR_INCLUDED_RECORD("BCE2137",
            "cannot.specify.named.argument.for.field.of.included.record.when.arg.specified.for.included.record"),

    //Transaction related error codes
    ROLLBACK_CANNOT_BE_OUTSIDE_TRANSACTION_BLOCK("BCE2300", "rollback.cannot.be.outside.transaction.block"),
    COMMIT_CANNOT_BE_OUTSIDE_TRANSACTION_BLOCK("BCE2301", "commit.cannot.be.outside.transaction.block"),
    RETRY_CANNOT_BE_OUTSIDE_TRANSACTION_BLOCK("BCE2302", "retry.cannot.be.outside.transaction.block"),
    BREAK_CANNOT_BE_USED_TO_EXIT_TRANSACTION("BCE2303", "break.statement.cannot.be.used.to.exit.from.a.transaction"),
    CONTINUE_CANNOT_BE_USED_TO_EXIT_TRANSACTION(
            "BCE2304", "continue.statement.cannot.be.used.to.exit.from.a.transaction"),
    CHECK_EXPRESSION_INVALID_USAGE_WITHIN_TRANSACTION_BLOCK(
            "BCE2305", "check.expression.invalid.usage.within.transaction.block"),
    RETURN_CANNOT_BE_USED_TO_EXIT_TRANSACTION("BCE2306", "return.statement.cannot.be.used.to.exit.from.a.transaction"),
    DONE_CANNOT_BE_USED_TO_EXIT_TRANSACTION("BCE2307", "done.statement.cannot.be.used.to.exit.from.a.transaction"),
    INVALID_RETRY_COUNT("BCE2308", "invalid.retry.count"),
    INVALID_COMMIT_COUNT("BCE2309", "invalid.commit.count"),
    INVALID_ROLLBACK_COUNT("BCE2310", "invalid.rollback.count"),
    INVALID_TRANSACTION_HANDLER_ARGS("BCE2311", "invalid.transaction.handler.args"),
    INVALID_TRANSACTION_HANDLER_SIGNATURE("BCE2312", "invalid.transaction.handler.signature"),
    LAMBDA_REQUIRED_FOR_TRANSACTION_HANDLER("BCE2313", "lambda.required.for.transaction.handler"),
    TRANSACTION_CANNOT_BE_USED_WITHIN_HANDLER("BCE2314", "transaction.cannot.be.used.within.handler"),
    TRANSACTION_CANNOT_BE_USED_WITHIN_TRANSACTIONAL_SCOPE(
            "BCE2315", "transaction.cannot.be.used.within.transactional.scope"),
    TRANSACTIONAL_FUNC_INVOKE_PROHIBITED("BCE2316", "transactional.function.prohibited.outside.transactional.scope"),
    TRANSACTIONAL_WORKER_OUT_OF_TRANSACTIONAL_SCOPE(
            "BCE2317", "transactional.worker.prohibited.outside.transactional.scope"),

    NESTED_TRANSACTIONS_ARE_INVALID("BCE2318", "nested.transactions.are.invalid"),
    INVALID_FUNCTION_POINTER_ASSIGNMENT_FOR_HANDLER("BCE2319", "invalid.function.pointer.assignment.for.handler"),
    USAGE_OF_START_WITHIN_TRANSACTION_IS_PROHIBITED("BCE2320", "usage.of.start.within.transaction.is.prohibited"),
    ROLLBACK_CANNOT_BE_WITHIN_TRANSACTIONAL_FUNCTION("BCE2321", "rollback.cannot.be.within.transactional.function"),
    COMMIT_CANNOT_BE_WITHIN_TRANSACTIONAL_FUNCTION("BCE2322", "commit.cannot.be.within.transactional.function"),
    MAX_ONE_COMMIT_ROLLBACK_ALLOWED_WITHIN_A_BRANCH("BCE2323", "max.one.commit.rollback.allowed.within.branch"),
    COMMIT_NOT_ALLOWED("BCE2324", "commit.not.allowed"),
    ROLLBACK_NOT_ALLOWED("BCE2325", "rollback.not.allowed"),
    INCOMPATIBLE_TYPE_IN_SELECT_CLAUSE("BCE2326", "incompatible.type.in.select.clause"),

    // Service, endpoint related errors codes
    SERVICE_INVALID_OBJECT_TYPE("BCE2400", "service.invalid.object.type"),
    SERVICE_INVALID_ENDPOINT_TYPE("BCE2401", "service.invalid.endpoint.type"),
    SERVICE_FUNCTION_INVALID_MODIFIER("BCE2402", "service.function.invalid.modifier"),
    SERVICE_FUNCTION_INVALID_INVOCATION("BCE2403", "service.function.invalid.invocation"),
    SERVICE_SERVICE_TYPE_REQUIRED_ANONYMOUS("BCE2404", "service.service.type.required.anonymous"),

    ENDPOINT_OBJECT_TYPE_REQUIRED("BCE2405", "endpoint.object.type.required"),
    ENDPOINT_OBJECT_NEW_HAS_PARAM("BCE2406", "endpoint.object.new.has.param"),
    ENDPOINT_INVALID_TYPE("BCE2407", "endpoint.invalid.type"),
    ENDPOINT_INVALID_TYPE_NO_FUNCTION("BCE2408", "endpoint.invalid.type.no.function"),
    ENDPOINT_SPI_INVALID_FUNCTION("BCE2409", "endpoint.spi.invalid.function"),

    RESOURCE_METHODS_ARE_ONLY_ALLOWED_IN_SERVICE_OR_CLIENT_OBJECTS(
            "BCE2411", "resource.methods.are.only.allowed.in.service.or.client.objects"),
    RESOURCE_FUNCTION_INVALID_RETURN_TYPE("BCE2412", "resource.function.invalid.return.type"),
    REMOTE_IN_NON_OBJECT_FUNCTION("BCE2413", "remote.in.non.object.function"),
    INVALID_LISTENER_VARIABLE("BCE2414", "invalid.listener.var"),
    INVALID_LISTENER_ATTACHMENT("BCE2415", "invalid.listener.attachment"),

    ENDPOINT_NOT_SUPPORT_REGISTRATION("BCE2416", "endpoint.not.support.registration"),
    INVALID_ACTION_INVOCATION_SYNTAX("BCE2417", "invalid.action.invocation.syntax"),
    INVALID_METHOD_INVOCATION_SYNTAX("BCE2418", "invalid.method.invocation.syntax"),
    INVALID_INIT_INVOCATION("BCE2419", "invalid.init.invocation"),
    INVALID_RESOURCE_FUNCTION_INVOCATION("BCE2420", "invalid.resource.function.invocation"),
    INVALID_ACTION_INVOCATION("BCE2421", "invalid.action.invocation"),
    INVALID_FUNCTION_POINTER_INVOCATION_WITH_TYPE("BCE2422", "invalid.function.pointer.invocation.with.type"),

    TYPE_CAST_NOT_YET_SUPPORTED("BCE2423", "type.cast.not.yet.supported.for.type"),
    LET_EXPRESSION_NOT_YET_SUPPORTED_RECORD_FIELD("BCE2424", "let.expression.not.yet.supported.record.field"),
    LET_EXPRESSION_NOT_YET_SUPPORTED_OBJECT_FIELD("BCE2425", "let.expression.not.yet.supported.object.field"),

    // Cast and conversion related codes
    INCOMPATIBLE_TYPES_CAST("BCE2500", "incompatible.types.cast"),
    INCOMPATIBLE_TYPES_CAST_WITH_SUGGESTION("BCE2501", "incompatible.types.cast.with.suggestion"),
    INCOMPATIBLE_TYPES_CONVERSION("BCE2502", "incompatible.types.conversion"),
    INCOMPATIBLE_TYPES_CONVERSION_WITH_SUGGESTION("BCE2503", "incompatible.types.conversion.with.suggestion"),
    UNSAFE_CAST_ATTEMPT("BCE2504", "unsafe.cast.attempt"),

    INVALID_LITERAL_FOR_TYPE("BCE2506", "invalid.literal.for.type"),
    INCOMPATIBLE_MAPPING_CONSTRUCTOR("BCE2507", "incompatible.mapping.constructor.expression"),
    MAPPING_CONSTRUCTOR_COMPATIBLE_TYPE_NOT_FOUND("BCE2508", "mapping.constructor.compatible.type.not.found"),
    CANNOT_INFER_TYPES_FOR_TUPLE_BINDING("BCE2509", "cannot.infer.types.for.tuple.binding"),
    INVALID_LITERAL_FOR_MATCH_PATTERN("BCE2510", "invalid.literal.for.match.pattern"),
    INVALID_EXPR_WITH_TYPE_GUARD_FOR_MATCH_PATTERN("BCE2511", "invalid.expr.with.type.guard.for.match"),
    ARRAY_LITERAL_NOT_ALLOWED("BCE2512", "array.literal.not.allowed"),
    STRING_TEMPLATE_LIT_NOT_ALLOWED("BCE2513", "string.template.literal.not.allowed"),
    INVALID_RECORD_LITERAL_KEY("BCE2514", "invalid.record.literal.key"),
    INVALID_RECORD_LITERAL_IDENTIFIER_KEY("BCE2515", "invalid.record.literal.identifier.key"),
    INVALID_FIELD_NAME_RECORD_LITERAL("BCE2516", "invalid.field.name.record.lit"),
    REST_FIELD_NOT_ALLOWED_IN_CLOSED_RECORDS("BCE2517", "rest.field.not.allowed"),
    OPEN_RECORD_CONSTRAINT_NOT_ALLOWED("BCE2518", "open.record.constraint.not.allowed"),
    INVALID_RECORD_REST_DESCRIPTOR("BCE2519", "invalid.record.rest.descriptor"),
    MISSING_REQUIRED_RECORD_FIELD("BCE2520", "missing.required.record.field"),
    DEFAULT_VALUES_NOT_ALLOWED_FOR_OPTIONAL_FIELDS("BCE2521", "default.values.not.allowed.for.optional.fields"),
    INVALID_FUNCTION_POINTER_INVOCATION("BCE2522", "invalid.function.pointer.invocation"),
    AMBIGUOUS_TYPES("BCE2523", "ambiguous.type"),

    TOO_MANY_ARGS_FUNC_CALL("BCE2524", "too.many.args.call"),
    ASSIGNMENT_COUNT_MISMATCH("BCE2525", "assignment.count.mismatch"),
    ASSIGNMENT_REQUIRED("BCE2526", "assignment.required"),
    MULTI_VAL_IN_SINGLE_VAL_CONTEXT("BCE2527", "multi.value.in.single.value.context"),
    MULTI_VAL_EXPR_IN_SINGLE_VAL_CONTEXT("BCE2528", "multi.valued.expr.in.single.valued.context"),
    DOES_NOT_RETURN_VALUE("BCE2529", "does.not.return.value"),
    FUNC_DEFINED_ON_NOT_SUPPORTED_TYPE("BCE2530", "func.defined.on.not.supported.type"),
    FUNC_DEFINED_ON_NON_LOCAL_TYPE("BCE2531", "func.defined.on.non.local.type"),
    INVALID_OBJECT_CONSTRUCTOR("BCE2532", "invalid.object.constructor"),
    RECORD_INITIALIZER_INVOKED("BCE2533", "explicit.invocation.of.record.init.is.not.allowed"),
    PKG_ALIAS_NOT_ALLOWED_HERE("BCE2534", "pkg.alias.not.allowed.here"),

    MULTI_VALUE_RETURN_EXPECTED("BCE2535", "multi.value.return.expected"),
    SINGLE_VALUE_RETURN_EXPECTED("BCE2536", "single.value.return.expected"),
    TOO_MANY_RETURN_VALUES("BCE2537", "return.value.too.many"),
    NOT_ENOUGH_RETURN_VALUES("BCE2538", "return.value.not.enough"),
    INVALID_FUNCTION_INVOCATION("BCE2539", "invalid.function.invocation"),
    INVALID_FUNCTION_INVOCATION_WITH_NAME("BCE2540", "invalid.function.invocation.with.name"),
    DUPLICATE_NAMED_ARGS("BCE2541", "duplicate.named.args"),
    INVALID_DEFAULT_PARAM_VALUE("BCE2542", "invalid.default.param.value"),

    DUPLICATED_ERROR_CATCH("BCE2543", "duplicated.error.catch"),

    NO_NEW_VARIABLES_VAR_ASSIGNMENT("BCE2544", "no.new.variables.var.assignment"),
    INVALID_VARIABLE_ASSIGNMENT("BCE2545", "invalid.variable.assignment"),
    INVALID_ASSIGNMENT_DECLARATION_FINAL("BCE2546", "invalid.variable.assignment.declaration.final"),
    CANNOT_ASSIGN_VALUE_FINAL("BCE2547", "cannot.assign.value.to.final.field"),
    CANNOT_ASSIGN_VALUE_TO_POTENTIALLY_INITIALIZED_FINAL(
            "BCE2548", "cannot.assign.value.to.potentially.initialized.final"),
    CANNOT_ASSIGN_VALUE_FUNCTION_ARGUMENT("BCE2549", "cannot.assign.value.to.function.argument"),
    CANNOT_ASSIGN_VALUE_ENDPOINT("BCE2550", "cannot.assign.value.to.endpoint"),
    CANNOT_UPDATE_READONLY_VALUE_OF_TYPE("BCE2551", "cannot.update.readonly.value.of.type"),
    CANNOT_UPDATE_READONLY_RECORD_FIELD("BCE2552", "cannot.update.readonly.record.field"),
    CANNOT_UPDATE_FINAL_OBJECT_FIELD("BCE2553", "cannot.update.final.object.field"),
    UNSUPPORTED_MULTILEVEL_CLOSURES("BCE2554", "unsupported.multilevel.closures"),

    OPERATION_DOES_NOT_SUPPORT_MEMBER_ACCESS("BCE2555", "operation.does.not.support.member.access"),
    OPERATION_DOES_NOT_SUPPORT_FIELD_ACCESS("BCE2556", "operation.does.not.support.field.access"),
    OPERATION_DOES_NOT_SUPPORT_FIELD_ACCESS_FOR_ASSIGNMENT(
            "BCE2557", "operation.does.not.support.field.access.for.assignment"),
    OPERATION_DOES_NOT_SUPPORT_OPTIONAL_FIELD_ACCESS("BCE2558", "operation.does.not.support.optional.field.access"),
    OPERATION_DOES_NOT_SUPPORT_FIELD_ACCESS_FOR_NON_REQUIRED_FIELD(
            "BCE2559", "operation.does.not.support.field.access.for.non.required.field"),
    OPERATION_DOES_NOT_SUPPORT_OPTIONAL_FIELD_ACCESS_FOR_FIELD(
            "BCE2560", "operation.does.not.support.optional.field.access.for.field"),
    OPERATION_DOES_NOT_SUPPORT_MEMBER_ACCESS_FOR_ASSIGNMENT(
            "BCE2561", "operation.does.not.support.member.access.for.assignment"),
    INVALID_MEMBER_ACCESS_EXPR_STRUCT_FIELD_ACCESS("BCE2562", "invalid.member.access.expr.struct.field.access"),
    INVALID_MEMBER_ACCESS_EXPR_TUPLE_FIELD_ACCESS("BCE2563", "invalid.member.access.expr.tuple.field.access"),
    INVALID_TUPLE_MEMBER_ACCESS_EXPR("BCE2564", "invalid.tuple.member.access.expr"),
    INVALID_RECORD_MEMBER_ACCESS_EXPR("BCE2565", "invalid.record.member.access.expr"),
    INVALID_ENUM_EXPR("BCE2566", "invalid.enum.expr"),
    INVALID_EXPR_IN_MATCH_STMT("BCE2567", "invalid.expr.in.match.stmt"),
    INVALID_PATTERN_CLAUSES_IN_MATCH_STMT("BCE2568", "invalid.pattern.clauses.in.match.stmt"),
    STATIC_MATCH_ONLY_SUPPORTS_ANYDATA("BCE2569", "static.value.match.only.supports.anydata"),
    USAGE_OF_UNINITIALIZED_VARIABLE("BCE2570", "usage.of.uninitialized.variable"),
    UNINITIALIZED_VARIABLE("BCE2571", "uninitialized.variable"),
    CONTAINS_UNINITIALIZED_FIELDS("BCE2572", "uninitialized.object.fields"),
    INVALID_FUNCTION_CALL_WITH_UNINITIALIZED_VARIABLES("BCE2573",
                                                       "invalid.function.call.with.uninitialized.variables"),
    INVALID_ANY_VAR_DEF("BCE2574", "invalid.any.var.def"),
    INVALID_RECORD_LITERAL("BCE2575", "invalid.record.literal"),
    INVALID_FIELD_IN_RECORD_BINDING_PATTERN("BCE2576", "invalid.field.in.record.binding.pattern"),
    INVALID_RECORD_LITERAL_BINDING_PATTERN("BCE2577", "invalid.record.literal.in.binding.pattern"),
    DUPLICATE_KEY_IN_RECORD_LITERAL("BCE2578", "duplicate.key.in.record.literal"),
    DUPLICATE_KEY_IN_TABLE_LITERAL("BCE2579", "duplicate.key.in.table.literal"),
    DUPLICATE_KEY_IN_RECORD_LITERAL_SPREAD_OP("BCE2580", "duplicate.key.in.record.literal.spread.op"),
    POSSIBLE_DUPLICATE_OF_FIELD_SPECIFIED_VIA_SPREAD_OP(
            "BCE2581", "possible.duplicate.of.field.specified.via.spread.op"),
    SPREAD_FIELD_MAY_DULPICATE_ALREADY_SPECIFIED_KEYS("BCE2582", "spread.field.may.duplicate.already.specified.keys"),
    MULTIPLE_INCLUSIVE_TYPES("BCE2583", "multiple.inclusive.types"),
    INVALID_ARRAY_LITERAL("BCE2584", "invalid.array.literal"),
    INVALID_TUPLE_LITERAL("BCE2585", "invalid.tuple.literal"),
    INVALID_LIST_CONSTRUCTOR_ELEMENT_TYPE("BCE2586", "invalid.list.constructor.type"),
    INVALID_ARRAY_ELEMENT_TYPE("BCE2587", "invalid.array.element.type"),
    INVALID_LIST_BINDING_PATTERN("BCE2588", "invalid.list.binding.pattern"),
    INVALID_LIST_BINDING_PATTERN_DECL("BCE2589", "invalid.list.binding.pattern.decl"),
    INVALID_LIST_BINDING_PATTERN_INFERENCE("BCE2590", "invalid.list.binding.pattern.inference"),
    MISMATCHING_ARRAY_LITERAL_VALUES("BCE2591", "mismatching.array.literal.values"),
    CLOSED_ARRAY_TYPE_NOT_INITIALIZED("BCE2592", "closed.array.type.not.initialized"),
    INVALID_LIST_MEMBER_ACCESS_EXPR("BCE2593", "invalid.list.member.access.expr"),
    INVALID_ARRAY_MEMBER_ACCESS_EXPR("BCE2594", "invalid.array.member.access.expr"),
    CANNOT_INFER_SIZE_ARRAY_SIZE_FROM_THE_CONTEXT("BCE2595",
            "length.of.the.array.cannot.be.inferred.from.the.context"),
    INVALID_SORT_FUNC_RETURN_TYPE("BCE2596", "invalid.key.func.return.type"),
    INVALID_SORT_ARRAY_MEMBER_TYPE("BCE2597", "invalid.sort.array.member.type"),
    // TODO Maryam remove list array tuple and use first only
    INDEX_OUT_OF_RANGE("BCE2598", "index.out.of.range"),
    LIST_INDEX_OUT_OF_RANGE("BCE2599", "list.index.out.of.range"),
    ARRAY_INDEX_OUT_OF_RANGE("BCE2600", "array.index.out.of.range"),
    TUPLE_INDEX_OUT_OF_RANGE("BCE2601", "tuple.index.out.of.range"),
    INVALID_ARRAY_SIZE_REFERENCE("BCE2602", "invalid.array.size.reference"),
    INVALID_TYPE_FOR_REST_DESCRIPTOR("BCE2603", "invalid.type.for.rest.descriptor"),
    INVALID_TYPE_NEW_LITERAL("BCE2604", "invalid.type.new.literal"),
    INVALID_USAGE_OF_KEYWORD("BCE2605", "invalid.usage.of.keyword"),
    INVALID_TYPE_OBJECT_CONSTRUCTOR("BCE2606", "invalid.type.object.constructor"),

    INVALID_RECORD_BINDING_PATTERN("BCE2607", "invalid.record.binding.pattern"),
    NO_MATCHING_RECORD_REF_PATTERN("BCE2608", "no.matching.record.ref.found"),
    MULTIPLE_RECORD_REF_PATTERN_FOUND("BCE2609", "multiple.matching.record.ref.found"),
    NOT_ENOUGH_PATTERNS_TO_MATCH_RECORD_REF("BCE2610", "not.enough.patterns.to.match.record.ref"),
    INVALID_TYPE_DEFINITION_FOR_RECORD_VAR("BCE2611", "invalid.type.definition.for.record.var"),

    INVALID_ERROR_BINDING_PATTERN("BCE2612", "invalid.error.binding.pattern"),
    INVALID_ERROR_REASON_BINDING_PATTERN("BCE2613", "invalid.error.reason.binding.pattern"),
    INVALID_ERROR_REST_BINDING_PATTERN("BCE2614", "invalid.error.rest.binding.pattern"),
    INVALID_TYPE_DEFINITION_FOR_ERROR_VAR("BCE2615", "invalid.type.definition.for.error.var"),
    INVALID_ERROR_MATCH_PATTERN("BCE2616", "invalid.error.match.pattern"),
    DUPLICATE_VARIABLE_IN_BINDING_PATTERN("BCE2617", "duplicate.variable.in.binding.pattern"),
    INVALID_VARIABLE_REFERENCE_IN_BINDING_PATTERN("BCE2618", "invalid.variable.reference.in.binding.pattern"),
    CANNOT_ASSIGN_VALUE_TO_TYPE_DEF("BCE2619", "cannot.assign.value.to.type.def"),

    INVALID_NAMESPACE_PREFIX("BCE2620", "invalid.namespace.prefix"),
    XML_TAGS_MISMATCH("BCE2621", "mismatching.xml.start.end.tags"),
    XML_ATTRIBUTE_MAP_UPDATE_NOT_ALLOWED("BCE2622", "xml.attribute.map.update.not.allowed"),
    XML_QNAME_UPDATE_NOT_ALLOWED("BCE2623", "xml.qname.update.not.allowed"),
    INVALID_NAMESPACE_DECLARATION("BCE2624", "invalid.namespace.declaration"),
    CANNOT_UPDATE_XML_SEQUENCE("BCE2625", "cannot.update.xml.sequence"),
    INVALID_XML_NS_INTERPOLATION("BCE2626", "invalid.xml.ns.interpolation"),
    CANNOT_FIND_XML_NAMESPACE("BCE2627", "cannot.find.xml.namespace.prefix"),
    UNSUPPORTED_METHOD_INVOCATION_XML_NAV("BCE2628", "method.invocation.in.xml.navigation.expressions.not.supported"),
    DEPRECATED_XML_ATTRIBUTE_ACCESS("BCE2629", "deprecated.xml.attribute.access.expression"),
    UNSUPPORTED_MEMBER_ACCESS_IN_XML_NAVIGATION("BCE2630",
                                                "member.access.within.xml.navigation.expression.not.supported"),

    UNDEFINED_ANNOTATION("BCE2631", "undefined.annotation"),
    ANNOTATION_NOT_ALLOWED("BCE2632", "annotation.not.allowed"),
    ANNOTATION_ATTACHMENT_CANNOT_HAVE_A_VALUE("BCE2633", "annotation.attachment.cannot.have.a.value"),
    ANNOTATION_ATTACHMENT_REQUIRES_A_VALUE("BCE2634", "annotation.attachment.requires.a.value"),
    ANNOTATION_ATTACHMENT_CANNOT_SPECIFY_MULTIPLE_VALUES(
            "BCE2635", "annotation.attachment.cannot.specify.multiple.values"),
    ANNOTATION_INVALID_TYPE("BCE2636", "annotation.invalid.type"),
    ANNOTATION_INVALID_CONST_TYPE("BCE2637", "annotation.invalid.const.type"),
    ANNOTATION_REQUIRES_CONST("BCE2638", "annotation.requires.const"),
    INCOMPATIBLE_TYPES_ARRAY_FOUND("BCE2639", "incompatible.types.array.found"),
    CANNOT_GET_ALL_FIELDS("BCE2640", "cannot.get.all.fields"),

    INVALID_DOCUMENTATION_IDENTIFIER("BCE2641", "invalid.documentation.identifier"),

    OPERATOR_NOT_SUPPORTED("BCE2642", "operator.not.supported"),
    OPERATOR_NOT_ALLOWED_VARIABLE("BCE2643", "operator.not.allowed.variable"),
    NEVER_TYPE_NOT_ALLOWED_FOR_REQUIRED_DEFAULTABLE_PARAMS("BCE2644",
                                               "never.type.not.allowed.for.required.and.defaultable.params"),
    INVALID_CLIENT_REMOTE_METHOD_CALL("BCE2645", "invalid.client.remote.method.call"),
    NEVER_TYPED_VAR_DEF_NOT_ALLOWED("BCE2646", "never.typed.var.def.not.allowed"),
    NEVER_TYPED_OBJECT_FIELD_NOT_ALLOWED("BCE2647", "never.typed.object.field.not.allowed"),

    CANNOT_USE_TYPE_INCLUSION_WITH_MORE_THAN_ONE_OPEN_RECORD_WITH_DIFFERENT_REST_DESCRIPTOR_TYPES("BCE2650",
          "cannot.use.type.inclusion.with.more.than.one.open.record.with.different.rest.descriptor.types"),
    INVALID_METHOD_CALL_EXPR_ON_FIELD("BCE2651", "invalid.method.call.expr.on.field"),
    INCOMPATIBLE_TYPE_WAIT_FUTURE_EXPR("BCE2652", "incompatible.type.wait.future.expr"),
    INVALID_FIELD_BINDING_PATTERN_WITH_NON_REQUIRED_FIELD("BCE2653",
            "invalid.field.binding.pattern.with.non.required.field"),
    INFER_SIZE_ONLY_SUPPORTED_IN_FIRST_DIMENSION("BCE2654", "infer.size.only.supported.in.the.first.dimension"),

    // Error codes related to iteration.
    ITERABLE_NOT_SUPPORTED_COLLECTION("BCE2800", "iterable.not.supported.collection"),
    ITERABLE_NOT_SUPPORTED_OPERATION("BCE2801", "iterable.not.supported.operation"),
    ITERABLE_TOO_MANY_VARIABLES("BCE2802", "iterable.too.many.variables"),
    ITERABLE_NOT_ENOUGH_VARIABLES("BCE2803", "iterable.not.enough.variables"),
    ITERABLE_TOO_MANY_RETURN_VARIABLES("BCE2804", "iterable.too.many.return.args"),
    ITERABLE_NOT_ENOUGH_RETURN_VARIABLES("BCE2805", "iterable.not.enough.return.args"),
    ITERABLE_LAMBDA_REQUIRED("BCE2806", "iterable.lambda.required"),
    ITERABLE_LAMBDA_TUPLE_REQUIRED("BCE2807", "iterable.lambda.tuple.required"),
    ITERABLE_NO_ARGS_REQUIRED("BCE2808", "iterable.no.args.required"),
    ITERABLE_LAMBDA_INCOMPATIBLE_TYPES("BCE2809", "iterable.lambda.incompatible.types"),
    ITERABLE_RETURN_TYPE_MISMATCH("BCE2810", "iterable.return.type.mismatch"),

    // match statement related errors
    MATCH_STMT_CANNOT_GUARANTEE_A_MATCHING_PATTERN("BCE2900", "match.stmt.cannot.guarantee.a.matching.pattern"),
    MATCH_STMT_UNREACHABLE_PATTERN("BCE2901", "match.stmt.unreachable.pattern"),
    MATCH_STMT_PATTERN_ALWAYS_MATCHES("BCE2903", "match.stmt.pattern.always.matches"),

    MATCH_PATTERN_NOT_SUPPORTED("BCE2905", "match.pattern.not.supported"),
    MATCH_PATTERNS_SHOULD_CONTAIN_SAME_SET_OF_VARIABLES(
            "BCE2906", "match.patterns.should.contain.same.set.of.variables"),
    MATCH_PATTERN_CANNOT_REPEAT_SAME_VARIABLE("BCE2907", "match.pattern.cannot.repeat.same.variable"),
    REST_MATCH_PATTERN_NOT_SUPPORTED("BCE2908", "rest.match.pattern.not.supported"),
    VARIABLE_SHOULD_BE_DECLARED_AS_CONSTANT("BCE2909", "match.pattern.variable.should.declared.as.constant"),
    MATCH_STMT_CONTAINS_TWO_DEFAULT_PATTERNS("BCE2910", "match.stmt.contains.two.default.patterns"),

    THROW_STMT_NOT_SUPPORTED("BCE2911", "throw.stmt.not.supported"),
    TRY_STMT_NOT_SUPPORTED("BCE2912", "try.stmt.not.supported"),

    UNKNOWN_BUILTIN_FUNCTION("BCE2913", "unknown.builtin.method"),
    UNSUPPORTED_BUILTIN_METHOD("BCE2914", "unsupported.builtin.method"),

    // Safe navigation operator related errors
    SAFE_NAVIGATION_NOT_REQUIRED("BCE3000", "safe.navigation.not.required"),
    OPTIONAL_FIELD_ACCESS_NOT_REQUIRED_ON_LHS("BCE3001", "optional.field.access.not.required.on.lhs"),

    CHECKED_EXPR_NO_MATCHING_ERROR_RETURN_IN_ENCL_INVOKABLE(
            "BCE3032", "checked.expr.no.matching.error.return.in.encl.invokable"),

    EXPRESSION_OF_NEVER_TYPE_NOT_ALLOWED("BCE3033", "expression.of.never.type.not.allowed"),
    THIS_FUNCTION_SHOULD_PANIC("BCE3034", "this.function.should.panic"),

    FAIL_EXPR_NO_MATCHING_ERROR_RETURN_IN_ENCL_INVOKABLE(
            "BCE3035", "fail.expr.no.matching.error.return.in.encl.invokable"),
    INCOMPATIBLE_ON_FAIL_ERROR_DEFINITION("BCE3036", "on.fail.no.matching.error"),

    START_REQUIRE_INVOCATION("BCE3037", "start.require.invocation"),
    INVALID_EXPR_STATEMENT("BCE3038", "invalid.expr.statement"),
    INVALID_ACTION_INVOCATION_AS_EXPR("BCE3039", "invalid.action.invocation.as.expr"),

    // Parser error diagnostic codes
    INVALID_TOKEN("BCE3100", "invalid.token"),
    MISSING_TOKEN("BCE3101", "missing.token"),
    EXTRANEOUS_INPUT("BCE3102", "extraneous.input"),
    MISMATCHED_INPUT("BCE3103", "mismatched.input"),
    FAILED_PREDICATE("BCE3104", "failed.predicate"),
    SYNTAX_ERROR("BCE3105", "syntax.error"),
    INVALID_SHIFT_OPERATOR("BCE3106", "invalid.shift.operator"),
    UNDERSCORE_NOT_ALLOWED_AS_IDENTIFIER("BCE3107", "underscore.not.allowed.as.identifier"),

    // Streaming related codes
    INVALID_STREAM_CONSTRUCTOR("BCE3200", "invalid.stream.constructor"),
    INVALID_STREAM_CONSTRUCTOR_ITERATOR("BCE3201", "invalid.stream.constructor.iterator"),
    INVALID_STREAM_CONSTRUCTOR_CLOSEABLE_ITERATOR("BCE3202", "invalid.stream.constructor.closeable.iterator"),
    INVALID_STREAM_CONSTRUCTOR_EXP_TYPE("BCE3203", "invalid.stream.constructor.expected.type"),
    NOT_ALLOWED_STREAM_USAGE_WITH_FROM("BCE3204", "invalid.stream.usage.with.from"),
    ERROR_TYPE_EXPECTED("BCE3205", "error.type.expected"),
    MISSING_REQUIRED_METHOD_NEXT("BCE3206", "missing.required.method.next"),
    ORDER_BY_NOT_SUPPORTED("BCE3207", "order.by.not.supported"),
    INVALID_NEXT_METHOD_RETURN_TYPE("BCE3208", "invalid.next.method.return.type"),
    INVALID_UNBOUNDED_STREAM_CONSTRUCTOR_ITERATOR("BCE3209", "invalid.unbounded.stream.constructor.iterator"),

    // Table related codes
    TABLE_CONSTRAINT_INVALID_SUBTYPE("BCE3300", "invalid.table.constraint.subtype"),
    TABLE_KEY_SPECIFIER_MISMATCH("BCE3301", "table.key.specifier.mismatch"),
    KEY_SPECIFIER_SIZE_MISMATCH_WITH_KEY_CONSTRAINT("BCE3302", "key.specifier.size.mismatch.with.key.constraint"),
    KEY_SPECIFIER_MISMATCH_WITH_KEY_CONSTRAINT("BCE3303", "key.specifier.mismatch.with.key.constraint"),
    MEMBER_ACCESS_NOT_SUPPORTED_FOR_KEYLESS_TABLE("BCE3305", "member.access.not.supported.for.keyless.table"),
    INVALID_FIELD_NAMES_IN_KEY_SPECIFIER("BCE3306", "invalid.field.name.in.key.specifier"),
    MULTI_KEY_MEMBER_ACCESS_NOT_SUPPORTED("BCE3307", "multi.key.member.access.not.supported"),
    KEY_SPECIFIER_FIELD_MUST_BE_READONLY("BCE3308", "key.specifier.field.must.be.readonly"),
    KEY_SPECIFIER_FIELD_MUST_BE_REQUIRED("BCE3309", "key.specifier.field.must.be.required"),
    KEY_SPECIFIER_FIELD_MUST_BE_ANYDATA("BCE3310", "key.specifier.field.must.be.anydata"),
    KEY_SPECIFIER_FIELD_VALUE_MUST_BE_CONSTANT_EXPR("BCE3311", "key.specifier.field.value.must.be.constant.expr"),
    KEY_CONSTRAINT_NOT_SUPPORTED_FOR_TABLE_WITH_MAP_CONSTRAINT(
            "BCE3312", "key.constraint.not.supported.for.table.with.map.constraint"),
    CANNOT_INFER_MEMBER_TYPE_FOR_TABLE_DUE_AMBIGUITY("BCE3313", "cannot.infer.member.type.for.table.due.ambiguity"),
    CANNOT_INFER_MEMBER_TYPE_FOR_TABLE("BCE3314", "cannot.infer.member.type.for.table"),
    ON_CONFLICT_ONLY_WORKS_WITH_MAPS_OR_TABLES_WITH_KEY_SPECIFIER(
            "BCE3315", "on.conflict.only.works.with.map.or.tables.with.key.specifier"),
    CANNOT_UPDATE_TABLE_USING_MEMBER_ACCESS("BCE3316", "cannot.update.table.using.member.access.lvexpr"),
    KEY_SPECIFIER_EMPTY_FOR_PROVIDED_KEY_CONSTRAINT("BCE3317", "key.specifier.empty.with.key.constraint"),
    KEY_SPECIFIER_NOT_ALLOWED_FOR_TARGET_ANY("BCE3318", "key.specifier.not.allowed.for.target.any"),


    // Taint checking related codes
    ENTRY_POINT_PARAMETERS_CANNOT_BE_UNTAINTED("BCE3400", "entry.point.parameters.cannot.be.untainted"),
    TAINTED_VALUE_PASSED_TO_UNTAINTED_PARAMETER("BCE3401", "tainted.value.passed.to.untainted.parameter"),
    TAINTED_VALUE_PASSED_TO_UNTAINTED_PARAMETER_ORIGINATING_AT(
            "BCE3402", "tainted.value.passed.to.untainted.param.in.obj.method"),
    TAINTED_VALUE_PASSED_TO_GLOBAL_VARIABLE("BCE3403", "tainted.value.passed.to.global.variable"),
    TAINTED_VALUE_PASSED_TO_MODULE_OBJECT("BCE3404", "tainted.value.passed.to.module.object"),
    INVOCATION_TAINT_GLOBAL_OBJECT("BCE3405", "method.invocation.taint.global.object"),
    TAINTED_VALUE_PASSED_TO_CLOSURE_VARIABLE("BCE3406", "tainted.value.passed.to.closure.variable"),
    UNABLE_TO_PERFORM_TAINT_CHECKING_WITH_RECURSION("BCE3407", "unable.to.perform.taint.checking.with.recursion"),
    UNABLE_TO_PERFORM_TAINT_CHECKING_FOR_BUILTIN_METHOD(
            "BCE3408", "unable.to.perform.taint.checking.for.builtin.method"),
    TAINTED_RETURN_NOT_ANNOTATED_TAINTED("BCE3409", "tainted.return.not.annotated.tainted"),
    TAINTED_PARAM_NOT_ANNOTATED_TAINTED("BCE3410", "tainted.param.not.annotated.tainted"),

    // Constants related codes.
    TYPE_REQUIRED_FOR_CONST_WITH_EXPRESSIONS("BCE3500", "type.required.for.const.with.expressions"),
    CANNOT_UPDATE_CONSTANT_VALUE("BCE3501", "cannot.update.constant.value"),
    CANNOT_ASSIGN_VALUE_TO_CONSTANT("BCE3502", "cannot.assign.value.to.constant"),
    INVALID_CONST_DECLARATION("BCE3503", "invalid.const.declaration"),
    EXPRESSION_IS_NOT_A_CONSTANT_EXPRESSION("BCE3504", "expression.is.not.a.constant.expression"),
    INVALID_CONST_EXPRESSION("BCE3505", "invalid.const.expression"),
    CONSTANT_EXPRESSION_NOT_SUPPORTED("BCE3506", "const.expression.not.supported"),
    CONSTANT_DECLARATION_NOT_YET_SUPPORTED("BCE3507", "constant.declaration.not.yet.supported.for.type"),
    SELF_REFERENCE_CONSTANT("BCE3508", "self.reference.constant"),

    // Anonymous functions related codes
    ARROW_EXPRESSION_MISMATCHED_PARAMETER_LENGTH("BCE3600", "arrow.expression.mismatched.parameter.length"),
    ARROW_EXPRESSION_CANNOT_INFER_TYPE_FROM_LHS("BCE3601", "arrow.expression.cannot.infer.type.from.lhs"),
    ARROW_EXPRESSION_NOT_SUPPORTED_ITERABLE_OPERATION("BCE3602", "arrow.expression.not.supported.iterable.operation"),

    INCOMPATIBLE_TYPE_CHECK("BCE3603", "incompatible.type.check"),

    INVALID_USAGE_OF_CLONE("BCE3605", "clone.invocation.invalid"),

    // Dataflow analysis related error codes
    PARTIALLY_INITIALIZED_VARIABLE("BCE3700", "partially.initialized.variable"),

    CANNOT_INFER_TYPE("BCE3701", "cannot.infer.type"),
    CANNOT_INFER_ERROR_TYPE("BCE3702", "cannot.infer.error.type"),
    INVALID_ERROR_CONSTRUCTOR_DETAIL("BCE3703", "invalid.error.detail.rec.does.not.match"),
    INDIRECT_ERROR_CTOR_REASON_NOT_ALLOWED("BCE3704", "invalid.error.reason.argument.to.indirect.error.constructor"),
    INDIRECT_ERROR_CTOR_NOT_ALLOWED_ON_NON_CONST_REASON("BCE3705", "invalid.indirect.error.constructor.invocation"),
    INVALID_FUNCTIONAL_CONSTRUCTOR_INVOCATION("BCE3706", "invalid.functional.constructor.invocation"),
    MISSING_ERROR_DETAIL_ARG("BCE3707", "missing.error.detail.arg"),
    INVALID_ERROR_DETAIL_ARG_TYPE("BCE3708", "invalid.error.detail.arg.type"),
    UNKNOWN_DETAIL_ARG_TO_CLOSED_ERROR_DETAIL_REC("BCE3709", "unknown.error.detail.arg.to.closed.detail"),
    INVALID_ERROR_DETAIL_REST_ARG_TYPE("BCE3710", "invalid.error.detail.rest.arg"),
    UNDEFINED_ERROR_TYPE_DESCRIPTOR("BCE3711", "undefined.error.type.descriptor"),
    INVALID_ERROR_TYPE_REFERENCE("BCE3712", "invalid.error.type.reference"),
    INVALID_REST_DETAIL_ARG("BCE3713",
            "invalid.error.constructor.rest.detail.arg.on.detail.type.with.individual.fields"),
    CANNOT_BIND_UNDEFINED_ERROR_DETAIL_FIELD("BCE3714", "cannot.bind.undefined.error.detail.field"),

    // Seal inbuilt function related codes
    INCOMPATIBLE_STAMP_TYPE("BCE3800", "incompatible.stamp.type"),
    NOT_SUPPORTED_SOURCE_TYPE_FOR_STAMP("BCE3801", "not.supported.source.for.stamp"),

    // Worker flush action related error codes
    INVALID_WORKER_FLUSH("BCE3820", "invalid.worker.flush.expression"),
    INVALID_WORKER_FLUSH_FOR_WORKER("BCE3821", "invalid.worker.flush.expression.for.worker"),

    // Worker receive and send related error codes
    INVALID_TYPE_FOR_RECEIVE("BCE3840", "invalid.type.for.receive"),
    INVALID_TYPE_FOR_SEND("BCE3841", "invalid.type.for.send"),

    INVALID_USAGE_OF_RECEIVE_EXPRESSION("BCE3842", "invalid.usage.of.receive.expression"),
    INVALID_USE_OF_EXPERIMENTAL_FEATURE("BCE3843", "invalid.use.of.experimental.feature"),

    // LangLib related error codes.
    TYPE_PARAM_OUTSIDE_LANG_MODULE("BCE3900", "type.param.outside.lang.module"),
    BUILTIN_SUBTYPE_OUTSIDE_LANG_MODULE("BCE3901", "builtin.subtype.outside.lang.module"),
    ISOLATED_PARAM_OUTSIDE_LANG_MODULE("BCE3902", "isolated.param.outside.lang.module"),
    ISOLATED_PARAM_USED_WITH_INVALID_TYPE("BCE3903", "isolated.param.used.with.invalid.type"),
    ISOLATED_PARAM_USED_IN_A_NON_ISOLATED_FUNCTION("BCE3904", "isolated.param.used.in.a.non.isolated.function"),

    INVALID_INVOCATION_LVALUE_ASSIGNMENT("BCE3905", "invalid.lvalue.lhs.of.assignment"),
    INVALID_INVOCATION_LVALUE_COMPOUND_ASSIGNMENT("BCE3906", "invalid.lvalue.lhs.of.compound.assignment"),

    IDENTIFIER_LITERAL_ONLY_SUPPORTS_ALPHANUMERICS("BCE3907", "identifier.literal.only.supports.alphanumerics"),
    INVALID_UNICODE("BCE3908", "invalid.unicode"),

    METHOD_TOO_LARGE("BCE3909", "method.too.large"),
    FILE_TOO_LARGE("BCE3910", "file.too.large"),
    CLASS_NOT_FOUND("BCE3911", "class.not.found"),
    METHOD_NOT_FOUND("BCE3912", "method.not.found"),
    CONSTRUCTOR_NOT_FOUND("BCE3913", "constructor.not.found"),
    FIELD_NOT_FOUND("BCE3914", "field.not.found"),
    OVERLOADED_METHODS("BCE3915", "overloaded.method"),
    UNSUPPORTED_PRIMITIVE_TYPE("BCE3916", "unsupported.primitive.type.reason"),
    METHOD_SIGNATURE_DOES_NOT_MATCH("BCE3917", "method.signature.not.match"),
    INVALID_ATTRIBUTE_REFERENCE("BCE3921", "invalid.attribute.reference"),

    ILLEGAL_FUNCTION_CHANGE_LIST_SIZE("BCE3922", "illegal.function.change.list.size"),
    ILLEGAL_FUNCTION_CHANGE_TUPLE_SHAPE("BCE3923", "illegal.function.change.tuple.shape"),

    INVALID_WAIT_MAPPING_CONSTRUCTORS("BCE3924", "invalid.wait.future.expr.mapping.constructors"),
    INVALID_WAIT_ACTIONS("BCE3925", "invalid.wait.future.expr.actions"),
    INVALID_SEND_EXPR("BCE3926", "invalid.send.expr"),

    DISTINCT_TYPING_ONLY_SUPPORT_OBJECTS_AND_ERRORS("BCE3927", "distinct.typing.only.support.objects.and.errors"),

    INVALID_NON_EXTERNAL_DEPENDENTLY_TYPED_FUNCTION("BCE3928", "invalid.non.external.dependently.typed.function"),
    INVALID_PARAM_TYPE_FOR_RETURN_TYPE("BCE3929", "invalid.param.type.for.return.type"),
    INVALID_TYPEDESC_PARAM("BCE3930", "invalid.typedesc.param"),
    INCOMPATIBLE_TYPE_FOR_INFERRED_TYPEDESC_VALUE("BCE3931", "incompatible.type.for.inferred.typedesc.value"),
    MULTIPLE_INFER_TYPEDESC_PARAMS("BCE3932", "multiple.infer.typedesc.params"),
    INVALID_DEPENDENTLY_TYPED_RETURN_TYPE_WITH_INFERRED_TYPEDESC_PARAM(
            "BCE3933", "invalid.dependently.typed.return.type.with.inferred.typedesc.param"),
    CANNOT_INFER_TYPEDESC_ARGUMENT_FROM_CET("BCE3934", "cannot.infer.typedesc.argument.from.cet"),
    CANNOT_USE_INFERRED_TYPEDESC_DEFAULT_WITH_UNREFERENCED_PARAM("BCE3935",
            "cannot.use.inferred.typedesc.default.with.unreferenced.param"),

    INVALID_RAW_TEMPLATE_TYPE("BCE3936", "invalid.raw.template.type"),
    MULTIPLE_COMPATIBLE_RAW_TEMPLATE_TYPES("BCE3937", "multiple.compatible.raw.template.types"),
    INVALID_NUM_STRINGS("BCE3938", "invalid.num.of.strings"),
    INVALID_NUM_INSERTIONS("BCE3939", "invalid.num.of.insertions"),
    INVALID_RAW_TEMPLATE_ASSIGNMENT("BCE3940", "invalid.raw.template.assignment"),
    INVALID_NUM_FIELDS("BCE3941", "invalid.number.of.fields"),
    METHODS_NOT_ALLOWED("BCE3942", "methods.not.allowed"),

    INVALID_MUTABLE_ACCESS_IN_ISOLATED_FUNCTION("BCE3943", "invalid.mutable.access.in.isolated.function"),
    INVALID_MUTABLE_ACCESS_AS_RECORD_DEFAULT("BCE3944", "invalid.mutable.access.as.record.default"),
    INVALID_MUTABLE_ACCESS_AS_OBJECT_DEFAULT("BCE3945", "invalid.mutable.access.as.object.default"),

    INVALID_NON_ISOLATED_FUNCTION_AS_ARGUMENT("BCE3946", "invalid.non.isolated.function.as.argument"),

    INVALID_NON_ISOLATED_INVOCATION_IN_ISOLATED_FUNCTION(
            "BCE3947", "invalid.non.isolated.invocation.in.isolated.function"),
    INVALID_NON_ISOLATED_INVOCATION_AS_RECORD_DEFAULT("BCE3948", "invalid.non.isolated.invocation.as.record.default"),
    INVALID_NON_ISOLATED_INVOCATION_AS_OBJECT_DEFAULT("BCE3949", "invalid.non.isolated.invocation.as.object.default"),

    INVALID_NON_ISOLATED_INIT_EXPRESSION_IN_ISOLATED_FUNCTION(
            "BCE3950", "invalid.non.isolated.init.expression.in.isolated.function"),
    INVALID_NON_ISOLATED_INIT_EXPRESSION_AS_RECORD_DEFAULT(
            "BCE3951", "invalid.non.isolated.init.expression.as.record.default"),
    INVALID_NON_ISOLATED_INIT_EXPRESSION_AS_OBJECT_DEFAULT(
            "BCE3952", "invalid.non.isolated.init.expression.as.object.default"),

    INVALID_STRAND_ANNOTATION_IN_ISOLATED_FUNCTION("BCE3953", "invalid.strand.annotation.in.isolated.function"),
    INVALID_ASYNC_INVOCATION_OF_NON_ISOLATED_FUNCTION_IN_ISOLATED_FUNCTION("BCE3954",
            "invalid.async.invocation.of.non.isolated.function.in.isolated.function"),
    INVALID_ACCESS_OF_NON_ISOLATED_EXPR_IN_ARGS_OF_ASYNC_INV_OF_ISOLATED_FUNC("BCE3955",
            "invalid.access.of.non.isolated.expression.in.argument.of.async.invocation.of.isolated.function"),

    INVALID_NON_PRIVATE_MUTABLE_FIELD_IN_ISOLATED_OBJECT(
            "BCE3956", "invalid.non.private.mutable.field.in.isolated.object"),
    INVALID_MUTABLE_FIELD_ACCESS_IN_ISOLATED_OBJECT_OUTSIDE_LOCK(
            "BCE3957", "invalid.mutable.field.access.in.isolated.object.outside.lock"),
    INVALID_NON_ISOLATED_EXPRESSION_AS_INITIAL_VALUE("BCE3958", "invalid.non.isolated.expression.as.initial.value"),
    INVALID_TRANSFER_OUT_OF_LOCK_WITH_RESTRICTED_VAR_USAGE(
            "BCE3959", "invalid.transfer.out.of.lock.with.restricted.var.usage"),
    INVALID_TRANSFER_INTO_LOCK_WITH_RESTRICTED_VAR_USAGE(
            "BCE3960", "invalid.transfer.into.lock.with.restricted.var.usage"),
    INVALID_NON_ISOLATED_INVOCATION_IN_LOCK_WITH_RESTRICTED_VAR_USAGE(
            "BCE3961", "invalid.non.isolated.invocation.in.lock.with.restricted.var.usage"),
    INVALID_ISOLATED_VARIABLE_ACCESS_OUTSIDE_LOCK("BCE3962", "invalid.isolated.variable.access.outside.lock"),
    INVALID_ASSIGNMENT_IN_LOCK_WITH_RESTRICTED_VAR_USAGE(
            "BCE3963", "invalid.assignment.in.lock.with.restricted.var.usage"),
    INVALID_USAGE_OF_MULTIPLE_RESTRICTED_VARS_IN_LOCK("BCE3964", "invalid.usage.of.multiple.restricted.vars.in.lock"),

    INVALID_ISOLATED_QUALIFIER_ON_MODULE_NO_INIT_VAR_DECL(
            "BCE3965", "invalid.isolated.qualifier.on.module.no.init.var.decl"),
    ONLY_A_SIMPLE_VARIABLE_CAN_BE_MARKED_AS_ISOLATED(
            "BCE3966", "only.a.simple.variable.can.be.marked.as.isolated"),

    // Configurable var related error codes

    CONFIGURABLE_VARIABLE_CANNOT_BE_DECLARED_WITH_VAR(
            "BCE3967", "configurable.variable.cannot.be.declared.with.var"),
    CONFIGURABLE_VARIABLE_MUST_BE_ANYDATA(
            "BCE3968", "configurable.variable.must.be.anydata"),
    ONLY_SIMPLE_VARIABLES_ARE_ALLOWED_TO_BE_CONFIGURABLE(
            "BCE3969", "only.simple.variables.are.allowed.to.be.configurable"),
    CONFIGURABLE_VARIABLE_CURRENTLY_NOT_SUPPORTED(
            "BCE3970", "configurable.variable.currently.not.supported"),

    REMOTE_FUNCTION_IN_NON_NETWORK_OBJECT("BCE3971", "remote.function.in.non.network.object"),
    UNSUPPORTED_PATH_PARAM_TYPE("BCE3972", "unsupported.path.param.type"),
    UNSUPPORTED_REST_PATH_PARAM_TYPE("BCE3973", "unsupported.rest.path.param.type"),
    SERVICE_ABSOLUTE_PATH_OR_LITERAL_IS_REQUIRED_BY_LISTENER("BCE3975",
            "service.absolute.path.or.literal.required.by.listener"),
    SERVICE_PATH_LITERAL_IS_NOT_SUPPORTED_BY_LISTENER("BCE3976", "service.path.literal.is.not.supported.by.listener"),
    SERVICE_ABSOLUTE_PATH_IS_NOT_SUPPORTED_BY_LISTENER("BCE3977", "service.absolute.path.is.not.supported.by.listener"),
    SERVICE_LITERAL_REQUIRED_BY_LISTENER("BCE3978", "service.path.literal.required.by.listener"),
    SERVICE_ABSOLUTE_PATH_REQUIRED_BY_LISTENER("BCE3979", "service.absolute.path.required.by.listener"),
    SERVICE_TYPE_IS_NOT_SUPPORTED_BY_LISTENER("BCE3980", "service.type.is.not.supported.by.listener"),

    INVALID_READ_ONLY_CLASS_INCLUSION_IN_OBJECT_TYPE_DESCRIPTOR(
            "BCE3981", "invalid.read.only.class.inclusion.in.object.type.descriptor"),
    INVALID_INCLUSION_WITH_MISMATCHED_QUALIFIERS("BCE3982", "invalid.inclusion.with.mismatched.qualifiers"),
    INVALID_REFERENCE_WITH_MISMATCHED_QUALIFIERS("BCE3983", "invalid.reference.with.mismatched.qualifiers"),
    INVALID_READ_ONLY_TYPEDESC_INCLUSION_IN_OBJECT_TYPEDESC(
            "BCE3984", "invalid.read.only.typedesc.inclusion.in.object.typedesc"),
    INVALID_READ_ONLY_TYPEDESC_INCLUSION_IN_NON_READ_ONLY_CLASS(
            "BCE3985", "invalid.read.only.typedesc.inclusion.in.non.read.only.class"),
    INVALID_READ_ONLY_CLASS_INCLUSION_IN_NON_READ_ONLY_CLASS(
            "BCE3986", "invalid.read.only.class.inclusion.in.non.read.only.class"),
    INVALID_FIELD_IN_OBJECT_CONSTUCTOR_EXPR_WITH_READONLY_REFERENCE(
            "BCE3987", "invalid.field.in.object.constructor.expr.with.readonly.reference"),
    MISMATCHED_VISIBILITY_QUALIFIERS_IN_OBJECT_FIELD(
            "BCE3988", "mismatched.visibility.qualifiers.in.object.field"),
    INVALID_INCLUSION_OF_OBJECT_WITH_PRIVATE_MEMBERS("BCE3989", "invalid.inclusion.of.object.with.private.members"),

    MULTIPLE_RECEIVE_ACTION_NOT_YET_SUPPORTED("BCE3990", "multiple.receive.action.not.yet.supported"),

    INVALID_READONLY_FIELD_TYPE("BCE3991", "invalid.readonly.field.type"),

    CONTINUE_NOT_ALLOWED("BCE3992", "continue.not.allowed"),
    BREAK_NOT_ALLOWED("BCE3993", "break.not.allowed"),
    TYPE_DOES_NOT_SUPPORT_XML_NAVIGATION_ACCESS("BCE3994", "type.does.not.support.xml.navigation.access"),
    XML_FUNCTION_DOES_NOT_SUPPORT_ARGUMENT_TYPE("BCE3995", "xml.function.does.not.support.argument.type"),

    INTERSECTION_NOT_ALLOWED_WITH_TYPE("BCE3996", "intersection.not.allowed.with.type"),
    ASYNC_SEND_NOT_YET_SUPPORTED_AS_EXPRESSION("BCE3997", "async.send.action.not.yet.supported.as.expression"),
    UNUSED_VARIABLE_WITH_INFERRED_TYPE_INCLUDING_ERROR("BCE3998", "unused.variable.with.inferred.type.including.error"),
    INVALID_ITERABLE_OBJECT_TYPE("BCE3999", "invalid.iterable.type"),
    INVALID_ITERABLE_COMPLETION_TYPE_IN_FOREACH_NEXT_FUNCTION("BCE4000",
            "invalid.iterable.completion.type.in.foreach.next.function"),
    SAME_ARRAY_TYPE_AS_MAIN_PARAMETER("BCE4001", "same.array.type.as.main.param"),
    VARIABLE_AND_ARRAY_TYPE_AS_MAIN_PARAM("BCE4002", "variable.and.array.type.as.main.param"),
    INVALID_MAIN_OPTION_PARAMS_TYPE("BCE4003", "invalid.main.option.params.type"),
    WORKER_INTERACTION_AFTER_WAIT_ACTION("BCE4004", "invalid.worker.message.passing.after.wait.action"),
    OPTIONAL_OPERAND_PRECEDES_OPERAND("BCE4005", "optional.operand.precedes.operand"),
    UNIMPLEMENTED_REFERENCED_METHOD_IN_SERVICE_DECL("BCE4006",
            "unimplemented.referenced.method.in.service.declaration"),
    UNIMPLEMENTED_REFERENCED_METHOD_IN_OBJECT_CTOR("BCE4007", "unimplemented.referenced.method.in.object.constructor"),
    UNSUPPORTED_REMOTE_METHOD_NAME_IN_SCOPE("BCE4008", "unsupported.remote.method.name.in.scope"),
    WILD_CARD_BINDING_PATTERN_ONLY_SUPPORTS_TYPE_ANY("BCE4009", "wild.card.binding.pattern.only.supports.type.any"),
    CONFIGURABLE_VARIABLE_MODULE_AMBIGUITY("BCE4010", "configurable.variable.module.ambiguity"),

    INVALID_USAGE_OF_CHECK_IN_RECORD_FIELD_DEFAULT_EXPRESSION("BCE4011",
            "invalid.usage.of.check.in.record.field.default.expression"),
    INVALID_USAGE_OF_CHECK_IN_OBJECT_FIELD_INITIALIZER_IN_OBJECT_WITH_NO_INIT_METHOD("BCE4012",
            "invalid.usage.of.check.in.object.field.initializer.in.object.with.no.init.method"),
    INVALID_USAGE_OF_CHECK_IN_OBJECT_FIELD_INITIALIZER_WITH_INIT_METHOD_RETURN_TYPE_MISMATCH("BCE4013",
            "invalid.usage.of.check.in.object.field.initializer.with.init.method.return.type.mismatch"),
    INVALID_NUMBER_OF_PARAMETERS("BCE4014", "invalid.number.of.parameters"),
    INVALID_PARAMETER_TYPE("BCE4015", "invalid.parameter.type"),
    NO_CLASS_DEF_FOUND("BCE4016", "no.class.def.found"),
    INVALID_ASSIGNMENT_TO_NARROWED_VAR_IN_LOOP("BCE4017", "invalid.assignment.to.narrowed.var.in.loop"),

    INVALID_NON_ISOLATED_CALL_IN_MATCH_GUARD("BCE4018", "invalid.non.isolated.call.in.match.guard"),
    INVALID_CALL_WITH_MUTABLE_ARGS_IN_MATCH_GUARD("BCE4019", "invalid.call.with.mutable.args.in.match.guard"),
    ERROR_CONSTRUCTOR_COMPATIBLE_TYPE_NOT_FOUND("BCE4020", "error.constructor.compatible.type.not.found"),
    SERVICE_DOES_NOT_IMPLEMENT_REQUIRED_CONSTRUCTS("BCE4022", "service.decl.does.not.implement.required.constructs"),
    INVALID_ASSIGNMENT_TO_NARROWED_VAR_IN_QUERY_ACTION("BCE4023", "invalid.assignment.to.narrowed.var.in.query.action"),
    COMPOUND_ASSIGNMENT_NOT_ALLOWED_WITH_NULLABLE_OPERANDS("BCE4024",
            "compound.assignment.not.allowed.with.nullable.operands"),

    INVALID_ISOLATED_VARIABLE_ACCESS_OUTSIDE_LOCK_IN_RECORD_DEFAULT(
            "BCE4025", "invalid.isolated.variable.access.outside.lock.in.record.default"),
    BINARY_OP_INCOMPATIBLE_TYPES_INT_FLOAT_DIVISION("BCE4026", "binary.op.incompatible.types.int.float.division"),
    CLIENT_RESOURCE_ACCESS_ACTION_IS_ONLY_ALLOWED_ON_CLIENT_OBJECTS(
            "BCE4027", "client.resource.access.action.is.only.allowed.on.client.objects"),
    UNDEFINED_RESOURCE("BCE4028", "undefined.resource"),
    UNDEFINED_RESOURCE_METHOD("BCE4029", "undefined.resource.method"),
    AMBIGUOUS_RESOURCE_ACCESS_NOT_YET_SUPPORTED("BCE4030", "ambiguous.resource.access.not.yet.supported"),
    UNSUPPORTED_COMPUTED_RESOURCE_ACCESS_PATH_SEGMENT_TYPE("BCE4031", 
            "unsupported.computed.resource.access.path.segment.type"),
    UNSUPPORTED_RESOURCE_ACCESS_REST_SEGMENT_TYPE("BCE4032", "unsupported.resource.access.rest.segment.type"),
    INVALID_RESOURCE_METHOD_RETURN_TYPE("BCE4033", "invalid.resource.method.return.type"),
    OUT_OF_RANGE("BCE4034", "numeric.literal.out.of.range"),

    INVALID_START_CHAR_CODE_IN_RANGE("BCE4035", "invalid.start.char.code.in.range"),
    INVALID_QUANTIFIER_MINIMUM("BCE4036", "invalid.quantifier.minimum"),
    DUPLICATE_FLAGS("BCE4037", "duplicate.flags"),

    INVALID_USAGE_OF_THE_CLIENT_KEYWORD_AS_UNQUOTED_IDENTIFIER(
            "BCE4038", "invalid.usage.of.the.client.keyword.as.an.unquoted.identifier"),
    INVALID_NON_ANYDATA_CLIENT_DECL_ANNOTATION("BCE4039", "invalid.non.anydata.client.decl.annotation"),
    NO_MODULE_GENERATED_FOR_CLIENT_DECL("BCE4040", "no.module.generated.for.client.decl"),
    UNUSED_CLIENT_DECL_PREFIX("BCE4041", "unused.client.decl.prefix"),
    UNSUPPORTED_EXPOSURE_OF_CONSTRUCT_FROM_MODULE_GENERATED_FOR_CLIENT_DECL(
            "BCE4042", "unsupported.exposure.of.construct.from.module.generated.for.client.decl"),
    MODULE_GENERATED_FOR_CLIENT_DECL_MUST_HAVE_A_CLIENT_OBJECT_TYPE(
            "BCE4043", "module.generated.for.client.decl.must.have.a.client.object.type"),
    MODULE_GENERATED_FOR_CLIENT_DECL_CANNOT_HAVE_MUTABLE_STATE(
            "BCE4044", "module.generated.for.client.decl.cannot.have.mutable.state"),
    CANNOT_IMPORT_MODULE_GENERATED_FOR_CLIENT_DECL(
            "BCE4045", "cannot.import.module.generated.for.a.client.decl"),
<<<<<<< HEAD
    INCOMPATIBLE_QUERY_CONSTRUCT_TYPE("BCE4046", "invalid.error.query.construct.type"),
    INCOMPATIBLE_QUERY_CONSTRUCT_MAP_TYPE("BCE4047", "invalid.error.query.construct.map.type");
=======
    CANNOT_INFER_TYPEDESC_ARGUMENT_WITHOUT_CET("BCE4046",
            "cannot.infer.typedesc.argument.without.cet");
>>>>>>> 3114f0fb
    ;

    private String diagnosticId;
    private String messageKey;

    DiagnosticErrorCode(String diagnosticId, String messageKey) {
        this.diagnosticId = diagnosticId;
        this.messageKey = messageKey;
    }

    @Override
    public DiagnosticSeverity severity() {
        return DiagnosticSeverity.ERROR;
    }

    @Override
    public String diagnosticId() {
        return diagnosticId;
    }

    @Override
    public String messageKey() {
        return messageKey;
    }

    public boolean equals(DiagnosticCode code) {
        return this.messageKey.equals(code.messageKey());
    }
}<|MERGE_RESOLUTION|>--- conflicted
+++ resolved
@@ -797,13 +797,10 @@
             "BCE4044", "module.generated.for.client.decl.cannot.have.mutable.state"),
     CANNOT_IMPORT_MODULE_GENERATED_FOR_CLIENT_DECL(
             "BCE4045", "cannot.import.module.generated.for.a.client.decl"),
-<<<<<<< HEAD
-    INCOMPATIBLE_QUERY_CONSTRUCT_TYPE("BCE4046", "invalid.error.query.construct.type"),
-    INCOMPATIBLE_QUERY_CONSTRUCT_MAP_TYPE("BCE4047", "invalid.error.query.construct.map.type");
-=======
     CANNOT_INFER_TYPEDESC_ARGUMENT_WITHOUT_CET("BCE4046",
-            "cannot.infer.typedesc.argument.without.cet");
->>>>>>> 3114f0fb
+            "cannot.infer.typedesc.argument.without.cet"),
+    INCOMPATIBLE_QUERY_CONSTRUCT_TYPE("BCE4047", "invalid.error.query.construct.type"),
+    INCOMPATIBLE_QUERY_CONSTRUCT_MAP_TYPE("BCE4048", "invalid.error.query.construct.map.type");
     ;
 
     private String diagnosticId;
