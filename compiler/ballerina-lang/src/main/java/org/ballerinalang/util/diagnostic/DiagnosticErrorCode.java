--- conflicted
+++ resolved
@@ -795,13 +795,10 @@
             "BCE4043", "module.generated.for.client.decl.must.have.a.client.object.type"),
     MODULE_GENERATED_FOR_CLIENT_DECL_CANNOT_HAVE_MUTABLE_STATE(
             "BCE4044", "module.generated.for.client.decl.cannot.have.mutable.state"),
-<<<<<<< HEAD
-    INCOMPATIBLE_QUERY_CONSTRUCT_TYPE("BCE4045", "invalid.error.query.construct.type"),
-    INCOMPATIBLE_QUERY_CONSTRUCT_MAP_TYPE("BCE4046", "invalid.error.query.construct.map.type");
-=======
     CANNOT_IMPORT_MODULE_GENERATED_FOR_CLIENT_DECL(
-            "BCE4045", "cannot.import.module.generated.for.a.client.decl")
->>>>>>> deab2224
+            "BCE4045", "cannot.import.module.generated.for.a.client.decl"),
+    INCOMPATIBLE_QUERY_CONSTRUCT_TYPE("BCE4046", "invalid.error.query.construct.type"),
+    INCOMPATIBLE_QUERY_CONSTRUCT_MAP_TYPE("BCE4047", "invalid.error.query.construct.map.type");
     ;
 
     private String diagnosticId;
