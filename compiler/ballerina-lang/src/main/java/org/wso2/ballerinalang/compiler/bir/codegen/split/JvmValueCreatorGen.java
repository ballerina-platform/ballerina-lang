--- conflicted
+++ resolved
@@ -84,19 +84,11 @@
             }
         }
         ArrayList<BIRTypeDefinition> recordTypeDefList = new ArrayList<>(recordTypeDefSet);
-<<<<<<< HEAD
-        jvmRecordCreatorGen.generateRecordsClass(jvmPackageGen, module, jarEntries,
-                recordTypeDefList);
-        jvmObjectCreatorGen.generateObjectsClass(jvmPackageGen, module, moduleInitClass, jarEntries,
-                objectTypeDefList, symbolTable);
-        jvmErrorCreatorGen.generateErrorsClass(jvmPackageGen, module, jarEntries, errorTypeDefList,
-=======
+
         jvmRecordCreatorGen.generateRecordsClass(jvmPackageGen, module, jarEntries, recordTypeDefList);
         jvmObjectCreatorGen.generateObjectsClass(jvmPackageGen, module, moduleInitClass, jarEntries,
                 objectTypeDefList, symbolTable, asyncDataCollector);
-        jvmErrorCreatorGen.generateErrorsClass(jvmPackageGen, module, moduleInitClass, jarEntries, errorTypeDefList,
->>>>>>> fcab4970
-                symbolTable);
+        jvmErrorCreatorGen.generateErrorsClass(jvmPackageGen, module, jarEntries, errorTypeDefList, symbolTable);
         jvmFunctionCallsCreatorsGen.generateFunctionCallsClass(jvmPackageGen, module, jarEntries, jvmCastGen,
                 sortedFunctions);
     }
