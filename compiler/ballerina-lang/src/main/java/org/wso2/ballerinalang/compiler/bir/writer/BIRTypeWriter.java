/*
 * Copyright (c) 2019, WSO2 Inc. (http://www.wso2.org) All Rights Reserved.
 *
 * WSO2 Inc. licenses this file to you under the Apache License,
 * Version 2.0 (the "License"); you may not use this file except
 * in compliance with the License.
 * You may obtain a copy of the License at
 *
 *    http://www.apache.org/licenses/LICENSE-2.0
 *
 * Unless required by applicable law or agreed to in writing,
 * software distributed under the License is distributed on an
 * "AS IS" BASIS, WITHOUT WARRANTIES OR CONDITIONS OF ANY
 * KIND, either express or implied. See the License for the
 * specific language governing permissions and limitations
 * under the License.
 */
package org.wso2.ballerinalang.compiler.bir.writer;

import io.ballerina.types.Atom;
import io.ballerina.types.AtomicType;
import io.ballerina.types.BasicTypeBitSet;
import io.ballerina.types.Bdd;
import io.ballerina.types.CellAtomicType;
import io.ballerina.types.CellSemType;
import io.ballerina.types.ComplexSemType;
import io.ballerina.types.EnumerableCharString;
import io.ballerina.types.EnumerableDecimal;
import io.ballerina.types.EnumerableFloat;
import io.ballerina.types.EnumerableString;
import io.ballerina.types.Env;
import io.ballerina.types.FixedLengthArray;
import io.ballerina.types.FunctionAtomicType;
import io.ballerina.types.ListAtomicType;
import io.ballerina.types.MappingAtomicType;
import io.ballerina.types.PredefinedTypeEnv;
import io.ballerina.types.ProperSubtypeData;
import io.ballerina.types.RecAtom;
import io.ballerina.types.SemType;
import io.ballerina.types.TypeAtom;
import io.ballerina.types.subtypedata.BddAllOrNothing;
import io.ballerina.types.subtypedata.BddNode;
import io.ballerina.types.subtypedata.BooleanSubtype;
import io.ballerina.types.subtypedata.CharStringSubtype;
import io.ballerina.types.subtypedata.DecimalSubtype;
import io.ballerina.types.subtypedata.FloatSubtype;
import io.ballerina.types.subtypedata.IntSubtype;
import io.ballerina.types.subtypedata.NonCharStringSubtype;
import io.ballerina.types.subtypedata.Range;
import io.ballerina.types.subtypedata.StringSubtype;
import io.ballerina.types.subtypedata.XmlSubtype;
import io.netty.buffer.ByteBuf;
import io.netty.buffer.Unpooled;
import org.ballerinalang.model.elements.MarkdownDocAttachment;
import org.ballerinalang.model.symbols.SymbolKind;
import org.wso2.ballerinalang.compiler.bir.writer.CPEntry.StringCPEntry;
import org.wso2.ballerinalang.compiler.semantics.model.TypeVisitor;
import org.wso2.ballerinalang.compiler.semantics.model.symbols.BAttachedFunction;
import org.wso2.ballerinalang.compiler.semantics.model.symbols.BConstantSymbol;
import org.wso2.ballerinalang.compiler.semantics.model.symbols.BEnumSymbol;
import org.wso2.ballerinalang.compiler.semantics.model.symbols.BInvokableSymbol;
import org.wso2.ballerinalang.compiler.semantics.model.symbols.BInvokableTypeSymbol;
import org.wso2.ballerinalang.compiler.semantics.model.symbols.BObjectTypeSymbol;
import org.wso2.ballerinalang.compiler.semantics.model.symbols.BRecordTypeSymbol;
import org.wso2.ballerinalang.compiler.semantics.model.symbols.BSymbol;
import org.wso2.ballerinalang.compiler.semantics.model.symbols.BTypeDefinitionSymbol;
import org.wso2.ballerinalang.compiler.semantics.model.symbols.BTypeSymbol;
import org.wso2.ballerinalang.compiler.semantics.model.symbols.BVarSymbol;
import org.wso2.ballerinalang.compiler.semantics.model.symbols.Symbols;
import org.wso2.ballerinalang.compiler.semantics.model.types.BAnnotationType;
import org.wso2.ballerinalang.compiler.semantics.model.types.BAnyType;
import org.wso2.ballerinalang.compiler.semantics.model.types.BAnydataType;
import org.wso2.ballerinalang.compiler.semantics.model.types.BArrayType;
import org.wso2.ballerinalang.compiler.semantics.model.types.BBuiltInRefType;
import org.wso2.ballerinalang.compiler.semantics.model.types.BErrorType;
import org.wso2.ballerinalang.compiler.semantics.model.types.BField;
import org.wso2.ballerinalang.compiler.semantics.model.types.BFiniteType;
import org.wso2.ballerinalang.compiler.semantics.model.types.BFutureType;
import org.wso2.ballerinalang.compiler.semantics.model.types.BHandleType;
import org.wso2.ballerinalang.compiler.semantics.model.types.BIntersectionType;
import org.wso2.ballerinalang.compiler.semantics.model.types.BInvokableType;
import org.wso2.ballerinalang.compiler.semantics.model.types.BJSONType;
import org.wso2.ballerinalang.compiler.semantics.model.types.BMapType;
import org.wso2.ballerinalang.compiler.semantics.model.types.BNeverType;
import org.wso2.ballerinalang.compiler.semantics.model.types.BNoType;
import org.wso2.ballerinalang.compiler.semantics.model.types.BObjectType;
import org.wso2.ballerinalang.compiler.semantics.model.types.BPackageType;
import org.wso2.ballerinalang.compiler.semantics.model.types.BParameterizedType;
import org.wso2.ballerinalang.compiler.semantics.model.types.BRecordType;
import org.wso2.ballerinalang.compiler.semantics.model.types.BStreamType;
import org.wso2.ballerinalang.compiler.semantics.model.types.BStructureType;
import org.wso2.ballerinalang.compiler.semantics.model.types.BTableType;
import org.wso2.ballerinalang.compiler.semantics.model.types.BTupleMember;
import org.wso2.ballerinalang.compiler.semantics.model.types.BTupleType;
import org.wso2.ballerinalang.compiler.semantics.model.types.BType;
import org.wso2.ballerinalang.compiler.semantics.model.types.BTypeIdSet;
import org.wso2.ballerinalang.compiler.semantics.model.types.BTypeReferenceType;
import org.wso2.ballerinalang.compiler.semantics.model.types.BTypedescType;
import org.wso2.ballerinalang.compiler.semantics.model.types.BUnionType;
import org.wso2.ballerinalang.compiler.semantics.model.types.BXMLType;
import org.wso2.ballerinalang.compiler.semantics.model.types.SemNamedType;
import org.wso2.ballerinalang.util.Flags;

import java.math.BigDecimal;
import java.util.ArrayList;
import java.util.HashSet;
import java.util.List;
import java.util.Objects;
import java.util.Set;

import static org.wso2.ballerinalang.compiler.bir.writer.BIRWriterUtils.getBIRAnnotAttachments;

/**
 * Writes bType to a Byte Buffer in binary format.
 * A ConstPool is used to store string typed information.
 *
 * @since 0.995.0
 */
public class BIRTypeWriter extends TypeVisitor {
    private final ByteBuf buff;

    private final ConstantPool cp;
    private final Set<Atom.AtomIdentifier> visitedAtoms = new HashSet<>();
    private final Env typeEnv;
    private final PredefinedTypeEnv predefinedTypeEnv = PredefinedTypeEnv.getInstance();

    public BIRTypeWriter(ByteBuf buff, ConstantPool cp, Env typeEnv) {
        this.buff = buff;
        this.cp = cp;
        this.typeEnv = typeEnv;
    }

    public void visitType(BType type) {
        buff.writeByte(type.tag);
        buff.writeInt(addStringCPEntry(type.name.getValue()));
        buff.writeLong(type.getFlags());
        type.accept(this);
    }

    private void writeTypeCpIndex(BType type) {
        buff.writeInt(cp.addShapeCPEntry(type));
    }

    @Override
    public void visit(BAnnotationType bAnnotationType) {
        throwUnimplementedError(bAnnotationType);
    }

    @Override
    public void visit(BArrayType bArrayType) {
        buff.writeByte(bArrayType.state.getValue());
        buff.writeInt(bArrayType.getSize());
        writeTypeCpIndex(bArrayType.getElementType());
    }

    @Override
    public void visit(BBuiltInRefType bBuiltInRefType) {
        throwUnimplementedError(bBuiltInRefType);
    }

    @Override
    public void visit(BAnyType bAnyType) {
    }

    @Override
    public void visit(BErrorType bErrorType) {
        // Write the error package and type name
        int pkgIndex = BIRWriterUtils.addPkgCPEntry(bErrorType.tsymbol.pkgID, cp);
        buff.writeInt(pkgIndex);
        buff.writeInt(addStringCPEntry(bErrorType.tsymbol.name.value));
        // Write detail types.
        writeTypeCpIndex(bErrorType.detailType);
        writeTypeIds(bErrorType.typeIdSet);
    }

    private void writeTypeIds(BTypeIdSet typeIdSet) {
        buff.writeInt(typeIdSet.getPrimary().size());
        for (BTypeIdSet.BTypeId bTypeId : typeIdSet.getPrimary()) {
            writeTypeId(bTypeId);
        }
        buff.writeInt(typeIdSet.getSecondary().size());
        for (BTypeIdSet.BTypeId bTypeId : typeIdSet.getSecondary()) {
            writeTypeId(bTypeId);
        }
    }

    private void writeTypeId(BTypeIdSet.BTypeId bTypeId) {
        int pkgIndex = BIRWriterUtils.addPkgCPEntry(bTypeId.packageID, cp);
        buff.writeInt(pkgIndex);
        buff.writeInt(addStringCPEntry(bTypeId.name));
        buff.writeBoolean(bTypeId.publicId);
    }

    @Override
    public void visit(BFiniteType bFiniteType) {
        BTypeSymbol tsymbol = bFiniteType.tsymbol;
        buff.writeInt(addStringCPEntry(tsymbol.name.value));
        buff.writeLong(tsymbol.flags);
<<<<<<< HEAD
        buff.writeInt(bFiniteType.valueSpace.length);
        for (SemNamedType semNamedType:bFiniteType.valueSpace) {
            writeSemNamedType(semNamedType);
=======
        buff.writeInt(bFiniteType.getValueSpace().size());
        for (BLangExpression valueLiteral : bFiniteType.getValueSpace()) {
            if (!(valueLiteral instanceof BLangLiteral bLangLiteral)) {
                throw new AssertionError(
                        "Type serialization is not implemented for finite type with value: " + valueLiteral.getKind());
            }
            writeTypeCpIndex(valueLiteral.getBType());
            writeValue(bLangLiteral.value, valueLiteral.getBType());
>>>>>>> 4dbc2fb3
        }
    }

    @Override
    public void visit(BInvokableType bInvokableType) {
        boolean isAnyFunction = Symbols.isFlagOn(bInvokableType.getFlags(), Flags.ANY_FUNCTION);
        buff.writeBoolean(isAnyFunction); // write 1 if it’s an any function if not write 0

        if (isAnyFunction) {
            return;
        }

        buff.writeInt(bInvokableType.paramTypes.size());
        for (BType params : bInvokableType.paramTypes) {
            writeTypeCpIndex(params);
        }

        boolean restTypeExist = bInvokableType.restType != null;
        buff.writeBoolean(restTypeExist);
        if (restTypeExist) {
            writeTypeCpIndex(bInvokableType.restType);
        }
        writeTypeCpIndex(bInvokableType.retType);
        boolean hasTSymbol = bInvokableType.tsymbol != null;
        buff.writeBoolean(hasTSymbol);
        if (!hasTSymbol) {
            return;
        }

        BInvokableTypeSymbol invokableTypeSymbol = (BInvokableTypeSymbol) bInvokableType.tsymbol;
        buff.writeInt(invokableTypeSymbol.params.size());
        for (BVarSymbol symbol : invokableTypeSymbol.params) {
            buff.writeInt(addStringCPEntry(symbol.name.value));
            buff.writeLong(symbol.flags);
            writeMarkdownDocAttachment(buff, symbol.markdownDocumentation);
            writeTypeCpIndex(symbol.type);
        }

        BVarSymbol restParam = invokableTypeSymbol.restParam;
        boolean restParamExists = restParam != null;
        buff.writeBoolean(restParamExists);
        if (restParamExists) {
            buff.writeInt(addStringCPEntry(restParam.name.value));
            buff.writeLong(restParam.flags);
            writeMarkdownDocAttachment(buff, restParam.markdownDocumentation);
            writeTypeCpIndex(restParam.type);
        }

        buff.writeInt(invokableTypeSymbol.defaultValues.size());
        invokableTypeSymbol.defaultValues.forEach((k, v) -> {
            buff.writeInt(addStringCPEntry(k));
            writeSymbolOfClosure(v);
        });
    }

    private void writeSymbolOfClosure(BInvokableSymbol invokableSymbol) {
        buff.writeInt(addStringCPEntry(invokableSymbol.name.value));
        buff.writeLong(invokableSymbol.flags);
        writeTypeCpIndex(invokableSymbol.type);
        writePackageIndex(invokableSymbol.type.tsymbol);

        buff.writeInt(invokableSymbol.params.size());
        for (BVarSymbol symbol : invokableSymbol.params) {
            buff.writeInt(addStringCPEntry(symbol.name.value));
            buff.writeLong(symbol.flags);
            writeMarkdownDocAttachment(buff, symbol.markdownDocumentation);
            writeTypeCpIndex(symbol.type);
        }
    }

    @Override
    public void visit(BJSONType bjsonType) {
        // Nothing to do
    }

    @Override
    public void visit(BMapType bMapType) {
        writeTypeCpIndex(bMapType.constraint);
    }

    @Override
    public void visit(BStreamType bStreamType) {
        writeTypeCpIndex(bStreamType.constraint);
        writeTypeCpIndex(bStreamType.completionType);
    }

    @Override
    public void visit(BTypedescType typedescType) {

        writeTypeCpIndex(typedescType.constraint);
    }

    @Override
    public void visit(BTypeReferenceType typeReferenceType) {
        BTypeSymbol tsymbol = typeReferenceType.tsymbol;

        writePackageIndex(tsymbol);

        buff.writeInt(addStringCPEntry(typeReferenceType.definitionName));
        writeTypeCpIndex(typeReferenceType.referredType);
    }

    @Override
    public void visit(BParameterizedType type) {
        writeTypeCpIndex(type.paramValueType);
        buff.writeInt(type.paramIndex);
    }

    @Override
    public void visit(BFutureType bFutureType) {
        writeTypeCpIndex(bFutureType.constraint);
    }

    @Override
    public void visit(BHandleType bHandleType) {
    }

    @Override
    public void visit(BNeverType bNeverType) {
        // Nothing to do
    }

    @Override
    public void visitNilType(BType bType) {
        // Nothing to do
    }

    @Override
    public void visit(BNoType bNoType) {
        // Nothing to do
    }

    @Override
    public void visit(BAnydataType bAnydataType) {
        // Nothing to do
    }

    @Override
    public void visit(BPackageType bPackageType) {
        throwUnimplementedError(bPackageType);
    }

    @Override
    public void visit(BStructureType bStructureType) {
        throwUnimplementedError(bStructureType);
    }

    @Override
    public void visit(BTupleType bTupleType) {
        List<BTupleMember> members = bTupleType.getMembers();
        buff.writeInt(members.size());
        for (int i = 0; i < members.size(); i++) {
            BTupleMember memberType = members.get(i);
            buff.writeInt(addStringCPEntry(Integer.toString(i)));
            buff.writeLong(memberType.symbol.flags);
            writeTypeCpIndex(memberType.type);
            BIRWriterUtils.writeAnnotAttachments(cp, buff,
                    getBIRAnnotAttachments(memberType.symbol.getAnnotations()));
        }
        if (bTupleType.restType != null) {
            buff.writeBoolean(true);
            writeTypeCpIndex(bTupleType.restType);
        } else {
            buff.writeBoolean(false);
        }
    }

    @Override
    public void visit(BUnionType bUnionType) {
        buff.writeBoolean(bUnionType.isCyclic);
        BTypeSymbol tsymbol = bUnionType.tsymbol;
        if (bUnionType.isCyclic && (tsymbol != null && !tsymbol.name.getValue().isEmpty())) {
            buff.writeBoolean(true);
            writePackageIndex(tsymbol);
            buff.writeInt(addStringCPEntry(bUnionType.tsymbol.name.value));
        } else {
            buff.writeBoolean(false);
        }
        writeMembers(bUnionType.getMemberTypes());
        writeMembers(bUnionType.getOriginalMemberTypes());

        if (tsymbol instanceof BEnumSymbol enumSymbol) {
            buff.writeBoolean(true);
            writeEnumSymbolInfo(enumSymbol);
        } else {
            buff.writeBoolean(false);
        }
    }

    private void writeMembers(Set<BType> memberTypes) {
        buff.writeInt(memberTypes.size());
        for (BType memberType : memberTypes) {
            writeTypeCpIndex(memberType);
        }
    }

    private void writeEnumSymbolInfo(BEnumSymbol symbol) {
        writePackageIndex(symbol);

        buff.writeInt(addStringCPEntry(symbol.name.value));

        buff.writeInt(symbol.members.size());
        for (BConstantSymbol member : symbol.members) {
            buff.writeInt(addStringCPEntry(member.name.value));
        }
    }

    private void writePackageIndex(BTypeSymbol tsymbol) {
        int pkgIndex = BIRWriterUtils.addPkgCPEntry(tsymbol.pkgID, cp);
        buff.writeInt(pkgIndex);
    }

    @Override
    public void visit(BIntersectionType bIntersectionType) {
        writeMembers(bIntersectionType.getConstituentTypes());
        writeTypeCpIndex(bIntersectionType.effectiveType);
    }

    @Override
    public void visit(BRecordType bRecordType) {
        BRecordTypeSymbol tsymbol = (BRecordTypeSymbol) bRecordType.tsymbol;

        // Write the package details in the form of constant pool entry TODO find a better approach
        writePackageIndex(tsymbol);

        BTypeDefinitionSymbol typDefSymbol = tsymbol.typeDefinitionSymbol;
        buff.writeInt(addStringCPEntry(Objects.requireNonNullElse(typDefSymbol, tsymbol).name.value));

        buff.writeBoolean(bRecordType.sealed);
        writeTypeCpIndex(bRecordType.restFieldType);

        buff.writeInt(bRecordType.fields.size());
        for (BField field : bRecordType.fields.values()) {
            BSymbol symbol = field.symbol;
            buff.writeInt(addStringCPEntry(symbol.name.value));
            buff.writeLong(symbol.flags);
            writeMarkdownDocAttachment(buff, field.symbol.markdownDocumentation);
            writeTypeCpIndex(field.type);
            BIRWriterUtils.writeAnnotAttachments(cp, buff,
                    getBIRAnnotAttachments(field.symbol.getAnnotations()));
        }

        writeTypeInclusions(bRecordType.typeInclusions);

        buff.writeInt(tsymbol.defaultValues.size());
        tsymbol.defaultValues.forEach((k, v) -> {
            buff.writeInt(addStringCPEntry(k));
            writeSymbolOfClosure(v);
        });
    }

    @Override
    public void visit(BObjectType bObjectType) {
        writeObjectAndServiceTypes(bObjectType);
        writeTypeIds(bObjectType.typeIdSet);
    }

    private void writeObjectAndServiceTypes(BObjectType bObjectType) {
        BTypeSymbol tSymbol = bObjectType.tsymbol;

        // Write the package details in the form of constant pool entry TODO find a better approach
        writePackageIndex(tSymbol);

        BTypeDefinitionSymbol typDefSymbol = ((BObjectTypeSymbol) tSymbol).typeDefinitionSymbol;
        buff.writeInt(addStringCPEntry(Objects.requireNonNullElse(typDefSymbol, tSymbol).name.value));

        buff.writeLong(tSymbol.flags);
        buff.writeInt(bObjectType.fields.size());
        for (BField field : bObjectType.fields.values()) {
            buff.writeInt(addStringCPEntry(field.name.value));
            // TODO add position
            buff.writeLong(field.symbol.flags);
            buff.writeBoolean(field.symbol.isDefaultable);
            writeMarkdownDocAttachment(buff, field.symbol.markdownDocumentation);
            writeTypeCpIndex(field.type);
        }
        List<BAttachedFunction> attachedFuncs;
        //TODO cleanup, there cannot be objects without attached function list and symbol kind other than object
        if (tSymbol.kind == SymbolKind.OBJECT) {
            attachedFuncs = new ArrayList<>(((BObjectTypeSymbol) tSymbol).attachedFuncs);
            if (((BObjectTypeSymbol) tSymbol).generatedInitializerFunc != null) {
                buff.writeByte(1);
                writeAttachFunction(((BObjectTypeSymbol) tSymbol).generatedInitializerFunc);
            } else {
                buff.writeByte(0);
            }
            if (((BObjectTypeSymbol) tSymbol).initializerFunc != null) {
                buff.writeByte(1);
                writeAttachFunction(((BObjectTypeSymbol) tSymbol).initializerFunc);
            } else {
                buff.writeByte(0);
            }
        } else {
            attachedFuncs = new ArrayList<>();
            buff.writeByte(0);
            buff.writeByte(0);
        }
        buff.writeInt(attachedFuncs.size());
        for (BAttachedFunction attachedFunc : attachedFuncs) {
            writeAttachFunction(attachedFunc);
        }

        writeTypeInclusions(bObjectType.typeInclusions);
    }

    private void writeAttachFunction(BAttachedFunction attachedFunc) {
        buff.writeInt(addStringCPEntry(attachedFunc.funcName.value));
        buff.writeInt(addStringCPEntry(attachedFunc.symbol.getOriginalName().getValue()));
        buff.writeLong(attachedFunc.symbol.flags);
        writeTypeCpIndex(attachedFunc.type);
    }

    @Override
    public void visit(BXMLType bxmlType) {
        writeTypeCpIndex(bxmlType.constraint);
    }

    @Override
    public void visit(BTableType bTableType) {
        writeTypeCpIndex(bTableType.constraint);
        buff.writeBoolean(!bTableType.fieldNameList.isEmpty());
        if (!bTableType.fieldNameList.isEmpty()) {
            buff.writeInt(bTableType.fieldNameList.size());
            for (String fieldName : bTableType.fieldNameList) {
                buff.writeInt(addStringCPEntry(fieldName));
            }
        }
        buff.writeBoolean(bTableType.keyTypeConstraint != null);
        if (bTableType.keyTypeConstraint != null) {
            writeTypeCpIndex(bTableType.keyTypeConstraint);
        }
    }

    public void writeMarkdownDocAttachment(ByteBuf buf, MarkdownDocAttachment markdownDocAttachment) {
        ByteBuf birbuf = Unpooled.buffer();
        if (markdownDocAttachment == null) {
            birbuf.writeBoolean(false);
        } else {
            birbuf.writeBoolean(true);

            birbuf.writeInt(markdownDocAttachment.description == null ? -1
                    : addStringCPEntry(markdownDocAttachment.description));
            birbuf.writeInt(markdownDocAttachment.returnValueDescription == null ? -1
                                    : addStringCPEntry(markdownDocAttachment.returnValueDescription));
            writeParamDocs(birbuf, markdownDocAttachment.parameters);

            if (markdownDocAttachment.deprecatedDocumentation != null) {
                birbuf.writeInt(addStringCPEntry(markdownDocAttachment.deprecatedDocumentation));
            } else {
                birbuf.writeInt(-1);
            }

            writeParamDocs(birbuf, markdownDocAttachment.deprecatedParams);
        }
        int length = birbuf.nioBuffer().limit();
        buf.writeInt(length);
        buf.writeBytes(birbuf.nioBuffer().array(), 0, length);
    }

    private void writeParamDocs(ByteBuf birBuf, List<MarkdownDocAttachment.Parameter> params) {
        birBuf.writeInt(params.size());
        for (MarkdownDocAttachment.Parameter param : params) {
            birBuf.writeInt(addStringCPEntry(param.name));
            birBuf.writeInt(addStringCPEntry(param.description));
        }
    }

    private void throwUnimplementedError(BType bType) {
        throw new AssertionError("Type serialization is not implemented for " + bType.getClass());
    }

    private int addStringCPEntry(String value) {
        return cp.addCPEntry(new StringCPEntry(value));
    }

    private void writeTypeInclusions(List<BType> inclusions) {
        buff.writeInt(inclusions.size());
        for (BType inclusion : inclusions) {
            writeTypeCpIndex(inclusion);
        }
    }

    private void writeNullableString(String nullableString) {
        boolean hasNonNullString = nullableString != null;
        buff.writeBoolean(hasNonNullString);
        if (hasNonNullString) {
            buff.writeInt(addStringCPEntry(nullableString));
        }
    }

    private void writeSemNamedType(SemNamedType semNamedType) {
        writeSemType(semNamedType.semType());
        writeNullableString(semNamedType.optName().orElse(null));
    }

    // --------------------------------------- Writing SemType ----------------------------------------------

    private void writeSemType(SemType semType) {
        boolean hasSemType = semType != null;
        buff.writeBoolean(hasSemType);
        if (!hasSemType) {
            return;
        }

        boolean isUniformTypeBitSet = semType instanceof BasicTypeBitSet;
        buff.writeBoolean(isUniformTypeBitSet);

        buff.writeInt(semType.all());
        if (isUniformTypeBitSet) {
            return;
        }

        ComplexSemType complexSemType = (ComplexSemType) semType;
        buff.writeInt(complexSemType.some());

        ProperSubtypeData[] subtypeDataList = complexSemType.subtypeDataList();
        buff.writeByte(subtypeDataList.length);
        for (ProperSubtypeData psd : subtypeDataList) {
            writeProperSubtypeData(psd);
        }
    }

    private void writeProperSubtypeData(ProperSubtypeData psd) {
        if (psd instanceof Bdd bdd) {
            buff.writeByte(1);
            writeBdd(bdd);
        } else if (psd instanceof IntSubtype intSubtype) {
            buff.writeByte(2);
            writeIntSubtype(intSubtype);
        } else if (psd instanceof BooleanSubtype booleanSubtype) {
            buff.writeByte(3);
            buff.writeBoolean(booleanSubtype.value);
        } else if (psd instanceof FloatSubtype floatSubtype) {
            buff.writeByte(4);
            writeFloatSubtype(floatSubtype);
        } else if (psd instanceof DecimalSubtype decimalSubtype) {
            buff.writeByte(5);
            writeDecimalSubtype(decimalSubtype);
        } else if (psd instanceof StringSubtype stringSubtype) {
            buff.writeByte(6);
            writeStringSubtype(stringSubtype);
        } else if (psd instanceof XmlSubtype xmlSubtype) {
            buff.writeByte(7);
            buff.writeInt(xmlSubtype.primitives);
            writeBdd(xmlSubtype.sequence);
        } else {
            throw new IllegalStateException("Unknown ProperSubtypeData");
        }
    }

    private void writeBdd(Bdd bdd) {
        buff.writeBoolean(bdd instanceof BddNode);
        if (bdd instanceof BddNode bddNode) {
            writeBddNode(bddNode);
        } else {
            BddAllOrNothing bddAllOrNothing = (BddAllOrNothing) bdd;
            buff.writeBoolean(bddAllOrNothing.isAll());
        }
    }

    private static final byte REC_ATOM_KIND = 0;
    private static final byte INLINED_ATOM_KIND = 1;
    private static final byte TYPE_ATOM_KIND = 2;

    private void writeBddNode(BddNode bddNode) {
        Atom atom = bddNode.atom();
        if (atom instanceof RecAtom recAtom) {
            writeRecAtom(recAtom);
        } else {
            buff.writeByte(TYPE_ATOM_KIND);
            TypeAtom typeAtom = (TypeAtom) atom;
            visitedAtoms.add(typeAtom.getIdentifier());
            writeTypeAtom(typeAtom);
        }
        writeBdd(bddNode.left());
        writeBdd(bddNode.middle());
        writeBdd(bddNode.right());
    }

    private void writeRecAtom(RecAtom recAtom) {
        if (shouldInline(recAtom)) {
            writeInlinedRecAtom(recAtom);
        } else {
            buff.writeByte(REC_ATOM_KIND);
            int index = typeEnv.compactRecIndex(recAtom);
            buff.writeInt(index);
            if (!predefinedTypeEnv.isPredefinedRecAtom(index)) {
                buff.writeInt(recAtom.kind().ordinal());
            }
        }
    }

    private void writeInlinedRecAtom(RecAtom recAtom) {
        visitedAtoms.add(recAtom.getIdentifier());
        buff.writeByte(INLINED_ATOM_KIND);
        buff.writeInt(typeEnv.compactRecIndex(recAtom));
        TypeAtom typeAtom = switch (recAtom.kind()) {
            case LIST_ATOM -> typeEnv.listAtom(typeEnv.listAtomType(recAtom));
            case FUNCTION_ATOM -> typeEnv.functionAtom(typeEnv.functionAtomType(recAtom));
            case MAPPING_ATOM -> typeEnv.mappingAtom(typeEnv.mappingAtomType(recAtom));
            case XML_ATOM, DISTINCT_ATOM ->
                    throw new IllegalStateException("Should not happen. Handled before reaching here");
            case CELL_ATOM -> throw new IllegalStateException("Cell atom cannot be recursive");
        };
        writeTypeAtom(typeAtom);
    }

    private boolean shouldInline(RecAtom recAtom) {
        // We can have cases where none of the BDDs have the actual BDD node in them just reference to it using
        // RecAtoms. But when we deserialize the nodes we need to get the actual BDD node somehow. Currently, we
        // "inline" the actual node first time we see it in the tree. Exceptions to this rule are predefined rec atoms
        // which are unique and every environment has the same atoms and XML atoms
        if (predefinedTypeEnv.isPredefinedRecAtom(recAtom.index) || recAtom.kind() == Atom.Kind.XML_ATOM ||
                recAtom.kind() == Atom.Kind.DISTINCT_ATOM) {
            return false;
        }
        return !visitedAtoms.contains(recAtom.getIdentifier());
    }

    private void writeTypeAtom(TypeAtom typeAtom) {
        buff.writeInt(typeAtom.index());
        writeAtomicType(typeAtom.atomicType());
    }

    private void writeAtomicType(AtomicType atomicType) {
        if (atomicType instanceof MappingAtomicType mappingAtomicType) {
            buff.writeByte(1);
            writeMappingAtomicType(mappingAtomicType);
        } else if (atomicType instanceof ListAtomicType listAtomicType) {
            buff.writeByte(2);
            writeListAtomicType(listAtomicType);
        } else if (atomicType instanceof FunctionAtomicType functionAtomicType) {
            buff.writeByte(3);
            writeFunctionAtomicType(functionAtomicType);
        } else if (atomicType instanceof CellAtomicType cellAtomicType) {
            buff.writeByte(4);
            writeSemType(cellAtomicType.ty());
            buff.writeByte(cellAtomicType.mut().ordinal());
        } else {
            throw new UnsupportedOperationException("Unexpected atomic type " + atomicType);
        }
    }

    private void writeFunctionAtomicType(FunctionAtomicType functionAtomicType) {
        writeSemType(functionAtomicType.paramType());
        writeSemType(functionAtomicType.retType());
        writeSemType(functionAtomicType.qualifiers());
        buff.writeBoolean(functionAtomicType.isGeneric());
    }

    private void writeMappingAtomicType(MappingAtomicType mat) {
        String[] names = mat.names();
        buff.writeInt(names.length);
        for (String name : names) {
            buff.writeInt(addStringCPEntry(name));
        }
        CellSemType[] types = mat.types();
        buff.writeInt(types.length);
        for (CellSemType type : types) {
            writeSemType(type);
        }
        writeSemType(mat.rest());
    }

    private void writeListAtomicType(ListAtomicType lat) {
        FixedLengthArray fla = lat.members();
        List<CellSemType> initial = fla.initial();
        buff.writeInt(initial.size());
        for (SemType type : initial) {
            writeSemType(type);
        }
        buff.writeInt(fla.fixedLength());
        writeSemType(lat.rest());
    }

    private void writeIntSubtype(IntSubtype intSubtype) {
        Range[] ranges = intSubtype.ranges;
        buff.writeInt(ranges.length);
        for (Range range : ranges) {
            buff.writeLong(range.min);
            buff.writeLong(range.max);
        }
    }

    private void writeFloatSubtype(FloatSubtype floatSubtype) {
        buff.writeBoolean(floatSubtype.allowed);
        buff.writeInt(floatSubtype.values.length);
        for (EnumerableFloat ef : floatSubtype.values) {
            buff.writeDouble(ef.value);
        }
    }

    private void writeDecimalSubtype(DecimalSubtype decimalSubtype) {
        buff.writeBoolean(decimalSubtype.allowed);
        buff.writeInt(decimalSubtype.values.length);
        for (EnumerableDecimal ed : decimalSubtype.values) {
            BigDecimal bigDecimal = ed.value;
            buff.writeInt(bigDecimal.scale());
            byte[] unscaledValueBytes = bigDecimal.unscaledValue().toByteArray();
            buff.writeInt(unscaledValueBytes.length);
            buff.writeBytes(unscaledValueBytes);
        }
    }

    private void writeStringSubtype(StringSubtype stringSubtype) {
        CharStringSubtype charData = stringSubtype.getChar();
        buff.writeBoolean(charData.allowed);
        EnumerableCharString[] charValues = charData.values;
        buff.writeInt(charValues.length);
        for (EnumerableCharString ecs : charValues) {
            buff.writeInt(addStringCPEntry(ecs.value));
        }
        NonCharStringSubtype nonCharData = stringSubtype.getNonChar();
        buff.writeBoolean(nonCharData.allowed);
        EnumerableString[] nonCharValues = nonCharData.values;
        buff.writeInt(nonCharValues.length);
        for (EnumerableString ecs : nonCharValues) {
            buff.writeInt(addStringCPEntry(ecs.value));
        }
    }

    // --------------------------------------- End of SemType -----------------------------------------------
}<|MERGE_RESOLUTION|>--- conflicted
+++ resolved
@@ -196,20 +196,9 @@
         BTypeSymbol tsymbol = bFiniteType.tsymbol;
         buff.writeInt(addStringCPEntry(tsymbol.name.value));
         buff.writeLong(tsymbol.flags);
-<<<<<<< HEAD
         buff.writeInt(bFiniteType.valueSpace.length);
         for (SemNamedType semNamedType:bFiniteType.valueSpace) {
             writeSemNamedType(semNamedType);
-=======
-        buff.writeInt(bFiniteType.getValueSpace().size());
-        for (BLangExpression valueLiteral : bFiniteType.getValueSpace()) {
-            if (!(valueLiteral instanceof BLangLiteral bLangLiteral)) {
-                throw new AssertionError(
-                        "Type serialization is not implemented for finite type with value: " + valueLiteral.getKind());
-            }
-            writeTypeCpIndex(valueLiteral.getBType());
-            writeValue(bLangLiteral.value, valueLiteral.getBType());
->>>>>>> 4dbc2fb3
         }
     }
 
