/*
 *  Copyright (c) 2018, WSO2 Inc. (http://www.wso2.org) All Rights Reserved.
 *
 *  WSO2 Inc. licenses this file to you under the Apache License,
 *  Version 2.0 (the "License"); you may not use this file except
 *  in compliance with the License.
 *  You may obtain a copy of the License at
 *
 *    http://www.apache.org/licenses/LICENSE-2.0
 *
 *  Unless required by applicable law or agreed to in writing,
 *  software distributed under the License is distributed on an
 *  "AS IS" BASIS, WITHOUT WARRANTIES OR CONDITIONS OF ANY
 *  KIND, either express or implied.  See the License for the
 *  specific language governing permissions and limitations
 *  under the License.
 */
package org.wso2.ballerinalang.compiler;

import org.ballerinalang.compiler.CompilerOptionName;
import org.ballerinalang.compiler.CompilerPhase;
import org.ballerinalang.model.elements.PackageID;
import org.wso2.ballerinalang.compiler.bir.BIRGen;
import org.wso2.ballerinalang.compiler.bir.codegen.CodeGenerator;
import org.wso2.ballerinalang.compiler.desugar.ConstantPropagation;
import org.wso2.ballerinalang.compiler.desugar.Desugar;
import org.wso2.ballerinalang.compiler.diagnostic.BLangDiagnosticLog;
import org.wso2.ballerinalang.compiler.semantics.analyzer.CodeAnalyzer;
import org.wso2.ballerinalang.compiler.semantics.analyzer.CompilerPluginRunner;
import org.wso2.ballerinalang.compiler.semantics.analyzer.DataflowAnalyzer;
import org.wso2.ballerinalang.compiler.semantics.analyzer.DocumentationAnalyzer;
import org.wso2.ballerinalang.compiler.semantics.analyzer.IsolationAnalyzer;
import org.wso2.ballerinalang.compiler.semantics.analyzer.ObserverbilitySymbolCollectorRunner;
import org.wso2.ballerinalang.compiler.semantics.analyzer.SemanticAnalyzer;
import org.wso2.ballerinalang.compiler.semantics.analyzer.SymbolEnter;
import org.wso2.ballerinalang.compiler.semantics.analyzer.SymbolResolver;
import org.wso2.ballerinalang.compiler.semantics.analyzer.TaintAnalyzer;
import org.wso2.ballerinalang.compiler.semantics.model.SymbolTable;
import org.wso2.ballerinalang.compiler.semantics.model.symbols.BPackageSymbol;
import org.wso2.ballerinalang.compiler.spi.ObservabilitySymbolCollector;
import org.wso2.ballerinalang.compiler.tree.BLangImportPackage;
import org.wso2.ballerinalang.compiler.tree.BLangPackage;
import org.wso2.ballerinalang.compiler.util.CompilerContext;
import org.wso2.ballerinalang.compiler.util.CompilerOptions;
import org.wso2.ballerinalang.compiler.util.Constants;

import java.util.HashSet;
import java.util.List;

import static org.ballerinalang.compiler.CompilerOptionName.TOOLING_COMPILATION;
import static org.ballerinalang.model.elements.PackageID.ANNOTATIONS;
import static org.ballerinalang.model.elements.PackageID.ARRAY;
import static org.ballerinalang.model.elements.PackageID.BOOLEAN;
import static org.ballerinalang.model.elements.PackageID.DECIMAL;
import static org.ballerinalang.model.elements.PackageID.ERROR;
import static org.ballerinalang.model.elements.PackageID.FLOAT;
import static org.ballerinalang.model.elements.PackageID.FUTURE;
import static org.ballerinalang.model.elements.PackageID.INT;
import static org.ballerinalang.model.elements.PackageID.INTERNAL;
import static org.ballerinalang.model.elements.PackageID.MAP;
import static org.ballerinalang.model.elements.PackageID.OBJECT;
import static org.ballerinalang.model.elements.PackageID.QUERY;
import static org.ballerinalang.model.elements.PackageID.STREAM;
import static org.ballerinalang.model.elements.PackageID.STRING;
import static org.ballerinalang.model.elements.PackageID.TABLE;
import static org.ballerinalang.model.elements.PackageID.TRANSACTION;
import static org.ballerinalang.model.elements.PackageID.TYPEDESC;
import static org.ballerinalang.model.elements.PackageID.VALUE;
import static org.ballerinalang.model.elements.PackageID.XML;
import static org.wso2.ballerinalang.util.RepoUtils.LOAD_BUILTIN_FROM_SOURCE;

/**
 * This class drives the compilation of packages through various phases
 * such as symbol enter, semantic analysis, type checking, code analysis,
 * desugar and code generation.
 *
 * @since 0.965.0
 */
public class CompilerDriver {

    private static final CompilerContext.Key<CompilerDriver> COMPILER_DRIVER_KEY =
            new CompilerContext.Key<>();

    private final CompilerOptions options;
    private final BLangDiagnosticLog dlog;
    private final PackageLoader pkgLoader;
    private final PackageCache pkgCache;
    private final SymbolTable symbolTable;
    private final SymbolEnter symbolEnter;
    private final SymbolResolver symResolver;
    private final SemanticAnalyzer semAnalyzer;
    private final CodeAnalyzer codeAnalyzer;
    private final TaintAnalyzer taintAnalyzer;
    private final ConstantPropagation constantPropagation;
    private final DocumentationAnalyzer documentationAnalyzer;
    private final CompilerPluginRunner compilerPluginRunner;
    private final ObservabilitySymbolCollector observabilitySymbolCollector;
    private final Desugar desugar;
    private final BIRGen birGenerator;
    private final CodeGenerator codeGenerator;
    private final CompilerPhase compilerPhase;
    private final DataflowAnalyzer dataflowAnalyzer;
    private final IsolationAnalyzer isolationAnalyzer;
    private boolean isToolingCompilation;

    public static CompilerDriver getInstance(CompilerContext context) {
        CompilerDriver compilerDriver = context.get(COMPILER_DRIVER_KEY);
        if (compilerDriver == null) {
            compilerDriver = new CompilerDriver(context);
        }
        return compilerDriver;
    }

    private CompilerDriver(CompilerContext context) {
        context.put(COMPILER_DRIVER_KEY, this);

        this.options = CompilerOptions.getInstance(context);
        this.dlog = BLangDiagnosticLog.getInstance(context);
        this.pkgLoader = PackageLoader.getInstance(context);
        this.pkgCache = PackageCache.getInstance(context);
        this.symbolTable = SymbolTable.getInstance(context);
        this.symbolEnter = SymbolEnter.getInstance(context);
        this.semAnalyzer = SemanticAnalyzer.getInstance(context);
        this.symResolver = SymbolResolver.getInstance(context);
        this.codeAnalyzer = CodeAnalyzer.getInstance(context);
        this.documentationAnalyzer = DocumentationAnalyzer.getInstance(context);
        this.taintAnalyzer = TaintAnalyzer.getInstance(context);
        this.constantPropagation = ConstantPropagation.getInstance(context);
        this.compilerPluginRunner = CompilerPluginRunner.getInstance(context);
        this.observabilitySymbolCollector = ObserverbilitySymbolCollectorRunner.getInstance(context);
        this.desugar = Desugar.getInstance(context);
        this.birGenerator = BIRGen.getInstance(context);
        this.codeGenerator = CodeGenerator.getInstance(context);
        this.compilerPhase = this.options.getCompilerPhase();
        this.dataflowAnalyzer = DataflowAnalyzer.getInstance(context);
        this.isolationAnalyzer = IsolationAnalyzer.getInstance(context);
        this.isToolingCompilation = this.options.isSet(TOOLING_COMPILATION)
                && Boolean.parseBoolean(this.options.get(TOOLING_COMPILATION));
    }

    public BLangPackage compilePackage(BLangPackage packageNode) {
        compilePackageSymbol(packageNode.symbol);
        return packageNode;
    }

    void loadLangModules(List<PackageID> pkgIdList) {
        // This logic interested in loading lang modules from source. For others we can load from balo.
        if (!LOAD_BUILTIN_FROM_SOURCE) {
            symbolTable.langAnnotationModuleSymbol = pkgLoader.loadPackageSymbol(ANNOTATIONS, null, null);
            symResolver.loadAnydataAndDependentTypes();
            symResolver.loadJSONAndDependentTypes();
            symResolver.reloadErrorAndDependentTypes();
            symResolver.defineOperators();
            symbolTable.langInternalModuleSymbol = pkgLoader.loadPackageSymbol(INTERNAL, null, null);
            symResolver.reloadIntRangeType();
            symbolTable.langArrayModuleSymbol = pkgLoader.loadPackageSymbol(ARRAY, null, null);
            symbolTable.langDecimalModuleSymbol = pkgLoader.loadPackageSymbol(DECIMAL, null, null);
            symbolTable.langErrorModuleSymbol = pkgLoader.loadPackageSymbol(ERROR, null, null);
            symbolTable.langFloatModuleSymbol = pkgLoader.loadPackageSymbol(FLOAT, null, null);
            symbolTable.langFutureModuleSymbol = pkgLoader.loadPackageSymbol(FUTURE, null, null);
            symbolTable.langIntModuleSymbol = pkgLoader.loadPackageSymbol(INT, null, null);
            symbolTable.langMapModuleSymbol = pkgLoader.loadPackageSymbol(MAP, null, null);
            symbolTable.langObjectModuleSymbol = pkgLoader.loadPackageSymbol(OBJECT, null, null);
            symResolver.loadRawTemplateType();
            symbolTable.langStreamModuleSymbol = pkgLoader.loadPackageSymbol(STREAM, null, null);
            symbolTable.langTableModuleSymbol = pkgLoader.loadPackageSymbol(TABLE, null, null);
            symbolTable.langStringModuleSymbol = pkgLoader.loadPackageSymbol(STRING, null, null);
            symbolTable.langTypedescModuleSymbol = pkgLoader.loadPackageSymbol(TYPEDESC, null, null);
            symbolTable.langValueModuleSymbol = pkgLoader.loadPackageSymbol(VALUE, null, null);
            symResolver.loadCloneableType();
            symbolTable.langXmlModuleSymbol = pkgLoader.loadPackageSymbol(XML, null, null);
            symbolTable.langBooleanModuleSymbol = pkgLoader.loadPackageSymbol(BOOLEAN, null, null);
            symbolTable.langQueryModuleSymbol = pkgLoader.loadPackageSymbol(QUERY, null, null);
            symbolTable.langTransactionModuleSymbol = pkgLoader.loadPackageSymbol(TRANSACTION, null, null);
            symbolTable.loadPredeclaredModules();
            symResolver.loadFunctionalConstructors();
            return;
        }

        // Loading lang modules from source. At a given time there is only one module.
        PackageID langLib = pkgIdList.get(0);
        if (!PackageID.isLangLibPackageID(langLib)) {
            return;
        }
        if (langLib.equals(ANNOTATIONS)) {
            symbolTable.langAnnotationModuleSymbol = getLangModuleFromSource(ANNOTATIONS);
            return; // Nothing else to load.
        }

        // Other lang modules requires annotation module. Hence loading it first.
        symbolTable.langAnnotationModuleSymbol = pkgLoader.loadPackageSymbol(ANNOTATIONS, null, null);
        symResolver.loadAnydataAndDependentTypes();
        symResolver.loadJSONAndDependentTypes();
        symResolver.reloadErrorAndDependentTypes();
        symResolver.defineOperators();

        if (langLib.equals(INTERNAL)) {
            symbolTable.langInternalModuleSymbol = getLangModuleFromSource(INTERNAL);
            return; // Nothing else to load.
        }

        // Other lang modules requires internal module. Hence loading it.

        symbolTable.langInternalModuleSymbol = pkgLoader.loadPackageSymbol(INTERNAL, null, null);

        if (langLib.equals(QUERY)) {
            // Query module requires stream, array, map, string, table, xml & value modules. Hence loading them.
            symbolTable.langArrayModuleSymbol = pkgLoader.loadPackageSymbol(ARRAY, null, null);
            symbolTable.langMapModuleSymbol = pkgLoader.loadPackageSymbol(MAP, null, null);
            symbolTable.langStringModuleSymbol = pkgLoader.loadPackageSymbol(STRING, null, null);
            symbolTable.langValueModuleSymbol = pkgLoader.loadPackageSymbol(VALUE, null, null);
            symbolTable.langXmlModuleSymbol = pkgLoader.loadPackageSymbol(XML, null, null);
            symbolTable.langTableModuleSymbol = pkgLoader.loadPackageSymbol(TABLE, null, null);
            symbolTable.langStreamModuleSymbol = pkgLoader.loadPackageSymbol(STREAM, null, null);
        }

        if (langLib.equals(TRANSACTION)) {
            // Transaction module requires  array, map, string, value modules. Hence loading them.
            symbolTable.langArrayModuleSymbol = pkgLoader.loadPackageSymbol(ARRAY, null, null);
            symbolTable.langMapModuleSymbol = pkgLoader.loadPackageSymbol(MAP, null, null);
            symbolTable.langStringModuleSymbol = pkgLoader.loadPackageSymbol(STRING, null, null);
            symbolTable.langValueModuleSymbol = pkgLoader.loadPackageSymbol(VALUE, null, null);
            symbolTable.langErrorModuleSymbol = pkgLoader.loadPackageSymbol(ERROR, null, null);
        }

        if (langLib.equals(ERROR)) {
            symbolTable.langValueModuleSymbol = pkgLoader.loadPackageSymbol(VALUE, null, null);
            symResolver.loadCloneableType();
        }
        symResolver.reloadIntRangeType();

        // Now load each module.
        getLangModuleFromSource(langLib);
    }

    // Private methods

    private void compilePackageSymbol(BPackageSymbol packageSymbol) {
        BLangPackage pkgNode = this.pkgCache.get(packageSymbol.pkgID);
        if (pkgNode == null) {
            // This is a package loaded from a BALO.
            return;
        }

        if (pkgNode.completedPhases.contains(CompilerPhase.TYPE_CHECK)) {
            return;
        }

        HashSet<BLangImportPackage> importPkgList = new HashSet<>();
        importPkgList.addAll(pkgNode.imports);
        // If tests are enabled then get the imports of the testable package as well.
        String testsEnabled = this.options.get(CompilerOptionName.SKIP_TESTS);
        if (testsEnabled != null && testsEnabled.equals(Constants.SKIP_TESTS)) {
            pkgNode.getTestablePkgs().forEach(testablePackage -> importPkgList.addAll(testablePackage.imports));
        }
        for (BLangImportPackage pkg : importPkgList) {
            if (pkg.symbol != null) {
                this.compilePackageSymbol(pkg.symbol);
            }
        }
        compile(pkgNode);
    }

    private void compile(BLangPackage pkgNode) {
        if (this.stopCompilation(pkgNode, CompilerPhase.TYPE_CHECK)) {
            return;
        }

        typeCheck(pkgNode);
        if (this.stopCompilation(pkgNode, CompilerPhase.CODE_ANALYZE)) {
            return;
        }

        codeAnalyze(pkgNode);
        if (this.stopCompilation(pkgNode, CompilerPhase.DATAFLOW_ANALYZE)) {
            return;
        }

        dataflowAnalyze(pkgNode);
        if (this.stopCompilation(pkgNode, CompilerPhase.DOCUMENTATION_ANALYZE)) {
            return;
        }

        isolationAnalyze(pkgNode);
        if (this.stopCompilation(pkgNode, CompilerPhase.ISOLATION_ANALYZE)) {
            return;
        }

        documentationAnalyze(pkgNode);
        if (this.stopCompilation(pkgNode, CompilerPhase.TAINT_ANALYZE)) {
            return;
        }

        taintAnalyze(pkgNode);
        if (this.stopCompilation(pkgNode, CompilerPhase.CONSTANT_PROPAGATION)) {
            return;
        }

        propagateConstants(pkgNode);
        if (this.stopCompilation(pkgNode, CompilerPhase.COMPILER_PLUGIN)) {
            return;
        }

        annotationProcess(pkgNode);
        if (this.stopCompilation(pkgNode, CompilerPhase.OBSERVABILITY_DATA_GEN)) {
            return;
        }

        generateObservabilityData(pkgNode);
        if (this.stopCompilation(pkgNode, CompilerPhase.DESUGAR)) {
            return;
        }

        desugar(pkgNode);
        if (this.stopCompilation(pkgNode, CompilerPhase.BIR_GEN)) {
            return;
        }

        birGen(pkgNode);
        if (this.stopCompilation(pkgNode, CompilerPhase.CODE_GEN)) {
            return;
        }

        codeGen(pkgNode);
    }

    private BLangPackage codeGen(BLangPackage pkgNode) {
        return this.codeGenerator.generate(pkgNode);
    }

    private void generateObservabilityData(BLangPackage pkgNode) {
        this.observabilitySymbolCollector.process(pkgNode);
    }

    public BLangPackage define(BLangPackage pkgNode) {
        return this.symbolEnter.definePackage(pkgNode);
    }

    private BLangPackage typeCheck(BLangPackage pkgNode) {
        return this.semAnalyzer.analyze(pkgNode);
    }

    private BLangPackage documentationAnalyze(BLangPackage pkgNode) {
        return this.documentationAnalyzer.analyze(pkgNode);
    }

    private BLangPackage codeAnalyze(BLangPackage pkgNode) {
        return this.codeAnalyzer.analyze(pkgNode);
    }

    private BLangPackage dataflowAnalyze(BLangPackage pkgNode) {
        return this.dataflowAnalyzer.analyze(pkgNode);
    }

    private BLangPackage isolationAnalyze(BLangPackage pkgNode) {
        return this.isolationAnalyzer.analyze(pkgNode);
    }

    private BLangPackage taintAnalyze(BLangPackage pkgNode) {
        return this.taintAnalyzer.analyze(pkgNode);
    }

    private BLangPackage propagateConstants(BLangPackage pkgNode) {
        return this.constantPropagation.perform(pkgNode);
    }

    private BLangPackage annotationProcess(BLangPackage pkgNode) {
        return this.compilerPluginRunner.runPlugins(pkgNode);
    }

    private boolean stopCompilation(BLangPackage pkgNode, CompilerPhase nextPhase) {
        if (compilerPhase.compareTo(nextPhase) < 0) {
            return true;
        }
        return (checkNextPhase(nextPhase) && pkgNode.getErrorCount() > 0);
    }

    private boolean checkNextPhase(CompilerPhase nextPhase) {
        return (!isToolingCompilation && nextPhase == CompilerPhase.CODE_ANALYZE) ||
                nextPhase == CompilerPhase.TAINT_ANALYZE ||
                nextPhase == CompilerPhase.COMPILER_PLUGIN ||
                nextPhase == CompilerPhase.DESUGAR;
    }

    private BPackageSymbol getLangModuleFromSource(PackageID modID) {

        BLangPackage pkg = taintAnalyze(
                documentationAnalyzer.analyze(codeAnalyze(semAnalyzer.analyze(pkgLoader.loadAndDefinePackage(modID)))));
        if (dlog.errorCount() > 0) {
            return null;
        }
        return codeGen(birGen(desugar(pkg))).symbol;
    }
<<<<<<< HEAD

    // public methods

    public BLangPackage desugar(BLangPackage pkgNode) {
        return this.desugar.perform(pkgNode);
    }

    public BLangPackage birGen(BLangPackage pkgNode) {
        return this.birGenerator.genBIR(pkgNode);
    }

=======
>>>>>>> 71598e6d
}<|MERGE_RESOLUTION|>--- conflicted
+++ resolved
@@ -391,18 +391,5 @@
         }
         return codeGen(birGen(desugar(pkg))).symbol;
     }
-<<<<<<< HEAD
-
-    // public methods
-
-    public BLangPackage desugar(BLangPackage pkgNode) {
-        return this.desugar.perform(pkgNode);
-    }
-
-    public BLangPackage birGen(BLangPackage pkgNode) {
-        return this.birGenerator.genBIR(pkgNode);
-    }
-
-=======
->>>>>>> 71598e6d
+
 }