--- conflicted
+++ resolved
@@ -36,13 +36,8 @@
     public BLangConstantValue value;
     public BType literalType;
 
-<<<<<<< HEAD
-    public BConstantSymbol(int flags, Name name, PackageID pkgID, BType literalType, BType type, BSymbol owner,
-                           DiagnosticPos pos, SymbolOrigin origin) {
-=======
     public BConstantSymbol(long flags, Name name, PackageID pkgID, BType literalType, BType type, BSymbol owner,
                            Location pos, SymbolOrigin origin) {
->>>>>>> dfa1fba9
         super(flags, name, pkgID, type, owner, pos, origin);
         this.tag = CONSTANT;
         this.literalType = literalType;
