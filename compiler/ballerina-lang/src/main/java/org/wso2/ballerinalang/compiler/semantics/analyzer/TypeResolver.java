/*
 *  Copyright (c) 2023, WSO2 LLC. (http://www.wso2.org) All Rights Reserved.
 *
 *  WSO2 LLC. licenses this file to you under the Apache License,
 *  Version 2.0 (the "License"); you may not use this file except
 *  in compliance with the License.
 *  You may obtain a copy of the License at
 *
 *    http://www.apache.org/licenses/LICENSE-2.0
 *
 *  Unless required by applicable law or agreed to in writing,
 *  software distributed under the License is distributed on an
 *  "AS IS" BASIS, WITHOUT WARRANTIES OR CONDITIONS OF ANY
 *  KIND, either express or implied.  See the License for the
 *  specific language governing permissions and limitations
 *  under the License.
 */
package org.wso2.ballerinalang.compiler.semantics.analyzer;

import io.ballerina.tools.diagnostics.Location;
import org.ballerinalang.model.elements.Flag;
import org.ballerinalang.model.elements.PackageID;
import org.ballerinalang.model.symbols.SymbolKind;
import org.ballerinalang.model.tree.IdentifierNode;
import org.ballerinalang.model.tree.NodeKind;
import org.ballerinalang.model.types.SelectivelyImmutableReferenceType;
import org.ballerinalang.model.types.TypeKind;
import org.ballerinalang.util.diagnostic.DiagnosticErrorCode;
import org.wso2.ballerinalang.compiler.diagnostic.BLangDiagnosticLog;
import org.wso2.ballerinalang.compiler.parser.BLangAnonymousModelHelper;
import org.wso2.ballerinalang.compiler.parser.BLangMissingNodesHelper;
import org.wso2.ballerinalang.compiler.semantics.model.Scope;
import org.wso2.ballerinalang.compiler.semantics.model.SymbolEnv;
import org.wso2.ballerinalang.compiler.semantics.model.SymbolTable;
import org.wso2.ballerinalang.compiler.semantics.model.symbols.BClassSymbol;
import org.wso2.ballerinalang.compiler.semantics.model.symbols.BConstantSymbol;
import org.wso2.ballerinalang.compiler.semantics.model.symbols.BEnumSymbol;
import org.wso2.ballerinalang.compiler.semantics.model.symbols.BErrorTypeSymbol;
import org.wso2.ballerinalang.compiler.semantics.model.symbols.BInvokableTypeSymbol;
import org.wso2.ballerinalang.compiler.semantics.model.symbols.BObjectTypeSymbol;
import org.wso2.ballerinalang.compiler.semantics.model.symbols.BRecordTypeSymbol;
import org.wso2.ballerinalang.compiler.semantics.model.symbols.BStructureTypeSymbol;
import org.wso2.ballerinalang.compiler.semantics.model.symbols.BSymbol;
import org.wso2.ballerinalang.compiler.semantics.model.symbols.BTypeDefinitionSymbol;
import org.wso2.ballerinalang.compiler.semantics.model.symbols.BTypeSymbol;
import org.wso2.ballerinalang.compiler.semantics.model.symbols.BVarSymbol;
import org.wso2.ballerinalang.compiler.semantics.model.symbols.SymTag;
import org.wso2.ballerinalang.compiler.semantics.model.symbols.Symbols;
import org.wso2.ballerinalang.compiler.semantics.model.types.BArrayType;
import org.wso2.ballerinalang.compiler.semantics.model.types.BErrorType;
import org.wso2.ballerinalang.compiler.semantics.model.types.BField;
import org.wso2.ballerinalang.compiler.semantics.model.types.BFiniteType;
import org.wso2.ballerinalang.compiler.semantics.model.types.BFutureType;
import org.wso2.ballerinalang.compiler.semantics.model.types.BIntersectionType;
import org.wso2.ballerinalang.compiler.semantics.model.types.BInvokableType;
import org.wso2.ballerinalang.compiler.semantics.model.types.BMapType;
import org.wso2.ballerinalang.compiler.semantics.model.types.BObjectType;
import org.wso2.ballerinalang.compiler.semantics.model.types.BParameterizedType;
import org.wso2.ballerinalang.compiler.semantics.model.types.BRecordType;
import org.wso2.ballerinalang.compiler.semantics.model.types.BStreamType;
import org.wso2.ballerinalang.compiler.semantics.model.types.BStructureType;
import org.wso2.ballerinalang.compiler.semantics.model.types.BTableType;
import org.wso2.ballerinalang.compiler.semantics.model.types.BTupleMember;
import org.wso2.ballerinalang.compiler.semantics.model.types.BTupleType;
import org.wso2.ballerinalang.compiler.semantics.model.types.BType;
import org.wso2.ballerinalang.compiler.semantics.model.types.BTypeIdSet;
import org.wso2.ballerinalang.compiler.semantics.model.types.BTypeReferenceType;
import org.wso2.ballerinalang.compiler.semantics.model.types.BTypedescType;
import org.wso2.ballerinalang.compiler.semantics.model.types.BUnionType;
import org.wso2.ballerinalang.compiler.semantics.model.types.BXMLType;
import org.wso2.ballerinalang.compiler.tree.BLangClassDefinition;
import org.wso2.ballerinalang.compiler.tree.BLangConstantValue;
import org.wso2.ballerinalang.compiler.tree.BLangFunction;
import org.wso2.ballerinalang.compiler.tree.BLangIdentifier;
import org.wso2.ballerinalang.compiler.tree.BLangNode;
import org.wso2.ballerinalang.compiler.tree.BLangSimpleVariable;
import org.wso2.ballerinalang.compiler.tree.BLangTableKeySpecifier;
import org.wso2.ballerinalang.compiler.tree.BLangTypeDefinition;
import org.wso2.ballerinalang.compiler.tree.BLangVariable;
import org.wso2.ballerinalang.compiler.tree.expressions.BLangBinaryExpr;
import org.wso2.ballerinalang.compiler.tree.expressions.BLangConstant;
import org.wso2.ballerinalang.compiler.tree.expressions.BLangExpression;
import org.wso2.ballerinalang.compiler.tree.expressions.BLangGroupExpr;
import org.wso2.ballerinalang.compiler.tree.expressions.BLangLiteral;
import org.wso2.ballerinalang.compiler.tree.expressions.BLangNumericLiteral;
import org.wso2.ballerinalang.compiler.tree.expressions.BLangSimpleVarRef;
import org.wso2.ballerinalang.compiler.tree.expressions.BLangTypedescExpr;
import org.wso2.ballerinalang.compiler.tree.expressions.BLangUnaryExpr;
import org.wso2.ballerinalang.compiler.tree.types.BLangArrayType;
import org.wso2.ballerinalang.compiler.tree.types.BLangBuiltInRefTypeNode;
import org.wso2.ballerinalang.compiler.tree.types.BLangConstrainedType;
import org.wso2.ballerinalang.compiler.tree.types.BLangErrorType;
import org.wso2.ballerinalang.compiler.tree.types.BLangFiniteTypeNode;
import org.wso2.ballerinalang.compiler.tree.types.BLangFunctionTypeNode;
import org.wso2.ballerinalang.compiler.tree.types.BLangIntersectionTypeNode;
import org.wso2.ballerinalang.compiler.tree.types.BLangObjectTypeNode;
import org.wso2.ballerinalang.compiler.tree.types.BLangRecordTypeNode;
import org.wso2.ballerinalang.compiler.tree.types.BLangStreamType;
import org.wso2.ballerinalang.compiler.tree.types.BLangStructureTypeNode;
import org.wso2.ballerinalang.compiler.tree.types.BLangTableTypeNode;
import org.wso2.ballerinalang.compiler.tree.types.BLangTupleTypeNode;
import org.wso2.ballerinalang.compiler.tree.types.BLangType;
import org.wso2.ballerinalang.compiler.tree.types.BLangUnionTypeNode;
import org.wso2.ballerinalang.compiler.tree.types.BLangUserDefinedType;
import org.wso2.ballerinalang.compiler.tree.types.BLangValueType;
import org.wso2.ballerinalang.compiler.util.BArrayState;
import org.wso2.ballerinalang.compiler.util.CompilerContext;
import org.wso2.ballerinalang.compiler.util.ImmutableTypeCloner;
import org.wso2.ballerinalang.compiler.util.Name;
import org.wso2.ballerinalang.compiler.util.Names;
import org.wso2.ballerinalang.compiler.util.TypeTags;
import org.wso2.ballerinalang.util.Flags;

import java.util.ArrayList;
import java.util.EnumSet;
import java.util.HashMap;
import java.util.HashSet;
import java.util.Iterator;
import java.util.LinkedHashMap;
import java.util.LinkedHashSet;
import java.util.List;
import java.util.Map;
import java.util.Objects;
import java.util.Optional;
import java.util.Stack;
import java.util.stream.Collectors;

import static org.ballerinalang.model.symbols.SymbolOrigin.BUILTIN;
import static org.ballerinalang.model.symbols.SymbolOrigin.SOURCE;
import static org.ballerinalang.model.symbols.SymbolOrigin.VIRTUAL;
import static org.wso2.ballerinalang.compiler.util.Constants.INFERRED_ARRAY_INDICATOR;
import static org.wso2.ballerinalang.compiler.util.Constants.OPEN_ARRAY_INDICATOR;

/**
 * Resolve the types of module-level-constructs.
 *
 * @since 2201.7.0
 */

public class TypeResolver {

    private static final CompilerContext.Key<TypeResolver> TYPE_RESOLVER_KEY = new CompilerContext.Key<>();

    private final SymbolTable symTable;
    private final Names names;
    private final SymbolResolver symResolver;
    private final SymbolEnter symEnter;
    private final BLangDiagnosticLog dlog;
    private final Types types;
    private int typePrecedence;
    private final TypeParamAnalyzer typeParamAnalyzer;
    private final ConstantTypeChecker constantTypeChecker;
    private final ConstantTypeChecker.ResolveConstantExpressionType resolveConstantExpressionType;
    private final EffectiveTypePopulator effectiveTypePopulator;
    private BLangAnonymousModelHelper anonymousModelHelper;
    private BLangMissingNodesHelper missingNodesHelper;

    private List<BLangTypeDefinition> resolvingTypeDefinitions = new ArrayList<>();
    private HashMap<BIntersectionType, BLangIntersectionTypeNode> intersectionTypeList;
    public HashSet<BLangConstant> resolvedConstants = new HashSet<>();
    private ArrayList<BLangConstant> resolvingConstants = new ArrayList<>();
    private Stack<String> resolvingModuleDefs;
    private HashSet<BLangClassDefinition> resolvedClassDef = new HashSet<>();
    private Map<String, BLangNode> modTable = new LinkedHashMap<>();
    private Map<String, BLangConstantValue> constantMap = new HashMap<>();
    private HashSet<LocationData> unknownTypeRefs;
    private SymbolEnv pkgEnv;
    private int currentDepth;
    private Stack<BType> resolvingTypes;
    public HashSet<BStructureType> resolvingStructureTypes = new HashSet<>();

    public TypeResolver(CompilerContext context) {
        context.put(TYPE_RESOLVER_KEY, this);

        this.symTable = SymbolTable.getInstance(context);
        this.symEnter = SymbolEnter.getInstance(context);
        this.names = Names.getInstance(context);
        this.symResolver = SymbolResolver.getInstance(context);
        this.dlog = BLangDiagnosticLog.getInstance(context);
        this.types = Types.getInstance(context);
        this.typeParamAnalyzer = TypeParamAnalyzer.getInstance(context);
        this.anonymousModelHelper = BLangAnonymousModelHelper.getInstance(context);
        this.missingNodesHelper = BLangMissingNodesHelper.getInstance(context);
        this.constantTypeChecker = ConstantTypeChecker.getInstance(context);
        this.resolveConstantExpressionType = ConstantTypeChecker.ResolveConstantExpressionType.getInstance(context);
        this.effectiveTypePopulator = EffectiveTypePopulator.getInstance(context);
        this.unknownTypeRefs = new HashSet<>();
    }

    public void clearUnknowTypeRefs() {
        unknownTypeRefs.clear();
    }

    private void clear() {
        modTable.clear();
        constantMap.clear();
        resolvingTypeDefinitions.clear();
        resolvedConstants.clear();
        resolvingConstants.clear();
        resolvedClassDef.clear();
        resolvingStructureTypes.clear();
    }

    public static TypeResolver getInstance(CompilerContext context) {
        TypeResolver typeResolver = context.get(TYPE_RESOLVER_KEY);
        if (typeResolver == null) {
            typeResolver = new TypeResolver(context);
        }

        return typeResolver;
    }

    public void defineBTypes(List<BLangNode> moduleDefs, SymbolEnv pkgEnv) {
        this.pkgEnv = pkgEnv;
        typePrecedence = 0;
        for (BLangNode typeAndClassDef : moduleDefs) {
            String typeOrClassName = symEnter.getTypeOrClassName(typeAndClassDef);
            if (!modTable.containsKey(typeOrClassName)) {
                modTable.put(typeOrClassName, typeAndClassDef);
            }
        }

        for (BLangNode def : moduleDefs) {
            resolvingTypes = new Stack<>();
            resolvingModuleDefs = new Stack<>();
            if (def.getKind() == NodeKind.CLASS_DEFN) {
                intersectionTypeList = new HashMap<>();
                extracted(pkgEnv, (BLangClassDefinition) def, 0);
                updateEffectiveTypeOfCyclicIntersectionTypes(pkgEnv);
            } else if (def.getKind() == NodeKind.CONSTANT) {
                resolveConstant(pkgEnv, modTable, (BLangConstant) def);
            } else {
                BLangTypeDefinition typeDefinition = (BLangTypeDefinition) def;
                intersectionTypeList = new HashMap<>();
                resolveTypeDefinition(pkgEnv, modTable, typeDefinition, 0);
                BType type = typeDefinition.typeNode.getBType();
                if (typeDefinition.hasCyclicReference) {
                    updateIsCyclicFlag(type);
                }
                updateEffectiveTypeOfCyclicIntersectionTypes(pkgEnv);
            }
            resolvingTypes.clear();
            resolvingModuleDefs.clear();
        }
        clear();
    }

    private BType extracted(SymbolEnv pkgEnv, BLangClassDefinition classDefinition, int depth) {
        if (resolvedClassDef.contains(classDefinition)) {
            return classDefinition.getBType();
        }

        String currentDefnName = classDefinition.name.value;
        if (depth == classDefinition.cycleDepth) {
            // We cannot define recursive classDefinitions with same depths.
            logInvalidCyclicReferenceError(currentDefnName, classDefinition.pos);
            return symTable.semanticError;
        }

        currentDepth = depth;
        classDefinition.cycleDepth = depth;
        resolvingModuleDefs.push(currentDefnName);

        if (classDefinition.getBType() != null) {
            return classDefinition.getBType();
        }

        defineClassDef(classDefinition, pkgEnv);
        symEnter.defineDistinctClassAndObjectDefinitionIndividual(classDefinition);

        // Define the class fields
        defineFields(classDefinition, pkgEnv);
        resolvedClassDef.add(classDefinition);
        resolvingModuleDefs.pop();
        BObjectType classDefType = (BObjectType) classDefinition.getBType();
        resolvingStructureTypes.remove(classDefType);

        classDefinition.setPrecedence(this.typePrecedence++);
        return classDefType;
    }

    public void defineFields(BLangNode typeDefNode, SymbolEnv pkgEn) {
        currentDepth++;
        if (typeDefNode.getKind() == NodeKind.CLASS_DEFN) {
            BLangClassDefinition classDefinition = (BLangClassDefinition) typeDefNode;
            if (symEnter.isObjectCtor(classDefinition)) {
                return;
            }
            defineFieldsOfClassDef(classDefinition, pkgEn);
            symEnter.defineReferencedFieldsOfClassDef(classDefinition, pkgEn);
        } else if (typeDefNode.getKind() == NodeKind.TYPE_DEFINITION) {
            symEnter.defineFields((BLangTypeDefinition) typeDefNode, pkgEn);
            symEnter.defineReferencedFieldsOfRecordTypeDef((BLangTypeDefinition) typeDefNode);
        }
        currentDepth--;
    }

    public void defineFieldsOfClassDef(BLangClassDefinition classDefinition, SymbolEnv env) {
        SymbolEnv typeDefEnv = SymbolEnv.createClassEnv(classDefinition, classDefinition.symbol.scope, env);
        BObjectTypeSymbol tSymbol = (BObjectTypeSymbol) classDefinition.symbol;
        BObjectType objType = (BObjectType) tSymbol.type;

        classDefinition.typeDefEnv = typeDefEnv;

        for (BLangSimpleVariable field : classDefinition.fields) {
            symEnter.defineNode(field, typeDefEnv);
            if (field.expr != null) {
                field.symbol.isDefaultable = true;
            }
            // Unless skipped, this causes issues in negative cases such as duplicate fields.
            if (field.symbol.type == symTable.semanticError) {
                continue;
            }
            objType.fields.put(field.name.value, new BField(names.fromIdNode(field.name), field.pos, field.symbol));
        }
    }

    private void defineRestFields(BLangTypeDefinition typeDef) {
        BStructureType structureType = (BStructureType) typeDef.symbol.type;
        BLangRecordTypeNode recordTypeNode = (BLangRecordTypeNode) typeDef.typeNode;
        SymbolEnv typeDefEnv = recordTypeNode.typeDefEnv;
        BRecordType recordType = (BRecordType) structureType;
        recordType.sealed = recordTypeNode.sealed;
        if (recordTypeNode.sealed && recordTypeNode.restFieldType != null) {
            dlog.error(recordTypeNode.restFieldType.pos, DiagnosticErrorCode.REST_FIELD_NOT_ALLOWED_IN_CLOSED_RECORDS);
            return;
        }

        if (recordTypeNode.restFieldType != null) {
            recordType.restFieldType = symResolver.resolveTypeNode(recordTypeNode.restFieldType, typeDefEnv);
            return;
        }

        if (!recordTypeNode.sealed) {
            recordType.restFieldType = symTable.anydataType;
            return;
        }
        recordType.restFieldType = symTable.noType;
    }

    public void defineClassDef(BLangClassDefinition classDefinition, SymbolEnv env) {
        EnumSet<Flag> flags = EnumSet.copyOf(classDefinition.flagSet);
        boolean isPublicType = flags.contains(Flag.PUBLIC);
        Name className = names.fromIdNode(classDefinition.name);
        Name classOrigName = names.originalNameFromIdNode(classDefinition.name);

        BClassSymbol tSymbol = Symbols.createClassSymbol(Flags.asMask(flags), className, env.enclPkg.symbol.pkgID, null,
                env.scope.owner, classDefinition.name.pos,
                symEnter.getOrigin(className, flags), classDefinition.isServiceDecl);
        tSymbol.originalName = classOrigName;
        tSymbol.scope = new Scope(tSymbol);
        tSymbol.markdownDocumentation =
                symEnter.getMarkdownDocAttachment(classDefinition.markdownDocumentationAttachment);

        long typeFlags = 0;

        if (flags.contains(Flag.READONLY)) {
            typeFlags |= Flags.READONLY;
        }

        if (flags.contains(Flag.ISOLATED)) {
            typeFlags |= Flags.ISOLATED;
        }

        if (flags.contains(Flag.SERVICE)) {
            typeFlags |= Flags.SERVICE;
        }

        if (flags.contains(Flag.OBJECT_CTOR)) {
            typeFlags |= Flags.OBJECT_CTOR;
        }

        BObjectType objectType = new BObjectType(tSymbol, typeFlags);
        resolvingStructureTypes.add(objectType);
        if (classDefinition.isObjectContructorDecl || flags.contains(Flag.OBJECT_CTOR)) {
            classDefinition.oceEnvData.objectType = objectType;
            objectType.classDef = classDefinition;
        }

        if (flags.contains(Flag.DISTINCT)) {
            objectType.typeIdSet = BTypeIdSet.from(env.enclPkg.symbol.pkgID, classDefinition.name.value, isPublicType);
        }

        if (flags.contains(Flag.CLIENT)) {
            objectType.flags |= Flags.CLIENT;
        }

        tSymbol.type = objectType;
        classDefinition.setBType(objectType);
        classDefinition.setDeterminedType(objectType);
        classDefinition.symbol = tSymbol;

        if (symEnter.isDeprecated(classDefinition.annAttachments)) {
            tSymbol.flags |= Flags.DEPRECATED;
        }

        // For each referenced type, check whether the types are already resolved.
        // If not, then that type should get a higher precedence.
        for (BLangType typeRef : classDefinition.typeRefs) {
            BType referencedType = symResolver.resolveTypeNode(typeRef, env);
            objectType.typeInclusions.add(referencedType);
        }

        if (symResolver.checkForUniqueSymbol(classDefinition.pos, env, tSymbol)) {
            env.scope.define(tSymbol.name, tSymbol);
        }
    }


    private void updateEffectiveTypeOfCyclicIntersectionTypes(SymbolEnv symEnv) {
        for (BIntersectionType intersectionType: intersectionTypeList.keySet()) {
            BLangIntersectionTypeNode intersectionTypeNode = intersectionTypeList.get(intersectionType);
            effectiveTypePopulator.updateType(intersectionType, symTable.builtinPos,
                    symEnv.enclPkg.packageID, intersectionTypeNode, symEnv);
            effectiveTypePopulator.visitedImmutableTypes.clear();
        }
    }

    private BType calculateEffectiveType(BLangType typeNode, BLangType bLangTypeOne,
                                         BLangType bLangTypeTwo, BType typeOne, BType typeTwo) {
        BType typeOneReference = Types.getImpliedType(typeOne);
        BType typeTwoReference = Types.getImpliedType(typeTwo);

        if (typeOneReference.tag != TypeTags.ERROR || typeTwoReference.tag != TypeTags.ERROR) {
            dlog.error(typeNode.pos, DiagnosticErrorCode.UNSUPPORTED_TYPE_INTERSECTION);
            return symTable.semanticError;
        }

        BType potentialIntersectionType = types.getTypeIntersection(
                Types.IntersectionContext.from(dlog, bLangTypeOne.pos, bLangTypeTwo.pos),
                typeOne, typeTwo, pkgEnv);

        if (potentialIntersectionType.tag == TypeTags.SEMANTIC_ERROR) {
            dlog.error(typeNode.pos, DiagnosticErrorCode.INVALID_INTERSECTION_TYPE, typeNode);
            return symTable.semanticError;
        }

        return potentialIntersectionType;
    }

    private void handleDistinctDefinitionOfErrorIntersection(BLangTypeDefinition typeDefinition, BSymbol typeDefSymbol,
                                                             BType definedType) {
        if (definedType.tag == TypeTags.INTERSECTION &&
                ((BIntersectionType) definedType).effectiveType.getKind() == TypeKind.ERROR) {
            boolean distinctFlagPresentInTypeDef = typeDefinition.typeNode.flagSet.contains(Flag.DISTINCT);

            BTypeIdSet typeIdSet = BTypeIdSet.emptySet();
            int numberOfDistinctConstituentTypes = 0;
            BLangIntersectionTypeNode intersectionTypeNode = (BLangIntersectionTypeNode) typeDefinition.typeNode;
            for (BLangType constituentType : intersectionTypeNode.constituentTypeNodes) {
                BType type = Types.getImpliedType(
                        types.getTypeWithEffectiveIntersectionTypes(constituentType.getBType()));

                if (type.getKind() == TypeKind.ERROR) {
                    if (constituentType.flagSet.contains(Flag.DISTINCT)) {
                        numberOfDistinctConstituentTypes++;
                        typeIdSet.addSecondarySet(((BErrorType) type).typeIdSet.getAll());
                    } else {
                        typeIdSet.add(((BErrorType) type).typeIdSet);
                    }
                }
            }

            BErrorType effectiveType = (BErrorType) ((BIntersectionType) definedType).effectiveType;

            // if the distinct keyword is part of a distinct-type-descriptor that is the
            // only distinct-type-descriptor occurring within a module-type-defn,
            // then the local id is the name of the type defined by the module-type-defn.
            if (numberOfDistinctConstituentTypes == 1
                    || (numberOfDistinctConstituentTypes == 0 && distinctFlagPresentInTypeDef)) {
                effectiveType.typeIdSet = BTypeIdSet.from(pkgEnv.enclPkg.packageID, typeDefinition.name.value,
                        true, typeIdSet);
            } else {
                for (BLangType constituentType : intersectionTypeNode.constituentTypeNodes) {
                    if (constituentType.flagSet.contains(Flag.DISTINCT)) {
                        typeIdSet.add(BTypeIdSet.from(pkgEnv.enclPkg.packageID,
                                anonymousModelHelper.getNextAnonymousTypeId(pkgEnv.enclPkg.packageID), true));
                    }
                }
                effectiveType.typeIdSet = typeIdSet;
            }

            //setting the newly created distinct type as the referred type of the definition
            if (((BTypeDefinitionSymbol) typeDefSymbol).referenceType != null) {
                ((BTypeDefinitionSymbol) typeDefSymbol).referenceType.referredType = definedType;
            }

            if (!effectiveType.typeIdSet.isEmpty()) {
                definedType.flags |= Flags.DISTINCT;
            }
        }
    }

    private BType resolveTypeDefinition(SymbolEnv symEnv, Map<String, BLangNode> mod,
                                        BLangTypeDefinition defn, int depth) {
        if (defn.getBType() != null) {
            // Already defined.
            return defn.getBType();
        }

        String currentDefnName = defn.name.value;
        if (depth == defn.cycleDepth) {
            // We cannot define recursive classDefinitions with same depths.
            logInvalidCyclicReferenceError(currentDefnName, defn.pos);
            return symTable.semanticError;
        }

        currentDepth = depth;
        defn.cycleDepth = depth;
        boolean hasAlreadyVisited = false;

        if (resolvingTypeDefinitions.contains(defn)) {
            // Type definition has a cyclic reference.
            boolean logError = true;
            for (int i = resolvingTypeDefinitions.size() - 1; i >= 0; i--) {
                BLangTypeDefinition resolvingTypeDefn = resolvingTypeDefinitions.get(i);
                resolvingTypeDefn.hasCyclicReference = true;

                // TODO: Remove this after runtime allows cyclic array & constraint type.
                BLangType resolvingTypeNode = resolvingTypeDefn.typeNode;
                if (isNotRestrictedCyclicTypeNode(resolvingTypeNode)) {
                    logError = false;
                }
                if (logError) {
                    logErrorForRestrictedCyclicTypes(resolvingTypeNode, resolvingTypeDefn.name.value);
                }

                if (resolvingTypeDefn == defn) {
                    break;
                }
            }
            hasAlreadyVisited = true;
        } else {
            // Add the type into resolvingtypeDefinitions list.
            // This is used to identify types which have cyclic references.
            resolvingTypeDefinitions.add(defn);
            resolvingModuleDefs.push(currentDefnName);
        }

        // Resolve the type
        ResolverData data = new ResolverData();
        data.modTable = mod;
        BType type = resolveTypeDesc(symEnv, defn, depth, defn.typeNode, data, false);

        // Define the typeDefinition. Add symbol, flags etc.
        type = defineTypeDefinition(defn, type, symEnv);
        symEnter.populateDistinctTypeIdsFromIncludedTypeReferences(defn);

        if (!hasAlreadyVisited) {
            // Remove the typeDefinition from currently resolving typeDefinition map.
            resolvingTypeDefinitions.remove(defn);
            resolvingModuleDefs.pop();
        }

        if (defn.getBType() == null) {
            defn.setBType(type);
            defn.cycleDepth = -1;
        }
        return type;
    }

    private void updateIsCyclicFlag(BType type) {
        switch (type.getKind()) {
            case TUPLE:
                ((BTupleType) type).isCyclic = true;
                break;
            case UNION:
                ((BUnionType) type).isCyclic = true;
                break;
            case INTERSECTION:
                updateIsCyclicFlag(((BIntersectionType) type).getEffectiveType());
                break;
        }
    }

    private void logErrorForRestrictedCyclicTypes(BLangType typeNode, String name) {
        switch (typeNode.getKind()) {
            case ARRAY_TYPE:
            case CONSTRAINED_TYPE:
                dlog.error(typeNode.pos, DiagnosticErrorCode.CYCLIC_TYPE_REFERENCE_NOT_YET_SUPPORTED, name);
                break;
            case INTERSECTION_TYPE_NODE:
                ((BLangIntersectionTypeNode) typeNode).constituentTypeNodes.forEach(
                        t -> logErrorForRestrictedCyclicTypes(t, name));
                break;
        }
    }

    private boolean isNotRestrictedCyclicTypeNode(BLangType typeNode) {
        switch (typeNode.getKind()) {
            case USER_DEFINED_TYPE:
            case ARRAY_TYPE:
            case CONSTRAINED_TYPE:
            case INTERSECTION_TYPE_NODE:
                return false;
            default:
                return true;
        }
    }

    private void logInvalidCyclicReferenceError(String currentDefnName, Location pos) {
        // Here, all the types in the list might not be necessary for the cyclic dependency error message.
        //
        // Eg - A -> B -> C -> B // Last B is what we are currently checking
        //
        // In such case, we create a new list with relevant type names.
        int i = resolvingModuleDefs.indexOf(currentDefnName);
        List<String> dependencyList = new ArrayList<>(resolvingModuleDefs.size() - i);
        for (; i < resolvingModuleDefs.size(); i++) {
            dependencyList.add(resolvingModuleDefs.get(i));
        }
        dependencyList.add(currentDefnName);

        dlog.error(pos, DiagnosticErrorCode.CYCLIC_TYPE_REFERENCE, dependencyList);
    }

    public boolean isNotUnknownTypeRef(BLangUserDefinedType td) {
        Location pos = td.pos;
        LocationData locationData = new LocationData(td.typeName.value, pos.lineRange().startLine().line(),
                pos.lineRange().startLine().offset());
        return unknownTypeRefs.add(locationData);
    }

    public BType validateModuleLevelDef(String name, Name pkgAlias, Name typeName, BLangUserDefinedType td) {
        BLangNode moduleLevelDef = pkgAlias == Names.EMPTY ? modTable.get(name) : null;
        if (moduleLevelDef == null) {
            if (missingNodesHelper.isMissingNode(pkgAlias) || missingNodesHelper.isMissingNode(typeName)) {
                return symTable.semanticError;
            }

            if (isNotUnknownTypeRef(td)) {
                dlog.error(td.pos, DiagnosticErrorCode.UNKNOWN_TYPE, name);
            }
            return symTable.semanticError;
        }
        if (moduleLevelDef.getKind() == NodeKind.TYPE_DEFINITION) {
            BLangTypeDefinition typeDefinition = (BLangTypeDefinition) moduleLevelDef;
            BType resolvedType = resolveTypeDefinition(pkgEnv, modTable, typeDefinition, currentDepth);
            if (resolvedType == symTable.semanticError || resolvedType == symTable.noType) {
                return resolvedType;
            }
            BSymbol symbol = typeDefinition.symbol;
            td.symbol = symbol;
            if (symbol.kind == SymbolKind.TYPE_DEF && !Symbols.isFlagOn(symbol.flags, Flags.ANONYMOUS)) {
                BType referenceType = ((BTypeDefinitionSymbol) symbol).referenceType;
                referenceType.flags |= symbol.type.flags;
                referenceType.tsymbol.flags |= symbol.type.flags;
                return referenceType;
            }
            return resolvedType;
        } else if (moduleLevelDef.getKind() == NodeKind.CONSTANT) {
            BLangConstant constant = (BLangConstant) moduleLevelDef;
            resolveConstant(pkgEnv, modTable, constant);
            return constant.getBType();
        } else {
            return extracted(pkgEnv, (BLangClassDefinition) moduleLevelDef, currentDepth);
        }
    }

    public void getFieldsOfStructureType(String name, List<BLangSimpleVariable> includedFields) {
        BLangNode moduleLevelDef = modTable.get(name);
        if (moduleLevelDef != null && moduleLevelDef.getKind() == NodeKind.TYPE_DEFINITION) {
            BLangNode typeNode = ((BLangTypeDefinition) moduleLevelDef).typeNode;
            if (typeNode.getKind() == NodeKind.RECORD_TYPE || typeNode.getKind() == NodeKind.OBJECT_TYPE) {
                BLangStructureTypeNode structureTypeNode = (BLangStructureTypeNode) typeNode;
                includedFields.addAll(structureTypeNode.fields);
                structureTypeNode.typeRefs.forEach(typeRef -> {
                    if (typeRef.getKind() == NodeKind.USER_DEFINED_TYPE) {
                        getFieldsOfStructureType(((BLangUserDefinedType) typeRef).typeName.value, includedFields);
                    }
                });
            }
        }
    }

    public BLangTypeDefinition getTypeDefinition(String name) {
        BLangNode moduleLevelDef = modTable.get(name);
        return moduleLevelDef != null && moduleLevelDef.getKind() == NodeKind.TYPE_DEFINITION ?
                (BLangTypeDefinition) moduleLevelDef : null;
    }

    private BType resolveTypeDesc(SymbolEnv symEnv, BLangTypeDefinition defn, int depth,
                                  BLangType td, ResolverData data) {
        return resolveTypeDesc(symEnv, defn, depth, td, data, true);
    }

    private BType resolveTypeDesc(SymbolEnv symEnv, BLangTypeDefinition defn, int depth,
                                  BLangType td, ResolverData data, boolean anonymous) {
        SymbolEnv prevEnv = data.env;
        BLangTypeDefinition prevDefn = data.typeDefinition;
        int prevDepth = data.depth;
        data.env = symEnv;
        data.typeDefinition = defn;
        data.depth = depth;

        BType resultType;
        switch (td.getKind()) {
            case VALUE_TYPE:
                resultType = resolveTypeDesc((BLangValueType) td, symEnv);
                break;
            case CONSTRAINED_TYPE: // map<?> and typedesc<?>
                resultType = resolveTypeDesc((BLangConstrainedType) td, data);
                break;
            case ARRAY_TYPE:
                resultType = resolveTypeDesc(((BLangArrayType) td), data);
                break;
            case TUPLE_TYPE_NODE:
                resultType = resolveTypeDesc((BLangTupleTypeNode) td, data);
                break;
            case RECORD_TYPE:
                resultType = resolveTypeDesc((BLangRecordTypeNode) td, data);
                break;
            case OBJECT_TYPE:
                resultType = resolveTypeDesc((BLangObjectTypeNode) td, data);
                break;
            case FUNCTION_TYPE:
                resultType = resolveTypeDesc((BLangFunctionTypeNode) td, data);
                break;
            case ERROR_TYPE:
                resultType = resolveTypeDesc((BLangErrorType) td, data);
                break;
            case UNION_TYPE_NODE:
                resultType = resolveTypeDesc((BLangUnionTypeNode) td, data);
                break;
            case INTERSECTION_TYPE_NODE:
                resultType = resolveTypeDesc((BLangIntersectionTypeNode) td, data, anonymous);
                break;
            case USER_DEFINED_TYPE:
                resultType = resolveTypeDesc((BLangUserDefinedType) td, data);
                break;
            case BUILT_IN_REF_TYPE:
                resultType = resolveTypeDesc((BLangBuiltInRefTypeNode) td, symEnv);
                break;
            case FINITE_TYPE_NODE:
                resultType = resolveSingletonType((BLangFiniteTypeNode) td, symEnv);
                break;
            case TABLE_TYPE:
                resultType = resolveTypeDesc((BLangTableTypeNode) td, data);
                break;
            case STREAM_TYPE:
                resultType = resolveTypeDesc((BLangStreamType) td, data);
                break;
            default:
                throw new AssertionError("Invalid type");
        }

        BType refType = Types.getImpliedType(resultType);
        if (refType != symTable.noType) {
            // If the typeNode.nullable is true then convert the resultType to a union type
            // if it is not already a union type, JSON type, or any type
            if (td.nullable && resultType.tag == TypeTags.UNION) {
                BUnionType unionType = (BUnionType) refType;
                unionType.add(symTable.nilType);
            }
        }

        symResolver.validateDistinctType(td, resultType);
        if (td.getBType() == null) {
            td.setBType(resultType);
        }
        data.env = prevEnv;
        data.typeDefinition = prevDefn;
        data.depth = prevDepth;
        return resultType;
    }

    private BType resolveTypeDesc(BLangValueType td, SymbolEnv symEnv) {
        SymbolResolver.AnalyzerData data = new SymbolResolver.AnalyzerData(symEnv);
        return visitBuiltInTypeNode(td, data, td.typeKind);
    }

    private BType resolveTypeDesc(BLangConstrainedType td, ResolverData data) {
        currentDepth = data.depth;
        TypeKind typeKind = ((BLangBuiltInRefTypeNode) td.getType()).getTypeKind();

        switch (typeKind) {
            case MAP:
                return resolveMapTypeDesc(td, data);
            case XML:
                return resolveXmlTypeDesc(td, data);
            case FUTURE:
                return resolveFutureTypeDesc(td, data);
            case TYPEDESC:
                return resolveTypedescTypeDesc(td, data);
        }
        throw new IllegalStateException("unknown constrained type found: " + typeKind);
    }

    private BType resolveTypedescTypeDesc(BLangConstrainedType td, ResolverData data) {
        if (td.getBType() != null) {
            return td.getBType();
        }

        SymbolEnv symEnv = data.env;
        BType type = resolveTypeDesc(symEnv, data.typeDefinition, data.depth + 1, td.type, data);
        BTypedescType constrainedType = new BTypedescType(symTable.empty, null);
        BTypeSymbol typeSymbol = type.tsymbol;
        constrainedType.tsymbol = Symbols.createTypeSymbol(typeSymbol.tag, typeSymbol.flags, typeSymbol.name,
<<<<<<< HEAD
                typeSymbol.originalName, data.env.enclPkg.symbol.pkgID, constrainedType, typeSymbol.owner,
=======
                typeSymbol.originalName, symEnv.enclPkg.symbol.pkgID, constrainedType, typeSymbol.owner,
>>>>>>> 4dc13232
                td.pos, BUILTIN);
        td.setBType(constrainedType);
        BType constraintType = resolveTypeDesc(symEnv, data.typeDefinition, data.depth + 1, td.constraint, data);
        constrainedType.constraint = constraintType;
        symResolver.markParameterizedType(constrainedType, constraintType);
        return constrainedType;
    }

    private BType resolveFutureTypeDesc(BLangConstrainedType td, ResolverData data) {
        if (td.getBType() != null) {
            return td.getBType();
        }

        SymbolEnv symEnv = data.env;
        BType type = resolveTypeDesc(symEnv, data.typeDefinition, data.depth + 1, td.type, data);
        BFutureType constrainedType = new BFutureType(TypeTags.FUTURE, symTable.empty, null);
        BTypeSymbol typeSymbol = type.tsymbol;
        constrainedType.tsymbol = Symbols.createTypeSymbol(typeSymbol.tag, typeSymbol.flags, typeSymbol.name,
<<<<<<< HEAD
                typeSymbol.originalName, data.env.enclPkg.symbol.pkgID, constrainedType, typeSymbol.owner,
=======
                typeSymbol.originalName, symEnv.enclPkg.symbol.pkgID, constrainedType, typeSymbol.owner,
>>>>>>> 4dc13232
                td.pos, BUILTIN);
        td.setBType(constrainedType);
        BType constraintType = resolveTypeDesc(symEnv, data.typeDefinition, data.depth + 1, td.constraint, data);
        constrainedType.constraint = constraintType;
        symResolver.markParameterizedType(constrainedType, constraintType);
        return constrainedType;
    }

    private BType resolveXmlTypeDesc(BLangConstrainedType td, ResolverData data) {
        if (td.getBType() != null) {
            return td.getBType();
        }

        SymbolEnv symEnv = data.env;
        BType type = resolveTypeDesc(symEnv, data.typeDefinition, data.depth + 1, td.type, data);
        BXMLType constrainedType = new BXMLType(symTable.empty, null);
        BTypeSymbol typeSymbol = type.tsymbol;
        constrainedType.tsymbol = Symbols.createTypeSymbol(typeSymbol.tag, typeSymbol.flags, typeSymbol.name,
<<<<<<< HEAD
                typeSymbol.originalName, data.env.enclPkg.symbol.pkgID, constrainedType, typeSymbol.owner,
=======
                typeSymbol.originalName, symEnv.enclPkg.symbol.pkgID, constrainedType, typeSymbol.owner,
>>>>>>> 4dc13232
                td.pos, BUILTIN);

        td.setBType(constrainedType);
        resolvingTypes.push(constrainedType);

        BType constraintType = resolveTypeDesc(symEnv, data.typeDefinition, data.depth + 1, td.constraint, data);

        if (constraintType.tag == TypeTags.PARAMETERIZED_TYPE) {
            BType typedescType = ((BParameterizedType) constraintType).paramSymbol.type;
            BType typedescConstraint = ((BTypedescType) typedescType).constraint;
            symResolver.validateXMLConstraintType(typedescConstraint, td.pos);
        } else {
            symResolver.validateXMLConstraintType(constraintType, td.pos);
        }

        constrainedType.constraint = constraintType;
        symResolver.markParameterizedType(constrainedType, constraintType);
        resolvingTypes.pop();
        return constrainedType;
    }

    private BType resolveMapTypeDesc(BLangConstrainedType td, ResolverData data) {
        if (td.getBType() != null) {
            return td.getBType();
        }

        SymbolEnv symEnv = data.env;
        BType type = resolveTypeDesc(symEnv, data.typeDefinition, data.depth + 1, td.type, data);
        BTypeSymbol typeSymbol = type.tsymbol;
        BTypeSymbol tSymbol = Symbols.createTypeSymbol(SymTag.TYPE, typeSymbol.flags, Names.EMPTY,
                typeSymbol.originalName, symEnv.enclPkg.symbol.pkgID, null, symEnv.scope.owner,
                td.pos, BUILTIN);
        BMapType constrainedType = new BMapType(TypeTags.MAP, symTable.empty, tSymbol);
        td.setBType(constrainedType);
        tSymbol.type = type;
        resolvingTypes.push(constrainedType);

        BType constraintType = resolveTypeDesc(symEnv, data.typeDefinition, data.depth + 1, td.constraint, data);
        constrainedType.constraint = constraintType;
        symResolver.markParameterizedType(constrainedType, constraintType);
        resolvingTypes.pop();
        return constrainedType;
    }

    private BType resolveTypeDesc(BLangArrayType td, ResolverData data) {
        currentDepth = data.depth;
        if (td.getBType() != null) {
            return td.getBType();
        }

        BType resultType = symTable.empty;
        boolean isError = false;
        BArrayType firstDimArrType = null;
        boolean firstDim = true;

        SymbolEnv symEnv = data.env;
        for (int i = 0; i < td.dimensions; i++) {
            BTypeSymbol arrayTypeSymbol = Symbols.createTypeSymbol(SymTag.ARRAY_TYPE, Flags.PUBLIC, Names.EMPTY,
                    symEnv.enclPkg.symbol.pkgID, null, symEnv.scope.owner, td.pos, BUILTIN);
            BArrayType arrType;
            if (td.sizes.size() == 0) {
                arrType = new BArrayType(resultType, arrayTypeSymbol);
            } else {
                BLangExpression size = td.sizes.get(i);
                if (size.getKind() == NodeKind.LITERAL || size.getKind() == NodeKind.NUMERIC_LITERAL) {
                    Integer sizeIndicator = (Integer) (((BLangLiteral) size).getValue());
                    BArrayState arrayState;
                    if (sizeIndicator == OPEN_ARRAY_INDICATOR) {
                        arrayState = BArrayState.OPEN;
                    } else if (sizeIndicator == INFERRED_ARRAY_INDICATOR) {
                        arrayState = BArrayState.INFERRED;
                    } else {
                        arrayState = BArrayState.CLOSED;
                    }
                    arrType = new BArrayType(resultType, arrayTypeSymbol, sizeIndicator, arrayState);
                } else {
                    if (size.getKind() != NodeKind.SIMPLE_VARIABLE_REF) {
                        dlog.error(size.pos, DiagnosticErrorCode.INCOMPATIBLE_TYPES, symTable.intType,
                                ((BLangTypedescExpr) size).getTypeNode());
                        isError = true;
                        continue;
                    }

                    BLangSimpleVarRef sizeReference = (BLangSimpleVarRef) size;
                    Name pkgAlias = names.fromIdNode(sizeReference.pkgAlias);
                    Name typeName = names.fromIdNode(sizeReference.variableName);

                    BSymbol sizeSymbol =
                            symResolver.lookupMainSpaceSymbolInPackage(size.pos, symEnv, pkgAlias, typeName);
                    sizeReference.symbol = sizeSymbol;

                    if (symTable.notFoundSymbol == sizeSymbol) {
                        dlog.error(td.pos, DiagnosticErrorCode.UNDEFINED_SYMBOL, size);
                        isError = true;
                        continue;
                    }

                    if (sizeSymbol.tag != SymTag.CONSTANT) {
                        dlog.error(size.pos, DiagnosticErrorCode.INVALID_ARRAY_SIZE_REFERENCE, sizeSymbol);
                        isError = true;
                        continue;
                    }

                    BConstantSymbol sizeConstSymbol = (BConstantSymbol) sizeSymbol;
                    BType lengthLiteralType = sizeConstSymbol.literalType;

                    if (lengthLiteralType.tag != TypeTags.INT) {
                        dlog.error(size.pos, DiagnosticErrorCode.INCOMPATIBLE_TYPES, symTable.intType,
                                sizeConstSymbol.literalType);
                        isError = true;
                        continue;
                    }

                    int length;
                    long lengthCheck = Long.parseLong(sizeConstSymbol.type.toString());
                    if (lengthCheck > SymbolResolver.MAX_ARRAY_SIZE) {
                        length = 0;
                        dlog.error(size.pos,
                                DiagnosticErrorCode.ARRAY_LENGTH_GREATER_THAT_2147483637_NOT_YET_SUPPORTED);
                    } else if (lengthCheck < 0) {
                        length = 0;
                        dlog.error(size.pos, DiagnosticErrorCode.INVALID_ARRAY_LENGTH);
                    } else {
                        length = (int) lengthCheck;
                    }
                    arrType = new BArrayType(resultType, arrayTypeSymbol, length, BArrayState.CLOSED);
                }
            }
            arrayTypeSymbol.type = arrType;
            resultType = arrayTypeSymbol.type;
            if (firstDim) {
                firstDimArrType = arrType;
                firstDim = false;
                continue;
            }
            symResolver.markParameterizedType(arrType, arrType.eType);
        }

        td.setBType(resultType);
        resolvingTypes.push(resultType);

        if (isError) {
            return symTable.semanticError;
        }

        firstDimArrType.eType = resolveTypeDesc(symEnv, data.typeDefinition, data.depth + 1, td.elemtype, data);
        symResolver.markParameterizedType(firstDimArrType, firstDimArrType.eType);
        resolvingTypes.pop();
        return resultType;
    }

    private BType resolveTypeDesc(BLangTupleTypeNode td, ResolverData data) {
        currentDepth = data.depth;
        if (td.getBType() != null) {
            return td.getBType();
        }

        SymbolEnv symEnv = data.env;
        BTypeSymbol tupleTypeSymbol = Symbols.createTypeSymbol(SymTag.TUPLE_TYPE, Flags.asMask(EnumSet.of(Flag.PUBLIC)),
                Names.EMPTY, symEnv.enclPkg.symbol.pkgID, null,
                symEnv.scope.owner, td.pos, BUILTIN);
        List<BTupleMember> memberTypes = new ArrayList<>();
        BTupleType tupleType = new BTupleType(tupleTypeSymbol, memberTypes);
        tupleTypeSymbol.type = tupleType;
        td.setBType(tupleType);
        resolvingTypes.push(tupleType);

        for (BLangSimpleVariable memberNode: td.getMemberNodes()) {
            BType type = resolveTypeDesc(symEnv, data.typeDefinition, data.depth + 1, memberNode.typeNode, data);
            SymbolEnv tupleEnv = SymbolEnv.createTypeEnv(td, new Scope(tupleTypeSymbol), symEnv);
            symEnter.defineNode(memberNode, tupleEnv);
            BVarSymbol varSymbol = new BVarSymbol(memberNode.getBType().flags, memberNode.symbol.name,
                    memberNode.symbol.pkgID, memberNode.getBType(), memberNode.symbol.owner, memberNode.pos, SOURCE);
            memberTypes.add(new BTupleMember(type, varSymbol));
        }

        if (td.restParamType != null) {
            BType tupleRestType = resolveTypeDesc(symEnv, data.typeDefinition, data.depth + 1, td.restParamType, data);
            if (tupleRestType.tag == TypeTags.SEMANTIC_ERROR) {
                return symTable.semanticError;
            }
            tupleType.restType = tupleRestType;
            symResolver.markParameterizedType(tupleType, tupleType.restType);
        }

        symResolver.markParameterizedType(tupleType, tupleType.getTupleTypes());
        resolvingTypes.pop();
        return tupleType;
    }

    private BType resolveTypeDesc(BLangRecordTypeNode td, ResolverData data) {
        int depth = data.depth;
        currentDepth = depth;

        if (td.getBType() != null) {
            return td.getBType();
        }

        SymbolEnv symEnv = data.env;
        BLangTypeDefinition typeDefinition = data.typeDefinition;
        EnumSet<Flag> flags = td.isAnonymous ? EnumSet.of(Flag.PUBLIC, Flag.ANONYMOUS)
                : EnumSet.noneOf(Flag.class);
        BRecordTypeSymbol recordSymbol = Symbols.createRecordSymbol(Flags.asMask(flags), Names.EMPTY,
                symEnv.enclPkg.symbol.pkgID, null,
                symEnv.scope.owner, td.pos,
                td.isAnonymous ? VIRTUAL : BUILTIN);
        BRecordType recordType = new BRecordType(recordSymbol);
        resolvingStructureTypes.add(recordType);
        recordSymbol.type = recordType;
        td.symbol = recordSymbol;
        td.setBType(recordType);
        resolvingTypes.push(recordType);

        if (symEnv.node.getKind() != NodeKind.PACKAGE) {
            recordSymbol.name = Names.fromString(
                    anonymousModelHelper.getNextAnonymousTypeKey(symEnv.enclPkg.packageID));
            symEnter.defineSymbol(td.pos, td.symbol, symEnv);
            symEnter.defineNode(td, symEnv);
        }

        if (td.getRestFieldType() != null) {
            resolveTypeDesc(symEnv, typeDefinition, depth + 1, td.restFieldType, data);
            currentDepth = depth;
        }

        boolean errored = false;
        for (BLangType bLangRefType : td.typeRefs) {
            BType refType = resolveTypeDesc(symEnv, typeDefinition, depth, bLangRefType, data);
            currentDepth = depth;
            if (refType == symTable.semanticError) {
                errored = true;
            }
        }

        defineTypeDefinition(typeDefinition, recordType, symEnv);
        symEnter.populateDistinctTypeIdsFromIncludedTypeReferences(typeDefinition);
        currentDepth = depth;
        if (errored) {
            typeDefinition.referencedFieldsDefined = true;
            defineRestFields(typeDefinition);
        }
        defineFields(typeDefinition, symEnv);
        resolvingStructureTypes.remove(recordType);
        resolvingTypes.pop();
        return recordType;
    }

    private BType resolveTypeDesc(BLangObjectTypeNode td, ResolverData data) {
        currentDepth = data.depth;
        if (td.getBType() != null) {
            return td.getBType();
        }

        EnumSet<Flag> flags = EnumSet.copyOf(td.flagSet);
        if (td.isAnonymous) {
            flags.add(Flag.PUBLIC);
        }

        int typeFlags = 0;

        if (flags.contains(Flag.ISOLATED)) {
            typeFlags |= Flags.ISOLATED;
        }

        if (flags.contains(Flag.SERVICE)) {
            typeFlags |= Flags.SERVICE;
        }

        SymbolEnv symEnv = data.env;
        BLangTypeDefinition typeDefinition = data.typeDefinition;
        BTypeSymbol objectSymbol = Symbols.createObjectSymbol(Flags.asMask(flags), Names.EMPTY,
                symEnv.enclPkg.symbol.pkgID, null, symEnv.scope.owner, td.pos, BUILTIN);

        BObjectType objectType = new BObjectType(objectSymbol, typeFlags);
        resolvingStructureTypes.add(objectType);
        objectSymbol.type = objectType;
        td.symbol = objectSymbol;
        td.setBType(objectType);
        resolvingTypes.push(objectType);

        boolean errored = false;
        for (BLangType bLangRefType : td.typeRefs) {
            BType refType = resolveTypeDesc(symEnv, typeDefinition, data.depth, bLangRefType, data);
            if (refType == symTable.semanticError) {
                errored = true;
            }
        }

        if (errored) {
            typeDefinition.referencedFieldsDefined = true;
        }

        symResolver.validateDistinctType(td, objectType);

        defineTypeDefinition(typeDefinition, objectType, symEnv);
        symEnter.defineDistinctClassAndObjectDefinitionIndividual(typeDefinition);
        defineFields(typeDefinition, symEnv);
        resolvingStructureTypes.remove(objectType);
        resolvingTypes.pop();
        return objectType;
    }

    private BType resolveTypeDesc(BLangFunctionTypeNode td, ResolverData data) {
        currentDepth = data.depth;
        if (td.getBType() != null) {
            return td.getBType();
        }

        SymbolEnv symEnv = data.env;
        Location pos = td.pos;
        BInvokableType bInvokableType = new BInvokableType(null, null, null, null);
        BInvokableTypeSymbol tsymbol = Symbols.createInvokableTypeSymbol(SymTag.FUNCTION_TYPE,
                Flags.asMask(td.flagSet), symEnv.enclPkg.symbol.pkgID, bInvokableType,
                symEnv.scope.owner, pos, BUILTIN);
        tsymbol.name = Names.fromString(anonymousModelHelper.getNextAnonymousTypeKey(symEnv.enclPkg.packageID));
        symEnter.defineSymbol(pos, tsymbol, symEnv);
        bInvokableType.tsymbol = tsymbol;
        td.setBType(bInvokableType);
        resolvingTypes.push(bInvokableType);

        List<BLangSimpleVariable> params = td.getParams();
        BLangType returnTypeNode = td.returnTypeNode;
        BType invokableType = createInvokableType(params, td.restParam, returnTypeNode,
                Flags.asMask(td.flagSet), symEnv, data.modTable, data.depth, data.typeDefinition,
                bInvokableType, data);
        resolvingTypes.pop();
        return symResolver.validateInferTypedescParams(pos, params, returnTypeNode == null ?
                null : returnTypeNode.getBType()) ? invokableType : symTable.semanticError;
    }

    public BType createInvokableType(List<? extends BLangVariable> paramVars,
                                     BLangVariable restVariable,
                                     BLangType retTypeVar,
                                     long flags, SymbolEnv env, Map<String, BLangNode> mod, int depth,
                                     BLangTypeDefinition typeDefinition, BInvokableType bInvokableType,
                                     ResolverData data) {
        List<BType> paramTypes = new ArrayList<>();
        List<BVarSymbol> params = new ArrayList<>();

        boolean foundDefaultableParam = false;
        List<String> paramNames = new ArrayList<>();
        BInvokableTypeSymbol tsymbol = (BInvokableTypeSymbol) bInvokableType.tsymbol;
        if (Symbols.isFlagOn(flags, Flags.ANY_FUNCTION)) {
            bInvokableType.flags = flags;
            tsymbol.params = null;
            tsymbol.restParam = null;
            tsymbol.returnType = null;
            return bInvokableType;
        }

        for (BLangVariable paramNode : paramVars) {
            BLangSimpleVariable param = (BLangSimpleVariable) paramNode;
            Name paramName = names.fromIdNode(param.name);
            Name paramOrigName = names.originalNameFromIdNode(param.name);
            if (paramName != Names.EMPTY) {
                if (paramNames.contains(paramName.value)) {
                    dlog.error(param.name.pos, DiagnosticErrorCode.REDECLARED_SYMBOL, paramName.value);
                } else {
                    paramNames.add(paramName.value);
                }
            }
            BType type = resolveTypeDesc(env, typeDefinition, depth + 1, param.getTypeNode(), data);
            paramNode.setBType(type);
            paramTypes.add(type);

            long paramFlags = Flags.asMask(paramNode.flagSet);
            BVarSymbol symbol = new BVarSymbol(paramFlags, paramName, paramOrigName, env.enclPkg.symbol.pkgID,
                    type, env.scope.owner, param.pos, BUILTIN);
            param.symbol = symbol;

            if (param.expr != null) {
                foundDefaultableParam = true;
                symbol.isDefaultable = true;
                symbol.flags |= Flags.OPTIONAL;
            } else if (foundDefaultableParam) {
                dlog.error(param.pos, DiagnosticErrorCode.REQUIRED_PARAM_DEFINED_AFTER_DEFAULTABLE_PARAM);
            }

            params.add(symbol);
        }

        BType retType = resolveTypeDesc(env, typeDefinition, depth + 1, retTypeVar, data);

        BVarSymbol restParam = null;
        BType restType = null;

        if (restVariable != null) {
            restType = resolveTypeDesc(env, typeDefinition, depth + 1, restVariable.typeNode, data);
            BLangIdentifier id = ((BLangSimpleVariable) restVariable).name;
            restVariable.setBType(restType);
            restParam = new BVarSymbol(Flags.asMask(restVariable.flagSet),
                    names.fromIdNode(id), names.originalNameFromIdNode(id),
                    env.enclPkg.symbol.pkgID, restType, env.scope.owner, restVariable.pos, BUILTIN);
            restVariable.symbol = restParam;
        }

        bInvokableType.paramTypes = paramTypes;
        bInvokableType.restType = restType;
        bInvokableType.retType = retType;
        bInvokableType.flags |= flags;
        tsymbol.params = params;
        tsymbol.restParam = restParam;
        tsymbol.returnType = retType;

        params.forEach(param -> tsymbol.scope.define(param.name, param));
        List<BType> allConstituentTypes = new ArrayList<>(paramTypes);
        allConstituentTypes.add(restType);
        allConstituentTypes.add(retType);
        symResolver.markParameterizedType(bInvokableType, allConstituentTypes);
        return bInvokableType;
    }

    private BType resolveTypeDesc(BLangErrorType td, ResolverData data) {
        currentDepth = data.depth;
        if (td.getBType() != null) {
            return td.getBType();
        }

        if (td.detailType == null) {
            BType errorType = new BErrorType(null, symTable.detailType);
            errorType.tsymbol = new BErrorTypeSymbol(SymTag.ERROR, Flags.PUBLIC, Names.ERROR,
                    symTable.rootPkgSymbol.pkgID, errorType, symTable.rootPkgSymbol, symTable.builtinPos, BUILTIN);
            return errorType;
        }

        // Define user define error type.
        BErrorTypeSymbol errorTypeSymbol = Symbols.createErrorSymbol(Flags.asMask(td.flagSet),
                Names.EMPTY, data.env.enclPkg.packageID, null, data.env.scope.owner, td.pos, BUILTIN);
        BErrorType errorType = new BErrorType(errorTypeSymbol, symTable.empty);
        td.setBType(errorType);
        resolvingTypes.push(errorType);

        BType detailType = Optional.ofNullable(td.detailType)
                .map(bLangType -> resolveTypeDesc(data.env, data.typeDefinition, data.depth,
                        bLangType, data)).orElse(symTable.detailType);

        if (td.isAnonymous) {
            td.flagSet.add(Flag.PUBLIC);
            td.flagSet.add(Flag.ANONYMOUS);
        }

        // The builtin error type
        BErrorType bErrorType = symTable.errorType;

        boolean distinctErrorDef = td.flagSet.contains(Flag.DISTINCT);
        if (detailType == symTable.detailType && !distinctErrorDef &&
                !data.env.enclPkg.packageID.equals(PackageID.ANNOTATIONS)) {
            return bErrorType;
        }

        errorType.detailType = detailType;

        PackageID packageID = data.env.enclPkg.packageID;
        if (data.env.node.getKind() != NodeKind.PACKAGE) {
            errorTypeSymbol.name = Names.fromString(
                    anonymousModelHelper.getNextAnonymousTypeKey(packageID));
            symEnter.defineSymbol(td.pos, errorTypeSymbol, data.env);
        }

        errorType.flags |= errorTypeSymbol.flags;
        errorTypeSymbol.type = errorType;

        symResolver.markParameterizedType(errorType, detailType);

        errorType.typeIdSet = BTypeIdSet.emptySet();

        if (td.isAnonymous && td.flagSet.contains(Flag.DISTINCT)) {
            errorType.typeIdSet.add(
                    BTypeIdSet.from(packageID, anonymousModelHelper.getNextAnonymousTypeId(packageID), true));
        }

        resolvingTypes.pop();
        return errorType;
    }

    private BType resolveTypeDesc(BLangUnionTypeNode td, ResolverData data) {
        currentDepth = data.depth;

        SymbolEnv symEnv = data.env;
        LinkedHashSet<BType> memberTypes = new LinkedHashSet<>();
        BTypeSymbol unionTypeSymbol = Symbols.createTypeSymbol(SymTag.UNION_TYPE, Flags.asMask(EnumSet.of(Flag.PUBLIC)),
                Names.EMPTY, symEnv.enclPkg.symbol.pkgID, null,
                symEnv.scope.owner, td.pos, BUILTIN);
        BUnionType unionType = new BUnionType(unionTypeSymbol, memberTypes, false, false);
        unionTypeSymbol.type = unionType;
        td.setBType(unionType);
        resolvingTypes.push(unionType);

        for (BLangType langType : td.memberTypeNodes) {
            BType resolvedType = resolveTypeDesc(symEnv, data.typeDefinition, data.depth, langType, data);
            if (resolvedType == symTable.semanticError) {
                memberTypes.add(symTable.semanticError);
                continue;
            }

            if (resolvedType.isNullable()) {
                unionType.setNullable(true);
            }
            memberTypes.add(resolvedType);
        }

        updateReadOnlyAndNullableFlag(unionType);
        symResolver.markParameterizedType(unionType, memberTypes);
        resolvingTypes.pop();
        return unionType;
    }

    private void updateReadOnlyAndNullableFlag(BUnionType type) {
        LinkedHashSet<BType> memberTypes = type.getMemberTypes();
        LinkedHashSet<BType> flattenMemberTypes = new LinkedHashSet<>(memberTypes.size());
        boolean isImmutable = true;
        boolean hasNilableType = false;

        for (BType memBType : BUnionType.toFlatTypeSet(memberTypes)) {
            if (Types.getImpliedType(memBType).tag != TypeTags.NEVER) {
                flattenMemberTypes.add(memBType);
            }

            if (isImmutable && !Symbols.isFlagOn(memBType.flags, Flags.READONLY)) {
                isImmutable = false;
            }
        }

        if (isImmutable) {
            type.flags |= Flags.READONLY;
            if (type.tsymbol != null) {
                type.tsymbol.flags |= Flags.READONLY;
            }
        }

        for (BType memberType : flattenMemberTypes) {
            if (memberType.isNullable() && memberType.tag != TypeTags.NIL) {
                hasNilableType = true;
                break;
            }
        }

        if (hasNilableType) {
            LinkedHashSet<BType> bTypes = new LinkedHashSet<>(flattenMemberTypes.size());
            for (BType t : flattenMemberTypes) {
                if (t.tag != TypeTags.NIL) {
                    bTypes.add(t);
                }
            }
            flattenMemberTypes = bTypes;
        }

        for (BType memberType : flattenMemberTypes) {
            if (memberType.isNullable()) {
                type.setNullable(true);
            }
        }
        type.setOriginalMemberTypes(memberTypes);
        memberTypes.clear();
        memberTypes.addAll(flattenMemberTypes);
    }

    private BType resolveTypeDesc(BLangIntersectionTypeNode td, ResolverData data, boolean anonymous) {
        currentDepth = data.depth;
        List<BLangType> constituentTypeNodes = td.constituentTypeNodes;
        LinkedHashSet<BType> constituentTypes = new LinkedHashSet<>();
        SymbolEnv symEnv = data.env;
        boolean errored = false;
        boolean hasReadonly = false;
        int numOfNonReadOnlyConstituents = 0;
        BLangTypeDefinition typeDefinition = data.typeDefinition;

        for (BLangType typeNode : constituentTypeNodes) {
            BType constituentType = resolveTypeDesc(symEnv, typeDefinition, data.depth, typeNode, data);
            if (constituentType == symTable.semanticError) {
                errored = true;
                continue;
            }
            if (constituentType.tag == TypeTags.READONLY) {
                hasReadonly = true;
            } else {
                numOfNonReadOnlyConstituents++;
            }
            constituentTypes.add(constituentType);
        }
        if (errored) {
            return symTable.semanticError;
        }
        Name name = anonymous ?
                Names.fromString(anonymousModelHelper.getNextAnonymousTypeKey(data.env.enclPkg.packageID)) :
                Names.fromString(typeDefinition.name.value);
        BTypeSymbol intersectionSymbol = Symbols.createTypeSymbol(SymTag.ARRAY_TYPE, Flags.PUBLIC, name,
                symEnv.enclPkg.symbol.pkgID, null, symEnv.scope.owner, td.pos, BUILTIN);
        BIntersectionType intersectionType = new BIntersectionType(intersectionSymbol);
        intersectionSymbol.type = intersectionType;
        intersectionType.setConstituentTypes(constituentTypes);

        if (hasReadonly) {
            intersectionType.flags |= Flags.READONLY;
        }

        // Differ cyclic intersection between more than 2 non-readonly types.
        if (numOfNonReadOnlyConstituents > 1) {
            for (BType constituentType : constituentTypes) {
                if (constituentType.tag == TypeTags.READONLY) {
                    continue;
                }
                if (resolvingTypes.contains(Types.getImpliedType(constituentType))) {
                    dlog.error(td.pos, DiagnosticErrorCode.INVALID_INTERSECTION_TYPE, td);
                    return symTable.semanticError;
                }
            }
        }

        fillEffectiveType(intersectionType, td, symEnv);
        return intersectionType;
    }

    private void fillEffectiveType(BIntersectionType intersectionType,
                                   BLangIntersectionTypeNode td, SymbolEnv env) {
        List<BLangType> constituentTypeNodes = td.constituentTypeNodes;
        Iterator<BLangType> bLangTypeItr = constituentTypeNodes.iterator();
        Iterator<BType> iterator = intersectionType.getConstituentTypes().iterator();
        BType effectiveType = iterator.next();
        BLangType bLangEffectiveType = bLangTypeItr.next();
        if (effectiveType.tag == TypeTags.READONLY && iterator.hasNext()) {
            intersectionType.flags = intersectionType.flags | TypeTags.READONLY;
            effectiveType = iterator.next();
            bLangEffectiveType = bLangTypeItr.next();
        }

        while (iterator.hasNext()) {
            BType type = iterator.next();
            BLangType bLangType = bLangTypeItr.next();
            if (type.tag == TypeTags.READONLY) {
                intersectionType.flags = intersectionType.flags | TypeTags.READONLY;
                continue;
            }

            effectiveType = calculateEffectiveType(td, bLangEffectiveType, bLangType, effectiveType, type);
            if (effectiveType.tag == TypeTags.SEMANTIC_ERROR) {
                intersectionType.effectiveType = symTable.semanticError;
                return;
            }
        }
        intersectionType.effectiveType = effectiveType;
        intersectionType.flags |= effectiveType.flags;

        if ((intersectionType.flags & Flags.READONLY) == Flags.READONLY) {
            if (types.isInherentlyImmutableType(effectiveType)) {
                return;
            }

            if (!resolvingTypes.isEmpty()) {
                intersectionTypeList.put(intersectionType, td);
            }

            if (!(Types.getImpliedType(effectiveType) instanceof SelectivelyImmutableReferenceType)) {
                intersectionType.effectiveType = symTable.semanticError;
                return;
            }

            BIntersectionType immutableIntersectionType =
                    ImmutableTypeCloner.getImmutableIntersectionType(intersectionType.tsymbol.pos, types,
                            intersectionType.effectiveType, env, symTable, anonymousModelHelper, names,
                            new HashSet<>());
            intersectionType.effectiveType = immutableIntersectionType.effectiveType;
        }
    }

    private BType resolveTypeDesc(BLangUserDefinedType td, ResolverData data) {
        currentDepth = data.depth;
        String name = td.typeName.value;
        SymbolEnv symEnv = data.env;

        BType type;

        // 1) Resolve the package scope using the package alias.
        //    If the package alias is not empty or null, then find the package scope,
        //    if not use the current package scope.
        // 2) lookup the typename in the package scope returned from step 1.
        // 3) If the symbol is not found, then lookup in the root scope. e.g. for types such as 'error'
        SymbolResolver.AnalyzerData analyzerData = new SymbolResolver.AnalyzerData(symEnv);

        Name pkgAlias = names.fromIdNode(td.pkgAlias);
        Name typeName = names.fromIdNode(td.typeName);
        BSymbol symbol = symTable.notFoundSymbol;

        // 1) Resolve ANNOTATION type if and only current scope inside ANNOTATION definition.
        // Only valued types and ANNOTATION type allowed.
        if (symEnv.scope.owner.tag == SymTag.ANNOTATION) {
            symbol = symResolver.lookupAnnotationSpaceSymbolInPackage(td.pos, symEnv, pkgAlias, typeName);
        }

        // 2) Resolve the package scope using the package alias.
        //    If the package alias is not empty or null, then find the package scope,
        if (symbol == symTable.notFoundSymbol) {
            BSymbol tempSymbol = symResolver.lookupMainSpaceSymbolInPackage(td.pos, symEnv, pkgAlias, typeName);
            BSymbol refSymbol = tempSymbol.tag == SymTag.TYPE_DEF ?
                    Types.getImpliedType(tempSymbol.type).tsymbol : tempSymbol;
            // Tsymbol of the effective type can be null for invalid intersections and `xml & readonly` intersections
            if (refSymbol == null) {
                refSymbol = tempSymbol;
            }

            if ((refSymbol.tag & SymTag.TYPE) == SymTag.TYPE) {
                symbol = tempSymbol;
            } else if (Symbols.isTagOn(refSymbol, SymTag.VARIABLE) && symEnv.node.getKind() == NodeKind.FUNCTION) {
                BLangFunction func = (BLangFunction) symEnv.node;
                boolean errored = false;

                if (func.returnTypeNode == null ||
                        (func.hasBody() && func.body.getKind() != NodeKind.EXTERN_FUNCTION_BODY)) {
                    dlog.error(td.pos,
                            DiagnosticErrorCode.INVALID_NON_EXTERNAL_DEPENDENTLY_TYPED_FUNCTION);
                    errored = true;
                }

                if (tempSymbol.type != null &&
                        Types.getImpliedType(tempSymbol.type).tag != TypeTags.TYPEDESC) {
                    dlog.error(td.pos, DiagnosticErrorCode.INVALID_PARAM_TYPE_FOR_RETURN_TYPE,
                            tempSymbol.type);
                    errored = true;
                }

                if (errored) {
                    return symTable.semanticError;
                }

                SymbolResolver.ParameterizedTypeInfo parameterizedTypeInfo =
                        symResolver.getTypedescParamValueType(func.requiredParams, analyzerData, refSymbol);
                BType paramValType = parameterizedTypeInfo == null ? null : parameterizedTypeInfo.paramValueType;

                if (paramValType == symTable.semanticError) {
                    return symTable.semanticError;
                }

                if (paramValType != null) {
                    BTypeSymbol tSymbol = new BTypeSymbol(SymTag.TYPE, Flags.PARAMETERIZED | tempSymbol.flags,
                            tempSymbol.name, tempSymbol.originalName, tempSymbol.pkgID,
                            null, func.symbol, tempSymbol.pos, VIRTUAL);
                    tSymbol.type = new BParameterizedType(paramValType, (BVarSymbol) tempSymbol,
                            tSymbol, tempSymbol.name, parameterizedTypeInfo.index);
                    tSymbol.type.flags |= Flags.PARAMETERIZED;

                    td.symbol = tSymbol;
                    return tSymbol.type;
                }
            }
        }

        if (symbol == symTable.notFoundSymbol) {
            // 3) Lookup the root scope for types such as 'error'
            symbol = symResolver.lookupMemberSymbol(td.pos, symTable.rootScope, symEnv, typeName,
                    SymTag.VARIABLE_NAME);
        }

        if (symEnv.logErrors && symbol == symTable.notFoundSymbol) {
            if (!missingNodesHelper.isMissingNode(pkgAlias) && !missingNodesHelper.isMissingNode(typeName) &&
                    !symEnter.isUnknownTypeRef(td)) {
                dlog.error(td.pos, analyzerData.diagCode, typeName);
            }
            return symTable.semanticError;
        }

        td.symbol = symbol;

        if (symbol.kind == SymbolKind.TYPE_DEF && !Symbols.isFlagOn(symbol.flags, Flags.ANONYMOUS)) {
            BType referenceType = ((BTypeDefinitionSymbol) symbol).referenceType;
            referenceType.flags |= symbol.type.flags;
            referenceType.tsymbol.flags |= symbol.type.flags;
            return referenceType;
        }

        type = symbol.type;

        if (symbol != symTable.notFoundSymbol) {
            return type;
        }

        BLangNode moduleLevelDef = pkgAlias == Names.EMPTY ? data.modTable.get(name) : null;
        if (moduleLevelDef == null) {
            if (missingNodesHelper.isMissingNode(pkgAlias) || missingNodesHelper.isMissingNode(typeName)) {
                return symTable.semanticError;
            }

            LocationData locationData = new LocationData(name, td.pos.lineRange().startLine().line(),
                    td.pos.lineRange().startLine().offset());
            if (unknownTypeRefs.add(locationData)) {
                dlog.error(td.pos, DiagnosticErrorCode.UNKNOWN_TYPE, td.typeName);
            }
            return symTable.semanticError;
        }

        if (moduleLevelDef.getKind() == NodeKind.TYPE_DEFINITION) {
            BLangTypeDefinition typeDefinition = (BLangTypeDefinition) moduleLevelDef;
            BType resolvedType = resolveTypeDefinition(symEnv, data.modTable, typeDefinition, data.depth);
            if (resolvedType == symTable.semanticError || resolvedType == symTable.noType) {
                return resolvedType;
            }
            symbol = typeDefinition.symbol;
            td.symbol = symbol;
            if (symbol.kind == SymbolKind.TYPE_DEF && !Symbols.isFlagOn(symbol.flags, Flags.ANONYMOUS)) {
                BType referenceType = ((BTypeDefinitionSymbol) symbol).referenceType;
                referenceType.flags |= symbol.type.flags;
                referenceType.tsymbol.flags |= symbol.type.flags;
                return referenceType;
            }
            return resolvedType;
        } else if (moduleLevelDef.getKind() == NodeKind.CONSTANT) {
            BLangConstant constant = (BLangConstant) moduleLevelDef;
            resolveConstant(symEnv, data.modTable, constant);
            return constant.getBType();
        } else {
            return extracted(symEnv, (BLangClassDefinition) moduleLevelDef, data.depth);
        }
    }

    private BType resolveTypeDesc(BLangBuiltInRefTypeNode td, SymbolEnv symEnv) {
        SymbolResolver.AnalyzerData data = new SymbolResolver.AnalyzerData(symEnv);
        return visitBuiltInTypeNode(td, data, td.typeKind);
    }

    private BType resolveSingletonType(BLangFiniteTypeNode td, SymbolEnv symEnv) {
        BTypeSymbol finiteTypeSymbol = Symbols.createTypeSymbol(SymTag.FINITE_TYPE,
                (Flags.asMask(EnumSet.of(Flag.PUBLIC))), Names.EMPTY, symEnv.enclPkg.symbol.pkgID, null,
                symEnv.scope.owner, td.pos, BUILTIN);

        // In case we encounter unary expressions in finite type, we will be replacing them with numeric literals.
         replaceUnaryExprWithNumericLiteral(td);

        BFiniteType finiteType = new BFiniteType(finiteTypeSymbol);
        for (BLangExpression literal : td.valueSpace) {
            BType type = blangTypeUpdate(literal);
            if (type != null && type.tag == TypeTags.SEMANTIC_ERROR) {
                return type;
            }
            if (type != null) {
                literal.setBType(symTable.getTypeFromTag(type.tag));
            }
            finiteType.addValue(literal);
        }
        finiteTypeSymbol.type = finiteType;
        td.setBType(finiteType);
        return finiteType;
    }

    private void replaceUnaryExprWithNumericLiteral(BLangFiniteTypeNode finiteTypeNode) {
        List<BLangExpression> valueSpace = finiteTypeNode.valueSpace;
        for (int i = 0; i < valueSpace.size(); i++) {
            BLangExpression value;
            NodeKind valueKind;
            value = valueSpace.get(i);
            valueKind = value.getKind();

            if (valueKind == NodeKind.UNARY_EXPR) {
                BLangUnaryExpr unaryExpr = (BLangUnaryExpr) value;
                if (unaryExpr.expr.getKind() == NodeKind.NUMERIC_LITERAL) {
                    // Replacing unary expression with numeric literal type for + and - numeric values.
                    BLangNumericLiteral newNumericLiteral =
                            Types.constructNumericLiteralFromUnaryExpr(unaryExpr);
                    valueSpace.set(i, newNumericLiteral);
                }
            }
        }
    }

    private BType blangTypeUpdate(BLangExpression expression) {
        BType type;
        switch (expression.getKind()) {
            case UNARY_EXPR:
                type = blangTypeUpdate(((BLangUnaryExpr) expression).expr);
                expression.setBType(type);
                return type;
            case GROUP_EXPR:
                type = blangTypeUpdate(((BLangGroupExpr) expression).expression);
                expression.setBType(type);
                return type;
            case LITERAL:
                return ((BLangLiteral) expression).getBType();
            case BINARY_EXPR:
                type = blangTypeUpdate(((BLangBinaryExpr) expression).lhsExpr);
                expression.setBType(type);
                return type;
            case NUMERIC_LITERAL:
                BLangNumericLiteral expr = (BLangNumericLiteral) expression;
                if (expr.getBType().tag == TypeTags.INT && !(expr.value instanceof Long)) {
                    dlog.error(expression.pos, DiagnosticErrorCode.OUT_OF_RANGE, expr.originalValue,
                            expression.getBType());
                    return symTable.semanticError;
                }
                return expr.getBType();
            default:
                return null;
        }
    }

    private BType resolveTypeDesc(BLangTableTypeNode td, ResolverData data) {
        currentDepth = data.depth;
        if (td.getBType() != null) {
            return td.getBType();
        }

        SymbolEnv symEnv = data.env;
        BType type = resolveTypeDesc(symEnv, data.typeDefinition, data.depth + 1, td.type, data);

        BTableType tableType = new BTableType(TypeTags.TABLE, symTable.empty, null);
        BTypeSymbol typeSymbol = type.tsymbol;
        tableType.tsymbol = Symbols.createTypeSymbol(SymTag.TYPE, Flags.asMask(EnumSet.noneOf(Flag.class)),
<<<<<<< HEAD
                typeSymbol.name, typeSymbol.originalName, data.env.enclPkg.symbol.pkgID,
=======
                typeSymbol.name, typeSymbol.originalName, symEnv.enclPkg.symbol.pkgID,
>>>>>>> 4dc13232
                tableType, symEnv.scope.owner, td.pos, BUILTIN);
        tableType.tsymbol.flags = typeSymbol.flags;
        tableType.constraintPos = td.constraint.pos;
        tableType.isTypeInlineDefined = td.isTypeInlineDefined;
        td.setBType(tableType);
        resolvingTypes.push(tableType);

        BType constraintType =
                resolveTypeDesc(symEnv, data.typeDefinition, data.depth + 1, td.constraint, data);
        tableType.constraint = constraintType;

        if (td.tableKeyTypeConstraint != null) {
            tableType.keyTypeConstraint =
                    resolveTypeDesc(symEnv, data.typeDefinition, data.depth + 1,
                            td.tableKeyTypeConstraint.keyType, data);
            tableType.keyPos = td.tableKeyTypeConstraint.pos;
        } else if (td.tableKeySpecifier != null) {
            BLangTableKeySpecifier tableKeySpecifier = td.tableKeySpecifier;
            List<String> fieldNameList = new ArrayList<>();
            for (IdentifierNode identifier : tableKeySpecifier.fieldNameIdentifierList) {
                fieldNameList.add(((BLangIdentifier) identifier).value);
            }
            tableType.fieldNameList = fieldNameList;
            tableType.keyPos = tableKeySpecifier.pos;
        }

        if (Types.getImpliedType(constraintType).tag == TypeTags.MAP &&
                (!tableType.fieldNameList.isEmpty() || tableType.keyTypeConstraint != null) &&
                !tableType.tsymbol.owner.getFlags().contains(Flag.LANG_LIB)) {
            dlog.error(tableType.keyPos,
                    DiagnosticErrorCode.KEY_CONSTRAINT_NOT_SUPPORTED_FOR_TABLE_WITH_MAP_CONSTRAINT);
            return symTable.semanticError;
        }

        resolvingTypes.pop();
        symResolver.markParameterizedType(tableType, constraintType);
        td.tableType = tableType;

        return tableType;
    }

    private BType resolveTypeDesc(BLangStreamType td, ResolverData data) {
        currentDepth = data.depth;
        if (td.getBType() != null) {
            return td.getBType();
        }

        SymbolEnv symEnv = data.env;
        BType type = resolveTypeDesc(symEnv, data.typeDefinition, data.depth + 1, td.type, data);
        BType error = td.error != null ?
                resolveTypeDesc(symEnv, data.typeDefinition, data.depth + 1, td.error, data) : symTable.nilType;

        BStreamType streamType = new BStreamType(TypeTags.STREAM, symTable.empty, error, null);
        BTypeSymbol typeSymbol = type.tsymbol;
        streamType.tsymbol = Symbols.createTypeSymbol(typeSymbol.tag, typeSymbol.flags, typeSymbol.name,
<<<<<<< HEAD
                typeSymbol.originalName, data.env.enclPkg.symbol.pkgID, streamType,
=======
                typeSymbol.originalName, symEnv.enclPkg.symbol.pkgID, streamType,
>>>>>>> 4dc13232
                symEnv.scope.owner, td.pos, BUILTIN);
        td.setBType(streamType);
        resolvingTypes.push(streamType);

        BType constraintType = resolveTypeDesc(symEnv, data.typeDefinition, data.depth + 1, td.constraint, data);
        streamType.constraint = constraintType;

        symResolver.markParameterizedType(streamType, constraintType);
        if (error != null) {
            symResolver.markParameterizedType(streamType, error);
        }
        resolvingTypes.pop();
        return streamType;
    }

    public BType visitBuiltInTypeNode(BLangType typeNode, SymbolResolver.AnalyzerData data, TypeKind typeKind) {
        Name typeName = names.fromTypeKind(typeKind);
        BSymbol typeSymbol =
                symResolver.lookupMemberSymbol(typeNode.pos, symTable.rootScope, data.env, typeName, SymTag.TYPE);
        if (typeSymbol == symTable.notFoundSymbol) {
            dlog.error(typeNode.pos, data.diagCode, typeName);
        }

        typeNode.setBType(typeSymbol.type);
        return typeSymbol.type;
    }

    public BType defineTypeDefinition(BLangTypeDefinition typeDefinition, BType resolvedType, SymbolEnv env) {

        if (resolvedType == null || resolvedType == symTable.noType || typeDefinition.symbol != null) {
            return resolvedType;
        }

        // Check for any circular type references
        NodeKind typeNodeKind = typeDefinition.typeNode.getKind();
        if (typeNodeKind == NodeKind.OBJECT_TYPE || typeNodeKind == NodeKind.RECORD_TYPE) {
            if (resolvedType.tsymbol.scope == null) {
                resolvedType.tsymbol.scope = new Scope(resolvedType.tsymbol);
            }
        }

        if (typeDefinition.flagSet.contains(Flag.ENUM)) {
            resolvedType.tsymbol = createEnumSymbol(typeDefinition, resolvedType, env);
        }

        typeDefinition.setPrecedence(this.typePrecedence++);
        BSymbol typeDefSymbol = Symbols.createTypeDefinitionSymbol(Flags.asMask(typeDefinition.flagSet),
                names.fromIdNode(typeDefinition.name), env.enclPkg.packageID, resolvedType, env.scope.owner,
                typeDefinition.name.pos, symEnter.getOrigin(typeDefinition.name.value));
        typeDefSymbol.markdownDocumentation =
                symEnter.getMarkdownDocAttachment(typeDefinition.markdownDocumentationAttachment);
        BTypeSymbol typeSymbol = new BTypeSymbol(SymTag.TYPE_REF, typeDefSymbol.flags, typeDefSymbol.name,
                typeDefSymbol.pkgID, typeDefSymbol.type, typeDefSymbol.owner, typeDefSymbol.pos, typeDefSymbol.origin);
        typeSymbol.markdownDocumentation = typeDefSymbol.markdownDocumentation;
        ((BTypeDefinitionSymbol) typeDefSymbol).referenceType = new BTypeReferenceType(resolvedType, typeSymbol,
                typeDefSymbol.type.flags);

        if (resolvedType == symTable.semanticError && resolvedType.tsymbol == null) {
            typeDefinition.symbol = typeDefSymbol;
            return resolvedType;
        }

        //todo remove after type ref introduced to runtime
        if (resolvedType.tsymbol.name == Names.EMPTY) {
            resolvedType.tsymbol.name = names.fromIdNode(typeDefinition.name);
            resolvedType.tsymbol.originalName = names.originalNameFromIdNode(typeDefinition.name);
            resolvedType.tsymbol.flags |= typeDefSymbol.flags;

            resolvedType.tsymbol.markdownDocumentation = typeDefSymbol.markdownDocumentation;
            resolvedType.tsymbol.pkgID = env.enclPkg.packageID;
            if (resolvedType.tsymbol.tag == SymTag.ERROR) {
                resolvedType.tsymbol.owner = env.scope.owner;
            }
        }

        if ((((resolvedType.tsymbol.kind == SymbolKind.OBJECT
                && !Symbols.isFlagOn(resolvedType.tsymbol.flags, Flags.CLASS))
                || resolvedType.tsymbol.kind == SymbolKind.RECORD))
                && ((BStructureTypeSymbol) resolvedType.tsymbol).typeDefinitionSymbol == null) {
            ((BStructureTypeSymbol) resolvedType.tsymbol).typeDefinitionSymbol = (BTypeDefinitionSymbol) typeDefSymbol;
        }

        if (typeDefinition.flagSet.contains(Flag.ENUM)) {
            typeDefSymbol = resolvedType.tsymbol;
            typeDefSymbol.pos = typeDefinition.name.pos;
        }

        BType referenceConstraintType = Types.getReferredType(resolvedType);
        boolean isIntersectionType = referenceConstraintType.tag == TypeTags.INTERSECTION;

        BType effectiveDefinedType = isIntersectionType ? ((BIntersectionType) referenceConstraintType).effectiveType :
                referenceConstraintType;

        BTypeSymbol effectiveTypeSymbol = effectiveDefinedType.tsymbol;
        if (isIntersectionType && effectiveTypeSymbol != null && effectiveTypeSymbol.name == Names.EMPTY) {
            effectiveTypeSymbol.name = typeDefSymbol.name;
            effectiveTypeSymbol.pkgID = typeDefSymbol.pkgID;
        }

        symEnter.handleDistinctDefinition(typeDefinition, typeDefSymbol, resolvedType, effectiveDefinedType);
        handleDistinctDefinitionOfErrorIntersection(typeDefinition, typeDefSymbol, resolvedType);

        typeDefSymbol.flags |= Flags.asMask(typeDefinition.flagSet);
        // Reset public flag when set on a non public type.
        typeDefSymbol.flags &= symEnter.getPublicFlagResetingMask(typeDefinition.flagSet, typeDefinition.typeNode);
        if (symEnter.isDeprecated(typeDefinition.annAttachments)) {
            typeDefSymbol.flags |= Flags.DEPRECATED;
        }

        // Reset origin for anonymous types
        if (Symbols.isFlagOn(typeDefSymbol.flags, Flags.ANONYMOUS)) {
            typeDefSymbol.origin = VIRTUAL;
        }

        if (typeDefinition.annAttachments.stream()
                .anyMatch(attachment -> attachment.annotationName.value.equals(Names.ANNOTATION_TYPE_PARAM.value))) {
            // TODO : Clean this. Not a nice way to handle this.
            //  TypeParam is built-in annotation, and limited only within lang.* modules.
            if (PackageID.isLangLibPackageID(env.enclPkg.packageID)) {
                typeDefSymbol.type = typeParamAnalyzer.createTypeParam(typeDefSymbol);
                typeDefSymbol.flags |= Flags.TYPE_PARAM;
                typeDefinition.typeNode.setBType(typeDefSymbol.type);
                resolvedType = typeDefSymbol.type;
            } else {
                dlog.error(typeDefinition.pos, DiagnosticErrorCode.TYPE_PARAM_OUTSIDE_LANG_MODULE);
            }
        }
        resolvedType.flags |= typeDefSymbol.flags;

        typeDefinition.symbol = typeDefSymbol;

        boolean isLanglibModule = PackageID.isLangLibPackageID(env.enclPkg.packageID);
        if (isLanglibModule) {
            symEnter.handleLangLibTypes(typeDefinition, env);
            return resolvedType;
        }

        symEnter.defineSymbol(typeDefinition.name.pos, typeDefSymbol, env);
        return resolvedType;
    }

    private BEnumSymbol createEnumSymbol(BLangTypeDefinition typeDefinition, BType definedType, SymbolEnv env) {
        List<BConstantSymbol> enumMembers = new ArrayList<>();

        List<BLangType> members = ((BLangUnionTypeNode) typeDefinition.typeNode).memberTypeNodes;
        for (BLangType member : members) {
            enumMembers.add((BConstantSymbol) ((BLangUserDefinedType) member).symbol);
        }

        BEnumSymbol enumSymbol = new BEnumSymbol(enumMembers, Flags.asMask(typeDefinition.flagSet),
                names.fromIdNode(typeDefinition.name), names.fromIdNode(typeDefinition.name),
                env.enclPkg.symbol.pkgID, definedType, env.scope.owner,
                typeDefinition.pos, SOURCE);

        enumSymbol.name = names.fromIdNode(typeDefinition.name);
        enumSymbol.originalName = names.fromIdNode(typeDefinition.name);
        enumSymbol.flags |= Flags.asMask(typeDefinition.flagSet);

        enumSymbol.markdownDocumentation =
                symEnter.getMarkdownDocAttachment(typeDefinition.markdownDocumentationAttachment);
        enumSymbol.pkgID = env.enclPkg.packageID;
        return enumSymbol;
    }

    public void resolveConstant(SymbolEnv symEnv, Map<String, BLangNode> modTable, BLangConstant constant) {
        if (resolvingConstants.contains(constant)) { // To identify cycles.
            dlog.error(constant.pos, DiagnosticErrorCode.CONSTANT_CYCLIC_REFERENCE,
                    (this.resolvingConstants).stream().map(constNode -> constNode.symbol)
                            .collect(Collectors.toList()));
            constant.setBType(symTable.semanticError);
            return;
        }
        resolvingConstants.add(constant);
        if (resolvedConstants.contains(constant)) { // Already resolved constant.
            resolvingConstants.remove(constant);
            return;
        }
        defineConstant(symEnv, modTable, constant);
        resolvingConstants.remove(constant);
        resolvedConstants.add(constant);
        checkUniqueness(constant);
    }

    private void checkUniqueness(BLangConstant constant) {
        if (constant.symbol.kind != SymbolKind.CONSTANT) {
            return;
        }

        String nameString = constant.name.value;
        BLangConstantValue value = constant.symbol.value;
        if (!constantMap.containsKey(nameString)) {
            constantMap.put(nameString, value);
            return;
        }

        if (value == null) {
            dlog.error(constant.name.pos, DiagnosticErrorCode.ALREADY_INITIALIZED_SYMBOL, nameString);
            return;
        }

        BLangConstantValue lastValue = constantMap.get(nameString);
        if (!value.equals(lastValue)) {
            if (lastValue == null) {
                dlog.error(constant.name.pos, DiagnosticErrorCode.ALREADY_INITIALIZED_SYMBOL, nameString);
                return;
            }

            dlog.error(constant.name.pos, DiagnosticErrorCode.ALREADY_INITIALIZED_SYMBOL_WITH_ANOTHER,
                    nameString, lastValue);
        }
    }

    private void defineConstant(SymbolEnv symEnv, Map<String, BLangNode> modTable, BLangConstant constant) {
        BType staticType;
        BConstantSymbol constantSymbol = symEnter.getConstantSymbol(constant);
        constant.symbol = constantSymbol;
        BLangTypeDefinition typeDef = constant.associatedTypeDefinition;
        NodeKind nodeKind = constant.expr.getKind();
        boolean isLiteral = nodeKind == NodeKind.LITERAL || nodeKind == NodeKind.NUMERIC_LITERAL
                || nodeKind == NodeKind.UNARY_EXPR;
        if (typeDef != null && isLiteral) {
            resolveTypeDefinition(symEnv, modTable, typeDef, 0);
        }
        if (constant.typeNode != null) {
            // Type node is available.
            ResolverData data = new ResolverData();
            data.modTable = modTable;
            staticType = resolveTypeDesc(symEnv, typeDef, 0, constant.typeNode, data);
        } else {
            staticType = symTable.noType;
        }

        ConstantTypeChecker.AnalyzerData data = new ConstantTypeChecker.AnalyzerData();
        data.constantSymbol = constantSymbol;
        data.env = symEnv;
        data.modTable = modTable;
        data.expType = staticType;
        data.anonTypeNameSuffixes.push(constant.name.value);
        // Type check and resolve the constant expression.
        BType resolvedType = constantTypeChecker.checkConstExpr(constant.expr, staticType, data);
        data.anonTypeNameSuffixes.pop();

        if (resolvedType == symTable.semanticError) {
            // Constant expression contains errors.
            constant.setBType(symTable.semanticError);
            constantSymbol.type = symTable.semanticError;
            symEnv.scope.define(constantSymbol.name, constantSymbol);
            return;
        }

        if (resolvedType.tag == TypeTags.FINITE) {
            resolvedType.tsymbol.originalName = names.originalNameFromIdNode(constant.name);
        }

        // Get immutable type for the narrowed type.
        BType intersectionType = ImmutableTypeCloner.getImmutableType(constant.pos, types, resolvedType, symEnv,
                symEnv.scope.owner.pkgID, symEnv.scope.owner, symTable, anonymousModelHelper, names,
                new HashSet<>());

        // Fix the constant expr types due to tooling requirements.
        resolveConstantExpressionType.resolveConstExpr(constant.expr, intersectionType, data);

        // Update the final type in necessary fields.
        constantSymbol.type = intersectionType;
        if (intersectionType.tag == TypeTags.FINITE) {
            constantSymbol.literalType = ((BFiniteType) intersectionType).getValueSpace().iterator().next().getBType();
        } else {
            constantSymbol.literalType = intersectionType;
        }
        constant.setBType(intersectionType);

        // Get the constant value from the final type.
        constantSymbol.value = constantTypeChecker.getConstantValue(intersectionType);

        if (isLiteral && constantSymbol.type.tag != TypeTags.TYPEREFDESC && typeDef != null) {
            // Update flags.
            constantSymbol.type.tsymbol.flags |= typeDef.symbol.flags;
        }

        constantSymbol.markdownDocumentation =
                symEnter.getMarkdownDocAttachment(constant.markdownDocumentationAttachment);
        if (symEnter.isDeprecated(constant.annAttachments)) {
            constantSymbol.flags |= Flags.DEPRECATED;
        }
        // Add the symbol to the enclosing scope.
        if (!symResolver.checkForUniqueSymbol(constant.name.pos, symEnv, constantSymbol)) {
            return;
        }

        if (constant.symbol.name == Names.IGNORE) {
            // Avoid symbol definition for constants with name '_'
            return;
        }

        // Add the symbol to the enclosing scope.
        addAssociatedTypeDefinition(constant, intersectionType, symEnv);
        constant.setDeterminedType(null);
        symEnv.scope.define(constantSymbol.name, constantSymbol);
    }

    public BLangTypeDefinition findTypeDefinition(List<BLangTypeDefinition> typeDefinitionArrayList, String name) {
        for (int i = typeDefinitionArrayList.size() - 1; i >= 0; i--) {
            BLangTypeDefinition typeDefinition = typeDefinitionArrayList.get(i);
            if (typeDefinition.name.value.equals(name)) {
                return typeDefinition;
            }
        }
        return null;
    }

    private void addAssociatedTypeDefinition(BLangConstant constant, BType type,
                                             SymbolEnv symEnv) {
        if (type.tag == TypeTags.INTERSECTION) {
            BIntersectionType immutableType = (BIntersectionType) type;

            if (immutableType.effectiveType.tag == TypeTags.RECORD) {
                constant.associatedTypeDefinition = findTypeDefinition(symEnv.enclPkg.typeDefinitions,
                        immutableType.effectiveType.tsymbol.name.value);
            }
        }
    }

    /**
     * This class holds the data required for the module type resolving.
     *
     * @since 2201.7.0
     */
    class ResolverData {
        SymbolEnv env;
        Map<String, BLangNode> modTable;
        int depth;
        BLangTypeDefinition typeDefinition;
    }

    /**
     * Used to store location data for encountered unknown types.
     *
     * @since 2201.7.0
     */
    class LocationData {
        private String name;
        private int row;
        private int column;

        LocationData(String name, int row, int column) {
            this.name = name;
            this.row = row;
            this.column = column;
        }

        @Override
        public boolean equals(Object o) {
            if (this == o) {
                return true;
            }
            if (o == null || getClass() != o.getClass()) {
                return false;
            }
            LocationData that = (LocationData) o;
            return row == that.row &&
                    column == that.column &&
                    name.equals(that.name);
        }

        @Override
        public int hashCode() {
            return Objects.hash(name, row, column);
        }
    }
}<|MERGE_RESOLUTION|>--- conflicted
+++ resolved
@@ -796,11 +796,7 @@
         BTypedescType constrainedType = new BTypedescType(symTable.empty, null);
         BTypeSymbol typeSymbol = type.tsymbol;
         constrainedType.tsymbol = Symbols.createTypeSymbol(typeSymbol.tag, typeSymbol.flags, typeSymbol.name,
-<<<<<<< HEAD
-                typeSymbol.originalName, data.env.enclPkg.symbol.pkgID, constrainedType, typeSymbol.owner,
-=======
                 typeSymbol.originalName, symEnv.enclPkg.symbol.pkgID, constrainedType, typeSymbol.owner,
->>>>>>> 4dc13232
                 td.pos, BUILTIN);
         td.setBType(constrainedType);
         BType constraintType = resolveTypeDesc(symEnv, data.typeDefinition, data.depth + 1, td.constraint, data);
@@ -819,11 +815,7 @@
         BFutureType constrainedType = new BFutureType(TypeTags.FUTURE, symTable.empty, null);
         BTypeSymbol typeSymbol = type.tsymbol;
         constrainedType.tsymbol = Symbols.createTypeSymbol(typeSymbol.tag, typeSymbol.flags, typeSymbol.name,
-<<<<<<< HEAD
-                typeSymbol.originalName, data.env.enclPkg.symbol.pkgID, constrainedType, typeSymbol.owner,
-=======
                 typeSymbol.originalName, symEnv.enclPkg.symbol.pkgID, constrainedType, typeSymbol.owner,
->>>>>>> 4dc13232
                 td.pos, BUILTIN);
         td.setBType(constrainedType);
         BType constraintType = resolveTypeDesc(symEnv, data.typeDefinition, data.depth + 1, td.constraint, data);
@@ -842,11 +834,7 @@
         BXMLType constrainedType = new BXMLType(symTable.empty, null);
         BTypeSymbol typeSymbol = type.tsymbol;
         constrainedType.tsymbol = Symbols.createTypeSymbol(typeSymbol.tag, typeSymbol.flags, typeSymbol.name,
-<<<<<<< HEAD
-                typeSymbol.originalName, data.env.enclPkg.symbol.pkgID, constrainedType, typeSymbol.owner,
-=======
                 typeSymbol.originalName, symEnv.enclPkg.symbol.pkgID, constrainedType, typeSymbol.owner,
->>>>>>> 4dc13232
                 td.pos, BUILTIN);
 
         td.setBType(constrainedType);
@@ -1751,11 +1739,7 @@
         BTableType tableType = new BTableType(TypeTags.TABLE, symTable.empty, null);
         BTypeSymbol typeSymbol = type.tsymbol;
         tableType.tsymbol = Symbols.createTypeSymbol(SymTag.TYPE, Flags.asMask(EnumSet.noneOf(Flag.class)),
-<<<<<<< HEAD
-                typeSymbol.name, typeSymbol.originalName, data.env.enclPkg.symbol.pkgID,
-=======
                 typeSymbol.name, typeSymbol.originalName, symEnv.enclPkg.symbol.pkgID,
->>>>>>> 4dc13232
                 tableType, symEnv.scope.owner, td.pos, BUILTIN);
         tableType.tsymbol.flags = typeSymbol.flags;
         tableType.constraintPos = td.constraint.pos;
@@ -1811,11 +1795,7 @@
         BStreamType streamType = new BStreamType(TypeTags.STREAM, symTable.empty, error, null);
         BTypeSymbol typeSymbol = type.tsymbol;
         streamType.tsymbol = Symbols.createTypeSymbol(typeSymbol.tag, typeSymbol.flags, typeSymbol.name,
-<<<<<<< HEAD
-                typeSymbol.originalName, data.env.enclPkg.symbol.pkgID, streamType,
-=======
                 typeSymbol.originalName, symEnv.enclPkg.symbol.pkgID, streamType,
->>>>>>> 4dc13232
                 symEnv.scope.owner, td.pos, BUILTIN);
         td.setBType(streamType);
         resolvingTypes.push(streamType);
