--- conflicted
+++ resolved
@@ -24,11 +24,7 @@
 import org.ballerinalang.model.tree.NodeKind;
 import org.ballerinalang.model.tree.TopLevelNode;
 import org.ballerinalang.model.tree.expressions.RecordLiteralNode;
-<<<<<<< HEAD
-import org.ballerinalang.util.diagnostic.DiagnosticCode;
-=======
 import org.ballerinalang.util.diagnostic.DiagnosticErrorCode;
->>>>>>> dfa1fba9
 import org.wso2.ballerinalang.compiler.diagnostic.BLangDiagnosticLog;
 import org.wso2.ballerinalang.compiler.semantics.analyzer.cyclefind.GlobalVariableRefAnalyzer;
 import org.wso2.ballerinalang.compiler.semantics.model.SymbolEnv;
@@ -206,10 +202,6 @@
 import org.wso2.ballerinalang.compiler.util.Name;
 import org.wso2.ballerinalang.compiler.util.Names;
 import org.wso2.ballerinalang.compiler.util.TypeTags;
-<<<<<<< HEAD
-import org.wso2.ballerinalang.compiler.util.diagnotic.DiagnosticPos;
-=======
->>>>>>> dfa1fba9
 import org.wso2.ballerinalang.util.Flags;
 
 import java.util.AbstractMap.SimpleEntry;
@@ -468,11 +460,7 @@
                 .filter(field -> !Symbols.isPrivate(field.symbol))
                 .forEach(field -> {
                     if (this.uninitializedVars.containsKey(field.symbol)) {
-<<<<<<< HEAD
-                        this.dlog.error(field.pos, DiagnosticCode.OBJECT_UNINITIALIZED_FIELD, field.name);
-=======
                         this.dlog.error(field.pos, DiagnosticErrorCode.OBJECT_UNINITIALIZED_FIELD, field.name);
->>>>>>> dfa1fba9
                     }
                 });
 
@@ -482,14 +470,11 @@
     }
 
     @Override
-<<<<<<< HEAD
-=======
     public void visit(BLangObjectConstructorExpression objectConstructorExpression) {
         visit(objectConstructorExpression.typeInit);
     }
 
     @Override
->>>>>>> dfa1fba9
     public void visit(BLangSimpleVariableDef varDefNode) {
         BLangVariable var = varDefNode.var;
         if (var.expr == null) {
@@ -1870,21 +1855,12 @@
                     String fieldName = ((BLangFieldBasedAccess) varRef).field.value;
                     checkFinalEntityUpdate(varRef.pos, fieldName, objectType.fields.get(fieldName).symbol);
                     return;
-<<<<<<< HEAD
                 }
 
                 if (accessExpr.getKind() == NodeKind.FIELD_BASED_ACCESS_EXPR) {
                     checkFinalObjectFieldUpdate((BLangFieldBasedAccess) accessExpr);
                 }
 
-=======
-                }
-
-                if (accessExpr.getKind() == NodeKind.FIELD_BASED_ACCESS_EXPR) {
-                    checkFinalObjectFieldUpdate((BLangFieldBasedAccess) accessExpr);
-                }
-
->>>>>>> dfa1fba9
                 analyzeNode(expr, env);
                 return;
             default:
@@ -1915,19 +1891,11 @@
 
         if (types.isSubTypeOfBaseType(exprType, TypeTags.OBJECT) &&
                 isFinalFieldInAllObjects(fieldAccess.pos, exprType, fieldAccess.field.value)) {
-<<<<<<< HEAD
-            dlog.error(fieldAccess.pos, DiagnosticCode.CANNOT_UPDATE_FINAL_OBJECT_FIELD, fieldAccess.field.value);
-        }
-    }
-
-    private boolean isFinalFieldInAllObjects(DiagnosticPos pos, BType type, String fieldName) {
-=======
             dlog.error(fieldAccess.pos, DiagnosticErrorCode.CANNOT_UPDATE_FINAL_OBJECT_FIELD, fieldAccess.field.value);
         }
     }
 
     private boolean isFinalFieldInAllObjects(Location pos, BType type, String fieldName) {
->>>>>>> dfa1fba9
         if (type.tag == TypeTags.OBJECT) {
 
             BField field = ((BObjectType) type).fields.get(fieldName);
@@ -1951,31 +1919,19 @@
         return true;
     }
 
-<<<<<<< HEAD
-    private void checkFinalEntityUpdate(DiagnosticPos pos, Object field, BSymbol symbol) {
-=======
     private void checkFinalEntityUpdate(Location pos, Object field, BSymbol symbol) {
->>>>>>> dfa1fba9
         if (symbol == null || !Symbols.isFlagOn(symbol.flags, Flags.FINAL)) {
             return;
         }
 
         if (!this.uninitializedVars.containsKey(symbol)) {
-<<<<<<< HEAD
-            dlog.error(pos, DiagnosticCode.CANNOT_ASSIGN_VALUE_FINAL, field);
-=======
             dlog.error(pos, DiagnosticErrorCode.CANNOT_ASSIGN_VALUE_FINAL, field);
->>>>>>> dfa1fba9
             return;
         }
 
         InitStatus initStatus = this.uninitializedVars.get(symbol);
         if (initStatus == InitStatus.PARTIAL_INIT) {
-<<<<<<< HEAD
-            dlog.error(pos, DiagnosticCode.CANNOT_ASSIGN_VALUE_TO_POTENTIALLY_INITIALIZED_FINAL, field);
-=======
             dlog.error(pos, DiagnosticErrorCode.CANNOT_ASSIGN_VALUE_TO_POTENTIALLY_INITIALIZED_FINAL, field);
->>>>>>> dfa1fba9
         }
     }
 
