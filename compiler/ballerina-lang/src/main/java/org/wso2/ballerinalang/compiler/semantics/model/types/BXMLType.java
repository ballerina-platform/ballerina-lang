--- conflicted
+++ resolved
@@ -31,13 +31,8 @@
  */
 public class BXMLType extends BBuiltInRefType implements SelectivelyImmutableReferenceType {
     public BType constraint;
-
-<<<<<<< HEAD
-=======
-    private BIntersectionType intersectionType = null;
     public BXMLType mutableType;
 
->>>>>>> 5fedf91d
     public BXMLType(BType constraint, BTypeSymbol tsymbol) {
         super(TypeTags.XML, tsymbol);
         this.constraint = constraint;
