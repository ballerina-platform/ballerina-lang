/*
 * Copyright (c) 2021, WSO2 Inc. (http://www.wso2.org) All Rights Reserved.
 *
 * WSO2 Inc. licenses this file to you under the Apache License,
 * Version 2.0 (the "License"); you may not use this file except
 * in compliance with the License.
 * You may obtain a copy of the License at
 *
 *    http://www.apache.org/licenses/LICENSE-2.0
 *
 * Unless required by applicable law or agreed to in writing,
 * software distributed under the License is distributed on an
 * "AS IS" BASIS, WITHOUT WARRANTIES OR CONDITIONS OF ANY
 * KIND, either express or implied.  See the License for the
 * specific language governing permissions and limitations
 * under the License.
 */
package org.wso2.ballerinalang.compiler.bir.codegen.split;

import org.ballerinalang.model.elements.PackageID;
import org.objectweb.asm.MethodVisitor;
import org.wso2.ballerinalang.compiler.bir.codegen.JarEntries;
import org.wso2.ballerinalang.compiler.bir.codegen.internal.BTypeHashComparator;
import org.wso2.ballerinalang.compiler.bir.codegen.internal.ScheduleFunctionInfo;
import org.wso2.ballerinalang.compiler.bir.codegen.split.constants.JvmArrayTypeConstantsGen;
import org.wso2.ballerinalang.compiler.bir.codegen.split.constants.JvmBStringConstantsGen;
import org.wso2.ballerinalang.compiler.bir.codegen.split.constants.JvmBallerinaConstantsGen;
import org.wso2.ballerinalang.compiler.bir.codegen.split.constants.JvmErrorTypeConstantsGen;
import org.wso2.ballerinalang.compiler.bir.codegen.split.constants.JvmFunctionTypeConstantsGen;
import org.wso2.ballerinalang.compiler.bir.codegen.split.constants.JvmModuleConstantsGen;
import org.wso2.ballerinalang.compiler.bir.codegen.split.constants.JvmRefTypeConstantsGen;
import org.wso2.ballerinalang.compiler.bir.codegen.split.constants.JvmStrandMetadataConstantsGen;
import org.wso2.ballerinalang.compiler.bir.codegen.split.constants.JvmTupleTypeConstantsGen;
import org.wso2.ballerinalang.compiler.bir.codegen.split.constants.JvmUnionTypeConstantsGen;
import org.wso2.ballerinalang.compiler.bir.model.BIRNode;
import org.wso2.ballerinalang.compiler.semantics.analyzer.TypeHashVisitor;
import org.wso2.ballerinalang.compiler.semantics.analyzer.Types;
import org.wso2.ballerinalang.compiler.semantics.model.SymbolTable;
import org.wso2.ballerinalang.compiler.semantics.model.types.BArrayType;
import org.wso2.ballerinalang.compiler.semantics.model.types.BErrorType;
import org.wso2.ballerinalang.compiler.semantics.model.types.BTupleType;
import org.wso2.ballerinalang.compiler.semantics.model.types.BType;
import org.wso2.ballerinalang.compiler.semantics.model.types.BTypeReferenceType;
import org.wso2.ballerinalang.compiler.semantics.model.types.BUnionType;
import org.wso2.ballerinalang.compiler.util.TypeTags;

import java.util.Map;

/**
 * Class holder keep constants used by class generation and generate class for each constant type.
 *
 * @since 2.0.0
 */
public class JvmConstantsGen {

    private final JvmBallerinaConstantsGen jvmBallerinaConstantsGen;

    private final JvmUnionTypeConstantsGen unionTypeConstantsGen;

    private final JvmErrorTypeConstantsGen errorTypeConstantsGen;

    private final JvmBStringConstantsGen stringConstantsGen;

    private final JvmModuleConstantsGen moduleConstantsGen;

    private final JvmTupleTypeConstantsGen tupleTypeConstantsGen;

    private final JvmArrayTypeConstantsGen arrayTypeConstantsGen;

    private final JvmStrandMetadataConstantsGen strandMetadataConstantsGen;

    private final JvmRefTypeConstantsGen refTypeConstantsGen;

    private final JvmFunctionTypeConstantsGen functionTypeConstantsGen;


    public final BTypeHashComparator bTypeHashComparator;

    public JvmConstantsGen(BIRNode.BIRPackage module, String moduleInitClass, Types types,
                           TypeHashVisitor typeHashVisitor) {
        this.bTypeHashComparator = new BTypeHashComparator(typeHashVisitor);
        this.stringConstantsGen = new JvmBStringConstantsGen(module.packageID);
        this.moduleConstantsGen = new JvmModuleConstantsGen(module);
        this.functionTypeConstantsGen = new JvmFunctionTypeConstantsGen(module.packageID, module.functions);
        this.jvmBallerinaConstantsGen = new JvmBallerinaConstantsGen(module, moduleInitClass, this);
        this.unionTypeConstantsGen = new JvmUnionTypeConstantsGen(module.packageID, bTypeHashComparator);
        this.errorTypeConstantsGen = new JvmErrorTypeConstantsGen(module.packageID, bTypeHashComparator);
        this.tupleTypeConstantsGen = new JvmTupleTypeConstantsGen(module.packageID, bTypeHashComparator);
        this.arrayTypeConstantsGen = new JvmArrayTypeConstantsGen(module.packageID, bTypeHashComparator, types);
        this.strandMetadataConstantsGen = new JvmStrandMetadataConstantsGen(module.packageID);
        this.refTypeConstantsGen = new JvmRefTypeConstantsGen(module.packageID, bTypeHashComparator);
    }

    public int getBStringConstantVarIndex(String value) {
        return stringConstantsGen.addBStringConstantVarIndex(value);
    }

    public String getModuleConstantVar(PackageID packageID) {
        return moduleConstantsGen.addModule(packageID);
    }

    public void setJvmCreateTypeGen(JvmCreateTypeGen jvmCreateTypeGen) {
        unionTypeConstantsGen.setJvmUnionTypeGen(jvmCreateTypeGen.getJvmUnionTypeGen());
        errorTypeConstantsGen.setJvmErrorTypeGen(jvmCreateTypeGen.getJvmErrorTypeGen());
        tupleTypeConstantsGen.setJvmTupleTypeGen(jvmCreateTypeGen.getJvmTupleTypeGen());
        arrayTypeConstantsGen.setJvmArrayTypeGen(jvmCreateTypeGen.getJvmArrayTypeGen());
        refTypeConstantsGen.setJvmRefTypeGen(jvmCreateTypeGen.getJvmRefTypeGen());
        functionTypeConstantsGen.setJvmTypeGen(jvmCreateTypeGen.getJvmTypeGen());
    }

<<<<<<< HEAD
    public void generateConstants(Map<String, byte[]> jarEntries, Map<String, ScheduleFunctionInfo> strandMetadata) {
        functionTypeConstantsGen.generateClass(jarEntries);
=======
    public void generateConstants(JarEntries jarEntries, Map<String, ScheduleFunctionInfo> strandMetadata) {
>>>>>>> dab12c8a
        jvmBallerinaConstantsGen.generateConstantInit(jarEntries);
        unionTypeConstantsGen.generateClass(jarEntries);
        errorTypeConstantsGen.generateClass(jarEntries);
        moduleConstantsGen.generateConstantInit(jarEntries);
        stringConstantsGen.generateConstantInit(jarEntries);
        tupleTypeConstantsGen.generateClass(jarEntries);
        arrayTypeConstantsGen.generateClass(jarEntries);
        strandMetadataConstantsGen.generateClass(jarEntries, strandMetadata);
        refTypeConstantsGen.generateClass(jarEntries);
    }

    public void generateGetBErrorType(MethodVisitor mv, String varName) {
        errorTypeConstantsGen.generateGetBErrorType(mv, varName);
    }

    public void generateGetBUnionType(MethodVisitor mv, String varName) {
        unionTypeConstantsGen.generateGetBUnionType(mv, varName);
    }

    public void generateGetBTupleType(MethodVisitor mv, String varName) {
        tupleTypeConstantsGen.generateGetBTupleType(mv, varName);
    }

    public String getTypeConstantsVar(BType type, SymbolTable symbolTable) {
        return switch (type.tag) {
            case TypeTags.ERROR -> errorTypeConstantsGen.add((BErrorType) type);
            case TypeTags.ARRAY -> arrayTypeConstantsGen.add((BArrayType) type);
            case TypeTags.TUPLE -> tupleTypeConstantsGen.add((BTupleType) type, symbolTable);
            case TypeTags.TYPEREFDESC -> refTypeConstantsGen.add((BTypeReferenceType) type);
            default -> unionTypeConstantsGen.add((BUnionType) type, symbolTable);
        };
    }

    public String getStringConstantsClass() {
        return stringConstantsGen.getStringConstantsClass();
    }

    public String getModuleConstantClass() {
        return moduleConstantsGen.getModuleConstantClass();
    }

    public String getRefTypeConstantsClass() {
        return refTypeConstantsGen.getRefTypeConstantsClass();
    }

    public String getArrayTypeConstantClass() {
        return arrayTypeConstantsGen.getArrayTypeConstantClass();
    }

    public String getTupleTypeConstantsClass() {
        return tupleTypeConstantsGen.getTupleTypeConstantsClass();
    }

    public String getUnionTypeConstantClass() {
        return unionTypeConstantsGen.getUnionTypeConstantClass();
    }

    public String getErrorTypeConstantClass() {
        return errorTypeConstantsGen.getErrorTypeConstantClass();
    }

    public String getConstantClass() {
        return jvmBallerinaConstantsGen.getConstantClass();
    }

    public String getStrandMetadataConstantsClass() {
        return strandMetadataConstantsGen.getStrandMetadataConstantsClass();
    }

    public String getFunctionTypeConstantClass() {
        return functionTypeConstantsGen.getFunctionTypeConstantClass();
    }

    public String getFunctionTypeVar(String functionName) {
        return functionTypeConstantsGen.getFunctionTypeVar(functionName);
    }

    public void generateGetBArrayType(MethodVisitor mv, String varName) {
        arrayTypeConstantsGen.generateGetBArrayType(mv, varName);
    }
}<|MERGE_RESOLUTION|>--- conflicted
+++ resolved
@@ -108,12 +108,8 @@
         functionTypeConstantsGen.setJvmTypeGen(jvmCreateTypeGen.getJvmTypeGen());
     }
 
-<<<<<<< HEAD
-    public void generateConstants(Map<String, byte[]> jarEntries, Map<String, ScheduleFunctionInfo> strandMetadata) {
+    public void generateConstants(JarEntries jarEntries, Map<String, ScheduleFunctionInfo> strandMetadata) {
         functionTypeConstantsGen.generateClass(jarEntries);
-=======
-    public void generateConstants(JarEntries jarEntries, Map<String, ScheduleFunctionInfo> strandMetadata) {
->>>>>>> dab12c8a
         jvmBallerinaConstantsGen.generateConstantInit(jarEntries);
         unionTypeConstantsGen.generateClass(jarEntries);
         errorTypeConstantsGen.generateClass(jarEntries);
