--- conflicted
+++ resolved
@@ -95,12 +95,7 @@
     private final JvmTypeGen jvmTypeGen;
     private final String strandMetadataClass;
 
-<<<<<<< HEAD
-    public ModuleStopMethodGen(JvmTypeGen jvmTypeGen) {
-=======
-    public ModuleStopMethodGen(SymbolTable symbolTable, JvmTypeGen jvmTypeGen, JvmConstantsGen jvmConstantsGen) {
-        this.symbolTable = symbolTable;
->>>>>>> fcab4970
+    public ModuleStopMethodGen(JvmTypeGen jvmTypeGen, JvmConstantsGen jvmConstantsGen) {
         indexMap = new BIRVarToJVMIndexMap(1);
         this.jvmTypeGen = jvmTypeGen;
         this.strandMetadataClass = jvmConstantsGen.getStrandMetadataConstantsClass();
@@ -162,16 +157,8 @@
         // no parent strand
         mv.visitInsn(ACONST_NULL);
         jvmTypeGen.loadType(mv, new BNilType());
-<<<<<<< HEAD
-        MethodGenUtils.submitToScheduler(mv, initClass, "stop", asyncDataCollector);
+        MethodGenUtils.submitToScheduler(mv, this.strandMetadataClass, "stop", asyncDataCollector);
         mv.visitVarInsn(ASTORE, 1);
-=======
-        MethodGenUtils.submitToScheduler(mv, this.strandMetadataClass, "stop", asyncDataCollector);
-        int futureIndex = indexMap.get(FUTURE_VAR);
-        mv.visitVarInsn(ASTORE, futureIndex);
-
-        mv.visitVarInsn(ALOAD, futureIndex);
->>>>>>> fcab4970
 
         mv.visitVarInsn(ALOAD, 1);
         mv.visitFieldInsn(GETFIELD, FUTURE_VALUE, STRAND, GET_STRAND);
