--- conflicted
+++ resolved
@@ -31,11 +31,6 @@
 import org.wso2.ballerinalang.compiler.bir.model.BIRNode;
 import org.wso2.ballerinalang.compiler.semantics.model.types.BNilType;
 
-<<<<<<< HEAD
-import java.util.Iterator;
-import java.util.LinkedList;
-=======
->>>>>>> a9ca3662
 import java.util.Set;
 
 import static org.objectweb.asm.Opcodes.ACC_STATIC;
@@ -82,11 +77,7 @@
 import static org.wso2.ballerinalang.compiler.bir.codegen.JvmSignatures.GET_THROWABLE;
 import static org.wso2.ballerinalang.compiler.bir.codegen.JvmSignatures.HANDLE_ERROR_RETURN;
 import static org.wso2.ballerinalang.compiler.bir.codegen.JvmSignatures.HANDLE_STOP_PANIC;
-<<<<<<< HEAD
-import static org.wso2.ballerinalang.compiler.bir.codegen.JvmSignatures.MODULE_STOP_METHOD_DESC;
-=======
 import static org.wso2.ballerinalang.compiler.bir.codegen.JvmSignatures.MODULE_STOP;
->>>>>>> a9ca3662
 import static org.wso2.ballerinalang.compiler.bir.codegen.JvmSignatures.STACK_FRAMES;
 import static org.wso2.ballerinalang.compiler.bir.codegen.JvmSignatures.VOID_METHOD_DESC;
 
@@ -111,11 +102,7 @@
     public void generateExecutionStopMethod(ClassWriter cw, String initClass, BIRNode.BIRPackage module,
                                             AsyncDataCollector asyncDataCollector, Set<PackageID> immediateImports) {
         MethodVisitor mv = cw.visitMethod(Opcodes.ACC_PUBLIC + ACC_STATIC, MODULE_STOP_METHOD,
-<<<<<<< HEAD
-                MODULE_STOP_METHOD_DESC, null, null);
-=======
                 MODULE_STOP, null, null);
->>>>>>> a9ca3662
         mv.visitCode();
         String moduleInitClass = getModuleInitClassName(module.packageID);
         String fullFuncName = MethodGenUtils.calculateLambdaStopFuncName(module.packageID);
@@ -131,22 +118,11 @@
         mv.visitLabel(labelIf);
 
         scheduleStopLambda(mv, initClass, fullFuncName, moduleInitClass, asyncDataCollector);
-<<<<<<< HEAD
-
-        Iterator<PackageID> immediateImportsIterator = (new LinkedList<>(immediateImports)).descendingIterator();
-        while (immediateImportsIterator.hasNext()) {
-            PackageID id = immediateImportsIterator.next();
-            moduleInitClass = getModuleInitClassName(id);
-            mv.visitVarInsn(ALOAD, 0);
-            mv.visitVarInsn(ALOAD, 1);
-            mv.visitMethodInsn(INVOKESTATIC, moduleInitClass, MODULE_STOP_METHOD, MODULE_STOP_METHOD_DESC, false);
-=======
         for (PackageID immediateImport : immediateImports) {
             moduleInitClass = getModuleInitClassName(immediateImport);
             mv.visitVarInsn(ALOAD, 0);
             mv.visitVarInsn(ALOAD, 1);
             mv.visitMethodInsn(INVOKESTATIC, moduleInitClass, MODULE_STOP_METHOD, MODULE_STOP, false);
->>>>>>> a9ca3662
         }
 
         mv.visitInsn(RETURN);
@@ -207,11 +183,7 @@
         mv.visitLabel(labelJump);
     }
 
-<<<<<<< HEAD
-    private void genHandleErrorReturn(MethodVisitor mv, BIRVarToJVMIndexMap indexMap) {
-=======
     private void genHandleErrorReturn(MethodVisitor mv) {
->>>>>>> a9ca3662
         mv.visitVarInsn(ALOAD, 1);
         mv.visitFieldInsn(GETFIELD , FUTURE_VALUE, "result", GET_OBJECT);
         mv.visitMethodInsn(INVOKESTATIC , RUNTIME_UTILS , HANDLE_RETURNED_ERROR_METHOD_WITHOUT_EXIT,
