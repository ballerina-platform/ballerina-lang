--- conflicted
+++ resolved
@@ -117,7 +117,6 @@
         mv.visitCode();
         String moduleInitClass = getModuleInitClassName(module.packageID);
         String fullFuncName = MethodGenUtils.calculateLambdaStopFuncName(module.packageID);
-<<<<<<< HEAD
         mv.visitFieldInsn(GETSTATIC, initClass, NO_OF_DEPENDANT_MODULES, "I");
         mv.visitInsn(ICONST_1);
         mv.visitInsn(ISUB);
@@ -129,10 +128,6 @@
         mv.visitInsn(RETURN);
         mv.visitLabel(labelIf);
 
-=======
-        String lambdaName = generateStopDynamicLambdaBody(cw, initClass);
-        indexMap.addIfNotExists(FUTURE_VAR, symbolTable.anyType);
->>>>>>> 48a9e694
         scheduleStopLambda(mv, initClass, fullFuncName, moduleInitClass, asyncDataCollector);
 
         Iterator<PackageID> immediateImportsIterator = (new LinkedList<>(immediateImports)).descendingIterator();
@@ -143,12 +138,7 @@
             mv.visitVarInsn(ALOAD, 1);
             mv.visitMethodInsn(INVOKESTATIC, moduleInitClass, MODULE_STOP_METHOD, MODULE_STOP_METHOD_DESC, false);
         }
-<<<<<<< HEAD
-
-=======
-        moduleInitClass = getModuleInitClassName(module.packageID);
-        generateCallStopDynamicLambda(mv, lambdaName, moduleInitClass, asyncDataCollector);
->>>>>>> 48a9e694
+
         mv.visitInsn(RETURN);
         JvmCodeGenUtil.visitMaxStackForMethod(mv, MODULE_STOP_METHOD, initClass);
         mv.visitEnd();
@@ -166,10 +156,10 @@
     private void generateCallStopDynamicLambda(MethodVisitor mv, String lambdaName, String moduleInitClass,
                                                AsyncDataCollector asyncDataCollector) {
         addRuntimeRegistryAsParameter(mv);
+        int futureIndex = indexMap.addIfNotExists(FUTURE_VAR, symbolTable.anyType);
         generateMethodBody(mv, moduleInitClass, lambdaName, asyncDataCollector);
 
         // handle any runtime errors
-        int futureIndex = indexMap.get(FUTURE_VAR);
         Label labelIf = new Label();
         mv.visitVarInsn(ALOAD, futureIndex);
         mv.visitFieldInsn(GETFIELD, FUTURE_VALUE, PANIC_FIELD, GET_THROWABLE);
@@ -250,14 +240,8 @@
     }
 
 
-<<<<<<< HEAD
-    private void genHandleRuntimeErrors(MethodVisitor mv, String moduleClass, Label labelIf) {
-        mv.visitVarInsn(ALOAD, 1);
-=======
     private void genHandleRuntimeErrors(MethodVisitor mv, String moduleClass, Label labelJump) {
-        int futureIndex = indexMap.get(FUTURE_VAR);
-        mv.visitVarInsn(ALOAD, futureIndex);
->>>>>>> 48a9e694
+        mv.visitVarInsn(ALOAD, 1);
         mv.visitFieldInsn(GETFIELD, FUTURE_VALUE, PANIC_FIELD, GET_THROWABLE);
         Label labelIf = new Label();
         mv.visitJumpInsn(IFNULL, labelIf);
@@ -275,7 +259,7 @@
     }
 
     private void genHandleErrorReturn(MethodVisitor mv, BIRVarToJVMIndexMap indexMap) {
-        mv.visitVarInsn(ALOAD, indexMap.get(FUTURE_VAR));
+        mv.visitVarInsn(ALOAD, 1);
         mv.visitFieldInsn(GETFIELD , FUTURE_VALUE, "result", GET_OBJECT);
         mv.visitMethodInsn(INVOKESTATIC , RUNTIME_UTILS , HANDLE_RETURNED_ERROR_METHOD_WITHOUT_EXIT,
                 HANDLE_ERROR_RETURN, false);
