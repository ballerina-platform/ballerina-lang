--- conflicted
+++ resolved
@@ -21,7 +21,6 @@
  * @since 0.94
  */
 public class SymTag {
-<<<<<<< HEAD
     public static final long NIL = 0;
     public static final long IMPORT = 1;
     public static final long ANNOTATION = 1 << 1;
@@ -54,40 +53,5 @@
     public static final long ENUM = 1 << 28 | TYPE_DEF;
     public static final long TYPE_REF = 1 << 29;
     public static final long ANNOTATION_ATTACHMENT = 1 << 30;
-    public static final long CLIENT_DECL = 1 << 31 | IMPORT;
-    public static final long RESOURCE_PATH_SEGMENT = 1 << 32;
-=======
-    public static final int NIL = 0;
-    public static final int IMPORT = 1;
-    public static final int ANNOTATION = 1 << 1;
-    public static final int MAIN = 1 << 2;
-    public static final int TYPE = 1 << 3 | MAIN;
-    public static final int VARIABLE_NAME = 1 << 4 | MAIN;
-    public static final int VARIABLE = 1 << 5 | VARIABLE_NAME;
-    public static final int STRUCT = 1 << 6 | TYPE | VARIABLE_NAME;
-    public static final int SERVICE = 1 << 7 | MAIN;
-    public static final int INVOKABLE = 1 << 8;
-    public static final int FUNCTION = 1 << 9 | INVOKABLE | VARIABLE;
-    public static final int WORKER = 1 << 10 | INVOKABLE | MAIN;
-    public static final int LISTENER = 1 << 11 | MAIN;
-    public static final int PACKAGE = 1 << 12 | IMPORT;
-    public static final int XMLNS = 1 << 13 | IMPORT;
-    public static final int ENDPOINT = 1 << 14 | VARIABLE;
-    public static final int TYPE_DEF = 1 << 15 | TYPE | VARIABLE_NAME;
-    public static final int OBJECT = 1 << 16 | TYPE_DEF | STRUCT;
-    public static final int RECORD = 1 << 17 | TYPE_DEF | STRUCT;
-    public static final int ERROR = 1 << 18 | TYPE_DEF;
-    public static final int FINITE_TYPE = 1 << 19 | TYPE_DEF;
-    public static final int UNION_TYPE = 1 << 20 | TYPE_DEF;
-    public static final int INTERSECTION_TYPE = 1 << 21 | TYPE_DEF;
-    public static final int TUPLE_TYPE = 1 << 22 | TYPE_DEF;
-    public static final int ARRAY_TYPE = 1 << 23 | TYPE_DEF;
-    public static final int CONSTANT = 1 << 24 | VARIABLE_NAME | TYPE;
-    public static final int FUNCTION_TYPE = 1 << 25 | TYPE_DEF;
-    public static final int CONSTRUCTOR = 1 << 26 | INVOKABLE;
-    public static final int LET = 1 << 27;
-    public static final int ENUM = 1 << 28 | TYPE_DEF;
-    public static final int TYPE_REF = 1 << 29;
-    public static final int ANNOTATION_ATTACHMENT = 1 << 30;
->>>>>>> 9ead5e64
+    public static final long RESOURCE_PATH_SEGMENT = 1 << 31;
 }