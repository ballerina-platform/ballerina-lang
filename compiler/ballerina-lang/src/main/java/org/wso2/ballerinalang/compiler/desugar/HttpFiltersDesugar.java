/*
 *  Copyright (c) 2018, WSO2 Inc. (http://www.wso2.org) All Rights Reserved.
 *
 *  WSO2 Inc. licenses this file to you under the Apache License,
 *  Version 2.0 (the "License"); you may not use this file except
 *  in compliance with the License.
 *  You may obtain a copy of the License at
 *
 *  http://www.apache.org/licenses/LICENSE-2.0
 *
 *  Unless required by applicable law or agreed to in writing, software
 *  distributed under the License is distributed on an "AS IS" BASIS,
 *  WITHOUT WARRANTIES OR CONDITIONS OF ANY KIND, either express or implied.
 *  See the License for the specific language governing permissions and
 *  limitations under the License.
 */

package org.wso2.ballerinalang.compiler.desugar;

import org.ballerinalang.model.TreeBuilder;
import org.ballerinalang.model.tree.OperatorKind;
import org.wso2.ballerinalang.compiler.semantics.analyzer.SymbolResolver;
import org.wso2.ballerinalang.compiler.semantics.model.SymbolEnv;
import org.wso2.ballerinalang.compiler.semantics.model.SymbolTable;
import org.wso2.ballerinalang.compiler.semantics.model.symbols.BObjectTypeSymbol;
import org.wso2.ballerinalang.compiler.semantics.model.symbols.BOperatorSymbol;
import org.wso2.ballerinalang.compiler.semantics.model.symbols.BSymbol;
import org.wso2.ballerinalang.compiler.semantics.model.symbols.BVarSymbol;
import org.wso2.ballerinalang.compiler.semantics.model.types.BArrayType;
import org.wso2.ballerinalang.compiler.semantics.model.types.BField;
import org.wso2.ballerinalang.compiler.semantics.model.types.BInvokableType;
import org.wso2.ballerinalang.compiler.semantics.model.types.BObjectType;
import org.wso2.ballerinalang.compiler.semantics.model.types.BRecordType;
import org.wso2.ballerinalang.compiler.semantics.model.types.BType;
import org.wso2.ballerinalang.compiler.tree.BLangFunction;
import org.wso2.ballerinalang.compiler.tree.BLangIdentifier;
import org.wso2.ballerinalang.compiler.tree.BLangSimpleVariable;
import org.wso2.ballerinalang.compiler.tree.expressions.BLangExpression;
import org.wso2.ballerinalang.compiler.tree.expressions.BLangIndexBasedAccess;
import org.wso2.ballerinalang.compiler.tree.expressions.BLangInvocation;
import org.wso2.ballerinalang.compiler.tree.expressions.BLangLiteral;
import org.wso2.ballerinalang.compiler.tree.expressions.BLangSimpleVarRef;
import org.wso2.ballerinalang.compiler.tree.expressions.BLangTypeInit;
import org.wso2.ballerinalang.compiler.tree.expressions.BLangUnaryExpr;
import org.wso2.ballerinalang.compiler.tree.statements.BLangAssignment;
import org.wso2.ballerinalang.compiler.tree.statements.BLangBlockStmt;
import org.wso2.ballerinalang.compiler.tree.statements.BLangForeach;
import org.wso2.ballerinalang.compiler.tree.statements.BLangIf;
import org.wso2.ballerinalang.compiler.tree.statements.BLangReturn;
<<<<<<< HEAD
=======
import org.wso2.ballerinalang.compiler.tree.statements.BLangStatement;
>>>>>>> a69e5395
import org.wso2.ballerinalang.compiler.tree.types.BLangUserDefinedType;
import org.wso2.ballerinalang.compiler.util.CompilerContext;
import org.wso2.ballerinalang.compiler.util.Name;
import org.wso2.ballerinalang.compiler.util.Names;
import org.wso2.ballerinalang.programfile.InstructionCodes;

import java.util.ArrayList;
import java.util.List;

import static org.wso2.ballerinalang.compiler.util.Names.GEN_VAR_PREFIX;

/**
 * This class injects the code that invokes the http filters to the first lines of an http resource.
 * The code injected is as follows:
 * <blockquote><pre>
 *          http:FilterContext _$$_filterContext = new (serviceTypeDef, "serviceName", "resourceName");
 *          caller.conn.filterContext = _$$_filterContext;
 *          foreach _$$_filter in caller.config.filters {
<<<<<<< HEAD
 *              if(!_$$_filter.filterRequest()){
 *                  return;
=======
 *              if(!_$$_filter.filterRequest(caller, req, _$$_filterContext)){
 *                  Done;
>>>>>>> a69e5395
 *              }
 *          }
 * </pre></blockquote>
 * The second line in this code stores the _$$_filterContext reference to the http connector to be used when calling
 * the filterResponse method of the filters
 *
 * @since 0.974.1
 */
public class HttpFiltersDesugar {

    private final SymbolTable symTable;
    private final SymbolResolver symResolver;
    private final Names names;

    private static final String HTTP_ENDPOINT_CONFIG = "config";
    private static final String HTTP_FILTERS_VAR = "filters";
    private static final String HTTP_FILTER_VAR = "filter";
    private static final String HTTP_FILTERCONTEXT_VAR = "filterContext";
    private static final String FILTER_REQUEST_FUNCTION = "filterRequest";

    private static final String ORG_NAME = "ballerina";
    private static final String PACKAGE_NAME = "http";
    private static final String CALLER_TYPE_NAME = "Caller";
    private static final String ORG_SEPARATOR = "/";

    private static final int ENDPOINT_PARAM_NUM = 0;
    private static final int REQUEST_PARAM_NUM = 1;
    private static final int FILTER_CONTEXT_FIELD_INDEX = 1;
    private static final int ENDPOINT_CONFIG_INDEX = 0;
    private static final int FILTERS_CONFIG_INDEX = 5;
    
    private static final CompilerContext.Key<HttpFiltersDesugar> HTTP_FILTERS_DESUGAR_KEY =
            new CompilerContext.Key<>();

    public static HttpFiltersDesugar getInstance(CompilerContext context) {
        HttpFiltersDesugar desugar = context.get(HTTP_FILTERS_DESUGAR_KEY);
        if (desugar == null) {
            desugar = new HttpFiltersDesugar(context);
        }

        return desugar;
    }

    private HttpFiltersDesugar(CompilerContext context) {
        context.put(HTTP_FILTERS_DESUGAR_KEY, this);
        this.symTable = SymbolTable.getInstance(context);
        this.symResolver = SymbolResolver.getInstance(context);
        this.names = Names.getInstance(context);
    }

    /**
     * Check if the resource is an http resource and apply filter.
     *
     * @param resourceNode The resource to apply filter on if it is http
     * @param env          the symbol environment
     */
    void addHttpFilterStatementsToResource(BLangFunction resourceNode, SymbolEnv env) {
        BLangSimpleVariable endpoint;
        if (resourceNode.requiredParams.size() >= 2) {
            endpoint = resourceNode.requiredParams.get(0);
            if (ORG_NAME.equals(endpoint.type.tsymbol.pkgID.orgName.value) && PACKAGE_NAME.equals(
                    endpoint.type.tsymbol.pkgID.name.value) && CALLER_TYPE_NAME.equals(
                    endpoint.type.tsymbol.name.value)) {
                addFilterStatements(resourceNode, env);
            }
        }
    }

    private void addFilterStatements(BLangFunction resourceNode, SymbolEnv env) {
        BLangSimpleVariable filterContextVar = addFilterContextCreation(resourceNode, env);
        addAssignmentAndForEach(resourceNode, filterContextVar);
    }

    /**
     * Adds code {@code http:FilterContext _$$_filterContext = new (serviceTypeDef, "serviceName", "resourceName");}.
     *
     * @param resourceNode The resource to add the FilterContext creation.
     * @param env          the symbol environment.
     */
    private BLangSimpleVariable addFilterContextCreation(BLangFunction resourceNode, SymbolEnv env) {
        BLangIdentifier pkgAlias = ASTBuilderUtil.createIdentifier(resourceNode.pos, getPackageAlias(env));
        BLangUserDefinedType filterContextUserDefinedType = new BLangUserDefinedType(
                pkgAlias, ASTBuilderUtil.createIdentifier(resourceNode.pos, "FilterContext"));
        BType filterContextType = symResolver.resolveTypeNode(filterContextUserDefinedType, env);
        String filterContextVarName = GEN_VAR_PREFIX.value + HTTP_FILTERCONTEXT_VAR;

        BLangSimpleVariable serviceSelf = (BLangSimpleVariable) resourceNode.getReceiver();
        BLangSimpleVarRef.BLangLocalVarRef serviceRef = new BLangSimpleVarRef.BLangLocalVarRef(serviceSelf.symbol);
        serviceRef.pos = resourceNode.pos;

        BLangLiteral serviceName = new BLangLiteral();
        serviceName.value = serviceSelf.type.tsymbol.name.value;
        serviceName.type = symTable.stringType;
        serviceName.pos = resourceNode.pos;

        BLangLiteral resourceName = new BLangLiteral();
        resourceName.value = resourceNode.name.value;
        resourceName.type = symTable.stringType;
        resourceName.pos = resourceNode.pos;

        BLangInvocation filterInvocation = (BLangInvocation) TreeBuilder.createInvocationNode();
        filterInvocation.name = ASTBuilderUtil.createIdentifier(resourceNode.pos, "new");
        filterInvocation.symbol = ((BObjectTypeSymbol) filterContextType.tsymbol).initializerFunc.symbol;
        filterInvocation.pos = resourceNode.pos;
        filterInvocation.requiredArgs.add(serviceRef);
        filterInvocation.requiredArgs.add(serviceName);
        filterInvocation.requiredArgs.add(resourceName);
        filterInvocation.argExprs.add(serviceRef);
        filterInvocation.argExprs.add(serviceName);
        filterInvocation.argExprs.add(resourceName);
        filterInvocation.type = symTable.nilType;

        BLangTypeInit filterInitNode = (BLangTypeInit) TreeBuilder.createObjectInitNode();
        filterInitNode.pos = resourceNode.pos;
        filterInitNode.type = filterContextType;
        filterInitNode.objectInitInvocation = filterInvocation;
        filterInitNode.argsExpr.add(serviceRef);
        filterInitNode.argsExpr.add(serviceName);
        filterInitNode.argsExpr.add(resourceName);


        BLangSimpleVariable filterContextVar = ASTBuilderUtil.createVariable(
                resourceNode.pos, filterContextVarName, filterContextType, filterInitNode,
                new BVarSymbol(0, names.fromString(filterContextVarName), resourceNode.symbol.pkgID, filterContextType,
                               resourceNode.symbol));
        filterContextVar.typeNode = filterContextUserDefinedType;
        resourceNode.body.stmts.add(0, ASTBuilderUtil.createVariableDef(resourceNode.pos, filterContextVar));
        return filterContextVar;
    }

    /**
     * Get the alias name of the http import.
     *
     * @param env the symbol environment.
     * @return the alias name.
     */
    private String getPackageAlias(SymbolEnv env) {
        return env.enclPkg.imports.stream()
                .filter(imports -> imports.symbol.pkgID.toString().equals(ORG_NAME + ORG_SEPARATOR + PACKAGE_NAME))
                .map(importPackage -> importPackage.alias.value).findFirst().orElse(PACKAGE_NAME);
    }

    /**
     * Adds the following code.
     * <blockquote><pre>
     *  caller.conn.filterContext = _$$_filterContext;
     *  foreach _$$_filter in caller.config.filters {
<<<<<<< HEAD
     *      if(!_$$_filter.filterRequest()){
     *          return;
=======
     *      if(!_$$_filter.filterRequest(caller, req, _$$_filterContext)){
     *          Done;
>>>>>>> a69e5395
     *      }
     *  }
     * </pre></blockquote>
     */
    private void addAssignmentAndForEach(BLangFunction resourceNode, BLangSimpleVariable filterContextVar) {
        //Assignment statement START
        BLangSimpleVariable endpointVar = resourceNode.requiredParams.get(ENDPOINT_PARAM_NUM);
        BLangSimpleVarRef.BLangLocalVarRef callerRef = new BLangSimpleVarRef.BLangLocalVarRef(endpointVar.symbol);
        callerRef.type = endpointVar.type;
        callerRef.pos = resourceNode.pos;

        BLangLiteral filterContextName = new BLangLiteral();
        filterContextName.value = HTTP_FILTERCONTEXT_VAR;
        filterContextName.type = symTable.stringType;
        filterContextName.pos = resourceNode.pos;

        BField filterContextVal = ((BObjectType) endpointVar.type).fields.get(FILTER_CONTEXT_FIELD_INDEX);
        BLangIndexBasedAccess.BLangStructFieldAccessExpr filterContextField =
                new BLangIndexBasedAccess.BLangStructFieldAccessExpr(
                        resourceNode.pos, callerRef, filterContextName, filterContextVal.symbol, false);
        filterContextField.type = filterContextVal.type;

        BLangSimpleVarRef.BLangLocalVarRef filterContextRef = new BLangSimpleVarRef.BLangLocalVarRef(
                filterContextVar.symbol);
        filterContextRef.variableName = filterContextVar.name;
        filterContextRef.type = filterContextVar.type;
        filterContextRef.pos = resourceNode.pos;

        BLangAssignment filterContextAssignment = ASTBuilderUtil.createAssignmentStmt(
                resourceNode.pos, filterContextField, filterContextRef, false);

        resourceNode.body.stmts.add(1, filterContextAssignment);
        //Assignment statement END

        //forEach statement START
        BField configVal = ((BObjectType) endpointVar.type).fields.get(ENDPOINT_CONFIG_INDEX);
        BField filtersVal = ((BRecordType) configVal.type).fields.get(FILTERS_CONFIG_INDEX);
        BType filtersType = filtersVal.type;
        BType filterType = ((BArrayType) filtersType).eType;

        BLangLiteral configName = new BLangLiteral();
        configName.value = HTTP_ENDPOINT_CONFIG;
        configName.type = symTable.stringType;
        configName.pos = resourceNode.pos;

        BLangIndexBasedAccess.BLangStructFieldAccessExpr configField =
                new BLangIndexBasedAccess.BLangStructFieldAccessExpr(
                        resourceNode.pos, callerRef, configName, configVal.symbol, false);
        configField.type = configVal.type;

        BLangLiteral filtersName = new BLangLiteral();
        filtersName.value = HTTP_FILTERS_VAR;
        filtersName.type = symTable.stringType;
        filtersName.pos = resourceNode.pos;

        BLangIndexBasedAccess.BLangStructFieldAccessExpr filtersField =
                new BLangIndexBasedAccess.BLangStructFieldAccessExpr(
                        resourceNode.pos, configField, filtersName, filtersVal.symbol, true);
        filtersField.type = filtersType;


        String filterVarName = GEN_VAR_PREFIX + HTTP_FILTER_VAR;
        BLangSimpleVarRef.BLangLocalVarRef filterRef = new BLangSimpleVarRef.BLangLocalVarRef(
                new BVarSymbol(0, new Name(filterVarName), resourceNode.symbol.pkgID, filterType, resourceNode.symbol));
        filterRef.variableName = ASTBuilderUtil.createIdentifier(resourceNode.pos, filterVarName);
        filterRef.type = filterType;
        filterRef.pos = resourceNode.pos;

<<<<<<< HEAD
        BLangReturn returnNode = (BLangReturn) TreeBuilder.createReturnNode();
        returnNode.pos = resourceNode.pos;

        BLangBlockStmt returnStatement = ASTBuilderUtil.createBlockStmt(resourceNode.pos,
=======
        BLangLiteral returnName = new BLangLiteral();
        returnName.value = Names.NIL_VALUE;
        returnName.type = symTable.nilType;
        returnName.pos = resourceNode.pos;

        BLangReturn returnNode = (BLangReturn) TreeBuilder.createReturnNode();
        returnNode.expr = returnName;
        returnNode.statementLink = new BLangStatement.BLangStatementLink();
        returnNode.statementLink.statement = returnNode;
        returnNode.pos = resourceNode.pos;

        BLangBlockStmt doneStatement = ASTBuilderUtil.createBlockStmt(resourceNode.pos,
>>>>>>> a69e5395
                                                                      createSingletonArrayList(returnNode));

        BLangSimpleVariable requestVar = resourceNode.requiredParams.get(REQUEST_PARAM_NUM);
        BLangSimpleVarRef.BLangLocalVarRef requestRef = new BLangSimpleVarRef.BLangLocalVarRef(requestVar.symbol);
        requestRef.variableName = requestVar.name;
        requestRef.type = requestVar.type;
        requestRef.pos = requestVar.pos;

        List<BLangExpression> requiredArgs = new ArrayList<>();
        requiredArgs.add(filterRef);
        requiredArgs.add(callerRef);
        requiredArgs.add(requestRef);
        requiredArgs.add(filterContextRef);

        BLangInvocation.BLangAttachedFunctionInvocation filterRequestInvocation =
                new BLangInvocation.BLangAttachedFunctionInvocation(
                        resourceNode.pos, requiredArgs, new ArrayList<>(), new ArrayList<>(),
                        getFilterRequestFuncSymbol(filterType), symTable.booleanType, filterRef, false);

        BLangUnaryExpr unaryExpr = ASTBuilderUtil.createUnaryExpr(
                resourceNode.pos, filterRequestInvocation, symTable.booleanType, OperatorKind.NOT,
                new BOperatorSymbol(names.fromString(OperatorKind.NOT.value()), symTable.rootPkgSymbol.pkgID,
                                    new BInvokableType(createSingletonArrayList(symTable.booleanType),
                                                       symTable.booleanType, null), symTable.rootPkgSymbol,
                                    InstructionCodes.BNOT));

        BLangIf ifNode = (BLangIf) TreeBuilder.createIfElseStatementNode();
        ifNode.pos = resourceNode.pos;
<<<<<<< HEAD
        ifNode.body = returnStatement;
        ifNode.expr = ifBraceExpr;
=======
        ifNode.body = doneStatement;
        ifNode.expr = unaryExpr;
        ifNode.statementLink = new BLangStatement.BLangStatementLink();
        ifNode.statementLink.statement = ifNode;
>>>>>>> a69e5395

        BLangBlockStmt ifStatement = ASTBuilderUtil.createBlockStmt(resourceNode.pos,
                                                                    createSingletonArrayList(ifNode));

        BLangForeach foreach = (BLangForeach) TreeBuilder.createForeachNode();
        foreach.pos = resourceNode.pos;
        foreach.body = ifStatement;
        foreach.collection = filtersField;
        foreach.varRefs.add(filterRef);
        foreach.varTypes = createSingletonArrayList(filterType);

        resourceNode.body.stmts.add(2, foreach);
        //forEach statement END
    }

    private <E> List<E> createSingletonArrayList(E val) {
        List<E> list = new ArrayList<>();
        list.add(val);
        return list;
    }

    private BSymbol getFilterRequestFuncSymbol(BType filterType) {
        return ((BObjectTypeSymbol) filterType.tsymbol).attachedFuncs.stream().filter(func -> {
            return FILTER_REQUEST_FUNCTION.equals(func.funcName.value);
        }).findFirst().get().symbol;
    }
}<|MERGE_RESOLUTION|>--- conflicted
+++ resolved
@@ -47,10 +47,7 @@
 import org.wso2.ballerinalang.compiler.tree.statements.BLangForeach;
 import org.wso2.ballerinalang.compiler.tree.statements.BLangIf;
 import org.wso2.ballerinalang.compiler.tree.statements.BLangReturn;
-<<<<<<< HEAD
-=======
 import org.wso2.ballerinalang.compiler.tree.statements.BLangStatement;
->>>>>>> a69e5395
 import org.wso2.ballerinalang.compiler.tree.types.BLangUserDefinedType;
 import org.wso2.ballerinalang.compiler.util.CompilerContext;
 import org.wso2.ballerinalang.compiler.util.Name;
@@ -69,13 +66,8 @@
  *          http:FilterContext _$$_filterContext = new (serviceTypeDef, "serviceName", "resourceName");
  *          caller.conn.filterContext = _$$_filterContext;
  *          foreach _$$_filter in caller.config.filters {
-<<<<<<< HEAD
- *              if(!_$$_filter.filterRequest()){
- *                  return;
-=======
  *              if(!_$$_filter.filterRequest(caller, req, _$$_filterContext)){
  *                  Done;
->>>>>>> a69e5395
  *              }
  *          }
  * </pre></blockquote>
@@ -223,13 +215,8 @@
      * <blockquote><pre>
      *  caller.conn.filterContext = _$$_filterContext;
      *  foreach _$$_filter in caller.config.filters {
-<<<<<<< HEAD
-     *      if(!_$$_filter.filterRequest()){
-     *          return;
-=======
      *      if(!_$$_filter.filterRequest(caller, req, _$$_filterContext)){
      *          Done;
->>>>>>> a69e5395
      *      }
      *  }
      * </pre></blockquote>
@@ -298,12 +285,6 @@
         filterRef.type = filterType;
         filterRef.pos = resourceNode.pos;
 
-<<<<<<< HEAD
-        BLangReturn returnNode = (BLangReturn) TreeBuilder.createReturnNode();
-        returnNode.pos = resourceNode.pos;
-
-        BLangBlockStmt returnStatement = ASTBuilderUtil.createBlockStmt(resourceNode.pos,
-=======
         BLangLiteral returnName = new BLangLiteral();
         returnName.value = Names.NIL_VALUE;
         returnName.type = symTable.nilType;
@@ -316,7 +297,6 @@
         returnNode.pos = resourceNode.pos;
 
         BLangBlockStmt doneStatement = ASTBuilderUtil.createBlockStmt(resourceNode.pos,
->>>>>>> a69e5395
                                                                       createSingletonArrayList(returnNode));
 
         BLangSimpleVariable requestVar = resourceNode.requiredParams.get(REQUEST_PARAM_NUM);
@@ -345,15 +325,10 @@
 
         BLangIf ifNode = (BLangIf) TreeBuilder.createIfElseStatementNode();
         ifNode.pos = resourceNode.pos;
-<<<<<<< HEAD
-        ifNode.body = returnStatement;
-        ifNode.expr = ifBraceExpr;
-=======
         ifNode.body = doneStatement;
         ifNode.expr = unaryExpr;
         ifNode.statementLink = new BLangStatement.BLangStatementLink();
         ifNode.statementLink.statement = ifNode;
->>>>>>> a69e5395
 
         BLangBlockStmt ifStatement = ASTBuilderUtil.createBlockStmt(resourceNode.pos,
                                                                     createSingletonArrayList(ifNode));
