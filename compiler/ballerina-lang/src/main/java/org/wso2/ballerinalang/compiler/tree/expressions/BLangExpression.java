--- conflicted
+++ resolved
@@ -51,8 +51,6 @@
     public BType expectedType;
 
     public Map<BVarSymbol, NarrowedTypes> narrowedTypeInfo;
-<<<<<<< HEAD
-=======
 
     public void setTypeCheckedType(BType type) {
         this.type = type;
@@ -61,5 +59,4 @@
             this.determinedType = type;
         }
     }
->>>>>>> 95972fe2
 }