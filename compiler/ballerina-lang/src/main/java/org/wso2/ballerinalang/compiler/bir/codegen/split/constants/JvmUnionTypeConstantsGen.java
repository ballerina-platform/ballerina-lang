--- conflicted
+++ resolved
@@ -85,13 +85,8 @@
         this.jvmUnionTypeGen = jvmUnionTypeGen;
     }
 
-<<<<<<< HEAD
-    public String add(BUnionType type) {
-        return unionTypeVarMap.computeIfAbsent(type, str -> generateBUnionInits(type));
-=======
     public String add(BUnionType type, SymbolTable symbolTable) {
         return unionTypeVarMap.computeIfAbsent(type, str -> generateBUnionInits(type, symbolTable));
->>>>>>> 8081c63f
     }
 
     private void visitUnionTypeInitMethod() {
