--- conflicted
+++ resolved
@@ -80,12 +80,7 @@
     }
 
     public boolean isOperandType(BType type) {
-<<<<<<< HEAD
         switch (Types.getReferredType(type).tag) {
-            case TypeTags.INT:
-=======
-        switch (type.tag) {
->>>>>>> 00b06877
             case TypeTags.FLOAT:
             case TypeTags.DECIMAL:
             case TypeTags.BYTE:
