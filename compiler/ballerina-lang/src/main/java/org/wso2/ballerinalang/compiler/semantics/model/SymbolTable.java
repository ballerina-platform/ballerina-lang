--- conflicted
+++ resolved
@@ -132,7 +132,6 @@
     public final BArrayType arrayStringType;
     BVarSymbol varSymbol = new BVarSymbol(0, null, null,
             noType, null, null, SymbolOrigin.VIRTUAL);
-<<<<<<< HEAD
     public final BType tupleType;
     public final BType recordType;
     public final BType stringArrayType;
@@ -140,18 +139,7 @@
     public final BTypedescType typeDesc;
     public final BType readonlyType = new BReadonlyType();
     public final BType pathParamAllowedType;
-=======
-    public final BType tupleType = new BTupleType(Lists.of(new BTupleMember(noType, varSymbol)));
-    public final BType recordType = new BRecordType(null);
-    public final BType stringArrayType = new BArrayType(stringType);
-    public final BType handleType = new BHandleType(TypeTags.HANDLE, null);
-    public final BTypedescType typeDesc = new BTypedescType(this.anyType, null);
-    public final BType readonlyType = new BReadonlyType(TypeTags.READONLY, null);
-    public final BType pathParamAllowedType = BUnionType.create(null,
-            intType, stringType, floatType, booleanType, decimalType);
-    public final BType interpolationAllowedType = BUnionType.create(null, intType, floatType, decimalType,
-            stringType, booleanType);
->>>>>>> 7c7ebb31
+    public final BType interpolationAllowedType;
     public final BIntersectionType anyAndReadonly;
     public BUnionType anyAndReadonlyOrError;
 
@@ -314,6 +302,9 @@
 
         pathParamAllowedType = BUnionType.create(types.typeEnv(), null,
                 intType, stringType, floatType, booleanType, decimalType);
+
+        interpolationAllowedType = BUnionType.create(types.typeEnv(), null, intType, floatType, decimalType,
+                stringType, booleanType);
         tupleType = new BTupleType(types.typeEnv(), Lists.of(new BTupleMember(noType, varSymbol)));
         recordType = new BRecordType(typeEnv(), null);
         invokableType = new BInvokableType(types.typeEnv(), List.of(), null, null, null);
