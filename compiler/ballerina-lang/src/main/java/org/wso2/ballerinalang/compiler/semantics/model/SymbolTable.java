--- conflicted
+++ resolved
@@ -223,14 +223,9 @@
 
     public BPackageSymbol langRegexpModuleSymbol;
 
-<<<<<<< HEAD
-    private Names names;
-    private final Types types;
-
-=======
     private final Names names;
     private final Types types;
->>>>>>> 8ef9be11
+
     public Map<BPackageSymbol, SymbolEnv> pkgEnvMap = new HashMap<>();
     public Map<Name, BPackageSymbol> predeclaredModules = new HashMap<>();
     public Map<String, Map<SelectivelyImmutableReferenceType, BIntersectionType>> immutableTypeMaps = new HashMap<>();
