--- conflicted
+++ resolved
@@ -213,11 +213,7 @@
 
         this.rootPkgNode = (BLangPackage) TreeBuilder.createPackageNode();
         this.rootPkgSymbol = new BPackageSymbol(PackageID.ANNOTATIONS, null, null, BUILTIN);
-<<<<<<< HEAD
-        this.builtinPos = new DiagnosticPos(new BDiagnosticSource(rootPkgSymbol.pkgID, Names.EMPTY.value), -1, -1,
-=======
         this.builtinPos = new BLangDiagnosticLocation(Names.EMPTY.value, -1, -1,
->>>>>>> dfa1fba9
                                             -1, -1);
         this.rootPkgNode.pos = this.builtinPos;
         this.rootPkgNode.symbol = this.rootPkgSymbol;
@@ -272,11 +268,7 @@
                                                                 names.fromString("$anonType$TRUE"),
                                                                 rootPkgNode.packageID, null, rootPkgNode.symbol.owner,
                                                                 this.builtinPos, VIRTUAL);
-<<<<<<< HEAD
-        this.trueType = new BFiniteType(finiteTypeSymbol, new HashSet<BLangExpression>() {{
-=======
         this.trueType = new BFiniteType(finiteTypeSymbol, new HashSet<>() {{
->>>>>>> dfa1fba9
             add(trueLiteral);
         }});
     }
@@ -366,24 +358,6 @@
     }
 
     public void loadPredeclaredModules() {
-<<<<<<< HEAD
-        Map<Name, BPackageSymbol> modules = new HashMap<>();
-        modules.put(Names.BOOLEAN, this.langBooleanModuleSymbol);
-        modules.put(Names.DECIMAL, this.langDecimalModuleSymbol);
-        modules.put(Names.ERROR, this.langErrorModuleSymbol);
-        modules.put(Names.FLOAT, this.langFloatModuleSymbol);
-        modules.put(Names.FUTURE, this.langFutureModuleSymbol);
-        modules.put(Names.INT, this.langIntModuleSymbol);
-        modules.put(Names.MAP, this.langMapModuleSymbol);
-        modules.put(Names.OBJECT, this.langObjectModuleSymbol);
-        modules.put(Names.STREAM, this.langStreamModuleSymbol);
-        modules.put(Names.STRING, this.langStringModuleSymbol);
-        modules.put(Names.TABLE, this.langTableModuleSymbol);
-        modules.put(Names.TYPEDESC, this.langTypedescModuleSymbol);
-        modules.put(Names.XML, this.langXmlModuleSymbol);
-
-        this.predeclaredModules = Collections.unmodifiableMap(modules);
-=======
         this.predeclaredModules = Map.ofEntries(Map.entry(Names.BOOLEAN, this.langBooleanModuleSymbol),
                                                 Map.entry(Names.DECIMAL, this.langDecimalModuleSymbol),
                                                 Map.entry(Names.ERROR, this.langErrorModuleSymbol),
@@ -397,7 +371,6 @@
                                                 Map.entry(Names.TABLE, this.langTableModuleSymbol),
                                                 Map.entry(Names.TYPEDESC, this.langTypedescModuleSymbol),
                                                 Map.entry(Names.XML, this.langXmlModuleSymbol));
->>>>>>> dfa1fba9
     }
 
     private void initializeType(BType type, String name, SymbolOrigin origin) {
