--- conflicted
+++ resolved
@@ -119,7 +119,7 @@
                 BLangSimpleVarRef simpleVarRef = (BLangSimpleVarRef) condition;
                 BType type = (simpleVarRef.symbol.tag & SymTag.CONSTANT) == SymTag.CONSTANT ?
                         simpleVarRef.symbol.type : condition.getBType();
-                BType baseType = Types.getReferredType(type);
+                BType baseType = Types.getImpliedType(type);
 
                 if (baseType.tag != TypeTags.FINITE) {
                     return symTable.semanticError;
@@ -129,16 +129,11 @@
                 if (val.isEmpty()) {
                     return symTable.semanticError;
                 }
-<<<<<<< HEAD
 
                 if (val.get().value instanceof Boolean) {
                     return val.get().value == Boolean.TRUE ? symTable.trueType : symTable.falseType;
                 }
                 return baseType;
-=======
-                return checkConstCondition(types, symTable, ((BFiniteType) Types.getImpliedType(type))
-                        .getValueSpace().iterator().next());
->>>>>>> 422457c5
             default:
                 return symTable.semanticError;
         }
