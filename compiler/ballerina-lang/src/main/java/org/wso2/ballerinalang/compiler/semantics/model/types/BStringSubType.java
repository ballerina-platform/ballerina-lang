--- conflicted
+++ resolved
@@ -35,15 +35,14 @@
         this(tag, name, null);
     }
 
-<<<<<<< HEAD
     public BStringSubType(int tag, Name name, SemType semType) {
         super(tag, null, name, Flags.READONLY, semType);
-=======
+    }
+
     @Override
     public boolean isNullable() {
 
         return false;
->>>>>>> 0e916265
     }
 
     @Override
