--- conflicted
+++ resolved
@@ -36,13 +36,9 @@
     public static final int ANY = MAP + 1;
     public static final int STRUCT = ANY + 1;
     public static final int CONNECTOR = STRUCT + 1;
-<<<<<<< HEAD
-    public static final int STREAMLET = CONNECTOR + 1;
+    public static final int SERVICE = CONNECTOR + 1;
+    public static final int STREAMLET = SERVICE + 1;
     public static final int ENUM = STREAMLET + 1;
-=======
-    public static final int SERVICE = CONNECTOR + 1;
-    public static final int ENUM = SERVICE + 1;
->>>>>>> 5c64be19
     public static final int ARRAY = ENUM + 1;
     public static final int NULL = ARRAY + 1;
     public static final int PACKAGE = NULL + 1;
