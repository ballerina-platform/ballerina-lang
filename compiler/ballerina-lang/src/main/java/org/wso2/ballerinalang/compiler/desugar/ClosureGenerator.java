/*
 *  Copyright (c) 2022, WSO2 Inc. (http://www.wso2.org) All Rights Reserved.
 *
 *  WSO2 Inc. licenses this file to you under the Apache License,
 *  Version 2.0 (the "License"); you may not use this file except
 *  in compliance with the License.
 *  You may obtain a copy of the License at
 *
 *    http://www.apache.org/licenses/LICENSE-2.0
 *
 *  Unless required by applicable law or agreed to in writing,
 *  software distributed under the License is distributed on an
 *  "AS IS" BASIS, WITHOUT WARRANTIES OR CONDITIONS OF ANY
 *  KIND, either express or implied.  See the License for the
 *  specific language governing permissions and limitations
 *  under the License.
 */
package org.wso2.ballerinalang.compiler.desugar;

import io.ballerina.tools.diagnostics.Location;
import org.ballerinalang.model.TreeBuilder;
import org.ballerinalang.model.elements.Flag;
import org.ballerinalang.model.elements.PackageID;
import org.ballerinalang.model.symbols.SymbolKind;
import org.ballerinalang.model.tree.NodeKind;
import org.ballerinalang.model.tree.expressions.RecordLiteralNode;
import org.wso2.ballerinalang.compiler.semantics.analyzer.SymbolResolver;
import org.wso2.ballerinalang.compiler.semantics.analyzer.Types;
import org.wso2.ballerinalang.compiler.semantics.model.Scope;
import org.wso2.ballerinalang.compiler.semantics.model.SymbolEnv;
import org.wso2.ballerinalang.compiler.semantics.model.SymbolTable;
import org.wso2.ballerinalang.compiler.semantics.model.symbols.BInvokableSymbol;
import org.wso2.ballerinalang.compiler.semantics.model.symbols.BInvokableTypeSymbol;
import org.wso2.ballerinalang.compiler.semantics.model.symbols.BRecordTypeSymbol;
import org.wso2.ballerinalang.compiler.semantics.model.symbols.BSymbol;
import org.wso2.ballerinalang.compiler.semantics.model.symbols.BTypeSymbol;
import org.wso2.ballerinalang.compiler.semantics.model.symbols.BVarSymbol;
import org.wso2.ballerinalang.compiler.semantics.model.symbols.SymTag;
import org.wso2.ballerinalang.compiler.semantics.model.symbols.Symbols;
import org.wso2.ballerinalang.compiler.semantics.model.types.BInvokableType;
import org.wso2.ballerinalang.compiler.semantics.model.types.BType;
import org.wso2.ballerinalang.compiler.tree.BLangAnnotation;
import org.wso2.ballerinalang.compiler.tree.BLangAnnotationAttachment;
import org.wso2.ballerinalang.compiler.tree.BLangBlockFunctionBody;
import org.wso2.ballerinalang.compiler.tree.BLangClassDefinition;
import org.wso2.ballerinalang.compiler.tree.BLangErrorVariable;
import org.wso2.ballerinalang.compiler.tree.BLangExprFunctionBody;
import org.wso2.ballerinalang.compiler.tree.BLangExternalFunctionBody;
import org.wso2.ballerinalang.compiler.tree.BLangFunction;
import org.wso2.ballerinalang.compiler.tree.BLangIdentifier;
import org.wso2.ballerinalang.compiler.tree.BLangInvokableNode;
import org.wso2.ballerinalang.compiler.tree.BLangMarkdownDocumentation;
import org.wso2.ballerinalang.compiler.tree.BLangNode;
import org.wso2.ballerinalang.compiler.tree.BLangNodeVisitor;
import org.wso2.ballerinalang.compiler.tree.BLangPackage;
import org.wso2.ballerinalang.compiler.tree.BLangRecordVariable;
import org.wso2.ballerinalang.compiler.tree.BLangResourceFunction;
import org.wso2.ballerinalang.compiler.tree.BLangService;
import org.wso2.ballerinalang.compiler.tree.BLangSimpleVariable;
import org.wso2.ballerinalang.compiler.tree.BLangTableKeyTypeConstraint;
import org.wso2.ballerinalang.compiler.tree.BLangTupleVariable;
import org.wso2.ballerinalang.compiler.tree.BLangTypeDefinition;
import org.wso2.ballerinalang.compiler.tree.BLangXMLNS;
import org.wso2.ballerinalang.compiler.tree.expressions.BLangAnnotAccessExpr;
import org.wso2.ballerinalang.compiler.tree.expressions.BLangArrowFunction;
import org.wso2.ballerinalang.compiler.tree.expressions.BLangBinaryExpr;
import org.wso2.ballerinalang.compiler.tree.expressions.BLangCheckPanickedExpr;
import org.wso2.ballerinalang.compiler.tree.expressions.BLangCheckedExpr;
import org.wso2.ballerinalang.compiler.tree.expressions.BLangCommitExpr;
import org.wso2.ballerinalang.compiler.tree.expressions.BLangConstRef;
import org.wso2.ballerinalang.compiler.tree.expressions.BLangConstant;
import org.wso2.ballerinalang.compiler.tree.expressions.BLangDynamicArgExpr;
import org.wso2.ballerinalang.compiler.tree.expressions.BLangElvisExpr;
import org.wso2.ballerinalang.compiler.tree.expressions.BLangErrorConstructorExpr;
import org.wso2.ballerinalang.compiler.tree.expressions.BLangErrorVarRef;
import org.wso2.ballerinalang.compiler.tree.expressions.BLangExpression;
import org.wso2.ballerinalang.compiler.tree.expressions.BLangFieldBasedAccess;
import org.wso2.ballerinalang.compiler.tree.expressions.BLangGroupExpr;
import org.wso2.ballerinalang.compiler.tree.expressions.BLangIgnoreExpr;
import org.wso2.ballerinalang.compiler.tree.expressions.BLangIndexBasedAccess;
import org.wso2.ballerinalang.compiler.tree.expressions.BLangInferredTypedescDefaultNode;
import org.wso2.ballerinalang.compiler.tree.expressions.BLangInvocation;
import org.wso2.ballerinalang.compiler.tree.expressions.BLangIsAssignableExpr;
import org.wso2.ballerinalang.compiler.tree.expressions.BLangIsLikeExpr;
import org.wso2.ballerinalang.compiler.tree.expressions.BLangLambdaFunction;
import org.wso2.ballerinalang.compiler.tree.expressions.BLangLetExpression;
import org.wso2.ballerinalang.compiler.tree.expressions.BLangListConstructorExpr;
import org.wso2.ballerinalang.compiler.tree.expressions.BLangLiteral;
import org.wso2.ballerinalang.compiler.tree.expressions.BLangMarkdownDocumentationLine;
import org.wso2.ballerinalang.compiler.tree.expressions.BLangMarkdownParameterDocumentation;
import org.wso2.ballerinalang.compiler.tree.expressions.BLangMarkdownReturnParameterDocumentation;
import org.wso2.ballerinalang.compiler.tree.expressions.BLangNamedArgsExpression;
import org.wso2.ballerinalang.compiler.tree.expressions.BLangNumericLiteral;
import org.wso2.ballerinalang.compiler.tree.expressions.BLangObjectConstructorExpression;
import org.wso2.ballerinalang.compiler.tree.expressions.BLangQueryAction;
import org.wso2.ballerinalang.compiler.tree.expressions.BLangQueryExpr;
import org.wso2.ballerinalang.compiler.tree.expressions.BLangRawTemplateLiteral;
import org.wso2.ballerinalang.compiler.tree.expressions.BLangRecordLiteral;
import org.wso2.ballerinalang.compiler.tree.expressions.BLangRecordVarRef;
import org.wso2.ballerinalang.compiler.tree.expressions.BLangRegExpTemplateLiteral;
import org.wso2.ballerinalang.compiler.tree.expressions.BLangRestArgsExpression;
import org.wso2.ballerinalang.compiler.tree.expressions.BLangServiceConstructorExpr;
import org.wso2.ballerinalang.compiler.tree.expressions.BLangSimpleVarRef;
import org.wso2.ballerinalang.compiler.tree.expressions.BLangStatementExpression;
import org.wso2.ballerinalang.compiler.tree.expressions.BLangStringTemplateLiteral;
import org.wso2.ballerinalang.compiler.tree.expressions.BLangTableConstructorExpr;
import org.wso2.ballerinalang.compiler.tree.expressions.BLangTernaryExpr;
import org.wso2.ballerinalang.compiler.tree.expressions.BLangTransactionalExpr;
import org.wso2.ballerinalang.compiler.tree.expressions.BLangTrapExpr;
import org.wso2.ballerinalang.compiler.tree.expressions.BLangTupleVarRef;
import org.wso2.ballerinalang.compiler.tree.expressions.BLangTypeConversionExpr;
import org.wso2.ballerinalang.compiler.tree.expressions.BLangTypeInit;
import org.wso2.ballerinalang.compiler.tree.expressions.BLangTypeTestExpr;
import org.wso2.ballerinalang.compiler.tree.expressions.BLangTypedescExpr;
import org.wso2.ballerinalang.compiler.tree.expressions.BLangUnaryExpr;
import org.wso2.ballerinalang.compiler.tree.expressions.BLangWaitExpr;
import org.wso2.ballerinalang.compiler.tree.expressions.BLangWaitForAllExpr;
import org.wso2.ballerinalang.compiler.tree.expressions.BLangWorkerFlushExpr;
import org.wso2.ballerinalang.compiler.tree.expressions.BLangWorkerReceive;
import org.wso2.ballerinalang.compiler.tree.expressions.BLangWorkerSyncSendExpr;
import org.wso2.ballerinalang.compiler.tree.expressions.BLangXMLAttribute;
import org.wso2.ballerinalang.compiler.tree.expressions.BLangXMLCommentLiteral;
import org.wso2.ballerinalang.compiler.tree.expressions.BLangXMLElementAccess;
import org.wso2.ballerinalang.compiler.tree.expressions.BLangXMLElementLiteral;
import org.wso2.ballerinalang.compiler.tree.expressions.BLangXMLNavigationAccess;
import org.wso2.ballerinalang.compiler.tree.expressions.BLangXMLProcInsLiteral;
import org.wso2.ballerinalang.compiler.tree.expressions.BLangXMLQName;
import org.wso2.ballerinalang.compiler.tree.expressions.BLangXMLQuotedString;
import org.wso2.ballerinalang.compiler.tree.expressions.BLangXMLSequenceLiteral;
import org.wso2.ballerinalang.compiler.tree.expressions.BLangXMLTextLiteral;
import org.wso2.ballerinalang.compiler.tree.statements.BLangAssignment;
import org.wso2.ballerinalang.compiler.tree.statements.BLangBlockStmt;
import org.wso2.ballerinalang.compiler.tree.statements.BLangBreak;
import org.wso2.ballerinalang.compiler.tree.statements.BLangCompoundAssignment;
import org.wso2.ballerinalang.compiler.tree.statements.BLangContinue;
import org.wso2.ballerinalang.compiler.tree.statements.BLangDo;
import org.wso2.ballerinalang.compiler.tree.statements.BLangErrorDestructure;
import org.wso2.ballerinalang.compiler.tree.statements.BLangErrorVariableDef;
import org.wso2.ballerinalang.compiler.tree.statements.BLangExpressionStmt;
import org.wso2.ballerinalang.compiler.tree.statements.BLangFail;
import org.wso2.ballerinalang.compiler.tree.statements.BLangForeach;
import org.wso2.ballerinalang.compiler.tree.statements.BLangForkJoin;
import org.wso2.ballerinalang.compiler.tree.statements.BLangIf;
import org.wso2.ballerinalang.compiler.tree.statements.BLangLock;
import org.wso2.ballerinalang.compiler.tree.statements.BLangMatchStatement;
import org.wso2.ballerinalang.compiler.tree.statements.BLangPanic;
import org.wso2.ballerinalang.compiler.tree.statements.BLangRecordDestructure;
import org.wso2.ballerinalang.compiler.tree.statements.BLangRecordVariableDef;
import org.wso2.ballerinalang.compiler.tree.statements.BLangRetry;
import org.wso2.ballerinalang.compiler.tree.statements.BLangRetryTransaction;
import org.wso2.ballerinalang.compiler.tree.statements.BLangReturn;
import org.wso2.ballerinalang.compiler.tree.statements.BLangRollback;
import org.wso2.ballerinalang.compiler.tree.statements.BLangSimpleVariableDef;
import org.wso2.ballerinalang.compiler.tree.statements.BLangStatement;
import org.wso2.ballerinalang.compiler.tree.statements.BLangTransaction;
import org.wso2.ballerinalang.compiler.tree.statements.BLangTupleDestructure;
import org.wso2.ballerinalang.compiler.tree.statements.BLangTupleVariableDef;
import org.wso2.ballerinalang.compiler.tree.statements.BLangWhile;
import org.wso2.ballerinalang.compiler.tree.statements.BLangWorkerSend;
import org.wso2.ballerinalang.compiler.tree.statements.BLangXMLNSStatement;
import org.wso2.ballerinalang.compiler.tree.types.BLangArrayType;
import org.wso2.ballerinalang.compiler.tree.types.BLangBuiltInRefTypeNode;
import org.wso2.ballerinalang.compiler.tree.types.BLangConstrainedType;
import org.wso2.ballerinalang.compiler.tree.types.BLangErrorType;
import org.wso2.ballerinalang.compiler.tree.types.BLangFiniteTypeNode;
import org.wso2.ballerinalang.compiler.tree.types.BLangFunctionTypeNode;
import org.wso2.ballerinalang.compiler.tree.types.BLangIntersectionTypeNode;
import org.wso2.ballerinalang.compiler.tree.types.BLangLetVariable;
import org.wso2.ballerinalang.compiler.tree.types.BLangObjectTypeNode;
import org.wso2.ballerinalang.compiler.tree.types.BLangRecordTypeNode;
import org.wso2.ballerinalang.compiler.tree.types.BLangStreamType;
import org.wso2.ballerinalang.compiler.tree.types.BLangTableTypeNode;
import org.wso2.ballerinalang.compiler.tree.types.BLangTupleTypeNode;
import org.wso2.ballerinalang.compiler.tree.types.BLangType;
import org.wso2.ballerinalang.compiler.tree.types.BLangUnionTypeNode;
import org.wso2.ballerinalang.compiler.tree.types.BLangUserDefinedType;
import org.wso2.ballerinalang.compiler.tree.types.BLangValueType;
import org.wso2.ballerinalang.compiler.util.ClosureVarSymbol;
import org.wso2.ballerinalang.compiler.util.CompilerContext;
import org.wso2.ballerinalang.compiler.util.Name;
import org.wso2.ballerinalang.compiler.util.Names;
import org.wso2.ballerinalang.compiler.util.TypeTags;
import org.wso2.ballerinalang.util.Flags;

import java.util.ArrayList;
import java.util.Iterator;
import java.util.LinkedList;
import java.util.List;
import java.util.Queue;
import java.util.Set;

import static io.ballerina.runtime.api.constants.RuntimeConstants.DOLLAR;
import static io.ballerina.runtime.api.constants.RuntimeConstants.RECORD_DELIMITER;
import static io.ballerina.runtime.api.constants.RuntimeConstants.UNDERSCORE;
import static org.ballerinalang.model.symbols.SymbolOrigin.VIRTUAL;

/**
 * ClosureGenerator for create closures for default values.
 *
 * @since 2201.3.0
 */
public class ClosureGenerator extends BLangNodeVisitor {
    private static final CompilerContext.Key<ClosureGenerator> CLOSURE_GENERATOR_KEY = new CompilerContext.Key<>();
    private Queue<BLangSimpleVariableDef> queue;
    private Queue<BLangSimpleVariableDef> annotationClosureReferences;
    private SymbolTable symTable;
    private BLangType typeNodeOfRecordField;
    private SymbolEnv env;
    private BLangNode result;
    private SymbolResolver symResolver;
    private AnnotationDesugar annotationDesugar;
<<<<<<< HEAD
=======
    private Desugar desugar;
>>>>>>> bc0eeda8
    private Types types;

    public static ClosureGenerator getInstance(CompilerContext context) {
        ClosureGenerator closureGenerator = context.get(CLOSURE_GENERATOR_KEY);
        if (closureGenerator == null) {
            closureGenerator = new ClosureGenerator(context);
        }

        return closureGenerator;
    }

    private ClosureGenerator(CompilerContext context) {
        context.put(CLOSURE_GENERATOR_KEY, this);
        this.symTable = SymbolTable.getInstance(context);
        this.queue = new LinkedList<>();
        this.annotationClosureReferences = new LinkedList<>();
        this.types = Types.getInstance(context);
        this.symResolver = SymbolResolver.getInstance(context);
        this.annotationDesugar = AnnotationDesugar.getInstance(context);
        this.desugar = Desugar.getInstance(context);
    }

    @Override
    public void visit(BLangPackage pkgNode) {
        SymbolEnv pkgEnv = this.symTable.pkgEnvMap.get(pkgNode.symbol);

        for (int i = 0; i < pkgNode.functions.size(); i++) {
            BLangFunction bLangFunction = pkgNode.functions.get(i);
            if (!bLangFunction.flagSet.contains(Flag.LAMBDA)) {
                SymbolEnv funcEnv = SymbolEnv.createFunctionEnv(bLangFunction, bLangFunction.symbol.scope, pkgEnv);
                rewriteParamsAndReturnTypeOfFunction(bLangFunction, funcEnv);
            }
        }
        pkgNode.services.forEach(service -> rewrite(service, pkgEnv));
        pkgNode.typeDefinitions.forEach(typeDefinition -> rewrite(typeDefinition, pkgEnv));
        pkgNode.xmlnsList.forEach(xmlns -> rewrite(xmlns, pkgEnv));
        pkgNode.constants.forEach(constant -> rewrite(constant, pkgEnv));
        pkgNode.annotations.forEach(annotation -> rewrite(annotation, pkgEnv));
        pkgNode.initFunction = rewrite(pkgNode.initFunction, pkgEnv);
        pkgNode.classDefinitions = rewrite(pkgNode.classDefinitions, pkgEnv);
        rewrite(pkgNode.globalVars, pkgEnv);
        addClosuresToGlobalVariableList(pkgEnv);
        for (int i = 0; i < pkgNode.functions.size(); i++) {
            BLangFunction bLangFunction = pkgNode.functions.get(i);
            if (!bLangFunction.flagSet.contains(Flag.LAMBDA)) {
                rewrite(bLangFunction, pkgEnv);
            }
        }

        result = pkgNode;
    }

    private void addClosuresToGlobalVariableList(SymbolEnv pkgEnv) {
        Iterator<BLangSimpleVariableDef> iterator = queue.iterator();
        while (iterator.hasNext()) {
            BLangSimpleVariable simpleVariable = queue.poll().var;
            simpleVariable.flagSet.add(Flag.PUBLIC);
            simpleVariable.symbol.flags |= Flags.PUBLIC;
            pkgEnv.enclPkg.globalVars.add(0, simpleVariable);
        }
        for (BLangSimpleVariableDef closureReference : annotationClosureReferences) {
            pkgEnv.enclPkg.globalVars.add(rewrite(closureReference.var, pkgEnv));
        }
    }

    @Override
    public void visit(BLangFunction funcNode) {
        SymbolEnv funcEnv = SymbolEnv.createFunctionEnv(funcNode, funcNode.symbol.scope, env);
        
        if (funcNode.flagSet.contains(Flag.LAMBDA)) {
            rewriteParamsAndReturnTypeOfFunction(funcNode, funcEnv);
        }
        funcNode.body = rewrite(funcNode.body, funcEnv);
        result = funcNode;
    }

    public void rewriteParamsAndReturnTypeOfFunction(BLangFunction funcNode, SymbolEnv funcEnv) {
        for (BLangSimpleVariable bLangSimpleVariable : funcNode.requiredParams) {
            rewrite(bLangSimpleVariable, funcEnv);
        }

        if (funcNode.restParam != null) {
            funcNode.restParam = rewrite(funcNode.restParam, funcEnv);
        }

        if (funcNode.returnTypeNode != null && funcNode.returnTypeNode.getKind() != null) {
            funcNode.returnTypeNode = rewrite(funcNode.returnTypeNode, funcEnv);
        }
    }

    @Override
    public void visit(BLangBlockFunctionBody body) {
        SymbolEnv blockEnv = SymbolEnv.createFuncBodyEnv(body, env);
        body.stmts = rewriteStmt(body.stmts, blockEnv);
        result = body;
    }

    @Override
    public void visit(BLangRawTemplateLiteral rawTemplateLiteral) {
        result = rawTemplateLiteral;
    }

    @Override
    public void visit(BLangExprFunctionBody exprBody) {
        exprBody.expr = rewriteExpr(exprBody.expr);
        result = exprBody;
    }

    @Override
    public void visit(BLangResourceFunction resourceFunction) {
        visit((BLangFunction) resourceFunction);
    }

    @Override
    public void visit(BLangExternalFunctionBody body) {
        result = body;
    }

    @Override
    public void visit(BLangBlockStmt blockNode) {
        SymbolEnv blockEnv = SymbolEnv.createBlockEnv(blockNode, env);
        blockNode.stmts = rewriteStmt(blockNode.stmts, blockEnv);

        result = blockNode;
    }

    @Override
    public void visit(BLangService serviceNode) {
        result = serviceNode;
    }

    @Override
    public void visit(BLangSimpleVariableDef varDefNode) {
        varDefNode.var = rewrite(varDefNode.var, env);
        result = varDefNode;
    }

    @Override
    public void visit(BLangReturn returnNode) {
        if (returnNode.expr != null) {
            returnNode.expr = rewriteExpr(returnNode.expr);
        }
        result = returnNode;
    }

    @Override
    public void visit(BLangTypeDefinition typeDef) {
        typeDef.typeNode = rewrite(typeDef.typeNode, env);
        result = typeDef;
    }

    @Override
    public void visit(BLangIntersectionTypeNode intersectionTypeNode) {
        List<BLangType> rewrittenConstituents = new ArrayList<>();
        for (BLangType constituentTypeNode : intersectionTypeNode.constituentTypeNodes) {
            rewrittenConstituents.add(rewrite(constituentTypeNode, env));
        }
        intersectionTypeNode.constituentTypeNodes = rewrittenConstituents;
        result = intersectionTypeNode;
    }

    @Override
    public void visit(BLangClassDefinition classDefinition) {
        SymbolEnv classEnv = SymbolEnv.createClassEnv(classDefinition, classDefinition.symbol.scope, env);
        for (BLangSimpleVariable bLangSimpleVariable : classDefinition.fields) {
            bLangSimpleVariable.typeNode = rewrite(bLangSimpleVariable.typeNode, classEnv);
            bLangSimpleVariable.expr = rewrite(bLangSimpleVariable.expr, classEnv);
        }
        result = classDefinition;
    }

    @Override
    public void visit(BLangObjectTypeNode objectTypeNode) {
        for (BLangSimpleVariable field : objectTypeNode.fields) {
            rewrite(field, env);
        }
        result = objectTypeNode;
    }

    @Override
    public void visit(BLangObjectConstructorExpression objectConstructorExpression) {
        objectConstructorExpression.typeInit = rewriteExpr(objectConstructorExpression.typeInit);
        result = objectConstructorExpression;
    }

    @Override
    public void visit(BLangRecordTypeNode recordTypeNode) {
        BTypeSymbol typeSymbol = recordTypeNode.getBType().tsymbol;
        BSymbol owner = typeSymbol.owner;
        desugarFieldAnnotations(owner, typeSymbol, recordTypeNode.fields, recordTypeNode.pos);
        for (BLangSimpleVariable field : recordTypeNode.fields) {
            rewrite(field, recordTypeNode.typeDefEnv);
        }
        recordTypeNode.restFieldType = rewrite(recordTypeNode.restFieldType, env);
        result = recordTypeNode;
    }

    @Override
    public void visit(BLangTupleTypeNode tupleTypeNode) {
        BTypeSymbol typeSymbol = tupleTypeNode.getBType().tsymbol;
        BSymbol owner = typeSymbol.owner;
        desugarFieldAnnotations(owner, typeSymbol, tupleTypeNode.members, tupleTypeNode.pos);
        List<BLangSimpleVariable> rewrittenMembers = new ArrayList<>();
        tupleTypeNode.members.forEach(member -> rewrittenMembers.add(rewrite(member, env)));
        tupleTypeNode.members = rewrittenMembers;
        tupleTypeNode.restParamType = rewrite(tupleTypeNode.restParamType, env);
        result = tupleTypeNode;
    }

    private void desugarFieldAnnotations(BSymbol owner, BTypeSymbol typeSymbol, List<BLangSimpleVariable> fields,
                                         Location pos) {
        if (owner.getKind() == SymbolKind.PACKAGE && typeSymbol.name != Names.EMPTY) {
            return;
        }
        owner = getOwner(env);
        BLangLambdaFunction lambdaFunction = annotationDesugar.defineFieldAnnotations(fields, pos, env.enclPkg, env,
                                                                                      typeSymbol.pkgID, owner);
        if (lambdaFunction != null) {
            boolean isPackageLevelAnnotationClosure = owner.getKind() == SymbolKind.PACKAGE;
            BInvokableSymbol invokableSymbol = createSimpleVariable(lambdaFunction.function, lambdaFunction,
                                                                    isPackageLevelAnnotationClosure);
            typeSymbol.annotations = createSimpleVariable(invokableSymbol, isPackageLevelAnnotationClosure);
        }
    }

    @Override
    public void visit(BLangFiniteTypeNode finiteTypeNode) {
        finiteTypeNode.valueSpace.forEach(param -> rewrite(param, env));
        result = finiteTypeNode;
    }

    @Override
    public void visit(BLangArrayType arrayType) {
        arrayType.elemtype = rewrite(arrayType.elemtype, env);
        result = arrayType;
    }

    @Override
    public void visit(BLangUserDefinedType userDefinedType) {
        result = userDefinedType;
    }

    @Override
    public void visit(BLangUnionTypeNode unionTypeNode) {
        List<BLangType> rewrittenMembers = new ArrayList<>();
        unionTypeNode.memberTypeNodes.forEach(typeNode -> rewrittenMembers.add(rewrite(typeNode, env)));
        unionTypeNode.memberTypeNodes = rewrittenMembers;
        result = unionTypeNode;
    }

    @Override
    public void visit(BLangValueType valueType) {
        result = valueType;
    }

    @Override
    public void visit(BLangBuiltInRefTypeNode builtInRefTypeNode) {
        result = builtInRefTypeNode;
    }

    @Override
    public void visit(BLangStreamType streamType) {
        streamType.constraint = rewrite(streamType.constraint, env);
        streamType.error = rewrite(streamType.error, env);
        result = streamType;
    }

    @Override
    public void visit(BLangConstrainedType constrainedType) {
        constrainedType.constraint = rewrite(constrainedType.constraint, env);
        result = constrainedType;
    }

    @Override
    public void visit(BLangErrorType errorType) {
        errorType.detailType = rewrite(errorType.detailType, env);
        result = errorType;
    }

    @Override
    public void visit(BLangTableTypeNode tableTypeNode) {
        tableTypeNode.constraint = rewrite(tableTypeNode.constraint, env);
        tableTypeNode.tableKeyTypeConstraint = rewrite(tableTypeNode.tableKeyTypeConstraint, env);
        result = tableTypeNode;
    }

    @Override
    public void visit(BLangInvocation.BLangResourceAccessInvocation resourceAccessInvocation) {
        result = resourceAccessInvocation;
    }

    @Override
    public void visit(BLangTableKeyTypeConstraint keyTypeConstraint) {
        keyTypeConstraint.keyType = rewrite(keyTypeConstraint.keyType, env);
        result = keyTypeConstraint;
    }

    @Override
    public void visit(BLangFunctionTypeNode functionTypeNode) {
        SymbolEnv funcEnv = SymbolEnv.createTypeEnv(functionTypeNode, functionTypeNode.getBType().tsymbol.scope, env);
        for (BLangSimpleVariable param : functionTypeNode.params) {
            rewrite(param, funcEnv);
        }
        if (functionTypeNode.restParam != null) {
            functionTypeNode.restParam.typeNode = rewrite(functionTypeNode.restParam.typeNode, env);
        }
        if (functionTypeNode.returnTypeNode != null) {
            functionTypeNode.returnTypeNode = rewrite(functionTypeNode.returnTypeNode, env);
        }

        result = functionTypeNode;
    }

    @Override
    public void visit(BLangSimpleVariable varNode) {
        if (Symbols.isFlagOn(varNode.symbol.flags, Flags.FIELD) && varNode.symbol.isDefaultable) {
            typeNodeOfRecordField = varNode.typeNode;
            String closureName = generateName(varNode.symbol.name.value, env.node);
            generateClosureForDefaultValues(closureName, varNode.name.value, varNode);
            result = varNode;
            return;
        }

        if (varNode.typeNode != null && varNode.typeNode.getKind() != null) {
            varNode.typeNode = rewrite(varNode.typeNode, env);
        }
<<<<<<< HEAD
=======
        if (Symbols.isFlagOn(varNode.symbol.flags, Flags.FIELD) && varNode.symbol.isDefaultable) {
            String closureName = generateName(varNode.symbol.name.value, env.node);
            generateClosureForDefaultValues(closureName, varNode.name.value, varNode);
            result = varNode;
            return;
        }

>>>>>>> bc0eeda8
        if (varNode.symbol != null && Symbols.isFlagOn(varNode.symbol.flags, Flags.DEFAULTABLE_PARAM)) {
            String closureName = generateName(varNode.symbol.name.value, env.node);
            generateClosureForDefaultValues(closureName, varNode.name.value, varNode);
        } else {
            rewriteExpr(varNode.expr);
        }
        result = varNode;
    }

    private BSymbol getOwner(SymbolEnv symbolEnv) {
        while (symbolEnv.node.getKind() != NodeKind.PACKAGE) {
            NodeKind kind = symbolEnv.node.getKind();
            if (kind != NodeKind.BLOCK_FUNCTION_BODY && kind != NodeKind.BLOCK) {
                symbolEnv = symbolEnv.enclEnv;
                continue;
            }
            return symbolEnv.enclInvokable.symbol;
        }
        return symbolEnv.enclPkg.symbol;
    }

    BLangExpression addConversionExprIfRequired(BLangExpression expr, BType lhsType) {
        if (lhsType.tag == TypeTags.NONE) {
            return expr;
        }

        BType rhsType = expr.getBType();

        if (lhsType.tag == TypeTags.TYPEREFDESC && rhsType.tag != TypeTags.TYPEREFDESC) {
            return addConversionExprIfRequired(expr, Types.getReferredType(lhsType));
        }

        if (types.isSameType(rhsType, lhsType)) {
            return expr;
        }

        types.setImplicitCastExpr(expr, rhsType, lhsType);
        if (expr.impConversionExpr != null) {
            BLangExpression impConversionExpr = expr.impConversionExpr;
            expr.impConversionExpr = null;
            return impConversionExpr;
        }

        if (lhsType.tag == TypeTags.JSON && rhsType.tag == TypeTags.NIL) {
            return expr;
        }

        if (lhsType.tag == TypeTags.NIL && rhsType.isNullable()) {
            return expr;
        }

        if (lhsType.tag == TypeTags.ARRAY && rhsType.tag == TypeTags.TUPLE) {
            return expr;
        }

        // Create a type cast expression
        BLangTypeConversionExpr conversionExpr = (BLangTypeConversionExpr)
                TreeBuilder.createTypeConversionNode();
        conversionExpr.expr = expr;
        conversionExpr.targetType = lhsType;
        conversionExpr.setBType(lhsType);
        conversionExpr.pos = expr.pos;
        conversionExpr.checkTypes = false;
        conversionExpr.internal = true;
        return conversionExpr;
    }

    private void generateClosureForDefaultValues(String closureName, String paramName, BLangSimpleVariable varNode) {
        BSymbol owner = getOwner(env);
        BLangFunction function = createFunction(closureName, varNode.pos, owner.pkgID, owner, varNode.getBType());
        BLangReturn returnStmt = ASTBuilderUtil.createReturnStmt(function.pos, (BLangBlockFunctionBody) function.body);
<<<<<<< HEAD
=======
        if (varNode.expr.getKind() == NodeKind.RECORD_LITERAL_EXPR) {
            BLangRecordLiteral recordLiteral = (BLangRecordLiteral) varNode.expr;
            desugar.generateFieldsForUserUnspecifiedRecordFields(recordLiteral, recordLiteral.fields);
        }
>>>>>>> bc0eeda8
        returnStmt.expr = addConversionExprIfRequired(varNode.expr, function.returnTypeNode.getBType());
        BLangLambdaFunction lambdaFunction = createLambdaFunction(function);
        lambdaFunction.capturedClosureEnv = env.createClone();
        BInvokableSymbol varSymbol = createSimpleVariable(function, lambdaFunction, false);
        BTypeSymbol symbol = env.node.getBType().tsymbol;
        if (symbol.getKind() == SymbolKind.INVOKABLE_TYPE) {
            updateFunctionParams(function, ((BInvokableTypeSymbol) symbol).params, paramName);
            ((BInvokableTypeSymbol) symbol).defaultValues.put(paramName, varSymbol);
        } else {
            ((BRecordTypeSymbol) symbol).defaultValues.put(paramName, varSymbol);
<<<<<<< HEAD
            lambdaFunction.function.flagSet.add(Flag.RECORD);
=======
>>>>>>> bc0eeda8
        }
        env.enclPkg.symbol.scope.define(function.symbol.name, function.symbol);
        env.enclPkg.functions.add(function);
        env.enclPkg.topLevelNodes.add(function);
        rewrite(lambdaFunction, lambdaFunction.capturedClosureEnv);
    }

    private void updateFunctionParams(BLangFunction funcNode, List<BVarSymbol> params, String paramName) {
        // Add params to the required param list if there are any.
        BInvokableSymbol funcSymbol = funcNode.symbol;
        for (BVarSymbol symbol : params) {
            if (paramName.equals(symbol.name.value)) {
                break;
            }
            BInvokableType funcType = (BInvokableType) funcSymbol.type;
            BVarSymbol varSymbol = ASTBuilderUtil.duplicateParamSymbol(symbol, funcSymbol);
            varSymbol.flags = 0;
            funcSymbol.scope.define(varSymbol.name, varSymbol);
            funcSymbol.params.add(varSymbol);
            funcType.paramTypes.add(varSymbol.type);
            funcNode.requiredParams.add(ASTBuilderUtil.createVariable(varSymbol.pos, varSymbol.name.value,
                                        varSymbol.type, null, varSymbol));
        }
    }

    BLangLambdaFunction createLambdaFunction(BLangFunction function) {
        BLangLambdaFunction lambdaFunction = (BLangLambdaFunction) TreeBuilder.createLambdaFunctionNode();
        lambdaFunction.function = function;
        lambdaFunction.setBType(function.getBType());
        lambdaFunction.capturedClosureEnv = env;
        lambdaFunction.pos = function.pos;
        return lambdaFunction;
    }

    public BInvokableSymbol createSimpleVariable(BLangFunction function, BLangLambdaFunction lambdaFunction,
                                                 boolean isAnnotationClosure) {
        BInvokableSymbol invokableSymbol = function.symbol;
        BType type = function.getBType();
        Location pos = function.pos;
        Name name = invokableSymbol.name;
        BInvokableSymbol varSymbol = new BInvokableSymbol(SymTag.VARIABLE, 0, name, invokableSymbol.pkgID, type,
                                                          invokableSymbol.owner, pos, VIRTUAL);
        varSymbol.params = invokableSymbol.params;
        varSymbol.restParam = invokableSymbol.restParam;
        varSymbol.retType = invokableSymbol.retType;
        BLangSimpleVariableDef variableDef = createSimpleVariableDef(pos, name.value, type, lambdaFunction, varSymbol);
        addToQueue(variableDef, isAnnotationClosure);
        return varSymbol;
    }

    private BVarSymbol createSimpleVariable(BInvokableSymbol invokableSymbol, boolean isAnnotationClosure) {
        BType type = invokableSymbol.retType;
        Location pos = invokableSymbol.pos;
        Name name = invokableSymbol.name;
        BVarSymbol varSymbol = new BVarSymbol(0, name, invokableSymbol.originalName, invokableSymbol.pkgID, type,
                                              invokableSymbol.owner, pos, VIRTUAL);
        BLangSimpleVariableDef variableDef = createSimpleVariableDef(pos, name.value, type,
                                                                     getInvocation(invokableSymbol), varSymbol);
        addToQueue(variableDef, isAnnotationClosure);
        return varSymbol;
    }

    private BLangSimpleVariableDef createSimpleVariableDef(Location pos, String name, BType type, BLangExpression expr,
                                                           BVarSymbol varSymbol) {
        BLangSimpleVariable simpleVariable = ASTBuilderUtil.createVariable(pos, name, type, expr, varSymbol);
        BLangSimpleVariableDef variableDef = ASTBuilderUtil.createVariableDef(pos);
        variableDef.var = simpleVariable;
        variableDef.setBType(type);
        return variableDef;
    }

    private void addToQueue(BLangSimpleVariableDef variableDef, boolean isAnnotationClosure) {
        if (isAnnotationClosure) {
            annotationClosureReferences.add(variableDef);
            return;
        }
        queue.add(variableDef);
    }

    private BLangInvocation getInvocation(BInvokableSymbol symbol) {
        BLangInvocation funcInvocation = (BLangInvocation) TreeBuilder.createInvocationNode();
        funcInvocation.setBType(symbol.retType);
        funcInvocation.symbol = symbol;
        funcInvocation.name = ASTBuilderUtil.createIdentifier(symbol.pos, symbol.name.value);
        funcInvocation.functionPointerInvocation = true;
        return funcInvocation;
    }

    private BLangFunction createFunction(String funcName, Location pos, PackageID pkgID, BSymbol owner, BType bType) {
        BLangFunction function = ASTBuilderUtil.createFunction(pos, funcName);
        function.flagSet.add(Flag.PUBLIC);
        BInvokableTypeSymbol invokableTypeSymbol = Symbols.createInvokableTypeSymbol(SymTag.FUNCTION_TYPE, Flags.PUBLIC,
                                                                                     pkgID, bType, owner, pos, VIRTUAL);
        function.setBType(new BInvokableType(new ArrayList<>(), bType, invokableTypeSymbol));

        BLangBuiltInRefTypeNode typeNode = (BLangBuiltInRefTypeNode) TreeBuilder.createBuiltInReferenceTypeNode();
        typeNode.setBType(bType);
        typeNode.typeKind = bType.getKind();
        typeNode.pos = pos;
        function.returnTypeNode = typeNode;

        BInvokableSymbol functionSymbol = new BInvokableSymbol(SymTag.FUNCTION, Flags.PUBLIC, new Name(funcName), pkgID,
                                                               function.getBType(), owner, pos, VIRTUAL);
        functionSymbol.bodyExist = true;
        functionSymbol.kind = SymbolKind.FUNCTION;
        functionSymbol.retType = function.returnTypeNode.getBType();
        functionSymbol.scope = new Scope(functionSymbol);
        function.symbol = functionSymbol;

        return function;
    }

    private String generateName(String name, BLangNode parent) {
        if (parent == null) {
            return DOLLAR + name;
        }
        switch (parent.getKind()) {
            case CLASS_DEFN:
                name = ((BLangClassDefinition) parent).name.getValue() + UNDERSCORE + name;
                return generateName(name, parent.parent);
            case FUNCTION:
                name = ((BLangFunction) parent).symbol.name.value.replaceAll("\\.", UNDERSCORE) + UNDERSCORE + name;
                return generateName(name, parent.parent);
            case RESOURCE_FUNC:
                name = ((BLangResourceFunction) parent).name.value + UNDERSCORE + name;
                return generateName(name, parent.parent);
            case VARIABLE:
                name = ((BLangSimpleVariable) parent).name.getValue() + UNDERSCORE + name;
                return generateName(name, parent.parent);
            case TYPE_DEFINITION:
                name = ((BLangTypeDefinition) parent).name.getValue() + UNDERSCORE + name;
                return generateName(name, parent.parent);
            case SERVICE:
                name = ((BLangService) parent).name.getValue() + UNDERSCORE + name;
                return generateName(name, parent.parent);
            case RECORD_TYPE:
<<<<<<< HEAD
                name = RECORD_DELIMITER + ((BLangRecordTypeNode) parent).symbol.name.getValue() + RECORD_DELIMITER
                        + name;
=======
                name = ((BLangRecordTypeNode) parent).symbol.name.getValue() + UNDERSCORE + name;
>>>>>>> bc0eeda8
                return generateName(name, parent.parent);
            default:
                return generateName(name, parent.parent);
        }
    }
    @Override
    public void visit(BLangTupleVariable varNode) {
        rewrite(varNode.restVariable, env);
        result = varNode;
    }

    @Override
    public void visit(BLangRecordVariable varNode) {
        varNode.expr = rewriteExpr(varNode.expr);
        result = varNode;
    }

    @Override
    public void visit(BLangErrorVariable varNode) {
        varNode.expr = rewriteExpr(varNode.expr);
        result = varNode;
    }

    @Override
    public void visit(BLangTupleVariableDef varDefNode) {
        varDefNode.var = rewrite(varDefNode.var, env);
        result = varDefNode;
    }

    @Override
    public void visit(BLangRecordVariableDef varDefNode) {
        varDefNode.var = rewrite(varDefNode.var, env);
        result = varDefNode;
    }

    @Override
    public void visit(BLangErrorVariableDef varDefNode) {
        varDefNode.errorVariable = rewrite(varDefNode.errorVariable, env);
        result = varDefNode;
    }

    @Override
    public void visit(BLangAssignment assignNode) {
        assignNode.varRef = rewriteExpr(assignNode.varRef);
        assignNode.expr = rewriteExpr(assignNode.expr);
        result = assignNode;
    }

    @Override
    public void visit(BLangTupleDestructure tupleDestructure) {
        result = tupleDestructure;
    }

    @Override
    public void visit(BLangRecordDestructure recordDestructure) {
        result = recordDestructure;
    }

    @Override
    public void visit(BLangErrorDestructure errorDestructure) {
        result = errorDestructure;
    }

    @Override
    public void visit(BLangRetry retryNode) {
        retryNode.retryBody = rewrite(retryNode.retryBody, env);
        result = retryNode;
    }

    @Override
    public void visit(BLangRetryTransaction retryTransaction) {
        retryTransaction.transaction = rewrite(retryTransaction.transaction, env);
        result = retryTransaction;
    }

    @Override
    public void visit(BLangContinue nextNode) {
        result = nextNode;
    }

    @Override
    public void visit(BLangBreak breakNode) {
        result = breakNode;
    }

    @Override
    public void visit(BLangPanic panicNode) {
        panicNode.expr = rewriteExpr(panicNode.expr);
        result = panicNode;
    }

    @Override
    public void visit(BLangDo doNode) {
        doNode.body = rewrite(doNode.body, env);
        result = doNode;
    }

    @Override
    public void visit(BLangXMLNSStatement xmlnsStmtNode) {
        xmlnsStmtNode.xmlnsDecl = rewrite(xmlnsStmtNode.xmlnsDecl, env);
        result = xmlnsStmtNode;
    }

    @Override
    public void visit(BLangXMLNS xmlnsNode) {
        xmlnsNode.namespaceURI = rewriteExpr(xmlnsNode.namespaceURI);
        result = xmlnsNode;
    }

    @Override
    public void visit(BLangExpressionStmt exprStmtNode) {
        exprStmtNode.expr = rewriteExpr(exprStmtNode.expr);
        result = exprStmtNode;
    }

    @Override
    public void visit(BLangFail failNode) {
        if (failNode.exprStmt != null) {
            failNode.exprStmt = rewrite(failNode.exprStmt, env);
        }
        result = failNode;
    }

    @Override
    public void visit(BLangIf ifNode) {
        ifNode.expr = rewriteExpr(ifNode.expr);
        ifNode.body = rewrite(ifNode.body, env);
        ifNode.elseStmt = rewrite(ifNode.elseStmt, env);
        result = ifNode;
    }

    @Override
    public void visit(BLangForeach foreach) {
        result = foreach;
    }

    @Override
    public void visit(BLangWhile whileNode) {
        whileNode.expr = rewriteExpr(whileNode.expr);
        whileNode.body = rewrite(whileNode.body, env);
        result = whileNode;
    }

    @Override
    public void visit(BLangLock lockNode) {
        lockNode.body = rewrite(lockNode.body, env);
        result = lockNode;
    }

    @Override
    public void visit(BLangLock.BLangLockStmt lockNode) {
        result = lockNode;
    }

    @Override
    public void visit(BLangLock.BLangUnLockStmt unLockNode) {
        result = unLockNode;
    }

    @Override
    public void visit(BLangTransaction transactionNode) {
        transactionNode.transactionBody = rewrite(transactionNode.transactionBody, env);
        result = transactionNode;
    }

    @Override
    public void visit(BLangRollback rollbackNode) {
        rollbackNode.expr = rewriteExpr(rollbackNode.expr);
        result = rollbackNode;
    }

    @Override
    public void visit(BLangTransactionalExpr transactionalExpr) {
        result = transactionalExpr;
    }

    @Override
    public void visit(BLangCommitExpr commitExpr) {
        result = commitExpr;
    }

    @Override
    public void visit(BLangForkJoin forkJoin) {
        result = forkJoin;
    }

    @Override
    public void visit(BLangLiteral literalExpr) {
        result = literalExpr;
    }

    @Override
    public void visit(BLangListConstructorExpr listConstructorExpr) {
        listConstructorExpr.exprs = rewriteExprs(listConstructorExpr.exprs);
        result = listConstructorExpr;
    }

    @Override
    public void visit(BLangTableConstructorExpr tableConstructorExpr) {
        rewriteExprs(tableConstructorExpr.recordLiteralList);
        result = tableConstructorExpr;
    }

    @Override
    public void visit(BLangListConstructorExpr.BLangJSONArrayLiteral jsonArrayLiteral) {
        jsonArrayLiteral.exprs = rewriteExprs(jsonArrayLiteral.exprs);
        result = jsonArrayLiteral;
    }

    @Override
    public void visit(BLangListConstructorExpr.BLangTupleLiteral tupleLiteral) {
        tupleLiteral.exprs = rewriteExprs(tupleLiteral.exprs);
        result = tupleLiteral;
    }

    @Override
    public void visit(BLangListConstructorExpr.BLangArrayLiteral arrayLiteral) {
        arrayLiteral.exprs = rewriteExprs(arrayLiteral.exprs);
        result = arrayLiteral;
    }

    @Override
    public void visit(BLangRecordLiteral recordLiteral) {
        for (RecordLiteralNode.RecordField field : recordLiteral.fields) {
            if (field.isKeyValueField()) {
                BLangRecordLiteral.BLangRecordKeyValueField keyValueField =
                                                                    (BLangRecordLiteral.BLangRecordKeyValueField) field;
                keyValueField.key.expr = rewriteExpr(keyValueField.key.expr);
                keyValueField.valueExpr = rewriteExpr(keyValueField.valueExpr);
            } else if (field.getKind() == NodeKind.SIMPLE_VARIABLE_REF) {
                BLangSimpleVarRef varRefField = (BLangSimpleVarRef) field;
                rewriteExpr(varRefField);
            } else {
                BLangRecordLiteral.BLangRecordSpreadOperatorField spreadOpField =
                                                              (BLangRecordLiteral.BLangRecordSpreadOperatorField) field;
                spreadOpField.expr = rewriteExpr(spreadOpField.expr);
            }
        }
        result = recordLiteral;
    }

    @Override
    public void visit(BLangSimpleVarRef varRefExpr) {
        BSymbol varRefSym = varRefExpr.symbol;
        if (varRefSym != null) {
            boolean isMemberOfFunction = Symbols.isFlagOn(varRefSym.flags, Flags.REQUIRED_PARAM) ||
                                         Symbols.isFlagOn(varRefSym.flags, Flags.DEFAULTABLE_PARAM);
            if (isMemberOfFunction) {
                updateFunctionParamsOfClosures(env, varRefExpr);
            }
        }
        BLangInvokableNode encInvokable = env.enclInvokable;
        BSymbol symbol = varRefExpr.symbol;
        if (varRefSym == null || encInvokable == null || (symbol.tag & SymTag.VARIABLE) != SymTag.VARIABLE) {
            result = varRefExpr;
            return;
        }
        updateClosureVariable((BVarSymbol) symbol, encInvokable, varRefExpr.pos);
        result = varRefExpr;
    }

    private void updateFunctionParamsOfClosures(SymbolEnv symbolEnv, BLangSimpleVarRef varRefExpr) {
        BLangFunction closure = null;
        while (symbolEnv != null && symbolEnv.node.getKind() != NodeKind.PACKAGE) {

            if (symbolEnv.node.getKind() != NodeKind.FUNCTION) {
                symbolEnv = symbolEnv.enclEnv;
                continue;
            }

            BLangFunction bLangFunction = (BLangFunction) symbolEnv.node;

            BLangInvokableNode enclInvokable = symbolEnv.enclInvokable;
            if (enclInvokable.flagSet.contains(Flag.LAMBDA) && !enclInvokable.flagSet.contains(Flag.QUERY_LAMBDA) &&
                                                                !enclInvokable.flagSet.contains(Flag.ANONYMOUS)) {
                closure = bLangFunction;
            }

            symbolEnv = symbolEnv.enclEnv;
        }
        if (closure != null) {
            updateFunctionParams(closure, varRefExpr);
        }
    }

    private void updateFunctionParams(BLangFunction funcNode, BLangSimpleVarRef varRefExpr) {
        BInvokableSymbol funcSymbol = funcNode.symbol;
        for (BVarSymbol varSymbol : funcSymbol.params) {
            if (varSymbol.name.value.equals(varRefExpr.symbol.name.value)) {
                varRefExpr.symbol = varSymbol;
                return;
            }
        }
    }

    private SymbolEnv findEnclosingInvokableEnv(SymbolEnv env, BLangInvokableNode encInvokable) {
        if (env.enclEnv.node != null && env.enclEnv.node.getKind() == NodeKind.ARROW_EXPR) {
            return env.enclEnv;
        }

        if (env.enclEnv.node != null && (env.enclEnv.node.getKind() == NodeKind.ON_FAIL)) {
            return env.enclEnv;
        }

        if (env.enclInvokable != null && env.enclInvokable == encInvokable) {
            return findEnclosingInvokableEnv(env.enclEnv, encInvokable);
        }
        return env;
    }

    @Override
    public void visit(BLangFieldBasedAccess fieldAccessExpr) {
        fieldAccessExpr.expr = rewriteExpr(fieldAccessExpr.expr);

        result = fieldAccessExpr;
    }

    @Override
    public void visit(BLangIndexBasedAccess indexAccessExpr) {
        indexAccessExpr.indexExpr = rewriteExpr(indexAccessExpr.indexExpr);
        indexAccessExpr.expr = rewriteExpr(indexAccessExpr.expr);
        result = indexAccessExpr;
    }

    @Override
    public void visit(BLangCompoundAssignment compoundAssignment) {
        result = compoundAssignment;
    }

    @Override
    public void visit(BLangInvocation invocation) {
        rewriteInvocationExpr(invocation);
        BLangInvokableNode encInvokable = env.enclInvokable;
        if (encInvokable == null || !invocation.functionPointerInvocation) {
            return;
        }
        updateClosureVariable((BVarSymbol) invocation.symbol, encInvokable, invocation.pos);
    }

    public void rewriteInvocationExpr(BLangInvocation invocation) {
        invocation.requiredArgs = rewriteExprs(invocation.requiredArgs);
        result = invocation;

    }

    @Override
    public void visit(BLangQueryAction queryAction) {
        result = queryAction;
    }

    @Override
    public void visit(BLangCheckPanickedExpr checkedExpr) {
        result = checkedExpr;
    }

    @Override
    public void visit(BLangErrorConstructorExpr errorConstructorExpr) {
        rewriteExprs(errorConstructorExpr.positionalArgs);
        errorConstructorExpr.errorDetail = rewriteExpr(errorConstructorExpr.errorDetail);
        result = errorConstructorExpr;
    }

    @Override
    public void visit(BLangTypeInit typeInitExpr) {
        typeInitExpr.initInvocation = rewriteExpr(typeInitExpr.initInvocation);
        result = typeInitExpr;
    }

    @Override
    public void visit(BLangTernaryExpr ternaryExpr) {
        ternaryExpr.expr = rewriteExpr(ternaryExpr.expr);
        ternaryExpr.thenExpr = rewriteExpr(ternaryExpr.thenExpr);
        ternaryExpr.elseExpr = rewriteExpr(ternaryExpr.elseExpr);
        result = ternaryExpr;
    }

    @Override
    public void visit(BLangWaitExpr waitExpr) {
        List<BLangExpression> exprList = new ArrayList<>();
        waitExpr.exprList.forEach(expression -> exprList.add(rewriteExpr(expression)));
        waitExpr.exprList = exprList;
        result = waitExpr;
    }

    @Override
    public void visit(BLangWaitForAllExpr waitExpr) {
        result = waitExpr;
    }

    @Override
    public void visit(BLangTrapExpr trapExpr) {
        trapExpr.expr = rewriteExpr(trapExpr.expr);
        result = trapExpr;
    }

    @Override
    public void visit(BLangBinaryExpr binaryExpr) {
        binaryExpr.lhsExpr = rewriteExpr(binaryExpr.lhsExpr);
        binaryExpr.rhsExpr = rewriteExpr(binaryExpr.rhsExpr);
        result = binaryExpr;
    }

    @Override
    public void visit(BLangElvisExpr elvisExpr) {
        result = elvisExpr;
    }

    @Override
    public void visit(BLangGroupExpr groupExpr) {
        groupExpr.expression = rewriteExpr(groupExpr.expression);
        result = groupExpr;
    }

    @Override
    public void visit(BLangUnaryExpr unaryExpr) {
        unaryExpr.expr = rewriteExpr(unaryExpr.expr);
        result = unaryExpr;
    }

    @Override
    public void visit(BLangTypeConversionExpr conversionExpr) {
        conversionExpr.expr = rewriteExpr(conversionExpr.expr);
        conversionExpr.typeNode = rewrite(conversionExpr.typeNode, env);
        result = conversionExpr;
    }

    @Override
    public void visit(BLangLambdaFunction bLangLambdaFunction) {
        bLangLambdaFunction.function = rewrite(bLangLambdaFunction.function, bLangLambdaFunction.capturedClosureEnv);
        result = bLangLambdaFunction;
    }

    @Override
    public void visit(BLangArrowFunction bLangArrowFunction) {
        result = bLangArrowFunction;
    }

    @Override
    public void visit(BLangXMLQName xmlQName) {
        result = xmlQName;
    }

    @Override
    public void visit(BLangXMLAttribute xmlAttribute) {
        xmlAttribute.name = rewriteExpr(xmlAttribute.name);
        xmlAttribute.value = rewriteExpr(xmlAttribute.value);
        result = xmlAttribute;
    }

    @Override
    public void visit(BLangXMLElementLiteral xmlElementLiteral) {
        xmlElementLiteral.startTagName = rewriteExpr(xmlElementLiteral.startTagName);
        xmlElementLiteral.endTagName = rewriteExpr(xmlElementLiteral.endTagName);
        xmlElementLiteral.modifiedChildren = rewriteExprs(xmlElementLiteral.modifiedChildren);
        xmlElementLiteral.attributes = rewriteExprs(xmlElementLiteral.attributes);
        result = xmlElementLiteral;
    }

    @Override
    public void visit(BLangXMLTextLiteral xmlTextLiteral) {
        xmlTextLiteral.textFragments.forEach(this::rewriteExpr);
        xmlTextLiteral.concatExpr = rewriteExpr(xmlTextLiteral.concatExpr);
        result = xmlTextLiteral;
    }

    @Override
    public void visit(BLangXMLCommentLiteral xmlCommentLiteral) {
        xmlCommentLiteral.textFragments.forEach(this::rewriteExpr);
        result = xmlCommentLiteral;
    }

    @Override
    public void visit(BLangXMLProcInsLiteral xmlProcInsLiteral) {
        xmlProcInsLiteral.target = rewriteExpr(xmlProcInsLiteral.target);
        xmlProcInsLiteral.dataFragments.forEach(this::rewriteExpr);
        result = xmlProcInsLiteral;
    }

    @Override
    public void visit(BLangXMLQuotedString xmlQuotedString) {
        xmlQuotedString.textFragments.forEach(this::rewriteExpr);
        result = xmlQuotedString;
    }

    @Override
    public void visit(BLangStringTemplateLiteral stringTemplateLiteral) {
        stringTemplateLiteral.exprs.forEach(this::rewriteExpr);
        result = stringTemplateLiteral;
    }

    @Override
    public void visit(BLangWorkerSend workerSendNode) {
        workerSendNode.expr = rewriteExpr(workerSendNode.expr);
        result = workerSendNode;
    }

    @Override
    public void visit(BLangWorkerSyncSendExpr syncSendExpr) {
        syncSendExpr.expr = rewriteExpr(syncSendExpr.expr);
        result = syncSendExpr;
    }

    @Override
    public void visit(BLangWorkerReceive workerReceiveNode) {
        result = workerReceiveNode;
    }

    @Override
    public void visit(BLangWorkerFlushExpr workerFlushExpr) {
        result = workerFlushExpr;
    }

    @Override
    public void visit(BLangSimpleVarRef.BLangLocalVarRef localVarRef) {
        BLangInvokableNode encInvokable = env.enclInvokable;
        BSymbol symbol = localVarRef.symbol;
        updateClosureVariable((BVarSymbol) symbol, encInvokable, localVarRef.pos);
        result = localVarRef;
    }

    private void updateClosureVariable(BVarSymbol varSymbol, BLangInvokableNode encInvokable, Location pos) {
        Set<Flag> flagSet = encInvokable.flagSet;
        boolean isClosure = !flagSet.contains(Flag.QUERY_LAMBDA) && flagSet.contains(Flag.LAMBDA) &&
                            !flagSet.contains(Flag.ATTACHED) && varSymbol.owner.tag != SymTag.PACKAGE;
        if (!varSymbol.closure && isClosure) {
            SymbolEnv encInvokableEnv = findEnclosingInvokableEnv(env, encInvokable);
            BSymbol resolvedSymbol =
                            symResolver.lookupClosureVarSymbol(encInvokableEnv, varSymbol.name, SymTag.VARIABLE);
            if (resolvedSymbol != symTable.notFoundSymbol) {
                varSymbol.closure = true;
                ((BLangFunction) encInvokable).closureVarSymbols.add(new ClosureVarSymbol(varSymbol, pos));
            }
        }
    }

    @Override
    public void visit(BLangIgnoreExpr ignoreExpr) {
        result = ignoreExpr;
    }

    @Override
    public void visit(BLangDynamicArgExpr dynamicParamExpr) {
        dynamicParamExpr.condition = rewriteExpr(dynamicParamExpr.condition);
        dynamicParamExpr.conditionalArgument = rewriteExpr(dynamicParamExpr.conditionalArgument);
        result = dynamicParamExpr;
    }

    @Override
    public void visit(BLangSimpleVarRef.BLangPackageVarRef packageVarRef) {
        result = packageVarRef;
    }

    @Override
    public void visit(BLangConstRef constRef) {
        result = constRef;
    }

    @Override
    public void visit(BLangSimpleVarRef.BLangFunctionVarRef functionVarRef) {
        result = functionVarRef;
    }

    @Override
    public void visit(BLangIndexBasedAccess.BLangStructFieldAccessExpr fieldAccessExpr) {
        fieldAccessExpr.indexExpr = rewriteExpr(fieldAccessExpr.indexExpr);
        fieldAccessExpr.expr = rewriteExpr(fieldAccessExpr.expr);
        result = fieldAccessExpr;
    }

    @Override
    public void visit(BLangFieldBasedAccess.BLangStructFunctionVarRef functionVarRef) {
        functionVarRef.expr = rewriteExpr(functionVarRef.expr);
        result = functionVarRef;
    }

    @Override
    public void visit(BLangIndexBasedAccess.BLangMapAccessExpr mapKeyAccessExpr) {
        mapKeyAccessExpr.indexExpr = rewriteExpr(mapKeyAccessExpr.indexExpr);
        mapKeyAccessExpr.expr = rewriteExpr(mapKeyAccessExpr.expr);
        result = mapKeyAccessExpr;
    }

    @Override
    public void visit(BLangIndexBasedAccess.BLangTableAccessExpr tableKeyAccessExpr) {
        tableKeyAccessExpr.indexExpr = rewriteExpr(tableKeyAccessExpr.indexExpr);
        tableKeyAccessExpr.expr = rewriteExpr(tableKeyAccessExpr.expr);
        result = tableKeyAccessExpr;
    }

    @Override
    public void visit(BLangIndexBasedAccess.BLangArrayAccessExpr arrayIndexAccessExpr) {
        arrayIndexAccessExpr.indexExpr = rewriteExpr(arrayIndexAccessExpr.indexExpr);
        arrayIndexAccessExpr.expr = rewriteExpr(arrayIndexAccessExpr.expr);
        result = arrayIndexAccessExpr;
    }

    @Override
    public void visit(BLangIndexBasedAccess.BLangTupleAccessExpr arrayIndexAccessExpr) {
        arrayIndexAccessExpr.indexExpr = rewriteExpr(arrayIndexAccessExpr.indexExpr);
        arrayIndexAccessExpr.expr = rewriteExpr(arrayIndexAccessExpr.expr);
        result = arrayIndexAccessExpr;
    }

    @Override
    public void visit(BLangIndexBasedAccess.BLangXMLAccessExpr xmlIndexAccessExpr) {
        xmlIndexAccessExpr.indexExpr = rewriteExpr(xmlIndexAccessExpr.indexExpr);
        xmlIndexAccessExpr.expr = rewriteExpr(xmlIndexAccessExpr.expr);
        result = xmlIndexAccessExpr;
    }

    @Override
    public void visit(BLangXMLElementAccess xmlElementAccess) {
        xmlElementAccess.expr = rewriteExpr(xmlElementAccess.expr);
        result = xmlElementAccess;
    }

    @Override
    public void visit(BLangXMLNavigationAccess xmlNavigation) {
        xmlNavigation.expr = rewriteExpr(xmlNavigation.expr);
        xmlNavigation.childIndex = rewriteExpr(xmlNavigation.childIndex);
        result = xmlNavigation;
    }

    @Override
    public void visit(BLangIndexBasedAccess.BLangJSONAccessExpr jsonAccessExpr) {
        jsonAccessExpr.indexExpr = rewriteExpr(jsonAccessExpr.indexExpr);
        jsonAccessExpr.expr = rewriteExpr(jsonAccessExpr.expr);
        result = jsonAccessExpr;
    }

    @Override
    public void visit(BLangIndexBasedAccess.BLangStringAccessExpr stringAccessExpr) {
        stringAccessExpr.indexExpr = rewriteExpr(stringAccessExpr.indexExpr);
        stringAccessExpr.expr = rewriteExpr(stringAccessExpr.expr);
        result = stringAccessExpr;
    }

    @Override
    public void visit(BLangRecordLiteral.BLangMapLiteral mapLiteral) {
        for (RecordLiteralNode.RecordField field : mapLiteral.fields) {
            if (field.isKeyValueField()) {
                BLangRecordLiteral.BLangRecordKeyValueField keyValueField =
                        (BLangRecordLiteral.BLangRecordKeyValueField) field;
                keyValueField.key.expr = rewriteExpr(keyValueField.key.expr);
                keyValueField.valueExpr = rewriteExpr(keyValueField.valueExpr);
                continue;
            }

            BLangRecordLiteral.BLangRecordSpreadOperatorField spreadField =
                    (BLangRecordLiteral.BLangRecordSpreadOperatorField) field;
            spreadField.expr = rewriteExpr(spreadField.expr);
        }
        result = mapLiteral;
    }

    @Override
    public void visit(BLangRecordLiteral.BLangStructLiteral structLiteral) {
        for (RecordLiteralNode.RecordField field : structLiteral.fields) {
            if (field.isKeyValueField()) {
                BLangRecordLiteral.BLangRecordKeyValueField keyValueField =
                        (BLangRecordLiteral.BLangRecordKeyValueField) field;
                keyValueField.key.expr = rewriteExpr(keyValueField.key.expr);
                keyValueField.valueExpr = rewriteExpr(keyValueField.valueExpr);
                continue;
            }

            BLangRecordLiteral.BLangRecordSpreadOperatorField spreadField =
                    (BLangRecordLiteral.BLangRecordSpreadOperatorField) field;
            spreadField.expr = rewriteExpr(spreadField.expr);
        }

        result = structLiteral;
    }

    @Override
    public void visit(BLangWaitForAllExpr.BLangWaitLiteral waitLiteral) {
        waitLiteral.keyValuePairs.forEach(keyValue -> {
            if (keyValue.valueExpr != null) {
                keyValue.valueExpr = rewriteExpr(keyValue.valueExpr);
            } else {
                keyValue.keyExpr = rewriteExpr(keyValue.keyExpr);
            }
        });
        result = waitLiteral;
    }

    @Override
    public void visit(BLangIsAssignableExpr assignableExpr) {
        assignableExpr.lhsExpr = rewriteExpr(assignableExpr.lhsExpr);
        result = assignableExpr;
    }

    @Override
    public void visit(BLangInvocation.BFunctionPointerInvocation fpInvocation) {
        fpInvocation.expr = rewriteExpr(fpInvocation.expr);
        rewriteInvocationExpr(fpInvocation);
    }

    @Override
    public void visit(BLangTypedescExpr accessExpr) {
        result = accessExpr;
    }

    @Override
    public void visit(BLangRestArgsExpression bLangVarArgsExpression) {
        result = rewriteExpr(bLangVarArgsExpression.expr);
    }

    @Override
    public void visit(BLangNamedArgsExpression bLangNamedArgsExpression) {
        bLangNamedArgsExpression.expr = rewriteExpr(bLangNamedArgsExpression.expr);
        result = bLangNamedArgsExpression;
    }

    @Override
    public void visit(BLangCheckedExpr checkedExpr) {
        result = checkedExpr;
    }

    @Override
    public void visit(BLangServiceConstructorExpr serviceConstructorExpr) {
        result = serviceConstructorExpr;
    }

    @Override
    public void visit(BLangTypeTestExpr typeTestExpr) {
        typeTestExpr.typeNode = rewrite(typeTestExpr.typeNode, env);
        typeTestExpr.expr = rewriteExpr(typeTestExpr.expr);
        result = typeTestExpr;
    }

    @Override
    public void visit(BLangIsLikeExpr isLikeExpr) {
        isLikeExpr.expr = rewriteExpr(isLikeExpr.expr);
        result = isLikeExpr;
    }

    public void visit(BLangFieldBasedAccess.BLangNSPrefixedFieldBasedAccess nsPrefixedFieldBasedAccess) {
        result = nsPrefixedFieldBasedAccess;
    }

    @Override
    public void visit(BLangLetExpression letExpression) {
        for (BLangLetVariable letVariable : letExpression.letVarDeclarations) {
            rewrite((BLangNode) letVariable.definitionNode, env);
        }
        letExpression.expr = rewriteExpr(letExpression.expr);
        result = letExpression;
    }

    @Override
    public void visit(BLangAnnotAccessExpr annotAccessExpr) {
        annotAccessExpr.expr = rewriteExpr(annotAccessExpr.expr);
        result = annotAccessExpr;
    }

    @Override
    public void visit(BLangStatementExpression bLangStatementExpression) {
        if (bLangStatementExpression.stmt.getKind() == NodeKind.BLOCK) {
            BLangBlockStmt bLangBlockStmt = (BLangBlockStmt) bLangStatementExpression.stmt;
            for (int i = 0; i < bLangBlockStmt.stmts.size(); i++) {
                BLangStatement stmt = bLangBlockStmt.stmts.remove(i);
                bLangBlockStmt.stmts.add(i, rewrite(stmt, env));
            }
        } else {
            bLangStatementExpression.stmt = rewrite(bLangStatementExpression.stmt, env);
        }
        bLangStatementExpression.expr = rewriteExpr(bLangStatementExpression.expr);
        result = bLangStatementExpression;
    }

    @Override
    public void visit(BLangInvocation.BLangActionInvocation invocation) {
        rewriteInvocationExpr(invocation);
    }

    @Override
    public void visit(BLangIdentifier identifierNode) {
        /* ignore */
    }

    @Override
    public void visit(BLangAnnotation annotationNode) {
        /* ignore */
    }

    @Override
    public void visit(BLangAnnotationAttachment annAttachmentNode) {
        /* ignore */
    }

    @Override
    public void visit(BLangConstant constant) {
        result = constant;
    }

    @Override
    public void visit(BLangNumericLiteral literalExpr) {
        result = literalExpr;
    }

    @Override
    public void visit(BLangTupleVarRef varRefExpr) {
        result = varRefExpr;
    }

    @Override
    public void visit(BLangRecordVarRef varRefExpr) {
        result = varRefExpr;
    }

    @Override
    public void visit(BLangErrorVarRef varRefExpr) {
        result = varRefExpr;
    }

    @Override
    public void visit(BLangSimpleVarRef.BLangTypeLoad typeLoad) {
        result = typeLoad;
    }

    @Override
    public void visit(BLangRecordLiteral.BLangChannelLiteral channelLiteral) {
        channelLiteral.fields.forEach(field -> {
            BLangRecordLiteral.BLangRecordKeyValueField keyValue = (BLangRecordLiteral.BLangRecordKeyValueField) field;
            keyValue.key.expr = rewriteExpr(keyValue.key.expr);
            keyValue.valueExpr = rewriteExpr(keyValue.valueExpr);
        });
        result = channelLiteral;
    }

    @Override
    public void visit(BLangXMLNS.BLangLocalXMLNS xmlnsNode) {
        xmlnsNode.namespaceURI = rewriteExpr(xmlnsNode.namespaceURI);
        result = xmlnsNode;
    }

    @Override
    public void visit(BLangXMLNS.BLangPackageXMLNS xmlnsNode) {
        xmlnsNode.namespaceURI = rewriteExpr(xmlnsNode.namespaceURI);
        result = xmlnsNode;
    }

    @Override
    public void visit(BLangListConstructorExpr.BLangListConstructorSpreadOpExpr listConstructorSpreadOpExpr) {
        listConstructorSpreadOpExpr.expr = rewriteExpr(listConstructorSpreadOpExpr.expr);
        result = listConstructorSpreadOpExpr;
    }

    @Override
    public void visit(BLangQueryExpr queryExpr) {
        result = queryExpr;
    }

    @Override
    public void visit(BLangMatchStatement matchStatement) {
        result = matchStatement;
    }

    @Override
    public void visit(BLangXMLSequenceLiteral xmlSequenceLiteral) {
        xmlSequenceLiteral.xmlItems.forEach(this::rewriteExpr);
        result = xmlSequenceLiteral;
    }

    @Override
    public void visit(BLangRegExpTemplateLiteral regExpTemplateLiteral) {
        List<BLangExpression> interpolationsList =
                symResolver.getListOfInterpolations(regExpTemplateLiteral.reDisjunction.sequenceList);
        interpolationsList.forEach(this::rewriteExpr);
        result = regExpTemplateLiteral;
    }

    @Override
    public void visit(BLangMarkdownDocumentationLine bLangMarkdownDocumentationLine) {
        /* Ignore */
    }

    @Override
    public void visit(BLangMarkdownParameterDocumentation bLangDocumentationParameter) {
        /* Ignore */
    }

    @Override
    public void visit(BLangMarkdownReturnParameterDocumentation bLangMarkdownReturnParameterDocumentation) {
        /* Ignore */
    }

    @Override
    public void visit(BLangInferredTypedescDefaultNode inferTypedescExpr) {
        result = inferTypedescExpr;
    }
    @Override
    public void visit(BLangMarkdownDocumentation bLangMarkdownDocumentation) {
        /* Ignore */
    }

    // Rewrite methods

    @SuppressWarnings("unchecked")
    private <E extends BLangNode> E rewrite(E node, SymbolEnv env) {
        if (node == null) {
            return null;
        }

        SymbolEnv previousEnv = this.env;
        this.env = env;

        node.accept(this);
        BLangNode resultNode = this.result;
        this.result = null;

        this.env = previousEnv;
        return (E) resultNode;
    }

    private <E extends BLangNode> List<E> rewrite(List<E> nodeList, SymbolEnv env) {
        Queue<BLangSimpleVariableDef> previousQueue = this.annotationClosureReferences;
        this.annotationClosureReferences = new LinkedList<>();
        int size = nodeList.size();
        for (int i = 0; i < size; i++) {
            E node = rewrite(nodeList.remove(0), env);
            Iterator<BLangSimpleVariableDef> iterator = annotationClosureReferences.iterator();
            while (iterator.hasNext()) {
                nodeList.add(rewrite((E) annotationClosureReferences.poll().var, env));
            }
            nodeList.add(node);
        }
        this.annotationClosureReferences = previousQueue;
        return nodeList;
    }

    @SuppressWarnings("unchecked")
    private <E extends BLangExpression> E rewriteExpr(E node) {
        if (node == null) {
            return null;
        }

        node.accept(this);
        BLangNode resultNode = this.result;
        this.result = null;
        return (E) resultNode;
    }

    @SuppressWarnings("unchecked")
    private <E extends BLangStatement> List<E> rewriteStmt(List<E> nodeList, SymbolEnv env) {
        Queue<BLangSimpleVariableDef> previousQueue = this.queue;
        this.queue = new LinkedList<>();
        int size = nodeList.size();
        rewrite(typeNodeOfRecordField, env);
        for (int i = 0; i < size; i++) {
            E node = rewrite(nodeList.remove(0), env);
            Iterator<BLangSimpleVariableDef> iterator = queue.iterator();
            while (iterator.hasNext()) {
                nodeList.add(rewrite((E) queue.poll(), env));
            }
            nodeList.add(node);
        }
        typeNodeOfRecordField = null;
        this.queue = previousQueue;
        return nodeList;
    }

    @SuppressWarnings("unchecked")
    private <E extends BLangExpression> List<E> rewriteExprs(List<E> nodeList) {
        for (int i = 0; i < nodeList.size(); i++) {
            nodeList.set(i, rewriteExpr(nodeList.get(i)));
        }
        return nodeList;
    }
}<|MERGE_RESOLUTION|>--- conflicted
+++ resolved
@@ -209,10 +209,7 @@
     private BLangNode result;
     private SymbolResolver symResolver;
     private AnnotationDesugar annotationDesugar;
-<<<<<<< HEAD
-=======
     private Desugar desugar;
->>>>>>> bc0eeda8
     private Types types;
 
     public static ClosureGenerator getInstance(CompilerContext context) {
@@ -528,19 +525,9 @@
 
     @Override
     public void visit(BLangSimpleVariable varNode) {
-        if (Symbols.isFlagOn(varNode.symbol.flags, Flags.FIELD) && varNode.symbol.isDefaultable) {
-            typeNodeOfRecordField = varNode.typeNode;
-            String closureName = generateName(varNode.symbol.name.value, env.node);
-            generateClosureForDefaultValues(closureName, varNode.name.value, varNode);
-            result = varNode;
-            return;
-        }
-
         if (varNode.typeNode != null && varNode.typeNode.getKind() != null) {
             varNode.typeNode = rewrite(varNode.typeNode, env);
         }
-<<<<<<< HEAD
-=======
         if (Symbols.isFlagOn(varNode.symbol.flags, Flags.FIELD) && varNode.symbol.isDefaultable) {
             String closureName = generateName(varNode.symbol.name.value, env.node);
             generateClosureForDefaultValues(closureName, varNode.name.value, varNode);
@@ -548,7 +535,6 @@
             return;
         }
 
->>>>>>> bc0eeda8
         if (varNode.symbol != null && Symbols.isFlagOn(varNode.symbol.flags, Flags.DEFAULTABLE_PARAM)) {
             String closureName = generateName(varNode.symbol.name.value, env.node);
             generateClosureForDefaultValues(closureName, varNode.name.value, varNode);
@@ -620,13 +606,10 @@
         BSymbol owner = getOwner(env);
         BLangFunction function = createFunction(closureName, varNode.pos, owner.pkgID, owner, varNode.getBType());
         BLangReturn returnStmt = ASTBuilderUtil.createReturnStmt(function.pos, (BLangBlockFunctionBody) function.body);
-<<<<<<< HEAD
-=======
         if (varNode.expr.getKind() == NodeKind.RECORD_LITERAL_EXPR) {
             BLangRecordLiteral recordLiteral = (BLangRecordLiteral) varNode.expr;
             desugar.generateFieldsForUserUnspecifiedRecordFields(recordLiteral, recordLiteral.fields);
         }
->>>>>>> bc0eeda8
         returnStmt.expr = addConversionExprIfRequired(varNode.expr, function.returnTypeNode.getBType());
         BLangLambdaFunction lambdaFunction = createLambdaFunction(function);
         lambdaFunction.capturedClosureEnv = env.createClone();
@@ -637,10 +620,7 @@
             ((BInvokableTypeSymbol) symbol).defaultValues.put(paramName, varSymbol);
         } else {
             ((BRecordTypeSymbol) symbol).defaultValues.put(paramName, varSymbol);
-<<<<<<< HEAD
             lambdaFunction.function.flagSet.add(Flag.RECORD);
-=======
->>>>>>> bc0eeda8
         }
         env.enclPkg.symbol.scope.define(function.symbol.name, function.symbol);
         env.enclPkg.functions.add(function);
@@ -777,12 +757,8 @@
                 name = ((BLangService) parent).name.getValue() + UNDERSCORE + name;
                 return generateName(name, parent.parent);
             case RECORD_TYPE:
-<<<<<<< HEAD
                 name = RECORD_DELIMITER + ((BLangRecordTypeNode) parent).symbol.name.getValue() + RECORD_DELIMITER
                         + name;
-=======
-                name = ((BLangRecordTypeNode) parent).symbol.name.getValue() + UNDERSCORE + name;
->>>>>>> bc0eeda8
                 return generateName(name, parent.parent);
             default:
                 return generateName(name, parent.parent);
@@ -1732,7 +1708,6 @@
         Queue<BLangSimpleVariableDef> previousQueue = this.queue;
         this.queue = new LinkedList<>();
         int size = nodeList.size();
-        rewrite(typeNodeOfRecordField, env);
         for (int i = 0; i < size; i++) {
             E node = rewrite(nodeList.remove(0), env);
             Iterator<BLangSimpleVariableDef> iterator = queue.iterator();
@@ -1741,7 +1716,6 @@
             }
             nodeList.add(node);
         }
-        typeNodeOfRecordField = null;
         this.queue = previousQueue;
         return nodeList;
     }
