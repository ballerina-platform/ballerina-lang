--- conflicted
+++ resolved
@@ -576,29 +576,18 @@
         BSymbol owner = getOwner(env);
         BLangFunction function = createFunction(closureName, varNode.pos, owner.pkgID, owner, varNode.getBType());
         BLangReturn returnStmt = ASTBuilderUtil.createReturnStmt(function.pos, (BLangBlockFunctionBody) function.body);
-<<<<<<< HEAD
-        returnStmt.expr = desugar.addConversionExprIfRequired(varNode.expr, function.returnTypeNode.getBType());
-=======
         returnStmt.expr = types.addConversionExprIfRequired(varNode.expr, function.returnTypeNode.getBType());
->>>>>>> 1d2bf2db
         BLangLambdaFunction lambdaFunction = createLambdaFunction(function);
         lambdaFunction.capturedClosureEnv = env.createClone();
         BInvokableSymbol varSymbol = createSimpleVariable(function, lambdaFunction, false);
         BTypeSymbol symbol = env.node.getBType().tsymbol;
         if (symbol.getKind() == SymbolKind.INVOKABLE_TYPE) {
-<<<<<<< HEAD
-            updateFunctionParams(function, ((BInvokableTypeSymbol) symbol).params, paramName);
-            ((BInvokableTypeSymbol) symbol).defaultValues.put(Utils.unescapeBallerina(paramName), varSymbol);
-        } else {
-            ((BRecordTypeSymbol) symbol).defaultValues.put(Utils.unescapeBallerina(paramName), varSymbol);
-            lambdaFunction.function.flagSet.add(Flag.RECORD);
-=======
             BInvokableTypeSymbol invokableTypeSymbol = (BInvokableTypeSymbol) symbol;
             updateFunctionParams(function, invokableTypeSymbol.params, paramName);
             invokableTypeSymbol.defaultValues.put(Utils.unescapeBallerina(paramName), varSymbol);
         } else {
             ((BRecordTypeSymbol) symbol).defaultValues.put(Utils.unescapeBallerina(paramName), varSymbol);
->>>>>>> 1d2bf2db
+            lambdaFunction.function.flagSet.add(Flag.RECORD);
         }
         env.enclPkg.symbol.scope.define(function.symbol.name, function.symbol);
         env.enclPkg.functions.add(function);
@@ -728,19 +717,11 @@
             case TYPE_DEFINITION:
                 return generateName(((BLangTypeDefinition) parent).name.getValue() + UNDERSCORE + name, parent.parent);
             case SERVICE:
-<<<<<<< HEAD
-                name = ((BLangService) parent).name.getValue() + UNDERSCORE + name;
-                return generateName(name, parent.parent);
+                return generateName(((BLangService) parent).name.getValue() + UNDERSCORE + name, parent.parent);
             case RECORD_TYPE:
                 name = RECORD_DELIMITER + ((BLangRecordTypeNode) parent).symbol.name.getValue() + RECORD_DELIMITER
                         + name;
                 return generateName(name, parent.parent);
-=======
-                return generateName(((BLangService) parent).name.getValue() + UNDERSCORE + name, parent.parent);
-            case RECORD_TYPE:
-                return generateName(((BLangRecordTypeNode) parent).symbol.name.getValue() + UNDERSCORE + name,
-                                                                                                         parent.parent);
->>>>>>> 1d2bf2db
             default:
                 return generateName(name, parent.parent);
         }
