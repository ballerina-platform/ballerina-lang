--- conflicted
+++ resolved
@@ -205,13 +205,10 @@
 import java.util.Set;
 
 import static org.ballerinalang.model.symbols.SymbolOrigin.VIRTUAL;
-<<<<<<< HEAD
-import static org.wso2.ballerinalang.compiler.util.CompilerUtils.isFunctionParameter;
-=======
 import static org.wso2.ballerinalang.compiler.util.Constants.DOLLAR;
 import static org.wso2.ballerinalang.compiler.util.Constants.RECORD_DELIMITER;
 import static org.wso2.ballerinalang.compiler.util.Constants.UNDERSCORE;
->>>>>>> 8b952255
+import static org.wso2.ballerinalang.compiler.util.CompilerUtils.isFunctionParameter;
 
 /**
  * ClosureGenerator for creating closures for default values.
@@ -593,13 +590,7 @@
         env.enclPkg.symbol.scope.define(function.symbol.name, function.symbol);
         env.enclPkg.functions.add(function);
         env.enclPkg.topLevelNodes.add(function);
-<<<<<<< HEAD
-        symbol.defaultValues.put(Utils.unescapeBallerina(paramName), varSymbol);
-        rewrite(lambdaFunction, lambdaFunction.capturedClosureEnv);
-        return returnStmt.expr;
-=======
         rewrite(lambdaFunction, env);
->>>>>>> 8b952255
     }
 
     private void updateFunctionParams(BLangFunction funcNode, List<BVarSymbol> params, String paramName) {
@@ -1155,12 +1146,8 @@
 
     @Override
     public void visit(BLangLambdaFunction bLangLambdaFunction) {
-<<<<<<< HEAD
+        bLangLambdaFunction.capturedClosureEnv = env;
         bLangLambdaFunction.function = rewrite(bLangLambdaFunction.function, env);
-=======
-        bLangLambdaFunction.capturedClosureEnv = env;
-        bLangLambdaFunction.function = rewrite(bLangLambdaFunction.function, bLangLambdaFunction.capturedClosureEnv);
->>>>>>> 8b952255
         result = bLangLambdaFunction;
     }
 
