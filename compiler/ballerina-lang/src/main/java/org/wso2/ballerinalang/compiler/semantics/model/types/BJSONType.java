--- conflicted
+++ resolved
@@ -49,14 +49,8 @@
         this.tag = TypeTags.JSON;
     }
 
-<<<<<<< HEAD
-    public BJSONType(BTypeSymbol typeSymbol, boolean nullable, int flags) {
+    public BJSONType(BTypeSymbol typeSymbol, boolean nullable, long flags) {
         super(typeSymbol, new LinkedHashSet<>(INITIAL_CAPACITY), nullable, Symbols.isFlagOn(flags, Flags.READONLY));
-=======
-    public BJSONType(int tag, BTypeSymbol tsymbol, boolean nullable, long flags) {
-        this(tag, tsymbol);
-        this.nullable = nullable;
->>>>>>> b1be94e7
         this.flags = flags;
         this.tag = TypeTags.JSON;
         this.isCyclic = true;
