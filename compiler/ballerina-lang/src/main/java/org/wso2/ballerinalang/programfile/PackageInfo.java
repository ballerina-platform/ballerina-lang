/*
*  Copyright (c) 2017, WSO2 Inc. (http://www.wso2.org) All Rights Reserved.
*
*  WSO2 Inc. licenses this file to you under the Apache License,
*  Version 2.0 (the "License"); you may not use this file except
*  in compliance with the License.
*  You may obtain a copy of the License at
*
*    http://www.apache.org/licenses/LICENSE-2.0
*
*  Unless required by applicable law or agreed to in writing,
*  software distributed under the License is distributed on an
*  "AS IS" BASIS, WITHOUT WARRANTIES OR CONDITIONS OF ANY
*  KIND, either express or implied.  See the License for the
*  specific language governing permissions and limitations
*  under the License.
*/
package org.wso2.ballerinalang.programfile;

import org.wso2.ballerinalang.programfile.attributes.AttributeInfo;
import org.wso2.ballerinalang.programfile.attributes.AttributeInfoPool;
import org.wso2.ballerinalang.programfile.cpentries.ConstantPool;
import org.wso2.ballerinalang.programfile.cpentries.ConstantPoolEntry;

import java.util.ArrayList;
import java.util.HashMap;
import java.util.HashSet;
import java.util.LinkedHashMap;
import java.util.List;
import java.util.Map;
import java.util.Set;

/**
 * {@code PackageInfo} contains metadata of a Ballerina package entry in the program file.
 *
 * @since 0.87
 */
public class PackageInfo implements ConstantPool, AttributeInfoPool {

    public int nameCPIndex;
    public int versionCPIndex;

    private List<ConstantPoolEntry> constantPoolEntries = new ArrayList<>();

    public List<Instruction> instructionList = new ArrayList<>();

    public Set<ImportPackageInfo> importPkgInfoSet = new HashSet<>();

    private Map<String, PackageVarInfo> constantInfoMap = new LinkedHashMap<>();

    public Map<String, PackageVarInfo> pkgVarInfoMap = new LinkedHashMap<>();

    public Map<String, FunctionInfo> functionInfoMap = new LinkedHashMap<>();

    private Map<String, StructInfo> structInfoMap = new HashMap<>();

<<<<<<< HEAD
    public Map<String, EnumInfo> enumInfoMap = new HashMap<>();
=======
    public Map<String, TypeDefinitionInfo> typeDefInfoMap = new HashMap<>();
>>>>>>> 6dcb950c

    public Map<String, ServiceInfo> serviceInfoMap = new HashMap<>();

    private Map<String, StructureTypeInfo> structureTypeInfoMap = new HashMap<>();

    private Map<AttributeInfo.Kind, AttributeInfo> attributeInfoMap = new HashMap<>();

    public Map<String, TransformerInfo> transformerInfoMap = new LinkedHashMap<>();

    public int addCPEntry(ConstantPoolEntry cpEntry) {
        if (constantPoolEntries.contains(cpEntry)) {
            return constantPoolEntries.indexOf(cpEntry);
        }

        constantPoolEntries.add(cpEntry);
        return constantPoolEntries.size() - 1;
    }

    public ConstantPoolEntry getCPEntry(int index) {
        return constantPoolEntries.get(index);
    }

    public int getCPEntryIndex(ConstantPoolEntry cpEntry) {
        return constantPoolEntries.indexOf(cpEntry);
    }

    public ConstantPoolEntry[] getConstPoolEntries() {
        return constantPoolEntries.toArray(new ConstantPoolEntry[0]);
    }

    public PackageVarInfo[] getConstantInfoEntries() {
        return constantInfoMap.values().toArray(new PackageVarInfo[0]);
    }

    public PackageVarInfo[] getPackageInfoEntries() {
        return pkgVarInfoMap.values().toArray(new PackageVarInfo[0]);
    }

    public StructInfo getStructInfo(String structName) {
        return structInfoMap.get(structName);
    }

    public void addStructInfo(String structName, StructInfo structInfo) {
        structInfoMap.put(structName, structInfo);
        structureTypeInfoMap.put(structName, structInfo);
    }

    public StructInfo[] getStructInfoEntries() {
        return structInfoMap.values().toArray(new StructInfo[0]);
    }

<<<<<<< HEAD
    public EnumInfo getEnumInfo(String enumName) {
        return enumInfoMap.get(enumName);
    }

    public void addEnumInfo(String enumName, EnumInfo enumInfo) {
        enumInfoMap.put(enumName, enumInfo);
        structureTypeInfoMap.put(enumName, enumInfo);
    }

    public EnumInfo[] getEnumInfoEntries() {
        return enumInfoMap.values().toArray(new EnumInfo[0]);
    }

    public ConnectorInfo getConnectorInfo(String connectorName) {
        return connectorInfoMap.get(connectorName);
    }

    public ConnectorInfo[] getConnectorInfoEntries() {
        return connectorInfoMap.values().toArray(new ConnectorInfo[0]);
=======
    public void addTypeDefinitionInfo(String typeDefinitionName, TypeDefinitionInfo typeDefinitionInfo) {
        typeDefInfoMap.put(typeDefinitionName, typeDefinitionInfo);
        structureTypeInfoMap.put(typeDefinitionName, typeDefinitionInfo);
    }

    public TypeDefinitionInfo[] getTypeDefinitionInfoEntries() {
        return typeDefInfoMap.values().toArray(new TypeDefinitionInfo[0]);
>>>>>>> 6dcb950c
    }

    public ServiceInfo[] getServiceInfoEntries() {
        return serviceInfoMap.values().toArray(new ServiceInfo[0]);
    }

    public ServiceInfo getServiceInfo(String serviceName) {
        return serviceInfoMap.get(serviceName);
    }

    public void addServiceInfo(String serviceName, ServiceInfo serviceInfo) {
        serviceInfoMap.put(serviceName, serviceInfo);
        structureTypeInfoMap.put(serviceName, serviceInfo);
    }

    @Override
    public AttributeInfo getAttributeInfo(AttributeInfo.Kind attributeKind) {
        return attributeInfoMap.get(attributeKind);
    }

    @Override
    public void addAttributeInfo(AttributeInfo.Kind attributeKind, AttributeInfo attributeInfo) {
        attributeInfoMap.put(attributeKind, attributeInfo);
    }

    @Override
    public AttributeInfo[] getAttributeInfoEntries() {
        return attributeInfoMap.values().toArray(new AttributeInfo[0]);
    }
}<|MERGE_RESOLUTION|>--- conflicted
+++ resolved
@@ -54,12 +54,6 @@
 
     private Map<String, StructInfo> structInfoMap = new HashMap<>();
 
-<<<<<<< HEAD
-    public Map<String, EnumInfo> enumInfoMap = new HashMap<>();
-=======
-    public Map<String, TypeDefinitionInfo> typeDefInfoMap = new HashMap<>();
->>>>>>> 6dcb950c
-
     public Map<String, ServiceInfo> serviceInfoMap = new HashMap<>();
 
     private Map<String, StructureTypeInfo> structureTypeInfoMap = new HashMap<>();
@@ -110,37 +104,6 @@
         return structInfoMap.values().toArray(new StructInfo[0]);
     }
 
-<<<<<<< HEAD
-    public EnumInfo getEnumInfo(String enumName) {
-        return enumInfoMap.get(enumName);
-    }
-
-    public void addEnumInfo(String enumName, EnumInfo enumInfo) {
-        enumInfoMap.put(enumName, enumInfo);
-        structureTypeInfoMap.put(enumName, enumInfo);
-    }
-
-    public EnumInfo[] getEnumInfoEntries() {
-        return enumInfoMap.values().toArray(new EnumInfo[0]);
-    }
-
-    public ConnectorInfo getConnectorInfo(String connectorName) {
-        return connectorInfoMap.get(connectorName);
-    }
-
-    public ConnectorInfo[] getConnectorInfoEntries() {
-        return connectorInfoMap.values().toArray(new ConnectorInfo[0]);
-=======
-    public void addTypeDefinitionInfo(String typeDefinitionName, TypeDefinitionInfo typeDefinitionInfo) {
-        typeDefInfoMap.put(typeDefinitionName, typeDefinitionInfo);
-        structureTypeInfoMap.put(typeDefinitionName, typeDefinitionInfo);
-    }
-
-    public TypeDefinitionInfo[] getTypeDefinitionInfoEntries() {
-        return typeDefInfoMap.values().toArray(new TypeDefinitionInfo[0]);
->>>>>>> 6dcb950c
-    }
-
     public ServiceInfo[] getServiceInfoEntries() {
         return serviceInfoMap.values().toArray(new ServiceInfo[0]);
     }
