--- conflicted
+++ resolved
@@ -132,11 +132,7 @@
         // Stores the scope of the current instruction with respect to local variables.
         public BirScope insScope;
 
-<<<<<<< HEAD
-        public BIRVariableDcl(DiagnosticPos pos, BType type, Name name, VarScope scope,
-=======
         public BIRVariableDcl(Location pos, BType type, Name name, VarScope scope,
->>>>>>> dfa1fba9
                               VarKind kind, String metaVarName) {
             super(pos);
             this.type = type;
@@ -216,11 +212,7 @@
         public PackageID pkgId;
         public SymbolOrigin origin;
 
-<<<<<<< HEAD
-        public BIRGlobalVariableDcl(DiagnosticPos pos, int flags, BType type, PackageID pkgId, Name name,
-=======
         public BIRGlobalVariableDcl(Location pos, long flags, BType type, PackageID pkgId, Name name,
->>>>>>> dfa1fba9
                                     VarScope scope, VarKind kind, String metaVarName, SymbolOrigin origin) {
             super(pos, type, name, scope, kind, metaVarName);
             this.flags = flags;
@@ -277,11 +269,6 @@
         public SymbolOrigin origin;
 
         /**
-         * The origin of the function.
-         */
-        public SymbolOrigin origin;
-
-        /**
          * Type of this function. e.g., (int, int) returns (int).
          */
         public BInvokableType type;
@@ -351,11 +338,7 @@
 
         public Set<BIRGlobalVariableDcl> dependentGlobalVars = new TreeSet<>();
 
-<<<<<<< HEAD
-        public BIRFunction(DiagnosticPos pos, Name name, int flags, BInvokableType type, Name workerName,
-=======
         public BIRFunction(Location pos, Name name, long flags, BInvokableType type, Name workerName,
->>>>>>> dfa1fba9
                            int sendInsCount, TaintTable taintTable, SymbolOrigin origin) {
             super(pos);
             this.name = name;
@@ -457,11 +440,7 @@
          */
         public int index;
 
-<<<<<<< HEAD
-        public BIRTypeDefinition(DiagnosticPos pos, Name name, int flags, boolean isLabel, boolean isBuiltin,
-=======
         public BIRTypeDefinition(Location pos, Name name, long flags, boolean isLabel, boolean isBuiltin,
->>>>>>> dfa1fba9
                                  BType type, List<BIRFunction> attachedFuncs, SymbolOrigin origin) {
 
             super(pos);
@@ -565,11 +544,6 @@
         public SymbolOrigin origin;
 
         /**
-         * The origin of the annotation.
-         */
-        public SymbolOrigin origin;
-
-        /**
          * Attach points, this is needed only in compiled symbol enter as it is.
          */
         public Set<AttachPoint> attachPoints;
@@ -579,11 +553,7 @@
          */
         public BType annotationType;
 
-<<<<<<< HEAD
-        public BIRAnnotation(DiagnosticPos pos, Name name, int flags,
-=======
         public BIRAnnotation(Location pos, Name name, long flags,
->>>>>>> dfa1fba9
                              Set<AttachPoint> points, BType annotationType, SymbolOrigin origin) {
             super(pos);
             this.name = name;
@@ -631,11 +601,7 @@
          */
         public SymbolOrigin origin;
 
-<<<<<<< HEAD
-        public BIRConstant(DiagnosticPos pos, Name name, int flags,
-=======
         public BIRConstant(Location pos, Name name, long flags,
->>>>>>> dfa1fba9
                            BType type, ConstValue constValue, SymbolOrigin origin) {
             super(pos);
             this.name = name;
