/*
 *  Copyright (c) 2017, WSO2 Inc. (http://www.wso2.org) All Rights Reserved.
 *
 *  WSO2 Inc. licenses this file to you under the Apache License,
 *  Version 2.0 (the "License"); you may not use this file except
 *  in compliance with the License.
 *  You may obtain a copy of the License at
 *
 *    http://www.apache.org/licenses/LICENSE-2.0
 *
 *  Unless required by applicable law or agreed to in writing,
 *  software distributed under the License is distributed on an
 *  "AS IS" BASIS, WITHOUT WARRANTIES OR CONDITIONS OF ANY
 *  KIND, either express or implied.  See the License for the
 *  specific language governing permissions and limitations
 *  under the License.
 */
package org.wso2.ballerinalang.compiler.tree;

import org.ballerinalang.compiler.CompilerPhase;
import org.ballerinalang.model.elements.Flag;
import org.ballerinalang.model.elements.PackageID;
import org.ballerinalang.model.tree.AnnotationNode;
import org.ballerinalang.model.tree.CompilationUnitNode;
import org.ballerinalang.model.tree.EndpointNode;
import org.ballerinalang.model.tree.FunctionNode;
import org.ballerinalang.model.tree.ImportPackageNode;
import org.ballerinalang.model.tree.NodeKind;
import org.ballerinalang.model.tree.PackageNode;
import org.ballerinalang.model.tree.ServiceNode;
import org.ballerinalang.model.tree.SimpleVariableNode;
import org.ballerinalang.model.tree.TopLevelNode;
import org.ballerinalang.model.tree.TypeDefinition;
import org.ballerinalang.model.tree.XMLNSDeclarationNode;
import org.ballerinalang.util.diagnostic.Diagnostic;
import org.wso2.ballerinalang.compiler.packaging.RepoHierarchy;
import org.wso2.ballerinalang.compiler.semantics.model.symbols.BPackageSymbol;
import org.wso2.ballerinalang.compiler.semantics.model.symbols.BSymbol;
import org.wso2.ballerinalang.compiler.tree.expressions.BLangConstant;
import org.wso2.ballerinalang.compiler.tree.expressions.BLangLambdaFunction;
import org.wso2.ballerinalang.compiler.util.diagnotic.BDiagnostic;

import java.util.ArrayDeque;
import java.util.ArrayList;
import java.util.EnumSet;
import java.util.List;
import java.util.Queue;
import java.util.Set;

/**
 * @since 0.94
 */
public class BLangPackage extends BLangNode implements PackageNode {

    public List<BLangCompilationUnit> compUnits;
    public List<BLangImportPackage> imports;
    public List<BLangXMLNS> xmlnsList;
    public List<BLangEndpoint> globalEndpoints;
<<<<<<< HEAD
    public List<BLangConstant> constants;
    public List<BLangVariable> globalVars;
=======
    public List<BLangSimpleVariable> globalVars;
>>>>>>> 658906fe
    public List<BLangService> services;
    public List<BLangFunction> functions;
    public List<BLangTypeDefinition> typeDefinitions;
    public List<BLangAnnotation> annotations;
    public BLangFunction initFunction, startFunction, stopFunction;
    public Set<CompilerPhase> completedPhases;
    public List<BSymbol> objAttachedFunctions;
    public List<TopLevelNode> topLevelNodes;
    public List<BLangTestablePackage> testablePkgs;
    // Queue to maintain lambda functions so that we can visit all lambdas at the end of the semantic phase
    public Queue<BLangLambdaFunction> lambdaFunctions = new ArrayDeque<>();

    public PackageID packageID;
    public BPackageSymbol symbol;
    public Set<Flag> flagSet;

    // TODO Revisit these instance variables
    public BDiagnosticCollector diagCollector;

    public RepoHierarchy repos;

    public BLangPackage() {
        this.compUnits = new ArrayList<>();
        this.imports = new ArrayList<>();
        this.xmlnsList = new ArrayList<>();
        this.globalEndpoints = new ArrayList<>();
        this.constants = new ArrayList<>();
        this.globalVars = new ArrayList<>();
        this.services = new ArrayList<>();
        this.functions = new ArrayList<>();
        this.typeDefinitions = new ArrayList<>();
        this.annotations = new ArrayList<>();

        this.objAttachedFunctions = new ArrayList<>();
        this.topLevelNodes = new ArrayList<>();
        this.completedPhases = EnumSet.noneOf(CompilerPhase.class);
        this.diagCollector = new BDiagnosticCollector();
        this.testablePkgs = new ArrayList<>();
        this.flagSet = EnumSet.noneOf(Flag.class);
    }

    @Override
    public List<BLangCompilationUnit> getCompilationUnits() {
        return compUnits;
    }

    @Override
    public void addCompilationUnit(CompilationUnitNode compUnit) {
        this.compUnits.add((BLangCompilationUnit) compUnit);
    }

    @Override
    public List<BLangImportPackage> getImports() {
        return imports;
    }

    @Override
    public List<BLangXMLNS> getNamespaceDeclarations() {
        return xmlnsList;
    }

    @Override
    public List<? extends EndpointNode> getGlobalEndpoints() {
        return globalEndpoints;
    }

    @Override
<<<<<<< HEAD
    public List<BLangConstant> getConstants() {
        return constants;
    }

    @Override
    public List<BLangVariable> getGlobalVariables() {
=======
    public List<BLangSimpleVariable> getGlobalVariables() {
>>>>>>> 658906fe
        return globalVars;
    }

    @Override
    public List<BLangService> getServices() {
        return services;
    }

    @Override
    public List<BLangFunction> getFunctions() {
        return functions;
    }

    @Override
    public List<BLangTypeDefinition> getTypeDefinitions() {
        return typeDefinitions;
    }

    @Override
    public List<BLangAnnotation> getAnnotations() {
        return annotations;
    }

    @Override
    public void accept(BLangNodeVisitor visitor) {
        visitor.visit(this);
    }

    @Override
    public void addImport(ImportPackageNode importPkg) {
        this.imports.add((BLangImportPackage) importPkg);
    }

    @Override
    public void addNamespaceDeclaration(XMLNSDeclarationNode xmlnsDecl) {
        this.xmlnsList.add((BLangXMLNS) xmlnsDecl);
        this.topLevelNodes.add(xmlnsDecl);
    }

    @Override
    public void addGlobalVariable(SimpleVariableNode globalVar) {
        this.globalVars.add((BLangSimpleVariable) globalVar);
        this.topLevelNodes.add(globalVar);
    }

    @Override
    public void addService(ServiceNode service) {
        this.services.add((BLangService) service);
        this.topLevelNodes.add(service);
    }

    @Override
    public void addFunction(FunctionNode function) {
        this.functions.add((BLangFunction) function);
        this.topLevelNodes.add(function);
    }

    @Override
    public void addAnnotation(AnnotationNode annotation) {
        this.annotations.add((BLangAnnotation) annotation);
        this.topLevelNodes.add(annotation);
    }

    @Override
    public void addTypeDefinition(TypeDefinition typeDefinition) {
        this.typeDefinitions.add((BLangTypeDefinition) typeDefinition);
        this.topLevelNodes.add(typeDefinition);
    }

    /**
     * Add testable package to package list.
     *
     * @param testablePkg testable package node
     */
    public void addTestablePkg(BLangTestablePackage testablePkg) {
        this.testablePkgs.add(testablePkg);
    }

    /**
     * Get the testable package list.
     *
     * @return testable package list
     */
    public List<BLangTestablePackage> getTestablePkgs() {
        return testablePkgs;
    }

    /**
     * Get testable package from the list.
     *
     * @return testable package
     */
    public BLangTestablePackage getTestablePkg() {
        return testablePkgs.stream().findAny().get();
    }

    /**
     * Checks if the package contains a testable package.
     *
     * @return true it testable package exists else false
     */
    public boolean containsTestablePkg() {
        return testablePkgs.stream().findAny().isPresent();
    }
    @Override
    public NodeKind getKind() {
        return NodeKind.PACKAGE;
    }

    /**
     * Get flags.
     *
     * @return flags of the package
     */
    public Set<Flag> getFlags() {
        return flagSet;
    }
    /**
     * This class collect diagnostics.
     *
     * @since 0.970.0
     */
    public static class BDiagnosticCollector {
        private int errorCount;
        private List<BDiagnostic> diagnostics;

        public BDiagnosticCollector() {
            this.diagnostics = new ArrayList<>();
        }

        public void addDiagnostic(BDiagnostic diagnostic) {
            this.diagnostics.add(diagnostic);
            if (diagnostic.getKind() == Diagnostic.Kind.ERROR) {
                this.errorCount++;
            }
        }

        public boolean hasErrors() {
            return this.errorCount > 0;
        }
    }
}<|MERGE_RESOLUTION|>--- conflicted
+++ resolved
@@ -56,12 +56,8 @@
     public List<BLangImportPackage> imports;
     public List<BLangXMLNS> xmlnsList;
     public List<BLangEndpoint> globalEndpoints;
-<<<<<<< HEAD
     public List<BLangConstant> constants;
-    public List<BLangVariable> globalVars;
-=======
     public List<BLangSimpleVariable> globalVars;
->>>>>>> 658906fe
     public List<BLangService> services;
     public List<BLangFunction> functions;
     public List<BLangTypeDefinition> typeDefinitions;
@@ -129,16 +125,12 @@
     }
 
     @Override
-<<<<<<< HEAD
     public List<BLangConstant> getConstants() {
         return constants;
     }
 
     @Override
-    public List<BLangVariable> getGlobalVariables() {
-=======
     public List<BLangSimpleVariable> getGlobalVariables() {
->>>>>>> 658906fe
         return globalVars;
     }
 
