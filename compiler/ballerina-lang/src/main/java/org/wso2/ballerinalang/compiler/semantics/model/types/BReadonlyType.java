/*
 * Copyright (c) 2020, WSO2 Inc. (http://www.wso2.org) All Rights Reserved.
 *
 * WSO2 Inc. licenses this file to you under the Apache License,
 * Version 2.0 (the "License"); you may not use this file except
 * in compliance with the License.
 * You may obtain a copy of the License at
 *
 *    http://www.apache.org/licenses/LICENSE-2.0
 *
 * Unless required by applicable law or agreed to in writing,
 * software distributed under the License is distributed on an
 * "AS IS" BASIS, WITHOUT WARRANTIES OR CONDITIONS OF ANY
 * KIND, either express or implied. See the License for the
 * specific language governing permissions and limitations
 * under the License.
 */
package org.wso2.ballerinalang.compiler.semantics.model.types;

import io.ballerina.types.Core;
import io.ballerina.types.PredefinedType;
import io.ballerina.types.SemType;
import org.ballerinalang.model.Name;
import org.ballerinalang.model.types.TypeKind;
import org.wso2.ballerinalang.compiler.semantics.model.symbols.BTypeSymbol;
import org.wso2.ballerinalang.compiler.util.TypeTags;
import org.wso2.ballerinalang.util.Flags;

import static io.ballerina.types.PredefinedType.IMPLEMENTED_VAL_READONLY;

/**
 * {@code BReadonlyType} represents the shapes that have their read-only bit on.
 * 
 * @since 1.3.0
 */
public class BReadonlyType extends BBuiltInRefType {

    public BReadonlyType(BTypeSymbol tsymbol) {
        this(tsymbol, IMPLEMENTED_VAL_READONLY);
    }

    private BReadonlyType(BTypeSymbol tsymbol, SemType semType) {
        super(TypeTags.READONLY, tsymbol, semType);
        this.addFlags(Flags.READONLY);
    }

    public BReadonlyType(BTypeSymbol tsymbol, Name name, long flag) {
        super(TypeTags.READONLY, tsymbol, IMPLEMENTED_VAL_READONLY);
        this.name = name;
        this.setFlags(flag);
        this.addFlags(Flags.READONLY);
    }

    public static BReadonlyType newNilLiftedBReadonlyType(BTypeSymbol tsymbol) {
        return new BReadonlyType(tsymbol, Core.diff(IMPLEMENTED_VAL_READONLY, PredefinedType.NIL));
    }

    @Override
    public <T, R> R accept(BTypeVisitor<T, R> visitor, T t) {
        return visitor.visit(this, t);
    }

<<<<<<< HEAD
=======
    @Override
    public boolean isNullable() {
        return nullable;
    }

>>>>>>> 0e916265
    @Override
    public TypeKind getKind() {
        return TypeKind.READONLY;
    }
}<|MERGE_RESOLUTION|>--- conflicted
+++ resolved
@@ -35,6 +35,8 @@
  */
 public class BReadonlyType extends BBuiltInRefType {
 
+    private boolean nullable = true;
+
     public BReadonlyType(BTypeSymbol tsymbol) {
         this(tsymbol, IMPLEMENTED_VAL_READONLY);
     }
@@ -51,6 +53,12 @@
         this.addFlags(Flags.READONLY);
     }
 
+    public BReadonlyType(int tag, BTypeSymbol tsymbol, boolean nullable) {
+        super(tag, tsymbol);
+        this.nullable = nullable;
+        this.addFlags(Flags.READONLY);
+    }
+
     public static BReadonlyType newNilLiftedBReadonlyType(BTypeSymbol tsymbol) {
         return new BReadonlyType(tsymbol, Core.diff(IMPLEMENTED_VAL_READONLY, PredefinedType.NIL));
     }
@@ -60,14 +68,11 @@
         return visitor.visit(this, t);
     }
 
-<<<<<<< HEAD
-=======
     @Override
     public boolean isNullable() {
         return nullable;
     }
 
->>>>>>> 0e916265
     @Override
     public TypeKind getKind() {
         return TypeKind.READONLY;
