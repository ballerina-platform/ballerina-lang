package org.wso2.ballerinalang.compiler.packaging;

import org.ballerinalang.model.elements.PackageID;
import org.wso2.ballerinalang.compiler.packaging.converters.Converter;
import org.wso2.ballerinalang.compiler.packaging.repo.Repo;

//import java.io.PrintStream;
import java.nio.file.Files;
import java.nio.file.Path;
import java.util.Arrays;
import java.util.List;
import java.util.stream.Collectors;

/**
 * Keeps list of n Repos in lookup order.
 * Also has a list of (n-1) child RepoHierarchy objects.
 * <p>
 * (n-1) because, each Repo is matched with one child RepoHierarchy,
 * except for the fist one, it matches with this object.
 */
public class RepoHierarchy {

    private final Repo[] repos;
    private final RepoHierarchy[] dags;

    RepoHierarchy(Repo[] repos, RepoHierarchy[] dags) {
        this.repos = repos;
        this.dags = dags;
    }

    public Resolution resolve(PackageID pkg) {
//        PrintStream out = System.out;
//        out.println("Searching " + pkg);
        for (int i = 0; i < repos.length; i++) {
            Repo repo = repos[i];
            Patten patten = repo.calculate(pkg);
            if (patten != Patten.NULL) {
                Converter converter = repo.getConverterInstance();
                List<Path> paths = patten.convertToPaths(converter, pkg)
                                         .filter(path -> Files.isRegularFile(path))
                                         .collect(Collectors.toList());
<<<<<<< HEAD
                out.println("\t looking in " + repo + "\n\t\t for patten " +
                                    patten + "\n\t\t\t and found " +
                                    (paths.isEmpty() ? "noting" : paths));
=======
//                out.println("\t looking in " + repo + " for patten\n\t\t" +
//                                    patten + " and found \n\t\t\t" +
//                                    paths);
>>>>>>> 86efb69f
                if (!paths.isEmpty()) {
                    return new Resolution(getChildHierarchyForRepo(i), paths);
                }
            } else {
//                out.println("\t skipping " + repo);
            }
        }
//        out.println("\t could not find");
        return Resolution.NOT_FOUND;
    }

    private RepoHierarchy getChildHierarchyForRepo(int repoIndex) {
        if (repoIndex > 0) {
            return dags[repoIndex - 1];
        } else {
            return this;
        }
    }

    @Override
    public String toString() {
        return "{r:" + Arrays.toString(repos) +
                ", d:" + Arrays.toString(dags) + "}";
    }

}<|MERGE_RESOLUTION|>--- conflicted
+++ resolved
@@ -39,15 +39,9 @@
                 List<Path> paths = patten.convertToPaths(converter, pkg)
                                          .filter(path -> Files.isRegularFile(path))
                                          .collect(Collectors.toList());
-<<<<<<< HEAD
-                out.println("\t looking in " + repo + "\n\t\t for patten " +
-                                    patten + "\n\t\t\t and found " +
-                                    (paths.isEmpty() ? "noting" : paths));
-=======
 //                out.println("\t looking in " + repo + " for patten\n\t\t" +
 //                                    patten + " and found \n\t\t\t" +
 //                                    paths);
->>>>>>> 86efb69f
                 if (!paths.isEmpty()) {
                     return new Resolution(getChildHierarchyForRepo(i), paths);
                 }
