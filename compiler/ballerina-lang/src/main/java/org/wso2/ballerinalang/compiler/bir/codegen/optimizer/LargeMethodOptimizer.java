/*
 *  Copyright (c) 2021, WSO2 Inc. (http://www.wso2.org) All Rights Reserved.
 *
 *  WSO2 Inc. licenses this file to you under the Apache License,
 *  Version 2.0 (the "License"); you may not use this file except
 *  in compliance with the License.
 *  You may obtain a copy of the License at
 *
 *    http://www.apache.org/licenses/LICENSE-2.0
 *
 *  Unless required by applicable law or agreed to in writing,
 *  software distributed under the License is distributed on an
 *  "AS IS" BASIS, WITHOUT WARRANTIES OR CONDITIONS OF ANY
 *  KIND, either express or implied.  See the License for the
 *  specific language governing permissions and limitations
 *  under the License.
 */

package org.wso2.ballerinalang.compiler.bir.codegen.optimizer;

import org.ballerinalang.model.elements.PackageID;
import org.ballerinalang.model.symbols.SymbolOrigin;
import org.wso2.ballerinalang.compiler.bir.BIRGenUtils;
import org.wso2.ballerinalang.compiler.bir.codegen.model.JInstruction;
import org.wso2.ballerinalang.compiler.bir.codegen.model.JLargeArrayInstruction;
import org.wso2.ballerinalang.compiler.bir.codegen.model.JLargeMapInstruction;
import org.wso2.ballerinalang.compiler.bir.codegen.model.JMethodCallInstruction;
import org.wso2.ballerinalang.compiler.bir.model.BIRAbstractInstruction;
import org.wso2.ballerinalang.compiler.bir.model.BIRNode;
import org.wso2.ballerinalang.compiler.bir.model.BIRNode.BIRBasicBlock;
import org.wso2.ballerinalang.compiler.bir.model.BIRNode.BIRErrorEntry;
import org.wso2.ballerinalang.compiler.bir.model.BIRNode.BIRFunction;
import org.wso2.ballerinalang.compiler.bir.model.BIRNode.BIRFunctionParameter;
import org.wso2.ballerinalang.compiler.bir.model.BIRNode.BIRPackage;
import org.wso2.ballerinalang.compiler.bir.model.BIRNode.BIRParameter;
import org.wso2.ballerinalang.compiler.bir.model.BIRNode.BIRTypeDefinition;
import org.wso2.ballerinalang.compiler.bir.model.BIRNode.BIRVariableDcl;
import org.wso2.ballerinalang.compiler.bir.model.BIRNonTerminator;
import org.wso2.ballerinalang.compiler.bir.model.BIROperand;
import org.wso2.ballerinalang.compiler.bir.model.BIRTerminator;
import org.wso2.ballerinalang.compiler.bir.model.BirScope;
import org.wso2.ballerinalang.compiler.bir.model.InstructionKind;
import org.wso2.ballerinalang.compiler.bir.model.VarKind;
import org.wso2.ballerinalang.compiler.bir.model.VarScope;
import org.wso2.ballerinalang.compiler.semantics.model.SymbolTable;
import org.wso2.ballerinalang.compiler.semantics.model.types.BInvokableType;
import org.wso2.ballerinalang.compiler.semantics.model.types.BType;
import org.wso2.ballerinalang.compiler.semantics.model.types.BUnionType;
import org.wso2.ballerinalang.compiler.util.Name;

import java.util.ArrayList;
import java.util.Arrays;
import java.util.Collections;
import java.util.HashMap;
import java.util.HashSet;
import java.util.LinkedHashSet;
import java.util.List;
import java.util.Map;
import java.util.Set;

import static org.objectweb.asm.Opcodes.INVOKESTATIC;
import static org.wso2.ballerinalang.compiler.bir.BIRGenUtils.rearrangeBasicBlocks;
import static org.wso2.ballerinalang.compiler.bir.codegen.JvmConstants.LARGE_STRUCTURE_UTILS;
import static org.wso2.ballerinalang.compiler.bir.codegen.JvmSignatures.GET_HANDLE_VALUE;
import static org.wso2.ballerinalang.compiler.bir.codegen.JvmSignatures.GET_OBJECT;
import static org.wso2.ballerinalang.compiler.bir.codegen.JvmSignatures.HANDLE_OBJECT_LONG_ARGS;

/**
 * Split large BIR functions into smaller methods.
 *
 * @since 2.0
 */
public class LargeMethodOptimizer {

    private static final Name DEFAULT_WORKER_NAME = new Name("function");
    private static final String OBJECT_INITIALIZATION_FUNCTION_NAME = "$init$";
    private static final String SPLIT_METHOD = "$split$method$_";
    private final SymbolTable symbolTable;
    // splits are done only if the original function has more instructions than the below number
    private static final int FUNCTION_INSTRUCTION_COUNT_THRESHOLD = 1000;
    // splits are done only if the newly created method will contain more instructions than the below number
    private static final int SPLIT_INSTRUCTION_COUNT_THRESHOLD = 25;
    // splits are done only if the newly created method will have less function arguments than the below number
    private static final int MAX_SPLIT_FUNCTION_ARG_COUNT = 125;
    // total least no. of terminators and non-terminators that should be there to make the periodic split
    private static final int INS_COUNT_PERIODIC_SPLIT_THRESHOLD = 500;
    // current BIR package id
    private PackageID currentPackageId;
    // newly created split BIR function number
    private int splitFuncNum;
    // newly created temporary variable number to handle split function return value
    private int splitTempVarNum;

    public LargeMethodOptimizer(SymbolTable symbolTable) {
        this.symbolTable = symbolTable;
    }

    public void splitLargeBIRFunctions(BIRPackage birPkg) {
        currentPackageId = birPkg.packageID;
        splitFuncNum = 0;
        splitTempVarNum = 0;

        List<BIRFunction> newlyAddedBIRFunctions = new ArrayList<>();
        for (BIRFunction function : birPkg.functions) {
            if (hasLessInstructionCount(function)) {
                continue;
            }
            List<BIRFunction> newBIRFunctions = splitBIRFunction(function, false, false, false);
            newlyAddedBIRFunctions.addAll(newBIRFunctions);
        }
        for (BIRTypeDefinition birTypeDef : birPkg.typeDefs) {
            for (BIRFunction function : birTypeDef.attachedFuncs) {
                if (hasLessInstructionCount(function)) {
                    continue;
                }
                List<BIRFunction> newBIRFunctions = splitBIRFunction(function, true, false, false);
                newlyAddedBIRFunctions.addAll(newBIRFunctions);
            }
        }
        birPkg.functions.addAll(newlyAddedBIRFunctions);
    }

    private boolean hasLessInstructionCount(BIRFunction birFunction) {
        int instructionCount = 0;
        for (BIRBasicBlock basicBlock : birFunction.basicBlocks) {
            instructionCount += (basicBlock.instructions.size() + 1);
        }
        return instructionCount < FUNCTION_INSTRUCTION_COUNT_THRESHOLD;
    }

    private List<BIRFunction> splitBIRFunction(BIRFunction birFunction, boolean fromAttachedFunction,
                                               boolean fromSplitFunction, boolean splitTypeArray) {
        final List<BIRFunction> newlyAddingFunctions = new ArrayList<>();
        List<Split> possibleSplits = getPossibleSplits(birFunction.basicBlocks, birFunction.errorTable,
                fromSplitFunction);
        // periodic splits will be done only if it is from a split function
        boolean splitFurther = fromSplitFunction;
        if (!possibleSplits.isEmpty()) {
            generateSplits(birFunction, possibleSplits, newlyAddingFunctions, fromAttachedFunction);
            rearrangeBasicBlocks(birFunction);
            // if now we have less instructions in the parent function no splits are done
            if (hasLessInstructionCount(birFunction)) {
                splitFurther = false;
            }
        }
        if (splitFurther) {
            periodicSplitFunction(birFunction, newlyAddingFunctions, fromAttachedFunction, splitTypeArray);
        }
        return newlyAddingFunctions;
    }

    private void periodicSplitFunction(BIRFunction parentFunc, List<BIRFunction> newlyAddingFunctions,
                                       boolean fromAttachedFunction, boolean splitTypeArray) {
        if (splitTypeArray) {
            periodicSplitArray(parentFunc, newlyAddingFunctions, fromAttachedFunction);
        } else {
            periodicSplitMap(parentFunc, newlyAddingFunctions, fromAttachedFunction);
        }
    }

    private void periodicSplitMap(BIRFunction parentFunc, List<BIRFunction> newlyAddingFunctions,
                                    boolean fromAttachedFunction) {
        List<BIRBasicBlock> bbs = parentFunc.basicBlocks;
        int newMapInsBBNum = bbs.size() - 2;
        int newMapInsNumInRelevantBB = bbs.get(newMapInsBBNum).instructions.size() - 1;
        BIRNonTerminator.NewStructure mapIns = (BIRNonTerminator.NewStructure) bbs.get(newMapInsBBNum).instructions
                .get(newMapInsNumInRelevantBB);

        // creating necessary temp variables
        TempVarsForArraySplit parentFuncTempVars = getTempVarsForArraySplit();
        ParentFuncEnv parentFuncEnv = new ParentFuncEnv(bbs.get(newMapInsBBNum + 1));
        SplitFuncEnv splitFuncEnv = new SplitFuncEnv(getTempVarsForArraySplit(), fromAttachedFunction);

        parentFuncEnv.returnOperand = mapIns.lhsOp;
        BIRVariableDcl handleArray = new BIRVariableDcl(null, symbolTable.handleType, new Name("%mapEntryArray"),
                VarScope.FUNCTION, VarKind.TEMP, null);
        BIROperand handleArrayOperand = new BIROperand(handleArray);
        createAndAddNewHandleArrayForLargeMapIns(parentFuncEnv, mapIns, handleArray, handleArrayOperand);
        JLargeMapInstruction newLargeMapIns = new JLargeMapInstruction(mapIns.pos, mapIns.lhsOp, mapIns.rhsOp,
                handleArrayOperand);

        // we populate MappingConstructorEntry array elements at runtime using jMethodCalls
        // the below three are used when both key-value operands or expr operands are synthetic vars
        Map<BIROperand, BIRMappingConstructorEntryWithIndex> birOperands =  new HashMap<>();
        Set<BIROperand> mapValuesOperands = new HashSet<>();
        Map<BIROperand, NonTerminatorLocation> mapKeyOperandLocations = new HashMap<>();
        // the below two are used for other 3 cases - either key operand or value operand or both arg global/arg kind
        Map<BIROperand, BIRMappingConstructorEntryWithIndex> globalAndArgVarKeyOrValueLhsOperands = new HashMap<>();
        List<BIRNonTerminator> globalAndArgVarIns = getGlobalAndArgVarInsForMap(parentFuncTempVars, mapIns,
                handleArrayOperand, birOperands, mapValuesOperands, globalAndArgVarKeyOrValueLhsOperands,
                mapKeyOperandLocations);

        // add the constant load array size operand instruction
        parentFuncEnv.parentFuncNewInsList.add(bbs.get(0).instructions.get(0));
        parentFuncEnv.parentFuncLocalVarList.add(bbs.get(0).instructions.get(0).lhsOp.variableDcl);

        splitParentFuncForPeriodicMapSplits(parentFunc, newlyAddingFunctions, fromAttachedFunction,
                bbs, newMapInsBBNum, newMapInsNumInRelevantBB,
                handleArray, handleArrayOperand, birOperands, splitFuncEnv, parentFuncEnv, mapValuesOperands,
                globalAndArgVarKeyOrValueLhsOperands, mapKeyOperandLocations);

        setParentFuncDetails(parentFunc, bbs, newMapInsBBNum, parentFuncTempVars, parentFuncEnv,
                newLargeMapIns, globalAndArgVarIns);
    }

    private void setParentFuncDetails(BIRFunction parentFunc, List<BIRBasicBlock> bbs, int newMapOrArrayInsBBNum,
                                      TempVarsForArraySplit parentFuncTempVars, ParentFuncEnv parentFuncEnv,
<<<<<<< HEAD
                                      JInstruction jLargeStructureIns,
                                      List<BIRNonTerminator> globalAndArgVarIns) {
=======
                                      JInstruction jLargeStructureIns, List<BIRNonTerminator> globalAndArgVarIns) {
>>>>>>> fcab4970
        parentFuncEnv.parentFuncNewInsList.addAll(globalAndArgVarIns);
        parentFuncEnv.parentFuncNewInsList.add(jLargeStructureIns);
        parentFuncEnv.parentFuncNewBB.instructions = parentFuncEnv.parentFuncNewInsList;
        parentFuncEnv.parentFuncNewBB.terminator = bbs.get(newMapOrArrayInsBBNum).terminator;
        parentFuncEnv.parentFuncNewBBList.add(parentFuncEnv.parentFuncNewBB);
        BIRBasicBlock parentFuncExitBB = bbs.get(newMapOrArrayInsBBNum + 1);
        BIRGenUtils.renumberBasicBlock(parentFuncEnv.parentFuncBBId++, parentFuncExitBB);
        parentFuncEnv.parentFuncNewBBList.add(parentFuncExitBB);
        parentFunc.basicBlocks = parentFuncEnv.parentFuncNewBBList;
        parentFunc.errorTable = new ArrayList<>();

        parentFunc.localVars = new ArrayList<>();
        parentFunc.localVars.add(parentFunc.returnVariable);
        parentFunc.localVars.addAll(parentFunc.parameters);
        parentFunc.localVars.addAll(parentFuncEnv.parentFuncLocalVarList);
        if (parentFuncTempVars.tempVarsUsed) {
            parentFunc.localVars.add(parentFuncTempVars.arrayIndexVarDcl);
            parentFunc.localVars.add(parentFuncTempVars.typeCastVarDcl);
        }
        // parent function would not have VarKind.LOCAL parentFunc.localVars.
        // Hence no need to correct localVar.startBB and localVar.endBB
    }

    private void periodicSplitArray(BIRFunction parentFunc, List<BIRFunction> newlyAddingFunctions,
                                    boolean fromAttachedFunction) {
        List<BIRBasicBlock> bbs = parentFunc.basicBlocks;
        int newArrayInsBBNum = bbs.size() - 2;
        int newArrayInsNumInRelevantBB = bbs.get(newArrayInsBBNum).instructions.size() - 1;
        BIRNonTerminator.NewArray arrayIns = (BIRNonTerminator.NewArray) bbs.get(newArrayInsBBNum).instructions
                .get(newArrayInsNumInRelevantBB);

        // creating necessary temp variables
        TempVarsForArraySplit parentFuncTempVars = getTempVarsForArraySplit();
        ParentFuncEnv parentFuncEnv = new ParentFuncEnv(bbs.get(newArrayInsBBNum + 1));
        SplitFuncEnv splitFuncEnv = new SplitFuncEnv(getTempVarsForArraySplit(), fromAttachedFunction);

        parentFuncEnv.returnOperand = arrayIns.lhsOp;
        BIRVariableDcl handleArray = new BIRVariableDcl(null, symbolTable.handleType, new Name("%listEntryArray"),
                VarScope.FUNCTION, VarKind.TEMP, null);
        BIROperand handleArrayOperand = new BIROperand(handleArray);
        createAndAddNewHandleArrayForLargeArrayIns(parentFuncEnv, arrayIns, handleArray, handleArrayOperand);
        JLargeArrayInstruction newLargeArrayIns = new JLargeArrayInstruction(arrayIns.pos,
                arrayIns.type, arrayIns.lhsOp, arrayIns.typedescOp, arrayIns.sizeOp, handleArrayOperand);

        // populating ListConstructorEntry array elements at runtime using jMethodCalls
        // creating method calls
        Map<BIROperand, BIRListConstructorEntryWithIndex> birOperands =  new HashMap<>();
        Set<BIROperand> arrayValuesOperands = new HashSet<>();
        List<BIRNonTerminator> globalAndArgVarIns = getGlobalAndArgVarInsForArray(parentFuncTempVars, arrayIns,
                handleArrayOperand, birOperands, arrayValuesOperands);

        // add the constant load array size operand instruction
        parentFuncEnv.parentFuncNewInsList.add(bbs.get(0).instructions.get(0));
        parentFuncEnv.parentFuncLocalVarList.add(bbs.get(0).instructions.get(0).lhsOp.variableDcl);

        splitParentFuncForPeriodicArraySplits(parentFunc, newlyAddingFunctions, fromAttachedFunction,
                bbs, newArrayInsBBNum, newArrayInsNumInRelevantBB,
                handleArray, handleArrayOperand, birOperands, splitFuncEnv, parentFuncEnv, arrayValuesOperands);

        setParentFuncDetails(parentFunc, bbs, newArrayInsBBNum, parentFuncTempVars, parentFuncEnv,
                newLargeArrayIns, globalAndArgVarIns);
    }

    private List<BIRNonTerminator> getGlobalAndArgVarInsForMap(TempVarsForArraySplit parentFuncTempVars,
                                                               BIRNonTerminator.NewStructure mapIns,
                                                               BIROperand handleArrayOperand,
                                                               Map<BIROperand, BIRMappingConstructorEntryWithIndex>
                                                                       birOperands,
                                                               Set<BIROperand> mapValuesOperands,
                                                               Map<BIROperand, BIRMappingConstructorEntryWithIndex>
                                                                       globalAndArgVarKeyOrValueLhsOperands,
                                                               Map<BIROperand, NonTerminatorLocation>
                                                                       mapKeyOperandLocations) {
        List<BIRNonTerminator> globalAndArgVarIns = new ArrayList<>();
        int arrIndex = 0;
        for (BIRNode.BIRMappingConstructorEntry value : mapIns.initialValues) {
            if (value.isKeyValuePair()) {
                BIRNode.BIRMappingConstructorKeyValueEntry keyValueEntry =
                        (BIRNode.BIRMappingConstructorKeyValueEntry) value;
                BIROperand valueOp = keyValueEntry.valueOp;
                BIRVariableDcl valueVarDcl = valueOp.variableDcl;
                BIROperand keyOp = keyValueEntry.keyOp;
                BIRVariableDcl keyVarDcl = keyOp.variableDcl;
                // there are 4 cases - key : value, and either temp/synthetic kind operand or global/arg kind operand
                if (isTempOrSyntheticVar(valueVarDcl)) {
                    // value is a temp/synthetic operand
                    // if the key is also a temp/synthetic operand, we need to populate it as
                    // soon as value is found if the key is populated before that --- (1)
                    if (isTempOrSyntheticVar(keyVarDcl)) {
                        birOperands.put(valueOp, new BIRMappingConstructorEntryWithIndex(
                                value, arrIndex));
                        mapValuesOperands.add(valueOp);
                    } else {
                        // if the key is a global/arg operand,
                        // we need to populate it as soon as the value operand is found --- (2)
                        globalAndArgVarKeyOrValueLhsOperands.put(
                                valueOp, new BIRMappingConstructorEntryWithIndex(value, arrIndex));
                    }
                } else {
                    // value is a global/arg operand
                    // if the key is a temp/synthetic operand, we need to populate it as soon as key is found --- (3)
                    if (isTempOrSyntheticVar(keyVarDcl)) {
                        globalAndArgVarKeyOrValueLhsOperands.put(
                                keyOp, new BIRMappingConstructorEntryWithIndex(value, arrIndex));
                    } else {
                        // if the key is also a global/arg operand, we can populate at the end --- (4)
                        setMapElement(globalAndArgVarIns, handleArrayOperand, valueOp, value, arrIndex,
                                parentFuncTempVars);
                    }
                }
                mapKeyOperandLocations.put(keyOp, null);
            } else {
                // this is a spread field entry. need to do same as arrays
                // global/arg operands will be populated at the end, temp/synthetic operands as they are found
                BIRNode.BIRMappingConstructorSpreadFieldEntry spreadFieldEntry =
                        (BIRNode.BIRMappingConstructorSpreadFieldEntry) value;
                BIROperand exprOp = spreadFieldEntry.exprOp;
                if (isTempOrSyntheticVar(exprOp.variableDcl)) {
                    // done same as (1)
                    birOperands.put(exprOp, new BIRMappingConstructorEntryWithIndex(value, arrIndex));
                    mapValuesOperands.add(exprOp);
                } else {
                    // done same as (4)
                    setMapElement(globalAndArgVarIns, handleArrayOperand, exprOp, value, arrIndex,
                            parentFuncTempVars);
                }
            }
            arrIndex++;
        }
        return globalAndArgVarIns;
    }

    private List<BIRNonTerminator> getGlobalAndArgVarInsForArray(TempVarsForArraySplit parentFuncTempVars,
                                                                 BIRNonTerminator.NewArray arrayIns,
                                                                 BIROperand handleArrayOperand,
                                                                 Map<BIROperand, BIRListConstructorEntryWithIndex>
                                                                 birOperands, Set<BIROperand> arrayValuesOperands) {
        List<BIRNonTerminator> globalAndArgVarIns = new ArrayList<>();
        int arrIndex = 0;
        for (BIRNode.BIRListConstructorEntry value : arrayIns.values) {
            BIRVariableDcl arrElementVarDcl = value.exprOp.variableDcl;
            if (isTempOrSyntheticVar(arrElementVarDcl)) {
                birOperands.put(value.exprOp, new BIRListConstructorEntryWithIndex(value, arrIndex));
                arrayValuesOperands.add(value.exprOp);
            } else {
                setArrayElement(globalAndArgVarIns, handleArrayOperand, value.exprOp, value, arrIndex,
                        parentFuncTempVars);
            }
            arrIndex++;
        }
        return globalAndArgVarIns;
    }

    private void createAndAddNewHandleArrayForLargeMapIns(ParentFuncEnv parentFuncEnv,
                                                          BIRNonTerminator.NewStructure mapIns,
                                                          BIRVariableDcl handleArray, BIROperand handleArrayOperand) {
        BIRVariableDcl arraySizeVarDcl = new BIRVariableDcl(null, symbolTable.intType, new Name("%mapEntryArraySize"),
                VarScope.FUNCTION, VarKind.TEMP, null);
        parentFuncEnv.parentFuncLocalVarList.add(arraySizeVarDcl);
        BIROperand arraySizeOperand = new BIROperand(arraySizeVarDcl);
        parentFuncEnv.parentFuncLocalVarList.add(handleArray);
        JMethodCallInstruction callHandleArray = new JMethodCallInstruction(null);
        callHandleArray.lhsOp = handleArrayOperand;
        callHandleArray.invocationType = INVOKESTATIC;
        callHandleArray.jClassName = LARGE_STRUCTURE_UTILS;
        callHandleArray.jMethodVMSig = "(J)" + GET_HANDLE_VALUE;
        callHandleArray.name = "getBMapInitialValueEntryArray";
        callHandleArray.args = Collections.singletonList(arraySizeOperand);
        BIRNonTerminator.ConstantLoad loadArraySize = new BIRNonTerminator.ConstantLoad(null,
                (long) mapIns.initialValues.size(), symbolTable.intType, arraySizeOperand);
        parentFuncEnv.parentFuncNewInsList.add(loadArraySize);
        parentFuncEnv.parentFuncNewInsList.add(callHandleArray);
    }

    private void createAndAddNewHandleArrayForLargeArrayIns(ParentFuncEnv parentFuncEnv,
                                                            BIRNonTerminator.NewArray arrayIns,
                                                            BIRVariableDcl handleArray, BIROperand handleArrayOperand) {
        BIRVariableDcl arraySizeVarDcl = new BIRVariableDcl(null, symbolTable.intType, new Name("%listEntryArraySize"),
                VarScope.FUNCTION, VarKind.TEMP, null);
        parentFuncEnv.parentFuncLocalVarList.add(arraySizeVarDcl);
        BIROperand arraySizeOperand = new BIROperand(arraySizeVarDcl);
        parentFuncEnv.parentFuncLocalVarList.add(handleArray);
        JMethodCallInstruction callHandleArray = new JMethodCallInstruction(null);
        callHandleArray.lhsOp = handleArrayOperand;
        callHandleArray.invocationType = INVOKESTATIC;
        callHandleArray.jClassName = LARGE_STRUCTURE_UTILS;
        callHandleArray.jMethodVMSig = "(J)" + GET_HANDLE_VALUE;
        callHandleArray.name = "getListInitialValueEntryArray";
        callHandleArray.args = Collections.singletonList(arraySizeOperand);
        BIRNonTerminator.ConstantLoad loadArraySize = new BIRNonTerminator.ConstantLoad(null,
                (long) arrayIns.values.size(), symbolTable.intType, arraySizeOperand);
        parentFuncEnv.parentFuncNewInsList.add(loadArraySize);
        parentFuncEnv.parentFuncNewInsList.add(callHandleArray);
    }

    private Map<BIRAbstractInstruction,
            SplitPointDetails> getSplitPointsForMap(List<BIRBasicBlock> bbs, Set<BIROperand> mapValueOperands,
                                                    Map<BIROperand, BIRMappingConstructorEntryWithIndex>
                                                            globalAndArgVarKeyOrValueLhsOperands,
                                                    Map<BIRAbstractInstruction, BIRMappingConstructorEntryWithIndex>
                                                                        globalAndArgVarKeyOrValueRelatedIns,
                                                    Map<BIROperand, NonTerminatorLocation> mapKeyOperandLocations) {

        // Here we also handle globalAndArgVarKeyOrValueLhsOperands and globalAndArgVarKeyOrValueRelatedIns
        // which is related to global or arg vars.

        // For a key-value entry given both key values are temp/synthetic,
        // we do not populate the map value if we do not have a key operand before
        // the value operand. We have to check that when processing split points. Hence, we have to find where
        // the map key operands are located. That is done in the same loop below.

        // a copy of arrayValueOperands is made to find first found map element operands from bottom
        Set<BIROperand> remainingArrayValueOperands = new HashSet<>(mapValueOperands);

        // Split points mean the places which are eligible for a split. i.e. we can split the parent function by
        // moving instructions and terminators until this one (including this) to a new function.
        // The criteria for choosing a split point are as follows. We go from bottom to top searching for map value
        // operands in both RHS and LHS. If we find one, that is a split point, unless we find that previously in the
        // same BB. A new flag is added to the split point to depict whether to split the function here (splitHere).
        // If it is false only map entry populating instructions are added, no split is done.
        Map<BIRAbstractInstruction, SplitPointDetails> insSplitPoints = new HashMap<>();
        for (int bbIndex = bbs.size() - 2; bbIndex >= 0; bbIndex--) {
            Set<BIROperand> operandsInSameBB = new HashSet<>();
            BIRBasicBlock bb = bbs.get(bbIndex);
            List<BIRNonTerminator> bbInstructions = bb.instructions;
            BIROperand terminatorLhsOp = bb.terminator.lhsOp;
            if (terminatorLhsOp != null) {
                populateGlobalAndArgVarKeyOrValueRelatedIns(globalAndArgVarKeyOrValueLhsOperands,
                        globalAndArgVarKeyOrValueRelatedIns, bb.terminator, terminatorLhsOp);
            }
            int lastInsNum = getLastInsNumAndHandleTerminator(bbs, mapValueOperands, remainingArrayValueOperands,
                    insSplitPoints, bbIndex, operandsInSameBB, bb, bbInstructions);
            for (int insIndex = lastInsNum; insIndex >= 0; insIndex--) {
                BIRNonTerminator currIns = bbInstructions.get(insIndex);
                BIROperand lhsOp = currIns.lhsOp;
                if (lhsOp != null) {
                    if (mapKeyOperandLocations.containsKey(lhsOp) && mapKeyOperandLocations.get(lhsOp) == null) {
                        mapKeyOperandLocations.put(lhsOp, new NonTerminatorLocation(bbIndex, insIndex));
                    }
                    populateGlobalAndArgVarKeyOrValueRelatedIns(globalAndArgVarKeyOrValueLhsOperands,
                            globalAndArgVarKeyOrValueRelatedIns, currIns, lhsOp);
                    addOperandToInsSplitPoints(mapValueOperands, insSplitPoints, currIns, lhsOp, operandsInSameBB,
                            remainingArrayValueOperands);
                }
            }
        }
        return insSplitPoints;
    }

    private void populateGlobalAndArgVarKeyOrValueRelatedIns(Map<BIROperand, BIRMappingConstructorEntryWithIndex>
                                                                     globalAndArgVarKeyOrValueLhsOperands,
                                                             Map<BIRAbstractInstruction,
                                                                     BIRMappingConstructorEntryWithIndex>
                                                                     globalAndArgVarKeyOrValueRelatedIns,
                                                             BIRAbstractInstruction currIns, BIROperand lhsOp) {
        if (globalAndArgVarKeyOrValueLhsOperands.containsKey(lhsOp)) {
            globalAndArgVarKeyOrValueRelatedIns.put(currIns, globalAndArgVarKeyOrValueLhsOperands.get(lhsOp));
            globalAndArgVarKeyOrValueLhsOperands.remove(lhsOp);
        }
    }

    private int getLastInsNumAndHandleTerminator(List<BIRBasicBlock> bbs, Set<BIROperand> arrayOrMapValueOperands,
                                                 Set<BIROperand> remainingArrayValueOperands,
                                                 Map<BIRAbstractInstruction, SplitPointDetails> insSplitPoints,
                                                 int bbIndex, Set<BIROperand> operandsInSameBB, BIRBasicBlock bb,
                                                 List<BIRNonTerminator> bbInstructions) {
        int lastInsNum;
        if (bbIndex == bbs.size() - 2) {
            lastInsNum = bbInstructions.size() - 2;
        } else {
            lastInsNum = bbInstructions.size() - 1;
            BIRTerminator bbTerminator = bb.terminator;
            if (bbTerminator.kind != InstructionKind.BRANCH) {
                // branch terminators are omitted from terminators because their boolean operands appear
                // in a preceding instruction before the terminator. There we can do the split
                populateInsSplitPoints(arrayOrMapValueOperands, insSplitPoints, bbTerminator, operandsInSameBB,
                        remainingArrayValueOperands);
            }
            if (bbTerminator.kind == InstructionKind.CALL) {
                // When arrays have new objects created inside them, the object is created in one instruction
                // and it is initialized/populated later by passing it as an argument to the $init$ function
                // hence split function should be created after such function call
                // only in this case we have to consider RHS operands (only function arguments)
                BIRTerminator.Call callIns = (BIRTerminator.Call) bbTerminator;
                if (callIns.name.value.contains(OBJECT_INITIALIZATION_FUNCTION_NAME)) {
                    for (BIROperand arg : callIns.args) {
                        addOperandToInsSplitPoints(arrayOrMapValueOperands, insSplitPoints, callIns, arg,
                                operandsInSameBB, remainingArrayValueOperands);
                    }
                }
            }
        }
        return lastInsNum;
    }

    private Map<BIRAbstractInstruction, SplitPointDetails> getSplitPointsForArray(List<BIRBasicBlock> bbs,
                                                                                  Set<BIROperand> arrayValuesOperands) {
        // a copy of arrayValueOperands is made to find first found array element operands from bottom
        Set<BIROperand> remainingArrayValueOperands = new HashSet<>(arrayValuesOperands);

        // Split points mean the places which are eligible for a split. i.e. we can split the parent function by
        // moving instructions and terminators until this one (including this) to a new function.
        // The criteria for choosing a split point are as follows. We go from bottom to top searching for array value
        // operands in both RHS and LHS. If we find one, that is a split point, unless we find that previously in the
        // same BB. A new flag is added to the split point to depict whether to split the function here (splitHere).
        // If it is false only array populating instructions are added.
        Map<BIRAbstractInstruction, SplitPointDetails> insSplitPoints = new HashMap<>();
        for (int bbIndex = bbs.size() - 2; bbIndex >= 0; bbIndex--) {
            Set<BIROperand> operandsInSameBB = new HashSet<>();
            BIRBasicBlock bb = bbs.get(bbIndex);
            List<BIRNonTerminator> bbInstructions = bb.instructions;
            int lastInsNum = getLastInsNumAndHandleTerminator(bbs, arrayValuesOperands, remainingArrayValueOperands,
                    insSplitPoints, bbIndex, operandsInSameBB, bb, bbInstructions);
            for (int insIndex = lastInsNum; insIndex >= 0; insIndex--) {
                populateInsSplitPoints(arrayValuesOperands, insSplitPoints, bbInstructions.get(insIndex),
                        operandsInSameBB, remainingArrayValueOperands);
            }
        }
        return insSplitPoints;
    }

    private void populateInsSplitPoints(Set<BIROperand> arrayValuesOperands,
                                        Map<BIRAbstractInstruction, SplitPointDetails> insSplitPoints,
                                        BIRAbstractInstruction ins, Set<BIROperand> operandsInSameBB,
                                        Set<BIROperand> remainingArrayValueOperands) {
        BIROperand insLhsOp = ins.lhsOp;
        if (insLhsOp != null) {
            addOperandToInsSplitPoints(arrayValuesOperands, insSplitPoints, ins, insLhsOp, operandsInSameBB,
                    remainingArrayValueOperands);
        }
    }

    private void addOperandToInsSplitPoints(Set<BIROperand> arrayValuesOperands,
                                            Map<BIRAbstractInstruction, SplitPointDetails> insSplitPoints,
                                            BIRAbstractInstruction ins, BIROperand insOperand,
                                            Set<BIROperand> operandsInSameBB,
                                            Set<BIROperand> remainingArrayValueOperands) {
        if (arrayValuesOperands.contains(insOperand) && !operandsInSameBB.contains(insOperand)) {
            operandsInSameBB.add(insOperand);
            if (insSplitPoints.containsKey(ins)) {
                SplitPointDetails splitPointDetails = insSplitPoints.get(ins);
                List<BIROperand> operandList = splitPointDetails.arrayElementsBIROperands;
                operandList.add(insOperand);
                if (remainingArrayValueOperands.contains(insOperand)) {
                    remainingArrayValueOperands.remove(insOperand);
                } else {
                    if (splitPointDetails.splitHere) {
                        splitPointDetails.splitHere = false;
                    }
                }
            } else {
                List<BIROperand> operandList = new ArrayList<>();
                operandList.add(insOperand);
                if (remainingArrayValueOperands.contains(insOperand)) {
                    remainingArrayValueOperands.remove(insOperand);
                    insSplitPoints.put(ins, new SplitPointDetails(operandList, true));
                } else {
                    insSplitPoints.put(ins, new SplitPointDetails(operandList, false));
                }
            }
        }
    }

    private Map<BIROperand, Integer> getErrorOperandsAndTargetBBs(List<BIRErrorEntry> errorTable) {
        Map<BIROperand, Integer> errorOperandsAndTargetBBs = new HashMap<>();
        for (BIRErrorEntry birErrorEntry : errorTable) {
            errorOperandsAndTargetBBs.put(birErrorEntry.errorOp, birErrorEntry.targetBB.number);
        }
        return errorOperandsAndTargetBBs;
    }

    private void splitParentFuncForPeriodicMapSplits(BIRFunction parentFunc, List<BIRFunction> newlyAddingFunctions,
                                                     boolean fromAttachedFunction,
                                                     List<BIRBasicBlock> bbs,
                                                     int newArrayInsBBNum, int newArrayInsNumInRelevantBB,
                                                     BIRVariableDcl handleArray, BIROperand handleArrayOperand,
                                                     Map<BIROperand, BIRMappingConstructorEntryWithIndex> birOperands,
                                                     SplitFuncEnv splitFuncEnv,
                                                     ParentFuncEnv parentFuncEnv, Set<BIROperand> mapValuesOperands,
                                                     Map<BIROperand, BIRMappingConstructorEntryWithIndex>
                                                             globalAndArgVarKeyOrValueLhsOperands,
                                                     Map<BIROperand, NonTerminatorLocation> mapKeyOperandLocations) {
        Map<BIRAbstractInstruction, BIRMappingConstructorEntryWithIndex> globalAndArgVarKeyOrValueRelatedIns =
                new HashMap<>();
        Map<BIRAbstractInstruction, SplitPointDetails> insSplitPoints = getSplitPointsForMap(bbs, mapValuesOperands,
                globalAndArgVarKeyOrValueLhsOperands, globalAndArgVarKeyOrValueRelatedIns, mapKeyOperandLocations);
        Map<BIROperand, Integer> errorOperandsAndTargetBBs = getErrorOperandsAndTargetBBs(parentFunc.errorTable);
        // When an error table operand is found as an array element operand in the LHS of a non-terminator,
        // the array element populating instructions should be put in the targetBB for the try-catch to work correctly.
        List<BIRNonTerminator> nextBBPendingIns = new ArrayList<>();
        List<BIRNonTerminator> newBBInsList;
        boolean mapElementSet;
        for (int bbIndex = 0; bbIndex < bbs.size() - 1; bbIndex++) {
            BIRBasicBlock bb = bbs.get(bbIndex);
            handleBasicBlockStart(splitFuncEnv, nextBBPendingIns, bb);
            for (int insIndex = 0; insIndex < bb.instructions.size(); insIndex++) {
                if (bbIndex == 0 && insIndex == 0) { // map type ins
                    continue;
                } else if ((bbIndex == newArrayInsBBNum) && (insIndex == newArrayInsNumInRelevantBB)) {
                    createNewFuncForPeriodicSplit(parentFunc, newlyAddingFunctions, fromAttachedFunction,
                            handleArray, splitFuncEnv, parentFuncEnv, bb,
                            bb.instructions.get(newArrayInsNumInRelevantBB));
                    return;
                }

                BIRNonTerminator bbIns = bb.instructions.get(insIndex);
                BIROperand bbInsLhsOp = bbIns.lhsOp;
                handleReturnValAssignedInstruction(splitFuncEnv, bb, bbInsLhsOp);
                splitFuncEnv.splitFuncNewInsList.add(bbIns);
                splitFuncEnv.periodicSplitInsCount++;
                populateSplitFuncArgsAndLocalVarList(splitFuncEnv, bbIns);
                newBBInsList = new ArrayList<>();
                mapElementSet = setMapElementGivenOperand(birOperands, newBBInsList, handleArrayOperand,
                        splitFuncEnv.splitFuncTempVars, insSplitPoints, bbIns, splitFuncEnv, mapKeyOperandLocations,
                        bbIndex, insIndex, globalAndArgVarKeyOrValueRelatedIns);
                handleSplittingAtNonTerminator(parentFunc, newlyAddingFunctions, fromAttachedFunction, handleArray,
                        splitFuncEnv, parentFuncEnv, errorOperandsAndTargetBBs, nextBBPendingIns, newBBInsList,
                        mapElementSet, bb, bbIns, bbInsLhsOp);
            }
            handleBBInstructions(splitFuncEnv, bb);
            // Next consider LHS op in the BIR terminator, branch terms won't have an array element as LHS op
            // If we found a LHS op, we need to create a new BB and change the terminator
            populateSplitFuncArgsAndLocalVarList(splitFuncEnv, bb.terminator);
            splitFuncEnv.periodicSplitInsCount++;
            newBBInsList = new ArrayList<>();
            mapElementSet = setMapElementGivenOperand(birOperands, newBBInsList, handleArrayOperand,
                    splitFuncEnv.splitFuncTempVars, insSplitPoints, bb.terminator, splitFuncEnv, mapKeyOperandLocations,
                    bbIndex, -1, globalAndArgVarKeyOrValueRelatedIns);
            handleSplittingAtTerminator(parentFunc, newlyAddingFunctions, fromAttachedFunction, handleArray,
                    splitFuncEnv, parentFuncEnv, newBBInsList, mapElementSet, bb);
        }
    }

    private void handleSplittingAtTerminator(BIRFunction parentFunc, List<BIRFunction> newlyAddingFunctions,
                                             boolean fromAttachedFunction, BIRVariableDcl handleArray,
                                             SplitFuncEnv splitFuncEnv, ParentFuncEnv parentFuncEnv,
                                             List<BIRNonTerminator> newBBInsList, boolean mapElementSet,
                                             BIRBasicBlock bb) {
        if (mapElementSet) {
            splitFuncEnv.splitFuncCorrectTerminatorBBs.add(splitFuncEnv.splitFuncBB);
            BIRBasicBlock newBB = new BIRBasicBlock(splitFuncEnv.splitFuncBBId++);
            splitFuncEnv.splitFuncBB = new BIRBasicBlock(splitFuncEnv.splitFuncBBId++);
            newBB.instructions.addAll(newBBInsList);
            newBB.terminator = new BIRTerminator.GOTO(null, bb.terminator.thenBB, bb.terminator.scope);
            bb.terminator.thenBB = newBB; // change the current BB's terminator to new BB where ins are put
            splitFuncEnv.splitFuncNewBBList.add(newBB);
        } else {
            splitFuncEnv.splitFuncBB = new BIRBasicBlock(splitFuncEnv.splitFuncBBId++);
        }

        if (bb.terminator.kind == InstructionKind.BRANCH) {
            splitFuncEnv.splitOkay = false;
            BIRTerminator.Branch branch = (BIRTerminator.Branch) bb.terminator;
            int higherBBNumber = Math.max(branch.trueBB.number, branch.falseBB.number);
            splitFuncEnv.doNotSplitTillThisBBNum = Math.max(splitFuncEnv.doNotSplitTillThisBBNum, higherBBNumber);
        }

        if (splitFuncEnv.periodicSplitInsCount > INS_COUNT_PERIODIC_SPLIT_THRESHOLD && splitFuncEnv.splitOkay
                && mapElementSet && splitFuncEnv.splitHere) {
            createNewFuncForPeriodicSplit(parentFunc, newlyAddingFunctions, fromAttachedFunction,
                    handleArray, splitFuncEnv, parentFuncEnv, bb, bb.terminator);
        }
    }

    private void handleSplittingAtNonTerminator(BIRFunction parentFunc, List<BIRFunction> newlyAddingFunctions,
                                                boolean fromAttachedFunction, BIRVariableDcl handleArray,
                                                SplitFuncEnv splitFuncEnv, ParentFuncEnv parentFuncEnv,
                                                Map<BIROperand, Integer> errorOperandsAndTargetBBs,
                                                List<BIRNonTerminator> nextBBPendingIns,
                                                List<BIRNonTerminator> newBBInsList, boolean mapElementSet,
                                                BIRBasicBlock bb, BIRNonTerminator bbIns, BIROperand bbInsLhsOp) {
        if (bbInsLhsOp != null && errorOperandsAndTargetBBs.containsKey(bbInsLhsOp)) {
            nextBBPendingIns.addAll(newBBInsList);
            splitFuncEnv.splitOkay = false;
            splitFuncEnv.doNotSplitTillThisBBNum = Math.max(splitFuncEnv.doNotSplitTillThisBBNum,
                    errorOperandsAndTargetBBs.get(bbInsLhsOp));
        } else {
            splitFuncEnv.splitFuncNewInsList.addAll(newBBInsList);
        }

        // create split func if needed
        if (splitFuncEnv.periodicSplitInsCount > INS_COUNT_PERIODIC_SPLIT_THRESHOLD && splitFuncEnv.splitOkay
                && mapElementSet && splitFuncEnv.splitHere) {
            createNewFuncForPeriodicSplit(parentFunc, newlyAddingFunctions, fromAttachedFunction,
                    handleArray, splitFuncEnv, parentFuncEnv, bb, bbIns);
        }
    }

    private void handleReturnValAssignedInstruction(SplitFuncEnv splitFuncEnv, BIRBasicBlock bb,
                                                    BIROperand bbInsLhsOp) {
        if (!splitFuncEnv.returnValAssigned && bbInsLhsOp != null
                && bbInsLhsOp.variableDcl.kind == VarKind.RETURN) {
            splitFuncEnv.returnValAssigned = true;
            // when the return val is assigned, there are no more ins in the BB
            // and the terminator is of kind GOTO to the return BB
            bb.terminator = new BIRTerminator.GOTO(bb.terminator.pos, splitFuncEnv.returnBB,
                    bb.terminator.scope);
            splitFuncEnv.splitFuncCorrectTerminatorBBs.add(splitFuncEnv.splitFuncBB);
        }
    }

    private void handleBasicBlockStart(SplitFuncEnv splitFuncEnv, List<BIRNonTerminator> nextBBPendingIns,
                                       BIRBasicBlock bb) {
        if (!splitFuncEnv.splitOkay && splitFuncEnv.doNotSplitTillThisBBNum == bb.number) {
            splitFuncEnv.splitOkay = true;
            splitFuncEnv.periodicSplitInsCount -= 1;
        }
        splitFuncEnv.splitFuncChangedBBs.put(bb.number, splitFuncEnv.splitFuncBB);
        if (!nextBBPendingIns.isEmpty()) {
            splitFuncEnv.splitFuncNewInsList.addAll(nextBBPendingIns);
            nextBBPendingIns.clear();
        }
    }

    private void splitParentFuncForPeriodicArraySplits(BIRFunction parentFunc, List<BIRFunction> newlyAddingFunctions,
                                                       boolean fromAttachedFunction,
                                                       List<BIRBasicBlock> bbs,
                                                       int newArrayInsBBNum, int newArrayInsNumInRelevantBB,
                                                       BIRVariableDcl handleArray, BIROperand handleArrayOperand,
                                                       Map<BIROperand, BIRListConstructorEntryWithIndex> birOperands,
                                                       SplitFuncEnv splitFuncEnv,
                                                       ParentFuncEnv parentFuncEnv,
                                                       Set<BIROperand> arrayValuesOperands) {
        Map<BIRAbstractInstruction, SplitPointDetails> insSplitPoints = getSplitPointsForArray(bbs,
                arrayValuesOperands);
        Map<BIROperand, Integer> errorOperandsAndTargetBBs = getErrorOperandsAndTargetBBs(parentFunc.errorTable);
        // When an error table operand is found as an array element operand in the LHS of a non-terminator,
        // The array element populating instructions should be put in the targetBB for the try-catch to work correctly.
        List<BIRNonTerminator> nextBBPendingIns = new ArrayList<>();
        List<BIRNonTerminator> newBBInsList;
        boolean arrayElementSet;
        for (int bbIndex = 0; bbIndex < bbs.size() - 1; bbIndex++) {
            BIRBasicBlock bb = bbs.get(bbIndex);
            handleBasicBlockStart(splitFuncEnv, nextBBPendingIns, bb);
            for (int insIndex = 0; insIndex < bb.instructions.size(); insIndex++) {
                if (bbIndex == 0 && insIndex == 0) { // array size ins
                    continue;
                } else if ((bbIndex == newArrayInsBBNum) && (insIndex == newArrayInsNumInRelevantBB)) {
                    createNewFuncForPeriodicSplit(parentFunc, newlyAddingFunctions, fromAttachedFunction,
                            handleArray, splitFuncEnv, parentFuncEnv, bb,
                            bb.instructions.get(newArrayInsNumInRelevantBB));
                    return;
                }

                BIRNonTerminator bbIns = bb.instructions.get(insIndex);
                BIROperand bbInsLhsOp = bbIns.lhsOp;
                handleReturnValAssignedInstruction(splitFuncEnv, bb, bbInsLhsOp);
                splitFuncEnv.splitFuncNewInsList.add(bbIns);
                splitFuncEnv.periodicSplitInsCount++;
                populateSplitFuncArgsAndLocalVarList(splitFuncEnv, bbIns);
                newBBInsList = new ArrayList<>();
                arrayElementSet = setArrayElementGivenOperand(birOperands, newBBInsList,
                        handleArrayOperand, splitFuncEnv.splitFuncTempVars, insSplitPoints, bbIns, splitFuncEnv);
                handleSplittingAtNonTerminator(parentFunc, newlyAddingFunctions, fromAttachedFunction, handleArray,
                        splitFuncEnv, parentFuncEnv, errorOperandsAndTargetBBs, nextBBPendingIns, newBBInsList,
                        arrayElementSet, bb, bbIns, bbInsLhsOp);
            }

            handleBBInstructions(splitFuncEnv, bb);

            // Next consider LHS op in the BIR terminator, branch terms won't have an array element as LHS op
            // If we found a LHS op, we need to create a new BB and change the terminator
            populateSplitFuncArgsAndLocalVarList(splitFuncEnv, bb.terminator);
            splitFuncEnv.periodicSplitInsCount++;
            newBBInsList = new ArrayList<>();
            arrayElementSet = setArrayElementGivenOperand(birOperands, newBBInsList, handleArrayOperand,
                    splitFuncEnv.splitFuncTempVars, insSplitPoints, bb.terminator, splitFuncEnv);
            handleSplittingAtTerminator(parentFunc, newlyAddingFunctions, fromAttachedFunction, handleArray,
                    splitFuncEnv, parentFuncEnv, newBBInsList, arrayElementSet, bb);
        }
    }

    private void handleBBInstructions(SplitFuncEnv splitFuncEnv, BIRBasicBlock bb) {
        splitFuncEnv.splitFuncBB.instructions = splitFuncEnv.splitFuncNewInsList;
        splitFuncEnv.splitFuncBB.terminator = bb.terminator;
        splitFuncEnv.splitFuncNewBBList.add(splitFuncEnv.splitFuncBB);
        splitFuncEnv.splitFuncNewInsList = new ArrayList<>();
    }

    private void createNewFuncForPeriodicSplit(BIRFunction parentFunc, List<BIRFunction> newlyAddingFunctions,
                                               boolean fromAttachedFunction, BIRVariableDcl handleArray,
                                               SplitFuncEnv splitFuncEnv, ParentFuncEnv parentFuncEnv,
                                               BIRBasicBlock bb, BIRAbstractInstruction bbIns) {
        splitFuncEnv.periodicSplitInsCount = 0;
        if (splitFuncEnv.splitFuncTempVars.tempVarsUsed) {
            splitFuncEnv.splitFuncArgs.add(handleArray);
        }

        // Create a new split BIRFunction
        List<BType> paramTypes = new ArrayList<>();
        for (BIRVariableDcl funcArg : splitFuncEnv.splitFuncArgs) {
            paramTypes.add(funcArg.type);
        }
        BType funcRetType = splitFuncEnv.returnValAssigned ? symbolTable.errorOrNilType : symbolTable.nilType;
        BInvokableType type =  new BInvokableType(paramTypes, funcRetType, null);
        splitFuncNum += 1;
        String splitFuncName = SPLIT_METHOD + splitFuncNum;
        Name newFuncName = new Name(splitFuncName);
        BIRFunction splitBirFunc = new BIRFunction(null, newFuncName, newFuncName, 0, type, DEFAULT_WORKER_NAME, 0,
                SymbolOrigin.VIRTUAL);
        populateSplitFuncLocalVarsAndErrorTable(parentFunc, splitFuncEnv, parentFuncEnv, bb, bbIns, funcRetType,
                splitBirFunc);

        // need to add BBs and () return var assignment and return BB
        BIRNonTerminator.ConstantLoad constantLoad = new BIRNonTerminator.ConstantLoad(bbIns.pos,
                new Name("()"), symbolTable.nilType, splitFuncEnv.returnOperand);
        splitFuncEnv.splitFuncNewInsList.add(constantLoad);
        splitFuncEnv.splitFuncBB.instructions.addAll(splitFuncEnv.splitFuncNewInsList);

        BIRBasicBlock exitBB = splitFuncEnv.returnBB;
        exitBB.terminator = new BIRTerminator.Return(null);
        splitFuncEnv.splitFuncBB.terminator = new BIRTerminator.GOTO(null, exitBB, bbIns.scope);
        splitFuncEnv.splitFuncCorrectTerminatorBBs.add(splitFuncEnv.splitFuncBB);
        splitFuncEnv.splitFuncNewBBList.add(splitFuncEnv.splitFuncBB);

        fixTerminatorBBsInPeriodicSplitFunc(splitFuncEnv);

        splitFuncEnv.splitFuncBBId = BIRGenUtils.renumberBasicBlock(splitFuncEnv.splitFuncBBId, exitBB);
        splitFuncEnv.splitFuncNewBBList.add(exitBB);
        splitBirFunc.basicBlocks = splitFuncEnv.splitFuncNewBBList;
        newlyAddingFunctions.add(splitBirFunc);

        fixErrorTableInPeriodicSplitFunc(splitFuncEnv, splitBirFunc);
        // split function would not have VarKind.LOCAL splitBirFunc.localVars.
        // Hence no need to correct localVar.startBB and localVar.endBB

        // now we need to call this function from parent func
        List<BIROperand> args = new ArrayList<>();
        for (BIRVariableDcl funcArg : splitFuncEnv.splitFuncArgs) {
            args.add(new BIROperand(funcArg));
        }

        BIRBasicBlock parentFuncNextBB = new BIRBasicBlock(parentFuncEnv.parentFuncBBId++);
        parentFuncEnv.parentFuncNewBB.instructions = parentFuncEnv.parentFuncNewInsList;

        BIROperand splitFuncCallResultOp = null;
        if (splitFuncEnv.returnValAssigned) {
            splitFuncCallResultOp = generateTempLocalVariable(symbolTable.errorOrNilType,
                    parentFuncEnv.parentFuncLocalVarList);
        }
        parentFuncEnv.parentFuncNewBB.terminator = new BIRTerminator.Call(bbIns.pos, InstructionKind.CALL,
                false, currentPackageId, newFuncName, args, splitFuncCallResultOp, parentFuncNextBB,
                Collections.emptyList(), Collections.emptySet(), bbIns.scope);

        parentFuncEnv.parentFuncNewInsList = new ArrayList<>();
        parentFuncEnv.parentFuncNewBBList.add(parentFuncEnv.parentFuncNewBB);
        parentFuncEnv.parentFuncNewBB = parentFuncNextBB;

        if (splitFuncEnv.returnValAssigned) {
            BIROperand isErrorResultOp = generateTempLocalVariable(symbolTable.booleanType,
                    parentFuncEnv.parentFuncLocalVarList);
            BIRNonTerminator errorTestIns = new BIRNonTerminator.TypeTest(null, symbolTable.errorType,
                    isErrorResultOp, splitFuncCallResultOp);
            parentFuncEnv.parentFuncNewInsList.add(errorTestIns);
            parentFuncEnv.parentFuncNewBB.instructions = parentFuncEnv.parentFuncNewInsList;
            BIRBasicBlock trueBB = new BIRBasicBlock(parentFuncEnv.parentFuncBBId++);
            BIRBasicBlock falseBB = new BIRBasicBlock(parentFuncEnv.parentFuncBBId++);
            parentFuncEnv.parentFuncNewBB.terminator = new BIRTerminator.Branch(null, isErrorResultOp, trueBB,
                    falseBB, bbIns.scope);
            parentFuncEnv.parentFuncNewBBList.add(parentFuncEnv.parentFuncNewBB);
            BIROperand castedErrorOp = generateTempLocalVariable(symbolTable.errorType,
                    parentFuncEnv.parentFuncLocalVarList);
            BIRNonTerminator typeCastErrIns = new BIRNonTerminator.TypeCast(null, castedErrorOp,
                    splitFuncCallResultOp, symbolTable.errorType, false);
            trueBB.instructions.add(typeCastErrIns);
            BIRNonTerminator moveIns = new BIRNonTerminator.Move(null, castedErrorOp,
                    parentFuncEnv.returnOperand);
            trueBB.instructions.add(moveIns);
            trueBB.terminator = new BIRTerminator.GOTO(null, parentFuncEnv.returnBB, bbIns.scope);
            parentFuncEnv.parentFuncNewBBList.add(trueBB);
            parentFuncEnv.parentFuncNewBB = falseBB;
            parentFuncEnv.parentFuncNewInsList = new ArrayList<>();
        }

        splitFuncEnv.reset(getTempVarsForArraySplit(), fromAttachedFunction);
    }

    private void populateSplitFuncLocalVarsAndErrorTable(BIRFunction parentFunc, SplitFuncEnv splitFuncEnv,
                                                         ParentFuncEnv parentFuncEnv, BIRBasicBlock bb,
                                                         BIRAbstractInstruction bbIns, BType funcRetType,
                                                         BIRFunction splitBirFunc) {
        List<BIRFunctionParameter> functionParams = new ArrayList<>();
        for (BIRVariableDcl funcArg : splitFuncEnv.splitFuncArgs) {
            Name argName = funcArg.name;
            splitBirFunc.requiredParams.add(new BIRParameter(bbIns.pos, argName, 0));
            BIRFunctionParameter funcParameter = new BIRFunctionParameter(bbIns.pos, funcArg.type, argName,
                    VarScope.FUNCTION, VarKind.ARG, argName.getValue(), false, false);
            functionParams.add(funcParameter);
            splitBirFunc.parameters.add(funcParameter);
        }
        splitBirFunc.argsCount = splitFuncEnv.splitFuncArgs.size();
        splitBirFunc.returnVariable = splitFuncEnv.returnVarDcl;
        splitFuncEnv.returnVarDcl.type = funcRetType;
        splitBirFunc.localVars.add(0, splitBirFunc.returnVariable);
        splitBirFunc.localVars.addAll(functionParams);
        splitBirFunc.localVars.addAll(splitFuncEnv.splitFuncLocalVarList);

        if (splitFuncEnv.splitFuncTempVars.tempVarsUsed) {
            splitBirFunc.localVars.add(splitFuncEnv.splitFuncTempVars.arrayIndexVarDcl);
            splitBirFunc.localVars.add(splitFuncEnv.splitFuncTempVars.typeCastVarDcl);
        }

        while (parentFuncEnv.errorTableIndex < parentFunc.errorTable.size()
                && parentFunc.errorTable.get(parentFuncEnv.errorTableIndex).trapBB.number <= bb.number) {
            splitFuncEnv.splitFuncErrorTable.add(parentFunc.errorTable.get(parentFuncEnv.errorTableIndex));
            parentFuncEnv.errorTableIndex++;
        }
        splitBirFunc.errorTable = splitFuncEnv.splitFuncErrorTable;
    }

    private void fixErrorTableInPeriodicSplitFunc(SplitFuncEnv splitFuncEnv, BIRFunction splitBirFunc) {
        Map<Integer, BIRBasicBlock> changedBBs = splitFuncEnv.splitFuncChangedBBs;
        for (BIRErrorEntry birErrorEntry : splitBirFunc.errorTable) {
            if (changedBBs.containsKey(birErrorEntry.trapBB.number)) {
                birErrorEntry.trapBB = changedBBs.get(birErrorEntry.trapBB.number);
            }
            if (changedBBs.containsKey(birErrorEntry.endBB.number)) {
                birErrorEntry.endBB = changedBBs.get(birErrorEntry.endBB.number);
            }
            if (changedBBs.containsKey(birErrorEntry.targetBB.number)) {
                birErrorEntry.targetBB = changedBBs.get(birErrorEntry.targetBB.number);
            }
        }
    }

    private void fixTerminatorBBsInPeriodicSplitFunc(SplitFuncEnv splitFuncEnv) {
        List<BIRBasicBlock> bbList = splitFuncEnv.splitFuncNewBBList;
        BIRBasicBlock beforeLastBB = null;
        for (BIRBasicBlock basicBlock : bbList) {
            if (!splitFuncEnv.splitFuncCorrectTerminatorBBs.contains(basicBlock)) {
                BIRTerminator terminator = basicBlock.terminator;
                Map<Integer, BIRBasicBlock> changedBBs = splitFuncEnv.splitFuncChangedBBs;
                if (terminator.thenBB != null) {
                    if (changedBBs.containsKey(terminator.thenBB.number)) {
                        terminator.thenBB = changedBBs.get(terminator.thenBB.number);
                    } else {
                        if (beforeLastBB == null) {
                            beforeLastBB = getBeforeLastBB(splitFuncEnv);
                        }
                        terminator.thenBB = beforeLastBB;
                    }
                }

                switch (terminator.getKind()) {
                    case GOTO -> {
                        if (changedBBs.containsKey(
                                ((BIRTerminator.GOTO) terminator).targetBB.number)) {
                            ((BIRTerminator.GOTO) terminator).targetBB = changedBBs.get(
                                    ((BIRTerminator.GOTO) terminator).targetBB.number);
                        } else {
                            if (beforeLastBB == null) {
                                beforeLastBB = getBeforeLastBB(splitFuncEnv);
                            }
                            ((BIRTerminator.GOTO) terminator).targetBB = beforeLastBB;
                        }
                    }
                    case BRANCH -> {
                        BIRTerminator.Branch branchTerminator = (BIRTerminator.Branch) terminator;
                        if (changedBBs.containsKey(branchTerminator.trueBB.number)) {
                            branchTerminator.trueBB = changedBBs.get(
                                    branchTerminator.trueBB.number);
                        }
                        if (changedBBs.containsKey(branchTerminator.falseBB.number)) {
                            branchTerminator.falseBB = changedBBs.get(
                                    branchTerminator.falseBB.number);
                        }
                    }
                    default -> {
                    }
                }
            }
        }
        if (beforeLastBB != null) {
            bbList.add(beforeLastBB);
        }
    }

    private BIRBasicBlock getBeforeLastBB(SplitFuncEnv splitFuncEnv) {
        BIRBasicBlock beforeLastBB = new BIRBasicBlock(splitFuncEnv.splitFuncBBId++);
        BIRNonTerminator.ConstantLoad constantLoad = new BIRNonTerminator.ConstantLoad(
                splitFuncEnv.returnBB.terminator.pos, new Name("()"), symbolTable.nilType,
                splitFuncEnv.returnOperand);
        beforeLastBB.instructions.add(constantLoad);
        beforeLastBB.terminator = new BIRTerminator.GOTO(null, splitFuncEnv.returnBB,
                splitFuncEnv.returnBB.terminator.scope);
        return beforeLastBB;
    }

    private void populateSplitFuncArgsAndLocalVarList(SplitFuncEnv splitFuncEnv, BIRAbstractInstruction bbIns) {
        for (BIROperand rhsOperand : bbIns.getRhsOperands()) {
            if (!splitFuncEnv.splitAvailableOperands.contains(rhsOperand)
                    && needToPassRhsVarDclAsArg(rhsOperand)) {
                splitFuncEnv.splitFuncArgs.add(rhsOperand.variableDcl);
            }
        }
        if (bbIns.lhsOp != null) {
            splitFuncEnv.splitAvailableOperands.add(bbIns.lhsOp);
            if (needToPassLhsVarDclAsArg(bbIns.lhsOp)) {
                splitFuncEnv.splitFuncArgs.add(bbIns.lhsOp.variableDcl);
            }
            if (isTempOrSyntheticVar(bbIns.lhsOp.variableDcl)) {
                splitFuncEnv.splitFuncLocalVarList.add(bbIns.lhsOp.variableDcl);
            }
        }
    }

    private TempVarsForArraySplit getTempVarsForArraySplit() {
        BIRVariableDcl arrayIndexVarDcl = new BIRVariableDcl(null, symbolTable.intType,
                new Name("%arrIndex"), VarScope.FUNCTION, VarKind.TEMP, null);
        BIRVariableDcl typeCastVarDcl = new BIRVariableDcl(null, symbolTable.anyOrErrorType,
                new Name("%typeCast"), VarScope.FUNCTION, VarKind.TEMP, null);
        return new TempVarsForArraySplit(arrayIndexVarDcl, typeCastVarDcl);
    }

    private boolean setMapElementGivenOperand(Map<BIROperand, BIRMappingConstructorEntryWithIndex> birOperands,
                                              List<BIRNonTerminator> newInsList, BIROperand handleArrayOperand,
                                              TempVarsForArraySplit tempVars,
                                              Map<BIRAbstractInstruction, SplitPointDetails> insSplitPoints,
                                              BIRAbstractInstruction currIns, SplitFuncEnv splitFuncEnv,
                                              Map<BIROperand, NonTerminatorLocation> mapKeyOperandLocations,
                                              int bbIndex, int insIndex, Map<BIRAbstractInstruction,
            BIRMappingConstructorEntryWithIndex> globalAndArgVarKeyOrValueRelatedIns) {
        boolean splitPointsContainCurrIns = insSplitPoints.containsKey(currIns);
        if (splitPointsContainCurrIns) {
            SplitPointDetails splitPointDetails = insSplitPoints.get(currIns);
            List<BIROperand> currOperands = splitPointDetails.arrayElementsBIROperands;
            for (BIROperand currOperand : currOperands) {
                BIRMappingConstructorEntryWithIndex mappingConstructorEntryWithIndex = birOperands.get(currOperand);
                BIRNode.BIRMappingConstructorEntry mappingConstructorEntry = mappingConstructorEntryWithIndex
                        .mappingConstructorEntry;
                boolean isKeyValueEntry = mappingConstructorEntry instanceof BIRNode.BIRMappingConstructorKeyValueEntry;
                if (isKeyValueEntry && insIndex != -1) {
                    BIROperand keyOperand = ((BIRNode.BIRMappingConstructorKeyValueEntry) mappingConstructorEntry)
                            .keyOp;
                    if (mapKeyOperandLocations.containsKey(keyOperand)) {
                        NonTerminatorLocation nonTerminatorLocation = mapKeyOperandLocations.get(keyOperand);
                        if (nonTerminatorLocation != null && (nonTerminatorLocation.bbNum > bbIndex ||
                                (nonTerminatorLocation.bbNum == bbIndex && nonTerminatorLocation.insNum > insIndex))) {
                            splitPointDetails.splitHere = false;
                            continue;
                        }
                    }
                }
                int arrayIndex = mappingConstructorEntryWithIndex.index;
                setMapElement(newInsList, handleArrayOperand, currOperand, mappingConstructorEntry, arrayIndex,
                        tempVars);
            }
            // no need to set in else part as it will not affect since splitNow is considered along with this
            splitFuncEnv.splitHere = splitPointDetails.splitHere;
        }
        boolean globalAndArgVarKeyInsContainsCurrIns = globalAndArgVarKeyOrValueRelatedIns.containsKey(currIns);
        if (globalAndArgVarKeyInsContainsCurrIns) {
            // no need to set in else part as it will not affect since splitNow is considered along with this
            if (!splitPointsContainCurrIns) {
                splitFuncEnv.splitHere = true;
            }
            BIRMappingConstructorEntryWithIndex mappingConstructorEntryWithIndex =
                    globalAndArgVarKeyOrValueRelatedIns.get(currIns);
            BIRNode.BIRMappingConstructorKeyValueEntry keyValueEntry =
                    (BIRNode.BIRMappingConstructorKeyValueEntry) mappingConstructorEntryWithIndex
                    .mappingConstructorEntry;
            int arrayIndex = mappingConstructorEntryWithIndex.index;
            BIROperand valueOperand = keyValueEntry.valueOp;
            setMapElement(newInsList, handleArrayOperand, valueOperand, keyValueEntry, arrayIndex,
                    tempVars);
            BIRVariableDcl valueVarDcl = valueOperand.variableDcl;
            addToSplitFuncArgsIfVarDclIsArg(splitFuncEnv, valueVarDcl);
            BIRVariableDcl keyVarDcl = keyValueEntry.keyOp.variableDcl;
            addToSplitFuncArgsIfVarDclIsArg(splitFuncEnv, keyVarDcl);
        }
        return splitPointsContainCurrIns || globalAndArgVarKeyInsContainsCurrIns;
    }

    private void addToSplitFuncArgsIfVarDclIsArg(SplitFuncEnv splitFuncEnv, BIRVariableDcl variableDcl) {
        if (variableDcl.kind == VarKind.ARG) {
            splitFuncEnv.splitFuncArgs.add(variableDcl);
        }
    }

    private boolean setArrayElementGivenOperand(Map<BIROperand, BIRListConstructorEntryWithIndex> birOperands,
                                                List<BIRNonTerminator> newInsList, BIROperand handleArrayOperand,
                                                TempVarsForArraySplit tempVars,
                                                Map<BIRAbstractInstruction, SplitPointDetails> insSplitPoints,
                                                BIRAbstractInstruction currIns, SplitFuncEnv splitFuncEnv) {
        if (insSplitPoints.containsKey(currIns)) {
            SplitPointDetails splitPointDetails = insSplitPoints.get(currIns);
            List<BIROperand> currOperands = splitPointDetails.arrayElementsBIROperands;
            for (BIROperand currOperand : currOperands) {
                BIRListConstructorEntryWithIndex listConstructorEntryWithIndex = birOperands.get(currOperand);
                BIRNode.BIRListConstructorEntry listConstructorEntry = listConstructorEntryWithIndex
                        .listConstructorEntry;
                int arrayIndex = listConstructorEntryWithIndex.index;
                setArrayElement(newInsList, handleArrayOperand, currOperand, listConstructorEntry, arrayIndex,
                        tempVars);
            }
            // no need to set the below in else part as it will not affect since splitNow is considered along with this
            splitFuncEnv.splitHere = splitPointDetails.splitHere;
            return true;
        }
        return false;
    }

    private void setMapElement(List<BIRNonTerminator> newInsList,
                                 BIROperand handleArrayOperand, BIROperand valueOrExprOperand,
                                 BIRNode.BIRMappingConstructorEntry mappingConstructorEntry, int arrayIndex,
                                 TempVarsForArraySplit tempVars) {
        JMethodCallInstruction callSetEntry = new JMethodCallInstruction(null);
        callSetEntry.invocationType = INVOKESTATIC;
        callSetEntry.jClassName = LARGE_STRUCTURE_UTILS;
        tempVars.tempVarsUsed = true;
        BIRNonTerminator.ConstantLoad loadArrayIndex = new BIRNonTerminator.ConstantLoad(null,
                (long) arrayIndex, symbolTable.intType, tempVars.arrayIndexOperand);
        newInsList.add(loadArrayIndex);

        BIRNonTerminator.TypeCast typeCastInstruction = new BIRNonTerminator.TypeCast(null,
                tempVars.typeCastOperand, valueOrExprOperand, symbolTable.anyOrErrorType, true);
        newInsList.add(typeCastInstruction);

        if (mappingConstructorEntry instanceof BIRNode.BIRMappingConstructorKeyValueEntry) {
            callSetEntry.jMethodVMSig = "(" + GET_HANDLE_VALUE + GET_OBJECT + GET_OBJECT + "J)V";
            callSetEntry.args = new ArrayList<>(Arrays.asList(handleArrayOperand,
                    ((BIRNode.BIRMappingConstructorKeyValueEntry) mappingConstructorEntry).keyOp,
                    tempVars.typeCastOperand, tempVars.arrayIndexOperand));
            callSetEntry.name = "setKeyValueEntry";
        } else {
            callSetEntry.jMethodVMSig = HANDLE_OBJECT_LONG_ARGS;
            callSetEntry.args = new ArrayList<>(Arrays.asList(handleArrayOperand, tempVars.typeCastOperand,
                    tempVars.arrayIndexOperand));
            callSetEntry.name = "setSpreadFieldEntry";
        }
        newInsList.add(callSetEntry);
    }

    private void setArrayElement(List<BIRNonTerminator> newInsList,
                                 BIROperand handleArrayOperand, BIROperand insLhsOp,
                                 BIRNode.BIRListConstructorEntry listConstructorEntry, int arrayIndex,
                                 TempVarsForArraySplit tempVars) {
        JMethodCallInstruction callSetEntry = new JMethodCallInstruction(null);
        callSetEntry.invocationType = INVOKESTATIC;
        callSetEntry.jClassName = LARGE_STRUCTURE_UTILS;
        callSetEntry.jMethodVMSig = HANDLE_OBJECT_LONG_ARGS;
        tempVars.tempVarsUsed = true;
        BIRNonTerminator.ConstantLoad loadArrayIndex = new BIRNonTerminator.ConstantLoad(null,
                (long) arrayIndex, symbolTable.intType, tempVars.arrayIndexOperand);
        newInsList.add(loadArrayIndex);

        BIRNonTerminator.TypeCast typeCastInstruction = new BIRNonTerminator.TypeCast(null,
                tempVars.typeCastOperand, insLhsOp, symbolTable.anyOrErrorType, true);
        newInsList.add(typeCastInstruction);
        callSetEntry.args = new ArrayList<>(Arrays.asList(handleArrayOperand, tempVars.typeCastOperand,
                tempVars.arrayIndexOperand));

        if (listConstructorEntry instanceof BIRNode.BIRListConstructorExprEntry) {
            callSetEntry.name = "setExpressionEntry";
        } else {
            callSetEntry.name = "setSpreadEntry";
        }
        newInsList.add(callSetEntry);
    }

    /**
     * Obtain a list of possible splits that can be done inside a function due to large no. of instructions.
     *
     * @param basicBlocks available basic block list of the function
     * @param errorTableEntries available error table entries of the function
     * @param fromSplitFunction whether the parent function is a split function
     * @return a list of possible splits
     */
    private List<Split> getPossibleSplits(List<BIRBasicBlock> basicBlocks, List<BIRErrorEntry> errorTableEntries,
                                          boolean fromSplitFunction) {
        List<Split> possibleSplits = new ArrayList<>();
        List<BIRVariableDcl> newFuncArgs;
        int splitEndBBIndex = basicBlocks.size() - 1; // goes from end to beginning
        int splitEndInsIndex = basicBlocks.get(splitEndBBIndex).instructions.size() - 1;
        int errTableEntryIndex = errorTableEntries.size() - 1;
        boolean splitStarted = false;
        boolean returnValAssigned = false;
        boolean splitTypeArray = true; // will be used to mark the split caused from either NewArray or NewStructure
        Set<BIRVariableDcl> neededOperandsVarDcl = new HashSet<>(); // that will need to be passed as function args
        Set<BIRVariableDcl> lhsOperandList = new HashSet<>(); // that will need as localVars in the new function
        BIROperand splitStartOperand = null;
        int splitInsCount = 0; // including terminator instructions

        for (int bbNum = basicBlocks.size() - 1; bbNum >= 0; bbNum--) {
            BIRBasicBlock basicBlock = basicBlocks.get(bbNum);
            BIRTerminator bbTerminator = basicBlock.terminator;
            if (splitStarted) {
                if (bbTerminator.lhsOp != null) {
                    if (bbTerminator.lhsOp.variableDcl.kind == VarKind.LOCAL) {
                        // if a local var is assigned value in a BB terminator, no split is done
                        splitStarted = false;
                    } else if (needToPassLhsVarDclAsArg(bbTerminator.lhsOp)) {
                        neededOperandsVarDcl.add(bbTerminator.lhsOp.variableDcl);
                    } else {
                        neededOperandsVarDcl.remove(bbTerminator.lhsOp.variableDcl);
                        if (isTempOrSyntheticVar(bbTerminator.lhsOp.variableDcl)) {
                            lhsOperandList.add(bbTerminator.lhsOp.variableDcl);
                        }
                    }
                }
                splitInsCount++;
                // RHS operands varDcl will be needed to pass as function args if they won't be available inside split
                BIROperand[] rhsOperands = bbTerminator.getRhsOperands();
                for (BIROperand rhsOperand : rhsOperands) {
                    if (needToPassRhsVarDclAsArg(rhsOperand)) {
                        neededOperandsVarDcl.add(rhsOperand.variableDcl);
                    }
                }
            }
            List<BIRNonTerminator> instructions = basicBlock.instructions;
            for (int insNum = instructions.size() - 1; insNum >= 0; insNum--) {
                BIRNonTerminator currIns = instructions.get(insNum);
                if (currIns.lhsOp.variableDcl.kind == VarKind.LOCAL) {
                    // if the local var is assigned value inside the split, no split is done
                    splitStarted = false;
                }
                if (splitStarted) {
                    if (currIns.lhsOp.variableDcl.kind == VarKind.RETURN) {
                        returnValAssigned = true;
                    } else if (needToPassLhsVarDclAsArg(currIns.lhsOp)) {
                        neededOperandsVarDcl.add(currIns.lhsOp.variableDcl);
                    } else {
                        neededOperandsVarDcl.remove(currIns.lhsOp.variableDcl);
                        if (isTempOrSyntheticVar(currIns.lhsOp.variableDcl)) {
                            lhsOperandList.add(currIns.lhsOp.variableDcl);
                        }
                    }
                    BIROperand[] rhsOperands = currIns.getRhsOperands();
                    for (BIROperand rhsOperand : rhsOperands) {
                        if (needToPassRhsVarDclAsArg(rhsOperand)) {
                            neededOperandsVarDcl.add(rhsOperand.variableDcl);
                        }
                    }
                    splitInsCount++;
                    // now check for the termination of split, i.e. split start
                    if (currIns.lhsOp == splitStartOperand) {
                        if ((neededOperandsVarDcl.size() > MAX_SPLIT_FUNCTION_ARG_COUNT) ||
                                (splitInsCount < SPLIT_INSTRUCTION_COUNT_THRESHOLD)) {
                            splitStarted = false;
                            continue;
                        }
                        newFuncArgs = new ArrayList<>(neededOperandsVarDcl);
                        // create necessary error table entries
                        List<BIRErrorEntry> splitErrorTableEntries = new ArrayList<>();
                        int trapBBNum;
                        while (errTableEntryIndex >= 0) {
                            trapBBNum = errorTableEntries.get(errTableEntryIndex).trapBB.number;
                            if (trapBBNum <= getBbIdNum(basicBlocks, bbNum)) {
                                break;
                            } else if (trapBBNum < getBbIdNum(basicBlocks, splitEndBBIndex)) {
                                splitErrorTableEntries.add(errorTableEntries.get(errTableEntryIndex));
                            }
                            errTableEntryIndex--;
                        }
                        Collections.reverse(splitErrorTableEntries);

                        // check where the new method needs to be further split
                        boolean splitAgain = splitInsCount >= FUNCTION_INSTRUCTION_COUNT_THRESHOLD;

                        // splitTypeArray variable can be used here if that information is needed later
                        possibleSplits.add(new Split(insNum, splitEndInsIndex, bbNum, splitEndBBIndex, lhsOperandList,
                                newFuncArgs, splitErrorTableEntries, splitAgain, splitTypeArray, returnValAssigned));
                        splitStarted = false;
                    }
                } else {
                    if ((currIns.kind == InstructionKind.NEW_ARRAY) ||
                            (currIns.kind == InstructionKind.NEW_STRUCTURE)) {
                        // new split can be created from here
                        if (currIns.kind == InstructionKind.NEW_ARRAY) {
                            BIRNonTerminator.NewArray arrayIns = (BIRNonTerminator.NewArray) currIns;
                            splitStartOperand = arrayIns.sizeOp;
                            splitTypeArray = true;
                        } else {
                            BIRNonTerminator.NewStructure structureIns = (BIRNonTerminator.NewStructure) currIns;
                            splitStartOperand = structureIns.rhsOp;
                            splitTypeArray = false;
                        }

                        // if the split will have all the available instructions already in the function -
                        // no need to make that split, avoids doing the same split repeatedly
                        if ((bbNum == basicBlocks.size() - 2) && (!basicBlocks.get(0).instructions.isEmpty()) &&
                                (basicBlocks.get(0).instructions.get(0).lhsOp == splitStartOperand)
                                && fromSplitFunction) {
                            continue;
                        }

                        splitStarted = true;
                        returnValAssigned = false;
                        neededOperandsVarDcl = new HashSet<>();
                        BIROperand[] initialRhsOperands = currIns.getRhsOperands();
                        for (BIROperand rhsOperand : initialRhsOperands) {
                            if (needToPassRhsVarDclAsArg(rhsOperand)) {
                                neededOperandsVarDcl.add(rhsOperand.variableDcl);
                            }
                        }
                        lhsOperandList = new HashSet<>();
                        splitInsCount = 1;
                        splitEndInsIndex = insNum;
                        splitEndBBIndex = bbNum;
                    }
                }
            }
        }
        Collections.reverse(possibleSplits);
        return possibleSplits;
    }

    private int getBbIdNum(List<BIRBasicBlock> bbList, int bbIndex) {
        return bbList.get(bbIndex).number;
    }

    private boolean needToPassRhsVarDclAsArg(BIROperand rhsOp) {
        return (!rhsOp.variableDcl.ignoreVariable) && (rhsOp.variableDcl.kind != VarKind.GLOBAL) &&
                (rhsOp.variableDcl.kind != VarKind.CONSTANT);
    }

    private boolean needToPassLhsVarDclAsArg(BIROperand lhsOp) {
        return (!lhsOp.variableDcl.ignoreVariable) && (lhsOp.variableDcl.kind == VarKind.SELF);
    }

    /**
     * Generate the given possible splits.
     * @param function original BIR function
     * @param possibleSplits list of possible splits
     * @param newlyAddedFunctions list to add the newly created functions
     * @param fromAttachedFunction flag which indicates an original attached function is being split
     */
    private void generateSplits(BIRFunction function, List<Split> possibleSplits,
                                List<BIRFunction> newlyAddedFunctions, boolean fromAttachedFunction) {
        int splitNum = 0; // next split to be done or the ongoing split index
        List<BIRBasicBlock> basicBlocks = function.basicBlocks;
        List<BIRBasicBlock> newBBList = new ArrayList<>();
        int startInsNum = 0; // start instruction index
        int bbNum = 0; // ongoing BB index
        int newBBNum = getBbIdNum(basicBlocks, basicBlocks.size() - 1); // used for newly created BB's id
        BIRBasicBlock currentBB  = possibleSplits.get(splitNum).startBBNum == 0
                ? replaceExistingBBAndGetCurrentBB(basicBlocks, bbNum) : null;
        Map<String, String> changedLocalVarStartBB = new HashMap<>(); // key: oldBBId, value: newBBId
        Map<String, String> changedLocalVarEndBB = new HashMap<>(); // key: oldBBId, value: newBBId
        Map<Integer, BIRBasicBlock> changedErrorTableEndBB = new HashMap<>(); // key: oldBB number, value: new BB

        while (bbNum < basicBlocks.size()) {
            // it is either the start of a new BB or after split across BBs (say jump) now in the middle of a BB
            // here variable currentBB is the BB where next instructions are going to be added
            if (startInsNum == 0) {
                if (splitNum >= possibleSplits.size()) {
                    // if there are no more splits just copy the remaining BBs and break
                    for (; bbNum < basicBlocks.size(); bbNum++) {
                        newBBList.add(basicBlocks.get(bbNum));
                    }
                    break;
                } else if (bbNum < possibleSplits.get(splitNum).startBBNum) {
                    // can just copy the BBs till the BB where a split starts
                    for (; bbNum < possibleSplits.get(splitNum).startBBNum; bbNum++) {
                        newBBList.add(basicBlocks.get(bbNum));
                    }
                    currentBB = replaceExistingBBAndGetCurrentBB(basicBlocks, bbNum);
                    continue;
                }
            } else if (splitNum >= possibleSplits.size()) {
                // came from a jump, so if there are no more splits can put the remaining instructions in the bb
                // and continue to next bb
                if (startInsNum < basicBlocks.get(bbNum).instructions.size()) {
                    currentBB.instructions.addAll(basicBlocks.get(bbNum).instructions.subList(startInsNum,
                            basicBlocks.get(bbNum).instructions.size()));
                }
                currentBB.terminator = basicBlocks.get(bbNum).terminator;
                newBBList.add(currentBB);
                changedLocalVarStartBB.put(basicBlocks.get(bbNum).id.value, currentBB.id.value);
                changedLocalVarEndBB.put(basicBlocks.get(bbNum).id.value, currentBB.id.value);
                startInsNum = 0;
                bbNum += 1;
                continue;
                // do not need to create a new BB because hereafter BBs will be just copied
            }

            // now there is definitely a split starts form this BB, first will handle the splits inside the same BB
            // here a list of splits starting from this BB and ends in this BB is obtained
            // so after creating splits have to handle the last instructions in the BB or a jump to another BB
            List<Split> splitsInSameBBList = new ArrayList<>();
            while (splitNum < possibleSplits.size()) {
                if (possibleSplits.get(splitNum).endBBNum == bbNum) {
                    splitsInSameBBList.add(possibleSplits.get(splitNum));
                    splitNum++;
                } else {
                    break;
                }
            }
            // so the next splitNum contains a split starts from this BB or another BB, but do not end in this BB
            changedLocalVarStartBB.put(basicBlocks.get(bbNum).id.value, currentBB.id.value);
            if (!splitsInSameBBList.isEmpty()) {
                // current unfinished BB is passed to the function and a new one is returned from it
                currentBB = generateSplitsInSameBB(function, bbNum, splitsInSameBBList, newlyAddedFunctions,
                        newBBNum, newBBList, startInsNum, currentBB, fromAttachedFunction);
                startInsNum = possibleSplits.get(splitNum - 1).lastIns + 1;
                newBBNum += splitsInSameBBList.size();
            }

            // handle if splits are over or if the next spilt is in another BB
            if ((splitNum >= possibleSplits.size()) || (possibleSplits.get(splitNum).startBBNum > bbNum)) {
                if (startInsNum < basicBlocks.get(bbNum).instructions.size()) {
                    currentBB.instructions.addAll(basicBlocks.get(bbNum).instructions.subList(startInsNum,
                            basicBlocks.get(bbNum).instructions.size()));
                }
                currentBB.terminator = basicBlocks.get(bbNum).terminator;
                newBBList.add(currentBB);
                changedLocalVarEndBB.put(basicBlocks.get(bbNum).id.value, currentBB.id.value);
                startInsNum = 0;
                bbNum += 1;
                if (splitNum < possibleSplits.size() && (possibleSplits.get(splitNum).startBBNum == bbNum)) {
                    currentBB = replaceExistingBBAndGetCurrentBB(basicBlocks, bbNum);
                } else {
                    currentBB = null;
                }
                continue;
            }

            // now we have a split that go to another BB from this BB
            // need to add remaining instructions then create a split function
            if (startInsNum < possibleSplits.get(splitNum).firstIns) {
                currentBB.instructions.addAll(basicBlocks.get(bbNum).instructions.subList(startInsNum,
                        possibleSplits.get(splitNum).firstIns));
            }
            splitFuncNum += 1;
            String newFunctionName = SPLIT_METHOD + splitFuncNum;
            Name newFuncName = new Name(newFunctionName);
            Split currSplit = possibleSplits.get(splitNum);
            splitNum += 1;
            BIRNonTerminator lastInstruction = basicBlocks.get(currSplit.endBBNum).instructions.get(currSplit.lastIns);
            BType newFuncReturnType = lastInstruction.lhsOp.variableDcl.type;
            BIROperand splitLastInsLhsOp = new BIROperand(lastInstruction.lhsOp.variableDcl);
            BIROperand splitFuncCallResultOp;
            if (currSplit.returnValAssigned) {
                splitFuncCallResultOp = generateTempLocalVariable(newFuncReturnType, function.localVars);
                newFuncReturnType = createErrorUnionReturnType(newFuncReturnType);
            } else {
                splitFuncCallResultOp = splitLastInsLhsOp;
            }
            // extra +1 for BB incremented in createNewBIRFunctionAcrossBB function, hence BB number is newBBNum + 2
            BIRBasicBlock parentFuncNewBB = new BIRBasicBlock(newBBNum + 2);
            BIRFunction newBIRFunc = createNewBIRFunctionAcrossBB(function, newFuncName, newFuncReturnType, currSplit,
                    newBBNum, fromAttachedFunction, changedErrorTableEndBB, parentFuncNewBB);
            newBBNum += 2;
            newlyAddedFunctions.add(newBIRFunc);
            if (currSplit.splitFurther) {
                newlyAddedFunctions.addAll(splitBIRFunction(newBIRFunc, fromAttachedFunction, true,
                        currSplit.splitTypeArray));
            }
            function.errorTable.removeAll(currSplit.errorTableEntries);
            startInsNum = currSplit.lastIns + 1;

            List<BIROperand> args = new ArrayList<>();
            for (BIRVariableDcl funcArg : currSplit.funcArgs) {
                args.add(new BIROperand(funcArg));
            }
            currentBB.terminator = new BIRTerminator.Call(lastInstruction.pos, InstructionKind.CALL, false,
                    currentPackageId, newFuncName, args, splitFuncCallResultOp, parentFuncNewBB,
                    Collections.emptyList(), Collections.emptySet(), lastInstruction.scope);
            newBBList.add(currentBB);
            changedLocalVarEndBB.put(basicBlocks.get(bbNum).id.value, currentBB.id.value);
            currentBB = parentFuncNewBB;
            if (currSplit.returnValAssigned) {
                currentBB = handleNewFuncReturnVal(function, splitFuncCallResultOp, lastInstruction.scope, currentBB,
                        newBBNum, newBBList, splitLastInsLhsOp);
                newBBNum += 2;
            }
            bbNum = currSplit.endBBNum;
        }

        // set startBB and endBB for local vars in the function
        setLocalVarStartEndBB(function, newBBList, changedLocalVarStartBB, changedLocalVarEndBB);
        // newBBList is used as the original function's BB list
        function.basicBlocks = newBBList;
        // unused temp and synthetic vars in the original function are removed
        // and onlyUsedInSingleBB flag in BIRVariableDcl is changed in needed places
        removeUnusedVarsAndSetVarUsage(function);
        // renumbering BBs is not necessary here as it will be done later
        // fixing the error table does not require BBs to be properly ordered
        fixErrorTableEndBBs(function.errorTable, changedErrorTableEndBB);
    }

    private void fixErrorTableEndBBs(List<BIRErrorEntry> errorTable,
                                     Map<Integer, BIRBasicBlock> changedErrorTableEndBB) {
        // set error table changed BBs
        for (BIRErrorEntry birErrorEntry : errorTable) {
            if (changedErrorTableEndBB.containsKey(birErrorEntry.endBB.number)) {
                birErrorEntry.endBB = changedErrorTableEndBB.get(birErrorEntry.endBB.number);
            }
        }
    }

    private BIRBasicBlock replaceExistingBBAndGetCurrentBB(List<BIRBasicBlock> basicBlocks, int bbNum) {
        BIRBasicBlock currentBB = basicBlocks.get(bbNum);
        BIRBasicBlock newCurrentBB = new BIRBasicBlock(getBbIdNum(basicBlocks, bbNum));
        newCurrentBB.instructions = currentBB.instructions;
        newCurrentBB.terminator = currentBB.terminator;
        basicBlocks.set(bbNum, newCurrentBB);
        currentBB.terminator = null;
        currentBB.instructions = new ArrayList<>();
        return currentBB;
    }

    private BType createErrorUnionReturnType(BType newFuncReturnType) {
        LinkedHashSet<BType> memberTypes = new LinkedHashSet<>(2);
        memberTypes.add(newFuncReturnType);
        memberTypes.add(symbolTable.errorType);
        return new BUnionType(null, memberTypes, false, false);
    }

    private BIRBasicBlock handleNewFuncReturnVal(BIRFunction function, BIROperand splitFuncCallResultOp,
                                                 BirScope lastInsScope, BIRBasicBlock currentBB, int newBBNum,
                                                 List<BIRBasicBlock> newBBList, BIROperand splitLastInsLhsOp) {
        BIROperand isErrorResultOp = generateTempLocalVariable(symbolTable.booleanType, function.localVars);
        BIRNonTerminator errorTestIns = new BIRNonTerminator.TypeTest(null, symbolTable.errorType,
                isErrorResultOp, splitFuncCallResultOp);
        currentBB.instructions.add(errorTestIns);
        BIRBasicBlock trueBB = new BIRBasicBlock(++newBBNum);
        BIRBasicBlock falseBB = new BIRBasicBlock(++newBBNum);
        currentBB.terminator = new BIRTerminator.Branch(null, isErrorResultOp, trueBB, falseBB, lastInsScope);
        newBBList.add(currentBB);
        BIROperand castedErrorOp = generateTempLocalVariable(symbolTable.errorType, function.localVars);
        BIRNonTerminator typeCastErrIns = new BIRNonTerminator.TypeCast(null, castedErrorOp,
                splitFuncCallResultOp, symbolTable.errorType, false);
        trueBB.instructions.add(typeCastErrIns);
        BIRNonTerminator moveIns = new BIRNonTerminator.Move(null, castedErrorOp,
                new BIROperand(function.returnVariable));
        trueBB.instructions.add(moveIns);
        BIRBasicBlock returnBB = function.basicBlocks.get(function.basicBlocks.size() - 1);
        trueBB.terminator = new BIRTerminator.GOTO(null, returnBB, lastInsScope);
        newBBList.add(trueBB);
        BIRNonTerminator typeCastLhsOpIns = new BIRNonTerminator.TypeCast(null, splitLastInsLhsOp,
                splitFuncCallResultOp, splitLastInsLhsOp.variableDcl.type, false);
        falseBB.instructions.add(typeCastLhsOpIns);
        return falseBB;
    }

    private boolean isTempOrSyntheticVar(BIRVariableDcl variableDcl) {
        return (variableDcl.kind == VarKind.TEMP) || (variableDcl.kind == VarKind.SYNTHETIC);
    }

    private Set<BIRVariableDcl> findUsedVars(BIRBasicBlock basicBlock, Set<BIRVariableDcl> usedTempAndSyntheticVars,
                                             Set<BIRVariableDcl> allUsedVars, Set<BIRVariableDcl> multipleBBUsedVars) {
        Set<BIRVariableDcl> thisBBUsedAllVars = new HashSet<>();
        for (BIRNonTerminator instruction : basicBlock.instructions) {
            thisBBUsedAllVars.add(instruction.lhsOp.variableDcl);
            if (allUsedVars.contains(instruction.lhsOp.variableDcl)) {
                multipleBBUsedVars.add(instruction.lhsOp.variableDcl);
            }
            if (isTempOrSyntheticVar(instruction.lhsOp.variableDcl)) {
                usedTempAndSyntheticVars.add(instruction.lhsOp.variableDcl);
            }
            BIROperand[] rhsOperands = instruction.getRhsOperands();
            for (BIROperand rhsOperand : rhsOperands) {
                thisBBUsedAllVars.add(rhsOperand.variableDcl);
                if (allUsedVars.contains(rhsOperand.variableDcl)) {
                    multipleBBUsedVars.add(rhsOperand.variableDcl);
                }
                if (isTempOrSyntheticVar(rhsOperand.variableDcl)) {
                    usedTempAndSyntheticVars.add(rhsOperand.variableDcl);
                }
            }
        }
        if (basicBlock.terminator.lhsOp != null) {
            thisBBUsedAllVars.add(basicBlock.terminator.lhsOp.variableDcl);
            if (allUsedVars.contains(basicBlock.terminator.lhsOp.variableDcl)) {
                multipleBBUsedVars.add(basicBlock.terminator.lhsOp.variableDcl);
            }
            if (isTempOrSyntheticVar(basicBlock.terminator.lhsOp.variableDcl)) {
                usedTempAndSyntheticVars.add(basicBlock.terminator.lhsOp.variableDcl);
            }
        }
        BIROperand[] rhsOperands = basicBlock.terminator.getRhsOperands();
        for (BIROperand rhsOperand : rhsOperands) {
            thisBBUsedAllVars.add(rhsOperand.variableDcl);
            if (allUsedVars.contains(rhsOperand.variableDcl)) {
                multipleBBUsedVars.add(rhsOperand.variableDcl);
            }
            if (isTempOrSyntheticVar(rhsOperand.variableDcl)) {
                usedTempAndSyntheticVars.add(rhsOperand.variableDcl);
            }
        }
        return thisBBUsedAllVars;
    }

    private void removeUnusedVarsAndSetVarUsage(BIRFunction birFunction) {
        Set<BIRVariableDcl> usedTempAndSyntheticVars = new HashSet<>();
        Set<BIRVariableDcl> allUsedVars = new HashSet<>();
        Set<BIRVariableDcl> multipleBBUsedVars = new HashSet<>();
        for (BIRBasicBlock basicBlock : birFunction.basicBlocks) {
            allUsedVars.addAll(findUsedVars(basicBlock, usedTempAndSyntheticVars, allUsedVars, multipleBBUsedVars));
        }

        List<BIRVariableDcl> newLocalVars = new ArrayList<>();
        for (BIRVariableDcl localVar : birFunction.localVars) {
            if ((localVar.onlyUsedInSingleBB) && multipleBBUsedVars.contains(localVar)) {
                localVar.onlyUsedInSingleBB = false;
            }
            if (isTempOrSyntheticVar(localVar)) {
                if (usedTempAndSyntheticVars.contains(localVar)) {
                    newLocalVars.add(localVar);
                }
            } else {
                newLocalVars.add(localVar);
            }
        }
        birFunction.localVars = newLocalVars;
    }

    private void setLocalVarStartEndBB(BIRFunction birFunction, List<BIRBasicBlock> newBBList, Map<String, String>
            changedLocalVarStartBB, Map<String, String> changedLocalVarEndBB) {

        Map<String, BIRBasicBlock> newBBs = new HashMap<>();
        for (BIRBasicBlock newBB : newBBList) {
            newBBs.put(newBB.id.value, newBB);
        }
        for (BIRVariableDcl localVar : birFunction.localVars) {
            if (localVar.kind == VarKind.LOCAL) {
                if (localVar.startBB != null) {
                    if (changedLocalVarStartBB.containsKey(localVar.startBB.id.value)) {
                        localVar.startBB = newBBs.get(changedLocalVarStartBB.get(localVar.startBB.id.value));
                    } else {
                        localVar.startBB = newBBs.get(localVar.startBB.id.value);
                    }
                }
                if (localVar.endBB != null) {
                    if (changedLocalVarEndBB.containsKey(localVar.endBB.id.value)) {
                        localVar.endBB = newBBs.get(changedLocalVarEndBB.get(localVar.endBB.id.value));
                    } else {
                        localVar.endBB = newBBs.get(localVar.endBB.id.value);
                    }
                }
            }
        }
    }

    /**
     * Create a new BIR function which spans across available multiple BBs.
     *
     * @param parentFunc parent BIR function
     * @param funcName Name of the function to be created
     * @param currSplit ongoing split details
     * @param newBBNum last BB id num of the parent function
     * @param fromAttachedFunction flag which indicates an original attached function is being split
     * @param changedErrorTableEndBB changed error table end basic block map
     * @param parentFuncNewBB parent function new BB
     * @return newly created BIR function
     */
    private BIRFunction createNewBIRFunctionAcrossBB(BIRFunction parentFunc, Name funcName, BType retType,
                                                     Split currSplit, int newBBNum, boolean fromAttachedFunction,
                                                     Map<Integer, BIRBasicBlock> changedErrorTableEndBB,
                                                     BIRBasicBlock parentFuncNewBB) {
        List<BIRBasicBlock> parentFuncBBs = parentFunc.basicBlocks;
        BIRNonTerminator lastIns = parentFuncBBs.get(currSplit.endBBNum).instructions.get(currSplit.lastIns);
        List<BType> paramTypes = new ArrayList<>();
        for (BIRVariableDcl funcArg : currSplit.funcArgs) {
            paramTypes.add(funcArg.type);
        }
        BInvokableType type = new BInvokableType(paramTypes, retType, null);
        BIRFunction birFunc = new BIRFunction(null, funcName, funcName, 0, type, DEFAULT_WORKER_NAME, 0,
                SymbolOrigin.VIRTUAL);

        List<BIRFunctionParameter> functionParams = new ArrayList<>();
        BIRVariableDcl selfVarDcl = null;
        for (BIRVariableDcl funcArg : currSplit.funcArgs) {
            Name argName = funcArg.name;
            birFunc.requiredParams.add(new BIRParameter(lastIns.pos, argName, 0));
            BIRFunctionParameter funcParameter = new BIRFunctionParameter(lastIns.pos, funcArg.type, argName,
                    VarScope.FUNCTION, VarKind.ARG, argName.getValue(), false, false);
            functionParams.add(funcParameter);
            birFunc.parameters.add(funcParameter);
            if (funcArg.kind == VarKind.SELF) {
                selfVarDcl = new BIRVariableDcl(funcArg.pos, funcArg.type, funcArg.name, funcArg.originalName,
                        VarScope.FUNCTION, VarKind.ARG, funcArg.metaVarName);
            }
        }

        birFunc.argsCount = currSplit.funcArgs.size();
        if (fromAttachedFunction) {
            birFunc.returnVariable = new BIRVariableDcl(lastIns.pos, retType, new Name("%1"),
                    VarScope.FUNCTION, VarKind.RETURN, null);
        } else {
            birFunc.returnVariable = new BIRVariableDcl(lastIns.pos, retType, new Name("%0"),
                    VarScope.FUNCTION, VarKind.RETURN, null);
        }
        birFunc.localVars.add(0, birFunc.returnVariable);
        birFunc.localVars.addAll(functionParams);
        birFunc.localVars.addAll(currSplit.lhsVars);
        birFunc.errorTable.addAll(currSplit.errorTableEntries);

        // creates BBs
        BIRBasicBlock entryBB = new BIRBasicBlock(0);
        if (currSplit.firstIns < parentFuncBBs.get(currSplit.startBBNum).instructions.size()) {
            entryBB.instructions.addAll(parentFuncBBs.get(currSplit.startBBNum).instructions.subList(
                    currSplit.firstIns, parentFuncBBs.get(currSplit.startBBNum).instructions.size()));
        }
        entryBB.terminator = parentFuncBBs.get(currSplit.startBBNum).terminator;
        List<BIRBasicBlock> basicBlocks = birFunc.basicBlocks;
        basicBlocks.add(entryBB);

        // copying BBs between first and last bb
        for (int bbNum = currSplit.startBBNum + 1; bbNum < currSplit.endBBNum; bbNum++) {
            BIRBasicBlock bb = parentFuncBBs.get(bbNum);
            basicBlocks.add(bb);
            changedErrorTableEndBB.put(bb.number, parentFuncNewBB);
        }

        // create last BB and the return BB (exit BB)
        int lastBBIdNum = getBbIdNum(parentFuncBBs, currSplit.endBBNum);
        BIRBasicBlock lastBB = new BIRBasicBlock(lastBBIdNum);
        changedErrorTableEndBB.put(lastBBIdNum, parentFuncNewBB);
        if (0 <= currSplit.lastIns) {
            lastBB.instructions.addAll(parentFuncBBs.get(currSplit.endBBNum).instructions.subList(
                    0, currSplit.lastIns + 1));
        }
        lastBB.instructions.get(currSplit.lastIns).lhsOp = new BIROperand(birFunc.returnVariable);

        // a new BB with id using newBBNum is used to include the return statement
        newBBNum += 1;
        BIRBasicBlock exitBB = new BIRBasicBlock(newBBNum);
        exitBB.terminator = new BIRTerminator.Return(null);
        lastBB.terminator = new BIRTerminator.GOTO(null, exitBB, lastIns.scope);
        for (BIRBasicBlock basicBlock : basicBlocks) {
            fixTerminatorBBs(lastBBIdNum, lastBB, basicBlock.terminator);
        }
        basicBlocks.add(lastBB);
        basicBlocks.add(exitBB);
        rectifyVarKindsAndTerminators(birFunc, selfVarDcl, exitBB);
        rearrangeBasicBlocks(birFunc);
        return birFunc;
    }

    private void fixTerminatorBBs(int lastBBIdNum, BIRBasicBlock lastBB, BIRTerminator terminator) {
        if (terminator.thenBB != null && terminator.thenBB.number == lastBBIdNum) {
            terminator.thenBB = lastBB;
        }

        switch (terminator.getKind()) {
            case GOTO -> {
                if (((BIRTerminator.GOTO) terminator).targetBB.number == lastBBIdNum) {
                    ((BIRTerminator.GOTO) terminator).targetBB = lastBB;
                }
            }
            case BRANCH -> {
                BIRTerminator.Branch branchTerminator = (BIRTerminator.Branch) terminator;
                if (branchTerminator.trueBB.number == lastBBIdNum) {
                    branchTerminator.trueBB = lastBB;
                }
                if (branchTerminator.falseBB.number == lastBBIdNum) {
                    branchTerminator.falseBB = lastBB;
                }
            }
            default -> {
            }
        }
    }

    /**
     * Generate the given splits inside the same BB.
     *
     * @param function parent function
     * @param bbNum index of the ongoing BB in the BB list in the ongoing function in birPkg
     * @param possibleSplits list of possible splits
     * @param newlyAddedFunctions list to add the newly created functions
     * @param newBBNum last BB id num of the parent function
     * @param newBBList new BB list creating for the already available parent function
     * @param startInsNum index of the start instruction in the BB instruction list
     * @param currentBB BB at the start of the split
     * @param fromAttachedFunction flag which indicates an original attached function is being split
     * @return the next BB that will be in the parent function
     */
    private BIRBasicBlock generateSplitsInSameBB(BIRFunction function, int bbNum, List<Split> possibleSplits,
                                                 List<BIRFunction> newlyAddedFunctions, int newBBNum,
                                                 List<BIRBasicBlock> newBBList, int startInsNum,
                                                 BIRBasicBlock currentBB, boolean fromAttachedFunction) {
        List<BIRNonTerminator> instructionList = function.basicBlocks.get(bbNum).instructions;

        for (Split possibleSplit : possibleSplits) {
            splitFuncNum += 1;
            String newFunctionName = SPLIT_METHOD + splitFuncNum;
            Name newFuncName = new Name(newFunctionName);
            BIROperand currentBBTerminatorLhsOp =
                    new BIROperand(instructionList.get(possibleSplit.lastIns).lhsOp.variableDcl);
<<<<<<< HEAD
            BIRFunction newBIRFunc = createNewBIRFuncForSplitInBB(function, newFuncName,
                    instructionList.get(possibleSplit.lastIns),
                    instructionList.subList(possibleSplit.firstIns,
                            possibleSplit.lastIns),
=======
            BIRFunction newBIRFunc = createNewBIRFuncForSplitInBB(newFuncName,
                    instructionList.get(possibleSplit.lastIns),
                    instructionList.subList(possibleSplit.firstIns, possibleSplit.lastIns),
>>>>>>> fcab4970
                    possibleSplit.lhsVars, possibleSplit.funcArgs, fromAttachedFunction);
            newlyAddedFunctions.add(newBIRFunc);
            if (possibleSplit.splitFurther) {
                newlyAddedFunctions.addAll(splitBIRFunction(newBIRFunc, fromAttachedFunction, true,
                        possibleSplit.splitTypeArray));
            }
            currentBB.instructions.addAll(instructionList.subList(startInsNum, possibleSplit.firstIns));
            startInsNum = possibleSplit.lastIns + 1;
            newBBNum += 1;
            BIRBasicBlock newBB = new BIRBasicBlock(newBBNum);
            List<BIROperand> args = new ArrayList<>();
            for (BIRVariableDcl funcArg : possibleSplit.funcArgs) {
                args.add(new BIROperand(funcArg));
            }
            currentBB.terminator = new BIRTerminator.Call(instructionList.get(possibleSplit.lastIns).pos,
                    InstructionKind.CALL, false, currentPackageId, newFuncName, args, currentBBTerminatorLhsOp,
                    newBB, Collections.emptyList(), Collections.emptySet(),
                    instructionList.get(possibleSplit.lastIns).scope);
            newBBList.add(currentBB);
            currentBB = newBB;
        }
        // need to handle the last created BB, this is done outside the function
        return currentBB;
    }

    /**
     * Generate a temporary function scope variable.
     *
     * @param variableType The type of the variable
     * @param funcLocalVarList The BIR function local var list to which the variable should be added
     * @return The generated operand for the variable declaration
     */
    private BIROperand generateTempLocalVariable(BType variableType, List<BIRVariableDcl> funcLocalVarList) {
        BIRVariableDcl variableDcl = getSplitTempVariableDcl(variableType);
        funcLocalVarList.add(variableDcl);
        return new BIROperand(variableDcl);
    }

    private BIRVariableDcl getSplitTempVariableDcl(BType variableType) {
        Name variableName = new Name("$split$tempVar$_" + splitTempVarNum++);
        return new BIRVariableDcl(variableType, variableName, VarScope.FUNCTION, VarKind.TEMP);
    }

    /**
     * Generate a temporary function scope variable.
     *
     * @param variableType The type of the variable
     * @param funcLocalVarList The BIR function local var set to which the variable should be added
     * @return The generated operand for the variable declaration
     */
    private BIROperand generateTempLocalVariable(BType variableType, Set<BIRVariableDcl> funcLocalVarList) {
        BIRVariableDcl variableDcl = getSplitTempVariableDcl(variableType);
        funcLocalVarList.add(variableDcl);
        return new BIROperand(variableDcl);
    }

    /**
     * Create a new BIR function for a split which starts and ends in the same BB.
     *
     * @param funcName Name of the function to be created
     * @param currentIns last instruction in the split
     * @param collectedIns other instructions in the split
     * @param lhsOperandList set of varDcl of the LHS operands
     * @param funcArgs list of varDcl for the new function arguments
     * @param fromAttachedFunction flag which indicates an original attached function is being split
     * @return newly created BIR function
     */
    private BIRFunction createNewBIRFuncForSplitInBB(Name funcName, BIRNonTerminator currentIns,
                                                     List<BIRNonTerminator> collectedIns,
                                                     Set<BIRVariableDcl> lhsOperandList, List<BIRVariableDcl> funcArgs,
                                                     boolean fromAttachedFunction) {
        BType retType = currentIns.lhsOp.variableDcl.type;
        List<BType> paramTypes = new ArrayList<>();
        for (BIRVariableDcl funcArg : funcArgs) {
            paramTypes.add(funcArg.type);
        }
        BInvokableType type = new BInvokableType(paramTypes, retType, null);
        BIRFunction birFunc = new BIRFunction(null, funcName, funcName, 0, type, DEFAULT_WORKER_NAME, 0,
                SymbolOrigin.VIRTUAL);

        List<BIRFunctionParameter> functionParams = new ArrayList<>();
        BIRVariableDcl selfVarDcl = null;
        for (BIRVariableDcl funcArg : funcArgs) {
            Name argName = funcArg.name;
            birFunc.requiredParams.add(new BIRParameter(currentIns.pos, argName, 0));
            BIRFunctionParameter funcParameter = new BIRFunctionParameter(currentIns.pos, funcArg.type, argName,
                    VarScope.FUNCTION, VarKind.ARG, argName.getValue(), false, false);
            functionParams.add(funcParameter);
            birFunc.parameters.add(funcParameter);
            if (funcArg.kind == VarKind.SELF) {
                selfVarDcl = new BIRVariableDcl(funcArg.pos, funcArg.type, funcArg.name, funcArg.originalName,
                        VarScope.FUNCTION, VarKind.ARG, funcArg.metaVarName);
            }
        }

        birFunc.argsCount = funcArgs.size();
        if (fromAttachedFunction) {
            birFunc.returnVariable = new BIRVariableDcl(currentIns.pos, retType, new Name("%1"),
                    VarScope.FUNCTION, VarKind.RETURN, null);
        } else {
            birFunc.returnVariable = new BIRVariableDcl(currentIns.pos, retType, new Name("%0"),
                    VarScope.FUNCTION, VarKind.RETURN, null);
        }
        birFunc.localVars.add(0, birFunc.returnVariable);
        birFunc.localVars.addAll(functionParams);
        birFunc.localVars.addAll(lhsOperandList);

        // creates 2 bbs
        BIRBasicBlock entryBB = new BIRBasicBlock(0);
        entryBB.instructions.addAll(collectedIns);
        currentIns.lhsOp = new BIROperand(birFunc.returnVariable);
        entryBB.instructions.add(currentIns);
        BIRBasicBlock exitBB = new BIRBasicBlock(1);
        exitBB.terminator = new BIRTerminator.Return(null);
        entryBB.terminator = new BIRTerminator.GOTO(null, exitBB, currentIns.scope);
        birFunc.basicBlocks.add(entryBB);
        birFunc.basicBlocks.add(exitBB);
        rectifyVarKindsAndTerminators(birFunc, selfVarDcl, exitBB);
        return birFunc;
    }

    private void rectifyVarKindsAndTerminators(BIRFunction birFunction, BIRVariableDcl selfVarDcl,
                                               BIRBasicBlock returnBB) {
        Map<Name, BIRVariableDcl> funcArgsWithName = new HashMap<>();
        for (BIRFunctionParameter parameter : birFunction.parameters) {
            funcArgsWithName.put(parameter.name, parameter);
        }
        Map<BIRVariableDcl, BIROperand> newRhsOperands = new HashMap<>();
        for (BIRBasicBlock basicBlock : birFunction.basicBlocks) {
            for (BIRNonTerminator instruction : basicBlock.instructions) {
                if (instruction.lhsOp.variableDcl.kind == VarKind.SELF) {
                    instruction.lhsOp.variableDcl = selfVarDcl;
                } else if (instruction.lhsOp.variableDcl.kind == VarKind.RETURN) {
                    instruction.lhsOp.variableDcl = birFunction.returnVariable;
                    basicBlock.terminator = new BIRTerminator.GOTO(null, returnBB, basicBlock.terminator.scope);
                }
                setInsRhsOperands(selfVarDcl, funcArgsWithName, instruction, newRhsOperands);
            }
            if ((basicBlock.terminator.lhsOp != null) &&
                    (basicBlock.terminator.lhsOp.variableDcl.kind == VarKind.SELF)) {
                basicBlock.terminator.lhsOp.variableDcl = selfVarDcl;
            }
            setInsRhsOperands(selfVarDcl, funcArgsWithName, basicBlock.terminator, newRhsOperands);
        }
    }

    private void setInsRhsOperands(BIRVariableDcl selfVarDcl, Map<Name, BIRVariableDcl> funcArgsWithName,
                                   BIRAbstractInstruction instruction, Map<BIRVariableDcl, BIROperand> newRhsOperands) {
        if (selfVarDcl == null && funcArgsWithName.isEmpty()) {
            return;
        }
        List<BIROperand> operandList = new ArrayList<>();
        boolean foundArgs = false;
        BIROperand[] rhsOperands = instruction.getRhsOperands();
        for (BIROperand rhsOperand : rhsOperands) {
            if (rhsOperand.variableDcl.kind == VarKind.SELF) {
                foundArgs = true;
                populateNewRHSOperands(selfVarDcl, operandList, newRhsOperands, rhsOperand);
            } else if (funcArgsWithName.containsKey(rhsOperand.variableDcl.name)) {
                foundArgs = true;
                populateNewRHSOperands(funcArgsWithName.get(rhsOperand.variableDcl.name), operandList, newRhsOperands,
                        rhsOperand);
            } else {
                operandList.add(rhsOperand);
            }
        }
        if (foundArgs) {
            instruction.setRhsOperands(operandList.toArray(new BIROperand[0]));
        }
    }

    private static void populateNewRHSOperands(BIRVariableDcl variableDcl, List<BIROperand> operandList,
                                               Map<BIRVariableDcl, BIROperand> newRhsOperands, BIROperand rhsOperand) {
        if (!newRhsOperands.containsKey(rhsOperand.variableDcl)) {
            BIROperand newOperand = new BIROperand(variableDcl);
            operandList.add(newOperand);
            newRhsOperands.put(rhsOperand.variableDcl, newOperand);
        } else {
            operandList.add(newRhsOperands.get(rhsOperand.variableDcl));
        }
    }

    static class Split {
        int firstIns;
        int lastIns;
        int startBBNum;
        int endBBNum;
        boolean splitFurther;
        boolean splitTypeArray;
        boolean returnValAssigned;
        Set<BIRVariableDcl> lhsVars;
        List<BIRVariableDcl> funcArgs;
        List<BIRErrorEntry> errorTableEntries;

        private Split(int firstIns, int lastIns, int startBBNum, int endBBNum, Set<BIRVariableDcl> lhsVars,
                      List<BIRVariableDcl> funcArgs, List<BIRErrorEntry> errorTableEntries, boolean splitFurther,
                      boolean splitTypeArray, boolean returnValAssigned) {
            this.firstIns = firstIns;
            this.lastIns = lastIns;
            this.startBBNum = startBBNum;
            this.endBBNum = endBBNum;
            this.splitFurther = splitFurther;
            this.splitTypeArray = splitTypeArray;
            this.returnValAssigned = returnValAssigned;
            this.lhsVars = lhsVars;
            this.funcArgs = funcArgs;
            this.errorTableEntries = errorTableEntries;
        }
    }

    static class SplitPointDetails {
        List<BIROperand> arrayElementsBIROperands; // BIROperands which are the array elements
        // whether to split to a function here. This is made true if only, all the array element operands
        // in this instruction are first found when going from bottom to top
        boolean splitHere;

        private SplitPointDetails(List<BIROperand> arrayElementsBIROperands, boolean splitHere) {
            this.arrayElementsBIROperands = arrayElementsBIROperands;
            this.splitHere = splitHere;
        }
    }

    static class BIRListConstructorEntryWithIndex {
        BIRNode.BIRListConstructorEntry listConstructorEntry;
        int index;

        private BIRListConstructorEntryWithIndex(BIRNode.BIRListConstructorEntry listConstructorEntry, int index) {
            this.listConstructorEntry = listConstructorEntry;
            this.index = index;
        }
    }

    static class BIRMappingConstructorEntryWithIndex {
        BIRNode.BIRMappingConstructorEntry mappingConstructorEntry;
        int index;

        private BIRMappingConstructorEntryWithIndex(BIRNode.BIRMappingConstructorEntry mappingConstructorEntry,
                                                    int index) {
            this.mappingConstructorEntry = mappingConstructorEntry;
            this.index = index;
        }
    }

    static class NonTerminatorLocation {
        int bbNum;
        int insNum;

        private NonTerminatorLocation(int bbNum, int insNum) {
            this.bbNum = bbNum;
            this.insNum = insNum;
        }
    }

    static class TempVarsForArraySplit {
        BIRVariableDcl arrayIndexVarDcl;
        BIRVariableDcl typeCastVarDcl;
        BIROperand arrayIndexOperand;
        BIROperand typeCastOperand;
        boolean tempVarsUsed = false;

        private TempVarsForArraySplit(BIRVariableDcl arrayIndexVarDcl, BIRVariableDcl typeCastVarDcl) {
            this.arrayIndexVarDcl = arrayIndexVarDcl;
            this.typeCastVarDcl = typeCastVarDcl;
            this.arrayIndexOperand = new BIROperand(arrayIndexVarDcl);
            this.typeCastOperand = new BIROperand(typeCastVarDcl);
        }
    }

    static class SplitFuncEnv {
        List<BIRBasicBlock> splitFuncNewBBList = new ArrayList<>();
        List<BIRNonTerminator> splitFuncNewInsList =  new ArrayList<>();
        Set<BIRVariableDcl> splitFuncLocalVarList = new HashSet<>();
        Set<BIROperand> splitAvailableOperands = new HashSet<>();
        Set<BIRVariableDcl> splitFuncArgs = new LinkedHashSet<>(); // see hashset is possible
        List<BIRErrorEntry> splitFuncErrorTable = new ArrayList<>();
        //for split functions we need to always create BBs, change terminators BB, local var end BBs, and error table
        Map<Integer, BIRBasicBlock> splitFuncChangedBBs = new HashMap<>();
        Set<BIRBasicBlock> splitFuncCorrectTerminatorBBs = new HashSet<>();
        int periodicSplitInsCount = 0;
        boolean splitOkay = true; // this is made false when there is branch terminator
        int doNotSplitTillThisBBNum = 0;
        boolean returnValAssigned = false;
        int splitFuncBBId = 0;
        BIRBasicBlock splitFuncBB = new BIRBasicBlock(splitFuncBBId++);
        TempVarsForArraySplit splitFuncTempVars;
        BIRBasicBlock returnBB = new BIRBasicBlock(-1);
        BIRVariableDcl returnVarDcl;
        BIROperand returnOperand;
        boolean splitHere = false; // this is set from SplitPointDetails splitHere field

        private SplitFuncEnv(TempVarsForArraySplit splitFuncTempVars, boolean fromAttachedFunction) {
            this.splitFuncTempVars = splitFuncTempVars;
            if (fromAttachedFunction) {
                this.returnVarDcl = new BIRVariableDcl(null, null, new Name("%1"),
                        VarScope.FUNCTION, VarKind.RETURN, null);
            } else {
                this.returnVarDcl = new BIRVariableDcl(null, null, new Name("%0"),
                        VarScope.FUNCTION, VarKind.RETURN, null);
            }
            this.returnOperand = new BIROperand(this.returnVarDcl);
        }

        void reset(TempVarsForArraySplit tempVars, boolean fromAttachedFunc) {
            this.splitFuncNewBBList = new ArrayList<>();
            this.splitFuncNewInsList =  new ArrayList<>();
            this.splitFuncLocalVarList = new HashSet<>();
            this.splitAvailableOperands = new HashSet<>();
            this.splitFuncArgs = new LinkedHashSet<>(); // see hashset is possible
            this.splitFuncErrorTable = new ArrayList<>();
            this.splitFuncChangedBBs = new HashMap<>();
            this.splitFuncCorrectTerminatorBBs = new HashSet<>();
            this.splitFuncTempVars = tempVars;
            this.splitFuncBBId = 0;
            this.splitFuncBB = new BIRBasicBlock(this.splitFuncBBId++);
            this.splitOkay = true;
            this.returnValAssigned = false;
            if (fromAttachedFunc) {
                this.returnVarDcl = new BIRVariableDcl(null, null, new Name("%1"),
                        VarScope.FUNCTION, VarKind.RETURN, null);
            } else {
                this.returnVarDcl = new BIRVariableDcl(null, null, new Name("%0"),
                        VarScope.FUNCTION, VarKind.RETURN, null);
            }
            this.returnOperand = new BIROperand(this.returnVarDcl);
            this.returnBB = new BIRBasicBlock(-1);
        }
    }

    static class ParentFuncEnv {
        List<BIRBasicBlock> parentFuncNewBBList = new ArrayList<>();
        List<BIRNonTerminator> parentFuncNewInsList =  new ArrayList<>();
        Set<BIRVariableDcl> parentFuncLocalVarList = new HashSet<>();
        int errorTableIndex = 0;
        int parentFuncBBId = 0;
        BIRBasicBlock parentFuncNewBB = new BIRBasicBlock(parentFuncBBId++);
        BIRBasicBlock returnBB;
        BIROperand returnOperand;

        private ParentFuncEnv(BIRBasicBlock returnBB) {
            this.returnBB = returnBB;
        }
    }
}<|MERGE_RESOLUTION|>--- conflicted
+++ resolved
@@ -205,12 +205,7 @@
 
     private void setParentFuncDetails(BIRFunction parentFunc, List<BIRBasicBlock> bbs, int newMapOrArrayInsBBNum,
                                       TempVarsForArraySplit parentFuncTempVars, ParentFuncEnv parentFuncEnv,
-<<<<<<< HEAD
-                                      JInstruction jLargeStructureIns,
-                                      List<BIRNonTerminator> globalAndArgVarIns) {
-=======
                                       JInstruction jLargeStructureIns, List<BIRNonTerminator> globalAndArgVarIns) {
->>>>>>> fcab4970
         parentFuncEnv.parentFuncNewInsList.addAll(globalAndArgVarIns);
         parentFuncEnv.parentFuncNewInsList.add(jLargeStructureIns);
         parentFuncEnv.parentFuncNewBB.instructions = parentFuncEnv.parentFuncNewInsList;
@@ -231,7 +226,7 @@
             parentFunc.localVars.add(parentFuncTempVars.typeCastVarDcl);
         }
         // parent function would not have VarKind.LOCAL parentFunc.localVars.
-        // Hence no need to correct localVar.startBB and localVar.endBB
+        // Hence, no need to correct localVar.startBB and localVar.endBB
     }
 
     private void periodicSplitArray(BIRFunction parentFunc, List<BIRFunction> newlyAddingFunctions,
@@ -1400,6 +1395,9 @@
                 }
             }
             // so the next splitNum contains a split starts from this BB or another BB, but do not end in this BB
+            if (currentBB == null) {
+                throw new IllegalStateException("currentBB cannot be null");
+            }
             changedLocalVarStartBB.put(basicBlocks.get(bbNum).id.value, currentBB.id.value);
             if (!splitsInSameBBList.isEmpty()) {
                 // current unfinished BB is passed to the function and a new one is returned from it
@@ -1786,23 +1784,15 @@
                                                  List<BIRBasicBlock> newBBList, int startInsNum,
                                                  BIRBasicBlock currentBB, boolean fromAttachedFunction) {
         List<BIRNonTerminator> instructionList = function.basicBlocks.get(bbNum).instructions;
-
         for (Split possibleSplit : possibleSplits) {
             splitFuncNum += 1;
             String newFunctionName = SPLIT_METHOD + splitFuncNum;
             Name newFuncName = new Name(newFunctionName);
             BIROperand currentBBTerminatorLhsOp =
                     new BIROperand(instructionList.get(possibleSplit.lastIns).lhsOp.variableDcl);
-<<<<<<< HEAD
-            BIRFunction newBIRFunc = createNewBIRFuncForSplitInBB(function, newFuncName,
-                    instructionList.get(possibleSplit.lastIns),
-                    instructionList.subList(possibleSplit.firstIns,
-                            possibleSplit.lastIns),
-=======
             BIRFunction newBIRFunc = createNewBIRFuncForSplitInBB(newFuncName,
                     instructionList.get(possibleSplit.lastIns),
                     instructionList.subList(possibleSplit.firstIns, possibleSplit.lastIns),
->>>>>>> fcab4970
                     possibleSplit.lhsVars, possibleSplit.funcArgs, fromAttachedFunction);
             newlyAddedFunctions.add(newBIRFunc);
             if (possibleSplit.splitFurther) {
