--- conflicted
+++ resolved
@@ -82,11 +82,7 @@
     // splits are done only if the newly created method will have less function arguments than the below number
     private static final int MAX_SPLIT_FUNCTION_ARG_COUNT = 125;
     // total least no. of terminators and non-terminators that should be there to make the periodic split
-<<<<<<< HEAD
     private static final int INS_COUNT_PERIODIC_SPLIT_THRESHOLD = 1;
-=======
-    private static final int INS_COUNT_PERIODIC_SPLIT_THRESHOLD = 500;
->>>>>>> 595e61ff
     // current BIR package id
     private PackageID currentPackageId;
     // newly created split BIR function number
@@ -230,21 +226,8 @@
             parentFunc.localVars.add(parentFuncTempVars.arrayIndexVarDcl);
             parentFunc.localVars.add(parentFuncTempVars.typeCastVarDcl);
         }
-<<<<<<< HEAD
-        for (BIRVariableDcl localVar : parentFunc.localVars) {
-            if (localVar.kind == VarKind.LOCAL) {
-                if (localVar.startBB != null) {
-                    localVar.startBB = parentFuncStartBB;
-                }
-                if (localVar.endBB != null) {
-                    localVar.endBB = parentFuncExitBB;
-                }
-            }
-        }
-=======
         // parent function would not have VarKind.LOCAL parentFunc.localVars.
         // Hence no need to correct localVar.startBB and localVar.endBB
->>>>>>> 595e61ff
     }
 
     private void periodicSplitArray(BIRFunction parentFunc, List<BIRFunction> newlyAddingFunctions,
@@ -312,41 +295,25 @@
                 if (isTempOrSyntheticVar(valueVarDcl)) {
                     // value is a temp/synthetic operand
                     // if the key is also a temp/synthetic operand, we need to populate it as
-<<<<<<< HEAD
-                    // soon as value is found if the key is populated before that
-=======
                     // soon as value is found if the key is populated before that --- (1)
->>>>>>> 595e61ff
                     if (isTempOrSyntheticVar(keyVarDcl)) {
                         birOperands.put(valueOp, new BIRMappingConstructorEntryWithIndex(
                                 value, arrIndex));
                         mapValuesOperands.add(valueOp);
                     } else {
-<<<<<<< HEAD
-                        // if the key is a global/arg operand, need to populate it as soon as the value operand is found
-=======
                         // if the key is a global/arg operand,
                         // we need to populate it as soon as the value operand is found --- (2)
->>>>>>> 595e61ff
                         globalAndArgVarKeyOrValueLhsOperands.put(
                                 valueOp, new BIRMappingConstructorEntryWithIndex(value, arrIndex));
                     }
                 } else {
                     // value is a global/arg operand
-<<<<<<< HEAD
-                    // if the key is a temp/synthetic operand, we need to populate it as soon as key is found
-=======
                     // if the key is a temp/synthetic operand, we need to populate it as soon as key is found --- (3)
->>>>>>> 595e61ff
                     if (isTempOrSyntheticVar(keyVarDcl)) {
                         globalAndArgVarKeyOrValueLhsOperands.put(
                                 keyOp, new BIRMappingConstructorEntryWithIndex(value, arrIndex));
                     } else {
-<<<<<<< HEAD
-                        // if the key is also a global/arg operand, we can populate at the end
-=======
                         // if the key is also a global/arg operand, we can populate at the end --- (4)
->>>>>>> 595e61ff
                         setMapElement(globalAndArgVarIns, handleArrayOperand, valueOp, value, arrIndex,
                                 parentFuncTempVars);
                     }
@@ -359,17 +326,11 @@
                         (BIRNode.BIRMappingConstructorSpreadFieldEntry) value;
                 BIROperand exprOp = spreadFieldEntry.exprOp;
                 if (isTempOrSyntheticVar(exprOp.variableDcl)) {
-<<<<<<< HEAD
-                    birOperands.put(exprOp, new BIRMappingConstructorEntryWithIndex(value, arrIndex));
-                    mapValuesOperands.add(exprOp);
-                } else {
-=======
                     // done same as (1)
                     birOperands.put(exprOp, new BIRMappingConstructorEntryWithIndex(value, arrIndex));
                     mapValuesOperands.add(exprOp);
                 } else {
                     // done same as (4)
->>>>>>> 595e61ff
                     setMapElement(globalAndArgVarIns, handleArrayOperand, exprOp, value, arrIndex,
                             parentFuncTempVars);
                 }
@@ -872,12 +833,8 @@
         newlyAddingFunctions.add(splitBirFunc);
 
         fixErrorTableInPeriodicSplitFunc(splitFuncEnv, splitBirFunc);
-<<<<<<< HEAD
-        fixLocalVarStartAndEndBBsInPeriodicSplitFunc(splitFuncEnv, splitBirFunc);
-=======
         // split function would not have VarKind.LOCAL splitBirFunc.localVars.
         // Hence no need to correct localVar.startBB and localVar.endBB
->>>>>>> 595e61ff
 
         // now we need to call this function from parent func
         List<BIROperand> args = new ArrayList<>();
@@ -963,23 +920,6 @@
         splitBirFunc.errorTable = splitFuncEnv.splitFuncErrorTable;
     }
 
-<<<<<<< HEAD
-    private void fixLocalVarStartAndEndBBsInPeriodicSplitFunc(SplitFuncEnv splitFuncEnv, BIRFunction splitBirFunc) {
-        Map<Integer, BIRBasicBlock> changedBBs = splitFuncEnv.splitFuncChangedBBs;
-        for (BIRVariableDcl localVar : splitBirFunc.localVars) {
-            if (localVar.kind == VarKind.LOCAL) {
-                if (localVar.startBB != null && changedBBs.containsKey(localVar.startBB.number)) {
-                    localVar.startBB = changedBBs.get(localVar.startBB.number);
-                }
-                if (localVar.endBB != null && changedBBs.containsKey(localVar.endBB.number)) {
-                    localVar.endBB = changedBBs.get(localVar.endBB.number);
-                }
-            }
-        }
-    }
-
-=======
->>>>>>> 595e61ff
     private void fixErrorTableInPeriodicSplitFunc(SplitFuncEnv splitFuncEnv, BIRFunction splitBirFunc) {
         Map<Integer, BIRBasicBlock> changedBBs = splitFuncEnv.splitFuncChangedBBs;
         for (BIRErrorEntry birErrorEntry : splitBirFunc.errorTable) {
