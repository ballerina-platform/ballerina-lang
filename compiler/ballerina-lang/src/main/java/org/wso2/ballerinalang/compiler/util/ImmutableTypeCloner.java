--- conflicted
+++ resolved
@@ -798,22 +798,6 @@
             immutableType.effectiveType.flags |= (type.flags | Flags.READONLY);
         }
 
-<<<<<<< HEAD
-        BType effectiveType = immutableType.effectiveType;
-        BTypeSymbol tsymbol = immutableType.effectiveType.tsymbol;
-        if (Types.getReferredType(effectiveType).tag != TypeTags.UNION || tsymbol == null || tsymbol.name == null ||
-                tsymbol.name.value.isEmpty()) {
-            return immutableType;
-        }
-
-        BLangUnionTypeNode unionTypeNode = (BLangUnionTypeNode) TreeBuilder.createUnionTypeNode();
-        unionTypeNode.setBType(effectiveType);
-        BLangTypeDefinition typeDefinition = TypeDefBuilderHelper.addTypeDefinition(effectiveType,
-                                                                                    effectiveType.tsymbol,
-                                                                                    unionTypeNode, env);
-        typeDefinition.pos = pos;
-=======
->>>>>>> 766948ff
         return immutableType;
     }
 
