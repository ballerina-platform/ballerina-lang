/*
*  Copyright (c) 2017, WSO2 Inc. (http://www.wso2.org) All Rights Reserved.
*
*  WSO2 Inc. licenses this file to you under the Apache License,
*  Version 2.0 (the "License"); you may not use this file except
*  in compliance with the License.
*  You may obtain a copy of the License at
*
*    http://www.apache.org/licenses/LICENSE-2.0
*
*  Unless required by applicable law or agreed to in writing,
*  software distributed under the License is distributed on an
*  "AS IS" BASIS, WITHOUT WARRANTIES OR CONDITIONS OF ANY
*  KIND, either express or implied.  See the License for the
*  specific language governing permissions and limitations
*  under the License.
*/
package org.wso2.ballerinalang.programfile;

/**
 * @since 0.87
 */
public class Mnemonics {
    private static final String[] mnemonics = new String[InstructionCodes.INSTRUCTION_CODE_COUNT];

    static {
        mnemonics[InstructionCodes.ICONST] = "iconst";
        mnemonics[InstructionCodes.FCONST] = "fconst";
        mnemonics[InstructionCodes.SCONST] = "sconst";
        mnemonics[InstructionCodes.ICONST_0] = "iconst_0";
        mnemonics[InstructionCodes.ICONST_1] = "iconst_1";
        mnemonics[InstructionCodes.ICONST_2] = "iconst_2";
        mnemonics[InstructionCodes.ICONST_3] = "iconst_3";
        mnemonics[InstructionCodes.ICONST_4] = "iconst_4";
        mnemonics[InstructionCodes.ICONST_5] = "iconst_5";
        mnemonics[InstructionCodes.FCONST_0] = "fconst_0";
        mnemonics[InstructionCodes.FCONST_1] = "fconst_1";
        mnemonics[InstructionCodes.FCONST_2] = "fconst_2";
        mnemonics[InstructionCodes.FCONST_3] = "fconst_3";
        mnemonics[InstructionCodes.FCONST_4] = "fconst_4";
        mnemonics[InstructionCodes.FCONST_5] = "fconst_5";
        mnemonics[InstructionCodes.BCONST_0] = "bconst_0";
        mnemonics[InstructionCodes.BCONST_1] = "bconst_1";
        mnemonics[InstructionCodes.RCONST_NULL] = "rconst_null";
        mnemonics[InstructionCodes.BICONST] = "biconst";
        mnemonics[InstructionCodes.DCONST] = "dconst";

        mnemonics[InstructionCodes.IMOVE] = "imove";
        mnemonics[InstructionCodes.FMOVE] = "fmove";
        mnemonics[InstructionCodes.SMOVE] = "smove";
        mnemonics[InstructionCodes.BMOVE] = "bmove";
        mnemonics[InstructionCodes.RMOVE] = "rmove";
        mnemonics[InstructionCodes.DMOVE] = "dmove";
        mnemonics[InstructionCodes.BIALOAD] = "biaload";
        mnemonics[InstructionCodes.IALOAD] = "iaload";
        mnemonics[InstructionCodes.FALOAD] = "faload";
        mnemonics[InstructionCodes.SALOAD] = "saload";
        mnemonics[InstructionCodes.BALOAD] = "baload";
        mnemonics[InstructionCodes.RALOAD] = "raload";
        mnemonics[InstructionCodes.DALOAD] = "daload";
        mnemonics[InstructionCodes.JSONALOAD] = "jsonaload";
        mnemonics[InstructionCodes.IGLOAD] = "igload";
        mnemonics[InstructionCodes.FGLOAD] = "fgload";
        mnemonics[InstructionCodes.SGLOAD] = "sgload";
        mnemonics[InstructionCodes.BGLOAD] = "bgload";
        mnemonics[InstructionCodes.RGLOAD] = "rgload";
        mnemonics[InstructionCodes.DGLOAD] = "dgload";

        mnemonics[InstructionCodes.BIASTORE] = "biastore";
        mnemonics[InstructionCodes.IASTORE] = "iastore";
        mnemonics[InstructionCodes.FASTORE] = "fastore";
        mnemonics[InstructionCodes.SASTORE] = "sastore";
        mnemonics[InstructionCodes.BASTORE] = "bastore";
        mnemonics[InstructionCodes.RASTORE] = "rastore";
        mnemonics[InstructionCodes.DASTORE] = "dastore";
        mnemonics[InstructionCodes.JSONASTORE] = "jsonastore";
        mnemonics[InstructionCodes.IGSTORE] = "igstore";
        mnemonics[InstructionCodes.FGSTORE] = "fgstore";
        mnemonics[InstructionCodes.SGSTORE] = "sgstore";
        mnemonics[InstructionCodes.BGSTORE] = "bgstore";
        mnemonics[InstructionCodes.RGSTORE] = "rgstore";
        mnemonics[InstructionCodes.DGSTORE] = "dgstore";

        mnemonics[InstructionCodes.ERROR] = "error";
        mnemonics[InstructionCodes.PANIC] = "panic";
        mnemonics[InstructionCodes.REASON] = "reason";
        mnemonics[InstructionCodes.DETAIL] = "detail";

        mnemonics[InstructionCodes.MAPLOAD] = "mapload";
        mnemonics[InstructionCodes.MAPSTORE] = "mapstore";
        mnemonics[InstructionCodes.JSONLOAD] = "jsonload";
        mnemonics[InstructionCodes.JSONSTORE] = "jsonstore";

        mnemonics[InstructionCodes.IADD] = "iadd";
        mnemonics[InstructionCodes.FADD] = "fadd";
        mnemonics[InstructionCodes.SADD] = "sadd";
        mnemonics[InstructionCodes.DADD] = "dadd";
        mnemonics[InstructionCodes.XMLADD] = "radd";
        mnemonics[InstructionCodes.IAND] = "iand";
        mnemonics[InstructionCodes.BIAND] = "biand";
        mnemonics[InstructionCodes.IOR] = "ior";
        mnemonics[InstructionCodes.BIOR] = "bior";
        mnemonics[InstructionCodes.IXOR] = "ior";
        mnemonics[InstructionCodes.BIXOR] = "bior";
        mnemonics[InstructionCodes.BILSHIFT] = "bilshift";
        mnemonics[InstructionCodes.BIRSHIFT] = "birshift";
        mnemonics[InstructionCodes.IRSHIFT] = "irshift";
        mnemonics[InstructionCodes.ILSHIFT] = "ilshift";
        mnemonics[InstructionCodes.IURSHIFT] = "iurshift";
        mnemonics[InstructionCodes.BACONST] = "baconst";

        mnemonics[InstructionCodes.ISUB] = "isub";
        mnemonics[InstructionCodes.FSUB] = "fsub";
        mnemonics[InstructionCodes.DSUB] = "dsub";
        mnemonics[InstructionCodes.IMUL] = "imul";
        mnemonics[InstructionCodes.FMUL] = "fmul";
        mnemonics[InstructionCodes.DMUL] = "dmul";
        mnemonics[InstructionCodes.IDIV] = "idiv";
        mnemonics[InstructionCodes.FDIV] = "fdiv";
        mnemonics[InstructionCodes.DDIV] = "ddiv";
        mnemonics[InstructionCodes.IMOD] = "imod";
        mnemonics[InstructionCodes.FMOD] = "fmod";
        mnemonics[InstructionCodes.DMOD] = "dmod";
        mnemonics[InstructionCodes.INEG] = "ineg";
        mnemonics[InstructionCodes.FNEG] = "fneg";
        mnemonics[InstructionCodes.DNEG] = "dneg";
        mnemonics[InstructionCodes.BNOT] = "bnot";

        mnemonics[InstructionCodes.IEQ] = "ieq";
        mnemonics[InstructionCodes.FEQ] = "feq";
        mnemonics[InstructionCodes.SEQ] = "seq";
        mnemonics[InstructionCodes.BEQ] = "beq";
        mnemonics[InstructionCodes.REQ] = "req";
<<<<<<< HEAD
        mnemonics[InstructionCodes.DEQ] = "deq";
        mnemonics[InstructionCodes.TEQ] = "teq";
=======
        mnemonics[InstructionCodes.TYPE_TEST] = "teq";
>>>>>>> 70282fb7
        mnemonics[InstructionCodes.INE] = "ine";
        mnemonics[InstructionCodes.FNE] = "fne";
        mnemonics[InstructionCodes.SNE] = "sne";
        mnemonics[InstructionCodes.BNE] = "bne";
        mnemonics[InstructionCodes.RNE] = "rne";
        mnemonics[InstructionCodes.DNE] = "dne";
        mnemonics[InstructionCodes.TNE] = "tne";

        mnemonics[InstructionCodes.IGT] = "igt";
        mnemonics[InstructionCodes.FGT] = "fgt";
        mnemonics[InstructionCodes.DGT] = "dgt";
        mnemonics[InstructionCodes.IGE] = "ige";
        mnemonics[InstructionCodes.FGE] = "fge";
        mnemonics[InstructionCodes.DGE] = "dge";
        mnemonics[InstructionCodes.ILT] = "ilt";
        mnemonics[InstructionCodes.FLT] = "flt";
        mnemonics[InstructionCodes.DLT] = "dlt";
        mnemonics[InstructionCodes.ILE] = "ile";
        mnemonics[InstructionCodes.FLE] = "fle";
        mnemonics[InstructionCodes.DLE] = "dle";

        mnemonics[InstructionCodes.REQ_NULL] = "reg_null";
        mnemonics[InstructionCodes.RNE_NULL] = "rne_null";
        mnemonics[InstructionCodes.BR_TRUE] = "br_true";
        mnemonics[InstructionCodes.BR_FALSE] = "br_false";

        mnemonics[InstructionCodes.GOTO] = "goto";
        mnemonics[InstructionCodes.HALT] = "halt";
        mnemonics[InstructionCodes.TR_RETRY] = "tr_retry";
        mnemonics[InstructionCodes.CALL] = "call";
        mnemonics[InstructionCodes.VCALL] = "ncall";
        mnemonics[InstructionCodes.FPCALL] = "fp_call";
        mnemonics[InstructionCodes.FPLOAD] = "fp_load";

        mnemonics[InstructionCodes.I2F] = "i2f";
        mnemonics[InstructionCodes.I2S] = "i2s";
        mnemonics[InstructionCodes.I2B] = "i2b";
        mnemonics[InstructionCodes.I2D] = "i2d";
        mnemonics[InstructionCodes.I2ANY] = "i2any";
        mnemonics[InstructionCodes.I2BI] = "i2bi";
        mnemonics[InstructionCodes.BI2I] = "bi2i";
        mnemonics[InstructionCodes.BI2ANY] = "bi2any";
        mnemonics[InstructionCodes.F2I] = "f2i";
        mnemonics[InstructionCodes.F2S] = "f2s";
        mnemonics[InstructionCodes.F2B] = "f2b";
        mnemonics[InstructionCodes.F2D] = "f2d";
        mnemonics[InstructionCodes.F2ANY] = "f2any";
        mnemonics[InstructionCodes.S2I] = "s2i";
        mnemonics[InstructionCodes.S2F] = "s2f";
        mnemonics[InstructionCodes.S2B] = "s2b";
        mnemonics[InstructionCodes.S2D] = "s2d";
        mnemonics[InstructionCodes.S2ANY] = "s2any";
        mnemonics[InstructionCodes.B2I] = "b2i";
        mnemonics[InstructionCodes.B2F] = "b2f";
        mnemonics[InstructionCodes.B2S] = "b2s";
        mnemonics[InstructionCodes.B2D] = "b2d";
        mnemonics[InstructionCodes.B2ANY] = "b2any";
        mnemonics[InstructionCodes.D2I] = "d2i";
        mnemonics[InstructionCodes.D2F] = "d2f";
        mnemonics[InstructionCodes.D2S] = "d2s";
        mnemonics[InstructionCodes.D2B] = "d2b";
        mnemonics[InstructionCodes.D2ANY] = "d2any";
        mnemonics[InstructionCodes.ANY2SCONV] = "any2sconv";
        mnemonics[InstructionCodes.LENGTHOF] = "lengthof";

        mnemonics[InstructionCodes.TYPELOAD] = "typeload";

        // Type cast
        mnemonics[InstructionCodes.ANY2I] = "any2i";
        mnemonics[InstructionCodes.ANY2BI] = "any2bi";
        mnemonics[InstructionCodes.ANY2F] = "any2f";
        mnemonics[InstructionCodes.ANY2S] = "any2s";
        mnemonics[InstructionCodes.ANY2B] = "any2b";
        mnemonics[InstructionCodes.ANY2D] = "any2d";
        mnemonics[InstructionCodes.ANY2JSON] = "any2json";
        mnemonics[InstructionCodes.ANY2XML] = "any2xml";
        mnemonics[InstructionCodes.ANY2TYPE] = "any2type";
        mnemonics[InstructionCodes.ANY2T] = "any2t";
        mnemonics[InstructionCodes.ANY2MAP] = "any2map";
        mnemonics[InstructionCodes.CHECKCAST] = "checkcast";
        mnemonics[InstructionCodes.DT2JSON] = "dt2json";
        mnemonics[InstructionCodes.DT2XML] = "dt2xml";
        mnemonics[InstructionCodes.MAP2JSON] = "map2json";
        mnemonics[InstructionCodes.JSON2MAP] = "json2map";
        mnemonics[InstructionCodes.O2JSON] = "o2json";

        // Transactions
        mnemonics[InstructionCodes.TR_BEGIN] = "tr_begin";
        mnemonics[InstructionCodes.TR_END] = "tr_end";

        mnemonics[InstructionCodes.WRKSEND] = "wrksend";
        mnemonics[InstructionCodes.WRKRECEIVE] = "wrkreceive";
        mnemonics[InstructionCodes.FORKJOIN] = "forkjoin";
        
        mnemonics[InstructionCodes.AWAIT] = "await";

        mnemonics[InstructionCodes.BINEWARRAY] = "binewarray";
        mnemonics[InstructionCodes.INEWARRAY] = "inewarray";
        mnemonics[InstructionCodes.FNEWARRAY] = "fnewarray";
        mnemonics[InstructionCodes.SNEWARRAY] = "snewarray";
        mnemonics[InstructionCodes.BNEWARRAY] = "bnewarray";
        mnemonics[InstructionCodes.RNEWARRAY] = "rnewarray";
        mnemonics[InstructionCodes.DNEWARRAY] = "dnewarray";

        mnemonics[InstructionCodes.NEWSTRUCT] = "newstruct";
        mnemonics[InstructionCodes.NEWMAP] = "newmap";
        mnemonics[InstructionCodes.NEWTABLE] = "newtable";
        mnemonics[InstructionCodes.NEWSTREAM] = "newstream";

        mnemonics[InstructionCodes.NEW_INT_RANGE] = "new_int_range";
        mnemonics[InstructionCodes.ITR_NEW] = "itr_new";
        mnemonics[InstructionCodes.ITR_HAS_NEXT] = "itr_has_next";
        mnemonics[InstructionCodes.ITR_NEXT] = "itr_next";
        mnemonics[InstructionCodes.INT_RANGE] = "int_range";

        mnemonics[InstructionCodes.IRET] = "iret";
        mnemonics[InstructionCodes.FRET] = "fret";
        mnemonics[InstructionCodes.DRET] = "dret";
        mnemonics[InstructionCodes.SRET] = "sret";
        mnemonics[InstructionCodes.BRET] = "bret";
        mnemonics[InstructionCodes.RRET] = "rret";
        mnemonics[InstructionCodes.RET] = "ret";

        mnemonics[InstructionCodes.XML2XMLATTRS] = "xml2xmlattrs";
        mnemonics[InstructionCodes.XMLATTRLOAD] = "xmlattrload";
        mnemonics[InstructionCodes.XMLATTRSTORE] = "xmlattrstore";
        mnemonics[InstructionCodes.S2QNAME] = "s2qname";
        mnemonics[InstructionCodes.XMLATTRS2MAP] = "xmlattr2map";
        mnemonics[InstructionCodes.NEWQNAME] = "newqname";
        mnemonics[InstructionCodes.NEWXMLELEMENT] = "newqxmlelement";
        mnemonics[InstructionCodes.NEWXMLCOMMENT] = "newxmlcomment";
        mnemonics[InstructionCodes.NEWXMLTEXT] = "newxmltext";
        mnemonics[InstructionCodes.NEWXMLPI] = "newxmlpi";
        mnemonics[InstructionCodes.XMLSEQSTORE] = "xmlseqstore";
        mnemonics[InstructionCodes.XMLSEQLOAD] = "xmlseqload";
        mnemonics[InstructionCodes.XMLLOAD] = "xmlload";
        mnemonics[InstructionCodes.XMLLOADALL] = "xmlloadall";
        mnemonics[InstructionCodes.NEWXMLSEQ] = "newxmlseq";
        mnemonics[InstructionCodes.XML2S] = "xml2s";
        mnemonics[InstructionCodes.LOCK] = "lock";
        mnemonics[InstructionCodes.UNLOCK] = "unlock";

        mnemonics[InstructionCodes.SCOPE_END] = "scope_end";
        mnemonics[InstructionCodes.COMPENSATE] = "compensate";
        mnemonics[InstructionCodes.LOOP_COMPENSATE] = "loop_compensate";

        mnemonics[InstructionCodes.TYPE_TEST] = "type_test";
    }

    public static String getMnem(int opcode) {
        String mnem = mnemonics[opcode];
        if (mnem == null) {
            throw new IllegalStateException("opcode " + opcode + " is not added to mnemonics");
        }
        return mnem;
    }
}<|MERGE_RESOLUTION|>--- conflicted
+++ resolved
@@ -131,12 +131,8 @@
         mnemonics[InstructionCodes.SEQ] = "seq";
         mnemonics[InstructionCodes.BEQ] = "beq";
         mnemonics[InstructionCodes.REQ] = "req";
-<<<<<<< HEAD
         mnemonics[InstructionCodes.DEQ] = "deq";
-        mnemonics[InstructionCodes.TEQ] = "teq";
-=======
         mnemonics[InstructionCodes.TYPE_TEST] = "teq";
->>>>>>> 70282fb7
         mnemonics[InstructionCodes.INE] = "ine";
         mnemonics[InstructionCodes.FNE] = "fne";
         mnemonics[InstructionCodes.SNE] = "sne";
