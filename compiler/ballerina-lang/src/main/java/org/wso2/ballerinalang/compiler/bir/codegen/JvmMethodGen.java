--- conflicted
+++ resolved
@@ -133,11 +133,6 @@
 import static org.wso2.ballerinalang.compiler.bir.codegen.JvmConstants.BTYPE;
 import static org.wso2.ballerinalang.compiler.bir.codegen.JvmConstants.BUILT_IN_PACKAGE_NAME;
 import static org.wso2.ballerinalang.compiler.bir.codegen.JvmConstants.B_ERROR;
-<<<<<<< HEAD
-import static org.wso2.ballerinalang.compiler.bir.codegen.JvmConstants.B_STRING_VALUE;
-import static org.wso2.ballerinalang.compiler.bir.codegen.JvmConstants.CALLER_ENV;
-=======
->>>>>>> 189027fd
 import static org.wso2.ballerinalang.compiler.bir.codegen.JvmConstants.CHANNEL_DETAILS;
 import static org.wso2.ballerinalang.compiler.bir.codegen.JvmConstants.COMPATIBILITY_CHECKER;
 import static org.wso2.ballerinalang.compiler.bir.codegen.JvmConstants.CREATE_TYPES_METHOD;
@@ -214,12 +209,18 @@
     }
 
     public void genJMethodForBFunc(BIRFunction func, ClassWriter cw, BIRPackage module, String moduleClassName,
-                                   BType attachedType, AsyncDataCollector asyncDataCollector) {
+                                   BType attachedType, boolean hasCallerEnvParam,
+                                   AsyncDataCollector asyncDataCollector) {
 
         BIRVarToJVMIndexMap indexMap = new BIRVarToJVMIndexMap();
         BIRVariableDcl strandVar = new BIRVariableDcl(symbolTable.stringType, new Name(STRAND), VarScope.FUNCTION,
                                                       VarKind.ARG);
         indexMap.addToMapIfNotFoundAndGetIndex(strandVar);
+        if (hasCallerEnvParam) {
+            BIRVariableDcl callerEnvVar = new BIRVariableDcl(symbolTable.handleType, new Name("callerEnv"),
+                                                             VarScope.FUNCTION, VarKind.ARG);
+            indexMap.addToMapIfNotFoundAndGetIndex(callerEnvVar);
+        }
 
         // generate method desc
         int access = Opcodes.ACC_PUBLIC;
@@ -237,7 +238,12 @@
 
         String funcName = JvmCodeGenUtil.cleanupFunctionName(func.name.value);
         BType retType = getReturnType(func);
-        String desc = JvmCodeGenUtil.getMethodDesc(func.type.paramTypes, retType);
+        String desc;
+        if (hasCallerEnvParam) {
+            desc = JvmCodeGenUtil.getMethodDescWithCallerEnv(func.type.paramTypes, retType);
+        } else {
+            desc = JvmCodeGenUtil.getMethodDesc(func.type.paramTypes, retType);
+        }
         MethodVisitor mv = cw.visitMethod(access, funcName, desc, null, null);
         mv.visitCode();
 
@@ -284,7 +290,7 @@
 
         generateBasicBlocks(mv, labelGen, errorGen, instGen, termGen, func, returnVarRefIndex,
                             stateVarIndex, localVarOffset, module, attachedType,
-                            moduleClassName, asyncDataCollector);
+                            moduleClassName, hasCallerEnvParam, asyncDataCollector);
         mv.visitLabel(resumeLabel);
         String frameName = getFrameClassName(JvmCodeGenUtil.getPackageName(module), funcName, attachedType);
         genGetFrameOnResumeIndex(localVarOffset, mv, frameName);
@@ -1187,17 +1193,6 @@
                 break;
             case JTypeTags.JLONG:
                 mv.visitInsn(LCONST_0);
-<<<<<<< HEAD
-                break;
-            case JTypeTags.JFLOAT:
-                mv.visitInsn(FCONST_0);
-                break;
-            case JTypeTags.JDOUBLE:
-                mv.visitInsn(DCONST_0);
-                break;
-            case JTypeTags.JBOOLEAN:
-                mv.visitInsn(ICONST_0);
-=======
                 mv.visitVarInsn(LSTORE, index);
                 break;
             case JTypeTags.JFLOAT:
@@ -1207,444 +1202,15 @@
             case JTypeTags.JDOUBLE:
                 mv.visitInsn(DCONST_0);
                 mv.visitVarInsn(DSTORE, index);
->>>>>>> 189027fd
                 break;
             case JTypeTags.JARRAY:
             case JTypeTags.JREF:
                 mv.visitInsn(ACONST_NULL);
-<<<<<<< HEAD
-                break;
-            default:
-                throw new BLangCompilerException("JVM generation is not supported for type " +
-                        String.format("%s", jType));
-        }
-    }
-
-    public static String getMethodDesc(List<BType> paramTypes, BType retType, BType attachedType, boolean isExtern,
-                                       boolean hasCallerEnvParam) {
-
-        StringBuilder desc = new StringBuilder("(Lorg/ballerinalang/jvm/scheduling/Strand;");
-        if (hasCallerEnvParam) {
-            desc.append(String.format("L%s;", CALLER_ENV));
-        }
-        if (attachedType != null) {
-            desc.append(getArgTypeSignature(attachedType));
-        }
-
-        int i = 0;
-        while (i < paramTypes.size()) {
-            BType paramType = getType(paramTypes.get(i));
-            desc.append(getArgTypeSignature(paramType));
-            i += 1;
-        }
-        String returnType = generateReturnType(retType, isExtern);
-        desc.append(returnType);
-
-        return desc.toString();
-    }
-
-    private static String getLambdaMethodDesc(List<BType> paramTypes, BType retType, int closureMapsCount) {
-
-        StringBuilder desc = new StringBuilder("(Lorg/ballerinalang/jvm/scheduling/Strand;");
-        int j = 0;
-        while (j < closureMapsCount) {
-            j += 1;
-            desc.append("L").append(MAP_VALUE).append(";").append("Z");
-        }
-
-        int i = 0;
-        while (i < paramTypes.size()) {
-            BType paramType = getType(paramTypes.get(i));
-            desc.append(getArgTypeSignature(paramType));
-            i += 1;
-        }
-        String returnType = generateReturnType(retType, false);
-        desc.append(returnType);
-
-        return desc.toString();
-    }
-
-    private static String getArgTypeSignature(BType bType) {
-
-        if (TypeTags.isIntegerTypeTag(bType.tag)) {
-            return "J";
-        } else if (TypeTags.isStringTypeTag(bType.tag)) {
-            return String.format("L%s;", B_STRING_VALUE);
-        } else if (TypeTags.isXMLTypeTag(bType.tag)) {
-            return String.format("L%s;", XML_VALUE);
-        }
-
-        switch (bType.tag) {
-            case TypeTags.BYTE:
-                return "I";
-            case TypeTags.FLOAT:
-                return "D";
-            case TypeTags.DECIMAL:
-                return String.format("L%s;", DECIMAL_VALUE);
-            case TypeTags.BOOLEAN:
-                return "Z";
-            case TypeTags.NIL:
-            case TypeTags.NEVER:
-                return String.format("L%s;", OBJECT);
-            case TypeTags.ARRAY:
-            case TypeTags.TUPLE:
-                return String.format("L%s;", ARRAY_VALUE);
-            case TypeTags.ERROR:
-                return String.format("L%s;", ERROR_VALUE);
-            case TypeTags.ANYDATA:
-            case TypeTags.UNION:
-            case TypeTags.INTERSECTION:
-            case TypeTags.JSON:
-            case TypeTags.FINITE:
-            case TypeTags.ANY:
-            case TypeTags.READONLY:
-                return String.format("L%s;", OBJECT);
-            case TypeTags.MAP:
-            case TypeTags.RECORD:
-                return String.format("L%s;", MAP_VALUE);
-            case TypeTags.FUTURE:
-                return String.format("L%s;", FUTURE_VALUE);
-            case TypeTags.STREAM:
-                return String.format("L%s;", STREAM_VALUE);
-            case TypeTags.TABLE:
-                return String.format("L%s;", TABLE_VALUE_IMPL);
-            case TypeTags.INVOKABLE:
-                return String.format("L%s;", FUNCTION_POINTER);
-            case TypeTags.TYPEDESC:
-                return String.format("L%s;", TYPEDESC_VALUE);
-            case TypeTags.OBJECT:
-                return String.format("L%s;", OBJECT_VALUE);
-            case TypeTags.HANDLE:
-                return String.format("L%s;", HANDLE_VALUE);
-            default:
-                throw new BLangCompilerException("JVM generation is not supported for type " +
-                        String.format("%s", bType));
-        }
-    }
-
-    private static String generateReturnType(BType bType, boolean isExtern) {
-        bType = typeBuilder.build(bType);
-
-        if (bType == null || bType.tag == TypeTags.NIL || bType.tag == TypeTags.NEVER) {
-            if (isExtern) {
-                return ")V";
-            }
-            return String.format(")L%s;", OBJECT);
-        } else if (TypeTags.isIntegerTypeTag(bType.tag)) {
-            return ")J";
-        } else if (TypeTags.isStringTypeTag(bType.tag)) {
-            return String.format(")L%s;", B_STRING_VALUE);
-        } else if (TypeTags.isXMLTypeTag(bType.tag)) {
-            return String.format(")L%s;", XML_VALUE);
-        }
-
-        switch (bType.tag) {
-            case TypeTags.BYTE:
-                return ")I";
-            case TypeTags.FLOAT:
-                return ")D";
-            case TypeTags.DECIMAL:
-                return String.format(")L%s;", DECIMAL_VALUE);
-            case TypeTags.BOOLEAN:
-                return ")Z";
-            case TypeTags.ARRAY:
-            case TypeTags.TUPLE:
-                return String.format(")L%s;", ARRAY_VALUE);
-            case TypeTags.MAP:
-            case TypeTags.RECORD:
-                return String.format(")L%s;", MAP_VALUE);
-            case TypeTags.ERROR:
-                return String.format(")L%s;", ERROR_VALUE);
-            case TypeTags.STREAM:
-                return String.format(")L%s;", STREAM_VALUE);
-            case TypeTags.TABLE:
-                return String.format(")L%s;", TABLE_VALUE_IMPL);
-            case TypeTags.FUTURE:
-                return String.format(")L%s;", FUTURE_VALUE);
-            case TypeTags.TYPEDESC:
-                return String.format(")L%s;", TYPEDESC_VALUE);
-            case TypeTags.ANY:
-            case TypeTags.ANYDATA:
-            case TypeTags.UNION:
-            case TypeTags.INTERSECTION:
-            case TypeTags.JSON:
-            case TypeTags.FINITE:
-            case TypeTags.READONLY:
-                return String.format(")L%s;", OBJECT);
-            case TypeTags.OBJECT:
-                return String.format(")L%s;", OBJECT_VALUE);
-            case TypeTags.INVOKABLE:
-                return String.format(")L%s;", FUNCTION_POINTER);
-            case TypeTags.HANDLE:
-                return String.format(")L%s;", HANDLE_VALUE);
-            default:
-                throw new BLangCompilerException("JVM generation is not supported for type " +
-                        String.format("%s", bType));
-        }
-    }
-
-    static BIRFunction getMainFunc(List<BIRFunction> funcs) {
-
-        BIRFunction userMainFunc = null;
-        for (BIRFunction func : funcs) {
-            if (func != null && func.name.value.equals("main")) {
-                userMainFunc = func;
-                break;
-            }
-        }
-
-        return userMainFunc;
-    }
-
-    static void createFunctionPointer(MethodVisitor mv, String klass, String lambdaName, int closureMapCount) {
-
-        mv.visitTypeInsn(NEW, FUNCTION_POINTER);
-        mv.visitInsn(DUP);
-        visitInvokeDyn(mv, klass, cleanupFunctionName(lambdaName), closureMapCount);
-
-        // load null here for type, since these are fp's created for internal usages.
-        mv.visitInsn(ACONST_NULL);
-        mv.visitInsn(ACONST_NULL);
-        mv.visitInsn(ICONST_0); // mark as not-concurrent ie: 'parent'
-        mv.visitMethodInsn(INVOKESPECIAL, FUNCTION_POINTER, JVM_INIT_METHOD,
-                           String.format("(L%s;L%s;L%s;Z)V", FUNCTION, BTYPE, STRING_VALUE), false);
-    }
-
-    private static String getFrameClassName(String pkgName, String funcName, BType attachedType) {
-
-        String frameClassName = pkgName;
-        if (attachedType != null) {
-            if (attachedType.tag == TypeTags.OBJECT) {
-                frameClassName += cleanupTypeName(toNameString(attachedType)) + "_";
-            } else if (attachedType instanceof BServiceType) {
-                frameClassName += cleanupTypeName(toNameString(attachedType)) + "_";
-            } else if (attachedType.tag == TypeTags.RECORD) {
-                frameClassName += cleanupTypeName(toNameString(attachedType)) + "_";
-            }
-        }
-
-        return frameClassName + cleanupFunctionName(funcName) + "Frame";
-    }
-
-    /**
-     * Cleanup type name by replacing '$' with '_'.
-     *
-     * @param name name to be replaced and cleaned
-     * @return cleaned name
-     */
-    static String cleanupTypeName(String name) {
-        return name.replaceAll("[/$ .]", "_");
-    }
-
-    static String cleanupBalExt(String name) {
-
-        return name.replace(BAL_EXTENSION, "");
-    }
-
-    static String cleanupPathSeperators(String name) {
-        //TODO: should use file_path:getPathSeparator();
-        return name.replace(WINDOWS_PATH_SEPERATOR, JAVA_PACKAGE_SEPERATOR);
-    }
-
-    static void generateField(ClassWriter cw, BType bType, String fieldName, boolean isPackage) {
-
-        String typeSig;
-        if (TypeTags.isIntegerTypeTag(bType.tag)) {
-            typeSig = "J";
-        } else if (TypeTags.isStringTypeTag(bType.tag)) {
-            typeSig = String.format("L%s;", B_STRING_VALUE);
-        } else if (TypeTags.isXMLTypeTag(bType.tag)) {
-            typeSig = String.format("L%s;", XML_VALUE);
-        } else {
-            switch (bType.tag) {
-                case TypeTags.BYTE:
-                    typeSig = "I";
-                    break;
-                case TypeTags.FLOAT:
-                    typeSig = "D";
-                    break;
-                case TypeTags.DECIMAL:
-                    typeSig = String.format("L%s;", DECIMAL_VALUE);
-                    break;
-                case TypeTags.BOOLEAN:
-                    typeSig = "Z";
-                    break;
-                case TypeTags.NIL:
-                case TypeTags.NEVER:
-                    typeSig = String.format("L%s;", OBJECT);
-                    break;
-                case TypeTags.MAP:
-                    typeSig = String.format("L%s;", MAP_VALUE);
-                    break;
-                case TypeTags.STREAM:
-                    typeSig = String.format("L%s;", STREAM_VALUE);
-                    break;
-                case TypeTags.TABLE:
-                    typeSig = String.format("L%s;", TABLE_VALUE_IMPL);
-                    break;
-                case TypeTags.RECORD:
-                    typeSig = String.format("L%s;", MAP_VALUE);
-                    break;
-                case TypeTags.ARRAY:
-                case TypeTags.TUPLE:
-                    typeSig = String.format("L%s;", ARRAY_VALUE);
-                    break;
-                case TypeTags.ERROR:
-                    typeSig = String.format("L%s;", ERROR_VALUE);
-                    break;
-                case TypeTags.FUTURE:
-                    typeSig = String.format("L%s;", FUTURE_VALUE);
-                    break;
-                case TypeTags.OBJECT:
-                    typeSig = String.format("L%s;", OBJECT_VALUE);
-                    break;
-                case TypeTags.TYPEDESC:
-                    typeSig = String.format("L%s;", TYPEDESC_VALUE);
-                    break;
-                case TypeTags.ANY:
-                case TypeTags.ANYDATA:
-                case TypeTags.UNION:
-                case TypeTags.INTERSECTION:
-                case TypeTags.JSON:
-                case TypeTags.FINITE:
-                case TypeTags.READONLY:
-                    typeSig = String.format("L%s;", OBJECT);
-                    break;
-                case TypeTags.INVOKABLE:
-                    typeSig = String.format("L%s;", FUNCTION_POINTER);
-                    break;
-                case TypeTags.HANDLE:
-                    typeSig = String.format("L%s;", HANDLE_VALUE);
-                    break;
-                case JTypeTags.JTYPE:
-                    typeSig = getJTypeSignature((JType) bType);
-                    break;
-                default:
-                    throw new BLangCompilerException("JVM generation is not supported for type " +
-                            String.format("%s", bType));
-            }
-        }
-
-        FieldVisitor fv;
-        if (isPackage) {
-            fv = cw.visitField(ACC_PUBLIC + ACC_STATIC, fieldName, typeSig, null, null);
-        } else {
-            fv = cw.visitField(ACC_PUBLIC, fieldName, typeSig, null, null);
-        }
-        fv.visitEnd();
-    }
-
-    static void generateDefaultConstructor(ClassWriter cw, String ownerClass) {
-
-        MethodVisitor mv = cw.visitMethod(ACC_PUBLIC, JVM_INIT_METHOD, "()V", null, null);
-        mv.visitCode();
-        mv.visitVarInsn(ALOAD, 0);
-        mv.visitMethodInsn(INVOKESPECIAL, ownerClass, JVM_INIT_METHOD, "()V", false);
-        mv.visitInsn(RETURN);
-        mv.visitMaxs(1, 1);
-        mv.visitEnd();
-    }
-
-    private static void generateDiagnosticPos(DiagnosticPos pos, MethodVisitor mv) {
-
-        if (pos != null && pos.sLine != 0x80000000) {
-            Label label = new Label();
-            mv.visitLabel(label);
-            mv.visitLineNumber(pos.sLine, label);
-        }
-    }
-
-    static void generateStrandMetadata(MethodVisitor mv, String moduleClass,
-                                       BIRPackage module, AsyncDataCollector asyncDataCollector) {
-
-        asyncDataCollector.getStrandMetadata().forEach((varName, metaData) -> {
-            genStrandMetadataField(mv, moduleClass, module, varName, metaData);
-        });
-    }
-
-    static void genStrandMetadataField(MethodVisitor mv, String moduleClass, BIRPackage module,
-                                               String varName, ScheduleFunctionInfo metaData) {
-
-        mv.visitTypeInsn(NEW, STRAND_METADATA);
-        mv.visitInsn(DUP);
-        mv.visitLdcInsn(module.org.value);
-        mv.visitLdcInsn(module.name.value);
-        mv.visitLdcInsn(module.version.value);
-        if (metaData.typeName == null) {
-            mv.visitInsn(ACONST_NULL);
-        } else {
-            mv.visitLdcInsn(metaData.typeName);
-        }
-        mv.visitLdcInsn(metaData.parentFunctionName);
-        mv.visitMethodInsn(INVOKESPECIAL, STRAND_METADATA,
-                           CONSTRUCTOR_INIT_METHOD, String.format("(L%s;L%s;L%s;L%s;L%s;)V", STRING_VALUE, STRING_VALUE,
-                                                                  STRING_VALUE, STRING_VALUE, STRING_VALUE), false);
-        mv.visitFieldInsn(PUTSTATIC, moduleClass, varName, String.format("L%s;", STRAND_METADATA));
-    }
-
-    static void visitStrandMetadataField(ClassWriter cw, AsyncDataCollector asyncDataCollector) {
-        asyncDataCollector.getStrandMetadata().keySet().forEach(varName -> {
-            visitStrandMetadataField(cw, varName);
-        });
-
-    }
-
-    static void visitStrandMetadataField(ClassWriter cw, String varName) {
-        FieldVisitor fv = cw.visitField(ACC_STATIC, varName, String.format("L%s;", STRAND_METADATA), null, null);
-        fv.visitEnd();
-    }
-
-    static String getStrandMetadataVarName(String parentFunction) {
-        return STRAND_METADATA_VAR_PREFIX + parentFunction + "$";
-    }
-
-    static String getStrandMetadataVarName(String typeName, String parentFunction) {
-        return STRAND_METADATA_VAR_PREFIX + cleanupTypeName(typeName) + "$" + parentFunction + "$";
-    }
-
-    static String cleanupFunctionName(String functionName) {
-
-        return functionName.replaceAll("[\\.:/<>]", "_");
-    }
-
-    public static BIRVariableDcl getVariableDcl(BIRVariableDcl localVar) {
-
-        if (localVar == null) {
-            throw new BLangCompilerException("Invalid variable declaration");
-        }
-
-        return localVar;
-    }
-
-    static BIRFunctionParameter getFunctionParam(BIRFunctionParameter localVar) {
-
-        if (localVar == null) {
-            throw new BLangCompilerException("Invalid function parameter");
-        }
-
-        return localVar;
-    }
-
-    static BIRBasicBlock getBasicBlock(BIRBasicBlock bb) {
-
-        if (bb == null) {
-            throw new BLangCompilerException("Invalid basic block");
-        }
-
-        return bb;
-    }
-
-    static BIRFunction getFunction(BIRFunction bfunction) {
-
-        if (bfunction == null) {
-            throw new BLangCompilerException("Invalid function");
-=======
                 mv.visitVarInsn(ASTORE, index);
                 break;
             default:
                 throw new BLangCompilerException(JvmConstants.TYPE_NOT_SUPPORTED_MESSAGE +
                         String.format("%s", jType));
->>>>>>> 189027fd
         }
     }
 
@@ -1707,273 +1273,11 @@
         mv.visitLabel(notCancelledLabel);
     }
 
-<<<<<<< HEAD
-    public void resetIds() {
-
-        nextId = -1;
-        nextVarId = -1;
-    }
-
-    int incrementAndGetNextId() {
-
-        return nextId++;
-    }
-
-    void generateMethod(BIRFunction birFunc, ClassWriter cw, BIRPackage birModule, BType attachedType,
-                        String moduleClassName, String serviceName, AsyncDataCollector asyncDataCollector) {
-
-        if (isExternFunc(birFunc)) {
-            genJMethodForBExternalFunc(birFunc, cw, birModule, attachedType, this, jvmPackageGen,
-                                       moduleClassName, serviceName, asyncDataCollector);
-        } else {
-            genJMethodForBFunc(birFunc, cw, birModule, moduleClassName, attachedType, false, asyncDataCollector);
-
-        }
-    }
-
-    public void genJMethodForBFunc(BIRFunction func,
-                                   ClassWriter cw,
-                                   BIRPackage module,
-                                   String moduleClassName,
-                                   BType attachedType,
-                                   boolean hasCallerEnvParam,
-                                   AsyncDataCollector asyncDataCollector) {
-
-        String currentPackageName = getPackageName(module.org.value, module.name.value, module.version.value);
-        BIRVarToJVMIndexMap indexMap = new BIRVarToJVMIndexMap();
-        String funcName = cleanupFunctionName(func.name.value);
-        int returnVarRefIndex = -1;
-
-        BIRVariableDcl strandVar = new BIRVariableDcl(symbolTable.stringType, new Name("strand"),
-                VarScope.FUNCTION, VarKind.ARG);
-        int ignoreStrandVarIndex = indexMap.getIndex(strandVar);
-        if (hasCallerEnvParam) {
-            BIRVariableDcl callerEnvVar = new BIRVariableDcl(symbolTable.handleType, new Name("callerEnv"),
-                                                             VarScope.FUNCTION, VarKind.ARG);
-            indexMap.getIndex(callerEnvVar);
-        }
-
-        // generate method desc
-        BType retType = func.type.retType;
-        if (isExternFunc(func) && Symbols.isFlagOn(retType.flags, Flags.PARAMETERIZED)) {
-            retType = typeBuilder.build(func.type.retType);
-        }
-        String desc;
-        desc = getMethodDesc(func.type.paramTypes, retType, null, false, hasCallerEnvParam);
-        int access = ACC_PUBLIC;
-        int localVarOffset;
-        if (attachedType != null) {
-            localVarOffset = 1;
-
-            // add the self as the first local var
-            // TODO: find a better way
-            BIRVariableDcl selfVar = new BIRVariableDcl(symbolTable.anyType, new Name("self"),
-                    VarScope.FUNCTION, VarKind.ARG);
-            int ignoreSelfVarIndex = indexMap.getIndex(selfVar);
-        } else {
-            localVarOffset = 0;
-            access += ACC_STATIC;
-        }
-
-        MethodVisitor mv = cw.visitMethod(access, funcName, desc, null, null);
-        JvmInstructionGen instGen = new JvmInstructionGen(mv, indexMap, module, jvmPackageGen);
-        JvmErrorGen errorGen = new JvmErrorGen(mv, indexMap, currentPackageName, instGen);
-        LabelGenerator labelGen = new LabelGenerator();
-
-        mv.visitCode();
-        if (isModuleStartFunction(module, funcName)) {
-            mv.visitInsn(ICONST_1);
-            mv.visitFieldInsn(PUTSTATIC, getModuleLevelClassName(module.org.value, module.name.value,
-                    module.version.value, MODULE_INIT_CLASS_NAME), MODULE_START_ATTEMPTED, "Z");
-        }
-
-        Label methodStartLabel = new Label();
-        mv.visitLabel(methodStartLabel);
-
-        // generate method body
-        int k = 1;
-
-        // set channel details to strand.
-        // these channel info is required to notify datachannels, when there is a panic
-        // we cannot set this during strand creation, because function call do not have this info.
-        if (func.workerChannels.length > 0) {
-            mv.visitVarInsn(ALOAD, localVarOffset);
-            loadChannelDetails(mv, Arrays.asList(func.workerChannels));
-            mv.visitMethodInsn(INVOKEVIRTUAL, STRAND, "updateChannelDetails",
-                    String.format("([L%s;)V", CHANNEL_DETAILS), false);
-        }
-
-        // panic if this strand is cancelled
-        checkStrandCancelled(mv, localVarOffset);
-
-        func.localVars.sort(FUNCTION_PARAM_COMPARATOR);
-
-        List<BIRVariableDcl> localVars = func.localVars;
-        while (k < localVars.size()) {
-            BIRVariableDcl localVar = getVariableDcl(localVars.get(k));
-            int index = indexMap.getIndex(localVar);
-            if (localVar.kind != VarKind.ARG) {
-                BType bType = localVar.type;
-                genDefaultValue(mv, bType, index);
-            }
-            k += 1;
-        }
-
-        BIRVariableDcl varDcl = getVariableDcl(localVars.get(0));
-        returnVarRefIndex = indexMap.getIndex(varDcl);
-        genDefaultValue(mv, retType, returnVarRefIndex);
-
-        BIRVariableDcl stateVar = new BIRVariableDcl(symbolTable.stringType, //should  be javaInt
-                new Name("state"), null, VarKind.TEMP);
-        int stateVarIndex = indexMap.getIndex(stateVar);
-        mv.visitInsn(ICONST_0);
-        mv.visitVarInsn(ISTORE, stateVarIndex);
-
-        mv.visitVarInsn(ALOAD, localVarOffset);
-        mv.visitFieldInsn(GETFIELD, "org/ballerinalang/jvm/scheduling/Strand", "resumeIndex", "I");
-        Label resumeLable = labelGen.getLabel(funcName + "resume");
-        mv.visitJumpInsn(IFGT, resumeLable);
-
-        Label varinitLable = labelGen.getLabel(funcName + "varinit");
-        mv.visitLabel(varinitLable);
-
-        // uncomment to test yield
-        // mv.visitFieldInsn(GETSTATIC, className, "i", "I");
-        // mv.visitInsn(ICONST_1);
-        // mv.visitInsn(IADD);
-        // mv.visitFieldInsn(PUTSTATIC, className, "i", "I");
-
-        // process basic blocks
-        List<BIRBasicBlock> basicBlocks = func.basicBlocks;
-
-        List<Label> lables = new ArrayList<>();
-        List<Integer> states = new ArrayList<>();
-
-        int i = 0;
-        int caseIndex = 0;
-        while (i < basicBlocks.size()) {
-            BIRBasicBlock bb = getBasicBlock(basicBlocks.get(i));
-            if (i == 0) {
-                lables.add(caseIndex, labelGen.getLabel(funcName + bb.id.value));
-                states.add(caseIndex, caseIndex);
-                caseIndex += 1;
-            }
-            lables.add(caseIndex, labelGen.getLabel(funcName + bb.id.value + "beforeTerm"));
-            states.add(caseIndex, caseIndex);
-            caseIndex += 1;
-            i = i + 1;
-        }
-
-        JvmTerminatorGen termGen = new JvmTerminatorGen(mv, indexMap, labelGen, errorGen, module, instGen,
-                jvmPackageGen);
-
-        // uncomment to test yield
-        // mv.visitFieldInsn(GETSTATIC, className, "i", "I");
-        // mv.visitIntInsn(BIPUSH, 100);
-        // jvm:Label l0 = labelGen.getLabel(funcName + "l0");
-        // mv.visitJumpInsn(IF_ICMPNE, l0);
-        // mv.visitVarInsn(ALOAD, 0);
-        // mv.visitInsn(ICONST_1);
-        // mv.visitFieldInsn(PUTFIELD, "org/ballerinalang/jvm/scheduling/Strand", "yield", "Z");
-        // termGen.genReturnTerm({kind:"RETURN"}, returnVarRefIndex, func);
-        // mv.visitLabel(l0);
-
-        mv.visitVarInsn(ILOAD, stateVarIndex);
-        Label yieldLable = labelGen.getLabel(funcName + "yield");
-        mv.visitLookupSwitchInsn(yieldLable, toIntArray(states), lables.toArray(new Label[0]));
-
-        generateBasicBlocks(mv, basicBlocks, labelGen, errorGen, instGen, termGen, func, returnVarRefIndex,
-                            stateVarIndex, localVarOffset, false, module, attachedType,
-                            moduleClassName, hasCallerEnvParam, asyncDataCollector);
-
-        String frameName = getFrameClassName(currentPackageName, funcName, attachedType);
-        mv.visitLabel(resumeLable);
-        mv.visitVarInsn(ALOAD, localVarOffset);
-        mv.visitFieldInsn(GETFIELD, "org/ballerinalang/jvm/scheduling/Strand", "frames", "[Ljava/lang/Object;");
-        mv.visitVarInsn(ALOAD, localVarOffset);
-        mv.visitInsn(DUP);
-        mv.visitFieldInsn(GETFIELD, "org/ballerinalang/jvm/scheduling/Strand", "resumeIndex", "I");
-        mv.visitInsn(ICONST_1);
-        mv.visitInsn(ISUB);
-        mv.visitInsn(DUP_X1);
-        mv.visitFieldInsn(PUTFIELD, "org/ballerinalang/jvm/scheduling/Strand", "resumeIndex", "I");
-        mv.visitInsn(AALOAD);
-        mv.visitTypeInsn(CHECKCAST, frameName);
-
-        generateFrameClassFieldLoad(localVars, mv, indexMap, frameName);
-        mv.visitFieldInsn(GETFIELD, frameName, "state", "I");
-        mv.visitVarInsn(ISTORE, stateVarIndex);
-        mv.visitJumpInsn(GOTO, varinitLable);
-
-        mv.visitLabel(yieldLable);
-        mv.visitTypeInsn(NEW, frameName);
-        mv.visitInsn(DUP);
-        mv.visitMethodInsn(INVOKESPECIAL, frameName, JVM_INIT_METHOD, "()V", false);
-
-        generateFrameClassFieldUpdate(localVars, mv, indexMap, frameName);
-
-        mv.visitInsn(DUP);
-        mv.visitVarInsn(ILOAD, stateVarIndex);
-        mv.visitFieldInsn(PUTFIELD, frameName, "state", "I");
-
-        BIRVariableDcl frameVar = new BIRVariableDcl(symbolTable.stringType, new Name("frame"), null, VarKind.TEMP);
-        int frameVarIndex = indexMap.getIndex(frameVar);
-        mv.visitVarInsn(ASTORE, frameVarIndex);
-
-        mv.visitVarInsn(ALOAD, localVarOffset);
-        mv.visitFieldInsn(GETFIELD, "org/ballerinalang/jvm/scheduling/Strand", "frames", "[Ljava/lang/Object;");
-        mv.visitVarInsn(ALOAD, localVarOffset);
-        mv.visitInsn(DUP);
-        mv.visitFieldInsn(GETFIELD, "org/ballerinalang/jvm/scheduling/Strand", "resumeIndex", "I");
-        mv.visitInsn(DUP_X1);
-        mv.visitInsn(ICONST_1);
-        mv.visitInsn(IADD);
-        mv.visitFieldInsn(PUTFIELD, "org/ballerinalang/jvm/scheduling/Strand", "resumeIndex", "I");
-        mv.visitVarInsn(ALOAD, frameVarIndex);
-        mv.visitInsn(AASTORE);
-
-        Label methodEndLabel = new Label();
-        mv.visitLabel(methodEndLabel);
-        termGen.genReturnTerm(new Return(null), returnVarRefIndex, func);
-
-        // Create Local Variable Table
-        k = localVarOffset;
-        // Add strand variable to LVT
-        mv.visitLocalVariable("__strand", String.format("L%s;", STRAND), null, methodStartLabel, methodEndLabel,
-                localVarOffset);
-        while (k < localVars.size()) {
-            BIRVariableDcl localVar = getVariableDcl(localVars.get(k));
-            Label startLabel = methodStartLabel;
-            Label endLabel = methodEndLabel;
-            boolean tmpBoolParam = localVar.type.tag == TypeTags.BOOLEAN && localVar.name.value.startsWith("%syn");
-            if (!tmpBoolParam && (localVar.kind == VarKind.LOCAL || localVar.kind == VarKind.ARG)) {
-                // local vars have visible range information
-                if (localVar.kind == VarKind.LOCAL) {
-                    int insOffset = localVar.insOffset;
-                    if (localVar.startBB != null) {
-                        startLabel = labelGen.getLabel(funcName + localVar.startBB.id.value + "ins" + insOffset);
-                    }
-                    if (localVar.endBB != null) {
-                        endLabel = labelGen.getLabel(funcName + localVar.endBB.id.value + "beforeTerm");
-                    }
-                }
-                String metaVarName = localVar.metaVarName;
-                if (metaVarName != null && !"".equals(metaVarName) &&
-                        // filter out compiler added vars
-                        !((metaVarName.startsWith("$") && metaVarName.endsWith("$"))
-                                || (metaVarName.startsWith("$$") && metaVarName.endsWith("$$"))
-                                || metaVarName.startsWith("_$$_"))) {
-                    mv.visitLocalVariable(metaVarName, getJVMTypeSign(localVar.type), null,
-                            startLabel, endLabel, indexMap.getIndex(localVar));
-                }
-            }
-            k = k + 1;
-=======
+
     private int[] toIntArray(List<Integer> states) {
         int[] ints = new int[states.size()];
         for (int i = 0; i < states.size(); i++) {
             ints[i] = states.get(i);
->>>>>>> 189027fd
         }
         return ints;
     }
@@ -1984,23 +1288,11 @@
                                                                                   START_FUNCTION_SUFFIX)));
     }
 
-<<<<<<< HEAD
-    public void generateBasicBlocks(MethodVisitor mv, List<BIRBasicBlock> basicBlocks,
-                                    LabelGenerator labelGen, JvmErrorGen errorGen,
-                                    JvmInstructionGen instGen, JvmTerminatorGen termGen,
-                                    BIRFunction func, int returnVarRefIndex, int stateVarIndex,
-                                    int localVarOffset, boolean isArg, BIRPackage module, BType attachedType,
-                                    String moduleClassName,  boolean hasCallerEnvParam,
-                                    AsyncDataCollector asyncDataCollector) {
-
-        int j = 0;
-        String funcName = cleanupFunctionName(func.name.value);
-=======
+
     public void generateBasicBlocks(MethodVisitor mv, LabelGenerator labelGen, JvmErrorGen errorGen,
                                     JvmInstructionGen instGen, JvmTerminatorGen termGen, BIRFunction func,
                                     int returnVarRefIndex, int stateVarIndex, int localVarOffset, BIRPackage module,
-                                    BType attachedType, String moduleClassName, AsyncDataCollector asyncDataCollector) {
->>>>>>> 189027fd
+                                    BType attachedType, String moduleClassName, boolean hasCallerEnvParam, AsyncDataCollector asyncDataCollector) {
 
         String funcName = JvmCodeGenUtil.cleanupFunctionName(func.name.value);
         int caseIndex = 0;
@@ -2025,29 +1317,9 @@
             pushShort(mv, stateVarIndex, caseIndex);
             caseIndex += 1;
 
-<<<<<<< HEAD
-            // process terminator
-            if (!isArg || (!(terminator instanceof Return))) {
-                generateDiagnosticPos(terminator.pos, mv);
-                if ((isModuleInitFunction(module, func) || isModuleTestInitFunction(module, func)) &&
-                        terminator instanceof Return) {
-                    generateAnnotLoad(mv, module.typeDefs, getPackageName(module.org.value, module.name.value,
-                                                                          module.version.value));
-                }
-                //set module start success to true for ___init class
-                if (isModuleStartFunction(module, funcName) && terminator.kind == InstructionKind.RETURN) {
-                    mv.visitInsn(ICONST_1);
-                    mv.visitFieldInsn(PUTSTATIC, getModuleLevelClassName(module.org.value, module.name.value,
-                            module.version.value, MODULE_INIT_CLASS_NAME), MODULE_STARTED, "Z");
-                }
-                termGen.genTerminator(terminator, moduleClassName, func, funcName, localVarOffset, returnVarRefIndex,
-                        attachedType, hasCallerEnvParam, asyncDataCollector);
-            }
-=======
             processTerminator(mv, func, module, funcName, terminator);
             termGen.genTerminator(terminator, moduleClassName, func, funcName, localVarOffset, returnVarRefIndex,
-                                  attachedType, asyncDataCollector);
->>>>>>> 189027fd
+                                  attachedType, hasCallerEnvParam, asyncDataCollector);
 
             errorGen.generateTryCatch(func, funcName, bb, termGen, labelGen);
 
@@ -2584,13 +1856,8 @@
         }
 
         mv.visitMethodInsn(INVOKESTATIC, mainClass, userMainFunc.name.value,
-<<<<<<< HEAD
-                           getMethodDesc(paramTypes, returnType, null, false, false), false);
-        JvmInstructionGen.addBoxInsn(mv, returnType);
-=======
                            JvmCodeGenUtil.getMethodDesc(paramTypes, returnType), false);
         JvmCastGen.addBoxInsn(mv, returnType);
->>>>>>> 189027fd
         mv.visitInsn(ARETURN);
         mv.visitMaxs(0, 0);
         mv.visitEnd();
@@ -2965,7 +2232,7 @@
             ExternalMethodGen.genJMethodForBExternalFunc(birFunc, cw, birModule, attachedType, this, jvmPackageGen,
                                                          moduleClassName, asyncDataCollector);
         } else {
-            genJMethodForBFunc(birFunc, cw, birModule, moduleClassName, attachedType,
+            genJMethodForBFunc(birFunc, cw, birModule, moduleClassName, attachedType, false,
                                asyncDataCollector);
         }
     }
