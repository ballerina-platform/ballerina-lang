// Generated from BallerinaParser.g4 by ANTLR 4.5.3
package org.wso2.ballerinalang.compiler.parser.antlr4;

import org.antlr.v4.runtime.ParserRuleContext;
import org.antlr.v4.runtime.tree.ErrorNode;
import org.antlr.v4.runtime.tree.TerminalNode;

/**
 * This class provides an empty implementation of {@link BallerinaParserListener},
 * which can be extended to create a listener which only needs to handle a subset
 * of the available methods.
 */
public class BallerinaParserBaseListener implements BallerinaParserListener {
	/**
	 * {@inheritDoc}
	 *
	 * <p>The default implementation does nothing.</p>
	 */
	@Override public void enterCompilationUnit(BallerinaParser.CompilationUnitContext ctx) { }
	/**
	 * {@inheritDoc}
	 *
	 * <p>The default implementation does nothing.</p>
	 */
	@Override public void exitCompilationUnit(BallerinaParser.CompilationUnitContext ctx) { }
	/**
	 * {@inheritDoc}
	 *
	 * <p>The default implementation does nothing.</p>
	 */
	@Override public void enterPackageName(BallerinaParser.PackageNameContext ctx) { }
	/**
	 * {@inheritDoc}
	 *
	 * <p>The default implementation does nothing.</p>
	 */
	@Override public void exitPackageName(BallerinaParser.PackageNameContext ctx) { }
	/**
	 * {@inheritDoc}
	 *
	 * <p>The default implementation does nothing.</p>
	 */
	@Override public void enterVersion(BallerinaParser.VersionContext ctx) { }
	/**
	 * {@inheritDoc}
	 *
	 * <p>The default implementation does nothing.</p>
	 */
	@Override public void exitVersion(BallerinaParser.VersionContext ctx) { }
	/**
	 * {@inheritDoc}
	 *
	 * <p>The default implementation does nothing.</p>
	 */
	@Override public void enterImportDeclaration(BallerinaParser.ImportDeclarationContext ctx) { }
	/**
	 * {@inheritDoc}
	 *
	 * <p>The default implementation does nothing.</p>
	 */
	@Override public void exitImportDeclaration(BallerinaParser.ImportDeclarationContext ctx) { }
	/**
	 * {@inheritDoc}
	 *
	 * <p>The default implementation does nothing.</p>
	 */
	@Override public void enterOrgName(BallerinaParser.OrgNameContext ctx) { }
	/**
	 * {@inheritDoc}
	 *
	 * <p>The default implementation does nothing.</p>
	 */
	@Override public void exitOrgName(BallerinaParser.OrgNameContext ctx) { }
	/**
	 * {@inheritDoc}
	 *
	 * <p>The default implementation does nothing.</p>
	 */
	@Override public void enterDefinition(BallerinaParser.DefinitionContext ctx) { }
	/**
	 * {@inheritDoc}
	 *
	 * <p>The default implementation does nothing.</p>
	 */
	@Override public void exitDefinition(BallerinaParser.DefinitionContext ctx) { }
	/**
	 * {@inheritDoc}
	 *
	 * <p>The default implementation does nothing.</p>
	 */
	@Override public void enterServiceDefinition(BallerinaParser.ServiceDefinitionContext ctx) { }
	/**
	 * {@inheritDoc}
	 *
	 * <p>The default implementation does nothing.</p>
	 */
	@Override public void exitServiceDefinition(BallerinaParser.ServiceDefinitionContext ctx) { }
	/**
	 * {@inheritDoc}
	 *
	 * <p>The default implementation does nothing.</p>
	 */
	@Override public void enterServiceBody(BallerinaParser.ServiceBodyContext ctx) { }
	/**
	 * {@inheritDoc}
	 *
	 * <p>The default implementation does nothing.</p>
	 */
	@Override public void exitServiceBody(BallerinaParser.ServiceBodyContext ctx) { }
	/**
	 * {@inheritDoc}
	 *
	 * <p>The default implementation does nothing.</p>
	 */
	@Override public void enterServiceBodyMember(BallerinaParser.ServiceBodyMemberContext ctx) { }
	/**
	 * {@inheritDoc}
	 *
	 * <p>The default implementation does nothing.</p>
	 */
	@Override public void exitServiceBodyMember(BallerinaParser.ServiceBodyMemberContext ctx) { }
	/**
	 * {@inheritDoc}
	 *
	 * <p>The default implementation does nothing.</p>
	 */
	@Override public void enterCallableUnitBody(BallerinaParser.CallableUnitBodyContext ctx) { }
	/**
	 * {@inheritDoc}
	 *
	 * <p>The default implementation does nothing.</p>
	 */
	@Override public void exitCallableUnitBody(BallerinaParser.CallableUnitBodyContext ctx) { }
	/**
	 * {@inheritDoc}
	 *
	 * <p>The default implementation does nothing.</p>
	 */
	@Override public void enterFunctionDefinition(BallerinaParser.FunctionDefinitionContext ctx) { }
	/**
	 * {@inheritDoc}
	 *
	 * <p>The default implementation does nothing.</p>
	 */
	@Override public void exitFunctionDefinition(BallerinaParser.FunctionDefinitionContext ctx) { }
	/**
	 * {@inheritDoc}
	 *
	 * <p>The default implementation does nothing.</p>
	 */
	@Override public void enterLambdaFunction(BallerinaParser.LambdaFunctionContext ctx) { }
	/**
	 * {@inheritDoc}
	 *
	 * <p>The default implementation does nothing.</p>
	 */
	@Override public void exitLambdaFunction(BallerinaParser.LambdaFunctionContext ctx) { }
	/**
	 * {@inheritDoc}
	 *
	 * <p>The default implementation does nothing.</p>
	 */
	@Override public void enterArrowFunction(BallerinaParser.ArrowFunctionContext ctx) { }
	/**
	 * {@inheritDoc}
	 *
	 * <p>The default implementation does nothing.</p>
	 */
	@Override public void exitArrowFunction(BallerinaParser.ArrowFunctionContext ctx) { }
	/**
	 * {@inheritDoc}
	 *
	 * <p>The default implementation does nothing.</p>
	 */
	@Override public void enterArrowParam(BallerinaParser.ArrowParamContext ctx) { }
	/**
	 * {@inheritDoc}
	 *
	 * <p>The default implementation does nothing.</p>
	 */
	@Override public void exitArrowParam(BallerinaParser.ArrowParamContext ctx) { }
	/**
	 * {@inheritDoc}
	 *
	 * <p>The default implementation does nothing.</p>
	 */
	@Override public void enterCallableUnitSignature(BallerinaParser.CallableUnitSignatureContext ctx) { }
	/**
	 * {@inheritDoc}
	 *
	 * <p>The default implementation does nothing.</p>
	 */
	@Override public void exitCallableUnitSignature(BallerinaParser.CallableUnitSignatureContext ctx) { }
	/**
	 * {@inheritDoc}
	 *
	 * <p>The default implementation does nothing.</p>
	 */
	@Override public void enterTypeDefinition(BallerinaParser.TypeDefinitionContext ctx) { }
	/**
	 * {@inheritDoc}
	 *
	 * <p>The default implementation does nothing.</p>
	 */
	@Override public void exitTypeDefinition(BallerinaParser.TypeDefinitionContext ctx) { }
	/**
	 * {@inheritDoc}
	 *
	 * <p>The default implementation does nothing.</p>
	 */
	@Override public void enterObjectBody(BallerinaParser.ObjectBodyContext ctx) { }
	/**
	 * {@inheritDoc}
	 *
	 * <p>The default implementation does nothing.</p>
	 */
	@Override public void exitObjectBody(BallerinaParser.ObjectBodyContext ctx) { }
	/**
	 * {@inheritDoc}
	 *
	 * <p>The default implementation does nothing.</p>
	 */
	@Override public void enterObjectMember(BallerinaParser.ObjectMemberContext ctx) { }
	/**
	 * {@inheritDoc}
	 *
	 * <p>The default implementation does nothing.</p>
	 */
	@Override public void exitObjectMember(BallerinaParser.ObjectMemberContext ctx) { }
	/**
	 * {@inheritDoc}
	 *
	 * <p>The default implementation does nothing.</p>
	 */
	@Override public void enterTypeReference(BallerinaParser.TypeReferenceContext ctx) { }
	/**
	 * {@inheritDoc}
	 *
	 * <p>The default implementation does nothing.</p>
	 */
	@Override public void exitTypeReference(BallerinaParser.TypeReferenceContext ctx) { }
	/**
	 * {@inheritDoc}
	 *
	 * <p>The default implementation does nothing.</p>
	 */
	@Override public void enterObjectInitializer(BallerinaParser.ObjectInitializerContext ctx) { }
	/**
	 * {@inheritDoc}
	 *
	 * <p>The default implementation does nothing.</p>
	 */
	@Override public void exitObjectInitializer(BallerinaParser.ObjectInitializerContext ctx) { }
	/**
	 * {@inheritDoc}
	 *
	 * <p>The default implementation does nothing.</p>
	 */
	@Override public void enterObjectInitializerParameterList(BallerinaParser.ObjectInitializerParameterListContext ctx) { }
	/**
	 * {@inheritDoc}
	 *
	 * <p>The default implementation does nothing.</p>
	 */
	@Override public void exitObjectInitializerParameterList(BallerinaParser.ObjectInitializerParameterListContext ctx) { }
	/**
	 * {@inheritDoc}
	 *
	 * <p>The default implementation does nothing.</p>
	 */
	@Override public void enterObjectFieldDefinition(BallerinaParser.ObjectFieldDefinitionContext ctx) { }
	/**
	 * {@inheritDoc}
	 *
	 * <p>The default implementation does nothing.</p>
	 */
	@Override public void exitObjectFieldDefinition(BallerinaParser.ObjectFieldDefinitionContext ctx) { }
	/**
	 * {@inheritDoc}
	 *
	 * <p>The default implementation does nothing.</p>
	 */
	@Override public void enterFieldDefinition(BallerinaParser.FieldDefinitionContext ctx) { }
	/**
	 * {@inheritDoc}
	 *
	 * <p>The default implementation does nothing.</p>
	 */
	@Override public void exitFieldDefinition(BallerinaParser.FieldDefinitionContext ctx) { }
	/**
	 * {@inheritDoc}
	 *
	 * <p>The default implementation does nothing.</p>
	 */
	@Override public void enterRecordRestFieldDefinition(BallerinaParser.RecordRestFieldDefinitionContext ctx) { }
	/**
	 * {@inheritDoc}
	 *
	 * <p>The default implementation does nothing.</p>
	 */
	@Override public void exitRecordRestFieldDefinition(BallerinaParser.RecordRestFieldDefinitionContext ctx) { }
	/**
	 * {@inheritDoc}
	 *
	 * <p>The default implementation does nothing.</p>
	 */
	@Override public void enterSealedLiteral(BallerinaParser.SealedLiteralContext ctx) { }
	/**
	 * {@inheritDoc}
	 *
	 * <p>The default implementation does nothing.</p>
	 */
	@Override public void exitSealedLiteral(BallerinaParser.SealedLiteralContext ctx) { }
	/**
	 * {@inheritDoc}
	 *
	 * <p>The default implementation does nothing.</p>
	 */
	@Override public void enterRestDescriptorPredicate(BallerinaParser.RestDescriptorPredicateContext ctx) { }
	/**
	 * {@inheritDoc}
	 *
	 * <p>The default implementation does nothing.</p>
	 */
	@Override public void exitRestDescriptorPredicate(BallerinaParser.RestDescriptorPredicateContext ctx) { }
	/**
	 * {@inheritDoc}
	 *
	 * <p>The default implementation does nothing.</p>
	 */
	@Override public void enterObjectParameterList(BallerinaParser.ObjectParameterListContext ctx) { }
	/**
	 * {@inheritDoc}
	 *
	 * <p>The default implementation does nothing.</p>
	 */
	@Override public void exitObjectParameterList(BallerinaParser.ObjectParameterListContext ctx) { }
	/**
	 * {@inheritDoc}
	 *
	 * <p>The default implementation does nothing.</p>
	 */
	@Override public void enterObjectParameter(BallerinaParser.ObjectParameterContext ctx) { }
	/**
	 * {@inheritDoc}
	 *
	 * <p>The default implementation does nothing.</p>
	 */
	@Override public void exitObjectParameter(BallerinaParser.ObjectParameterContext ctx) { }
	/**
	 * {@inheritDoc}
	 *
	 * <p>The default implementation does nothing.</p>
	 */
	@Override public void enterObjectDefaultableParameter(BallerinaParser.ObjectDefaultableParameterContext ctx) { }
	/**
	 * {@inheritDoc}
	 *
	 * <p>The default implementation does nothing.</p>
	 */
	@Override public void exitObjectDefaultableParameter(BallerinaParser.ObjectDefaultableParameterContext ctx) { }
	/**
	 * {@inheritDoc}
	 *
	 * <p>The default implementation does nothing.</p>
	 */
	@Override public void enterObjectFunctionDefinition(BallerinaParser.ObjectFunctionDefinitionContext ctx) { }
	/**
	 * {@inheritDoc}
	 *
	 * <p>The default implementation does nothing.</p>
	 */
	@Override public void exitObjectFunctionDefinition(BallerinaParser.ObjectFunctionDefinitionContext ctx) { }
	/**
	 * {@inheritDoc}
	 *
	 * <p>The default implementation does nothing.</p>
	 */
	@Override public void enterAnnotationDefinition(BallerinaParser.AnnotationDefinitionContext ctx) { }
	/**
	 * {@inheritDoc}
	 *
	 * <p>The default implementation does nothing.</p>
	 */
	@Override public void exitAnnotationDefinition(BallerinaParser.AnnotationDefinitionContext ctx) { }
	/**
	 * {@inheritDoc}
	 *
	 * <p>The default implementation does nothing.</p>
	 */
	@Override public void enterConstantDefinition(BallerinaParser.ConstantDefinitionContext ctx) { }
	/**
	 * {@inheritDoc}
	 *
	 * <p>The default implementation does nothing.</p>
	 */
	@Override public void exitConstantDefinition(BallerinaParser.ConstantDefinitionContext ctx) { }
	/**
	 * {@inheritDoc}
	 *
	 * <p>The default implementation does nothing.</p>
	 */
	@Override public void enterGlobalVariableDefinition(BallerinaParser.GlobalVariableDefinitionContext ctx) { }
	/**
	 * {@inheritDoc}
	 *
	 * <p>The default implementation does nothing.</p>
	 */
	@Override public void exitGlobalVariableDefinition(BallerinaParser.GlobalVariableDefinitionContext ctx) { }
	/**
	 * {@inheritDoc}
	 *
	 * <p>The default implementation does nothing.</p>
	 */
	@Override public void enterChannelType(BallerinaParser.ChannelTypeContext ctx) { }
	/**
	 * {@inheritDoc}
	 *
	 * <p>The default implementation does nothing.</p>
	 */
	@Override public void exitChannelType(BallerinaParser.ChannelTypeContext ctx) { }
	/**
	 * {@inheritDoc}
	 *
	 * <p>The default implementation does nothing.</p>
	 */
	@Override public void enterAttachmentPoint(BallerinaParser.AttachmentPointContext ctx) { }
	/**
	 * {@inheritDoc}
	 *
	 * <p>The default implementation does nothing.</p>
	 */
	@Override public void exitAttachmentPoint(BallerinaParser.AttachmentPointContext ctx) { }
	/**
	 * {@inheritDoc}
	 *
	 * <p>The default implementation does nothing.</p>
	 */
	@Override public void enterWorkerDeclaration(BallerinaParser.WorkerDeclarationContext ctx) { }
	/**
	 * {@inheritDoc}
	 *
	 * <p>The default implementation does nothing.</p>
	 */
	@Override public void exitWorkerDeclaration(BallerinaParser.WorkerDeclarationContext ctx) { }
	/**
	 * {@inheritDoc}
	 *
	 * <p>The default implementation does nothing.</p>
	 */
	@Override public void enterWorkerDefinition(BallerinaParser.WorkerDefinitionContext ctx) { }
	/**
	 * {@inheritDoc}
	 *
	 * <p>The default implementation does nothing.</p>
	 */
	@Override public void exitWorkerDefinition(BallerinaParser.WorkerDefinitionContext ctx) { }
	/**
	 * {@inheritDoc}
	 *
	 * <p>The default implementation does nothing.</p>
	 */
	@Override public void enterFiniteType(BallerinaParser.FiniteTypeContext ctx) { }
	/**
	 * {@inheritDoc}
	 *
	 * <p>The default implementation does nothing.</p>
	 */
	@Override public void exitFiniteType(BallerinaParser.FiniteTypeContext ctx) { }
	/**
	 * {@inheritDoc}
	 *
	 * <p>The default implementation does nothing.</p>
	 */
	@Override public void enterFiniteTypeUnit(BallerinaParser.FiniteTypeUnitContext ctx) { }
	/**
	 * {@inheritDoc}
	 *
	 * <p>The default implementation does nothing.</p>
	 */
	@Override public void exitFiniteTypeUnit(BallerinaParser.FiniteTypeUnitContext ctx) { }
	/**
	 * {@inheritDoc}
	 *
	 * <p>The default implementation does nothing.</p>
	 */
	@Override public void enterTupleTypeNameLabel(BallerinaParser.TupleTypeNameLabelContext ctx) { }
	/**
	 * {@inheritDoc}
	 *
	 * <p>The default implementation does nothing.</p>
	 */
	@Override public void exitTupleTypeNameLabel(BallerinaParser.TupleTypeNameLabelContext ctx) { }
	/**
	 * {@inheritDoc}
	 *
	 * <p>The default implementation does nothing.</p>
	 */
	@Override public void enterRecordTypeNameLabel(BallerinaParser.RecordTypeNameLabelContext ctx) { }
	/**
	 * {@inheritDoc}
	 *
	 * <p>The default implementation does nothing.</p>
	 */
	@Override public void exitRecordTypeNameLabel(BallerinaParser.RecordTypeNameLabelContext ctx) { }
	/**
	 * {@inheritDoc}
	 *
	 * <p>The default implementation does nothing.</p>
	 */
	@Override public void enterUnionTypeNameLabel(BallerinaParser.UnionTypeNameLabelContext ctx) { }
	/**
	 * {@inheritDoc}
	 *
	 * <p>The default implementation does nothing.</p>
	 */
	@Override public void exitUnionTypeNameLabel(BallerinaParser.UnionTypeNameLabelContext ctx) { }
	/**
	 * {@inheritDoc}
	 *
	 * <p>The default implementation does nothing.</p>
	 */
	@Override public void enterSimpleTypeNameLabel(BallerinaParser.SimpleTypeNameLabelContext ctx) { }
	/**
	 * {@inheritDoc}
	 *
	 * <p>The default implementation does nothing.</p>
	 */
	@Override public void exitSimpleTypeNameLabel(BallerinaParser.SimpleTypeNameLabelContext ctx) { }
	/**
	 * {@inheritDoc}
	 *
	 * <p>The default implementation does nothing.</p>
	 */
	@Override public void enterNullableTypeNameLabel(BallerinaParser.NullableTypeNameLabelContext ctx) { }
	/**
	 * {@inheritDoc}
	 *
	 * <p>The default implementation does nothing.</p>
	 */
	@Override public void exitNullableTypeNameLabel(BallerinaParser.NullableTypeNameLabelContext ctx) { }
	/**
	 * {@inheritDoc}
	 *
	 * <p>The default implementation does nothing.</p>
	 */
	@Override public void enterArrayTypeNameLabel(BallerinaParser.ArrayTypeNameLabelContext ctx) { }
	/**
	 * {@inheritDoc}
	 *
	 * <p>The default implementation does nothing.</p>
	 */
	@Override public void exitArrayTypeNameLabel(BallerinaParser.ArrayTypeNameLabelContext ctx) { }
	/**
	 * {@inheritDoc}
	 *
	 * <p>The default implementation does nothing.</p>
	 */
	@Override public void enterObjectTypeNameLabel(BallerinaParser.ObjectTypeNameLabelContext ctx) { }
	/**
	 * {@inheritDoc}
	 *
	 * <p>The default implementation does nothing.</p>
	 */
	@Override public void exitObjectTypeNameLabel(BallerinaParser.ObjectTypeNameLabelContext ctx) { }
	/**
	 * {@inheritDoc}
	 *
	 * <p>The default implementation does nothing.</p>
	 */
	@Override public void enterGroupTypeNameLabel(BallerinaParser.GroupTypeNameLabelContext ctx) { }
	/**
	 * {@inheritDoc}
	 *
	 * <p>The default implementation does nothing.</p>
	 */
	@Override public void exitGroupTypeNameLabel(BallerinaParser.GroupTypeNameLabelContext ctx) { }
	/**
	 * {@inheritDoc}
	 *
	 * <p>The default implementation does nothing.</p>
	 */
	@Override public void enterRecordFieldDefinitionList(BallerinaParser.RecordFieldDefinitionListContext ctx) { }
	/**
	 * {@inheritDoc}
	 *
	 * <p>The default implementation does nothing.</p>
	 */
	@Override public void exitRecordFieldDefinitionList(BallerinaParser.RecordFieldDefinitionListContext ctx) { }
	/**
	 * {@inheritDoc}
	 *
	 * <p>The default implementation does nothing.</p>
	 */
	@Override public void enterSimpleTypeName(BallerinaParser.SimpleTypeNameContext ctx) { }
	/**
	 * {@inheritDoc}
	 *
	 * <p>The default implementation does nothing.</p>
	 */
	@Override public void exitSimpleTypeName(BallerinaParser.SimpleTypeNameContext ctx) { }
	/**
	 * {@inheritDoc}
	 *
	 * <p>The default implementation does nothing.</p>
	 */
	@Override public void enterReferenceTypeName(BallerinaParser.ReferenceTypeNameContext ctx) { }
	/**
	 * {@inheritDoc}
	 *
	 * <p>The default implementation does nothing.</p>
	 */
	@Override public void exitReferenceTypeName(BallerinaParser.ReferenceTypeNameContext ctx) { }
	/**
	 * {@inheritDoc}
	 *
	 * <p>The default implementation does nothing.</p>
	 */
	@Override public void enterUserDefineTypeName(BallerinaParser.UserDefineTypeNameContext ctx) { }
	/**
	 * {@inheritDoc}
	 *
	 * <p>The default implementation does nothing.</p>
	 */
	@Override public void exitUserDefineTypeName(BallerinaParser.UserDefineTypeNameContext ctx) { }
	/**
	 * {@inheritDoc}
	 *
	 * <p>The default implementation does nothing.</p>
	 */
	@Override public void enterValueTypeName(BallerinaParser.ValueTypeNameContext ctx) { }
	/**
	 * {@inheritDoc}
	 *
	 * <p>The default implementation does nothing.</p>
	 */
	@Override public void exitValueTypeName(BallerinaParser.ValueTypeNameContext ctx) { }
	/**
	 * {@inheritDoc}
	 *
	 * <p>The default implementation does nothing.</p>
	 */
	@Override public void enterBuiltInReferenceTypeName(BallerinaParser.BuiltInReferenceTypeNameContext ctx) { }
	/**
	 * {@inheritDoc}
	 *
	 * <p>The default implementation does nothing.</p>
	 */
	@Override public void exitBuiltInReferenceTypeName(BallerinaParser.BuiltInReferenceTypeNameContext ctx) { }
	/**
	 * {@inheritDoc}
	 *
	 * <p>The default implementation does nothing.</p>
	 */
	@Override public void enterFunctionTypeName(BallerinaParser.FunctionTypeNameContext ctx) { }
	/**
	 * {@inheritDoc}
	 *
	 * <p>The default implementation does nothing.</p>
	 */
	@Override public void exitFunctionTypeName(BallerinaParser.FunctionTypeNameContext ctx) { }
	/**
	 * {@inheritDoc}
	 *
	 * <p>The default implementation does nothing.</p>
	 */
	@Override public void enterErrorTypeName(BallerinaParser.ErrorTypeNameContext ctx) { }
	/**
	 * {@inheritDoc}
	 *
	 * <p>The default implementation does nothing.</p>
	 */
	@Override public void exitErrorTypeName(BallerinaParser.ErrorTypeNameContext ctx) { }
	/**
	 * {@inheritDoc}
	 *
	 * <p>The default implementation does nothing.</p>
	 */
	@Override public void enterXmlNamespaceName(BallerinaParser.XmlNamespaceNameContext ctx) { }
	/**
	 * {@inheritDoc}
	 *
	 * <p>The default implementation does nothing.</p>
	 */
	@Override public void exitXmlNamespaceName(BallerinaParser.XmlNamespaceNameContext ctx) { }
	/**
	 * {@inheritDoc}
	 *
	 * <p>The default implementation does nothing.</p>
	 */
	@Override public void enterXmlLocalName(BallerinaParser.XmlLocalNameContext ctx) { }
	/**
	 * {@inheritDoc}
	 *
	 * <p>The default implementation does nothing.</p>
	 */
	@Override public void exitXmlLocalName(BallerinaParser.XmlLocalNameContext ctx) { }
	/**
	 * {@inheritDoc}
	 *
	 * <p>The default implementation does nothing.</p>
	 */
	@Override public void enterAnnotationAttachment(BallerinaParser.AnnotationAttachmentContext ctx) { }
	/**
	 * {@inheritDoc}
	 *
	 * <p>The default implementation does nothing.</p>
	 */
	@Override public void exitAnnotationAttachment(BallerinaParser.AnnotationAttachmentContext ctx) { }
	/**
	 * {@inheritDoc}
	 *
	 * <p>The default implementation does nothing.</p>
	 */
	@Override public void enterStatement(BallerinaParser.StatementContext ctx) { }
	/**
	 * {@inheritDoc}
	 *
	 * <p>The default implementation does nothing.</p>
	 */
	@Override public void exitStatement(BallerinaParser.StatementContext ctx) { }
	/**
	 * {@inheritDoc}
	 *
	 * <p>The default implementation does nothing.</p>
	 */
	@Override public void enterVariableDefinitionStatement(BallerinaParser.VariableDefinitionStatementContext ctx) { }
	/**
	 * {@inheritDoc}
	 *
	 * <p>The default implementation does nothing.</p>
	 */
	@Override public void exitVariableDefinitionStatement(BallerinaParser.VariableDefinitionStatementContext ctx) { }
	/**
	 * {@inheritDoc}
	 *
	 * <p>The default implementation does nothing.</p>
	 */
	@Override public void enterRecordLiteral(BallerinaParser.RecordLiteralContext ctx) { }
	/**
	 * {@inheritDoc}
	 *
	 * <p>The default implementation does nothing.</p>
	 */
	@Override public void exitRecordLiteral(BallerinaParser.RecordLiteralContext ctx) { }
	/**
	 * {@inheritDoc}
	 *
	 * <p>The default implementation does nothing.</p>
	 */
	@Override public void enterRecordKeyValue(BallerinaParser.RecordKeyValueContext ctx) { }
	/**
	 * {@inheritDoc}
	 *
	 * <p>The default implementation does nothing.</p>
	 */
	@Override public void exitRecordKeyValue(BallerinaParser.RecordKeyValueContext ctx) { }
	/**
	 * {@inheritDoc}
	 *
	 * <p>The default implementation does nothing.</p>
	 */
	@Override public void enterRecordKey(BallerinaParser.RecordKeyContext ctx) { }
	/**
	 * {@inheritDoc}
	 *
	 * <p>The default implementation does nothing.</p>
	 */
	@Override public void exitRecordKey(BallerinaParser.RecordKeyContext ctx) { }
	/**
	 * {@inheritDoc}
	 *
	 * <p>The default implementation does nothing.</p>
	 */
	@Override public void enterTableLiteral(BallerinaParser.TableLiteralContext ctx) { }
	/**
	 * {@inheritDoc}
	 *
	 * <p>The default implementation does nothing.</p>
	 */
	@Override public void exitTableLiteral(BallerinaParser.TableLiteralContext ctx) { }
	/**
	 * {@inheritDoc}
	 *
	 * <p>The default implementation does nothing.</p>
	 */
	@Override public void enterTableColumnDefinition(BallerinaParser.TableColumnDefinitionContext ctx) { }
	/**
	 * {@inheritDoc}
	 *
	 * <p>The default implementation does nothing.</p>
	 */
	@Override public void exitTableColumnDefinition(BallerinaParser.TableColumnDefinitionContext ctx) { }
	/**
	 * {@inheritDoc}
	 *
	 * <p>The default implementation does nothing.</p>
	 */
	@Override public void enterTableColumn(BallerinaParser.TableColumnContext ctx) { }
	/**
	 * {@inheritDoc}
	 *
	 * <p>The default implementation does nothing.</p>
	 */
	@Override public void exitTableColumn(BallerinaParser.TableColumnContext ctx) { }
	/**
	 * {@inheritDoc}
	 *
	 * <p>The default implementation does nothing.</p>
	 */
	@Override public void enterTableDataArray(BallerinaParser.TableDataArrayContext ctx) { }
	/**
	 * {@inheritDoc}
	 *
	 * <p>The default implementation does nothing.</p>
	 */
	@Override public void exitTableDataArray(BallerinaParser.TableDataArrayContext ctx) { }
	/**
	 * {@inheritDoc}
	 *
	 * <p>The default implementation does nothing.</p>
	 */
	@Override public void enterTableDataList(BallerinaParser.TableDataListContext ctx) { }
	/**
	 * {@inheritDoc}
	 *
	 * <p>The default implementation does nothing.</p>
	 */
	@Override public void exitTableDataList(BallerinaParser.TableDataListContext ctx) { }
	/**
	 * {@inheritDoc}
	 *
	 * <p>The default implementation does nothing.</p>
	 */
	@Override public void enterTableData(BallerinaParser.TableDataContext ctx) { }
	/**
	 * {@inheritDoc}
	 *
	 * <p>The default implementation does nothing.</p>
	 */
	@Override public void exitTableData(BallerinaParser.TableDataContext ctx) { }
	/**
	 * {@inheritDoc}
	 *
	 * <p>The default implementation does nothing.</p>
	 */
	@Override public void enterArrayLiteral(BallerinaParser.ArrayLiteralContext ctx) { }
	/**
	 * {@inheritDoc}
	 *
	 * <p>The default implementation does nothing.</p>
	 */
	@Override public void exitArrayLiteral(BallerinaParser.ArrayLiteralContext ctx) { }
	/**
	 * {@inheritDoc}
	 *
	 * <p>The default implementation does nothing.</p>
	 */
	@Override public void enterAssignmentStatement(BallerinaParser.AssignmentStatementContext ctx) { }
	/**
	 * {@inheritDoc}
	 *
	 * <p>The default implementation does nothing.</p>
	 */
	@Override public void exitAssignmentStatement(BallerinaParser.AssignmentStatementContext ctx) { }
	/**
	 * {@inheritDoc}
	 *
	 * <p>The default implementation does nothing.</p>
	 */
	@Override public void enterTupleDestructuringStatement(BallerinaParser.TupleDestructuringStatementContext ctx) { }
	/**
	 * {@inheritDoc}
	 *
	 * <p>The default implementation does nothing.</p>
	 */
	@Override public void exitTupleDestructuringStatement(BallerinaParser.TupleDestructuringStatementContext ctx) { }
	/**
	 * {@inheritDoc}
	 *
	 * <p>The default implementation does nothing.</p>
	 */
	@Override public void enterRecordDestructuringStatement(BallerinaParser.RecordDestructuringStatementContext ctx) { }
	/**
	 * {@inheritDoc}
	 *
	 * <p>The default implementation does nothing.</p>
	 */
	@Override public void exitRecordDestructuringStatement(BallerinaParser.RecordDestructuringStatementContext ctx) { }
	/**
	 * {@inheritDoc}
	 *
	 * <p>The default implementation does nothing.</p>
	 */
	@Override public void enterCompoundAssignmentStatement(BallerinaParser.CompoundAssignmentStatementContext ctx) { }
	/**
	 * {@inheritDoc}
	 *
	 * <p>The default implementation does nothing.</p>
	 */
	@Override public void exitCompoundAssignmentStatement(BallerinaParser.CompoundAssignmentStatementContext ctx) { }
	/**
	 * {@inheritDoc}
	 *
	 * <p>The default implementation does nothing.</p>
	 */
	@Override public void enterCompoundOperator(BallerinaParser.CompoundOperatorContext ctx) { }
	/**
	 * {@inheritDoc}
	 *
	 * <p>The default implementation does nothing.</p>
	 */
	@Override public void exitCompoundOperator(BallerinaParser.CompoundOperatorContext ctx) { }
	/**
	 * {@inheritDoc}
	 *
	 * <p>The default implementation does nothing.</p>
	 */
	@Override public void enterVariableReferenceList(BallerinaParser.VariableReferenceListContext ctx) { }
	/**
	 * {@inheritDoc}
	 *
	 * <p>The default implementation does nothing.</p>
	 */
	@Override public void exitVariableReferenceList(BallerinaParser.VariableReferenceListContext ctx) { }
	/**
	 * {@inheritDoc}
	 *
	 * <p>The default implementation does nothing.</p>
	 */
	@Override public void enterIfElseStatement(BallerinaParser.IfElseStatementContext ctx) { }
	/**
	 * {@inheritDoc}
	 *
	 * <p>The default implementation does nothing.</p>
	 */
	@Override public void exitIfElseStatement(BallerinaParser.IfElseStatementContext ctx) { }
	/**
	 * {@inheritDoc}
	 *
	 * <p>The default implementation does nothing.</p>
	 */
	@Override public void enterIfClause(BallerinaParser.IfClauseContext ctx) { }
	/**
	 * {@inheritDoc}
	 *
	 * <p>The default implementation does nothing.</p>
	 */
	@Override public void exitIfClause(BallerinaParser.IfClauseContext ctx) { }
	/**
	 * {@inheritDoc}
	 *
	 * <p>The default implementation does nothing.</p>
	 */
	@Override public void enterElseIfClause(BallerinaParser.ElseIfClauseContext ctx) { }
	/**
	 * {@inheritDoc}
	 *
	 * <p>The default implementation does nothing.</p>
	 */
	@Override public void exitElseIfClause(BallerinaParser.ElseIfClauseContext ctx) { }
	/**
	 * {@inheritDoc}
	 *
	 * <p>The default implementation does nothing.</p>
	 */
	@Override public void enterElseClause(BallerinaParser.ElseClauseContext ctx) { }
	/**
	 * {@inheritDoc}
	 *
	 * <p>The default implementation does nothing.</p>
	 */
	@Override public void exitElseClause(BallerinaParser.ElseClauseContext ctx) { }
	/**
	 * {@inheritDoc}
	 *
	 * <p>The default implementation does nothing.</p>
	 */
	@Override public void enterMatchStatement(BallerinaParser.MatchStatementContext ctx) { }
	/**
	 * {@inheritDoc}
	 *
	 * <p>The default implementation does nothing.</p>
	 */
	@Override public void exitMatchStatement(BallerinaParser.MatchStatementContext ctx) { }
	/**
	 * {@inheritDoc}
	 *
	 * <p>The default implementation does nothing.</p>
	 */
	@Override public void enterMatchPatternClause(BallerinaParser.MatchPatternClauseContext ctx) { }
	/**
	 * {@inheritDoc}
	 *
	 * <p>The default implementation does nothing.</p>
	 */
	@Override public void exitMatchPatternClause(BallerinaParser.MatchPatternClauseContext ctx) { }
	/**
	 * {@inheritDoc}
	 *
	 * <p>The default implementation does nothing.</p>
	 */
	@Override public void enterBindingPattern(BallerinaParser.BindingPatternContext ctx) { }
	/**
	 * {@inheritDoc}
	 *
	 * <p>The default implementation does nothing.</p>
	 */
	@Override public void exitBindingPattern(BallerinaParser.BindingPatternContext ctx) { }
	/**
	 * {@inheritDoc}
	 *
	 * <p>The default implementation does nothing.</p>
	 */
	@Override public void enterStructuredBindingPattern(BallerinaParser.StructuredBindingPatternContext ctx) { }
	/**
	 * {@inheritDoc}
	 *
	 * <p>The default implementation does nothing.</p>
	 */
	@Override public void exitStructuredBindingPattern(BallerinaParser.StructuredBindingPatternContext ctx) { }
	/**
	 * {@inheritDoc}
	 *
	 * <p>The default implementation does nothing.</p>
	 */
	@Override public void enterTupleBindingPattern(BallerinaParser.TupleBindingPatternContext ctx) { }
	/**
	 * {@inheritDoc}
	 *
	 * <p>The default implementation does nothing.</p>
	 */
	@Override public void exitTupleBindingPattern(BallerinaParser.TupleBindingPatternContext ctx) { }
	/**
	 * {@inheritDoc}
	 *
	 * <p>The default implementation does nothing.</p>
	 */
	@Override public void enterRecordBindingPattern(BallerinaParser.RecordBindingPatternContext ctx) { }
	/**
	 * {@inheritDoc}
	 *
	 * <p>The default implementation does nothing.</p>
	 */
	@Override public void exitRecordBindingPattern(BallerinaParser.RecordBindingPatternContext ctx) { }
	/**
	 * {@inheritDoc}
	 *
	 * <p>The default implementation does nothing.</p>
	 */
	@Override public void enterEntryBindingPattern(BallerinaParser.EntryBindingPatternContext ctx) { }
	/**
	 * {@inheritDoc}
	 *
	 * <p>The default implementation does nothing.</p>
	 */
	@Override public void exitEntryBindingPattern(BallerinaParser.EntryBindingPatternContext ctx) { }
	/**
	 * {@inheritDoc}
	 *
	 * <p>The default implementation does nothing.</p>
	 */
	@Override public void enterFieldBindingPattern(BallerinaParser.FieldBindingPatternContext ctx) { }
	/**
	 * {@inheritDoc}
	 *
	 * <p>The default implementation does nothing.</p>
	 */
	@Override public void exitFieldBindingPattern(BallerinaParser.FieldBindingPatternContext ctx) { }
	/**
	 * {@inheritDoc}
	 *
	 * <p>The default implementation does nothing.</p>
	 */
	@Override public void enterRestBindingPattern(BallerinaParser.RestBindingPatternContext ctx) { }
	/**
	 * {@inheritDoc}
	 *
	 * <p>The default implementation does nothing.</p>
	 */
	@Override public void exitRestBindingPattern(BallerinaParser.RestBindingPatternContext ctx) { }
	/**
	 * {@inheritDoc}
	 *
	 * <p>The default implementation does nothing.</p>
	 */
	@Override public void enterBindingRefPattern(BallerinaParser.BindingRefPatternContext ctx) { }
	/**
	 * {@inheritDoc}
	 *
	 * <p>The default implementation does nothing.</p>
	 */
	@Override public void exitBindingRefPattern(BallerinaParser.BindingRefPatternContext ctx) { }
	/**
	 * {@inheritDoc}
	 *
	 * <p>The default implementation does nothing.</p>
	 */
	@Override public void enterStructuredRefBindingPattern(BallerinaParser.StructuredRefBindingPatternContext ctx) { }
	/**
	 * {@inheritDoc}
	 *
	 * <p>The default implementation does nothing.</p>
	 */
	@Override public void exitStructuredRefBindingPattern(BallerinaParser.StructuredRefBindingPatternContext ctx) { }
	/**
	 * {@inheritDoc}
	 *
	 * <p>The default implementation does nothing.</p>
	 */
	@Override public void enterTupleRefBindingPattern(BallerinaParser.TupleRefBindingPatternContext ctx) { }
	/**
	 * {@inheritDoc}
	 *
	 * <p>The default implementation does nothing.</p>
	 */
	@Override public void exitTupleRefBindingPattern(BallerinaParser.TupleRefBindingPatternContext ctx) { }
	/**
	 * {@inheritDoc}
	 *
	 * <p>The default implementation does nothing.</p>
	 */
	@Override public void enterRecordRefBindingPattern(BallerinaParser.RecordRefBindingPatternContext ctx) { }
	/**
	 * {@inheritDoc}
	 *
	 * <p>The default implementation does nothing.</p>
	 */
	@Override public void exitRecordRefBindingPattern(BallerinaParser.RecordRefBindingPatternContext ctx) { }
	/**
	 * {@inheritDoc}
	 *
	 * <p>The default implementation does nothing.</p>
	 */
	@Override public void enterEntryRefBindingPattern(BallerinaParser.EntryRefBindingPatternContext ctx) { }
	/**
	 * {@inheritDoc}
	 *
	 * <p>The default implementation does nothing.</p>
	 */
	@Override public void exitEntryRefBindingPattern(BallerinaParser.EntryRefBindingPatternContext ctx) { }
	/**
	 * {@inheritDoc}
	 *
	 * <p>The default implementation does nothing.</p>
	 */
	@Override public void enterFieldRefBindingPattern(BallerinaParser.FieldRefBindingPatternContext ctx) { }
	/**
	 * {@inheritDoc}
	 *
	 * <p>The default implementation does nothing.</p>
	 */
	@Override public void exitFieldRefBindingPattern(BallerinaParser.FieldRefBindingPatternContext ctx) { }
	/**
	 * {@inheritDoc}
	 *
	 * <p>The default implementation does nothing.</p>
	 */
	@Override public void enterRestRefBindingPattern(BallerinaParser.RestRefBindingPatternContext ctx) { }
	/**
	 * {@inheritDoc}
	 *
	 * <p>The default implementation does nothing.</p>
	 */
	@Override public void exitRestRefBindingPattern(BallerinaParser.RestRefBindingPatternContext ctx) { }
	/**
	 * {@inheritDoc}
	 *
	 * <p>The default implementation does nothing.</p>
	 */
	@Override public void enterForeachStatement(BallerinaParser.ForeachStatementContext ctx) { }
	/**
	 * {@inheritDoc}
	 *
	 * <p>The default implementation does nothing.</p>
	 */
	@Override public void exitForeachStatement(BallerinaParser.ForeachStatementContext ctx) { }
	/**
	 * {@inheritDoc}
	 *
	 * <p>The default implementation does nothing.</p>
	 */
	@Override public void enterIntRangeExpression(BallerinaParser.IntRangeExpressionContext ctx) { }
	/**
	 * {@inheritDoc}
	 *
	 * <p>The default implementation does nothing.</p>
	 */
	@Override public void exitIntRangeExpression(BallerinaParser.IntRangeExpressionContext ctx) { }
	/**
	 * {@inheritDoc}
	 *
	 * <p>The default implementation does nothing.</p>
	 */
	@Override public void enterWhileStatement(BallerinaParser.WhileStatementContext ctx) { }
	/**
	 * {@inheritDoc}
	 *
	 * <p>The default implementation does nothing.</p>
	 */
	@Override public void exitWhileStatement(BallerinaParser.WhileStatementContext ctx) { }
	/**
	 * {@inheritDoc}
	 *
	 * <p>The default implementation does nothing.</p>
	 */
	@Override public void enterContinueStatement(BallerinaParser.ContinueStatementContext ctx) { }
	/**
	 * {@inheritDoc}
	 *
	 * <p>The default implementation does nothing.</p>
	 */
	@Override public void exitContinueStatement(BallerinaParser.ContinueStatementContext ctx) { }
	/**
	 * {@inheritDoc}
	 *
	 * <p>The default implementation does nothing.</p>
	 */
	@Override public void enterBreakStatement(BallerinaParser.BreakStatementContext ctx) { }
	/**
	 * {@inheritDoc}
	 *
	 * <p>The default implementation does nothing.</p>
	 */
	@Override public void exitBreakStatement(BallerinaParser.BreakStatementContext ctx) { }
	/**
	 * {@inheritDoc}
	 *
	 * <p>The default implementation does nothing.</p>
	 */
	@Override public void enterScopeStatement(BallerinaParser.ScopeStatementContext ctx) { }
	/**
	 * {@inheritDoc}
	 *
	 * <p>The default implementation does nothing.</p>
	 */
	@Override public void exitScopeStatement(BallerinaParser.ScopeStatementContext ctx) { }
	/**
	 * {@inheritDoc}
	 *
	 * <p>The default implementation does nothing.</p>
	 */
	@Override public void enterScopeClause(BallerinaParser.ScopeClauseContext ctx) { }
	/**
	 * {@inheritDoc}
	 *
	 * <p>The default implementation does nothing.</p>
	 */
	@Override public void exitScopeClause(BallerinaParser.ScopeClauseContext ctx) { }
	/**
	 * {@inheritDoc}
	 *
	 * <p>The default implementation does nothing.</p>
	 */
	@Override public void enterCompensationClause(BallerinaParser.CompensationClauseContext ctx) { }
	/**
	 * {@inheritDoc}
	 *
	 * <p>The default implementation does nothing.</p>
	 */
	@Override public void exitCompensationClause(BallerinaParser.CompensationClauseContext ctx) { }
	/**
	 * {@inheritDoc}
	 *
	 * <p>The default implementation does nothing.</p>
	 */
	@Override public void enterCompensateStatement(BallerinaParser.CompensateStatementContext ctx) { }
	/**
	 * {@inheritDoc}
	 *
	 * <p>The default implementation does nothing.</p>
	 */
	@Override public void exitCompensateStatement(BallerinaParser.CompensateStatementContext ctx) { }
	/**
	 * {@inheritDoc}
	 *
	 * <p>The default implementation does nothing.</p>
	 */
	@Override public void enterForkJoinStatement(BallerinaParser.ForkJoinStatementContext ctx) { }
	/**
	 * {@inheritDoc}
	 *
	 * <p>The default implementation does nothing.</p>
	 */
	@Override public void exitForkJoinStatement(BallerinaParser.ForkJoinStatementContext ctx) { }
	/**
	 * {@inheritDoc}
	 *
	 * <p>The default implementation does nothing.</p>
	 */
	@Override public void enterTryCatchStatement(BallerinaParser.TryCatchStatementContext ctx) { }
	/**
	 * {@inheritDoc}
	 *
	 * <p>The default implementation does nothing.</p>
	 */
	@Override public void exitTryCatchStatement(BallerinaParser.TryCatchStatementContext ctx) { }
	/**
	 * {@inheritDoc}
	 *
	 * <p>The default implementation does nothing.</p>
	 */
	@Override public void enterCatchClauses(BallerinaParser.CatchClausesContext ctx) { }
	/**
	 * {@inheritDoc}
	 *
	 * <p>The default implementation does nothing.</p>
	 */
	@Override public void exitCatchClauses(BallerinaParser.CatchClausesContext ctx) { }
	/**
	 * {@inheritDoc}
	 *
	 * <p>The default implementation does nothing.</p>
	 */
	@Override public void enterCatchClause(BallerinaParser.CatchClauseContext ctx) { }
	/**
	 * {@inheritDoc}
	 *
	 * <p>The default implementation does nothing.</p>
	 */
	@Override public void exitCatchClause(BallerinaParser.CatchClauseContext ctx) { }
	/**
	 * {@inheritDoc}
	 *
	 * <p>The default implementation does nothing.</p>
	 */
	@Override public void enterFinallyClause(BallerinaParser.FinallyClauseContext ctx) { }
	/**
	 * {@inheritDoc}
	 *
	 * <p>The default implementation does nothing.</p>
	 */
	@Override public void exitFinallyClause(BallerinaParser.FinallyClauseContext ctx) { }
	/**
	 * {@inheritDoc}
	 *
	 * <p>The default implementation does nothing.</p>
	 */
	@Override public void enterThrowStatement(BallerinaParser.ThrowStatementContext ctx) { }
	/**
	 * {@inheritDoc}
	 *
	 * <p>The default implementation does nothing.</p>
	 */
	@Override public void exitThrowStatement(BallerinaParser.ThrowStatementContext ctx) { }
	/**
	 * {@inheritDoc}
	 *
	 * <p>The default implementation does nothing.</p>
	 */
	@Override public void enterPanicStatement(BallerinaParser.PanicStatementContext ctx) { }
	/**
	 * {@inheritDoc}
	 *
	 * <p>The default implementation does nothing.</p>
	 */
	@Override public void exitPanicStatement(BallerinaParser.PanicStatementContext ctx) { }
	/**
	 * {@inheritDoc}
	 *
	 * <p>The default implementation does nothing.</p>
	 */
	@Override public void enterReturnStatement(BallerinaParser.ReturnStatementContext ctx) { }
	/**
	 * {@inheritDoc}
	 *
	 * <p>The default implementation does nothing.</p>
	 */
	@Override public void exitReturnStatement(BallerinaParser.ReturnStatementContext ctx) { }
	/**
	 * {@inheritDoc}
	 *
	 * <p>The default implementation does nothing.</p>
	 */
	@Override public void enterWorkerSendAsyncStatement(BallerinaParser.WorkerSendAsyncStatementContext ctx) { }
	/**
	 * {@inheritDoc}
	 *
	 * <p>The default implementation does nothing.</p>
	 */
	@Override public void exitWorkerSendAsyncStatement(BallerinaParser.WorkerSendAsyncStatementContext ctx) { }
	/**
	 * {@inheritDoc}
	 *
	 * <p>The default implementation does nothing.</p>
	 */
	@Override public void enterFlushWorker(BallerinaParser.FlushWorkerContext ctx) { }
	/**
	 * {@inheritDoc}
	 *
	 * <p>The default implementation does nothing.</p>
	 */
	@Override public void exitFlushWorker(BallerinaParser.FlushWorkerContext ctx) { }
	/**
	 * {@inheritDoc}
	 *
	 * <p>The default implementation does nothing.</p>
	 */
	@Override public void enterWaitForCollection(BallerinaParser.WaitForCollectionContext ctx) { }
	/**
	 * {@inheritDoc}
	 *
	 * <p>The default implementation does nothing.</p>
	 */
	@Override public void exitWaitForCollection(BallerinaParser.WaitForCollectionContext ctx) { }
	/**
	 * {@inheritDoc}
	 *
	 * <p>The default implementation does nothing.</p>
	 */
	@Override public void enterWaitKeyValue(BallerinaParser.WaitKeyValueContext ctx) { }
	/**
	 * {@inheritDoc}
	 *
	 * <p>The default implementation does nothing.</p>
	 */
	@Override public void exitWaitKeyValue(BallerinaParser.WaitKeyValueContext ctx) { }
	/**
	 * {@inheritDoc}
	 *
	 * <p>The default implementation does nothing.</p>
	 */
	@Override public void enterXmlAttribVariableReference(BallerinaParser.XmlAttribVariableReferenceContext ctx) { }
	/**
	 * {@inheritDoc}
	 *
	 * <p>The default implementation does nothing.</p>
	 */
	@Override public void exitXmlAttribVariableReference(BallerinaParser.XmlAttribVariableReferenceContext ctx) { }
	/**
	 * {@inheritDoc}
	 *
	 * <p>The default implementation does nothing.</p>
	 */
	@Override public void enterSimpleVariableReference(BallerinaParser.SimpleVariableReferenceContext ctx) { }
	/**
	 * {@inheritDoc}
	 *
	 * <p>The default implementation does nothing.</p>
	 */
	@Override public void exitSimpleVariableReference(BallerinaParser.SimpleVariableReferenceContext ctx) { }
	/**
	 * {@inheritDoc}
	 *
	 * <p>The default implementation does nothing.</p>
	 */
	@Override public void enterInvocationReference(BallerinaParser.InvocationReferenceContext ctx) { }
	/**
	 * {@inheritDoc}
	 *
	 * <p>The default implementation does nothing.</p>
	 */
	@Override public void exitInvocationReference(BallerinaParser.InvocationReferenceContext ctx) { }
	/**
	 * {@inheritDoc}
	 *
	 * <p>The default implementation does nothing.</p>
	 */
	@Override public void enterFunctionInvocationReference(BallerinaParser.FunctionInvocationReferenceContext ctx) { }
	/**
	 * {@inheritDoc}
	 *
	 * <p>The default implementation does nothing.</p>
	 */
	@Override public void exitFunctionInvocationReference(BallerinaParser.FunctionInvocationReferenceContext ctx) { }
	/**
	 * {@inheritDoc}
	 *
	 * <p>The default implementation does nothing.</p>
	 */
	@Override public void enterTypeDescExprInvocationReference(BallerinaParser.TypeDescExprInvocationReferenceContext ctx) { }
	/**
	 * {@inheritDoc}
	 *
	 * <p>The default implementation does nothing.</p>
	 */
	@Override public void exitTypeDescExprInvocationReference(BallerinaParser.TypeDescExprInvocationReferenceContext ctx) { }
	/**
	 * {@inheritDoc}
	 *
	 * <p>The default implementation does nothing.</p>
	 */
	@Override public void enterFieldVariableReference(BallerinaParser.FieldVariableReferenceContext ctx) { }
	/**
	 * {@inheritDoc}
	 *
	 * <p>The default implementation does nothing.</p>
	 */
	@Override public void exitFieldVariableReference(BallerinaParser.FieldVariableReferenceContext ctx) { }
	/**
	 * {@inheritDoc}
	 *
	 * <p>The default implementation does nothing.</p>
	 */
	@Override public void enterMapArrayVariableReference(BallerinaParser.MapArrayVariableReferenceContext ctx) { }
	/**
	 * {@inheritDoc}
	 *
	 * <p>The default implementation does nothing.</p>
	 */
	@Override public void exitMapArrayVariableReference(BallerinaParser.MapArrayVariableReferenceContext ctx) { }
	/**
	 * {@inheritDoc}
	 *
	 * <p>The default implementation does nothing.</p>
	 */
	@Override public void enterField(BallerinaParser.FieldContext ctx) { }
	/**
	 * {@inheritDoc}
	 *
	 * <p>The default implementation does nothing.</p>
	 */
	@Override public void exitField(BallerinaParser.FieldContext ctx) { }
	/**
	 * {@inheritDoc}
	 *
	 * <p>The default implementation does nothing.</p>
	 */
	@Override public void enterIndex(BallerinaParser.IndexContext ctx) { }
	/**
	 * {@inheritDoc}
	 *
	 * <p>The default implementation does nothing.</p>
	 */
	@Override public void exitIndex(BallerinaParser.IndexContext ctx) { }
	/**
	 * {@inheritDoc}
	 *
	 * <p>The default implementation does nothing.</p>
	 */
	@Override public void enterXmlAttrib(BallerinaParser.XmlAttribContext ctx) { }
	/**
	 * {@inheritDoc}
	 *
	 * <p>The default implementation does nothing.</p>
	 */
	@Override public void exitXmlAttrib(BallerinaParser.XmlAttribContext ctx) { }
	/**
	 * {@inheritDoc}
	 *
	 * <p>The default implementation does nothing.</p>
	 */
	@Override public void enterFunctionInvocation(BallerinaParser.FunctionInvocationContext ctx) { }
	/**
	 * {@inheritDoc}
	 *
	 * <p>The default implementation does nothing.</p>
	 */
	@Override public void exitFunctionInvocation(BallerinaParser.FunctionInvocationContext ctx) { }
	/**
	 * {@inheritDoc}
	 *
	 * <p>The default implementation does nothing.</p>
	 */
	@Override public void enterInvocation(BallerinaParser.InvocationContext ctx) { }
	/**
	 * {@inheritDoc}
	 *
	 * <p>The default implementation does nothing.</p>
	 */
	@Override public void exitInvocation(BallerinaParser.InvocationContext ctx) { }
	/**
	 * {@inheritDoc}
	 *
	 * <p>The default implementation does nothing.</p>
	 */
	@Override public void enterInvocationArgList(BallerinaParser.InvocationArgListContext ctx) { }
	/**
	 * {@inheritDoc}
	 *
	 * <p>The default implementation does nothing.</p>
	 */
	@Override public void exitInvocationArgList(BallerinaParser.InvocationArgListContext ctx) { }
	/**
	 * {@inheritDoc}
	 *
	 * <p>The default implementation does nothing.</p>
	 */
	@Override public void enterInvocationArg(BallerinaParser.InvocationArgContext ctx) { }
	/**
	 * {@inheritDoc}
	 *
	 * <p>The default implementation does nothing.</p>
	 */
	@Override public void exitInvocationArg(BallerinaParser.InvocationArgContext ctx) { }
	/**
	 * {@inheritDoc}
	 *
	 * <p>The default implementation does nothing.</p>
	 */
	@Override public void enterActionInvocation(BallerinaParser.ActionInvocationContext ctx) { }
	/**
	 * {@inheritDoc}
	 *
	 * <p>The default implementation does nothing.</p>
	 */
	@Override public void exitActionInvocation(BallerinaParser.ActionInvocationContext ctx) { }
	/**
	 * {@inheritDoc}
	 *
	 * <p>The default implementation does nothing.</p>
	 */
	@Override public void enterExpressionList(BallerinaParser.ExpressionListContext ctx) { }
	/**
	 * {@inheritDoc}
	 *
	 * <p>The default implementation does nothing.</p>
	 */
	@Override public void exitExpressionList(BallerinaParser.ExpressionListContext ctx) { }
	/**
	 * {@inheritDoc}
	 *
	 * <p>The default implementation does nothing.</p>
	 */
	@Override public void enterExpressionStmt(BallerinaParser.ExpressionStmtContext ctx) { }
	/**
	 * {@inheritDoc}
	 *
	 * <p>The default implementation does nothing.</p>
	 */
	@Override public void exitExpressionStmt(BallerinaParser.ExpressionStmtContext ctx) { }
	/**
	 * {@inheritDoc}
	 *
	 * <p>The default implementation does nothing.</p>
	 */
	@Override public void enterTransactionStatement(BallerinaParser.TransactionStatementContext ctx) { }
	/**
	 * {@inheritDoc}
	 *
	 * <p>The default implementation does nothing.</p>
	 */
	@Override public void exitTransactionStatement(BallerinaParser.TransactionStatementContext ctx) { }
	/**
	 * {@inheritDoc}
	 *
	 * <p>The default implementation does nothing.</p>
	 */
	@Override public void enterTransactionClause(BallerinaParser.TransactionClauseContext ctx) { }
	/**
	 * {@inheritDoc}
	 *
	 * <p>The default implementation does nothing.</p>
	 */
	@Override public void exitTransactionClause(BallerinaParser.TransactionClauseContext ctx) { }
	/**
	 * {@inheritDoc}
	 *
	 * <p>The default implementation does nothing.</p>
	 */
	@Override public void enterTransactionPropertyInitStatement(BallerinaParser.TransactionPropertyInitStatementContext ctx) { }
	/**
	 * {@inheritDoc}
	 *
	 * <p>The default implementation does nothing.</p>
	 */
	@Override public void exitTransactionPropertyInitStatement(BallerinaParser.TransactionPropertyInitStatementContext ctx) { }
	/**
	 * {@inheritDoc}
	 *
	 * <p>The default implementation does nothing.</p>
	 */
	@Override public void enterTransactionPropertyInitStatementList(BallerinaParser.TransactionPropertyInitStatementListContext ctx) { }
	/**
	 * {@inheritDoc}
	 *
	 * <p>The default implementation does nothing.</p>
	 */
	@Override public void exitTransactionPropertyInitStatementList(BallerinaParser.TransactionPropertyInitStatementListContext ctx) { }
	/**
	 * {@inheritDoc}
	 *
	 * <p>The default implementation does nothing.</p>
	 */
	@Override public void enterLockStatement(BallerinaParser.LockStatementContext ctx) { }
	/**
	 * {@inheritDoc}
	 *
	 * <p>The default implementation does nothing.</p>
	 */
	@Override public void exitLockStatement(BallerinaParser.LockStatementContext ctx) { }
	/**
	 * {@inheritDoc}
	 *
	 * <p>The default implementation does nothing.</p>
	 */
	@Override public void enterOnretryClause(BallerinaParser.OnretryClauseContext ctx) { }
	/**
	 * {@inheritDoc}
	 *
	 * <p>The default implementation does nothing.</p>
	 */
	@Override public void exitOnretryClause(BallerinaParser.OnretryClauseContext ctx) { }
	/**
	 * {@inheritDoc}
	 *
	 * <p>The default implementation does nothing.</p>
	 */
	@Override public void enterAbortStatement(BallerinaParser.AbortStatementContext ctx) { }
	/**
	 * {@inheritDoc}
	 *
	 * <p>The default implementation does nothing.</p>
	 */
	@Override public void exitAbortStatement(BallerinaParser.AbortStatementContext ctx) { }
	/**
	 * {@inheritDoc}
	 *
	 * <p>The default implementation does nothing.</p>
	 */
	@Override public void enterRetryStatement(BallerinaParser.RetryStatementContext ctx) { }
	/**
	 * {@inheritDoc}
	 *
	 * <p>The default implementation does nothing.</p>
	 */
	@Override public void exitRetryStatement(BallerinaParser.RetryStatementContext ctx) { }
	/**
	 * {@inheritDoc}
	 *
	 * <p>The default implementation does nothing.</p>
	 */
	@Override public void enterRetriesStatement(BallerinaParser.RetriesStatementContext ctx) { }
	/**
	 * {@inheritDoc}
	 *
	 * <p>The default implementation does nothing.</p>
	 */
	@Override public void exitRetriesStatement(BallerinaParser.RetriesStatementContext ctx) { }
	/**
	 * {@inheritDoc}
	 *
	 * <p>The default implementation does nothing.</p>
	 */
	@Override public void enterOncommitStatement(BallerinaParser.OncommitStatementContext ctx) { }
	/**
	 * {@inheritDoc}
	 *
	 * <p>The default implementation does nothing.</p>
	 */
	@Override public void exitOncommitStatement(BallerinaParser.OncommitStatementContext ctx) { }
	/**
	 * {@inheritDoc}
	 *
	 * <p>The default implementation does nothing.</p>
	 */
	@Override public void enterOnabortStatement(BallerinaParser.OnabortStatementContext ctx) { }
	/**
	 * {@inheritDoc}
	 *
	 * <p>The default implementation does nothing.</p>
	 */
	@Override public void exitOnabortStatement(BallerinaParser.OnabortStatementContext ctx) { }
	/**
	 * {@inheritDoc}
	 *
	 * <p>The default implementation does nothing.</p>
	 */
	@Override public void enterNamespaceDeclarationStatement(BallerinaParser.NamespaceDeclarationStatementContext ctx) { }
	/**
	 * {@inheritDoc}
	 *
	 * <p>The default implementation does nothing.</p>
	 */
	@Override public void exitNamespaceDeclarationStatement(BallerinaParser.NamespaceDeclarationStatementContext ctx) { }
	/**
	 * {@inheritDoc}
	 *
	 * <p>The default implementation does nothing.</p>
	 */
	@Override public void enterNamespaceDeclaration(BallerinaParser.NamespaceDeclarationContext ctx) { }
	/**
	 * {@inheritDoc}
	 *
	 * <p>The default implementation does nothing.</p>
	 */
	@Override public void exitNamespaceDeclaration(BallerinaParser.NamespaceDeclarationContext ctx) { }
	/**
	 * {@inheritDoc}
	 *
	 * <p>The default implementation does nothing.</p>
	 */
	@Override public void enterArrowFunctionExpression(BallerinaParser.ArrowFunctionExpressionContext ctx) { }
	/**
	 * {@inheritDoc}
	 *
	 * <p>The default implementation does nothing.</p>
	 */
	@Override public void exitArrowFunctionExpression(BallerinaParser.ArrowFunctionExpressionContext ctx) { }
	/**
	 * {@inheritDoc}
	 *
	 * <p>The default implementation does nothing.</p>
	 */
	@Override public void enterBinaryOrExpression(BallerinaParser.BinaryOrExpressionContext ctx) { }
	/**
	 * {@inheritDoc}
	 *
	 * <p>The default implementation does nothing.</p>
	 */
	@Override public void exitBinaryOrExpression(BallerinaParser.BinaryOrExpressionContext ctx) { }
	/**
	 * {@inheritDoc}
	 *
	 * <p>The default implementation does nothing.</p>
	 */
	@Override public void enterXmlLiteralExpression(BallerinaParser.XmlLiteralExpressionContext ctx) { }
	/**
	 * {@inheritDoc}
	 *
	 * <p>The default implementation does nothing.</p>
	 */
	@Override public void exitXmlLiteralExpression(BallerinaParser.XmlLiteralExpressionContext ctx) { }
	/**
	 * {@inheritDoc}
	 *
	 * <p>The default implementation does nothing.</p>
	 */
<<<<<<< HEAD
	@Override public void enterFlushWorkerExpression(BallerinaParser.FlushWorkerExpressionContext ctx) { }
=======
	@Override public void enterServiceConstructorExpression(BallerinaParser.ServiceConstructorExpressionContext ctx) { }
>>>>>>> 8cb40286
	/**
	 * {@inheritDoc}
	 *
	 * <p>The default implementation does nothing.</p>
	 */
<<<<<<< HEAD
	@Override public void exitFlushWorkerExpression(BallerinaParser.FlushWorkerExpressionContext ctx) { }
=======
	@Override public void exitServiceConstructorExpression(BallerinaParser.ServiceConstructorExpressionContext ctx) { }
>>>>>>> 8cb40286
	/**
	 * {@inheritDoc}
	 *
	 * <p>The default implementation does nothing.</p>
	 */
	@Override public void enterSimpleLiteralExpression(BallerinaParser.SimpleLiteralExpressionContext ctx) { }
	/**
	 * {@inheritDoc}
	 *
	 * <p>The default implementation does nothing.</p>
	 */
	@Override public void exitSimpleLiteralExpression(BallerinaParser.SimpleLiteralExpressionContext ctx) { }
	/**
	 * {@inheritDoc}
	 *
	 * <p>The default implementation does nothing.</p>
	 */
	@Override public void enterStringTemplateLiteralExpression(BallerinaParser.StringTemplateLiteralExpressionContext ctx) { }
	/**
	 * {@inheritDoc}
	 *
	 * <p>The default implementation does nothing.</p>
	 */
	@Override public void exitStringTemplateLiteralExpression(BallerinaParser.StringTemplateLiteralExpressionContext ctx) { }
	/**
	 * {@inheritDoc}
	 *
	 * <p>The default implementation does nothing.</p>
	 */
	@Override public void enterWorkerReceiveExpression(BallerinaParser.WorkerReceiveExpressionContext ctx) { }
	/**
	 * {@inheritDoc}
	 *
	 * <p>The default implementation does nothing.</p>
	 */
	@Override public void exitWorkerReceiveExpression(BallerinaParser.WorkerReceiveExpressionContext ctx) { }
	/**
	 * {@inheritDoc}
	 *
	 * <p>The default implementation does nothing.</p>
	 */
	@Override public void enterBitwiseShiftExpression(BallerinaParser.BitwiseShiftExpressionContext ctx) { }
	/**
	 * {@inheritDoc}
	 *
	 * <p>The default implementation does nothing.</p>
	 */
	@Override public void exitBitwiseShiftExpression(BallerinaParser.BitwiseShiftExpressionContext ctx) { }
	/**
	 * {@inheritDoc}
	 *
	 * <p>The default implementation does nothing.</p>
	 */
	@Override public void enterTypeAccessExpression(BallerinaParser.TypeAccessExpressionContext ctx) { }
	/**
	 * {@inheritDoc}
	 *
	 * <p>The default implementation does nothing.</p>
	 */
	@Override public void exitTypeAccessExpression(BallerinaParser.TypeAccessExpressionContext ctx) { }
	/**
	 * {@inheritDoc}
	 *
	 * <p>The default implementation does nothing.</p>
	 */
	@Override public void enterWorkerSendSyncExpression(BallerinaParser.WorkerSendSyncExpressionContext ctx) { }
	/**
	 * {@inheritDoc}
	 *
	 * <p>The default implementation does nothing.</p>
	 */
	@Override public void exitWorkerSendSyncExpression(BallerinaParser.WorkerSendSyncExpressionContext ctx) { }
	/**
	 * {@inheritDoc}
	 *
	 * <p>The default implementation does nothing.</p>
	 */
	@Override public void enterBinaryAndExpression(BallerinaParser.BinaryAndExpressionContext ctx) { }
	/**
	 * {@inheritDoc}
	 *
	 * <p>The default implementation does nothing.</p>
	 */
	@Override public void exitBinaryAndExpression(BallerinaParser.BinaryAndExpressionContext ctx) { }
	/**
	 * {@inheritDoc}
	 *
	 * <p>The default implementation does nothing.</p>
	 */
	@Override public void enterBinaryAddSubExpression(BallerinaParser.BinaryAddSubExpressionContext ctx) { }
	/**
	 * {@inheritDoc}
	 *
	 * <p>The default implementation does nothing.</p>
	 */
	@Override public void exitBinaryAddSubExpression(BallerinaParser.BinaryAddSubExpressionContext ctx) { }
	/**
	 * {@inheritDoc}
	 *
	 * <p>The default implementation does nothing.</p>
	 */
	@Override public void enterTypeConversionExpression(BallerinaParser.TypeConversionExpressionContext ctx) { }
	/**
	 * {@inheritDoc}
	 *
	 * <p>The default implementation does nothing.</p>
	 */
	@Override public void exitTypeConversionExpression(BallerinaParser.TypeConversionExpressionContext ctx) { }
	/**
	 * {@inheritDoc}
	 *
	 * <p>The default implementation does nothing.</p>
	 */
	@Override public void enterCheckedExpression(BallerinaParser.CheckedExpressionContext ctx) { }
	/**
	 * {@inheritDoc}
	 *
	 * <p>The default implementation does nothing.</p>
	 */
	@Override public void exitCheckedExpression(BallerinaParser.CheckedExpressionContext ctx) { }
	/**
	 * {@inheritDoc}
	 *
	 * <p>The default implementation does nothing.</p>
	 */
	@Override public void enterBitwiseExpression(BallerinaParser.BitwiseExpressionContext ctx) { }
	/**
	 * {@inheritDoc}
	 *
	 * <p>The default implementation does nothing.</p>
	 */
	@Override public void exitBitwiseExpression(BallerinaParser.BitwiseExpressionContext ctx) { }
	/**
	 * {@inheritDoc}
	 *
	 * <p>The default implementation does nothing.</p>
	 */
	@Override public void enterUnaryExpression(BallerinaParser.UnaryExpressionContext ctx) { }
	/**
	 * {@inheritDoc}
	 *
	 * <p>The default implementation does nothing.</p>
	 */
	@Override public void exitUnaryExpression(BallerinaParser.UnaryExpressionContext ctx) { }
	/**
	 * {@inheritDoc}
	 *
	 * <p>The default implementation does nothing.</p>
	 */
	@Override public void enterTypeTestExpression(BallerinaParser.TypeTestExpressionContext ctx) { }
	/**
	 * {@inheritDoc}
	 *
	 * <p>The default implementation does nothing.</p>
	 */
	@Override public void exitTypeTestExpression(BallerinaParser.TypeTestExpressionContext ctx) { }
	/**
	 * {@inheritDoc}
	 *
	 * <p>The default implementation does nothing.</p>
	 */
	@Override public void enterBracedOrTupleExpression(BallerinaParser.BracedOrTupleExpressionContext ctx) { }
	/**
	 * {@inheritDoc}
	 *
	 * <p>The default implementation does nothing.</p>
	 */
	@Override public void exitBracedOrTupleExpression(BallerinaParser.BracedOrTupleExpressionContext ctx) { }
	/**
	 * {@inheritDoc}
	 *
	 * <p>The default implementation does nothing.</p>
	 */
	@Override public void enterBinaryDivMulModExpression(BallerinaParser.BinaryDivMulModExpressionContext ctx) { }
	/**
	 * {@inheritDoc}
	 *
	 * <p>The default implementation does nothing.</p>
	 */
	@Override public void exitBinaryDivMulModExpression(BallerinaParser.BinaryDivMulModExpressionContext ctx) { }
	/**
	 * {@inheritDoc}
	 *
	 * <p>The default implementation does nothing.</p>
	 */
	@Override public void enterWaitExpression(BallerinaParser.WaitExpressionContext ctx) { }
	/**
	 * {@inheritDoc}
	 *
	 * <p>The default implementation does nothing.</p>
	 */
	@Override public void exitWaitExpression(BallerinaParser.WaitExpressionContext ctx) { }
	/**
	 * {@inheritDoc}
	 *
	 * <p>The default implementation does nothing.</p>
	 */
	@Override public void enterTrapExpression(BallerinaParser.TrapExpressionContext ctx) { }
	/**
	 * {@inheritDoc}
	 *
	 * <p>The default implementation does nothing.</p>
	 */
	@Override public void exitTrapExpression(BallerinaParser.TrapExpressionContext ctx) { }
	/**
	 * {@inheritDoc}
	 *
	 * <p>The default implementation does nothing.</p>
	 */
	@Override public void enterTableLiteralExpression(BallerinaParser.TableLiteralExpressionContext ctx) { }
	/**
	 * {@inheritDoc}
	 *
	 * <p>The default implementation does nothing.</p>
	 */
	@Override public void exitTableLiteralExpression(BallerinaParser.TableLiteralExpressionContext ctx) { }
	/**
	 * {@inheritDoc}
	 *
	 * <p>The default implementation does nothing.</p>
	 */
	@Override public void enterLambdaFunctionExpression(BallerinaParser.LambdaFunctionExpressionContext ctx) { }
	/**
	 * {@inheritDoc}
	 *
	 * <p>The default implementation does nothing.</p>
	 */
	@Override public void exitLambdaFunctionExpression(BallerinaParser.LambdaFunctionExpressionContext ctx) { }
	/**
	 * {@inheritDoc}
	 *
	 * <p>The default implementation does nothing.</p>
	 */
	@Override public void enterBinaryRefEqualExpression(BallerinaParser.BinaryRefEqualExpressionContext ctx) { }
	/**
	 * {@inheritDoc}
	 *
	 * <p>The default implementation does nothing.</p>
	 */
	@Override public void exitBinaryRefEqualExpression(BallerinaParser.BinaryRefEqualExpressionContext ctx) { }
	/**
	 * {@inheritDoc}
	 *
	 * <p>The default implementation does nothing.</p>
	 */
	@Override public void enterBinaryEqualExpression(BallerinaParser.BinaryEqualExpressionContext ctx) { }
	/**
	 * {@inheritDoc}
	 *
	 * <p>The default implementation does nothing.</p>
	 */
	@Override public void exitBinaryEqualExpression(BallerinaParser.BinaryEqualExpressionContext ctx) { }
	/**
	 * {@inheritDoc}
	 *
	 * <p>The default implementation does nothing.</p>
	 */
	@Override public void enterRecordLiteralExpression(BallerinaParser.RecordLiteralExpressionContext ctx) { }
	/**
	 * {@inheritDoc}
	 *
	 * <p>The default implementation does nothing.</p>
	 */
	@Override public void exitRecordLiteralExpression(BallerinaParser.RecordLiteralExpressionContext ctx) { }
	/**
	 * {@inheritDoc}
	 *
	 * <p>The default implementation does nothing.</p>
	 */
	@Override public void enterArrayLiteralExpression(BallerinaParser.ArrayLiteralExpressionContext ctx) { }
	/**
	 * {@inheritDoc}
	 *
	 * <p>The default implementation does nothing.</p>
	 */
	@Override public void exitArrayLiteralExpression(BallerinaParser.ArrayLiteralExpressionContext ctx) { }
	/**
	 * {@inheritDoc}
	 *
	 * <p>The default implementation does nothing.</p>
	 */
	@Override public void enterVariableReferenceExpression(BallerinaParser.VariableReferenceExpressionContext ctx) { }
	/**
	 * {@inheritDoc}
	 *
	 * <p>The default implementation does nothing.</p>
	 */
	@Override public void exitVariableReferenceExpression(BallerinaParser.VariableReferenceExpressionContext ctx) { }
	/**
	 * {@inheritDoc}
	 *
	 * <p>The default implementation does nothing.</p>
	 */
	@Override public void enterMatchExprExpression(BallerinaParser.MatchExprExpressionContext ctx) { }
	/**
	 * {@inheritDoc}
	 *
	 * <p>The default implementation does nothing.</p>
	 */
	@Override public void exitMatchExprExpression(BallerinaParser.MatchExprExpressionContext ctx) { }
	/**
	 * {@inheritDoc}
	 *
	 * <p>The default implementation does nothing.</p>
	 */
	@Override public void enterActionInvocationExpression(BallerinaParser.ActionInvocationExpressionContext ctx) { }
	/**
	 * {@inheritDoc}
	 *
	 * <p>The default implementation does nothing.</p>
	 */
	@Override public void exitActionInvocationExpression(BallerinaParser.ActionInvocationExpressionContext ctx) { }
	/**
	 * {@inheritDoc}
	 *
	 * <p>The default implementation does nothing.</p>
	 */
	@Override public void enterBinaryCompareExpression(BallerinaParser.BinaryCompareExpressionContext ctx) { }
	/**
	 * {@inheritDoc}
	 *
	 * <p>The default implementation does nothing.</p>
	 */
	@Override public void exitBinaryCompareExpression(BallerinaParser.BinaryCompareExpressionContext ctx) { }
	/**
	 * {@inheritDoc}
	 *
	 * <p>The default implementation does nothing.</p>
	 */
	@Override public void enterIntegerRangeExpression(BallerinaParser.IntegerRangeExpressionContext ctx) { }
	/**
	 * {@inheritDoc}
	 *
	 * <p>The default implementation does nothing.</p>
	 */
	@Override public void exitIntegerRangeExpression(BallerinaParser.IntegerRangeExpressionContext ctx) { }
	/**
	 * {@inheritDoc}
	 *
	 * <p>The default implementation does nothing.</p>
	 */
	@Override public void enterElvisExpression(BallerinaParser.ElvisExpressionContext ctx) { }
	/**
	 * {@inheritDoc}
	 *
	 * <p>The default implementation does nothing.</p>
	 */
	@Override public void exitElvisExpression(BallerinaParser.ElvisExpressionContext ctx) { }
	/**
	 * {@inheritDoc}
	 *
	 * <p>The default implementation does nothing.</p>
	 */
	@Override public void enterErrorConstructorExpression(BallerinaParser.ErrorConstructorExpressionContext ctx) { }
	/**
	 * {@inheritDoc}
	 *
	 * <p>The default implementation does nothing.</p>
	 */
	@Override public void exitErrorConstructorExpression(BallerinaParser.ErrorConstructorExpressionContext ctx) { }
	/**
	 * {@inheritDoc}
	 *
	 * <p>The default implementation does nothing.</p>
	 */
	@Override public void enterTableQueryExpression(BallerinaParser.TableQueryExpressionContext ctx) { }
	/**
	 * {@inheritDoc}
	 *
	 * <p>The default implementation does nothing.</p>
	 */
	@Override public void exitTableQueryExpression(BallerinaParser.TableQueryExpressionContext ctx) { }
	/**
	 * {@inheritDoc}
	 *
	 * <p>The default implementation does nothing.</p>
	 */
	@Override public void enterTernaryExpression(BallerinaParser.TernaryExpressionContext ctx) { }
	/**
	 * {@inheritDoc}
	 *
	 * <p>The default implementation does nothing.</p>
	 */
	@Override public void exitTernaryExpression(BallerinaParser.TernaryExpressionContext ctx) { }
	/**
	 * {@inheritDoc}
	 *
	 * <p>The default implementation does nothing.</p>
	 */
	@Override public void enterTypeInitExpression(BallerinaParser.TypeInitExpressionContext ctx) { }
	/**
	 * {@inheritDoc}
	 *
	 * <p>The default implementation does nothing.</p>
	 */
	@Override public void exitTypeInitExpression(BallerinaParser.TypeInitExpressionContext ctx) { }
	/**
	 * {@inheritDoc}
	 *
	 * <p>The default implementation does nothing.</p>
	 */
	@Override public void enterTypeDescExpr(BallerinaParser.TypeDescExprContext ctx) { }
	/**
	 * {@inheritDoc}
	 *
	 * <p>The default implementation does nothing.</p>
	 */
	@Override public void exitTypeDescExpr(BallerinaParser.TypeDescExprContext ctx) { }
	/**
	 * {@inheritDoc}
	 *
	 * <p>The default implementation does nothing.</p>
	 */
	@Override public void enterTypeInitExpr(BallerinaParser.TypeInitExprContext ctx) { }
	/**
	 * {@inheritDoc}
	 *
	 * <p>The default implementation does nothing.</p>
	 */
	@Override public void exitTypeInitExpr(BallerinaParser.TypeInitExprContext ctx) { }
	/**
	 * {@inheritDoc}
	 *
	 * <p>The default implementation does nothing.</p>
	 */
	@Override public void enterErrorConstructorExpr(BallerinaParser.ErrorConstructorExprContext ctx) { }
	/**
	 * {@inheritDoc}
	 *
	 * <p>The default implementation does nothing.</p>
	 */
	@Override public void exitErrorConstructorExpr(BallerinaParser.ErrorConstructorExprContext ctx) { }
	/**
	 * {@inheritDoc}
	 *
	 * <p>The default implementation does nothing.</p>
	 */
	@Override public void enterServiceConstructorExpr(BallerinaParser.ServiceConstructorExprContext ctx) { }
	/**
	 * {@inheritDoc}
	 *
	 * <p>The default implementation does nothing.</p>
	 */
	@Override public void exitServiceConstructorExpr(BallerinaParser.ServiceConstructorExprContext ctx) { }
	/**
	 * {@inheritDoc}
	 *
	 * <p>The default implementation does nothing.</p>
	 */
	@Override public void enterTrapExpr(BallerinaParser.TrapExprContext ctx) { }
	/**
	 * {@inheritDoc}
	 *
	 * <p>The default implementation does nothing.</p>
	 */
	@Override public void exitTrapExpr(BallerinaParser.TrapExprContext ctx) { }
	/**
	 * {@inheritDoc}
	 *
	 * <p>The default implementation does nothing.</p>
	 */
	@Override public void enterShiftExpression(BallerinaParser.ShiftExpressionContext ctx) { }
	/**
	 * {@inheritDoc}
	 *
	 * <p>The default implementation does nothing.</p>
	 */
	@Override public void exitShiftExpression(BallerinaParser.ShiftExpressionContext ctx) { }
	/**
	 * {@inheritDoc}
	 *
	 * <p>The default implementation does nothing.</p>
	 */
	@Override public void enterShiftExprPredicate(BallerinaParser.ShiftExprPredicateContext ctx) { }
	/**
	 * {@inheritDoc}
	 *
	 * <p>The default implementation does nothing.</p>
	 */
	@Override public void exitShiftExprPredicate(BallerinaParser.ShiftExprPredicateContext ctx) { }
	/**
	 * {@inheritDoc}
	 *
	 * <p>The default implementation does nothing.</p>
	 */
	@Override public void enterMatchExpression(BallerinaParser.MatchExpressionContext ctx) { }
	/**
	 * {@inheritDoc}
	 *
	 * <p>The default implementation does nothing.</p>
	 */
	@Override public void exitMatchExpression(BallerinaParser.MatchExpressionContext ctx) { }
	/**
	 * {@inheritDoc}
	 *
	 * <p>The default implementation does nothing.</p>
	 */
	@Override public void enterMatchExpressionPatternClause(BallerinaParser.MatchExpressionPatternClauseContext ctx) { }
	/**
	 * {@inheritDoc}
	 *
	 * <p>The default implementation does nothing.</p>
	 */
	@Override public void exitMatchExpressionPatternClause(BallerinaParser.MatchExpressionPatternClauseContext ctx) { }
	/**
	 * {@inheritDoc}
	 *
	 * <p>The default implementation does nothing.</p>
	 */
	@Override public void enterNameReference(BallerinaParser.NameReferenceContext ctx) { }
	/**
	 * {@inheritDoc}
	 *
	 * <p>The default implementation does nothing.</p>
	 */
	@Override public void exitNameReference(BallerinaParser.NameReferenceContext ctx) { }
	/**
	 * {@inheritDoc}
	 *
	 * <p>The default implementation does nothing.</p>
	 */
	@Override public void enterFunctionNameReference(BallerinaParser.FunctionNameReferenceContext ctx) { }
	/**
	 * {@inheritDoc}
	 *
	 * <p>The default implementation does nothing.</p>
	 */
	@Override public void exitFunctionNameReference(BallerinaParser.FunctionNameReferenceContext ctx) { }
	/**
	 * {@inheritDoc}
	 *
	 * <p>The default implementation does nothing.</p>
	 */
	@Override public void enterReturnParameter(BallerinaParser.ReturnParameterContext ctx) { }
	/**
	 * {@inheritDoc}
	 *
	 * <p>The default implementation does nothing.</p>
	 */
	@Override public void exitReturnParameter(BallerinaParser.ReturnParameterContext ctx) { }
	/**
	 * {@inheritDoc}
	 *
	 * <p>The default implementation does nothing.</p>
	 */
	@Override public void enterLambdaReturnParameter(BallerinaParser.LambdaReturnParameterContext ctx) { }
	/**
	 * {@inheritDoc}
	 *
	 * <p>The default implementation does nothing.</p>
	 */
	@Override public void exitLambdaReturnParameter(BallerinaParser.LambdaReturnParameterContext ctx) { }
	/**
	 * {@inheritDoc}
	 *
	 * <p>The default implementation does nothing.</p>
	 */
	@Override public void enterParameterTypeNameList(BallerinaParser.ParameterTypeNameListContext ctx) { }
	/**
	 * {@inheritDoc}
	 *
	 * <p>The default implementation does nothing.</p>
	 */
	@Override public void exitParameterTypeNameList(BallerinaParser.ParameterTypeNameListContext ctx) { }
	/**
	 * {@inheritDoc}
	 *
	 * <p>The default implementation does nothing.</p>
	 */
	@Override public void enterParameterTypeName(BallerinaParser.ParameterTypeNameContext ctx) { }
	/**
	 * {@inheritDoc}
	 *
	 * <p>The default implementation does nothing.</p>
	 */
	@Override public void exitParameterTypeName(BallerinaParser.ParameterTypeNameContext ctx) { }
	/**
	 * {@inheritDoc}
	 *
	 * <p>The default implementation does nothing.</p>
	 */
	@Override public void enterParameterList(BallerinaParser.ParameterListContext ctx) { }
	/**
	 * {@inheritDoc}
	 *
	 * <p>The default implementation does nothing.</p>
	 */
	@Override public void exitParameterList(BallerinaParser.ParameterListContext ctx) { }
	/**
	 * {@inheritDoc}
	 *
	 * <p>The default implementation does nothing.</p>
	 */
	@Override public void enterSimpleParameter(BallerinaParser.SimpleParameterContext ctx) { }
	/**
	 * {@inheritDoc}
	 *
	 * <p>The default implementation does nothing.</p>
	 */
	@Override public void exitSimpleParameter(BallerinaParser.SimpleParameterContext ctx) { }
	/**
	 * {@inheritDoc}
	 *
	 * <p>The default implementation does nothing.</p>
	 */
	@Override public void enterTupleParameter(BallerinaParser.TupleParameterContext ctx) { }
	/**
	 * {@inheritDoc}
	 *
	 * <p>The default implementation does nothing.</p>
	 */
	@Override public void exitTupleParameter(BallerinaParser.TupleParameterContext ctx) { }
	/**
	 * {@inheritDoc}
	 *
	 * <p>The default implementation does nothing.</p>
	 */
	@Override public void enterDefaultableParameter(BallerinaParser.DefaultableParameterContext ctx) { }
	/**
	 * {@inheritDoc}
	 *
	 * <p>The default implementation does nothing.</p>
	 */
	@Override public void exitDefaultableParameter(BallerinaParser.DefaultableParameterContext ctx) { }
	/**
	 * {@inheritDoc}
	 *
	 * <p>The default implementation does nothing.</p>
	 */
	@Override public void enterRestParameter(BallerinaParser.RestParameterContext ctx) { }
	/**
	 * {@inheritDoc}
	 *
	 * <p>The default implementation does nothing.</p>
	 */
	@Override public void exitRestParameter(BallerinaParser.RestParameterContext ctx) { }
	/**
	 * {@inheritDoc}
	 *
	 * <p>The default implementation does nothing.</p>
	 */
	@Override public void enterFormalParameterList(BallerinaParser.FormalParameterListContext ctx) { }
	/**
	 * {@inheritDoc}
	 *
	 * <p>The default implementation does nothing.</p>
	 */
	@Override public void exitFormalParameterList(BallerinaParser.FormalParameterListContext ctx) { }
	/**
	 * {@inheritDoc}
	 *
	 * <p>The default implementation does nothing.</p>
	 */
	@Override public void enterSimpleLiteral(BallerinaParser.SimpleLiteralContext ctx) { }
	/**
	 * {@inheritDoc}
	 *
	 * <p>The default implementation does nothing.</p>
	 */
	@Override public void exitSimpleLiteral(BallerinaParser.SimpleLiteralContext ctx) { }
	/**
	 * {@inheritDoc}
	 *
	 * <p>The default implementation does nothing.</p>
	 */
	@Override public void enterFloatingPointLiteral(BallerinaParser.FloatingPointLiteralContext ctx) { }
	/**
	 * {@inheritDoc}
	 *
	 * <p>The default implementation does nothing.</p>
	 */
	@Override public void exitFloatingPointLiteral(BallerinaParser.FloatingPointLiteralContext ctx) { }
	/**
	 * {@inheritDoc}
	 *
	 * <p>The default implementation does nothing.</p>
	 */
	@Override public void enterIntegerLiteral(BallerinaParser.IntegerLiteralContext ctx) { }
	/**
	 * {@inheritDoc}
	 *
	 * <p>The default implementation does nothing.</p>
	 */
	@Override public void exitIntegerLiteral(BallerinaParser.IntegerLiteralContext ctx) { }
	/**
	 * {@inheritDoc}
	 *
	 * <p>The default implementation does nothing.</p>
	 */
	@Override public void enterEmptyTupleLiteral(BallerinaParser.EmptyTupleLiteralContext ctx) { }
	/**
	 * {@inheritDoc}
	 *
	 * <p>The default implementation does nothing.</p>
	 */
	@Override public void exitEmptyTupleLiteral(BallerinaParser.EmptyTupleLiteralContext ctx) { }
	/**
	 * {@inheritDoc}
	 *
	 * <p>The default implementation does nothing.</p>
	 */
	@Override public void enterBlobLiteral(BallerinaParser.BlobLiteralContext ctx) { }
	/**
	 * {@inheritDoc}
	 *
	 * <p>The default implementation does nothing.</p>
	 */
	@Override public void exitBlobLiteral(BallerinaParser.BlobLiteralContext ctx) { }
	/**
	 * {@inheritDoc}
	 *
	 * <p>The default implementation does nothing.</p>
	 */
	@Override public void enterNamedArgs(BallerinaParser.NamedArgsContext ctx) { }
	/**
	 * {@inheritDoc}
	 *
	 * <p>The default implementation does nothing.</p>
	 */
	@Override public void exitNamedArgs(BallerinaParser.NamedArgsContext ctx) { }
	/**
	 * {@inheritDoc}
	 *
	 * <p>The default implementation does nothing.</p>
	 */
	@Override public void enterRestArgs(BallerinaParser.RestArgsContext ctx) { }
	/**
	 * {@inheritDoc}
	 *
	 * <p>The default implementation does nothing.</p>
	 */
	@Override public void exitRestArgs(BallerinaParser.RestArgsContext ctx) { }
	/**
	 * {@inheritDoc}
	 *
	 * <p>The default implementation does nothing.</p>
	 */
	@Override public void enterXmlLiteral(BallerinaParser.XmlLiteralContext ctx) { }
	/**
	 * {@inheritDoc}
	 *
	 * <p>The default implementation does nothing.</p>
	 */
	@Override public void exitXmlLiteral(BallerinaParser.XmlLiteralContext ctx) { }
	/**
	 * {@inheritDoc}
	 *
	 * <p>The default implementation does nothing.</p>
	 */
	@Override public void enterXmlItem(BallerinaParser.XmlItemContext ctx) { }
	/**
	 * {@inheritDoc}
	 *
	 * <p>The default implementation does nothing.</p>
	 */
	@Override public void exitXmlItem(BallerinaParser.XmlItemContext ctx) { }
	/**
	 * {@inheritDoc}
	 *
	 * <p>The default implementation does nothing.</p>
	 */
	@Override public void enterContent(BallerinaParser.ContentContext ctx) { }
	/**
	 * {@inheritDoc}
	 *
	 * <p>The default implementation does nothing.</p>
	 */
	@Override public void exitContent(BallerinaParser.ContentContext ctx) { }
	/**
	 * {@inheritDoc}
	 *
	 * <p>The default implementation does nothing.</p>
	 */
	@Override public void enterComment(BallerinaParser.CommentContext ctx) { }
	/**
	 * {@inheritDoc}
	 *
	 * <p>The default implementation does nothing.</p>
	 */
	@Override public void exitComment(BallerinaParser.CommentContext ctx) { }
	/**
	 * {@inheritDoc}
	 *
	 * <p>The default implementation does nothing.</p>
	 */
	@Override public void enterElement(BallerinaParser.ElementContext ctx) { }
	/**
	 * {@inheritDoc}
	 *
	 * <p>The default implementation does nothing.</p>
	 */
	@Override public void exitElement(BallerinaParser.ElementContext ctx) { }
	/**
	 * {@inheritDoc}
	 *
	 * <p>The default implementation does nothing.</p>
	 */
	@Override public void enterStartTag(BallerinaParser.StartTagContext ctx) { }
	/**
	 * {@inheritDoc}
	 *
	 * <p>The default implementation does nothing.</p>
	 */
	@Override public void exitStartTag(BallerinaParser.StartTagContext ctx) { }
	/**
	 * {@inheritDoc}
	 *
	 * <p>The default implementation does nothing.</p>
	 */
	@Override public void enterCloseTag(BallerinaParser.CloseTagContext ctx) { }
	/**
	 * {@inheritDoc}
	 *
	 * <p>The default implementation does nothing.</p>
	 */
	@Override public void exitCloseTag(BallerinaParser.CloseTagContext ctx) { }
	/**
	 * {@inheritDoc}
	 *
	 * <p>The default implementation does nothing.</p>
	 */
	@Override public void enterEmptyTag(BallerinaParser.EmptyTagContext ctx) { }
	/**
	 * {@inheritDoc}
	 *
	 * <p>The default implementation does nothing.</p>
	 */
	@Override public void exitEmptyTag(BallerinaParser.EmptyTagContext ctx) { }
	/**
	 * {@inheritDoc}
	 *
	 * <p>The default implementation does nothing.</p>
	 */
	@Override public void enterProcIns(BallerinaParser.ProcInsContext ctx) { }
	/**
	 * {@inheritDoc}
	 *
	 * <p>The default implementation does nothing.</p>
	 */
	@Override public void exitProcIns(BallerinaParser.ProcInsContext ctx) { }
	/**
	 * {@inheritDoc}
	 *
	 * <p>The default implementation does nothing.</p>
	 */
	@Override public void enterAttribute(BallerinaParser.AttributeContext ctx) { }
	/**
	 * {@inheritDoc}
	 *
	 * <p>The default implementation does nothing.</p>
	 */
	@Override public void exitAttribute(BallerinaParser.AttributeContext ctx) { }
	/**
	 * {@inheritDoc}
	 *
	 * <p>The default implementation does nothing.</p>
	 */
	@Override public void enterText(BallerinaParser.TextContext ctx) { }
	/**
	 * {@inheritDoc}
	 *
	 * <p>The default implementation does nothing.</p>
	 */
	@Override public void exitText(BallerinaParser.TextContext ctx) { }
	/**
	 * {@inheritDoc}
	 *
	 * <p>The default implementation does nothing.</p>
	 */
	@Override public void enterXmlQuotedString(BallerinaParser.XmlQuotedStringContext ctx) { }
	/**
	 * {@inheritDoc}
	 *
	 * <p>The default implementation does nothing.</p>
	 */
	@Override public void exitXmlQuotedString(BallerinaParser.XmlQuotedStringContext ctx) { }
	/**
	 * {@inheritDoc}
	 *
	 * <p>The default implementation does nothing.</p>
	 */
	@Override public void enterXmlSingleQuotedString(BallerinaParser.XmlSingleQuotedStringContext ctx) { }
	/**
	 * {@inheritDoc}
	 *
	 * <p>The default implementation does nothing.</p>
	 */
	@Override public void exitXmlSingleQuotedString(BallerinaParser.XmlSingleQuotedStringContext ctx) { }
	/**
	 * {@inheritDoc}
	 *
	 * <p>The default implementation does nothing.</p>
	 */
	@Override public void enterXmlDoubleQuotedString(BallerinaParser.XmlDoubleQuotedStringContext ctx) { }
	/**
	 * {@inheritDoc}
	 *
	 * <p>The default implementation does nothing.</p>
	 */
	@Override public void exitXmlDoubleQuotedString(BallerinaParser.XmlDoubleQuotedStringContext ctx) { }
	/**
	 * {@inheritDoc}
	 *
	 * <p>The default implementation does nothing.</p>
	 */
	@Override public void enterXmlQualifiedName(BallerinaParser.XmlQualifiedNameContext ctx) { }
	/**
	 * {@inheritDoc}
	 *
	 * <p>The default implementation does nothing.</p>
	 */
	@Override public void exitXmlQualifiedName(BallerinaParser.XmlQualifiedNameContext ctx) { }
	/**
	 * {@inheritDoc}
	 *
	 * <p>The default implementation does nothing.</p>
	 */
	@Override public void enterStringTemplateLiteral(BallerinaParser.StringTemplateLiteralContext ctx) { }
	/**
	 * {@inheritDoc}
	 *
	 * <p>The default implementation does nothing.</p>
	 */
	@Override public void exitStringTemplateLiteral(BallerinaParser.StringTemplateLiteralContext ctx) { }
	/**
	 * {@inheritDoc}
	 *
	 * <p>The default implementation does nothing.</p>
	 */
	@Override public void enterStringTemplateContent(BallerinaParser.StringTemplateContentContext ctx) { }
	/**
	 * {@inheritDoc}
	 *
	 * <p>The default implementation does nothing.</p>
	 */
	@Override public void exitStringTemplateContent(BallerinaParser.StringTemplateContentContext ctx) { }
	/**
	 * {@inheritDoc}
	 *
	 * <p>The default implementation does nothing.</p>
	 */
	@Override public void enterAnyIdentifierName(BallerinaParser.AnyIdentifierNameContext ctx) { }
	/**
	 * {@inheritDoc}
	 *
	 * <p>The default implementation does nothing.</p>
	 */
	@Override public void exitAnyIdentifierName(BallerinaParser.AnyIdentifierNameContext ctx) { }
	/**
	 * {@inheritDoc}
	 *
	 * <p>The default implementation does nothing.</p>
	 */
	@Override public void enterReservedWord(BallerinaParser.ReservedWordContext ctx) { }
	/**
	 * {@inheritDoc}
	 *
	 * <p>The default implementation does nothing.</p>
	 */
	@Override public void exitReservedWord(BallerinaParser.ReservedWordContext ctx) { }
	/**
	 * {@inheritDoc}
	 *
	 * <p>The default implementation does nothing.</p>
	 */
	@Override public void enterTableQuery(BallerinaParser.TableQueryContext ctx) { }
	/**
	 * {@inheritDoc}
	 *
	 * <p>The default implementation does nothing.</p>
	 */
	@Override public void exitTableQuery(BallerinaParser.TableQueryContext ctx) { }
	/**
	 * {@inheritDoc}
	 *
	 * <p>The default implementation does nothing.</p>
	 */
	@Override public void enterForeverStatement(BallerinaParser.ForeverStatementContext ctx) { }
	/**
	 * {@inheritDoc}
	 *
	 * <p>The default implementation does nothing.</p>
	 */
	@Override public void exitForeverStatement(BallerinaParser.ForeverStatementContext ctx) { }
	/**
	 * {@inheritDoc}
	 *
	 * <p>The default implementation does nothing.</p>
	 */
	@Override public void enterDoneStatement(BallerinaParser.DoneStatementContext ctx) { }
	/**
	 * {@inheritDoc}
	 *
	 * <p>The default implementation does nothing.</p>
	 */
	@Override public void exitDoneStatement(BallerinaParser.DoneStatementContext ctx) { }
	/**
	 * {@inheritDoc}
	 *
	 * <p>The default implementation does nothing.</p>
	 */
	@Override public void enterStreamingQueryStatement(BallerinaParser.StreamingQueryStatementContext ctx) { }
	/**
	 * {@inheritDoc}
	 *
	 * <p>The default implementation does nothing.</p>
	 */
	@Override public void exitStreamingQueryStatement(BallerinaParser.StreamingQueryStatementContext ctx) { }
	/**
	 * {@inheritDoc}
	 *
	 * <p>The default implementation does nothing.</p>
	 */
	@Override public void enterPatternClause(BallerinaParser.PatternClauseContext ctx) { }
	/**
	 * {@inheritDoc}
	 *
	 * <p>The default implementation does nothing.</p>
	 */
	@Override public void exitPatternClause(BallerinaParser.PatternClauseContext ctx) { }
	/**
	 * {@inheritDoc}
	 *
	 * <p>The default implementation does nothing.</p>
	 */
	@Override public void enterWithinClause(BallerinaParser.WithinClauseContext ctx) { }
	/**
	 * {@inheritDoc}
	 *
	 * <p>The default implementation does nothing.</p>
	 */
	@Override public void exitWithinClause(BallerinaParser.WithinClauseContext ctx) { }
	/**
	 * {@inheritDoc}
	 *
	 * <p>The default implementation does nothing.</p>
	 */
	@Override public void enterOrderByClause(BallerinaParser.OrderByClauseContext ctx) { }
	/**
	 * {@inheritDoc}
	 *
	 * <p>The default implementation does nothing.</p>
	 */
	@Override public void exitOrderByClause(BallerinaParser.OrderByClauseContext ctx) { }
	/**
	 * {@inheritDoc}
	 *
	 * <p>The default implementation does nothing.</p>
	 */
	@Override public void enterOrderByVariable(BallerinaParser.OrderByVariableContext ctx) { }
	/**
	 * {@inheritDoc}
	 *
	 * <p>The default implementation does nothing.</p>
	 */
	@Override public void exitOrderByVariable(BallerinaParser.OrderByVariableContext ctx) { }
	/**
	 * {@inheritDoc}
	 *
	 * <p>The default implementation does nothing.</p>
	 */
	@Override public void enterLimitClause(BallerinaParser.LimitClauseContext ctx) { }
	/**
	 * {@inheritDoc}
	 *
	 * <p>The default implementation does nothing.</p>
	 */
	@Override public void exitLimitClause(BallerinaParser.LimitClauseContext ctx) { }
	/**
	 * {@inheritDoc}
	 *
	 * <p>The default implementation does nothing.</p>
	 */
	@Override public void enterSelectClause(BallerinaParser.SelectClauseContext ctx) { }
	/**
	 * {@inheritDoc}
	 *
	 * <p>The default implementation does nothing.</p>
	 */
	@Override public void exitSelectClause(BallerinaParser.SelectClauseContext ctx) { }
	/**
	 * {@inheritDoc}
	 *
	 * <p>The default implementation does nothing.</p>
	 */
	@Override public void enterSelectExpressionList(BallerinaParser.SelectExpressionListContext ctx) { }
	/**
	 * {@inheritDoc}
	 *
	 * <p>The default implementation does nothing.</p>
	 */
	@Override public void exitSelectExpressionList(BallerinaParser.SelectExpressionListContext ctx) { }
	/**
	 * {@inheritDoc}
	 *
	 * <p>The default implementation does nothing.</p>
	 */
	@Override public void enterSelectExpression(BallerinaParser.SelectExpressionContext ctx) { }
	/**
	 * {@inheritDoc}
	 *
	 * <p>The default implementation does nothing.</p>
	 */
	@Override public void exitSelectExpression(BallerinaParser.SelectExpressionContext ctx) { }
	/**
	 * {@inheritDoc}
	 *
	 * <p>The default implementation does nothing.</p>
	 */
	@Override public void enterGroupByClause(BallerinaParser.GroupByClauseContext ctx) { }
	/**
	 * {@inheritDoc}
	 *
	 * <p>The default implementation does nothing.</p>
	 */
	@Override public void exitGroupByClause(BallerinaParser.GroupByClauseContext ctx) { }
	/**
	 * {@inheritDoc}
	 *
	 * <p>The default implementation does nothing.</p>
	 */
	@Override public void enterHavingClause(BallerinaParser.HavingClauseContext ctx) { }
	/**
	 * {@inheritDoc}
	 *
	 * <p>The default implementation does nothing.</p>
	 */
	@Override public void exitHavingClause(BallerinaParser.HavingClauseContext ctx) { }
	/**
	 * {@inheritDoc}
	 *
	 * <p>The default implementation does nothing.</p>
	 */
	@Override public void enterStreamingAction(BallerinaParser.StreamingActionContext ctx) { }
	/**
	 * {@inheritDoc}
	 *
	 * <p>The default implementation does nothing.</p>
	 */
	@Override public void exitStreamingAction(BallerinaParser.StreamingActionContext ctx) { }
	/**
	 * {@inheritDoc}
	 *
	 * <p>The default implementation does nothing.</p>
	 */
	@Override public void enterSetClause(BallerinaParser.SetClauseContext ctx) { }
	/**
	 * {@inheritDoc}
	 *
	 * <p>The default implementation does nothing.</p>
	 */
	@Override public void exitSetClause(BallerinaParser.SetClauseContext ctx) { }
	/**
	 * {@inheritDoc}
	 *
	 * <p>The default implementation does nothing.</p>
	 */
	@Override public void enterSetAssignmentClause(BallerinaParser.SetAssignmentClauseContext ctx) { }
	/**
	 * {@inheritDoc}
	 *
	 * <p>The default implementation does nothing.</p>
	 */
	@Override public void exitSetAssignmentClause(BallerinaParser.SetAssignmentClauseContext ctx) { }
	/**
	 * {@inheritDoc}
	 *
	 * <p>The default implementation does nothing.</p>
	 */
	@Override public void enterStreamingInput(BallerinaParser.StreamingInputContext ctx) { }
	/**
	 * {@inheritDoc}
	 *
	 * <p>The default implementation does nothing.</p>
	 */
	@Override public void exitStreamingInput(BallerinaParser.StreamingInputContext ctx) { }
	/**
	 * {@inheritDoc}
	 *
	 * <p>The default implementation does nothing.</p>
	 */
	@Override public void enterJoinStreamingInput(BallerinaParser.JoinStreamingInputContext ctx) { }
	/**
	 * {@inheritDoc}
	 *
	 * <p>The default implementation does nothing.</p>
	 */
	@Override public void exitJoinStreamingInput(BallerinaParser.JoinStreamingInputContext ctx) { }
	/**
	 * {@inheritDoc}
	 *
	 * <p>The default implementation does nothing.</p>
	 */
	@Override public void enterOutputRateLimit(BallerinaParser.OutputRateLimitContext ctx) { }
	/**
	 * {@inheritDoc}
	 *
	 * <p>The default implementation does nothing.</p>
	 */
	@Override public void exitOutputRateLimit(BallerinaParser.OutputRateLimitContext ctx) { }
	/**
	 * {@inheritDoc}
	 *
	 * <p>The default implementation does nothing.</p>
	 */
	@Override public void enterPatternStreamingInput(BallerinaParser.PatternStreamingInputContext ctx) { }
	/**
	 * {@inheritDoc}
	 *
	 * <p>The default implementation does nothing.</p>
	 */
	@Override public void exitPatternStreamingInput(BallerinaParser.PatternStreamingInputContext ctx) { }
	/**
	 * {@inheritDoc}
	 *
	 * <p>The default implementation does nothing.</p>
	 */
	@Override public void enterPatternStreamingEdgeInput(BallerinaParser.PatternStreamingEdgeInputContext ctx) { }
	/**
	 * {@inheritDoc}
	 *
	 * <p>The default implementation does nothing.</p>
	 */
	@Override public void exitPatternStreamingEdgeInput(BallerinaParser.PatternStreamingEdgeInputContext ctx) { }
	/**
	 * {@inheritDoc}
	 *
	 * <p>The default implementation does nothing.</p>
	 */
	@Override public void enterWhereClause(BallerinaParser.WhereClauseContext ctx) { }
	/**
	 * {@inheritDoc}
	 *
	 * <p>The default implementation does nothing.</p>
	 */
	@Override public void exitWhereClause(BallerinaParser.WhereClauseContext ctx) { }
	/**
	 * {@inheritDoc}
	 *
	 * <p>The default implementation does nothing.</p>
	 */
	@Override public void enterWindowClause(BallerinaParser.WindowClauseContext ctx) { }
	/**
	 * {@inheritDoc}
	 *
	 * <p>The default implementation does nothing.</p>
	 */
	@Override public void exitWindowClause(BallerinaParser.WindowClauseContext ctx) { }
	/**
	 * {@inheritDoc}
	 *
	 * <p>The default implementation does nothing.</p>
	 */
	@Override public void enterOrderByType(BallerinaParser.OrderByTypeContext ctx) { }
	/**
	 * {@inheritDoc}
	 *
	 * <p>The default implementation does nothing.</p>
	 */
	@Override public void exitOrderByType(BallerinaParser.OrderByTypeContext ctx) { }
	/**
	 * {@inheritDoc}
	 *
	 * <p>The default implementation does nothing.</p>
	 */
	@Override public void enterJoinType(BallerinaParser.JoinTypeContext ctx) { }
	/**
	 * {@inheritDoc}
	 *
	 * <p>The default implementation does nothing.</p>
	 */
	@Override public void exitJoinType(BallerinaParser.JoinTypeContext ctx) { }
	/**
	 * {@inheritDoc}
	 *
	 * <p>The default implementation does nothing.</p>
	 */
	@Override public void enterTimeScale(BallerinaParser.TimeScaleContext ctx) { }
	/**
	 * {@inheritDoc}
	 *
	 * <p>The default implementation does nothing.</p>
	 */
	@Override public void exitTimeScale(BallerinaParser.TimeScaleContext ctx) { }
	/**
	 * {@inheritDoc}
	 *
	 * <p>The default implementation does nothing.</p>
	 */
	@Override public void enterDeprecatedAttachment(BallerinaParser.DeprecatedAttachmentContext ctx) { }
	/**
	 * {@inheritDoc}
	 *
	 * <p>The default implementation does nothing.</p>
	 */
	@Override public void exitDeprecatedAttachment(BallerinaParser.DeprecatedAttachmentContext ctx) { }
	/**
	 * {@inheritDoc}
	 *
	 * <p>The default implementation does nothing.</p>
	 */
	@Override public void enterDeprecatedText(BallerinaParser.DeprecatedTextContext ctx) { }
	/**
	 * {@inheritDoc}
	 *
	 * <p>The default implementation does nothing.</p>
	 */
	@Override public void exitDeprecatedText(BallerinaParser.DeprecatedTextContext ctx) { }
	/**
	 * {@inheritDoc}
	 *
	 * <p>The default implementation does nothing.</p>
	 */
	@Override public void enterDeprecatedTemplateInlineCode(BallerinaParser.DeprecatedTemplateInlineCodeContext ctx) { }
	/**
	 * {@inheritDoc}
	 *
	 * <p>The default implementation does nothing.</p>
	 */
	@Override public void exitDeprecatedTemplateInlineCode(BallerinaParser.DeprecatedTemplateInlineCodeContext ctx) { }
	/**
	 * {@inheritDoc}
	 *
	 * <p>The default implementation does nothing.</p>
	 */
	@Override public void enterSingleBackTickDeprecatedInlineCode(BallerinaParser.SingleBackTickDeprecatedInlineCodeContext ctx) { }
	/**
	 * {@inheritDoc}
	 *
	 * <p>The default implementation does nothing.</p>
	 */
	@Override public void exitSingleBackTickDeprecatedInlineCode(BallerinaParser.SingleBackTickDeprecatedInlineCodeContext ctx) { }
	/**
	 * {@inheritDoc}
	 *
	 * <p>The default implementation does nothing.</p>
	 */
	@Override public void enterDoubleBackTickDeprecatedInlineCode(BallerinaParser.DoubleBackTickDeprecatedInlineCodeContext ctx) { }
	/**
	 * {@inheritDoc}
	 *
	 * <p>The default implementation does nothing.</p>
	 */
	@Override public void exitDoubleBackTickDeprecatedInlineCode(BallerinaParser.DoubleBackTickDeprecatedInlineCodeContext ctx) { }
	/**
	 * {@inheritDoc}
	 *
	 * <p>The default implementation does nothing.</p>
	 */
	@Override public void enterTripleBackTickDeprecatedInlineCode(BallerinaParser.TripleBackTickDeprecatedInlineCodeContext ctx) { }
	/**
	 * {@inheritDoc}
	 *
	 * <p>The default implementation does nothing.</p>
	 */
	@Override public void exitTripleBackTickDeprecatedInlineCode(BallerinaParser.TripleBackTickDeprecatedInlineCodeContext ctx) { }
	/**
	 * {@inheritDoc}
	 *
	 * <p>The default implementation does nothing.</p>
	 */
	@Override public void enterDocumentationString(BallerinaParser.DocumentationStringContext ctx) { }
	/**
	 * {@inheritDoc}
	 *
	 * <p>The default implementation does nothing.</p>
	 */
	@Override public void exitDocumentationString(BallerinaParser.DocumentationStringContext ctx) { }
	/**
	 * {@inheritDoc}
	 *
	 * <p>The default implementation does nothing.</p>
	 */
	@Override public void enterDocumentationLine(BallerinaParser.DocumentationLineContext ctx) { }
	/**
	 * {@inheritDoc}
	 *
	 * <p>The default implementation does nothing.</p>
	 */
	@Override public void exitDocumentationLine(BallerinaParser.DocumentationLineContext ctx) { }
	/**
	 * {@inheritDoc}
	 *
	 * <p>The default implementation does nothing.</p>
	 */
	@Override public void enterParameterDocumentationLine(BallerinaParser.ParameterDocumentationLineContext ctx) { }
	/**
	 * {@inheritDoc}
	 *
	 * <p>The default implementation does nothing.</p>
	 */
	@Override public void exitParameterDocumentationLine(BallerinaParser.ParameterDocumentationLineContext ctx) { }
	/**
	 * {@inheritDoc}
	 *
	 * <p>The default implementation does nothing.</p>
	 */
	@Override public void enterReturnParameterDocumentationLine(BallerinaParser.ReturnParameterDocumentationLineContext ctx) { }
	/**
	 * {@inheritDoc}
	 *
	 * <p>The default implementation does nothing.</p>
	 */
	@Override public void exitReturnParameterDocumentationLine(BallerinaParser.ReturnParameterDocumentationLineContext ctx) { }
	/**
	 * {@inheritDoc}
	 *
	 * <p>The default implementation does nothing.</p>
	 */
	@Override public void enterDocumentationContent(BallerinaParser.DocumentationContentContext ctx) { }
	/**
	 * {@inheritDoc}
	 *
	 * <p>The default implementation does nothing.</p>
	 */
	@Override public void exitDocumentationContent(BallerinaParser.DocumentationContentContext ctx) { }
	/**
	 * {@inheritDoc}
	 *
	 * <p>The default implementation does nothing.</p>
	 */
	@Override public void enterParameterDescriptionLine(BallerinaParser.ParameterDescriptionLineContext ctx) { }
	/**
	 * {@inheritDoc}
	 *
	 * <p>The default implementation does nothing.</p>
	 */
	@Override public void exitParameterDescriptionLine(BallerinaParser.ParameterDescriptionLineContext ctx) { }
	/**
	 * {@inheritDoc}
	 *
	 * <p>The default implementation does nothing.</p>
	 */
	@Override public void enterReturnParameterDescriptionLine(BallerinaParser.ReturnParameterDescriptionLineContext ctx) { }
	/**
	 * {@inheritDoc}
	 *
	 * <p>The default implementation does nothing.</p>
	 */
	@Override public void exitReturnParameterDescriptionLine(BallerinaParser.ReturnParameterDescriptionLineContext ctx) { }
	/**
	 * {@inheritDoc}
	 *
	 * <p>The default implementation does nothing.</p>
	 */
	@Override public void enterDocumentationText(BallerinaParser.DocumentationTextContext ctx) { }
	/**
	 * {@inheritDoc}
	 *
	 * <p>The default implementation does nothing.</p>
	 */
	@Override public void exitDocumentationText(BallerinaParser.DocumentationTextContext ctx) { }
	/**
	 * {@inheritDoc}
	 *
	 * <p>The default implementation does nothing.</p>
	 */
	@Override public void enterDocumentationReference(BallerinaParser.DocumentationReferenceContext ctx) { }
	/**
	 * {@inheritDoc}
	 *
	 * <p>The default implementation does nothing.</p>
	 */
	@Override public void exitDocumentationReference(BallerinaParser.DocumentationReferenceContext ctx) { }
	/**
	 * {@inheritDoc}
	 *
	 * <p>The default implementation does nothing.</p>
	 */
	@Override public void enterDefinitionReference(BallerinaParser.DefinitionReferenceContext ctx) { }
	/**
	 * {@inheritDoc}
	 *
	 * <p>The default implementation does nothing.</p>
	 */
	@Override public void exitDefinitionReference(BallerinaParser.DefinitionReferenceContext ctx) { }
	/**
	 * {@inheritDoc}
	 *
	 * <p>The default implementation does nothing.</p>
	 */
	@Override public void enterDefinitionReferenceType(BallerinaParser.DefinitionReferenceTypeContext ctx) { }
	/**
	 * {@inheritDoc}
	 *
	 * <p>The default implementation does nothing.</p>
	 */
	@Override public void exitDefinitionReferenceType(BallerinaParser.DefinitionReferenceTypeContext ctx) { }
	/**
	 * {@inheritDoc}
	 *
	 * <p>The default implementation does nothing.</p>
	 */
	@Override public void enterParameterDocumentation(BallerinaParser.ParameterDocumentationContext ctx) { }
	/**
	 * {@inheritDoc}
	 *
	 * <p>The default implementation does nothing.</p>
	 */
	@Override public void exitParameterDocumentation(BallerinaParser.ParameterDocumentationContext ctx) { }
	/**
	 * {@inheritDoc}
	 *
	 * <p>The default implementation does nothing.</p>
	 */
	@Override public void enterReturnParameterDocumentation(BallerinaParser.ReturnParameterDocumentationContext ctx) { }
	/**
	 * {@inheritDoc}
	 *
	 * <p>The default implementation does nothing.</p>
	 */
	@Override public void exitReturnParameterDocumentation(BallerinaParser.ReturnParameterDocumentationContext ctx) { }
	/**
	 * {@inheritDoc}
	 *
	 * <p>The default implementation does nothing.</p>
	 */
	@Override public void enterDocParameterName(BallerinaParser.DocParameterNameContext ctx) { }
	/**
	 * {@inheritDoc}
	 *
	 * <p>The default implementation does nothing.</p>
	 */
	@Override public void exitDocParameterName(BallerinaParser.DocParameterNameContext ctx) { }
	/**
	 * {@inheritDoc}
	 *
	 * <p>The default implementation does nothing.</p>
	 */
	@Override public void enterSingleBacktickedBlock(BallerinaParser.SingleBacktickedBlockContext ctx) { }
	/**
	 * {@inheritDoc}
	 *
	 * <p>The default implementation does nothing.</p>
	 */
	@Override public void exitSingleBacktickedBlock(BallerinaParser.SingleBacktickedBlockContext ctx) { }
	/**
	 * {@inheritDoc}
	 *
	 * <p>The default implementation does nothing.</p>
	 */
	@Override public void enterSingleBacktickedContent(BallerinaParser.SingleBacktickedContentContext ctx) { }
	/**
	 * {@inheritDoc}
	 *
	 * <p>The default implementation does nothing.</p>
	 */
	@Override public void exitSingleBacktickedContent(BallerinaParser.SingleBacktickedContentContext ctx) { }
	/**
	 * {@inheritDoc}
	 *
	 * <p>The default implementation does nothing.</p>
	 */
	@Override public void enterDoubleBacktickedBlock(BallerinaParser.DoubleBacktickedBlockContext ctx) { }
	/**
	 * {@inheritDoc}
	 *
	 * <p>The default implementation does nothing.</p>
	 */
	@Override public void exitDoubleBacktickedBlock(BallerinaParser.DoubleBacktickedBlockContext ctx) { }
	/**
	 * {@inheritDoc}
	 *
	 * <p>The default implementation does nothing.</p>
	 */
	@Override public void enterDoubleBacktickedContent(BallerinaParser.DoubleBacktickedContentContext ctx) { }
	/**
	 * {@inheritDoc}
	 *
	 * <p>The default implementation does nothing.</p>
	 */
	@Override public void exitDoubleBacktickedContent(BallerinaParser.DoubleBacktickedContentContext ctx) { }
	/**
	 * {@inheritDoc}
	 *
	 * <p>The default implementation does nothing.</p>
	 */
	@Override public void enterTripleBacktickedBlock(BallerinaParser.TripleBacktickedBlockContext ctx) { }
	/**
	 * {@inheritDoc}
	 *
	 * <p>The default implementation does nothing.</p>
	 */
	@Override public void exitTripleBacktickedBlock(BallerinaParser.TripleBacktickedBlockContext ctx) { }
	/**
	 * {@inheritDoc}
	 *
	 * <p>The default implementation does nothing.</p>
	 */
	@Override public void enterTripleBacktickedContent(BallerinaParser.TripleBacktickedContentContext ctx) { }
	/**
	 * {@inheritDoc}
	 *
	 * <p>The default implementation does nothing.</p>
	 */
	@Override public void exitTripleBacktickedContent(BallerinaParser.TripleBacktickedContentContext ctx) { }

	/**
	 * {@inheritDoc}
	 *
	 * <p>The default implementation does nothing.</p>
	 */
	@Override public void enterEveryRule(ParserRuleContext ctx) { }
	/**
	 * {@inheritDoc}
	 *
	 * <p>The default implementation does nothing.</p>
	 */
	@Override public void exitEveryRule(ParserRuleContext ctx) { }
	/**
	 * {@inheritDoc}
	 *
	 * <p>The default implementation does nothing.</p>
	 */
	@Override public void visitTerminal(TerminalNode node) { }
	/**
	 * {@inheritDoc}
	 *
	 * <p>The default implementation does nothing.</p>
	 */
	@Override public void visitErrorNode(ErrorNode node) { }
}<|MERGE_RESOLUTION|>--- conflicted
+++ resolved
@@ -1288,6 +1288,54 @@
 	 *
 	 * <p>The default implementation does nothing.</p>
 	 */
+	@Override public void enterJoinClause(BallerinaParser.JoinClauseContext ctx) { }
+	/**
+	 * {@inheritDoc}
+	 *
+	 * <p>The default implementation does nothing.</p>
+	 */
+	@Override public void exitJoinClause(BallerinaParser.JoinClauseContext ctx) { }
+	/**
+	 * {@inheritDoc}
+	 *
+	 * <p>The default implementation does nothing.</p>
+	 */
+	@Override public void enterAnyJoinCondition(BallerinaParser.AnyJoinConditionContext ctx) { }
+	/**
+	 * {@inheritDoc}
+	 *
+	 * <p>The default implementation does nothing.</p>
+	 */
+	@Override public void exitAnyJoinCondition(BallerinaParser.AnyJoinConditionContext ctx) { }
+	/**
+	 * {@inheritDoc}
+	 *
+	 * <p>The default implementation does nothing.</p>
+	 */
+	@Override public void enterAllJoinCondition(BallerinaParser.AllJoinConditionContext ctx) { }
+	/**
+	 * {@inheritDoc}
+	 *
+	 * <p>The default implementation does nothing.</p>
+	 */
+	@Override public void exitAllJoinCondition(BallerinaParser.AllJoinConditionContext ctx) { }
+	/**
+	 * {@inheritDoc}
+	 *
+	 * <p>The default implementation does nothing.</p>
+	 */
+	@Override public void enterTimeoutClause(BallerinaParser.TimeoutClauseContext ctx) { }
+	/**
+	 * {@inheritDoc}
+	 *
+	 * <p>The default implementation does nothing.</p>
+	 */
+	@Override public void exitTimeoutClause(BallerinaParser.TimeoutClauseContext ctx) { }
+	/**
+	 * {@inheritDoc}
+	 *
+	 * <p>The default implementation does nothing.</p>
+	 */
 	@Override public void enterTryCatchStatement(BallerinaParser.TryCatchStatementContext ctx) { }
 	/**
 	 * {@inheritDoc}
@@ -1372,49 +1420,49 @@
 	 *
 	 * <p>The default implementation does nothing.</p>
 	 */
-	@Override public void enterWorkerSendAsyncStatement(BallerinaParser.WorkerSendAsyncStatementContext ctx) { }
-	/**
-	 * {@inheritDoc}
-	 *
-	 * <p>The default implementation does nothing.</p>
-	 */
-	@Override public void exitWorkerSendAsyncStatement(BallerinaParser.WorkerSendAsyncStatementContext ctx) { }
-	/**
-	 * {@inheritDoc}
-	 *
-	 * <p>The default implementation does nothing.</p>
-	 */
-	@Override public void enterFlushWorker(BallerinaParser.FlushWorkerContext ctx) { }
-	/**
-	 * {@inheritDoc}
-	 *
-	 * <p>The default implementation does nothing.</p>
-	 */
-	@Override public void exitFlushWorker(BallerinaParser.FlushWorkerContext ctx) { }
-	/**
-	 * {@inheritDoc}
-	 *
-	 * <p>The default implementation does nothing.</p>
-	 */
-	@Override public void enterWaitForCollection(BallerinaParser.WaitForCollectionContext ctx) { }
-	/**
-	 * {@inheritDoc}
-	 *
-	 * <p>The default implementation does nothing.</p>
-	 */
-	@Override public void exitWaitForCollection(BallerinaParser.WaitForCollectionContext ctx) { }
-	/**
-	 * {@inheritDoc}
-	 *
-	 * <p>The default implementation does nothing.</p>
-	 */
-	@Override public void enterWaitKeyValue(BallerinaParser.WaitKeyValueContext ctx) { }
-	/**
-	 * {@inheritDoc}
-	 *
-	 * <p>The default implementation does nothing.</p>
-	 */
-	@Override public void exitWaitKeyValue(BallerinaParser.WaitKeyValueContext ctx) { }
+	@Override public void enterWorkerInteractionStatement(BallerinaParser.WorkerInteractionStatementContext ctx) { }
+	/**
+	 * {@inheritDoc}
+	 *
+	 * <p>The default implementation does nothing.</p>
+	 */
+	@Override public void exitWorkerInteractionStatement(BallerinaParser.WorkerInteractionStatementContext ctx) { }
+	/**
+	 * {@inheritDoc}
+	 *
+	 * <p>The default implementation does nothing.</p>
+	 */
+	@Override public void enterInvokeWorker(BallerinaParser.InvokeWorkerContext ctx) { }
+	/**
+	 * {@inheritDoc}
+	 *
+	 * <p>The default implementation does nothing.</p>
+	 */
+	@Override public void exitInvokeWorker(BallerinaParser.InvokeWorkerContext ctx) { }
+	/**
+	 * {@inheritDoc}
+	 *
+	 * <p>The default implementation does nothing.</p>
+	 */
+	@Override public void enterInvokeFork(BallerinaParser.InvokeForkContext ctx) { }
+	/**
+	 * {@inheritDoc}
+	 *
+	 * <p>The default implementation does nothing.</p>
+	 */
+	@Override public void exitInvokeFork(BallerinaParser.InvokeForkContext ctx) { }
+	/**
+	 * {@inheritDoc}
+	 *
+	 * <p>The default implementation does nothing.</p>
+	 */
+	@Override public void enterWorkerReply(BallerinaParser.WorkerReplyContext ctx) { }
+	/**
+	 * {@inheritDoc}
+	 *
+	 * <p>The default implementation does nothing.</p>
+	 */
+	@Override public void exitWorkerReply(BallerinaParser.WorkerReplyContext ctx) { }
 	/**
 	 * {@inheritDoc}
 	 *
@@ -1816,21 +1864,13 @@
 	 *
 	 * <p>The default implementation does nothing.</p>
 	 */
-<<<<<<< HEAD
-	@Override public void enterFlushWorkerExpression(BallerinaParser.FlushWorkerExpressionContext ctx) { }
-=======
 	@Override public void enterServiceConstructorExpression(BallerinaParser.ServiceConstructorExpressionContext ctx) { }
->>>>>>> 8cb40286
-	/**
-	 * {@inheritDoc}
-	 *
-	 * <p>The default implementation does nothing.</p>
-	 */
-<<<<<<< HEAD
-	@Override public void exitFlushWorkerExpression(BallerinaParser.FlushWorkerExpressionContext ctx) { }
-=======
+	/**
+	 * {@inheritDoc}
+	 *
+	 * <p>The default implementation does nothing.</p>
+	 */
 	@Override public void exitServiceConstructorExpression(BallerinaParser.ServiceConstructorExpressionContext ctx) { }
->>>>>>> 8cb40286
 	/**
 	 * {@inheritDoc}
 	 *
@@ -1860,18 +1900,6 @@
 	 *
 	 * <p>The default implementation does nothing.</p>
 	 */
-	@Override public void enterWorkerReceiveExpression(BallerinaParser.WorkerReceiveExpressionContext ctx) { }
-	/**
-	 * {@inheritDoc}
-	 *
-	 * <p>The default implementation does nothing.</p>
-	 */
-	@Override public void exitWorkerReceiveExpression(BallerinaParser.WorkerReceiveExpressionContext ctx) { }
-	/**
-	 * {@inheritDoc}
-	 *
-	 * <p>The default implementation does nothing.</p>
-	 */
 	@Override public void enterBitwiseShiftExpression(BallerinaParser.BitwiseShiftExpressionContext ctx) { }
 	/**
 	 * {@inheritDoc}
@@ -1896,18 +1924,6 @@
 	 *
 	 * <p>The default implementation does nothing.</p>
 	 */
-	@Override public void enterWorkerSendSyncExpression(BallerinaParser.WorkerSendSyncExpressionContext ctx) { }
-	/**
-	 * {@inheritDoc}
-	 *
-	 * <p>The default implementation does nothing.</p>
-	 */
-	@Override public void exitWorkerSendSyncExpression(BallerinaParser.WorkerSendSyncExpressionContext ctx) { }
-	/**
-	 * {@inheritDoc}
-	 *
-	 * <p>The default implementation does nothing.</p>
-	 */
 	@Override public void enterBinaryAndExpression(BallerinaParser.BinaryAndExpressionContext ctx) { }
 	/**
 	 * {@inheritDoc}
@@ -2016,18 +2032,6 @@
 	 *
 	 * <p>The default implementation does nothing.</p>
 	 */
-	@Override public void enterWaitExpression(BallerinaParser.WaitExpressionContext ctx) { }
-	/**
-	 * {@inheritDoc}
-	 *
-	 * <p>The default implementation does nothing.</p>
-	 */
-	@Override public void exitWaitExpression(BallerinaParser.WaitExpressionContext ctx) { }
-	/**
-	 * {@inheritDoc}
-	 *
-	 * <p>The default implementation does nothing.</p>
-	 */
 	@Override public void enterTrapExpression(BallerinaParser.TrapExpressionContext ctx) { }
 	/**
 	 * {@inheritDoc}
@@ -2088,6 +2092,18 @@
 	 *
 	 * <p>The default implementation does nothing.</p>
 	 */
+	@Override public void enterAwaitExprExpression(BallerinaParser.AwaitExprExpressionContext ctx) { }
+	/**
+	 * {@inheritDoc}
+	 *
+	 * <p>The default implementation does nothing.</p>
+	 */
+	@Override public void exitAwaitExprExpression(BallerinaParser.AwaitExprExpressionContext ctx) { }
+	/**
+	 * {@inheritDoc}
+	 *
+	 * <p>The default implementation does nothing.</p>
+	 */
 	@Override public void enterRecordLiteralExpression(BallerinaParser.RecordLiteralExpressionContext ctx) { }
 	/**
 	 * {@inheritDoc}
@@ -2287,6 +2303,18 @@
 	 * <p>The default implementation does nothing.</p>
 	 */
 	@Override public void exitTrapExpr(BallerinaParser.TrapExprContext ctx) { }
+	/**
+	 * {@inheritDoc}
+	 *
+	 * <p>The default implementation does nothing.</p>
+	 */
+	@Override public void enterAwaitExpr(BallerinaParser.AwaitExprContext ctx) { }
+	/**
+	 * {@inheritDoc}
+	 *
+	 * <p>The default implementation does nothing.</p>
+	 */
+	@Override public void exitAwaitExpr(BallerinaParser.AwaitExprContext ctx) { }
 	/**
 	 * {@inheritDoc}
 	 *
