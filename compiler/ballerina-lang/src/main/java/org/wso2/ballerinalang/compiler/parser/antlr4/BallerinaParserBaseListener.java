--- conflicted
+++ resolved
@@ -1,4 +1,4 @@
-// Generated from /home/djkevincr/markup_documentaiton/proper/ballerina/compiler/ballerina-lang/src/main/resources/grammar/BallerinaParser.g4 by ANTLR 4.5.3
+// Generated from BallerinaParser.g4 by ANTLR 4.5.3
 package org.wso2.ballerinalang.compiler.parser.antlr4;
 
 import org.antlr.v4.runtime.ParserRuleContext;
@@ -1888,23 +1888,7 @@
 	 *
 	 * <p>The default implementation does nothing.</p>
 	 */
-<<<<<<< HEAD
-	@Override public void enterElvisExpression(BallerinaParser.ElvisExpressionContext ctx) { }
-	/**
-	 * {@inheritDoc}
-	 *
-	 * <p>The default implementation does nothing.</p>
-	 */
-	@Override public void exitElvisExpression(BallerinaParser.ElvisExpressionContext ctx) { }
-	/**
-	 * {@inheritDoc}
-	 *
-	 * <p>The default implementation does nothing.</p>
-	 */
-	@Override public void enterTableQueryExpression(BallerinaParser.TableQueryExpressionContext ctx) { }
-=======
 	@Override public void enterTypeInitExpression(BallerinaParser.TypeInitExpressionContext ctx) { }
->>>>>>> eb039f4a
 	/**
 	 * {@inheritDoc}
 	 *
