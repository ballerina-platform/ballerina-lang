--- conflicted
+++ resolved
@@ -1408,21 +1408,25 @@
 	 *
 	 * <p>The default implementation does nothing.</p>
 	 */
-<<<<<<< HEAD
 	@Override public void enterTypeOfBinaryExpression(BallerinaParser.TypeOfBinaryExpressionContext ctx) { }
-=======
+	/**
+	 * {@inheritDoc}
+	 *
+	 * <p>The default implementation does nothing.</p>
+	 */
+	@Override public void exitTypeOfBinaryExpression(BallerinaParser.TypeOfBinaryExpressionContext ctx) { }
+	/**
+	 * {@inheritDoc}
+	 *
+	 * <p>The default implementation does nothing.</p>
+	 */
 	@Override public void enterAwaitExpression(BallerinaParser.AwaitExpressionContext ctx) { }
->>>>>>> 28d75de6
-	/**
-	 * {@inheritDoc}
-	 *
-	 * <p>The default implementation does nothing.</p>
-	 */
-<<<<<<< HEAD
-	@Override public void exitTypeOfBinaryExpression(BallerinaParser.TypeOfBinaryExpressionContext ctx) { }
-=======
+	/**
+	 * {@inheritDoc}
+	 *
+	 * <p>The default implementation does nothing.</p>
+	 */
 	@Override public void exitAwaitExpression(BallerinaParser.AwaitExpressionContext ctx) { }
->>>>>>> 28d75de6
 	/**
 	 * {@inheritDoc}
 	 *
