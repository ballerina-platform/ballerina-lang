--- conflicted
+++ resolved
@@ -2788,45 +2788,13 @@
 	 *
 	 * <p>The default implementation does nothing.</p>
 	 */
-<<<<<<< HEAD
-	@Override public void enterMultipleWorkerReceiveExpr(BallerinaParser.MultipleWorkerReceiveExprContext ctx) { }
-=======
 	@Override public void enterFailExpression(BallerinaParser.FailExpressionContext ctx) { }
->>>>>>> 6649ceaf
-	/**
-	 * {@inheritDoc}
-	 *
-	 * <p>The default implementation does nothing.</p>
-	 */
-<<<<<<< HEAD
-	@Override public void exitMultipleWorkerReceiveExpr(BallerinaParser.MultipleWorkerReceiveExprContext ctx) { }
-	/**
-	 * {@inheritDoc}
-	 *
-	 * <p>The default implementation does nothing.</p>
-	 */
-	@Override public void enterReceiveField(BallerinaParser.ReceiveFieldContext ctx) { }
-	/**
-	 * {@inheritDoc}
-	 *
-	 * <p>The default implementation does nothing.</p>
-	 */
-	@Override public void exitReceiveField(BallerinaParser.ReceiveFieldContext ctx) { }
-	/**
-	 * {@inheritDoc}
-	 *
-	 * <p>The default implementation does nothing.</p>
-	 */
-	@Override public void enterFieldName(BallerinaParser.FieldNameContext ctx) { }
-	/**
-	 * {@inheritDoc}
-	 *
-	 * <p>The default implementation does nothing.</p>
-	 */
-	@Override public void exitFieldName(BallerinaParser.FieldNameContext ctx) { }
-=======
+	/**
+	 * {@inheritDoc}
+	 *
+	 * <p>The default implementation does nothing.</p>
+	 */
 	@Override public void exitFailExpression(BallerinaParser.FailExpressionContext ctx) { }
->>>>>>> 6649ceaf
 	/**
 	 * {@inheritDoc}
 	 *
