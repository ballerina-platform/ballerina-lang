/*
 * Copyright (c) 2021, WSO2 Inc. (http://www.wso2.org) All Rights Reserved.
 *
 * WSO2 Inc. licenses this file to you under the Apache License,
 * Version 2.0 (the "License"); you may not use this file except
 * in compliance with the License.
 * You may obtain a copy of the License at
 *
 *    http://www.apache.org/licenses/LICENSE-2.0
 *
 * Unless required by applicable law or agreed to in writing,
 * software distributed under the License is distributed on an
 * "AS IS" BASIS, WITHOUT WARRANTIES OR CONDITIONS OF ANY
 * KIND, either express or implied.  See the License for the
 * specific language governing permissions and limitations
 * under the License.
 */

package org.wso2.ballerinalang.compiler.bir.codegen.split.values;

import org.ballerinalang.compiler.BLangCompilerException;
import org.objectweb.asm.ClassWriter;
import org.objectweb.asm.Label;
import org.objectweb.asm.MethodVisitor;
import org.wso2.ballerinalang.compiler.bir.codegen.JvmCastGen;
import org.wso2.ballerinalang.compiler.bir.codegen.JvmCodeGenUtil;
import org.wso2.ballerinalang.compiler.bir.codegen.internal.FieldNameHashComparator;
import org.wso2.ballerinalang.compiler.bir.codegen.split.JvmCreateTypeGen;
import org.wso2.ballerinalang.compiler.bir.model.BIRNode;
import org.wso2.ballerinalang.compiler.semantics.model.symbols.Symbols;
import org.wso2.ballerinalang.compiler.semantics.model.types.BField;
import org.wso2.ballerinalang.compiler.semantics.model.types.BType;
import org.wso2.ballerinalang.compiler.util.TypeTags;
import org.wso2.ballerinalang.util.Flags;

import java.util.ArrayList;
import java.util.List;
import java.util.Map;

import static org.objectweb.asm.Opcodes.AALOAD;
import static org.objectweb.asm.Opcodes.ACC_PROTECTED;
import static org.objectweb.asm.Opcodes.ACC_PUBLIC;
import static org.objectweb.asm.Opcodes.ACONST_NULL;
import static org.objectweb.asm.Opcodes.ALOAD;
import static org.objectweb.asm.Opcodes.ARETURN;
import static org.objectweb.asm.Opcodes.ASTORE;
import static org.objectweb.asm.Opcodes.CHECKCAST;
import static org.objectweb.asm.Opcodes.DUP;
import static org.objectweb.asm.Opcodes.GETFIELD;
import static org.objectweb.asm.Opcodes.ICONST_0;
import static org.objectweb.asm.Opcodes.ICONST_1;
import static org.objectweb.asm.Opcodes.INVOKEINTERFACE;
import static org.objectweb.asm.Opcodes.INVOKESTATIC;
import static org.objectweb.asm.Opcodes.INVOKEVIRTUAL;
import static org.objectweb.asm.Opcodes.L2I;
import static org.objectweb.asm.Opcodes.PUTFIELD;
import static org.objectweb.asm.Opcodes.RETURN;
import static org.wso2.ballerinalang.compiler.bir.codegen.JvmCodeGenUtil.NAME_HASH_COMPARATOR;
import static org.wso2.ballerinalang.compiler.bir.codegen.JvmCodeGenUtil.castToJavaString;
import static org.wso2.ballerinalang.compiler.bir.codegen.JvmCodeGenUtil.createDefaultCase;
import static org.wso2.ballerinalang.compiler.bir.codegen.JvmConstants.B_OBJECT;
import static org.wso2.ballerinalang.compiler.bir.codegen.JvmConstants.B_STRING_VALUE;
import static org.wso2.ballerinalang.compiler.bir.codegen.JvmConstants.GET_VALUE_METHOD;
import static org.wso2.ballerinalang.compiler.bir.codegen.JvmConstants.MAX_CALLS_PER_CLIENT_METHOD;
import static org.wso2.ballerinalang.compiler.bir.codegen.JvmConstants.MAX_FIELDS_PER_SPLIT_METHOD;
import static org.wso2.ballerinalang.compiler.bir.codegen.JvmConstants.REPOSITORY_IMPL;
import static org.wso2.ballerinalang.compiler.bir.codegen.JvmConstants.VISIT_MAX_SAFE_MARGIN;
import static org.wso2.ballerinalang.compiler.bir.codegen.JvmSignatures.ADD_SERVICE_LISTENER;
import static org.wso2.ballerinalang.compiler.bir.codegen.JvmSignatures.BOBJECT_CALL;
import static org.wso2.ballerinalang.compiler.bir.codegen.JvmSignatures.CHECK_FIELD_UPDATE;
import static org.wso2.ballerinalang.compiler.bir.codegen.JvmSignatures.GET_JSTRING;
import static org.wso2.ballerinalang.compiler.bir.codegen.JvmSignatures.GET_OBJECT_FOR_STRING;
import static org.wso2.ballerinalang.compiler.bir.codegen.JvmSignatures.OBJECT_SET;
import static org.wso2.ballerinalang.compiler.bir.codegen.JvmSignatures.PASS_B_STRING_RETURN_OBJECT;
import static org.wso2.ballerinalang.compiler.bir.codegen.JvmSignatures.PASS_OBJECT_RETURN_SAME_TYPE;
import static org.wso2.ballerinalang.compiler.bir.codegen.JvmSignatures.SET_VALUE;
import static org.wso2.ballerinalang.compiler.bir.codegen.JvmTypeGen.getTypeDesc;

/**
 * Class for generate {@link io.ballerina.runtime.api.values.BObject} related methods.
 *
 * @since 2.0.0
 */
public class JvmObjectGen {

    static final FieldNameHashComparator FIELD_NAME_HASH_COMPARATOR = new FieldNameHashComparator();

    public void createAndSplitCallMethod(ClassWriter cw, List<BIRNode.BIRFunction> functions, String objClassName,
                                         JvmCastGen jvmCastGen) {
        int bTypesCount = 0;
        int methodCount = 0;
        MethodVisitor mv = null;
        int funcNameRegIndex = 2;
        Label defaultCaseLabel = new Label();

        // sort the fields before generating switch case
        functions.sort(NAME_HASH_COMPARATOR);

        // case body
        int i = 0;
        List<Label> targetLabels = new ArrayList<>();
        String callMethod = "call";
        for (BIRNode.BIRFunction optionalFunc : functions) {
            if (bTypesCount % MAX_CALLS_PER_CLIENT_METHOD == 0) {
                mv = cw.visitMethod(ACC_PUBLIC, callMethod, BOBJECT_CALL, null, null);
                mv.visitCode();
                defaultCaseLabel = new Label();
                int remainingCases = functions.size() - bTypesCount;
                if (remainingCases > MAX_CALLS_PER_CLIENT_METHOD) {
                    remainingCases = MAX_CALLS_PER_CLIENT_METHOD;
                }
                List<Label> labels = JvmCreateTypeGen.createLabelsForSwitch(mv, funcNameRegIndex, functions,
                        bTypesCount, remainingCases, defaultCaseLabel, false);
                targetLabels = JvmCreateTypeGen.createLabelsForEqualCheck(mv, funcNameRegIndex, functions,
                        bTypesCount, remainingCases, labels, defaultCaseLabel, false);
                i = 0;
                callMethod = "call" + ++methodCount;
            }
            BIRNode.BIRFunction func = getFunction(optionalFunc);
            Label targetLabel = targetLabels.get(i);
            mv.visitLabel(targetLabel);

            List<BType> paramTypes = func.type.paramTypes;
            BType retType = func.type.retType;

            String methodSig;

            // use index access, since retType can be nil.
            methodSig = JvmCodeGenUtil.getMethodDesc(paramTypes, retType);

            // load self
            mv.visitVarInsn(ALOAD, 0);

            // load strand
            mv.visitVarInsn(ALOAD, 1);
            int j = 0;
            for (BType paramType : paramTypes) {
                // load parameters
                mv.visitVarInsn(ALOAD, 3);

                // load j parameter
                mv.visitLdcInsn((long) j);
                mv.visitInsn(L2I);
                mv.visitInsn(AALOAD);
                jvmCastGen.addUnboxInsn(mv, paramType);
                j += 1;
            }

            mv.visitMethodInsn(INVOKEVIRTUAL, objClassName, func.name.value,
                    methodSig, false);
            int retTypeTag = JvmCodeGenUtil.getImpliedType(retType).tag;
            if (retType == null || retTypeTag == TypeTags.NIL || retTypeTag == TypeTags.NEVER) {
                mv.visitInsn(ACONST_NULL);
            } else {
                jvmCastGen.addBoxInsn(mv, retType);
            }
            if (isListenerAttach(func)) {
                mv.visitVarInsn(ASTORE, 4);
                mv.visitVarInsn(ALOAD, 0);
                mv.visitTypeInsn(CHECKCAST, B_OBJECT);
                mv.visitVarInsn(ALOAD, 3);
                mv.visitInsn(ICONST_0);
                mv.visitInsn(AALOAD);
                mv.visitTypeInsn(CHECKCAST, B_OBJECT);
                mv.visitVarInsn(ALOAD, 3);
                mv.visitInsn(ICONST_1);
                mv.visitInsn(AALOAD);
                mv.visitMethodInsn(INVOKESTATIC, REPOSITORY_IMPL, "addServiceListener", ADD_SERVICE_LISTENER,
                        false);
                mv.visitVarInsn(ALOAD, 4);
            }
            mv.visitInsn(ARETURN);
            i += 1;
            bTypesCount++;
            if (bTypesCount % MAX_CALLS_PER_CLIENT_METHOD == 0) {
                if (bTypesCount == functions.size()) {
                    createDefaultCase(mv, defaultCaseLabel, funcNameRegIndex, "No such method: ");
                } else {
                    mv.visitLabel(defaultCaseLabel);
                    mv.visitVarInsn(ALOAD, 0);
                    mv.visitVarInsn(ALOAD, 1);
                    mv.visitVarInsn(ALOAD, 2);
                    mv.visitVarInsn(ALOAD, 3);
                    mv.visitMethodInsn(INVOKEVIRTUAL, objClassName, "call" + methodCount, BOBJECT_CALL, false);
                    mv.visitInsn(ARETURN);
                }
                mv.visitMaxs(i + VISIT_MAX_SAFE_MARGIN, i + VISIT_MAX_SAFE_MARGIN);
                mv.visitEnd();
            }
        }

        if (methodCount != 0 && bTypesCount % MAX_CALLS_PER_CLIENT_METHOD != 0) {
            createDefaultCase(mv, defaultCaseLabel, funcNameRegIndex, "No such method: ");
            mv.visitMaxs(i + VISIT_MAX_SAFE_MARGIN, i + VISIT_MAX_SAFE_MARGIN);
            mv.visitEnd();
        }
    }

    private boolean isListenerAttach(BIRNode.BIRFunction func) {
<<<<<<< HEAD
        return func.name.value.equals("attach") &&
                Symbols.isFlagOn(func.parameters.get(0).type.getFlags(), Flags.SERVICE);
=======
        return func.name.value.equals("attach") && Symbols.isFlagOn(func.parameters.getFirst().type.flags,
                Flags.SERVICE);
>>>>>>> b6244de9
    }

    public void createAndSplitGetMethod(ClassWriter cw, Map<String, BField> fields, String className,
                                        JvmCastGen jvmCastGen) {
        MethodVisitor mv = cw.visitMethod(ACC_PUBLIC, "get", PASS_B_STRING_RETURN_OBJECT,
                PASS_OBJECT_RETURN_SAME_TYPE, null);
        mv.visitCode();
        int selfIndex = 0;
        int fieldNameRegIndex = 1;
        int strKeyVarIndex = 2;

        // cast key to java.lang.String
        castToJavaString(mv, fieldNameRegIndex, strKeyVarIndex);
        if (!fields.isEmpty()) {
            mv.visitVarInsn(ALOAD, selfIndex);
            mv.visitVarInsn(ALOAD, strKeyVarIndex);
            mv.visitMethodInsn(INVOKEVIRTUAL, className, "get",
                    GET_OBJECT_FOR_STRING, false);
            mv.visitInsn(ARETURN);
            JvmCodeGenUtil.visitMaxStackForMethod(mv, "get", className);
            mv.visitEnd();
            splitObjectGetMethod(cw, fields, className, jvmCastGen);
            return;
        }
        Label defaultCaseLabel = new Label();
        createDefaultCase(mv, defaultCaseLabel, strKeyVarIndex, "No such field: ");
        JvmCodeGenUtil.visitMaxStackForMethod(mv, "get", className);
        mv.visitEnd();
    }

    private void splitObjectGetMethod(ClassWriter cw, Map<String, BField> fields, String className,
                                      JvmCastGen jvmCastGen) {

        int bTypesCount = 0;
        int methodCount = 0;
        MethodVisitor mv = null;
        int selfRegIndex = 0;
        int strKeyVarIndex = 1;
        Label defaultCaseLabel = new Label();

        // sort the fields before generating switch case
        List<BField> sortedFields = new ArrayList<>(fields.values());
        sortedFields.sort(FIELD_NAME_HASH_COMPARATOR);

        List<Label> targetLabels = new ArrayList<>();

        int i = 0;
        String getMethod = "get";
        for (BField optionalField : sortedFields) {
            if (bTypesCount % MAX_FIELDS_PER_SPLIT_METHOD == 0) {
                mv = cw.visitMethod(ACC_PUBLIC, getMethod, GET_OBJECT_FOR_STRING,
                        null, null);
                mv.visitCode();
                defaultCaseLabel = new Label();
                int remainingCases = sortedFields.size() - bTypesCount;
                if (remainingCases > MAX_FIELDS_PER_SPLIT_METHOD) {
                    remainingCases = MAX_FIELDS_PER_SPLIT_METHOD;
                }
                List<Label> labels = JvmCreateTypeGen.createLabelsForSwitch(mv, strKeyVarIndex, sortedFields,
                        bTypesCount, remainingCases, defaultCaseLabel);
                targetLabels = JvmCreateTypeGen.createLabelsForEqualCheck(mv, strKeyVarIndex, sortedFields,
                        bTypesCount, remainingCases, labels, defaultCaseLabel);
                i = 0;
                getMethod = "get" + ++methodCount;
            }
            Label targetLabel = targetLabels.get(i);
            mv.visitLabel(targetLabel);
            mv.visitVarInsn(ALOAD, 0);
            mv.visitFieldInsn(GETFIELD, className, optionalField.name.value, getTypeDesc(optionalField.type));
            jvmCastGen.addBoxInsn(mv, optionalField.type);
            mv.visitInsn(ARETURN);
            i += 1;
            bTypesCount++;
            if (bTypesCount % MAX_FIELDS_PER_SPLIT_METHOD == 0) {
                if (bTypesCount == sortedFields.size()) {
                    createDefaultCase(mv, defaultCaseLabel, strKeyVarIndex, "No such field: ");
                } else {
                    mv.visitLabel(defaultCaseLabel);
                    mv.visitVarInsn(ALOAD, selfRegIndex);
                    mv.visitVarInsn(ALOAD, strKeyVarIndex);
                    mv.visitMethodInsn(INVOKEVIRTUAL, className, getMethod, GET_OBJECT_FOR_STRING, false);
                    mv.visitInsn(ARETURN);
                }
                mv.visitMaxs(i + VISIT_MAX_SAFE_MARGIN, i + VISIT_MAX_SAFE_MARGIN);
                mv.visitEnd();
            }
        }
        if (methodCount != 0 && bTypesCount % MAX_FIELDS_PER_SPLIT_METHOD != 0) {
            createDefaultCase(mv, defaultCaseLabel, strKeyVarIndex, "No such field: ");
            mv.visitMaxs(i + VISIT_MAX_SAFE_MARGIN, i + VISIT_MAX_SAFE_MARGIN);
            mv.visitEnd();
        }
    }

    public void createAndSplitSetMethod(ClassWriter cw, Map<String, BField> fields, String className,
                                        JvmCastGen jvmCastGen) {

        MethodVisitor mv = cw.visitMethod(ACC_PUBLIC, "set", SET_VALUE,
                null, null);
        mv.visitCode();
        int selfIndex = 0;
        int fieldNameRegIndex = 1;
        int valueRegIndex = 2;
        int strKeyVarIndex = 3;

        // code gen type checking for inserted value
        mv.visitVarInsn(ALOAD, 0);
        mv.visitVarInsn(ALOAD, fieldNameRegIndex);
        mv.visitMethodInsn(INVOKEINTERFACE, B_STRING_VALUE, GET_VALUE_METHOD, GET_JSTRING,
                true);
        mv.visitInsn(DUP);
        mv.visitVarInsn(ASTORE, strKeyVarIndex);
        mv.visitVarInsn(ALOAD, valueRegIndex);
        mv.visitMethodInsn(INVOKEVIRTUAL, className, "checkFieldUpdate", CHECK_FIELD_UPDATE, false);
        if (!fields.isEmpty()) {
            callFirstSetMethod(className, mv, selfIndex, fieldNameRegIndex, valueRegIndex, strKeyVarIndex, "set");
            splitObjectSplitMethod(cw, fields, className, jvmCastGen);
            return;
        }
        Label defaultCaseLabel = new Label();
        createDefaultCase(mv, defaultCaseLabel, strKeyVarIndex, "No such field: ");
        JvmCodeGenUtil.visitMaxStackForMethod(mv, "set", className);
        mv.visitEnd();
    }

    public void createAndSplitSetOnInitializationMethod(ClassWriter cw, Map<String, BField> fields,
                                                        String className) {
        MethodVisitor mv = cw.visitMethod(ACC_PUBLIC, "setOnInitialization",
                SET_VALUE, null, null);
        mv.visitCode();
        int selfIndex = 0;
        int fieldNameRegIndex = 1;
        int valueRegIndex = 2;
        int strKeyVarIndex = 3;

        // cast key to java.lang.String
        castToJavaString(mv, fieldNameRegIndex, strKeyVarIndex);
        if (!fields.isEmpty()) {
            callFirstSetMethod(className, mv, selfIndex, fieldNameRegIndex, valueRegIndex,
                    strKeyVarIndex, "setOnInitialization");
            return;
        }
        Label defaultCaseLabel = new Label();
        createDefaultCase(mv, defaultCaseLabel, strKeyVarIndex, "No such field: ");
        JvmCodeGenUtil.visitMaxStackForMethod(mv, "setOnInitialization", className);
        mv.visitEnd();
    }

    private void callFirstSetMethod(String className, MethodVisitor mv, int selfIndex, int fieldNameRegIndex,
                                    int valueRegIndex, int strKeyVarIndex, String methodName) {
        mv.visitVarInsn(ALOAD, selfIndex);
        mv.visitVarInsn(ALOAD, strKeyVarIndex);
        mv.visitVarInsn(ALOAD, fieldNameRegIndex);
        mv.visitVarInsn(ALOAD, valueRegIndex);
        mv.visitMethodInsn(INVOKEVIRTUAL, className, "set", OBJECT_SET, false);
        mv.visitInsn(RETURN);
        JvmCodeGenUtil.visitMaxStackForMethod(mv, methodName, className);
        mv.visitEnd();
    }

    private void splitObjectSplitMethod(ClassWriter cw, Map<String, BField> fields, String className,
                                        JvmCastGen jvmCastGen) {
        int bTypesCount = 0;
        int methodCount = 0;
        MethodVisitor mv = null;
        int selfRegIndex = 0;
        int strKeyVarIndex = 1;
        int fieldNameRegIndex = 2;
        int valueRegIndex = 3;
        Label defaultCaseLabel = new Label();

        // sort the fields before generating switch case
        List<BField> sortedFields = new ArrayList<>(fields.values());
        sortedFields.sort(FIELD_NAME_HASH_COMPARATOR);

        List<Label> targetLabels = new ArrayList<>();

        int i = 0;
        String setMethod = "set";
        for (BField optionalField : sortedFields) {
            if (bTypesCount % MAX_FIELDS_PER_SPLIT_METHOD == 0) {
                mv = cw.visitMethod(ACC_PROTECTED, setMethod, OBJECT_SET, null, null);
                mv.visitCode();
                defaultCaseLabel = new Label();
                int remainingCases = sortedFields.size() - bTypesCount;
                if (remainingCases > MAX_FIELDS_PER_SPLIT_METHOD) {
                    remainingCases = MAX_FIELDS_PER_SPLIT_METHOD;
                }
                List<Label> labels = JvmCreateTypeGen.createLabelsForSwitch(mv, strKeyVarIndex, sortedFields,
                        bTypesCount, remainingCases, defaultCaseLabel);
                targetLabels = JvmCreateTypeGen.createLabelsForEqualCheck(mv, strKeyVarIndex, sortedFields,
                        bTypesCount, remainingCases, labels, defaultCaseLabel);
                i = 0;
                setMethod = "set" + ++methodCount;
            }
            Label targetLabel = targetLabels.get(i);
            mv.visitLabel(targetLabel);
            mv.visitVarInsn(ALOAD, 0);
            mv.visitVarInsn(ALOAD, valueRegIndex);
            jvmCastGen.addUnboxInsn(mv, optionalField.type);
            String filedName = optionalField.name.value;
            mv.visitFieldInsn(PUTFIELD, className, filedName, getTypeDesc(optionalField.type));
            mv.visitInsn(RETURN);
            i += 1;
            bTypesCount++;
            if (bTypesCount % MAX_FIELDS_PER_SPLIT_METHOD == 0) {
                if (bTypesCount == sortedFields.size()) {
                    createDefaultCase(mv, defaultCaseLabel, strKeyVarIndex, "No such field: ");
                } else {
                    mv.visitLabel(defaultCaseLabel);
                    mv.visitVarInsn(ALOAD, selfRegIndex);
                    mv.visitVarInsn(ALOAD, strKeyVarIndex);
                    mv.visitVarInsn(ALOAD, fieldNameRegIndex);
                    mv.visitVarInsn(ALOAD, valueRegIndex);
                    mv.visitMethodInsn(INVOKEVIRTUAL, className, setMethod, OBJECT_SET, false);
                    mv.visitInsn(RETURN);
                }
                JvmCodeGenUtil.visitMaxStackForMethod(mv, setMethod, className);
                mv.visitEnd();
            }
        }
        if (methodCount != 0 && bTypesCount % MAX_FIELDS_PER_SPLIT_METHOD != 0) {
            createDefaultCase(mv, defaultCaseLabel, strKeyVarIndex, "No such field: ");
            JvmCodeGenUtil.visitMaxStackForMethod(mv, setMethod, className);
            mv.visitEnd();
        }
    }

    private static BIRNode.BIRFunction getFunction(BIRNode.BIRFunction func) {
        if (func == null) {
            throw new BLangCompilerException("Invalid function");
        }
        return func;
    }
}<|MERGE_RESOLUTION|>--- conflicted
+++ resolved
@@ -197,13 +197,8 @@
     }
 
     private boolean isListenerAttach(BIRNode.BIRFunction func) {
-<<<<<<< HEAD
-        return func.name.value.equals("attach") &&
-                Symbols.isFlagOn(func.parameters.get(0).type.getFlags(), Flags.SERVICE);
-=======
         return func.name.value.equals("attach") && Symbols.isFlagOn(func.parameters.getFirst().type.flags,
                 Flags.SERVICE);
->>>>>>> b6244de9
     }
 
     public void createAndSplitGetMethod(ClassWriter cw, Map<String, BField> fields, String className,
