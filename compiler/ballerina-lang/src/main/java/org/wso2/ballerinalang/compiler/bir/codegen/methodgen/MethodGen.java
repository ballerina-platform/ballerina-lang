/*
 *  Copyright (c) 2018, WSO2 Inc. (http://www.wso2.org) All Rights Reserved.
 *
 *  WSO2 Inc. licenses this file to you under the Apache License,
 *  Version 2.0 (the "License"); you may not use this file except
 *  in compliance with the License.
 *  You may obtain a copy of the License at
 *
 *    http://www.apache.org/licenses/LICENSE-2.0
 *
 *  Unless required by applicable law or agreed to in writing,
 *  software distributed under the License is distributed on an
 *  "AS IS" BASIS, WITHOUT WARRANTIES OR CONDITIONS OF ANY
 *  KIND, either express or implied.  See the License for the
 *  specific language governing permissions and limitations
 *  under the License.
 */

package org.wso2.ballerinalang.compiler.bir.codegen.methodgen;

import org.ballerinalang.compiler.BLangCompilerException;
import org.ballerinalang.model.elements.PackageID;
import org.objectweb.asm.ClassWriter;
import org.objectweb.asm.Label;
import org.objectweb.asm.MethodVisitor;
import org.objectweb.asm.Opcodes;
import org.wso2.ballerinalang.compiler.bir.codegen.JvmBStringConstantsGen;
import org.wso2.ballerinalang.compiler.bir.codegen.JvmCastGen;
import org.wso2.ballerinalang.compiler.bir.codegen.JvmCodeGenUtil;
import org.wso2.ballerinalang.compiler.bir.codegen.JvmConstants;
import org.wso2.ballerinalang.compiler.bir.codegen.JvmErrorGen;
import org.wso2.ballerinalang.compiler.bir.codegen.JvmInstructionGen;
import org.wso2.ballerinalang.compiler.bir.codegen.JvmPackageGen;
import org.wso2.ballerinalang.compiler.bir.codegen.JvmTerminatorGen;
import org.wso2.ballerinalang.compiler.bir.codegen.JvmTypeGen;
import org.wso2.ballerinalang.compiler.bir.codegen.internal.AsyncDataCollector;
import org.wso2.ballerinalang.compiler.bir.codegen.internal.BIRVarToJVMIndexMap;
import org.wso2.ballerinalang.compiler.bir.codegen.internal.FunctionParamComparator;
import org.wso2.ballerinalang.compiler.bir.codegen.internal.LabelGenerator;
import org.wso2.ballerinalang.compiler.bir.codegen.interop.ExternalMethodGen;
import org.wso2.ballerinalang.compiler.bir.codegen.interop.InteropMethodGen;
import org.wso2.ballerinalang.compiler.bir.codegen.interop.JType;
import org.wso2.ballerinalang.compiler.bir.codegen.interop.JTypeTags;
import org.wso2.ballerinalang.compiler.bir.model.BIRNode.BIRBasicBlock;
import org.wso2.ballerinalang.compiler.bir.model.BIRNode.BIRFunction;
import org.wso2.ballerinalang.compiler.bir.model.BIRNode.BIRPackage;
import org.wso2.ballerinalang.compiler.bir.model.BIRNode.BIRTypeDefinition;
import org.wso2.ballerinalang.compiler.bir.model.BIRNode.BIRVariableDcl;
import org.wso2.ballerinalang.compiler.bir.model.BIRTerminator;
import org.wso2.ballerinalang.compiler.bir.model.BIRTerminator.Return;
import org.wso2.ballerinalang.compiler.bir.model.BirScope;
import org.wso2.ballerinalang.compiler.bir.model.InstructionKind;
import org.wso2.ballerinalang.compiler.bir.model.VarKind;
import org.wso2.ballerinalang.compiler.semantics.model.SymbolTable;
import org.wso2.ballerinalang.compiler.semantics.model.symbols.Symbols;
import org.wso2.ballerinalang.compiler.semantics.model.types.BType;
import org.wso2.ballerinalang.compiler.util.TypeTags;
import org.wso2.ballerinalang.util.Flags;

import java.util.ArrayList;
import java.util.Arrays;
import java.util.HashSet;
import java.util.List;
import java.util.Set;

import static org.objectweb.asm.Opcodes.AALOAD;
import static org.objectweb.asm.Opcodes.AASTORE;
import static org.objectweb.asm.Opcodes.ACC_STATIC;
import static org.objectweb.asm.Opcodes.ACONST_NULL;
import static org.objectweb.asm.Opcodes.ALOAD;
import static org.objectweb.asm.Opcodes.ASTORE;
import static org.objectweb.asm.Opcodes.ATHROW;
import static org.objectweb.asm.Opcodes.CHECKCAST;
import static org.objectweb.asm.Opcodes.DCONST_0;
import static org.objectweb.asm.Opcodes.DLOAD;
import static org.objectweb.asm.Opcodes.DSTORE;
import static org.objectweb.asm.Opcodes.DUP;
import static org.objectweb.asm.Opcodes.DUP_X1;
import static org.objectweb.asm.Opcodes.FCONST_0;
import static org.objectweb.asm.Opcodes.FLOAD;
import static org.objectweb.asm.Opcodes.FSTORE;
import static org.objectweb.asm.Opcodes.GETFIELD;
import static org.objectweb.asm.Opcodes.GETSTATIC;
import static org.objectweb.asm.Opcodes.GOTO;
import static org.objectweb.asm.Opcodes.IADD;
import static org.objectweb.asm.Opcodes.ICONST_0;
import static org.objectweb.asm.Opcodes.ICONST_1;
import static org.objectweb.asm.Opcodes.IFEQ;
import static org.objectweb.asm.Opcodes.IFGT;
import static org.objectweb.asm.Opcodes.ILOAD;
import static org.objectweb.asm.Opcodes.INVOKESPECIAL;
import static org.objectweb.asm.Opcodes.INVOKESTATIC;
import static org.objectweb.asm.Opcodes.INVOKEVIRTUAL;
import static org.objectweb.asm.Opcodes.ISTORE;
import static org.objectweb.asm.Opcodes.ISUB;
import static org.objectweb.asm.Opcodes.LCONST_0;
import static org.objectweb.asm.Opcodes.LLOAD;
import static org.objectweb.asm.Opcodes.LSTORE;
import static org.objectweb.asm.Opcodes.NEW;
import static org.objectweb.asm.Opcodes.PUTFIELD;
import static org.objectweb.asm.Opcodes.PUTSTATIC;
import static org.objectweb.asm.Opcodes.SIPUSH;
import static org.wso2.ballerinalang.compiler.bir.codegen.JvmConstants.ANNOTATION_MAP_NAME;
import static org.wso2.ballerinalang.compiler.bir.codegen.JvmConstants.ANNOTATION_UTILS;
import static org.wso2.ballerinalang.compiler.bir.codegen.JvmConstants.ARRAY_VALUE;
import static org.wso2.ballerinalang.compiler.bir.codegen.JvmConstants.B_OBJECT;
import static org.wso2.ballerinalang.compiler.bir.codegen.JvmConstants.CHANNEL_DETAILS;
import static org.wso2.ballerinalang.compiler.bir.codegen.JvmConstants.DECIMAL_VALUE;
import static org.wso2.ballerinalang.compiler.bir.codegen.JvmConstants.ERROR_UTILS;
import static org.wso2.ballerinalang.compiler.bir.codegen.JvmConstants.ERROR_VALUE;
import static org.wso2.ballerinalang.compiler.bir.codegen.JvmConstants.FUNCTION_POINTER;
import static org.wso2.ballerinalang.compiler.bir.codegen.JvmConstants.FUTURE_VALUE;
import static org.wso2.ballerinalang.compiler.bir.codegen.JvmConstants.HANDLE_VALUE;
import static org.wso2.ballerinalang.compiler.bir.codegen.JvmConstants.JVM_INIT_METHOD;
import static org.wso2.ballerinalang.compiler.bir.codegen.JvmConstants.MAP_VALUE;
import static org.wso2.ballerinalang.compiler.bir.codegen.JvmConstants.MODULE_INIT_CLASS_NAME;
import static org.wso2.ballerinalang.compiler.bir.codegen.JvmConstants.MODULE_STARTED;
import static org.wso2.ballerinalang.compiler.bir.codegen.JvmConstants.MODULE_START_ATTEMPTED;
import static org.wso2.ballerinalang.compiler.bir.codegen.JvmConstants.OBJECT;
import static org.wso2.ballerinalang.compiler.bir.codegen.JvmConstants.STRAND;
import static org.wso2.ballerinalang.compiler.bir.codegen.JvmConstants.STRAND_CLASS;
import static org.wso2.ballerinalang.compiler.bir.codegen.JvmConstants.STREAM_VALUE;
import static org.wso2.ballerinalang.compiler.bir.codegen.JvmConstants.STRING_VALUE;
import static org.wso2.ballerinalang.compiler.bir.codegen.JvmConstants.TABLE_VALUE_IMPL;
import static org.wso2.ballerinalang.compiler.bir.codegen.JvmConstants.TYPE;
import static org.wso2.ballerinalang.compiler.bir.codegen.JvmConstants.TYPEDESC_VALUE;
import static org.wso2.ballerinalang.compiler.bir.codegen.JvmConstants.XML_VALUE;

/**
 * BIR function to JVM byte code generation class.
 *
 * @since 1.2.0
 */
public class MethodGen {

    private static final String STATE = "state";
    private static final String RESUME_INDEX = "resumeIndex";
    private final JvmPackageGen jvmPackageGen;
    private final SymbolTable symbolTable;

    public MethodGen(JvmPackageGen jvmPackageGen) {
        this.jvmPackageGen = jvmPackageGen;
        this.symbolTable = jvmPackageGen.symbolTable;
    }

    public void generateMethod(BIRFunction birFunc, ClassWriter cw, BIRPackage birModule, BType attachedType,
                               String moduleClassName, JvmTypeGen jvmTypeGen, JvmCastGen jvmCastGen,
                               JvmBStringConstantsGen stringConstantsGen, AsyncDataCollector asyncDataCollector) {
        if (JvmCodeGenUtil.isExternFunc(birFunc)) {
            ExternalMethodGen.genJMethodForBExternalFunc(birFunc, cw, birModule, attachedType, this, jvmPackageGen,
                                                         jvmTypeGen, jvmCastGen, stringConstantsGen, moduleClassName,
                                                         asyncDataCollector);
        } else {
            genJMethodForBFunc(birFunc, cw, birModule, jvmTypeGen, jvmCastGen, stringConstantsGen, moduleClassName,
                               attachedType, asyncDataCollector);
        }
    }

    public void genJMethodForBFunc(BIRFunction func, ClassWriter cw, BIRPackage module,
                                   JvmTypeGen jvmTypeGen, JvmCastGen jvmCastGen,
                                   JvmBStringConstantsGen stringConstantsGen, String moduleClassName,
                                   BType attachedType, AsyncDataCollector asyncDataCollector) {

        BIRVarToJVMIndexMap indexMap = new BIRVarToJVMIndexMap();
        indexMap.addIfNotExists(STRAND, symbolTable.stringType);

        // generate method desc
        int access = Opcodes.ACC_PUBLIC;
        int localVarOffset;
        if (attachedType != null) {
            localVarOffset = 1;
            // add the self as the first local var
            indexMap.addIfNotExists("self", symbolTable.anyType);
        } else {
            localVarOffset = 0;
            access += ACC_STATIC;
        }

        String funcName = func.name.value;
        BType retType = getReturnType(func);
        String desc = JvmCodeGenUtil.getMethodDesc(func.type.paramTypes, retType);
        MethodVisitor mv = cw.visitMethod(access, funcName, desc, null, null);
        mv.visitCode();

        visitModuleStartFunction(module.packageID, funcName, mv);

        Label methodStartLabel = new Label();
        mv.visitLabel(methodStartLabel);

        // set channel details to strand.
        setChannelDetailsToStrand(func, localVarOffset, mv);

        // panic if this strand is cancelled
        checkStrandCancelled(mv, localVarOffset);

        genLocalVars(indexMap, mv, func.localVars);

        int returnVarRefIndex = getReturnVarRefIndex(func, indexMap, retType, mv);
        int stateVarIndex = getStateVarIndex(indexMap, mv);

        mv.visitVarInsn(ALOAD, localVarOffset);
        mv.visitFieldInsn(GETFIELD, STRAND_CLASS, RESUME_INDEX, "I");

        LabelGenerator labelGen = new LabelGenerator();
        Label resumeLabel = labelGen.getLabel(funcName + "resume");
        mv.visitJumpInsn(IFGT, resumeLabel);

        Label varinitLabel = labelGen.getLabel(funcName + "varinit");
        mv.visitLabel(varinitLabel);

        // process basic blocks
        List<Label> labels = new ArrayList<>();
        List<Integer> states = new ArrayList<>();

        addCasesForBasicBlocks(func, funcName, labelGen, labels, states);

<<<<<<< HEAD
        JvmInstructionGen instGen = new JvmInstructionGen(mv, indexMap, module, jvmPackageGen, jvmTypeGen, jvmCastGen
                , stringConstantsGen, asyncDataCollector);
        JvmErrorGen errorGen = new JvmErrorGen(mv, indexMap, instGen);
        JvmTerminatorGen termGen = new JvmTerminatorGen(mv, indexMap, labelGen, errorGen, module, instGen,
                                                        jvmPackageGen, jvmTypeGen, jvmCastGen, asyncDataCollector);
=======
        JvmInstructionGen instGen = new JvmInstructionGen(mv, indexMap, module.packageID, jvmPackageGen);
        JvmErrorGen errorGen = new JvmErrorGen(mv, indexMap, instGen);
        JvmTerminatorGen termGen = new JvmTerminatorGen(mv, indexMap, labelGen, errorGen, module.packageID, instGen,
                                                        jvmPackageGen);
>>>>>>> fc96f5ee

        mv.visitVarInsn(ILOAD, stateVarIndex);
        Label yieldLable = labelGen.getLabel(funcName + "yield");
        mv.visitLookupSwitchInsn(yieldLable, toIntArray(states), labels.toArray(new Label[0]));

        generateBasicBlocks(mv, labelGen, errorGen, instGen, termGen, jvmTypeGen, func, returnVarRefIndex,
                            stateVarIndex, localVarOffset, module, attachedType, moduleClassName);
        mv.visitLabel(resumeLabel);
        String frameName = MethodGenUtils.getFrameClassName(JvmCodeGenUtil.getPackageName(module.packageID), funcName,
                                                            attachedType);
        genGetFrameOnResumeIndex(localVarOffset, mv, frameName);

        generateFrameClassFieldLoad(func.localVars, mv, indexMap, frameName);
        mv.visitFieldInsn(GETFIELD, frameName, STATE, "I");
        mv.visitVarInsn(ISTORE, stateVarIndex);
        mv.visitJumpInsn(GOTO, varinitLabel);

        mv.visitLabel(yieldLable);
        mv.visitTypeInsn(NEW, frameName);
        mv.visitInsn(DUP);
        mv.visitMethodInsn(INVOKESPECIAL, frameName, JVM_INIT_METHOD, "()V", false);

        generateFrameClassFieldUpdate(func.localVars, mv, indexMap, frameName);

        mv.visitInsn(DUP);
        mv.visitVarInsn(ILOAD, stateVarIndex);
        mv.visitFieldInsn(PUTFIELD, frameName, STATE, "I");

        generateGetFrame(indexMap, localVarOffset, mv);

        Label methodEndLabel = new Label();
        mv.visitLabel(methodEndLabel);
        termGen.genReturnTerm(returnVarRefIndex, func);

        // Create Local Variable Table
        createLocalVariableTable(func, indexMap, localVarOffset, mv, methodStartLabel, labelGen, methodEndLabel);

        mv.visitMaxs(0, 0);
        mv.visitEnd();
    }

    private BType getReturnType(BIRFunction func) {
        BType retType = func.type.retType;
        if (JvmCodeGenUtil.isExternFunc(func) && Symbols.isFlagOn(retType.flags, Flags.PARAMETERIZED)) {
            retType = JvmCodeGenUtil.TYPE_BUILDER.build(func.type.retType);
        }
        return retType;
    }

    private void visitModuleStartFunction(PackageID packageID, String funcName, MethodVisitor mv) {
        if (!isModuleStartFunction(funcName)) {
            return;
        }
        mv.visitInsn(ICONST_1);
        mv.visitFieldInsn(PUTSTATIC, JvmCodeGenUtil.getModuleLevelClassName(packageID, MODULE_INIT_CLASS_NAME),
                          MODULE_START_ATTEMPTED, "Z");
    }

    private void setChannelDetailsToStrand(BIRFunction func, int localVarOffset, MethodVisitor mv) {
        // these channel info is required to notify datachannels, when there is a panic
        // we cannot set this during strand creation, because function call do not have this info.
        if (func.workerChannels.length <= 0) {
            return;
        }
        mv.visitVarInsn(ALOAD, localVarOffset);
        JvmCodeGenUtil.loadChannelDetails(mv, Arrays.asList(func.workerChannels));
        mv.visitMethodInsn(INVOKEVIRTUAL, STRAND_CLASS, "updateChannelDetails",
                           String.format("([L%s;)V", CHANNEL_DETAILS), false);
    }

    private void checkStrandCancelled(MethodVisitor mv, int localVarOffset) {
        mv.visitVarInsn(ALOAD, localVarOffset);
        mv.visitFieldInsn(GETFIELD, STRAND_CLASS, "cancel", "Z");
        Label notCancelledLabel = new Label();
        mv.visitJumpInsn(IFEQ, notCancelledLabel);
        mv.visitMethodInsn(INVOKESTATIC, ERROR_UTILS, "createCancelledFutureError",
                           String.format("()L%s;", ERROR_VALUE), false);
        mv.visitInsn(ATHROW);

        mv.visitLabel(notCancelledLabel);
    }

    private void genLocalVars(BIRVarToJVMIndexMap indexMap, MethodVisitor mv, List<BIRVariableDcl> localVars) {
        localVars.sort(new FunctionParamComparator());
        for (int i = 1; i < localVars.size(); i++) {
            BIRVariableDcl localVar = localVars.get(i);
            int index = indexMap.addIfNotExists(localVar.name.value, localVar.type);
            if (localVar.kind != VarKind.ARG) {
                BType bType = localVar.type;
                genDefaultValue(mv, bType, index);
            }
        }
    }

    private int getReturnVarRefIndex(BIRFunction func, BIRVarToJVMIndexMap indexMap, BType retType, MethodVisitor mv) {
        BIRVariableDcl varDcl = func.localVars.get(0);
        int returnVarRefIndex = indexMap.addIfNotExists(varDcl.name.value, varDcl.type);
        genDefaultValue(mv, retType, returnVarRefIndex);
        return returnVarRefIndex;
    }

    private void genDefaultValue(MethodVisitor mv, BType bType, int index) {
        if (TypeTags.isIntegerTypeTag(bType.tag)) {
            mv.visitInsn(LCONST_0);
            mv.visitVarInsn(LSTORE, index);
            return;
        } else if (TypeTags.isStringTypeTag(bType.tag) || TypeTags.isXMLTypeTag(bType.tag)) {
            mv.visitInsn(ACONST_NULL);
            mv.visitVarInsn(ASTORE, index);
            return;
        }

        switch (bType.tag) {
            case TypeTags.BYTE:
            case TypeTags.BOOLEAN:
                mv.visitInsn(ICONST_0);
                mv.visitVarInsn(ISTORE, index);
                break;
            case TypeTags.FLOAT:
                mv.visitInsn(DCONST_0);
                mv.visitVarInsn(DSTORE, index);
                break;
            case TypeTags.MAP:
            case TypeTags.ARRAY:
            case TypeTags.STREAM:
            case TypeTags.TABLE:
            case TypeTags.ERROR:
            case TypeTags.NIL:
            case TypeTags.NEVER:
            case TypeTags.ANY:
            case TypeTags.ANYDATA:
            case TypeTags.OBJECT:
            case TypeTags.CHAR_STRING:
            case TypeTags.DECIMAL:
            case TypeTags.UNION:
            case TypeTags.INTERSECTION:
            case TypeTags.RECORD:
            case TypeTags.TUPLE:
            case TypeTags.FUTURE:
            case TypeTags.JSON:
            case TypeTags.INVOKABLE:
            case TypeTags.FINITE:
            case TypeTags.HANDLE:
            case TypeTags.TYPEDESC:
            case TypeTags.READONLY:
                mv.visitInsn(ACONST_NULL);
                mv.visitVarInsn(ASTORE, index);
                break;
            case JTypeTags.JTYPE:
                genJDefaultValue(mv, (JType) bType, index);
                break;
            default:
                throw new BLangCompilerException(JvmConstants.TYPE_NOT_SUPPORTED_MESSAGE +
                                                         String.format("%s", bType));
        }
    }

    private void genJDefaultValue(MethodVisitor mv, JType jType, int index) {
        switch (jType.jTag) {
            case JTypeTags.JBYTE:
            case JTypeTags.JCHAR:
            case JTypeTags.JSHORT:
            case JTypeTags.JINT:
            case JTypeTags.JBOOLEAN:
                mv.visitInsn(ICONST_0);
                mv.visitVarInsn(ISTORE, index);
                break;
            case JTypeTags.JLONG:
                mv.visitInsn(LCONST_0);
                mv.visitVarInsn(LSTORE, index);
                break;
            case JTypeTags.JFLOAT:
                mv.visitInsn(FCONST_0);
                mv.visitVarInsn(FSTORE, index);
                break;
            case JTypeTags.JDOUBLE:
                mv.visitInsn(DCONST_0);
                mv.visitVarInsn(DSTORE, index);
                break;
            case JTypeTags.JARRAY:
            case JTypeTags.JREF:
                mv.visitInsn(ACONST_NULL);
                mv.visitVarInsn(ASTORE, index);
                break;
            default:
                throw new BLangCompilerException(JvmConstants.TYPE_NOT_SUPPORTED_MESSAGE +
                                                         String.format("%s", jType));
        }
    }

    private int getStateVarIndex(BIRVarToJVMIndexMap indexMap, MethodVisitor mv) {
        int stateVarIndex = indexMap.addIfNotExists(STATE, symbolTable.stringType);
        mv.visitInsn(ICONST_0);
        mv.visitVarInsn(ISTORE, stateVarIndex);
        return stateVarIndex;
    }

    private void addCasesForBasicBlocks(BIRFunction func, String funcName, LabelGenerator labelGen, List<Label> lables,
                                        List<Integer> states) {
        int caseIndex = 0;
        for (int i = 0; i < func.basicBlocks.size(); i++) {
            BIRBasicBlock bb = func.basicBlocks.get(i);
            if (i == 0) {
                lables.add(caseIndex, labelGen.getLabel(funcName + bb.id.value));
                states.add(caseIndex, caseIndex);
                caseIndex += 1;
            }
            lables.add(caseIndex, labelGen.getLabel(funcName + bb.id.value + "beforeTerm"));
            states.add(caseIndex, caseIndex);
            caseIndex += 1;
        }
    }

    private int[] toIntArray(List<Integer> states) {
        int[] ints = new int[states.size()];
        for (int i = 0; i < states.size(); i++) {
            ints[i] = states.get(i);
        }
        return ints;
    }

    void generateBasicBlocks(MethodVisitor mv, LabelGenerator labelGen, JvmErrorGen errorGen,
                             JvmInstructionGen instGen, JvmTerminatorGen termGen, JvmTypeGen jvmTypeGen,
                             BIRFunction func, int returnVarRefIndex, int stateVarIndex, int localVarOffset,
                             BIRPackage module, BType attachedType, String moduleClassName) {

        String funcName = func.name.value;
        BirScope lastScope = null;
        Set<BirScope> visitedScopesSet = new HashSet<>();

        int caseIndex = 0;
        for (int i = 0; i < func.basicBlocks.size(); i++) {
            BIRBasicBlock bb = func.basicBlocks.get(i);
            // create jvm label
            Label bbLabel = labelGen.getLabel(funcName + bb.id.value);
            mv.visitLabel(bbLabel);
            if (i == 0) {
                pushShort(mv, stateVarIndex, caseIndex);
                caseIndex += 1;
            }

            // generate instructions
            lastScope = JvmCodeGenUtil
                    .getLastScopeFromBBInsGen(mv, labelGen, instGen, localVarOffset, funcName, bb,
                                              visitedScopesSet, lastScope);

            Label bbEndLabel = labelGen.getLabel(funcName + bb.id.value + "beforeTerm");
            mv.visitLabel(bbEndLabel);

            BIRTerminator terminator = bb.terminator;
            pushShort(mv, stateVarIndex, caseIndex);
            caseIndex += 1;

            processTerminator(mv, func, module, funcName, terminator,jvmTypeGen, localVarOffset);
            termGen.genTerminator(terminator, moduleClassName, func, funcName, localVarOffset,
                                  returnVarRefIndex, attachedType);

            errorGen.generateTryCatch(func, funcName, bb, termGen, labelGen);

            BIRBasicBlock thenBB = terminator.thenBB;
            if (thenBB != null) {
                JvmCodeGenUtil.genYieldCheck(mv, termGen.getLabelGenerator(), thenBB, funcName, localVarOffset);
            }
        }
    }

    private void pushShort(MethodVisitor mv, int stateVarIndex, int caseIndex) {
        // SIPUSH range is (-32768 to 32767) so if the state index goes beyond that, need to use visitLdcInsn
        mv.visitIntInsn(SIPUSH, caseIndex);
        mv.visitVarInsn(ISTORE, stateVarIndex);
    }

    private void processTerminator(MethodVisitor mv, BIRFunction func, BIRPackage module, String funcName,
                                   BIRTerminator terminator,  JvmTypeGen jvmTypeGen, int localVarOffset) {
        JvmCodeGenUtil.generateDiagnosticPos(terminator.pos, mv);
        if ((MethodGenUtils.isModuleInitFunction(func) || isModuleTestInitFunction(func)) &&
                terminator instanceof Return) {
<<<<<<< HEAD
            generateAnnotLoad(mv, module.typeDefs, JvmCodeGenUtil.getPackageName(module), jvmTypeGen, localVarOffset);
=======
            generateAnnotLoad(mv, module.typeDefs, JvmCodeGenUtil.getPackageName(module.packageID), localVarOffset);
>>>>>>> fc96f5ee
        }
        //set module start success to true for $_init class
        if (isModuleStartFunction(funcName) && terminator.kind == InstructionKind.RETURN) {
            mv.visitInsn(ICONST_1);
            mv.visitFieldInsn(PUTSTATIC,
                              JvmCodeGenUtil.getModuleLevelClassName(module.packageID, MODULE_INIT_CLASS_NAME),
                              MODULE_STARTED, "Z");
        }
    }

    private boolean isModuleTestInitFunction(BIRFunction func) {
        return func.name.value.equals(
                MethodGenUtils
                        .encodeModuleSpecialFuncName(".<testinit>"));
    }

    private void generateAnnotLoad(MethodVisitor mv, List<BIRTypeDefinition> typeDefs, String pkgName,
                                   JvmTypeGen jvmTypeGen, int localVarOffset) {
        String typePkgName = ".";
        if (!"".equals(pkgName)) {
            typePkgName = pkgName;
        }

        for (BIRTypeDefinition optionalTypeDef : typeDefs) {
            if (optionalTypeDef.isBuiltin) {
                continue;
            }
            BType bType = optionalTypeDef.type;
            if ((bType.flags & Flags.OBJECT_CTOR) == Flags.OBJECT_CTOR) {
                // Annotations for object ctors are populated at object init site.
                continue;
            }

            if (bType.tag != TypeTags.FINITE) {
                loadAnnots(mv, typePkgName, optionalTypeDef, jvmTypeGen, localVarOffset);
            }

        }
    }

    private void loadAnnots(MethodVisitor mv, String pkgName, BIRTypeDefinition typeDef,
                            JvmTypeGen jvmTypeGen, int localVarOffset) {
        String pkgClassName = pkgName.equals(".") || pkgName.equals("") ? MODULE_INIT_CLASS_NAME :
                jvmPackageGen.lookupGlobalVarClassName(pkgName, ANNOTATION_MAP_NAME);
        mv.visitFieldInsn(GETSTATIC, pkgClassName, ANNOTATION_MAP_NAME, String.format("L%s;", MAP_VALUE));
        loadLocalType(mv, typeDef, jvmTypeGen);
        mv.visitVarInsn(ALOAD, localVarOffset);
        mv.visitMethodInsn(INVOKESTATIC, String.format("%s", ANNOTATION_UTILS), "processAnnotations",
                           String.format("(L%s;L%s;L%s;)V", MAP_VALUE, TYPE, STRAND_CLASS), false);
    }

    void loadLocalType(MethodVisitor mv, BIRTypeDefinition typeDefinition, JvmTypeGen jvmTypeGen) {
        jvmTypeGen.loadType(mv, typeDefinition.type);
    }

    private boolean isModuleStartFunction(String functionName) {
        return functionName
                .equals(MethodGenUtils.encodeModuleSpecialFuncName(MethodGenUtils.START_FUNCTION_SUFFIX));
    }

    private void genGetFrameOnResumeIndex(int localVarOffset, MethodVisitor mv, String frameName) {
        mv.visitVarInsn(ALOAD, localVarOffset);
        mv.visitFieldInsn(GETFIELD, STRAND_CLASS, MethodGenUtils.FRAMES, "[Ljava/lang/Object;");
        mv.visitVarInsn(ALOAD, localVarOffset);
        mv.visitInsn(DUP);
        mv.visitFieldInsn(GETFIELD, STRAND_CLASS, RESUME_INDEX, "I");
        mv.visitInsn(ICONST_1);
        mv.visitInsn(ISUB);
        mv.visitInsn(DUP_X1);
        mv.visitFieldInsn(PUTFIELD, STRAND_CLASS, RESUME_INDEX, "I");
        mv.visitInsn(AALOAD);
        mv.visitTypeInsn(CHECKCAST, frameName);
    }

    private void generateFrameClassFieldLoad(List<BIRVariableDcl> localVars, MethodVisitor mv,
                                             BIRVarToJVMIndexMap indexMap, String frameName) {
        for (BIRVariableDcl localVar : localVars) {
            BType bType = localVar.type;
            int index = indexMap.addIfNotExists(localVar.name.value, bType);
            mv.visitInsn(DUP);

            if (TypeTags.isIntegerTypeTag(bType.tag)) {
                mv.visitFieldInsn(GETFIELD, frameName, localVar.name.value.replace("%", "_"), "J");
                mv.visitVarInsn(LSTORE, index);
            } else if (TypeTags.isStringTypeTag(bType.tag)) {
                mv.visitFieldInsn(GETFIELD, frameName, localVar.name.value.replace("%", "_"),
                                  String.format("L%s;", JvmConstants.B_STRING_VALUE));
                mv.visitVarInsn(ASTORE, index);
            } else if (TypeTags.isXMLTypeTag(bType.tag)) {
                mv.visitFieldInsn(GETFIELD, frameName, localVar.name.value.replace("%", "_"),
                                  String.format("L%s;", XML_VALUE));
                mv.visitVarInsn(ASTORE, index);
            } else {
                generateFrameClassFieldLoadByTypeTag(mv, frameName, localVar, index, bType);
            }
        }

    }

    private void generateFrameClassFieldLoadByTypeTag(MethodVisitor mv, String frameName, BIRVariableDcl localVar,
                                                      int index, BType bType) {
        switch (bType.tag) {
            case TypeTags.BYTE:
                mv.visitFieldInsn(GETFIELD, frameName, localVar.name.value.replace("%", "_"), "I");
                mv.visitVarInsn(ISTORE, index);
                break;
            case TypeTags.FLOAT:
                mv.visitFieldInsn(GETFIELD, frameName, localVar.name.value.replace("%", "_"), "D");
                mv.visitVarInsn(DSTORE, index);
                break;
            case TypeTags.DECIMAL:
                mv.visitFieldInsn(GETFIELD, frameName, localVar.name.value.replace("%", "_"),
                                  String.format("L%s;", DECIMAL_VALUE));
                mv.visitVarInsn(ASTORE, index);
                break;
            case TypeTags.BOOLEAN:
                mv.visitFieldInsn(GETFIELD, frameName, localVar.name.value.replace("%", "_"), "Z");
                mv.visitVarInsn(ISTORE, index);
                break;
            case TypeTags.MAP:
            case TypeTags.RECORD:
                mv.visitFieldInsn(GETFIELD, frameName, localVar.name.value.replace("%", "_"),
                                  String.format("L%s;", MAP_VALUE));
                mv.visitVarInsn(ASTORE, index);
                break;
            case TypeTags.STREAM:
                mv.visitFieldInsn(GETFIELD, frameName, localVar.name.value.replace("%", "_"),
                                  String.format("L%s;", STREAM_VALUE));
                mv.visitVarInsn(ASTORE, index);
                break;
            case TypeTags.TABLE:
                mv.visitFieldInsn(GETFIELD, frameName, localVar.name.value.replace("%", "_"),
                                  String.format("L%s;", TABLE_VALUE_IMPL));
                mv.visitVarInsn(ASTORE, index);
                break;
            case TypeTags.ARRAY:
            case TypeTags.TUPLE:
                mv.visitFieldInsn(GETFIELD, frameName, localVar.name.value.replace("%", "_"),
                                  String.format("L%s;", ARRAY_VALUE));
                mv.visitVarInsn(ASTORE, index);
                break;
            case TypeTags.OBJECT:
                mv.visitFieldInsn(GETFIELD, frameName, localVar.name.value.replace("%", "_"),
                                  String.format("L%s;", B_OBJECT));
                mv.visitVarInsn(ASTORE, index);
                break;
            case TypeTags.ERROR:
                mv.visitFieldInsn(GETFIELD, frameName, localVar.name.value.replace("%", "_"),
                                  String.format("L%s;", ERROR_VALUE));
                mv.visitVarInsn(ASTORE, index);
                break;
            case TypeTags.FUTURE:
                mv.visitFieldInsn(GETFIELD, frameName, localVar.name.value.replace("%", "_"),
                                  String.format("L%s;", FUTURE_VALUE));
                mv.visitVarInsn(ASTORE, index);
                break;
            case TypeTags.INVOKABLE:
                mv.visitFieldInsn(GETFIELD, frameName, localVar.name.value.replace("%", "_"),
                                  String.format("L%s;", FUNCTION_POINTER));
                mv.visitVarInsn(ASTORE, index);
                break;
            case TypeTags.TYPEDESC:
                mv.visitFieldInsn(GETFIELD, frameName, localVar.name.value.replace("%", "_"),
                                  String.format("L%s;", TYPEDESC_VALUE));
                mv.visitVarInsn(ASTORE, index);
                break;
            case TypeTags.NIL:
            case TypeTags.NEVER:
            case TypeTags.ANY:
            case TypeTags.ANYDATA:
            case TypeTags.UNION:
            case TypeTags.INTERSECTION:
            case TypeTags.JSON:
            case TypeTags.FINITE:
            case TypeTags.READONLY:
                mv.visitFieldInsn(GETFIELD, frameName, localVar.name.value.replace("%", "_"),
                                  String.format("L%s;", OBJECT));
                mv.visitVarInsn(ASTORE, index);
                break;
            case TypeTags.HANDLE:
                mv.visitFieldInsn(GETFIELD, frameName, localVar.name.value.replace("%", "_"),
                                  String.format("L%s;", HANDLE_VALUE));
                mv.visitVarInsn(ASTORE, index);
                break;
            case JTypeTags.JTYPE:
                generateFrameClassJFieldLoad(localVar, mv, index, frameName);
                break;
            default:
                throw new BLangCompilerException(JvmConstants.TYPE_NOT_SUPPORTED_MESSAGE + bType);
        }
    }

    private void generateFrameClassJFieldLoad(BIRVariableDcl localVar, MethodVisitor mv,
                                              int index, String frameName) {
        JType jType = (JType) localVar.type;

        switch (jType.jTag) {
            case JTypeTags.JBYTE:
            case JTypeTags.JCHAR:
            case JTypeTags.JSHORT:
            case JTypeTags.JINT:
                mv.visitFieldInsn(GETFIELD, frameName, localVar.name.value.replace("%", "_"), "I");
                mv.visitVarInsn(ISTORE, index);
                break;
            case JTypeTags.JLONG:
                mv.visitFieldInsn(GETFIELD, frameName, localVar.name.value.replace("%", "_"), "J");
                mv.visitVarInsn(LSTORE, index);
                break;
            case JTypeTags.JFLOAT:
                mv.visitFieldInsn(GETFIELD, frameName, localVar.name.value.replace("%", "_"), "F");
                mv.visitVarInsn(FSTORE, index);
                break;
            case JTypeTags.JDOUBLE:
                mv.visitFieldInsn(GETFIELD, frameName, localVar.name.value.replace("%", "_"), "D");
                mv.visitVarInsn(DSTORE, index);
                break;
            case JTypeTags.JBOOLEAN:
                mv.visitFieldInsn(GETFIELD, frameName, localVar.name.value.replace("%", "_"), "Z");
                mv.visitVarInsn(ISTORE, index);
                break;
            case JTypeTags.JARRAY:
            case JTypeTags.JREF:
                mv.visitFieldInsn(GETFIELD, frameName, localVar.name.value.replace("%", "_"),
                                  InteropMethodGen.getJTypeSignature(jType));
                mv.visitVarInsn(ASTORE, index);
                break;
            default:
                throw new BLangCompilerException(JvmConstants.TYPE_NOT_SUPPORTED_MESSAGE +
                                                         String.format("%s", jType));
        }
    }

    private void generateFrameClassFieldUpdate(List<BIRVariableDcl> localVars, MethodVisitor mv,
                                               BIRVarToJVMIndexMap indexMap, String frameName) {
        for (BIRVariableDcl localVar : localVars) {
            BType bType = localVar.type;
            int index = indexMap.addIfNotExists(localVar.name.value, bType);
            mv.visitInsn(DUP);

            if (TypeTags.isIntegerTypeTag(bType.tag)) {
                mv.visitVarInsn(LLOAD, index);
                mv.visitFieldInsn(PUTFIELD, frameName, localVar.name.value.replace("%", "_"), "J");
            } else if (TypeTags.isStringTypeTag(bType.tag)) {
                mv.visitVarInsn(ALOAD, index);
                mv.visitFieldInsn(PUTFIELD, frameName, localVar.name.value.replace("%", "_"),
                                  String.format("L%s;", JvmConstants.B_STRING_VALUE));
            } else if (TypeTags.isXMLTypeTag(bType.tag)) {
                mv.visitVarInsn(ALOAD, index);
                mv.visitFieldInsn(PUTFIELD, frameName, localVar.name.value.replace("%", "_"),
                                  String.format("L%s;", XML_VALUE));
            } else {
                generateFrameClassFieldUpdateByTypeTag(mv, frameName, localVar, index, bType);
            }
        }
    }

    private void generateFrameClassFieldUpdateByTypeTag(MethodVisitor mv, String frameName, BIRVariableDcl localVar,
                                                        int index, BType bType) {
        switch (bType.tag) {
            case TypeTags.BYTE:
                mv.visitVarInsn(ILOAD, index);
                mv.visitFieldInsn(PUTFIELD, frameName, localVar.name.value.replace("%", "_"), "I");
                break;
            case TypeTags.FLOAT:
                mv.visitVarInsn(DLOAD, index);
                mv.visitFieldInsn(PUTFIELD, frameName, localVar.name.value.replace("%", "_"), "D");
                break;
            case TypeTags.DECIMAL:
                mv.visitVarInsn(ALOAD, index);
                mv.visitFieldInsn(PUTFIELD, frameName, localVar.name.value.replace("%", "_"),
                                  String.format("L%s;", DECIMAL_VALUE));
                break;
            case TypeTags.BOOLEAN:
                mv.visitVarInsn(ILOAD, index);
                mv.visitFieldInsn(PUTFIELD, frameName, localVar.name.value.replace("%", "_"), "Z");
                break;
            case TypeTags.MAP:
            case TypeTags.RECORD:
                mv.visitVarInsn(ALOAD, index);
                mv.visitFieldInsn(PUTFIELD, frameName, localVar.name.value.replace("%", "_"),
                                  String.format("L%s;", MAP_VALUE));
                break;
            case TypeTags.STREAM:
                mv.visitVarInsn(ALOAD, index);
                mv.visitFieldInsn(PUTFIELD, frameName, localVar.name.value.replace("%", "_"),
                                  String.format("L%s;", STREAM_VALUE));
                break;
            case TypeTags.TABLE:
                mv.visitVarInsn(ALOAD, index);
                mv.visitFieldInsn(PUTFIELD, frameName, localVar.name.value.replace("%", "_"),
                                  String.format("L%s;", TABLE_VALUE_IMPL));
                break;
            case TypeTags.ARRAY:
            case TypeTags.TUPLE:
                mv.visitVarInsn(ALOAD, index);
                mv.visitFieldInsn(PUTFIELD, frameName, localVar.name.value.replace("%", "_"),
                                  String.format("L%s;", ARRAY_VALUE));
                break;
            case TypeTags.ERROR:
                mv.visitVarInsn(ALOAD, index);
                mv.visitFieldInsn(PUTFIELD, frameName, localVar.name.value.replace("%", "_"),
                                  String.format("L%s;", ERROR_VALUE));
                break;
            case TypeTags.FUTURE:
                mv.visitVarInsn(ALOAD, index);
                mv.visitFieldInsn(PUTFIELD, frameName, localVar.name.value.replace("%", "_"),
                                  String.format("L%s;", FUTURE_VALUE));
                break;
            case TypeTags.TYPEDESC:
                mv.visitVarInsn(ALOAD, index);
                mv.visitTypeInsn(CHECKCAST, TYPEDESC_VALUE);
                mv.visitFieldInsn(PUTFIELD, frameName, localVar.name.value.replace("%", "_"),
                                  String.format("L%s;", TYPEDESC_VALUE));
                break;
            case TypeTags.OBJECT:
                mv.visitVarInsn(ALOAD, index);
                mv.visitFieldInsn(PUTFIELD, frameName, localVar.name.value.replace("%", "_"),
                                  String.format("L%s;", B_OBJECT));
                break;
            case TypeTags.INVOKABLE:
                mv.visitVarInsn(ALOAD, index);
                mv.visitFieldInsn(PUTFIELD, frameName, localVar.name.value.replace("%", "_"),
                                  String.format("L%s;", FUNCTION_POINTER));
                break;
            case TypeTags.NIL:
            case TypeTags.NEVER:
            case TypeTags.ANY:
            case TypeTags.ANYDATA:
            case TypeTags.UNION:
            case TypeTags.INTERSECTION:
            case TypeTags.JSON:
            case TypeTags.FINITE:
            case TypeTags.READONLY:
                mv.visitVarInsn(ALOAD, index);
                mv.visitFieldInsn(PUTFIELD, frameName, localVar.name.value.replace("%", "_"),
                                  String.format("L%s;", OBJECT));
                break;
            case TypeTags.HANDLE:
                mv.visitVarInsn(ALOAD, index);
                mv.visitFieldInsn(PUTFIELD, frameName, localVar.name.value.replace("%", "_"),
                                  String.format("L%s;", HANDLE_VALUE));
                break;
            case JTypeTags.JTYPE:
                generateFrameClassJFieldUpdate(localVar, mv, index, frameName);
                break;
            default:
                throw new BLangCompilerException(JvmConstants.TYPE_NOT_SUPPORTED_MESSAGE +
                                                         String.format("%s", bType));
        }
    }

    private void generateFrameClassJFieldUpdate(BIRVariableDcl localVar, MethodVisitor mv,
                                                int index, String frameName) {
        JType jType = (JType) localVar.type;
        switch (jType.jTag) {
            case JTypeTags.JBYTE:
                mv.visitVarInsn(ILOAD, index);
                mv.visitFieldInsn(PUTFIELD, frameName, localVar.name.value.replace("%", "_"), "B");
                break;
            case JTypeTags.JCHAR:
                mv.visitVarInsn(ILOAD, index);
                mv.visitFieldInsn(PUTFIELD, frameName, localVar.name.value.replace("%", "_"), "C");
                break;
            case JTypeTags.JSHORT:
                mv.visitVarInsn(ILOAD, index);
                mv.visitFieldInsn(PUTFIELD, frameName, localVar.name.value.replace("%", "_"), "S");
                break;
            case JTypeTags.JINT:
                mv.visitVarInsn(ILOAD, index);
                mv.visitFieldInsn(PUTFIELD, frameName, localVar.name.value.replace("%", "_"), "I");
                break;
            case JTypeTags.JLONG:
                mv.visitVarInsn(LLOAD, index);
                mv.visitFieldInsn(PUTFIELD, frameName, localVar.name.value.replace("%", "_"), "J");
                break;
            case JTypeTags.JFLOAT:
                mv.visitVarInsn(FLOAD, index);
                mv.visitFieldInsn(PUTFIELD, frameName, localVar.name.value.replace("%", "_"), "F");
                break;
            case JTypeTags.JDOUBLE:
                mv.visitVarInsn(DLOAD, index);
                mv.visitFieldInsn(PUTFIELD, frameName, localVar.name.value.replace("%", "_"), "D");
                break;
            case JTypeTags.JBOOLEAN:
                mv.visitVarInsn(ILOAD, index);
                mv.visitFieldInsn(PUTFIELD, frameName, localVar.name.value.replace("%", "_"), "Z");
                break;
            case JTypeTags.JARRAY:
            case JTypeTags.JREF:
                String classSig = InteropMethodGen.getJTypeSignature(jType);
                String className = InteropMethodGen.getSignatureForJType(jType);
                mv.visitVarInsn(ALOAD, index);
                mv.visitTypeInsn(CHECKCAST, className);
                mv.visitFieldInsn(PUTFIELD, frameName, localVar.name.value.replace("%", "_"), classSig);
                break;
            default:
                throw new BLangCompilerException(JvmConstants.TYPE_NOT_SUPPORTED_MESSAGE +
                                                         String.format("%s", jType));
        }
    }

    private void generateGetFrame(BIRVarToJVMIndexMap indexMap, int localVarOffset, MethodVisitor mv) {
        int frameVarIndex = indexMap.addIfNotExists("frame", symbolTable.stringType);
        mv.visitVarInsn(ASTORE, frameVarIndex);
        mv.visitVarInsn(ALOAD, localVarOffset);
        mv.visitFieldInsn(GETFIELD, STRAND_CLASS, MethodGenUtils.FRAMES, "[Ljava/lang/Object;");
        mv.visitVarInsn(ALOAD, localVarOffset);
        mv.visitInsn(DUP);
        mv.visitFieldInsn(GETFIELD, STRAND_CLASS, RESUME_INDEX, "I");
        mv.visitInsn(DUP_X1);
        mv.visitInsn(ICONST_1);
        mv.visitInsn(IADD);
        mv.visitFieldInsn(PUTFIELD, STRAND_CLASS, RESUME_INDEX, "I");
        mv.visitVarInsn(ALOAD, frameVarIndex);
        mv.visitInsn(AASTORE);
    }

    private void createLocalVariableTable(BIRFunction func, BIRVarToJVMIndexMap indexMap, int localVarOffset,
                                          MethodVisitor mv, Label methodStartLabel, LabelGenerator labelGen,
                                          Label methodEndLabel) {
        String funcName = func.name.value;
        // Add strand variable to LVT
        mv.visitLocalVariable("__strand", String.format("L%s;", STRAND_CLASS), null, methodStartLabel, methodEndLabel,
                              localVarOffset);
        BIRBasicBlock endBB = func.basicBlocks.get(func.basicBlocks.size() - 1);
        for (int i = localVarOffset; i < func.localVars.size(); i++) {
            BIRVariableDcl localVar = func.localVars.get(i);
            Label startLabel = methodStartLabel;
            Label endLabel = methodEndLabel;
            if (!isLocalOrArg(localVar)) {
                continue;
            }
            // local vars have visible range information
            if (localVar.kind == VarKind.LOCAL) {
                if (localVar.startBB != null) {
                    startLabel = labelGen.getLabel(funcName + JvmCodeGenUtil.SCOPE_PREFIX + localVar.insScope.id);
                }
                if (localVar.endBB != null) {
                    endLabel = labelGen.getLabel(funcName + endBB.id.value + "beforeTerm");
                }
            }
            String metaVarName = localVar.metaVarName;
            if (isCompilerAddedVars(metaVarName)) {
                mv.visitLocalVariable(metaVarName, getJVMTypeSign(localVar.type), null,
                                      startLabel, endLabel,
                                      indexMap.addIfNotExists(localVar.name.value, localVar.type));
            }
        }
    }

    private boolean isLocalOrArg(BIRVariableDcl localVar) {
        boolean synArg = localVar.type.tag == TypeTags.BOOLEAN && localVar.name.value.startsWith("%syn");
        return !synArg && (localVar.kind == VarKind.LOCAL || localVar.kind == VarKind.ARG);
    }

    private boolean isCompilerAddedVars(String metaVarName) {
        return metaVarName != null && !"".equals(metaVarName) &&
                // filter out compiler added vars
                !((metaVarName.startsWith("$") && metaVarName.endsWith("$"))
                        || (metaVarName.startsWith("$$") && metaVarName.endsWith("$$"))
                        || metaVarName.startsWith("_$$_"));
    }

    private String getJVMTypeSign(BType bType) {
        if (TypeTags.isIntegerTypeTag(bType.tag)) {
            return "J";
        } else if (TypeTags.isStringTypeTag(bType.tag)) {
            return String.format("L%s;", STRING_VALUE);
        } else if (TypeTags.isXMLTypeTag(bType.tag)) {
            return String.format("L%s;", XML_VALUE);
        }

        String jvmType;
        switch (bType.tag) {
            case TypeTags.BYTE:
                jvmType = "I";
                break;
            case TypeTags.FLOAT:
                jvmType = "D";
                break;
            case TypeTags.BOOLEAN:
                jvmType = "Z";
                break;
            case TypeTags.DECIMAL:
                jvmType = String.format("L%s;", DECIMAL_VALUE);
                break;
            case TypeTags.MAP:
            case TypeTags.RECORD:
                jvmType = String.format("L%s;", MAP_VALUE);
                break;
            case TypeTags.STREAM:
                jvmType = String.format("L%s;", STREAM_VALUE);
                break;
            case TypeTags.TABLE:
                jvmType = String.format("L%s;", TABLE_VALUE_IMPL);
                break;
            case TypeTags.ARRAY:
            case TypeTags.TUPLE:
                jvmType = String.format("L%s;", ARRAY_VALUE);
                break;
            case TypeTags.OBJECT:
                jvmType = String.format("L%s;", B_OBJECT);
                break;
            case TypeTags.ERROR:
                jvmType = String.format("L%s;", ERROR_VALUE);
                break;
            case TypeTags.FUTURE:
                jvmType = String.format("L%s;", FUTURE_VALUE);
                break;
            case TypeTags.INVOKABLE:
                jvmType = String.format("L%s;", FUNCTION_POINTER);
                break;
            case TypeTags.HANDLE:
                jvmType = String.format("L%s;", HANDLE_VALUE);
                break;
            case TypeTags.TYPEDESC:
                jvmType = String.format("L%s;", TYPEDESC_VALUE);
                break;
            case TypeTags.NIL:
            case TypeTags.NEVER:
            case TypeTags.ANY:
            case TypeTags.ANYDATA:
            case TypeTags.UNION:
            case TypeTags.INTERSECTION:
            case TypeTags.JSON:
            case TypeTags.FINITE:
            case TypeTags.READONLY:
                jvmType = String.format("L%s;", OBJECT);
                break;
            case JTypeTags.JTYPE:
                jvmType = InteropMethodGen.getJTypeSignature((JType) bType);
                break;
            default:
                throw new BLangCompilerException("JVM code generation is not supported for type " +
                        String.format("%s", bType));
        }

        return jvmType;
    }
}<|MERGE_RESOLUTION|>--- conflicted
+++ resolved
@@ -214,18 +214,11 @@
 
         addCasesForBasicBlocks(func, funcName, labelGen, labels, states);
 
-<<<<<<< HEAD
-        JvmInstructionGen instGen = new JvmInstructionGen(mv, indexMap, module, jvmPackageGen, jvmTypeGen, jvmCastGen
-                , stringConstantsGen, asyncDataCollector);
-        JvmErrorGen errorGen = new JvmErrorGen(mv, indexMap, instGen);
-        JvmTerminatorGen termGen = new JvmTerminatorGen(mv, indexMap, labelGen, errorGen, module, instGen,
-                                                        jvmPackageGen, jvmTypeGen, jvmCastGen, asyncDataCollector);
-=======
-        JvmInstructionGen instGen = new JvmInstructionGen(mv, indexMap, module.packageID, jvmPackageGen);
+        JvmInstructionGen instGen = new JvmInstructionGen(mv, indexMap, module.packageID, jvmPackageGen, jvmTypeGen,
+                                                          jvmCastGen, stringConstantsGen, asyncDataCollector);
         JvmErrorGen errorGen = new JvmErrorGen(mv, indexMap, instGen);
         JvmTerminatorGen termGen = new JvmTerminatorGen(mv, indexMap, labelGen, errorGen, module.packageID, instGen,
-                                                        jvmPackageGen);
->>>>>>> fc96f5ee
+                                                        jvmPackageGen, jvmTypeGen, jvmCastGen, asyncDataCollector);
 
         mv.visitVarInsn(ILOAD, stateVarIndex);
         Label yieldLable = labelGen.getLabel(funcName + "yield");
@@ -479,7 +472,7 @@
             pushShort(mv, stateVarIndex, caseIndex);
             caseIndex += 1;
 
-            processTerminator(mv, func, module, funcName, terminator,jvmTypeGen, localVarOffset);
+            processTerminator(mv, func, module, funcName, terminator, jvmTypeGen, localVarOffset);
             termGen.genTerminator(terminator, moduleClassName, func, funcName, localVarOffset,
                                   returnVarRefIndex, attachedType);
 
@@ -499,21 +492,18 @@
     }
 
     private void processTerminator(MethodVisitor mv, BIRFunction func, BIRPackage module, String funcName,
-                                   BIRTerminator terminator,  JvmTypeGen jvmTypeGen, int localVarOffset) {
+                                   BIRTerminator terminator, JvmTypeGen jvmTypeGen, int localVarOffset) {
         JvmCodeGenUtil.generateDiagnosticPos(terminator.pos, mv);
         if ((MethodGenUtils.isModuleInitFunction(func) || isModuleTestInitFunction(func)) &&
                 terminator instanceof Return) {
-<<<<<<< HEAD
-            generateAnnotLoad(mv, module.typeDefs, JvmCodeGenUtil.getPackageName(module), jvmTypeGen, localVarOffset);
-=======
-            generateAnnotLoad(mv, module.typeDefs, JvmCodeGenUtil.getPackageName(module.packageID), localVarOffset);
->>>>>>> fc96f5ee
+            generateAnnotLoad(mv, module.typeDefs, JvmCodeGenUtil.getPackageName(module.packageID),
+                              jvmTypeGen, localVarOffset);
         }
         //set module start success to true for $_init class
         if (isModuleStartFunction(funcName) && terminator.kind == InstructionKind.RETURN) {
             mv.visitInsn(ICONST_1);
-            mv.visitFieldInsn(PUTSTATIC,
-                              JvmCodeGenUtil.getModuleLevelClassName(module.packageID, MODULE_INIT_CLASS_NAME),
+            mv.visitFieldInsn(PUTSTATIC, JvmCodeGenUtil.getModuleLevelClassName(module.packageID,
+                                                                                MODULE_INIT_CLASS_NAME),
                               MODULE_STARTED, "Z");
         }
     }
