--- conflicted
+++ resolved
@@ -498,15 +498,10 @@
     }
 
     private void processTerminator(MethodVisitor mv, BIRFunction func, BIRPackage module, String funcName,
-<<<<<<< HEAD
                                    BIRTerminator terminator) {
-        JvmCodeGenUtil.generateDiagnosticPos(terminator.pos, mv);
-=======
-                                   BIRTerminator terminator, JvmTypeGen jvmTypeGen, int localVarOffset) {
         if (terminator.kind != InstructionKind.RETURN) {
             JvmCodeGenUtil.generateDiagnosticPos(terminator.pos, mv);
         }
->>>>>>> 5a694e6a
         if ((MethodGenUtils.isModuleInitFunction(func) || isModuleTestInitFunction(func)) &&
                 terminator instanceof Return) {
             String moduleAnnotationsClass = getModuleLevelClassName(module.packageID, MODULE_ANNOTATIONS_CLASS_NAME);
