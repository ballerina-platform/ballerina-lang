/*
 *  Copyright (c) 2018, WSO2 Inc. (http://www.wso2.org) All Rights Reserved.
 *
 *  WSO2 Inc. licenses this file to you under the Apache License,
 *  Version 2.0 (the "License"); you may not use this file except
 *  in compliance with the License.
 *  You may obtain a copy of the License at
 *
 *    http://www.apache.org/licenses/LICENSE-2.0
 *
 *  Unless required by applicable law or agreed to in writing,
 *  software distributed under the License is distributed on an
 *  "AS IS" BASIS, WITHOUT WARRANTIES OR CONDITIONS OF ANY
 *  KIND, either express or implied.  See the License for the
 *  specific language governing permissions and limitations
 *  under the License.
 */

package org.wso2.ballerinalang.compiler.bir.codegen.methodgen;

import io.ballerina.identifier.Utils;
import org.ballerinalang.compiler.BLangCompilerException;
import org.ballerinalang.model.elements.PackageID;
import org.objectweb.asm.ClassWriter;
import org.objectweb.asm.Label;
import org.objectweb.asm.MethodVisitor;
import org.objectweb.asm.Opcodes;
import org.wso2.ballerinalang.compiler.bir.codegen.JvmCastGen;
import org.wso2.ballerinalang.compiler.bir.codegen.JvmCodeGenUtil;
import org.wso2.ballerinalang.compiler.bir.codegen.JvmConstants;
import org.wso2.ballerinalang.compiler.bir.codegen.JvmErrorGen;
import org.wso2.ballerinalang.compiler.bir.codegen.JvmInstructionGen;
import org.wso2.ballerinalang.compiler.bir.codegen.JvmPackageGen;
import org.wso2.ballerinalang.compiler.bir.codegen.JvmTerminatorGen;
import org.wso2.ballerinalang.compiler.bir.codegen.JvmTypeGen;
import org.wso2.ballerinalang.compiler.bir.codegen.internal.AsyncDataCollector;
import org.wso2.ballerinalang.compiler.bir.codegen.internal.BIRVarToJVMIndexMap;
import org.wso2.ballerinalang.compiler.bir.codegen.internal.FunctionParamComparator;
import org.wso2.ballerinalang.compiler.bir.codegen.internal.LabelGenerator;
import org.wso2.ballerinalang.compiler.bir.codegen.interop.ExternalMethodGen;
import org.wso2.ballerinalang.compiler.bir.codegen.interop.InteropMethodGen;
import org.wso2.ballerinalang.compiler.bir.codegen.model.JType;
import org.wso2.ballerinalang.compiler.bir.codegen.model.JTypeTags;
import org.wso2.ballerinalang.compiler.bir.codegen.split.JvmConstantsGen;
import org.wso2.ballerinalang.compiler.bir.model.BIRNode;
import org.wso2.ballerinalang.compiler.bir.model.BIRNode.BIRBasicBlock;
import org.wso2.ballerinalang.compiler.bir.model.BIRNode.BIRFunction;
import org.wso2.ballerinalang.compiler.bir.model.BIRNode.BIRPackage;
import org.wso2.ballerinalang.compiler.bir.model.BIRNode.BIRVariableDcl;
import org.wso2.ballerinalang.compiler.bir.model.BIRTerminator;
import org.wso2.ballerinalang.compiler.bir.model.BIRTerminator.Return;
import org.wso2.ballerinalang.compiler.bir.model.BirScope;
import org.wso2.ballerinalang.compiler.bir.model.InstructionKind;
import org.wso2.ballerinalang.compiler.bir.model.VarKind;
import org.wso2.ballerinalang.compiler.semantics.analyzer.Types;
import org.wso2.ballerinalang.compiler.semantics.model.SymbolTable;
import org.wso2.ballerinalang.compiler.semantics.model.symbols.BTypeSymbol;
import org.wso2.ballerinalang.compiler.semantics.model.symbols.Symbols;
import org.wso2.ballerinalang.compiler.semantics.model.types.BType;
import org.wso2.ballerinalang.compiler.util.TypeTags;
import org.wso2.ballerinalang.util.Flags;

import java.util.ArrayList;
import java.util.Arrays;
import java.util.HashSet;
import java.util.List;
import java.util.Set;

import static org.objectweb.asm.Opcodes.ACC_STATIC;
import static org.objectweb.asm.Opcodes.ACONST_NULL;
import static org.objectweb.asm.Opcodes.ALOAD;
import static org.objectweb.asm.Opcodes.ARETURN;
import static org.objectweb.asm.Opcodes.ASTORE;
import static org.objectweb.asm.Opcodes.ATHROW;
import static org.objectweb.asm.Opcodes.CHECKCAST;
import static org.objectweb.asm.Opcodes.DCONST_0;
import static org.objectweb.asm.Opcodes.DLOAD;
import static org.objectweb.asm.Opcodes.DRETURN;
import static org.objectweb.asm.Opcodes.DSTORE;
import static org.objectweb.asm.Opcodes.DUP;
import static org.objectweb.asm.Opcodes.DUP_X1;
import static org.objectweb.asm.Opcodes.FCONST_0;
import static org.objectweb.asm.Opcodes.FLOAD;
import static org.objectweb.asm.Opcodes.FSTORE;
import static org.objectweb.asm.Opcodes.GETFIELD;
import static org.objectweb.asm.Opcodes.GETSTATIC;
import static org.objectweb.asm.Opcodes.GOTO;
import static org.objectweb.asm.Opcodes.IADD;
import static org.objectweb.asm.Opcodes.ICONST_0;
import static org.objectweb.asm.Opcodes.ICONST_1;
import static org.objectweb.asm.Opcodes.IFEQ;
import static org.objectweb.asm.Opcodes.IFGT;
import static org.objectweb.asm.Opcodes.IF_ICMPEQ;
import static org.objectweb.asm.Opcodes.ILOAD;
import static org.objectweb.asm.Opcodes.INVOKESPECIAL;
import static org.objectweb.asm.Opcodes.INVOKESTATIC;
import static org.objectweb.asm.Opcodes.INVOKEVIRTUAL;
import static org.objectweb.asm.Opcodes.IRETURN;
import static org.objectweb.asm.Opcodes.ISTORE;
import static org.objectweb.asm.Opcodes.ISUB;
import static org.objectweb.asm.Opcodes.LCONST_0;
import static org.objectweb.asm.Opcodes.LLOAD;
import static org.objectweb.asm.Opcodes.LRETURN;
import static org.objectweb.asm.Opcodes.LSTORE;
import static org.objectweb.asm.Opcodes.NEW;
import static org.objectweb.asm.Opcodes.POP;
import static org.objectweb.asm.Opcodes.PUTFIELD;
import static org.objectweb.asm.Opcodes.PUTSTATIC;
import static org.objectweb.asm.Opcodes.SIPUSH;
import static org.wso2.ballerinalang.compiler.bir.codegen.JvmCodeGenUtil.SCOPE_PREFIX;
import static org.wso2.ballerinalang.compiler.bir.codegen.JvmCodeGenUtil.generateReturnType;
import static org.wso2.ballerinalang.compiler.bir.codegen.JvmCodeGenUtil.getMethodDescParams;
import static org.wso2.ballerinalang.compiler.bir.codegen.JvmCodeGenUtil.getModuleLevelClassName;
import static org.wso2.ballerinalang.compiler.bir.codegen.JvmConstants.ANNOTATIONS_METHOD_PREFIX;
import static org.wso2.ballerinalang.compiler.bir.codegen.JvmConstants.ERROR_UTILS;
import static org.wso2.ballerinalang.compiler.bir.codegen.JvmConstants.JVM_INIT_METHOD;
import static org.wso2.ballerinalang.compiler.bir.codegen.JvmConstants.MODULE_ANNOTATIONS_CLASS_NAME;
import static org.wso2.ballerinalang.compiler.bir.codegen.JvmConstants.MODULE_INIT_CLASS_NAME;
import static org.wso2.ballerinalang.compiler.bir.codegen.JvmConstants.MODULE_STARTED;
import static org.wso2.ballerinalang.compiler.bir.codegen.JvmConstants.MODULE_START_ATTEMPTED;
<<<<<<< HEAD
import static org.wso2.ballerinalang.compiler.bir.codegen.JvmConstants.MODULE_START_PARENT_ATTEMPTED;
=======
import static org.wso2.ballerinalang.compiler.bir.codegen.JvmConstants.PARENT_MODULE_START_ATTEMPTED;
>>>>>>> a9ca3662
import static org.wso2.ballerinalang.compiler.bir.codegen.JvmConstants.NO_OF_DEPENDANT_MODULES;
import static org.wso2.ballerinalang.compiler.bir.codegen.JvmConstants.OBJECT_SELF_INSTANCE;
import static org.wso2.ballerinalang.compiler.bir.codegen.JvmConstants.STACK;
import static org.wso2.ballerinalang.compiler.bir.codegen.JvmConstants.STRAND;
import static org.wso2.ballerinalang.compiler.bir.codegen.JvmConstants.STRAND_CLASS;
import static org.wso2.ballerinalang.compiler.bir.codegen.JvmConstants.STRAND_LOCAL_VARIABLE_NAME;
import static org.wso2.ballerinalang.compiler.bir.codegen.JvmConstants.TYPEDESC_VALUE;
import static org.wso2.ballerinalang.compiler.bir.codegen.JvmConstants.YIELD_LOCATION;
import static org.wso2.ballerinalang.compiler.bir.codegen.JvmConstants.YIELD_STATUS;
import static org.wso2.ballerinalang.compiler.bir.codegen.JvmSignatures.CREATE_CANCELLED_FUTURE_ERROR;
import static org.wso2.ballerinalang.compiler.bir.codegen.JvmSignatures.GET_ARRAY_VALUE;
import static org.wso2.ballerinalang.compiler.bir.codegen.JvmSignatures.GET_BDECIMAL;
import static org.wso2.ballerinalang.compiler.bir.codegen.JvmSignatures.GET_BOBJECT;
import static org.wso2.ballerinalang.compiler.bir.codegen.JvmSignatures.GET_BSTRING;
import static org.wso2.ballerinalang.compiler.bir.codegen.JvmSignatures.GET_ERROR_VALUE;
import static org.wso2.ballerinalang.compiler.bir.codegen.JvmSignatures.GET_FUNCTION_POINTER;
import static org.wso2.ballerinalang.compiler.bir.codegen.JvmSignatures.GET_FUTURE_VALUE;
import static org.wso2.ballerinalang.compiler.bir.codegen.JvmSignatures.GET_HANDLE_VALUE;
import static org.wso2.ballerinalang.compiler.bir.codegen.JvmSignatures.GET_MAP_VALUE;
import static org.wso2.ballerinalang.compiler.bir.codegen.JvmSignatures.GET_OBJECT;
import static org.wso2.ballerinalang.compiler.bir.codegen.JvmSignatures.GET_REGEXP;
import static org.wso2.ballerinalang.compiler.bir.codegen.JvmSignatures.GET_STRAND;
import static org.wso2.ballerinalang.compiler.bir.codegen.JvmSignatures.GET_STREAM_VALUE;
import static org.wso2.ballerinalang.compiler.bir.codegen.JvmSignatures.GET_STRING;
import static org.wso2.ballerinalang.compiler.bir.codegen.JvmSignatures.GET_TABLE_VALUE;
import static org.wso2.ballerinalang.compiler.bir.codegen.JvmSignatures.GET_TYPEDESC;
import static org.wso2.ballerinalang.compiler.bir.codegen.JvmSignatures.GET_XML;
import static org.wso2.ballerinalang.compiler.bir.codegen.JvmSignatures.INITIAL_METHOD_DESC;
import static org.wso2.ballerinalang.compiler.bir.codegen.JvmSignatures.PASS_OBJECT_RETURN_OBJECT;
import static org.wso2.ballerinalang.compiler.bir.codegen.JvmSignatures.RETURN_OBJECT;
import static org.wso2.ballerinalang.compiler.bir.codegen.JvmSignatures.STACK_FRAMES;
import static org.wso2.ballerinalang.compiler.bir.codegen.JvmSignatures.UPDATE_CHANNEL_DETAILS;
import static org.wso2.ballerinalang.compiler.bir.codegen.JvmSignatures.VOID_METHOD_DESC;

/**
 * BIR function to JVM byte code generation class.
 *
 * @since 1.2.0
 */
public class MethodGen {

    protected static final String STATE = "state";
    protected static final String LOOP_VAR = "loopVar";
    protected static final String FUNCTION_INVOCATION = "functionInvocation";
    private static final String INVOCATION_COUNT = "%invocationCount";
    private static final String RESUME_INDEX = "resumeIndex";
    private final JvmPackageGen jvmPackageGen;
    private final SymbolTable symbolTable;
    private final Types types;

    public MethodGen(JvmPackageGen jvmPackageGen, Types types) {
        this.jvmPackageGen = jvmPackageGen;
        this.symbolTable = jvmPackageGen.symbolTable;
        this.types = types;
    }

    public void generateMethod(BIRFunction birFunc, ClassWriter cw, BIRPackage birModule, BType attachedType,
                               String moduleClassName, JvmTypeGen jvmTypeGen, JvmCastGen jvmCastGen,
                               JvmConstantsGen jvmConstantsGen, AsyncDataCollector asyncDataCollector) {
        if (JvmCodeGenUtil.isExternFunc(birFunc)) {
            ExternalMethodGen.genJMethodForBExternalFunc(birFunc, cw, birModule, attachedType, this, jvmPackageGen,
                    jvmTypeGen, jvmCastGen, jvmConstantsGen, moduleClassName,
                    asyncDataCollector, types);
        } else {
            genJMethodForBFunc(birFunc, cw, birModule, jvmTypeGen, jvmCastGen, jvmConstantsGen, moduleClassName,
                    attachedType, asyncDataCollector, false);
        }
    }

    public void genJMethodWithBObjectMethodCall(BIRFunction func, ClassWriter cw, BIRPackage module,
                                                JvmTypeGen jvmTypeGen, JvmCastGen jvmCastGen,
                                                JvmConstantsGen jvmConstantsGen, String moduleClassName,
                                                AsyncDataCollector asyncDataCollector,
                                                String splitClassName) {
        BIRVarToJVMIndexMap indexMap = new BIRVarToJVMIndexMap();
        indexMap.addIfNotExists(OBJECT_SELF_INSTANCE, symbolTable.anyType);
        indexMap.addIfNotExists(STRAND, symbolTable.stringType);
        String funcName = func.name.value;
        BType retType = getReturnType(func);
        String desc = JvmCodeGenUtil.getMethodDesc(func.type.paramTypes, retType);
        MethodVisitor mv = cw.visitMethod(Opcodes.ACC_PUBLIC, funcName, desc, null, null);
        mv.visitCode();
        Label methodStartLabel = new Label();
        mv.visitLabel(methodStartLabel);
        JvmInstructionGen instGen = new JvmInstructionGen(mv, indexMap, module.packageID, jvmPackageGen, jvmTypeGen,
                jvmCastGen, jvmConstantsGen, asyncDataCollector, types);
        mv.visitVarInsn(ALOAD, 1); // load strand
        mv.visitVarInsn(ALOAD, 0); // load self
        String encodedMethodName = Utils.encodeFunctionIdentifier(funcName);
        for (BIRNode.BIRFunctionParameter parameter : func.parameters) {
            instGen.generateVarLoad(mv, parameter, indexMap.addIfNotExists(parameter.name.value, parameter.type));
        }
        String methodDesc = JvmCodeGenUtil.getMethodDesc(func.type.paramTypes, retType, moduleClassName);
        mv.visitMethodInsn(INVOKESTATIC, splitClassName, encodedMethodName, methodDesc, false);
        Label methodEndLabel = new Label();
        mv.visitLabel(methodEndLabel);
        generateReturnTermFromType(retType, mv);
        mv.visitLocalVariable(OBJECT_SELF_INSTANCE, GET_BOBJECT, null, methodStartLabel, methodEndLabel, 0);
        mv.visitLocalVariable(STRAND_LOCAL_VARIABLE_NAME, GET_STRAND, null, methodStartLabel, methodEndLabel, 1);
        for (BIRNode.BIRFunctionParameter parameter : func.parameters) {
            String metaVarName = parameter.metaVarName;
            if (isValidArg(parameter) && isCompilerAddedVars(metaVarName)) {
                mv.visitLocalVariable(metaVarName, getJVMTypeSign(parameter.type), null, methodStartLabel,
                        methodEndLabel, indexMap.addIfNotExists(parameter.name.value, parameter.type));
            }
        }
        JvmCodeGenUtil.visitMaxStackForMethod(mv, funcName, moduleClassName);
        mv.visitEnd();
    }

    private void generateReturnTermFromType(BType bType, MethodVisitor mv) {
        bType = JvmCodeGenUtil.getImpliedType(bType);
        if (TypeTags.isIntegerTypeTag(bType.tag)) {
            mv.visitInsn(LRETURN);
            return;
        }
        switch (bType.tag) {
            case TypeTags.BYTE, TypeTags.BOOLEAN -> mv.visitInsn(IRETURN);
            case TypeTags.FLOAT -> mv.visitInsn(DRETURN);
            default -> mv.visitInsn(ARETURN);
        }
    }

    public void genJMethodForBFunc(BIRFunction func, ClassWriter cw, BIRPackage module,
                                   JvmTypeGen jvmTypeGen, JvmCastGen jvmCastGen,
                                   JvmConstantsGen jvmConstantsGen, String moduleClassName,
                                   BType attachedType, AsyncDataCollector asyncDataCollector,
                                   boolean isObjectMethodSplit) {

        BIRVarToJVMIndexMap indexMap = new BIRVarToJVMIndexMap();
        boolean isWorker = Symbols.isFlagOn(func.flags, Flags.WORKER);

        // generate method desc
        int access = Opcodes.ACC_PUBLIC;
        // localVarOffset is actually the local var index of the strand which is passed as an argument to the function
        int localVarOffset;
        if (attachedType != null && !isObjectMethodSplit) {
            localVarOffset = 1;
            // add the self as the first local var
            indexMap.addIfNotExists(OBJECT_SELF_INSTANCE, symbolTable.anyType);
        } else {
            localVarOffset = 0;
            access += ACC_STATIC;
        }

        indexMap.addIfNotExists(STRAND, symbolTable.stringType);
        if (isObjectMethodSplit) {
            indexMap.addIfNotExists(OBJECT_SELF_INSTANCE, symbolTable.anyType);
        }

        String funcName = func.name.value;
        BType retType = getReturnType(func);
        String desc;
        int invocationCountArgVarIndex = -1;
        if (isWorker) {
            invocationCountArgVarIndex = indexMap.addIfNotExists(INVOCATION_COUNT, symbolTable.stringType);
            desc = INITIAL_METHOD_DESC + "I" + getMethodDescParams(func.type.paramTypes) + generateReturnType(retType);
        } else if (isObjectMethodSplit) {
            desc = JvmCodeGenUtil.getMethodDesc(func.type.paramTypes, retType, moduleClassName);
        } else {
            desc = JvmCodeGenUtil.getMethodDesc(func.type.paramTypes, retType);
        }
        MethodVisitor mv = cw.visitMethod(access, funcName, desc, null, null);
        mv.visitCode();

        visitStartFunction(module.packageID, funcName, mv);

        Label methodStartLabel = new Label();
        mv.visitLabel(methodStartLabel);

        genLocalVars(indexMap, mv, func.localVars);

        int returnVarRefIndex = getReturnVarRefIndex(func, indexMap, retType, mv);
        int stateVarIndex = getIntVarIndex(STATE, indexMap, mv, ICONST_0);
        int loopVarIndex = getIntVarIndex(LOOP_VAR, indexMap, mv, ICONST_1);
        int yieldLocationVarIndex = getFrameStringVarIndex(indexMap, mv, YIELD_LOCATION);
        int yieldStatusVarIndex = getFrameStringVarIndex(indexMap, mv, YIELD_STATUS);
        int invocationVarIndex = getIntVarIndex(FUNCTION_INVOCATION, indexMap, mv, ICONST_0);

        mv.visitVarInsn(ALOAD, localVarOffset);
        mv.visitFieldInsn(GETFIELD, STRAND_CLASS, RESUME_INDEX, "I");

        LabelGenerator labelGen = new LabelGenerator();
        Label resumeLabel = labelGen.getLabel(funcName + "resume");
        mv.visitJumpInsn(IFGT, resumeLabel);

        // set function invocation variable
        setFunctionInvocationVar(localVarOffset, mv, invocationVarIndex, invocationCountArgVarIndex, module.packageID,
                funcName);
        // set channel details to strand.
        setChannelDetailsToStrand(func, localVarOffset, mv, invocationVarIndex);

        Label varInitLabel = labelGen.getLabel(funcName + "varinit");
        mv.visitLabel(varInitLabel);

        // panic if this strand is cancelled
        checkStrandCancelled(mv, localVarOffset);

        // handle loops reducible way
        Label loopLabel = new Label();
        mv.visitLabel(loopLabel);
        mv.visitVarInsn(ILOAD, loopVarIndex);
        Label loopConditionLabel = new Label();
        mv.visitJumpInsn(IFEQ, loopConditionLabel);
        mv.visitInsn(ICONST_0);
        mv.visitVarInsn(ISTORE, loopVarIndex);

        // process basic blocks
        List<Label> labels = new ArrayList<>();
        List<Integer> states = new ArrayList<>();

        addCasesForBasicBlocks(func, funcName, labelGen, labels, states);

        JvmInstructionGen instGen = new JvmInstructionGen(mv, indexMap, module.packageID, jvmPackageGen, jvmTypeGen,
                jvmCastGen, jvmConstantsGen, asyncDataCollector,
                types);
        JvmErrorGen errorGen = new JvmErrorGen(mv, indexMap, instGen);
        JvmTerminatorGen termGen = new JvmTerminatorGen(mv, indexMap, labelGen, errorGen, module.packageID, instGen,
                jvmPackageGen, jvmTypeGen, jvmCastGen, jvmConstantsGen, asyncDataCollector);

        mv.visitVarInsn(ILOAD, stateVarIndex);
        Label yieldLabel = labelGen.getLabel(funcName + "yield");
        mv.visitLookupSwitchInsn(yieldLabel, toIntArray(states), labels.toArray(new Label[0]));

        generateBasicBlocks(mv, labelGen, errorGen, instGen, termGen, func, returnVarRefIndex, stateVarIndex,
                yieldLocationVarIndex, yieldStatusVarIndex, loopVarIndex, invocationVarIndex, localVarOffset, module,
                attachedType, moduleClassName, loopLabel);
        mv.visitLabel(resumeLabel);
        String frameName = MethodGenUtils.getFrameClassName(JvmCodeGenUtil.getPackageName(module.packageID), funcName,
                attachedType);
        genGetFrameOnResumeIndex(localVarOffset, mv, frameName);

        generateFrameClassFieldLoad(func.localVars, mv, indexMap, frameName);
        mv.visitInsn(DUP);
        mv.visitFieldInsn(GETFIELD, frameName, STATE, "I");
        mv.visitVarInsn(ISTORE, stateVarIndex);
        mv.visitFieldInsn(GETFIELD, frameName, FUNCTION_INVOCATION, "I");
        mv.visitVarInsn(ISTORE, invocationVarIndex);
        mv.visitJumpInsn(GOTO, varInitLabel);

        mv.visitLabel(yieldLabel);
        mv.visitTypeInsn(NEW, frameName);
        mv.visitInsn(DUP);
        mv.visitMethodInsn(INVOKESPECIAL, frameName, JVM_INIT_METHOD, VOID_METHOD_DESC, false);

        generateFrameClassFieldUpdate(func.localVars, mv, indexMap, frameName);

        mv.visitInsn(DUP);
        mv.visitVarInsn(ILOAD, stateVarIndex);
        mv.visitFieldInsn(PUTFIELD, frameName, STATE, "I");
        mv.visitInsn(DUP);
        mv.visitVarInsn(ILOAD, invocationVarIndex);
        mv.visitFieldInsn(PUTFIELD, frameName, FUNCTION_INVOCATION, "I");
        generateFrameStringFieldSet(mv, frameName, yieldLocationVarIndex, YIELD_LOCATION);
        generateFrameStringFieldSet(mv, frameName, yieldStatusVarIndex, YIELD_STATUS);

        generateGetFrame(indexMap, localVarOffset, mv);
        mv.visitJumpInsn(GOTO, loopLabel);
        mv.visitLabel(loopConditionLabel);

        Label methodEndLabel = new Label();
        mv.visitLabel(methodEndLabel);
        termGen.genReturnTerm(returnVarRefIndex, func, invocationVarIndex, localVarOffset);

        // Create Local Variable Table
        createLocalVariableTable(func, indexMap, localVarOffset, mv, methodStartLabel, labelGen, methodEndLabel,
                isObjectMethodSplit);

        JvmCodeGenUtil.visitMaxStackForMethod(mv, funcName, moduleClassName);
        mv.visitEnd();
    }

    private void setFunctionInvocationVar(int localVarOffset, MethodVisitor mv, int invocationVarIndex,
                                          int invocationCountArgVarIndex, PackageID packageID, String funcName) {

        if (isModuleInitFunction(funcName)) {
            String moduleClass = JvmCodeGenUtil.getModuleLevelClassName(packageID, MODULE_INIT_CLASS_NAME);
            mv.visitFieldInsn(GETSTATIC, moduleClass, NO_OF_DEPENDANT_MODULES, "I");
            mv.visitInsn(ICONST_1);
            mv.visitInsn(IADD);
            mv.visitFieldInsn(PUTSTATIC, moduleClass, NO_OF_DEPENDANT_MODULES, "I");

            Label labelIf = new Label();
            mv.visitFieldInsn(GETSTATIC, moduleClass, NO_OF_DEPENDANT_MODULES, "I");
            mv.visitInsn(ICONST_1);
            mv.visitJumpInsn(IF_ICMPEQ, labelIf);
            mv.visitInsn(ACONST_NULL);
            mv.visitInsn(ARETURN);
            mv.visitLabel(labelIf);
        }

        if (isModuleStartFunction(funcName)) {
            String moduleClass = JvmCodeGenUtil.getModuleLevelClassName(packageID, MODULE_INIT_CLASS_NAME);
<<<<<<< HEAD
            mv.visitFieldInsn(GETSTATIC, moduleClass, MODULE_START_PARENT_ATTEMPTED, "Z");
=======
            mv.visitFieldInsn(GETSTATIC, moduleClass, PARENT_MODULE_START_ATTEMPTED, "Z");
>>>>>>> a9ca3662
            Label labelIf = new Label();
            mv.visitJumpInsn(IFEQ, labelIf);
            mv.visitInsn(ACONST_NULL);
            mv.visitInsn(ARETURN);
            mv.visitLabel(labelIf);
            mv.visitInsn(ICONST_1);
<<<<<<< HEAD
            mv.visitFieldInsn(PUTSTATIC, moduleClass, MODULE_START_PARENT_ATTEMPTED, "Z");
=======
            mv.visitFieldInsn(PUTSTATIC, moduleClass, PARENT_MODULE_START_ATTEMPTED, "Z");
>>>>>>> a9ca3662
        }

        if (invocationCountArgVarIndex == -1) {
            mv.visitVarInsn(ALOAD, localVarOffset);
            mv.visitInsn(DUP);
            mv.visitFieldInsn(GETFIELD, STRAND_CLASS, FUNCTION_INVOCATION, "I");
            mv.visitInsn(DUP_X1);
            mv.visitInsn(ICONST_1);
            mv.visitInsn(IADD);
            mv.visitFieldInsn(PUTFIELD, STRAND_CLASS, FUNCTION_INVOCATION, "I");
        } else {
            // this means this is a function created for a worker
            mv.visitVarInsn(ILOAD, invocationCountArgVarIndex);
        }
        mv.visitVarInsn(ISTORE, invocationVarIndex);
    }

    private void generateFrameStringFieldSet(MethodVisitor mv, String frameName, int rhsVarIndex, String fieldName) {
        mv.visitInsn(DUP);
        mv.visitVarInsn(ALOAD, rhsVarIndex);
        mv.visitFieldInsn(PUTFIELD, frameName, fieldName, GET_STRING);
    }

    private BType getReturnType(BIRFunction func) {
        BType retType = func.type.retType;
        if (JvmCodeGenUtil.isExternFunc(func) && Symbols.isFlagOn(retType.flags, Flags.PARAMETERIZED)) {
            retType = JvmCodeGenUtil.UNIFIER.build(func.type.retType);
        }
        return retType;
    }

    private void visitStartFunction(PackageID packageID, String funcName, MethodVisitor mv) {
        if (!isStartFunction(funcName)) {
            return;
        }
        mv.visitInsn(ICONST_1);
        mv.visitFieldInsn(PUTSTATIC, JvmCodeGenUtil.getModuleLevelClassName(packageID, MODULE_INIT_CLASS_NAME),
                MODULE_START_ATTEMPTED, "Z");
    }

    private void setChannelDetailsToStrand(BIRFunction func, int localVarOffset, MethodVisitor mv,
                                           int invocationVarIndex) {
        // this channel info is required to notify data channels when there is a panic
        // we cannot set this during strand creation, because function call do not have this info.
        if (func.workerChannels.length == 0) {
            return;
        }
        mv.visitVarInsn(ALOAD, localVarOffset);
        JvmCodeGenUtil.loadChannelDetails(mv, Arrays.asList(func.workerChannels), invocationVarIndex);
        mv.visitMethodInsn(INVOKEVIRTUAL, STRAND_CLASS, "updateChannelDetails",
                UPDATE_CHANNEL_DETAILS, false);
    }

    private void checkStrandCancelled(MethodVisitor mv, int localVarOffset) {
        mv.visitVarInsn(ALOAD, localVarOffset);
        mv.visitFieldInsn(GETFIELD, STRAND_CLASS, "cancel", "Z");
        Label notCancelledLabel = new Label();
        mv.visitJumpInsn(IFEQ, notCancelledLabel);
        mv.visitMethodInsn(INVOKESTATIC, ERROR_UTILS, "createCancelledFutureError", CREATE_CANCELLED_FUTURE_ERROR,
                false);
        mv.visitInsn(ATHROW);

        mv.visitLabel(notCancelledLabel);
    }

    private void genLocalVars(BIRVarToJVMIndexMap indexMap, MethodVisitor mv, List<BIRVariableDcl> localVars) {
        localVars.sort(new FunctionParamComparator());
        for (int i = 1; i < localVars.size(); i++) {
            BIRVariableDcl localVar = localVars.get(i);
            int index = indexMap.addIfNotExists(localVar.name.value, localVar.type);
            if (localVar.kind != VarKind.ARG) {
                BType bType = localVar.type;
                genDefaultValue(mv, bType, index);
            }
        }
    }

    private int getReturnVarRefIndex(BIRFunction func, BIRVarToJVMIndexMap indexMap, BType retType, MethodVisitor mv) {
        BIRVariableDcl varDcl = func.localVars.get(0);
        int returnVarRefIndex = indexMap.addIfNotExists(varDcl.name.value, varDcl.type);
        genDefaultValue(mv, retType, returnVarRefIndex);
        return returnVarRefIndex;
    }

    private void genDefaultValue(MethodVisitor mv, BType bType, int index) {
        bType = JvmCodeGenUtil.getImpliedType(bType);
        if (TypeTags.isIntegerTypeTag(bType.tag)) {
            mv.visitInsn(LCONST_0);
            mv.visitVarInsn(LSTORE, index);
            return;
        } else if (TypeTags.isStringTypeTag(bType.tag) || TypeTags.isXMLTypeTag(bType.tag)) {
            mv.visitInsn(ACONST_NULL);
            mv.visitVarInsn(ASTORE, index);
            return;
        }

        switch (bType.tag) {
            case TypeTags.BYTE, TypeTags.BOOLEAN -> {
                mv.visitInsn(ICONST_0);
                mv.visitVarInsn(ISTORE, index);
            }
            case TypeTags.FLOAT -> {
                mv.visitInsn(DCONST_0);
                mv.visitVarInsn(DSTORE, index);
            }
            case TypeTags.MAP, TypeTags.ARRAY, TypeTags.STREAM, TypeTags.TABLE, TypeTags.ERROR, TypeTags.NIL,
                    TypeTags.NEVER, TypeTags.ANY, TypeTags.ANYDATA, TypeTags.OBJECT, TypeTags.CHAR_STRING,
                    TypeTags.DECIMAL, TypeTags.UNION, TypeTags.RECORD, TypeTags.TUPLE, TypeTags.FUTURE, TypeTags.JSON,
                    TypeTags.INVOKABLE, TypeTags.FINITE, TypeTags.HANDLE, TypeTags.TYPEDESC, TypeTags.READONLY,
                    TypeTags.REGEXP -> {
                mv.visitInsn(ACONST_NULL);
                mv.visitVarInsn(ASTORE, index);
            }
            case JTypeTags.JTYPE -> genJDefaultValue(mv, (JType) bType, index);
            default -> throw new BLangCompilerException(JvmConstants.TYPE_NOT_SUPPORTED_MESSAGE + bType);
        }
    }

    private void genJDefaultValue(MethodVisitor mv, JType jType, int index) {
        switch (jType.jTag) {
            case JTypeTags.JBYTE, JTypeTags.JCHAR, JTypeTags.JSHORT, JTypeTags.JINT, JTypeTags.JBOOLEAN -> {
                mv.visitInsn(ICONST_0);
                mv.visitVarInsn(ISTORE, index);
            }
            case JTypeTags.JLONG -> {
                mv.visitInsn(LCONST_0);
                mv.visitVarInsn(LSTORE, index);
            }
            case JTypeTags.JFLOAT -> {
                mv.visitInsn(FCONST_0);
                mv.visitVarInsn(FSTORE, index);
            }
            case JTypeTags.JDOUBLE -> {
                mv.visitInsn(DCONST_0);
                mv.visitVarInsn(DSTORE, index);
            }
            case JTypeTags.JARRAY, JTypeTags.JREF -> {
                mv.visitInsn(ACONST_NULL);
                mv.visitVarInsn(ASTORE, index);
            }
            default -> throw new BLangCompilerException(JvmConstants.TYPE_NOT_SUPPORTED_MESSAGE +
                    jType);
        }
    }

    private int getIntVarIndex(String intVarName, BIRVarToJVMIndexMap indexMap, MethodVisitor mv, int initialValue) {
        int varIndex = indexMap.addIfNotExists(intVarName, symbolTable.stringType);
        mv.visitInsn(initialValue);
        mv.visitVarInsn(ISTORE, varIndex);
        return varIndex;
    }

    private int getFrameStringVarIndex(BIRVarToJVMIndexMap indexMap, MethodVisitor mv, String frameStringFieldName) {
        int stateVarIndex = indexMap.addIfNotExists(frameStringFieldName, symbolTable.stringType);
        mv.visitInsn(ACONST_NULL);
        mv.visitVarInsn(ASTORE, stateVarIndex);
        return stateVarIndex;
    }

    private void addCasesForBasicBlocks(BIRFunction func, String funcName, LabelGenerator labelGen, List<Label> labels,
                                        List<Integer> states) {
        int caseIndex = 0;
        for (int i = 0; i < func.basicBlocks.size(); i++) {
            BIRBasicBlock bb = func.basicBlocks.get(i);
            if (i == 0) {
                labels.add(caseIndex, labelGen.getLabel(funcName + bb.id.value));
                states.add(caseIndex, caseIndex);
                caseIndex += 1;
            }
            labels.add(caseIndex, labelGen.getLabel(funcName + bb.id.value + "beforeTerm"));
            states.add(caseIndex, caseIndex);
            caseIndex += 1;
        }
    }

    private int[] toIntArray(List<Integer> states) {
        int[] ints = new int[states.size()];
        for (int i = 0; i < states.size(); i++) {
            ints[i] = states.get(i);
        }
        return ints;
    }

    void generateBasicBlocks(MethodVisitor mv, LabelGenerator labelGen, JvmErrorGen errorGen, JvmInstructionGen instGen,
                             JvmTerminatorGen termGen, BIRFunction func, int returnVarRefIndex, int stateVarIndex,
                             int yieldLocationVarIndex, int yieldStatusVarIndex, int loopVarIndex,
                             int invocationVarIndex, int localVarOffset, BIRPackage module, BType attachedType,
                             String moduleClassName, Label loopLabel) {

        String funcName = func.name.value;
        BirScope lastScope = null;
        Set<BirScope> visitedScopesSet = new HashSet<>();

        int caseIndex = 0;
        for (int i = 0; i < func.basicBlocks.size(); i++) {
            BIRBasicBlock bb = func.basicBlocks.get(i);
            // create jvm label
            Label bbLabel = labelGen.getLabel(funcName + bb.id.value);
            mv.visitLabel(bbLabel);
            if (i == 0) {
                pushShort(mv, stateVarIndex, caseIndex);
                caseIndex += 1;
            }

            // generate instructions
            lastScope = JvmCodeGenUtil
                    .getLastScopeFromBBInsGen(mv, labelGen, instGen, localVarOffset, funcName, bb,
                            visitedScopesSet, lastScope);

            Label bbEndLabel = labelGen.getLabel(funcName + bb.id.value + "beforeTerm");
            mv.visitLabel(bbEndLabel);

            String fullyQualifiedFuncName = getFullyQualifiedFuncName(func.type.tsymbol, funcName);
            BIRTerminator terminator = bb.terminator;
            pushShort(mv, stateVarIndex, caseIndex);
            caseIndex += 1;

            processTerminator(mv, func, module, funcName, terminator);
            termGen.genTerminator(terminator, moduleClassName, func, funcName, localVarOffset, stateVarIndex,
                    returnVarRefIndex, attachedType, yieldLocationVarIndex, yieldStatusVarIndex, invocationVarIndex,
                    loopVarIndex, fullyQualifiedFuncName, bb, loopLabel);

            lastScope = JvmCodeGenUtil
                    .getLastScopeFromTerminator(mv, bb, funcName, labelGen, lastScope, visitedScopesSet);

            errorGen.generateTryCatch(func, funcName, bb, termGen, labelGen, invocationVarIndex, localVarOffset);

            String yieldStatus = getYieldStatusByTerminator(terminator);

            BIRBasicBlock thenBB = terminator.thenBB;
            if (thenBB != null) {
                JvmCodeGenUtil.genYieldCheck(mv, termGen.getLabelGenerator(), thenBB, funcName, localVarOffset,
                        yieldLocationVarIndex, terminator.pos, fullyQualifiedFuncName, yieldStatus,
                        yieldStatusVarIndex);
            }
        }
    }

    private String getFullyQualifiedFuncName(BTypeSymbol funcTypeSymbol, String funcName) {
        if (funcTypeSymbol != null) {
            PackageID funcTSymbolPkgID = funcTypeSymbol.pkgID;
            return funcTSymbolPkgID.getOrgName().toString() + "." +
                    funcTSymbolPkgID.getName().toString() + "." + funcTSymbolPkgID.getPackageVersion().toString() +
                    ":" + funcName;
        }
        return funcName;
    }

    private String getYieldStatusByTerminator(BIRTerminator terminator) {
        return switch (terminator.kind) {
            case WK_SEND -> "BLOCKED ON WORKER MESSAGE SEND";
            case WK_RECEIVE -> "BLOCKED ON WORKER MESSAGE RECEIVE";
            case FLUSH -> "BLOCKED ON WORKER MESSAGE FLUSH";
            case WAIT, WAIT_ALL -> "WAITING";
            default -> "BLOCKED";
        };
    }

    private void pushShort(MethodVisitor mv, int stateVarIndex, int caseIndex) {
        // SIPUSH range is (-32768 to 32767) so if the state index goes beyond that, need to use visitLdcInsn
        mv.visitIntInsn(SIPUSH, caseIndex);
        mv.visitVarInsn(ISTORE, stateVarIndex);
    }

    private void processTerminator(MethodVisitor mv, BIRFunction func, BIRPackage module, String funcName,
                                   BIRTerminator terminator) {
        if (terminator.kind == InstructionKind.GOTO &&
                ((BIRTerminator.GOTO) terminator).targetBB.terminator.kind == InstructionKind.RETURN &&
                ((BIRTerminator.GOTO) terminator).targetBB.terminator.pos != null) {
            // The ending line number of the function is added to the line number table to prevent wrong code
            // coverage for generated return statements.
            Label label = new Label();
            mv.visitLabel(label);
            mv.visitLineNumber(
                    ((BIRTerminator.GOTO) terminator).targetBB.terminator.pos.lineRange().endLine().line() + 1, label);
        } else if (terminator.kind != InstructionKind.RETURN) {
            JvmCodeGenUtil.generateDiagnosticPos(terminator.pos, mv);
        }
        if ((MethodGenUtils.isModuleInitFunction(func) || isModuleTestInitFunction(func)) &&
                terminator instanceof Return) {
            String moduleAnnotationsClass = getModuleLevelClassName(module.packageID, MODULE_ANNOTATIONS_CLASS_NAME);
            mv.visitMethodInsn(INVOKESTATIC, moduleAnnotationsClass, ANNOTATIONS_METHOD_PREFIX, VOID_METHOD_DESC,
                    false);
        }
        //set module start success to true for $_init class
        if (isStartFunction(funcName) && terminator.kind == InstructionKind.RETURN) {
            mv.visitInsn(ICONST_1);
            mv.visitFieldInsn(PUTSTATIC, JvmCodeGenUtil.getModuleLevelClassName(module.packageID,
                            MODULE_INIT_CLASS_NAME),
                    MODULE_STARTED, "Z");
        }
    }

    private boolean isModuleTestInitFunction(BIRFunction func) {
        return func.name.value.equals(
                MethodGenUtils
                        .encodeModuleSpecialFuncName(".<testinit>"));
    }

    private boolean isStartFunction(String functionName) {
        return functionName
                .equals(MethodGenUtils.encodeModuleSpecialFuncName(MethodGenUtils.START_FUNCTION_SUFFIX));
    }

    private boolean isModuleInitFunction(String functionName) {
        return functionName
                .equals(MethodGenUtils.encodeModuleSpecialFuncName(JvmConstants.MODULE_INIT_METHOD));
    }

    private boolean isModuleStartFunction(String functionName) {
        return functionName
                .equals(MethodGenUtils.encodeModuleSpecialFuncName(JvmConstants.MODULE_START_METHOD));
    }

    private void genGetFrameOnResumeIndex(int localVarOffset, MethodVisitor mv, String frameName) {
        mv.visitVarInsn(ALOAD, localVarOffset);
        mv.visitInsn(DUP);
        mv.visitFieldInsn(GETFIELD, STRAND_CLASS, RESUME_INDEX, "I");
        mv.visitInsn(ICONST_1);
        mv.visitInsn(ISUB);
        mv.visitFieldInsn(PUTFIELD, STRAND_CLASS, RESUME_INDEX, "I");
        mv.visitVarInsn(ALOAD, localVarOffset);
        mv.visitFieldInsn(GETFIELD, STRAND_CLASS, MethodGenUtils.FRAMES, STACK_FRAMES);
        mv.visitMethodInsn(INVOKEVIRTUAL, STACK, "pop", RETURN_OBJECT, false);
        mv.visitTypeInsn(CHECKCAST, frameName);
    }

    private void generateFrameClassFieldLoad(List<BIRVariableDcl> localVars, MethodVisitor mv,
                                             BIRVarToJVMIndexMap indexMap, String frameName) {
        for (BIRVariableDcl localVar : localVars) {
            if (localVar.onlyUsedInSingleBB) {
                continue;
            }
            BType bType = JvmCodeGenUtil.getImpliedType(localVar.type);
            int index = indexMap.addIfNotExists(localVar.name.value, bType);
            mv.visitInsn(DUP);

            if (TypeTags.isIntegerTypeTag(bType.tag)) {
                mv.visitFieldInsn(GETFIELD, frameName, localVar.jvmVarName, "J");
                mv.visitVarInsn(LSTORE, index);
            } else if (TypeTags.isStringTypeTag(bType.tag)) {
                mv.visitFieldInsn(GETFIELD, frameName, localVar.jvmVarName,
                        GET_BSTRING);
                mv.visitVarInsn(ASTORE, index);
            } else if (bType.tag == TypeTags.NEVER) {
                mv.visitFieldInsn(GETFIELD, frameName, localVar.jvmVarName, GET_OBJECT);
                mv.visitVarInsn(ASTORE, index);
            } else if (TypeTags.isXMLTypeTag(bType.tag)) {
                mv.visitFieldInsn(GETFIELD, frameName, localVar.jvmVarName,
                        GET_XML);
                mv.visitVarInsn(ASTORE, index);
            } else if (TypeTags.REGEXP == bType.tag) {
                mv.visitFieldInsn(GETFIELD, frameName, localVar.jvmVarName,
                        GET_REGEXP);
                mv.visitVarInsn(ASTORE, index);
            } else {
                generateFrameClassFieldLoadByTypeTag(mv, frameName, localVar, index, bType);
            }
        }

    }

    private void generateFrameClassFieldLoadByTypeTag(MethodVisitor mv, String frameName, BIRVariableDcl localVar,
                                                      int index, BType bType) {
        bType = JvmCodeGenUtil.getImpliedType(bType);
        switch (bType.tag) {
            case TypeTags.BYTE -> {
                mv.visitFieldInsn(GETFIELD, frameName, localVar.jvmVarName, "I");
                mv.visitVarInsn(ISTORE, index);
            }
            case TypeTags.FLOAT -> {
                mv.visitFieldInsn(GETFIELD, frameName, localVar.jvmVarName, "D");
                mv.visitVarInsn(DSTORE, index);
            }
            case TypeTags.DECIMAL -> {
                mv.visitFieldInsn(GETFIELD, frameName, localVar.jvmVarName, GET_BDECIMAL);
                mv.visitVarInsn(ASTORE, index);
            }
            case TypeTags.BOOLEAN -> {
                mv.visitFieldInsn(GETFIELD, frameName, localVar.jvmVarName, "Z");
                mv.visitVarInsn(ISTORE, index);
            }
            case TypeTags.MAP, TypeTags.RECORD -> {
                mv.visitFieldInsn(GETFIELD, frameName, localVar.jvmVarName, GET_MAP_VALUE);
                mv.visitVarInsn(ASTORE, index);
            }
            case TypeTags.STREAM -> {
                mv.visitFieldInsn(GETFIELD, frameName, localVar.jvmVarName, GET_STREAM_VALUE);
                mv.visitVarInsn(ASTORE, index);
            }
            case TypeTags.TABLE -> {
                mv.visitFieldInsn(GETFIELD, frameName, localVar.jvmVarName, GET_TABLE_VALUE);
                mv.visitVarInsn(ASTORE, index);
            }
            case TypeTags.ARRAY, TypeTags.TUPLE -> {
                mv.visitFieldInsn(GETFIELD, frameName, localVar.jvmVarName, GET_ARRAY_VALUE);
                mv.visitVarInsn(ASTORE, index);
            }
            case TypeTags.OBJECT -> {
                mv.visitFieldInsn(GETFIELD, frameName, localVar.jvmVarName, GET_BOBJECT);
                mv.visitVarInsn(ASTORE, index);
            }
            case TypeTags.ERROR -> {
                mv.visitFieldInsn(GETFIELD, frameName, localVar.jvmVarName, GET_ERROR_VALUE);
                mv.visitVarInsn(ASTORE, index);
            }
            case TypeTags.FUTURE -> {
                mv.visitFieldInsn(GETFIELD, frameName, localVar.jvmVarName, GET_FUTURE_VALUE);
                mv.visitVarInsn(ASTORE, index);
            }
            case TypeTags.INVOKABLE -> {
                mv.visitFieldInsn(GETFIELD, frameName, localVar.jvmVarName, GET_FUNCTION_POINTER);
                mv.visitVarInsn(ASTORE, index);
            }
            case TypeTags.TYPEDESC -> {
                mv.visitFieldInsn(GETFIELD, frameName, localVar.jvmVarName, GET_TYPEDESC);
                mv.visitVarInsn(ASTORE, index);
            }
            case TypeTags.NIL, TypeTags.ANY, TypeTags.ANYDATA, TypeTags.UNION,
                    TypeTags.JSON, TypeTags.FINITE, TypeTags.READONLY -> {
                mv.visitFieldInsn(GETFIELD, frameName, localVar.jvmVarName, GET_OBJECT);
                mv.visitVarInsn(ASTORE, index);
            }
            case TypeTags.HANDLE -> {
                mv.visitFieldInsn(GETFIELD, frameName, localVar.jvmVarName, GET_HANDLE_VALUE);
                mv.visitVarInsn(ASTORE, index);
            }
            case JTypeTags.JTYPE -> generateFrameClassJFieldLoad(localVar, mv, index, frameName);
            default -> throw new BLangCompilerException(JvmConstants.TYPE_NOT_SUPPORTED_MESSAGE + bType);
        }
    }

    private void generateFrameClassJFieldLoad(BIRVariableDcl localVar, MethodVisitor mv,
                                              int index, String frameName) {
        JType jType = (JType) JvmCodeGenUtil.getImpliedType(localVar.type);
        switch (jType.jTag) {
            case JTypeTags.JBYTE, JTypeTags.JCHAR, JTypeTags.JSHORT, JTypeTags.JINT -> {
                mv.visitFieldInsn(GETFIELD, frameName, localVar.jvmVarName, "I");
                mv.visitVarInsn(ISTORE, index);
            }
            case JTypeTags.JLONG -> {
                mv.visitFieldInsn(GETFIELD, frameName, localVar.jvmVarName, "J");
                mv.visitVarInsn(LSTORE, index);
            }
            case JTypeTags.JFLOAT -> {
                mv.visitFieldInsn(GETFIELD, frameName, localVar.jvmVarName, "F");
                mv.visitVarInsn(FSTORE, index);
            }
            case JTypeTags.JDOUBLE -> {
                mv.visitFieldInsn(GETFIELD, frameName, localVar.jvmVarName, "D");
                mv.visitVarInsn(DSTORE, index);
            }
            case JTypeTags.JBOOLEAN -> {
                mv.visitFieldInsn(GETFIELD, frameName, localVar.jvmVarName, "Z");
                mv.visitVarInsn(ISTORE, index);
            }
            case JTypeTags.JARRAY, JTypeTags.JREF -> {
                mv.visitFieldInsn(GETFIELD, frameName, localVar.jvmVarName,
                        InteropMethodGen.getJTypeSignature(jType));
                mv.visitVarInsn(ASTORE, index);
            }
            default -> throw new BLangCompilerException(JvmConstants.TYPE_NOT_SUPPORTED_MESSAGE +
                    jType);
        }
    }

    private void generateFrameClassFieldUpdate(List<BIRVariableDcl> localVars, MethodVisitor mv,
                                               BIRVarToJVMIndexMap indexMap, String frameName) {
        for (BIRVariableDcl localVar : localVars) {
            if (localVar.onlyUsedInSingleBB) {
                continue;
            }
            BType bType = JvmCodeGenUtil.getImpliedType(localVar.type);
            int index = indexMap.addIfNotExists(localVar.name.value, bType);
            mv.visitInsn(DUP);

            if (TypeTags.isIntegerTypeTag(bType.tag)) {
                mv.visitVarInsn(LLOAD, index);
                mv.visitFieldInsn(PUTFIELD, frameName, localVar.jvmVarName, "J");
            } else if (TypeTags.isStringTypeTag(bType.tag)) {
                mv.visitVarInsn(ALOAD, index);
                mv.visitFieldInsn(PUTFIELD, frameName, localVar.jvmVarName, GET_BSTRING);
            } else if (TypeTags.isXMLTypeTag(bType.tag)) {
                mv.visitVarInsn(ALOAD, index);
                mv.visitFieldInsn(PUTFIELD, frameName, localVar.jvmVarName, GET_XML);
            } else if (TypeTags.REGEXP == bType.tag) {
                mv.visitVarInsn(ALOAD, index);
                mv.visitFieldInsn(PUTFIELD, frameName, localVar.jvmVarName, GET_REGEXP);
            } else {
                generateFrameClassFieldUpdateByTypeTag(mv, frameName, localVar, index, bType);
            }
        }
    }

    private void generateFrameClassFieldUpdateByTypeTag(MethodVisitor mv, String frameName, BIRVariableDcl localVar,
                                                        int index, BType bType) {
        bType = JvmCodeGenUtil.getImpliedType(bType);
        switch (bType.tag) {
            case TypeTags.BYTE -> {
                mv.visitVarInsn(ILOAD, index);
                mv.visitFieldInsn(PUTFIELD, frameName, localVar.jvmVarName, "I");
            }
            case TypeTags.FLOAT -> {
                mv.visitVarInsn(DLOAD, index);
                mv.visitFieldInsn(PUTFIELD, frameName, localVar.jvmVarName, "D");
            }
            case TypeTags.DECIMAL -> {
                mv.visitVarInsn(ALOAD, index);
                mv.visitFieldInsn(PUTFIELD, frameName, localVar.jvmVarName,
                        GET_BDECIMAL);
            }
            case TypeTags.BOOLEAN -> {
                mv.visitVarInsn(ILOAD, index);
                mv.visitFieldInsn(PUTFIELD, frameName, localVar.jvmVarName, "Z");
            }
            case TypeTags.MAP, TypeTags.RECORD -> {
                mv.visitVarInsn(ALOAD, index);
                mv.visitFieldInsn(PUTFIELD, frameName, localVar.jvmVarName, GET_MAP_VALUE);
            }
            case TypeTags.STREAM -> {
                mv.visitVarInsn(ALOAD, index);
                mv.visitFieldInsn(PUTFIELD, frameName, localVar.jvmVarName, GET_STREAM_VALUE);
            }
            case TypeTags.TABLE -> {
                mv.visitVarInsn(ALOAD, index);
                mv.visitFieldInsn(PUTFIELD, frameName, localVar.jvmVarName, GET_TABLE_VALUE);
            }
            case TypeTags.ARRAY, TypeTags.TUPLE -> {
                mv.visitVarInsn(ALOAD, index);
                mv.visitFieldInsn(PUTFIELD, frameName, localVar.jvmVarName, GET_ARRAY_VALUE);
            }
            case TypeTags.ERROR -> {
                mv.visitVarInsn(ALOAD, index);
                mv.visitFieldInsn(PUTFIELD, frameName, localVar.jvmVarName, GET_ERROR_VALUE);
            }
            case TypeTags.FUTURE -> {
                mv.visitVarInsn(ALOAD, index);
                mv.visitFieldInsn(PUTFIELD, frameName, localVar.jvmVarName, GET_FUTURE_VALUE);
            }
            case TypeTags.TYPEDESC -> {
                mv.visitVarInsn(ALOAD, index);
                mv.visitTypeInsn(CHECKCAST, TYPEDESC_VALUE);
                mv.visitFieldInsn(PUTFIELD, frameName, localVar.jvmVarName, GET_TYPEDESC);
            }
            case TypeTags.OBJECT -> {
                mv.visitVarInsn(ALOAD, index);
                mv.visitFieldInsn(PUTFIELD, frameName, localVar.jvmVarName, GET_BOBJECT);
            }
            case TypeTags.INVOKABLE -> {
                mv.visitVarInsn(ALOAD, index);
                mv.visitFieldInsn(PUTFIELD, frameName, localVar.jvmVarName, GET_FUNCTION_POINTER);
            }
            case TypeTags.NIL, TypeTags.NEVER, TypeTags.ANY, TypeTags.ANYDATA, TypeTags.UNION,
                    TypeTags.JSON, TypeTags.FINITE, TypeTags.READONLY -> {
                mv.visitVarInsn(ALOAD, index);
                mv.visitFieldInsn(PUTFIELD, frameName, localVar.jvmVarName, GET_OBJECT);
            }
            case TypeTags.HANDLE -> {
                mv.visitVarInsn(ALOAD, index);
                mv.visitFieldInsn(PUTFIELD, frameName, localVar.jvmVarName, GET_HANDLE_VALUE);
            }
            case JTypeTags.JTYPE -> generateFrameClassJFieldUpdate(localVar, mv, index, frameName);
            default -> throw new BLangCompilerException(JvmConstants.TYPE_NOT_SUPPORTED_MESSAGE + bType);
        }
    }

    private void generateFrameClassJFieldUpdate(BIRVariableDcl localVar, MethodVisitor mv,
                                                int index, String frameName) {
        JType jType = (JType) localVar.type;
        switch (jType.jTag) {
            case JTypeTags.JBYTE -> {
                mv.visitVarInsn(ILOAD, index);
                mv.visitFieldInsn(PUTFIELD, frameName, localVar.jvmVarName, "B");
            }
            case JTypeTags.JCHAR -> {
                mv.visitVarInsn(ILOAD, index);
                mv.visitFieldInsn(PUTFIELD, frameName, localVar.jvmVarName, "C");
            }
            case JTypeTags.JSHORT -> {
                mv.visitVarInsn(ILOAD, index);
                mv.visitFieldInsn(PUTFIELD, frameName, localVar.jvmVarName, "S");
            }
            case JTypeTags.JINT -> {
                mv.visitVarInsn(ILOAD, index);
                mv.visitFieldInsn(PUTFIELD, frameName, localVar.jvmVarName, "I");
            }
            case JTypeTags.JLONG -> {
                mv.visitVarInsn(LLOAD, index);
                mv.visitFieldInsn(PUTFIELD, frameName, localVar.jvmVarName, "J");
            }
            case JTypeTags.JFLOAT -> {
                mv.visitVarInsn(FLOAD, index);
                mv.visitFieldInsn(PUTFIELD, frameName, localVar.jvmVarName, "F");
            }
            case JTypeTags.JDOUBLE -> {
                mv.visitVarInsn(DLOAD, index);
                mv.visitFieldInsn(PUTFIELD, frameName, localVar.jvmVarName, "D");
            }
            case JTypeTags.JBOOLEAN -> {
                mv.visitVarInsn(ILOAD, index);
                mv.visitFieldInsn(PUTFIELD, frameName, localVar.jvmVarName, "Z");
            }
            case JTypeTags.JARRAY, JTypeTags.JREF -> {
                String classSig = InteropMethodGen.getJTypeSignature(jType);
                String className = InteropMethodGen.getSignatureForJType(jType);
                mv.visitVarInsn(ALOAD, index);
                mv.visitTypeInsn(CHECKCAST, className);
                mv.visitFieldInsn(PUTFIELD, frameName, localVar.jvmVarName, classSig);
            }
            default -> throw new BLangCompilerException(JvmConstants.TYPE_NOT_SUPPORTED_MESSAGE +
                    jType);
        }
    }

    private void generateGetFrame(BIRVarToJVMIndexMap indexMap, int localVarOffset, MethodVisitor mv) {
        int frameVarIndex = indexMap.addIfNotExists("frame", symbolTable.stringType);
        mv.visitVarInsn(ASTORE, frameVarIndex);
        mv.visitVarInsn(ALOAD, localVarOffset);
        mv.visitFieldInsn(GETFIELD, STRAND_CLASS, MethodGenUtils.FRAMES, STACK_FRAMES);
        mv.visitVarInsn(ALOAD, frameVarIndex);
        mv.visitMethodInsn(INVOKEVIRTUAL, STACK, "push", PASS_OBJECT_RETURN_OBJECT, false);
        mv.visitInsn(POP);
        mv.visitVarInsn(ALOAD, localVarOffset);
        mv.visitInsn(DUP);
        mv.visitFieldInsn(GETFIELD, STRAND_CLASS, RESUME_INDEX, "I");
        mv.visitInsn(ICONST_1);
        mv.visitInsn(IADD);
        mv.visitFieldInsn(PUTFIELD, STRAND_CLASS, RESUME_INDEX, "I");
    }

    private void createLocalVariableTable(BIRFunction func, BIRVarToJVMIndexMap indexMap, int localVarOffset,
                                          MethodVisitor mv, Label methodStartLabel, LabelGenerator labelGen,
                                          Label methodEndLabel, boolean isObjectMethodSplit) {
        String funcName = func.name.value;
        // Add strand variable to LVT
        mv.visitLocalVariable(STRAND_LOCAL_VARIABLE_NAME, GET_STRAND, null, methodStartLabel, methodEndLabel,
                localVarOffset);
        // Add self to the LVT
        if (func.receiver != null) {
            int selfIndex = isObjectMethodSplit ? 1 : 0;
            mv.visitLocalVariable(OBJECT_SELF_INSTANCE, GET_BOBJECT, null, methodStartLabel, methodEndLabel, selfIndex);
        }
        for (int i = localVarOffset; i < func.localVars.size(); i++) {
            BIRVariableDcl localVar = func.localVars.get(i);
            Label startLabel = methodStartLabel;
            Label endLabel = methodEndLabel;
            if (!isValidArg(localVar)) {
                continue;
            }
            // local vars have visible range information
            if (localVar.kind == VarKind.LOCAL) {
                if (localVar.startBB != null) {
                    startLabel = labelGen.getLabel(funcName + SCOPE_PREFIX + localVar.insScope.id());
                }
                if (localVar.endBB != null) {
                    endLabel = labelGen.getLabel(funcName + localVar.endBB.id.value + "beforeTerm");
                }
            }
            String metaVarName = localVar.metaVarName;
            if (isCompilerAddedVars(metaVarName)) {
                mv.visitLocalVariable(metaVarName, getJVMTypeSign(localVar.type), null,
                        startLabel, endLabel,
                        indexMap.addIfNotExists(localVar.name.value, localVar.type));
            }
        }
    }

    private boolean isValidArg(BIRVariableDcl localVar) {
        boolean localArg = localVar.kind == VarKind.LOCAL || localVar.kind == VarKind.ARG;
        boolean synArg = JvmCodeGenUtil.getImpliedType(localVar.type).tag == TypeTags.BOOLEAN &&
                localVar.name.value.startsWith("%syn");
        boolean lambdaMapArg = localVar.metaVarName != null && localVar.metaVarName.startsWith("$map$block$") &&
                localVar.kind == VarKind.SYNTHETIC;
        return (localArg && !synArg) || lambdaMapArg;
    }

    private boolean isCompilerAddedVars(String metaVarName) {
        return metaVarName != null && !"".equals(metaVarName) &&
                // filter out compiler added vars
                !((metaVarName.startsWith("$") && metaVarName.endsWith("$"))
                        || (metaVarName.startsWith("$$") && metaVarName.endsWith("$$"))
                        || metaVarName.startsWith("_$$_"));
    }

    private String getJVMTypeSign(BType bType) {
        bType = JvmCodeGenUtil.getImpliedType(bType);
        if (TypeTags.isIntegerTypeTag(bType.tag)) {
            return "J";
        } else if (TypeTags.isStringTypeTag(bType.tag)) {
            return GET_STRING;
        } else if (TypeTags.isXMLTypeTag(bType.tag)) {
            return GET_XML;
        } else if (TypeTags.REGEXP == bType.tag) {
            return GET_REGEXP;
        }

        return switch (bType.tag) {
            case TypeTags.BYTE -> "I";
            case TypeTags.FLOAT -> "D";
            case TypeTags.BOOLEAN -> "Z";
            case TypeTags.DECIMAL -> GET_BDECIMAL;
            case TypeTags.MAP, TypeTags.RECORD -> GET_MAP_VALUE;
            case TypeTags.STREAM -> GET_STREAM_VALUE;
            case TypeTags.TABLE -> GET_TABLE_VALUE;
            case TypeTags.ARRAY, TypeTags.TUPLE -> GET_ARRAY_VALUE;
            case TypeTags.OBJECT -> GET_BOBJECT;
            case TypeTags.ERROR -> GET_ERROR_VALUE;
            case TypeTags.FUTURE -> GET_FUTURE_VALUE;
            case TypeTags.INVOKABLE -> GET_FUNCTION_POINTER;
            case TypeTags.HANDLE -> GET_HANDLE_VALUE;
            case TypeTags.TYPEDESC -> GET_TYPEDESC;
            case TypeTags.NIL, TypeTags.NEVER, TypeTags.ANY, TypeTags.ANYDATA, TypeTags.UNION,
                    TypeTags.JSON, TypeTags.FINITE, TypeTags.READONLY -> GET_OBJECT;
            case JTypeTags.JTYPE -> InteropMethodGen.getJTypeSignature((JType) bType);
            default -> throw new BLangCompilerException("JVM code generation is not supported for type " +
                    bType);
        };
    }
}<|MERGE_RESOLUTION|>--- conflicted
+++ resolved
@@ -118,11 +118,7 @@
 import static org.wso2.ballerinalang.compiler.bir.codegen.JvmConstants.MODULE_INIT_CLASS_NAME;
 import static org.wso2.ballerinalang.compiler.bir.codegen.JvmConstants.MODULE_STARTED;
 import static org.wso2.ballerinalang.compiler.bir.codegen.JvmConstants.MODULE_START_ATTEMPTED;
-<<<<<<< HEAD
-import static org.wso2.ballerinalang.compiler.bir.codegen.JvmConstants.MODULE_START_PARENT_ATTEMPTED;
-=======
 import static org.wso2.ballerinalang.compiler.bir.codegen.JvmConstants.PARENT_MODULE_START_ATTEMPTED;
->>>>>>> a9ca3662
 import static org.wso2.ballerinalang.compiler.bir.codegen.JvmConstants.NO_OF_DEPENDANT_MODULES;
 import static org.wso2.ballerinalang.compiler.bir.codegen.JvmConstants.OBJECT_SELF_INSTANCE;
 import static org.wso2.ballerinalang.compiler.bir.codegen.JvmConstants.STACK;
@@ -416,22 +412,14 @@
 
         if (isModuleStartFunction(funcName)) {
             String moduleClass = JvmCodeGenUtil.getModuleLevelClassName(packageID, MODULE_INIT_CLASS_NAME);
-<<<<<<< HEAD
-            mv.visitFieldInsn(GETSTATIC, moduleClass, MODULE_START_PARENT_ATTEMPTED, "Z");
-=======
             mv.visitFieldInsn(GETSTATIC, moduleClass, PARENT_MODULE_START_ATTEMPTED, "Z");
->>>>>>> a9ca3662
             Label labelIf = new Label();
             mv.visitJumpInsn(IFEQ, labelIf);
             mv.visitInsn(ACONST_NULL);
             mv.visitInsn(ARETURN);
             mv.visitLabel(labelIf);
             mv.visitInsn(ICONST_1);
-<<<<<<< HEAD
-            mv.visitFieldInsn(PUTSTATIC, moduleClass, MODULE_START_PARENT_ATTEMPTED, "Z");
-=======
             mv.visitFieldInsn(PUTSTATIC, moduleClass, PARENT_MODULE_START_ATTEMPTED, "Z");
->>>>>>> a9ca3662
         }
 
         if (invocationCountArgVarIndex == -1) {
