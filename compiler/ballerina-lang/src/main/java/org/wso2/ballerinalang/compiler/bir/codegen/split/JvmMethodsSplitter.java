/*
 * Copyright (c) 2021, WSO2 Inc. (http://www.wso2.org) All Rights Reserved.
 *
 * WSO2 Inc. licenses this file to you under the Apache License,
 * Version 2.0 (the "License"); you may not use this file except
 * in compliance with the License.
 * You may obtain a copy of the License at
 *
 *    http://www.apache.org/licenses/LICENSE-2.0
 *
 * Unless required by applicable law or agreed to in writing,
 * software distributed under the License is distributed on an
 * "AS IS" BASIS, WITHOUT WARRANTIES OR CONDITIONS OF ANY
 * KIND, either express or implied.  See the License for the
 * specific language governing permissions and limitations
 * under the License.
 */

package org.wso2.ballerinalang.compiler.bir.codegen.split;

import org.wso2.ballerinalang.compiler.bir.codegen.JvmCastGen;
import org.wso2.ballerinalang.compiler.bir.codegen.JvmPackageGen;
import org.wso2.ballerinalang.compiler.bir.codegen.JvmTypeGen;
import org.wso2.ballerinalang.compiler.bir.codegen.internal.AsyncDataCollector;
import org.wso2.ballerinalang.compiler.bir.model.BIRNode;
import org.wso2.ballerinalang.compiler.semantics.analyzer.TypeHashVisitor;

import java.util.List;
import java.util.Map;

/**
 * Split initialization of types and other type related methods.
 *
 * @since 2.0.0
 */
public class JvmMethodsSplitter {

    private final JvmPackageGen jvmPackageGen;
    private final JvmCreateTypeGen jvmCreateTypeGen;
    private final JvmValueCreatorGen jvmValueCreatorGen;
    private final JvmAnnotationsGen jvmAnnotationsGen;
    private final BIRNode.BIRPackage module;
    private final String moduleInitClass;

    public JvmMethodsSplitter(JvmPackageGen jvmPackageGen, JvmConstantsGen jvmConstantsGen,
                              BIRNode.BIRPackage module, String moduleInitClass, TypeHashVisitor typeHashVisitor,
                              JvmTypeGen jvmTypeGen) {
        this.module = module;
        this.jvmPackageGen = jvmPackageGen;
        this.moduleInitClass = moduleInitClass;
        this.jvmCreateTypeGen = new JvmCreateTypeGen(jvmTypeGen, jvmConstantsGen, module.packageID, typeHashVisitor);
<<<<<<< HEAD
        this.jvmAnnotationsGen = new JvmAnnotationsGen(module, jvmPackageGen, jvmTypeGen);
        this.jvmValueCreatorGen = new JvmValueCreatorGen(module.packageID, jvmTypeGen);
=======
        this.jvmAnnotationsGen = new JvmAnnotationsGen(module, jvmPackageGen, jvmTypeGen, jvmConstantsGen);
        this.jvmValueCreatorGen = new JvmValueCreatorGen(module.packageID, jvmTypeGen, jvmConstantsGen);
>>>>>>> fcab4970
        jvmConstantsGen.setJvmCreateTypeGen(jvmCreateTypeGen);
    }

    public void generateMethods(Map<String, byte[]> jarEntries, JvmCastGen jvmCastGen,
                                List<BIRNode.BIRFunction> sortedFunctions, AsyncDataCollector asyncDataCollector) {
        jvmCreateTypeGen.generateRefTypeConstants(module.typeDefs, jvmPackageGen.symbolTable);
        jvmCreateTypeGen.generateTypeClass(jvmPackageGen, module, jarEntries, moduleInitClass,
                jvmPackageGen.symbolTable);
        jvmValueCreatorGen.generateValueCreatorClasses(jvmPackageGen, module, moduleInitClass, jarEntries,
                jvmPackageGen.symbolTable, jvmCastGen, sortedFunctions, asyncDataCollector);
        jvmCreateTypeGen.generateAnonTypeClass(jvmPackageGen, module, moduleInitClass, jarEntries);
        jvmAnnotationsGen.generateAnnotationsClass(jarEntries);
    }
}<|MERGE_RESOLUTION|>--- conflicted
+++ resolved
@@ -49,13 +49,8 @@
         this.jvmPackageGen = jvmPackageGen;
         this.moduleInitClass = moduleInitClass;
         this.jvmCreateTypeGen = new JvmCreateTypeGen(jvmTypeGen, jvmConstantsGen, module.packageID, typeHashVisitor);
-<<<<<<< HEAD
         this.jvmAnnotationsGen = new JvmAnnotationsGen(module, jvmPackageGen, jvmTypeGen);
-        this.jvmValueCreatorGen = new JvmValueCreatorGen(module.packageID, jvmTypeGen);
-=======
-        this.jvmAnnotationsGen = new JvmAnnotationsGen(module, jvmPackageGen, jvmTypeGen, jvmConstantsGen);
         this.jvmValueCreatorGen = new JvmValueCreatorGen(module.packageID, jvmTypeGen, jvmConstantsGen);
->>>>>>> fcab4970
         jvmConstantsGen.setJvmCreateTypeGen(jvmCreateTypeGen);
     }
 
