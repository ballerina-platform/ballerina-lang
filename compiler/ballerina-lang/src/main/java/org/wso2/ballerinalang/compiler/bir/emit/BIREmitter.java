--- conflicted
+++ resolved
@@ -66,13 +66,7 @@
     }
 
     public BLangPackage emit(BLangPackage bLangPackage) {
-<<<<<<< HEAD
-        if (dumpBIR) {
-            console.println(emitModule(bLangPackage.symbol.bir));
-        }
-=======
         emit(bLangPackage.symbol.bir);
->>>>>>> 595e61ff
         return bLangPackage;
     }
 
