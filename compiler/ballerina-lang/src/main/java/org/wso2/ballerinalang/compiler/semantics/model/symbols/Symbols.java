--- conflicted
+++ resolved
@@ -221,16 +221,6 @@
                                                  SymbolOrigin origin) {
         return new BXMLNSSymbol(name, nsURI, pkgID, owner, pos, origin);
     }
-
-<<<<<<< HEAD
-    public static BClientDeclarationSymbol createClientDeclarationSymbol(Name name,
-                                                                         String nsURI,
-                                                                         PackageID pkgID,
-                                                                         BSymbol owner,
-                                                                         Location pos,
-                                                                         SymbolOrigin origin) {
-        return new BClientDeclarationSymbol(name, nsURI, pkgID, owner, pos, origin);
-    }
     
     public static BResourcePathSegmentSymbol createResourcePathSegmentSymbol(Name name,
                                                                              PackageID pkgID,
@@ -244,8 +234,6 @@
                 origin);
     }
 
-=======
->>>>>>> 9ead5e64
     public static String getAttachedFuncSymbolName(String typeName, String funcName) {
         return typeName + Names.DOT.value + funcName;
     }
