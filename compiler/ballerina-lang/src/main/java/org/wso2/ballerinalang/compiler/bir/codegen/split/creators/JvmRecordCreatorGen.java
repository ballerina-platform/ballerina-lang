/*
 *  Copyright (c) 2021, WSO2 Inc. (http://www.wso2.org) All Rights Reserved.
 *
 *  WSO2 Inc. licenses this file to you under the Apache License,
 *  Version 2.0 (the "License"); you may not use this file except
 *  in compliance with the License.
 *  You may obtain a copy of the License at
 *
 *    http://www.apache.org/licenses/LICENSE-2.0
 *
 *  Unless required by applicable law or agreed to in writing,
 *  software distributed under the License is distributed on an
 *  "AS IS" BASIS, WITHOUT WARRANTIES OR CONDITIONS OF ANY
 *  KIND, either express or implied.  See the License for the
 *  specific language governing permissions and limitations
 *  under the License.
 */
package org.wso2.ballerinalang.compiler.bir.codegen.split.creators;

import org.ballerinalang.model.elements.PackageID;
import org.objectweb.asm.ClassWriter;
import org.objectweb.asm.Label;
import org.objectweb.asm.MethodVisitor;
import org.wso2.ballerinalang.compiler.bir.codegen.BallerinaClassWriter;
import org.wso2.ballerinalang.compiler.bir.codegen.JvmCodeGenUtil;
import org.wso2.ballerinalang.compiler.bir.codegen.JvmPackageGen;
import org.wso2.ballerinalang.compiler.bir.codegen.JvmTypeGen;
import org.wso2.ballerinalang.compiler.bir.codegen.split.JvmCreateTypeGen;
import org.wso2.ballerinalang.compiler.bir.model.BIRNode;
import org.wso2.ballerinalang.compiler.bir.model.BIRNode.BIRTypeDefinition;
import org.wso2.ballerinalang.compiler.semantics.model.symbols.BTypeSymbol;
import org.wso2.ballerinalang.compiler.semantics.model.types.BType;
import org.wso2.ballerinalang.compiler.util.TypeTags;

import java.util.ArrayList;
import java.util.List;
import java.util.Map;

import static org.objectweb.asm.ClassWriter.COMPUTE_FRAMES;
import static org.objectweb.asm.Opcodes.ACC_PRIVATE;
import static org.objectweb.asm.Opcodes.ACC_PUBLIC;
import static org.objectweb.asm.Opcodes.ACC_STATIC;
import static org.objectweb.asm.Opcodes.ACC_SUPER;
import static org.objectweb.asm.Opcodes.ALOAD;
import static org.objectweb.asm.Opcodes.ARETURN;
import static org.objectweb.asm.Opcodes.DUP;
import static org.objectweb.asm.Opcodes.INVOKESPECIAL;
import static org.objectweb.asm.Opcodes.INVOKESTATIC;
import static org.objectweb.asm.Opcodes.NEW;
import static org.objectweb.asm.Opcodes.V17;
import static org.wso2.ballerinalang.compiler.bir.codegen.JvmCodeGenUtil.NAME_HASH_COMPARATOR;
import static org.wso2.ballerinalang.compiler.bir.codegen.JvmCodeGenUtil.createDefaultCase;
import static org.wso2.ballerinalang.compiler.bir.codegen.JvmCodeGenUtil.getModuleLevelClassName;
import static org.wso2.ballerinalang.compiler.bir.codegen.JvmConstants.CLASS_FILE_SUFFIX;
import static org.wso2.ballerinalang.compiler.bir.codegen.JvmConstants.CREATE_RECORD_VALUE;
import static org.wso2.ballerinalang.compiler.bir.codegen.JvmConstants.JVM_INIT_METHOD;
import static org.wso2.ballerinalang.compiler.bir.codegen.JvmConstants.MAX_TYPES_PER_METHOD;
import static org.wso2.ballerinalang.compiler.bir.codegen.JvmConstants.MODULE_RECORDS_CREATOR_CLASS_NAME;
import static org.wso2.ballerinalang.compiler.bir.codegen.JvmConstants.OBJECT;
import static org.wso2.ballerinalang.compiler.bir.codegen.JvmConstants.VISIT_MAX_SAFE_MARGIN;
import static org.wso2.ballerinalang.compiler.bir.codegen.JvmSignatures.CREATE_RECORD;
import static org.wso2.ballerinalang.compiler.bir.codegen.JvmSignatures.CREATE_RECORD_WITH_MAP;
import static org.wso2.ballerinalang.compiler.bir.codegen.JvmSignatures.TYPE_PARAMETER;
import static org.wso2.ballerinalang.compiler.bir.codegen.JvmValueGen.getTypeValueClassName;

/**
 * Ballerina record value creation related JVM byte code generation class.
 *
 * @since 2.0.0
 */
public class JvmRecordCreatorGen {

    private final String recordsClass;
    private final JvmTypeGen jvmTypeGen;

    public JvmRecordCreatorGen(PackageID packageID, JvmTypeGen jvmTypeGen) {
        this.recordsClass = getModuleLevelClassName(packageID, MODULE_RECORDS_CREATOR_CLASS_NAME);
        this.jvmTypeGen = jvmTypeGen;
    }

    public void generateRecordsClass(JvmPackageGen jvmPackageGen, BIRNode.BIRPackage module,
<<<<<<< HEAD
                                     Map<String, byte[]> jarEntries,
                                     List<BIRTypeDefinition> recordTypeDefList) {
        ClassWriter cw = new BallerinaClassWriter(COMPUTE_FRAMES);
        cw.visit(V17, ACC_PUBLIC + ACC_SUPER, recordsClass, null, OBJECT, null);
        String metadataVarName = JvmCodeGenUtil.getStrandMetadataVarName(CREATE_RECORD_VALUE);
        jvmValueCreatorGen.generateStaticInitializer(module, cw, recordsClass, CREATE_RECORD_VALUE, metadataVarName);
        generateCreateRecordMethods(cw, recordTypeDefList, recordsClass
        );
=======
                                     Map<String, byte[]> jarEntries, List<BIRTypeDefinition> recordTypeDefList) {
        ClassWriter cw = new BallerinaClassWriter(COMPUTE_FRAMES);
        cw.visit(V17, ACC_PUBLIC + ACC_SUPER, recordsClass, null, OBJECT, null);
        generateCreateRecordMethods(cw, recordTypeDefList, recordsClass);
>>>>>>> fcab4970
        cw.visitEnd();
        byte[] bytes = jvmPackageGen.getBytes(cw, module);
        jarEntries.put(recordsClass + CLASS_FILE_SUFFIX, bytes);
    }

    private void generateCreateRecordMethods(ClassWriter cw, List<BIRTypeDefinition> recordTypeDefList,
                                             String typeOwnerClass) {
        MethodVisitor mv = cw.visitMethod(ACC_PUBLIC + ACC_STATIC, CREATE_RECORD_VALUE,
                CREATE_RECORD,
                CREATE_RECORD_WITH_MAP, null);
        mv.visitCode();
        if (recordTypeDefList.isEmpty()) {
            createDefaultCase(mv, new Label(), 0, "No such record: ");
        } else {
            mv.visitVarInsn(ALOAD, 0);
            mv.visitMethodInsn(INVOKESTATIC, typeOwnerClass, CREATE_RECORD_VALUE + 0, CREATE_RECORD, false);
            mv.visitInsn(ARETURN);
<<<<<<< HEAD
            generateCreateRecordMethodSplits(cw, recordTypeDefList, typeOwnerClass
            );
=======
            generateCreateRecordMethodSplits(cw, recordTypeDefList, typeOwnerClass);
>>>>>>> fcab4970
        }
        JvmCodeGenUtil.visitMaxStackForMethod(mv, CREATE_RECORD_VALUE, recordsClass);
        mv.visitEnd();
    }

    private void generateCreateRecordMethodSplits(ClassWriter cw, List<BIRTypeDefinition> recordTypeDefList,
                                                  String typeOwnerClass) {
        int bTypesCount = 0;
        int methodCount = 0;
        MethodVisitor mv = null;

        List<Label> targetLabels = new ArrayList<>();

        int fieldNameRegIndex = 0;
        Label defaultCaseLabel = new Label();

        // sort the fields before generating switch case
        recordTypeDefList.sort(NAME_HASH_COMPARATOR);

        int i = 0;
        for (BIRTypeDefinition optionalTypeDef : recordTypeDefList) {
            if (bTypesCount % MAX_TYPES_PER_METHOD == 0) {
                mv = cw.visitMethod(ACC_PRIVATE + ACC_STATIC, CREATE_RECORD_VALUE + methodCount++,
                        CREATE_RECORD,
                        CREATE_RECORD_WITH_MAP, null);
                mv.visitCode();
                defaultCaseLabel = new Label();
                int remainingCases = recordTypeDefList.size() - bTypesCount;
                if (remainingCases > MAX_TYPES_PER_METHOD) {
                    remainingCases = MAX_TYPES_PER_METHOD;
                }
                List<Label> labels = JvmCreateTypeGen.createLabelsForSwitch(mv, fieldNameRegIndex, recordTypeDefList,
                        bTypesCount, remainingCases, defaultCaseLabel);
                targetLabels = JvmCreateTypeGen.createLabelsForEqualCheck(mv, fieldNameRegIndex, recordTypeDefList,
                        bTypesCount, remainingCases, labels, defaultCaseLabel);
                i = 0;
            }
            Label targetLabel = targetLabels.get(i);
            mv.visitLabel(targetLabel);
            mv.visitVarInsn(ALOAD, 0);

            BTypeSymbol referredTypeSymbol = JvmCodeGenUtil.getImpliedType(optionalTypeDef.type).tsymbol;
            String className = getTypeValueClassName(referredTypeSymbol.pkgID, referredTypeSymbol.name.getValue());
            mv.visitTypeInsn(NEW, className);
            mv.visitInsn(DUP);
            BType typeDefType = optionalTypeDef.type;
            if (typeDefType.tag == TypeTags.TYPEREFDESC) {
                this.jvmTypeGen.loadType(mv, optionalTypeDef.referenceType);
            } else {
                this.jvmTypeGen.loadType(mv, optionalTypeDef.type);
            }
            mv.visitMethodInsn(INVOKESPECIAL, className, JVM_INIT_METHOD, TYPE_PARAMETER, false);

            mv.visitInsn(ARETURN);
            i += 1;
            bTypesCount++;
            if (bTypesCount % MAX_TYPES_PER_METHOD == 0) {
                if (bTypesCount == recordTypeDefList.size()) {
                    createDefaultCase(mv, defaultCaseLabel, fieldNameRegIndex, "No such record: ");
                } else {
                    mv.visitLabel(defaultCaseLabel);
                    mv.visitVarInsn(ALOAD, fieldNameRegIndex);
                    mv.visitMethodInsn(INVOKESTATIC, typeOwnerClass, CREATE_RECORD_VALUE + methodCount,
                            CREATE_RECORD, false);
                    mv.visitInsn(ARETURN);
                }
                mv.visitMaxs(i + VISIT_MAX_SAFE_MARGIN, i + VISIT_MAX_SAFE_MARGIN);
                mv.visitEnd();
            }
        }
        if (methodCount != 0 && bTypesCount % MAX_TYPES_PER_METHOD != 0) {
            createDefaultCase(mv, defaultCaseLabel, fieldNameRegIndex, "No such record: ");
            mv.visitMaxs(i + VISIT_MAX_SAFE_MARGIN, i + VISIT_MAX_SAFE_MARGIN);
            mv.visitEnd();
        }
    }
}<|MERGE_RESOLUTION|>--- conflicted
+++ resolved
@@ -79,21 +79,10 @@
     }
 
     public void generateRecordsClass(JvmPackageGen jvmPackageGen, BIRNode.BIRPackage module,
-<<<<<<< HEAD
-                                     Map<String, byte[]> jarEntries,
-                                     List<BIRTypeDefinition> recordTypeDefList) {
-        ClassWriter cw = new BallerinaClassWriter(COMPUTE_FRAMES);
-        cw.visit(V17, ACC_PUBLIC + ACC_SUPER, recordsClass, null, OBJECT, null);
-        String metadataVarName = JvmCodeGenUtil.getStrandMetadataVarName(CREATE_RECORD_VALUE);
-        jvmValueCreatorGen.generateStaticInitializer(module, cw, recordsClass, CREATE_RECORD_VALUE, metadataVarName);
-        generateCreateRecordMethods(cw, recordTypeDefList, recordsClass
-        );
-=======
                                      Map<String, byte[]> jarEntries, List<BIRTypeDefinition> recordTypeDefList) {
         ClassWriter cw = new BallerinaClassWriter(COMPUTE_FRAMES);
         cw.visit(V17, ACC_PUBLIC + ACC_SUPER, recordsClass, null, OBJECT, null);
         generateCreateRecordMethods(cw, recordTypeDefList, recordsClass);
->>>>>>> fcab4970
         cw.visitEnd();
         byte[] bytes = jvmPackageGen.getBytes(cw, module);
         jarEntries.put(recordsClass + CLASS_FILE_SUFFIX, bytes);
@@ -111,12 +100,7 @@
             mv.visitVarInsn(ALOAD, 0);
             mv.visitMethodInsn(INVOKESTATIC, typeOwnerClass, CREATE_RECORD_VALUE + 0, CREATE_RECORD, false);
             mv.visitInsn(ARETURN);
-<<<<<<< HEAD
-            generateCreateRecordMethodSplits(cw, recordTypeDefList, typeOwnerClass
-            );
-=======
             generateCreateRecordMethodSplits(cw, recordTypeDefList, typeOwnerClass);
->>>>>>> fcab4970
         }
         JvmCodeGenUtil.visitMaxStackForMethod(mv, CREATE_RECORD_VALUE, recordsClass);
         mv.visitEnd();
