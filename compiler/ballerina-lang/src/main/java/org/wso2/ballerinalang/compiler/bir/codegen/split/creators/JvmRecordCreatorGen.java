--- conflicted
+++ resolved
@@ -155,24 +155,6 @@
             mv.visitFieldInsn(GETSTATIC, moduleInitClass, fieldName, GET_TYPE);
             mv.visitMethodInsn(INVOKESPECIAL, className, JVM_INIT_METHOD, TYPE_PARAMETER, false);
 
-<<<<<<< HEAD
-=======
-            mv.visitInsn(DUP);
-            mv.visitTypeInsn(NEW, STRAND_CLASS);
-            mv.visitInsn(DUP);
-            mv.visitInsn(ACONST_NULL);
-            mv.visitFieldInsn(GETSTATIC, typeOwnerClass, metadataVarName, GET_STRAND_METADATA);
-            mv.visitInsn(ACONST_NULL);
-            mv.visitInsn(ACONST_NULL);
-            mv.visitInsn(ACONST_NULL);
-            mv.visitInsn(ACONST_NULL);
-            mv.visitMethodInsn(INVOKESPECIAL, STRAND_CLASS, JVM_INIT_METHOD,
-                    INIT_STRAND, false);
-            mv.visitInsn(SWAP);
-            mv.visitMethodInsn(INVOKESTATIC, className , RECORD_INIT_WRAPPER_NAME,
-                    RECORD_INIT_WRAPPER, false);
-
->>>>>>> 78479b60
             mv.visitInsn(ARETURN);
             i += 1;
             bTypesCount++;
