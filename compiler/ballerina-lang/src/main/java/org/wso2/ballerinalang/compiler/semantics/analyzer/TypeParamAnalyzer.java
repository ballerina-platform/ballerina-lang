/*
 *  Copyright (c) 2019, WSO2 Inc. (http://www.wso2.org) All Rights Reserved.
 *
 *  WSO2 Inc. licenses this file to you under the Apache License,
 *  Version 2.0 (the "License"); you may not use this file except
 *  in compliance with the License.
 *  You may obtain a copy of the License at
 *
 *    http://www.apache.org/licenses/LICENSE-2.0
 *
 *  Unless required by applicable law or agreed to in writing,
 *  software distributed under the License is distributed on an
 *  "AS IS" BASIS, WITHOUT WARRANTIES OR CONDITIONS OF ANY
 *  KIND, either express or implied.  See the License for the
 *  specific language governing permissions and limitations
 *  under the License.
 */
package org.wso2.ballerinalang.compiler.semantics.analyzer;

import io.ballerina.tools.diagnostics.Location;
import org.ballerinalang.model.Name;
import org.ballerinalang.model.elements.PackageID;
import org.ballerinalang.model.tree.NodeKind;
import org.ballerinalang.util.diagnostic.DiagnosticErrorCode;
import org.wso2.ballerinalang.compiler.diagnostic.BLangDiagnosticLog;
import org.wso2.ballerinalang.compiler.parser.BLangAnonymousModelHelper;
import org.wso2.ballerinalang.compiler.semantics.model.Scope;
import org.wso2.ballerinalang.compiler.semantics.model.SymbolEnv;
import org.wso2.ballerinalang.compiler.semantics.model.SymbolTable;
import org.wso2.ballerinalang.compiler.semantics.model.symbols.BAttachedFunction;
import org.wso2.ballerinalang.compiler.semantics.model.symbols.BErrorTypeSymbol;
import org.wso2.ballerinalang.compiler.semantics.model.symbols.BInvokableSymbol;
import org.wso2.ballerinalang.compiler.semantics.model.symbols.BInvokableTypeSymbol;
import org.wso2.ballerinalang.compiler.semantics.model.symbols.BObjectTypeSymbol;
import org.wso2.ballerinalang.compiler.semantics.model.symbols.BRecordTypeSymbol;
import org.wso2.ballerinalang.compiler.semantics.model.symbols.BResourceFunction;
import org.wso2.ballerinalang.compiler.semantics.model.symbols.BVarSymbol;
import org.wso2.ballerinalang.compiler.semantics.model.symbols.SymTag;
import org.wso2.ballerinalang.compiler.semantics.model.symbols.Symbols;
import org.wso2.ballerinalang.compiler.semantics.model.types.BAnyType;
import org.wso2.ballerinalang.compiler.semantics.model.types.BAnydataType;
import org.wso2.ballerinalang.compiler.semantics.model.types.BArrayType;
import org.wso2.ballerinalang.compiler.semantics.model.types.BErrorType;
import org.wso2.ballerinalang.compiler.semantics.model.types.BField;
import org.wso2.ballerinalang.compiler.semantics.model.types.BIntersectionType;
import org.wso2.ballerinalang.compiler.semantics.model.types.BInvokableType;
import org.wso2.ballerinalang.compiler.semantics.model.types.BMapType;
import org.wso2.ballerinalang.compiler.semantics.model.types.BObjectType;
import org.wso2.ballerinalang.compiler.semantics.model.types.BReadonlyType;
import org.wso2.ballerinalang.compiler.semantics.model.types.BRecordType;
import org.wso2.ballerinalang.compiler.semantics.model.types.BStreamType;
import org.wso2.ballerinalang.compiler.semantics.model.types.BTableType;
import org.wso2.ballerinalang.compiler.semantics.model.types.BTupleMember;
import org.wso2.ballerinalang.compiler.semantics.model.types.BTupleType;
import org.wso2.ballerinalang.compiler.semantics.model.types.BType;
import org.wso2.ballerinalang.compiler.semantics.model.types.BTypedescType;
import org.wso2.ballerinalang.compiler.semantics.model.types.BUnionType;
import org.wso2.ballerinalang.compiler.semantics.model.types.BXMLType;
import org.wso2.ballerinalang.compiler.tree.expressions.BLangExpression;
import org.wso2.ballerinalang.compiler.tree.expressions.BLangLambdaFunction;
import org.wso2.ballerinalang.compiler.util.CompilerContext;
import org.wso2.ballerinalang.compiler.util.ImmutableTypeCloner;
import org.wso2.ballerinalang.compiler.util.Names;
import org.wso2.ballerinalang.compiler.util.TypeTags;
import org.wso2.ballerinalang.util.Flags;

import java.util.ArrayList;
import java.util.HashSet;
import java.util.LinkedHashMap;
import java.util.LinkedHashSet;
import java.util.List;
import java.util.Objects;
import java.util.Optional;
import java.util.Set;
import java.util.stream.Collectors;

import static org.ballerinalang.model.symbols.SymbolOrigin.VIRTUAL;

/**
 * This class consists of utility methods which operate on TypeParams (Parametric types).
 *
 * @since JB 1.0.0
 */
public class TypeParamAnalyzer {

    // How @typeParam works in 2019R2 spec.
    //
    // e.g. lang.array module.
    //
    // @typeParam
    // type Type1 any|error;
    //
    // public function getFirstAndSize(Type1[] array) returns [Type1,int] {
    //  return [array[0], array.length()];
    // }

    private static final CompilerContext.Key<TypeParamAnalyzer> TYPE_PARAM_ANALYZER_KEY =
            new CompilerContext.Key<>();

    private SymbolTable symTable;
    private Types types;
    private Names names;
    private BLangDiagnosticLog dlog;
    private BLangAnonymousModelHelper anonymousModelHelper;

    public static TypeParamAnalyzer getInstance(CompilerContext context) {

        TypeParamAnalyzer types = context.get(TYPE_PARAM_ANALYZER_KEY);
        if (types == null) {
            types = new TypeParamAnalyzer(context);
        }

        return types;
    }

    private TypeParamAnalyzer(CompilerContext context) {

        context.put(TYPE_PARAM_ANALYZER_KEY, this);

        this.symTable = SymbolTable.getInstance(context);
        this.types = Types.getInstance(context);
        this.names = Names.getInstance(context);
        this.dlog = BLangDiagnosticLog.getInstance(context);
        this.anonymousModelHelper = BLangAnonymousModelHelper.getInstance(context);
    }

    static boolean isTypeParam(BType expType) {

        return Symbols.isFlagOn(expType.flags, Flags.TYPE_PARAM)
                || (expType.tsymbol != null && Symbols.isFlagOn(expType.tsymbol.flags, Flags.TYPE_PARAM));
    }

    public static boolean containsTypeParam(BType type) {

        return containsTypeParam(type, new HashSet<>());
    }

    void checkForTypeParamsInArg(BLangExpression arg, Location loc, BType actualType, SymbolEnv env, BType expType) {

        // Not a langlib module invocation
        if (notRequireTypeParams(env)) {
            return;
        }

        FindTypeParamResult findTypeParamResult = new FindTypeParamResult();
        findTypeParam(arg, loc, expType, actualType, env, new HashSet<>(), findTypeParamResult);
    }

    boolean notRequireTypeParams(SymbolEnv env) {

        return env.typeParamsEntries == null;
    }

    BType getReturnTypeParams(SymbolEnv env, BType expType) {

        if (notRequireTypeParams(env) || env.typeParamsEntries.isEmpty()) {
            return expType;
        }
        return getMatchingBoundType(expType, env);
    }

    public BType getNominalType(BType type, Name name, long flag) {
        // Only type params has nominal behaviour for now.
        if (name == Names.EMPTY) {
            return type;
        }
        return createBuiltInType(type, name, flag);
    }

    BType createTypeParam(BType type, Name name) {

        var flag = type.flags | Flags.TYPE_PARAM;
        return createBuiltInType(type, name, flag);
    }

    BType getMatchingBoundType(BType expType, SymbolEnv env) {

        return getMatchingBoundType(expType, env, new HashSet<>());
    }

    // Private methods.

    private static boolean containsTypeParam(BType type, HashSet<BType> resolvedTypes) {
        if (resolvedTypes.contains(type)) {
            return false;
        }
        resolvedTypes.add(type);
        if (isTypeParam(type)) {
            return true;
        }
        switch (type.tag) {
            case TypeTags.ARRAY:
                return containsTypeParam(((BArrayType) type).eType, resolvedTypes);
            case TypeTags.TUPLE:
                BTupleType bTupleType = (BTupleType) type;
                for (BType memberType : bTupleType.getTupleTypes()) {
                    if (containsTypeParam(memberType, resolvedTypes)) {
                        return true;
                    }
                }
                return false;
            case TypeTags.MAP:
                return containsTypeParam(((BMapType) type).constraint, resolvedTypes);
            case TypeTags.STREAM:
                 return containsTypeParam(((BStreamType) type).constraint, resolvedTypes);
            case TypeTags.TABLE:
                return (containsTypeParam(((BTableType) type).constraint, resolvedTypes) ||
                        ((BTableType) type).keyTypeConstraint != null
                                && containsTypeParam(((BTableType) type).keyTypeConstraint, resolvedTypes));
            case TypeTags.RECORD:
                BRecordType recordType = (BRecordType) type;
                for (BField field : recordType.fields.values()) {
                    BType bFieldType = field.getType();
                    if (containsTypeParam(bFieldType, resolvedTypes)) {
                        return true;
                    }
                }
                return false;
            case TypeTags.INVOKABLE:
                BInvokableType invokableType = (BInvokableType) type;
                if (Symbols.isFlagOn(invokableType.flags, Flags.ANY_FUNCTION)) {
                    return false;
                }
                for (BType paramType : invokableType.paramTypes) {
                    if (containsTypeParam(paramType, resolvedTypes)) {
                        return true;
                    }
                }
                return containsTypeParam(invokableType.retType, resolvedTypes);
            case TypeTags.OBJECT:
                BObjectType objectType = (BObjectType) type;
                for (BField field : objectType.fields.values()) {
                    BType bFieldType = field.getType();
                    if (containsTypeParam(bFieldType, resolvedTypes)) {
                        return true;
                    }
                }
                BObjectTypeSymbol objectTypeSymbol = (BObjectTypeSymbol) objectType.tsymbol;
                for (BAttachedFunction fuc : objectTypeSymbol.attachedFuncs) {
                    if (containsTypeParam(fuc.type, resolvedTypes)) {
                        return true;
                    }
                }
                return false;
            case TypeTags.UNION:
                BUnionType unionType = (BUnionType) type;
                for (BType bType : unionType.getMemberTypes()) {
                    if (containsTypeParam(bType, resolvedTypes)) {
                        return true;
                    }
                }
                return false;
            case TypeTags.ERROR:
                BErrorType errorType = (BErrorType) type;
                return containsTypeParam(errorType.detailType, resolvedTypes);
            case TypeTags.TYPEDESC:
                return containsTypeParam(((BTypedescType) type).constraint, resolvedTypes);
            case TypeTags.TYPEREFDESC:
                return containsTypeParam(Types.getReferredType(type), resolvedTypes);
            default:
                return false;
        }
    }

    private BType createBuiltInType(BType type, Name name, long flags) {
        BType referredType = Types.getReferredType(type);
        // Handle built-in types.
        switch (referredType.tag) {
            case TypeTags.INT:
            case TypeTags.BYTE:
            case TypeTags.FLOAT:
            case TypeTags.DECIMAL:
            case TypeTags.STRING:
            case TypeTags.BOOLEAN:
                return new BType(referredType.tag, null, name, flags);
            case TypeTags.ANY:
                return new BAnyType(referredType.tag, null, name, flags);
            case TypeTags.ANYDATA:
                BUnionType unionType = (BUnionType) referredType;
                BAnydataType anydataType = new BAnydataType(unionType);
                Optional<BIntersectionType> immutableType = Types.getImmutableType(symTable, PackageID.ANNOTATIONS,
                                                                                   unionType);
                if (immutableType.isPresent()) {
                    Types.addImmutableType(symTable, PackageID.ANNOTATIONS, anydataType, immutableType.get());
                }
                anydataType.name = name;
                anydataType.flags |= flags;
                return anydataType;
            case TypeTags.READONLY:
                return new BReadonlyType(referredType.tag, null, name, flags);
        }
        // For others, we will use TSymbol.
        return type;
    }

    private void findTypeParam(Location loc, BType expType, BType actualType, SymbolEnv env,
                               HashSet<BType> resolvedTypes, FindTypeParamResult result) {
        findTypeParam(loc, expType, actualType, env, resolvedTypes, result, false);
    }

    private void findTypeParam(Location loc, BType expType, BType actualType, SymbolEnv env,
                               HashSet<BType> resolvedTypes, FindTypeParamResult result, boolean checkContravariance) {

        findTypeParam(null, loc, expType, actualType, env, resolvedTypes, result, checkContravariance);
    }

    private void findTypeParam(BLangExpression expr, Location loc, BType expType, BType actualType, SymbolEnv env,
                               HashSet<BType> resolvedTypes, FindTypeParamResult result) {
        findTypeParam(expr, loc, expType, actualType, env, resolvedTypes, result, false);
    }

    private void findTypeParam(BLangExpression expr, Location loc, BType expType, BType actualType, SymbolEnv env,
                               HashSet<BType> resolvedTypes, FindTypeParamResult result, boolean checkContravariance) {
        if (resolvedTypes.contains(expType)) {
            return;
        }
        resolvedTypes.add(expType);
        // Finding TypePram and its bound type require, both has to be same structure.
        if (isTypeParam(expType)) {
            updateTypeParamAndBoundType(loc, env, expType, actualType);

            // If type param discovered before, now type check with actual type. It has to be matched.

            if (checkContravariance) {
                types.checkType(loc, getMatchingBoundType(expType, env, new HashSet<>()), actualType,
                        DiagnosticErrorCode.INCOMPATIBLE_TYPES);
            } else {
                types.checkType(loc, actualType, getMatchingBoundType(expType, env, new HashSet<>()),
                        DiagnosticErrorCode.INCOMPATIBLE_TYPES);
            }
            return;
        }
        visitType(expr, loc, expType, actualType, env, resolvedTypes, result, checkContravariance);
    }

    private void visitType(BLangExpression expr, Location loc, BType expType, BType actualType, SymbolEnv env,
                      HashSet<BType> resolvedTypes, FindTypeParamResult result, boolean checkContravariance) {
        // Bound type is a structure. Visit recursively to find bound type.
        switch (expType.tag) {
            case TypeTags.XML:
                if (!TypeTags.isXMLTypeTag(Types.getReferredType(actualType).tag)) {
                    if (Types.getReferredType(actualType).tag == TypeTags.UNION) {
                        dlog.error(loc, DiagnosticErrorCode.XML_FUNCTION_DOES_NOT_SUPPORT_ARGUMENT_TYPE, actualType);
                    }
                    return;
                }
                switch (actualType.tag) {
                    case TypeTags.XML:
                        BType constraint = ((BXMLType) actualType).constraint;
                        while (constraint.tag == TypeTags.XML) {
                            constraint = ((BXMLType) constraint).constraint;
                        }
                        findTypeParam(loc, ((BXMLType) expType).constraint, constraint, env, resolvedTypes, result);
                        return;
                    case TypeTags.XML_TEXT:
                    case TypeTags.XML_ELEMENT:
                    case TypeTags.XML_PI:
                    case TypeTags.XML_COMMENT:
                        findTypeParam(loc, ((BXMLType) expType).constraint, actualType, env, resolvedTypes, result);
                        return;
                    case TypeTags.UNION:
                        findTypeParamInUnion(loc, ((BXMLType) expType).constraint, (BUnionType) actualType, env,
                                resolvedTypes, result);
                        return;
                    default:
                        break;
                }
                break;
            case TypeTags.ARRAY:
                if (actualType.tag == TypeTags.ARRAY) {
                    findTypeParam(loc, ((BArrayType) expType).eType, ((BArrayType) actualType).eType, env,
                                  resolvedTypes, result);
                }
                if (actualType.tag == TypeTags.TUPLE) {
                    findTypeParamInTupleForArray(loc, (BArrayType) expType, (BTupleType) actualType, env, resolvedTypes,
                                                 result);
                }
                if (actualType.tag == TypeTags.UNION) {
                    findTypeParamInUnion(loc, ((BArrayType) expType).eType, (BUnionType) actualType, env, resolvedTypes,
                                                 result);
                }
                break;
            case TypeTags.MAP:
                if (actualType.tag == TypeTags.MAP) {
                    findTypeParam(loc, ((BMapType) expType).constraint, ((BMapType) actualType).constraint, env,
                                  resolvedTypes, result);
                }
                if (actualType.tag == TypeTags.RECORD) {
                    findTypeParamInMapForRecord(loc, (BMapType) expType, (BRecordType) actualType, env, resolvedTypes,
                                                result);
                }
                if (actualType.tag == TypeTags.UNION) {
                    findTypeParamInUnion(loc, ((BMapType) expType).constraint, (BUnionType) actualType, env,
                                         resolvedTypes, result);
                }
                break;
            case TypeTags.STREAM:
                if (actualType.tag == TypeTags.STREAM) {
                    findTypeParamInStream(loc, ((BStreamType) expType), ((BStreamType) actualType), env, resolvedTypes,
                            result);
                }
                if (actualType.tag == TypeTags.UNION) {
                    findTypeParamInStreamForUnion(loc, ((BStreamType) expType), ((BUnionType) actualType), env,
                            resolvedTypes, result);
                }
                break;
            case TypeTags.TABLE:
                if (actualType.tag == TypeTags.TABLE) {
                    findTypeParamInTable(loc, ((BTableType) expType), ((BTableType) actualType), env, resolvedTypes,
                            result);
                }
                break;
            case TypeTags.TUPLE:
                if (actualType.tag == TypeTags.TUPLE) {
                    findTypeParamInTuple(loc, (BTupleType) expType, (BTupleType) actualType, env, resolvedTypes,
                            result);
                }
                if (actualType.tag == TypeTags.UNION) {
                    findTypeParamInUnion(loc, expType, (BUnionType) actualType, env, resolvedTypes, result);
                }
                break;
            case TypeTags.RECORD:
                if (actualType.tag == TypeTags.RECORD) {
                    findTypeParamInRecord(loc, (BRecordType) expType, (BRecordType) actualType, env, resolvedTypes,
                            result);
                }
                if (actualType.tag == TypeTags.UNION) {
                    findTypeParamInUnion(loc, expType, (BUnionType) actualType, env, resolvedTypes, result);
                }
                break;
            case TypeTags.INVOKABLE:
                if (actualType.tag == TypeTags.INVOKABLE) {
                    findTypeParamInInvokableType(loc, (BInvokableType) expType, (BInvokableType) actualType, env,
                            resolvedTypes, result);
                }
                if (actualType.tag == TypeTags.SEMANTIC_ERROR && expr != null && expr.getKind() == NodeKind.LAMBDA) {
                    updateTypeParamAndBoundTypeForInvokableType(loc, env, (BInvokableType) expType,
                            (BInvokableType) ((BLangLambdaFunction) expr).function.getBType());
                }
                break;
            case TypeTags.OBJECT:
                if (actualType.tag == TypeTags.OBJECT) {
                    findTypeParamInObject(loc, (BObjectType) expType, (BObjectType) actualType, env, resolvedTypes,
                                          result);
                }
                break;
            case TypeTags.UNION:
                if (actualType.tag == TypeTags.UNION) {
                    findTypeParamInUnion(loc, (BUnionType) expType, (BUnionType) actualType, env, resolvedTypes,
                            result);
                }
                break;
            case TypeTags.ERROR:
                if (expType == symTable.errorType) {
                    return;
                }
                if (actualType.tag == TypeTags.TYPEREFDESC) {
                    break;
                }
                findTypeParamInError(loc, (BErrorType) expType, actualType, env, resolvedTypes, result);
                return;
            case TypeTags.TYPEDESC:
                if (actualType.tag == TypeTags.TYPEDESC) {
                    findTypeParam(loc, ((BTypedescType) expType).constraint, ((BTypedescType) actualType).constraint,
                            env, resolvedTypes, result);
                }
                break;
            case TypeTags.INTERSECTION:
                if (actualType.tag == TypeTags.INTERSECTION) {
                    findTypeParam(loc, ((BIntersectionType) expType).effectiveType,
                            ((BIntersectionType) actualType).effectiveType, env, resolvedTypes, result);
                }
                break;
            case TypeTags.TYPEREFDESC:
                visitType(expr, loc, Types.getReferredType(expType), actualType, env, resolvedTypes,
                        result, checkContravariance);
                break;
        }
        if (actualType.tag == TypeTags.INTERSECTION) {
            visitType(expr, loc, expType, ((BIntersectionType) actualType).effectiveType, env, resolvedTypes,
                    result, checkContravariance);
        }
        if (actualType.tag == TypeTags.TYPEREFDESC) {
            visitType(expr, loc, expType, Types.getReferredType(actualType), env, resolvedTypes,
                    result, checkContravariance);
        }
    }

    private void updateTypeParamAndBoundTypeForInvokableType(Location loc, SymbolEnv env,
                                                             BInvokableType parentTypeParamType,
                                                             BInvokableType parentBoundedType) {
        for (int i = 0; i < parentTypeParamType.paramTypes.size() && i < parentBoundedType.paramTypes.size(); i++) {
            BType paramType = parentTypeParamType.paramTypes.get(i);
            if (isTypeParam(paramType)) {
                updateTypeParamAndBoundType(loc, env, paramType, parentBoundedType.paramTypes.get(i));
            }
        }
        if (isTypeParam(parentTypeParamType.retType)) {
            updateTypeParamAndBoundType(loc, env, parentTypeParamType.retType, parentBoundedType.retType);
        }
    }

    private void updateTypeParamAndBoundType(Location location, SymbolEnv env, BType typeParamType,
                                             BType boundType) {

        for (SymbolEnv.TypeParamEntry entry : env.typeParamsEntries) {
            if (entry.typeParam == typeParamType) {
                return;
            }
        }
        if (boundType == symTable.noType) {
            dlog.error(location, DiagnosticErrorCode.CANNOT_INFER_TYPE);
            return;
        }
        env.typeParamsEntries.add(new SymbolEnv.TypeParamEntry(typeParamType, boundType));
    }

    private void findTypeParamInTuple(Location loc, BTupleType expType, BTupleType actualType,
                                      SymbolEnv env, HashSet<BType> resolvedTypes, FindTypeParamResult result) {
        List<BType> expTypeMemberTypes = expType.getTupleTypes();
        List<BType> actualTypeMemberTypes = actualType.getTupleTypes();
        for (int i = 0; i < expTypeMemberTypes.size() && i < actualTypeMemberTypes.size(); i++) {
            findTypeParam(loc, expTypeMemberTypes.get(i), actualTypeMemberTypes.get(i), env,
                    resolvedTypes, result);
        }
    }

    private void findTypeParamInStream(Location loc, BStreamType expType, BStreamType actualType,
                                       SymbolEnv env, HashSet<BType> resolvedTypes, FindTypeParamResult result) {
        findTypeParam(loc, expType.constraint, actualType.constraint, env, resolvedTypes, result);
        findTypeParam(loc, expType.completionType, actualType.completionType, env, resolvedTypes, result);
    }

    private void findTypeParamInStreamForUnion(Location loc, BStreamType expType, BUnionType actualType,
                                       SymbolEnv env, HashSet<BType> resolvedTypes, FindTypeParamResult result) {
        LinkedHashSet<BType> constraintTypes = new LinkedHashSet<>();
        LinkedHashSet<BType> completionTypes = new LinkedHashSet<>();
        for (BType type : actualType.getMemberTypes()) {
            type = Types.getReferredType(type);
            if (type.tag == TypeTags.STREAM) {
                constraintTypes.add(((BStreamType) type).constraint);
                completionTypes.add(((BStreamType) type).completionType);
            }
        }

        BUnionType cUnionType = BUnionType.create(null, constraintTypes);
        findTypeParam(loc, expType.constraint, cUnionType, env, resolvedTypes, result);
        if (!completionTypes.isEmpty()) {
            BUnionType eUnionType = BUnionType.create(null, completionTypes);
            findTypeParam(loc, expType.completionType, eUnionType, env, resolvedTypes, result);
        } else {
            findTypeParam(loc, expType.completionType, symTable.nilType, env, resolvedTypes, result);
        }
    }

    private void findTypeParamInTable(Location loc, BTableType expType, BTableType actualType,
                                      SymbolEnv env, HashSet<BType> resolvedTypes, FindTypeParamResult result) {
        findTypeParam(loc, expType.constraint, actualType.constraint, env, resolvedTypes, result);
        if (expType.keyTypeConstraint != null) {
            if (actualType.keyTypeConstraint != null) {
                findTypeParam(loc, expType.keyTypeConstraint, actualType.keyTypeConstraint, env, resolvedTypes, result);
            } else if (!actualType.fieldNameList.isEmpty()) {
                List<BTupleMember> members = new ArrayList<>();
                actualType.fieldNameList.stream()
                        .map(f -> types.getTableConstraintField(actualType.constraint, f))
                        .filter(Objects::nonNull).map(f -> new BTupleMember(f.type,
                                Symbols.createVarSymbolForTupleMember(f.type))).forEach(members::add);
                if (members.size() == 1) {
                    findTypeParam(loc, expType.keyTypeConstraint, members.get(0).type, env, resolvedTypes, result);
                } else {
                    BTupleType tupleType = new BTupleType(members);
                    findTypeParam(loc, expType.keyTypeConstraint, tupleType, env, resolvedTypes, result);
                }
            }
        }
    }

    private void findTypeParamInTupleForArray(Location loc, BArrayType expType, BTupleType actualType,
                                              SymbolEnv env, HashSet<BType> resolvedTypes, FindTypeParamResult result) {
        LinkedHashSet<BType> tupleTypes = new LinkedHashSet<>();
        actualType.getTupleTypes().forEach(m -> tupleTypes.add(m));
        if (actualType.restType != null) {
            tupleTypes.add(actualType.restType);
        }

        int size = tupleTypes.size();
        BType type = size == 0 ? symTable.neverType :
                (size == 1 ? tupleTypes.iterator().next() : BUnionType.create(null, tupleTypes));
        findTypeParam(loc, expType.eType, type, env, resolvedTypes, result);
    }

    private void findTypeParamInUnion(Location loc, BType expType, BUnionType actualType,
                                      SymbolEnv env, HashSet<BType> resolvedTypes, FindTypeParamResult result) {
        LinkedHashSet<BType> members = new LinkedHashSet<>();
        for (BType type : actualType.getMemberTypes()) {
<<<<<<< HEAD
            BType referredType = Types.getReferredType(type);
            if (referredType.tag == TypeTags.ARRAY) {
                members.add(((BArrayType) referredType).eType);
=======
            type = Types.getReferredType(type);
            if (type.tag == TypeTags.ARRAY) {
                members.add(((BArrayType) type).eType);
>>>>>>> 00b06877
            }
            if (referredType.tag == TypeTags.MAP) {
                members.add(((BMapType) referredType).constraint);
            }
            if (TypeTags.isXMLTypeTag(referredType.tag)) {
                if (referredType.tag == TypeTags.XML) {
                    members.add(((BXMLType) referredType).constraint);
                }
                members.add(type);
            }
            if (referredType.tag == TypeTags.RECORD) {
                for (BField field : ((BRecordType) referredType).fields.values()) {
                    members.add(field.type);
                }
            }
            if (referredType.tag == TypeTags.TUPLE) {
                ((BTupleType) referredType).getTupleTypes().forEach(member -> members.add(member));
            }
        }
        BUnionType tupleElementType = BUnionType.create(null, members);
        findTypeParam(loc, expType, tupleElementType, env, resolvedTypes, result);
    }


    private void findTypeParamInRecord(Location loc, BRecordType expType, BRecordType actualType,
                                       SymbolEnv env, HashSet<BType> resolvedTypes, FindTypeParamResult result) {

        for (BField exField : expType.fields.values()) {
            if (actualType.fields.containsKey(exField.name.value)) {
                findTypeParam(loc, exField.type, actualType.fields.get(exField.name.value).type, env, resolvedTypes,
                              result);
            }
        }
    }

    private void findTypeParamInMapForRecord(Location loc, BMapType expType, BRecordType actualType,
                                             SymbolEnv env, HashSet<BType> resolvedTypes, FindTypeParamResult result) {
        LinkedHashSet<BType> fields = actualType.fields.values().stream().map(f -> f.type)
                .collect(Collectors.toCollection(LinkedHashSet::new));
        LinkedHashSet<BType> reducedTypeSet;
        BType commonFieldType;

        if (actualType.restFieldType != symTable.noType) {
            reducedTypeSet = new LinkedHashSet<>();
            for (BType fType : fields) {
                if (!types.isAssignable(fType, actualType.restFieldType)) {
                    reducedTypeSet.add(fType);
                }
            }
            reducedTypeSet.add(actualType.restFieldType);
        } else {
            // TODO: 7/16/19 Handle cases where there may be multiple field types which are assignable to another
            //  field type: https://github.com/ballerina-platform/ballerina-lang/issues/16824
            reducedTypeSet = fields;
        }

        if (reducedTypeSet.size() == 1) {
            commonFieldType = reducedTypeSet.iterator().next();
        } else {
            commonFieldType = BUnionType.create(null, reducedTypeSet);
        }

        findTypeParam(loc, expType.constraint, commonFieldType, env, resolvedTypes, result);
    }

    private void findTypeParamInInvokableType(Location loc, BInvokableType expType,
                                              BInvokableType actualType, SymbolEnv env, HashSet<BType> resolvedTypes,
                                              FindTypeParamResult result) {
        if (Symbols.isFlagOn(expType.flags, Flags.ANY_FUNCTION)) {
            return;
        }
        for (int i = 0; i < expType.paramTypes.size() && i < actualType.paramTypes.size(); i++) {
            findTypeParam(loc, expType.paramTypes.get(i), actualType.paramTypes.get(i), env, resolvedTypes, result,
                          true);
        }
        findTypeParam(loc, expType.retType, actualType.retType, env, resolvedTypes, result);
    }

    private void findTypeParamInObject(Location loc, BObjectType expType, BObjectType actualType,
                                       SymbolEnv env, HashSet<BType> resolvedTypes, FindTypeParamResult result) {

        // Not needed now.
        for (BField exField : expType.fields.values()) {
            if (actualType.fields.containsKey(exField.name.value)) {
                findTypeParam(loc, exField.type, actualType.fields.get(exField.name.value).type, env, resolvedTypes,
                              result);
            }
        }
        List<BAttachedFunction> expAttFunctions = ((BObjectTypeSymbol) expType.tsymbol).attachedFuncs;
        List<BAttachedFunction> actualAttFunctions = ((BObjectTypeSymbol) actualType.tsymbol).attachedFuncs;

        for (BAttachedFunction expFunc : expAttFunctions) {
            BInvokableType actFuncType = actualAttFunctions.stream()
                    .filter(actFunc -> actFunc.funcName.equals(expFunc.funcName))
                    .findFirst()
                    .map(actFunc -> actFunc.type).orElse(null);
            if (actFuncType == null) {
                continue;
            }
            findTypeParamInInvokableType(loc, expFunc.type, actFuncType, env, resolvedTypes, result);
        }
    }

    private void findTypeParamInUnion(Location loc, BUnionType expType, BUnionType actualType,
                                      SymbolEnv env, HashSet<BType> resolvedTypes, FindTypeParamResult result) {
        // Limitation : supports only optional types and depends to given order.
        if ((expType.getMemberTypes().size() != 2) || !expType.isNullable()
                || (actualType.getMemberTypes().size() != 2) || !actualType.isNullable()) {
            return;
        }
        BType exp = expType.getMemberTypes().stream()
                .filter(type -> type != symTable.nilType).findFirst().orElse(symTable.nilType);
        BType act = actualType.getMemberTypes().stream()
                .filter(type -> type != symTable.nilType).findFirst().orElse(symTable.nilType);
        findTypeParam(loc, exp, act, env, resolvedTypes, result);
    }

    private void findTypeParamInError(Location loc, BErrorType expType, BType actualType,
                                      SymbolEnv env, HashSet<BType> resolvedTypes, FindTypeParamResult result) {
        actualType = Types.getReferredType(actualType);
        if (actualType.tag == TypeTags.ERROR) {
            findTypeParam(loc, expType.detailType, ((BErrorType) actualType).detailType, env, resolvedTypes,
                    result);
        }
        if (actualType.tag == TypeTags.UNION && types.isSubTypeOfBaseType(actualType, TypeTags.ERROR)) {
            BUnionType errorUnion = (BUnionType) actualType;
            LinkedHashSet<BType> errorDetailTypes = new LinkedHashSet<>();
            for (BType errorType : errorUnion.getMemberTypes()) {
                BType member = Types.getReferredType(errorType);
                errorDetailTypes.add(((BErrorType) member).detailType);
            }
            BUnionType errorDetailUnionType = BUnionType.create(null, errorDetailTypes);
            findTypeParam(loc, expType.detailType, errorDetailUnionType, env, resolvedTypes, result);
        }
    }

    private BType getMatchingBoundType(BType expType, SymbolEnv env, HashSet<BType> resolvedTypes) {
        if (isTypeParam(expType)) {
            for (SymbolEnv.TypeParamEntry typeParamEntry : env.typeParamsEntries) {
                if (typeParamEntry.typeParam == expType) {
                    return typeParamEntry.boundType;
                }
            }
            return symTable.noType;
        }

        if (resolvedTypes.contains(expType)) {
            return expType;
        }
        resolvedTypes.add(expType);

        switch (expType.tag) {
            case TypeTags.ARRAY:
                BType elementType = ((BArrayType) expType).eType;
                BType matchingBoundElementType = getMatchingBoundType(elementType, env, resolvedTypes);
                if (!isDifferentTypes(elementType, matchingBoundElementType)) {
                    return expType;
                }
                return new BArrayType(matchingBoundElementType);
            case TypeTags.MAP:
                BType constraint = ((BMapType) expType).constraint;
                BType matchingBoundMapConstraintType = getMatchingBoundType(constraint, env, resolvedTypes);
                if (!isDifferentTypes(constraint, matchingBoundMapConstraintType)) {
                    return expType;
                }
                return new BMapType(TypeTags.MAP, matchingBoundMapConstraintType, symTable.mapType.tsymbol);
            case TypeTags.STREAM:
                BStreamType expStreamType = (BStreamType) expType;
                BType expStreamConstraint = expStreamType.constraint;
                BType expStreamCompletionType = expStreamType.completionType;
                BType constraintType = getMatchingBoundType(expStreamConstraint, env, resolvedTypes);
                BType completionType = getMatchingBoundType(expStreamCompletionType, env, resolvedTypes);
                if (completionType.tag == TypeTags.NONE) {
                    //setting nil type the completion type if not resolved
                    completionType = symTable.nilType;
                }

                if (!isDifferentTypes(expStreamConstraint, constraintType)
                        && !isDifferentTypes(expStreamCompletionType, completionType)) {
                    return expStreamType;
                }

                return new BStreamType(TypeTags.STREAM, constraintType, completionType, symTable.streamType.tsymbol);
            case TypeTags.TABLE:
                BTableType expTableType = (BTableType) expType;
                BType expTableConstraint = expTableType.constraint;
                BType tableConstraint = getMatchingBoundType(expTableConstraint, env, resolvedTypes);
                boolean differentTypes = isDifferentTypes(expTableConstraint, tableConstraint);

                BType expTableKeyTypeConstraint = expTableType.keyTypeConstraint;
                BType keyTypeConstraint = null;
                if (expTableKeyTypeConstraint != null) {
                    keyTypeConstraint = getMatchingBoundType(expTableKeyTypeConstraint, env, resolvedTypes);
                    differentTypes = differentTypes || isDifferentTypes(expTableKeyTypeConstraint, keyTypeConstraint);
                }

                if (!differentTypes) {
                    return expTableType;
                }

                BTableType tableType = new BTableType(TypeTags.TABLE, tableConstraint, symTable.tableType.tsymbol);
                if (expTableKeyTypeConstraint != null) {
                    tableType.keyTypeConstraint = keyTypeConstraint;
                }
                return tableType;
            case TypeTags.TUPLE:
                return getMatchingTupleBoundType((BTupleType) expType, env, resolvedTypes);
            case TypeTags.RECORD:
                return getMatchingRecordBoundType((BRecordType) expType, env, resolvedTypes);
            case TypeTags.INVOKABLE:
                return getMatchingFunctionBoundType((BInvokableType) expType, env, resolvedTypes);
            case TypeTags.OBJECT:
                return getMatchingObjectBoundType((BObjectType) expType, env, resolvedTypes);
            case TypeTags.UNION:
                return getMatchingOptionalBoundType((BUnionType) expType, env, resolvedTypes);
            case TypeTags.ERROR:
                return getMatchingErrorBoundType((BErrorType) expType, env, resolvedTypes);
            case TypeTags.TYPEDESC:
                constraint = ((BTypedescType) expType).constraint;
                BType matchingBoundType = getMatchingBoundType(constraint, env, resolvedTypes);
                if (!isDifferentTypes(constraint, matchingBoundType)) {
                    return expType;
                }

                return new BTypedescType(matchingBoundType, symTable.typeDesc.tsymbol);
            case TypeTags.INTERSECTION:
                return getMatchingReadonlyIntersectionBoundType((BIntersectionType) expType, env, resolvedTypes);
            case TypeTags.TYPEREFDESC:
                return getMatchingBoundType(Types.getReferredType(expType), env, resolvedTypes);
            default:
                return expType;
        }
    }

    private boolean isDifferentTypes(BType expType, BType boundType) {
        if (expType == boundType) {
            return false;
        }

        return Types.getReferredType(expType) != Types.getReferredType(boundType);
    }

    private BType getMatchingReadonlyIntersectionBoundType(BIntersectionType intersectionType, SymbolEnv env,
                                                           HashSet<BType> resolvedTypes) {
        boolean hasDifferentType = false;
        Set<BType> constituentTypes = intersectionType.getConstituentTypes();

        BType matchingBoundNonReadOnlyType = symTable.semanticError;

        for (BType type : constituentTypes) {
            if (type == symTable.readonlyType) {
                continue;
            }

            matchingBoundNonReadOnlyType = getMatchingBoundType(type, env, resolvedTypes);

            if (!hasDifferentType && isDifferentTypes(type, matchingBoundNonReadOnlyType)) {
                hasDifferentType = true;
            }
        }

        if (!hasDifferentType) {
            return intersectionType;
        }

        if (types.isInherentlyImmutableType(matchingBoundNonReadOnlyType) ||
                Symbols.isFlagOn(matchingBoundNonReadOnlyType.flags, Flags.READONLY)) {
            return matchingBoundNonReadOnlyType;
        }

        if (!types.isSelectivelyImmutableType(matchingBoundNonReadOnlyType, env.enclPkg.packageID)) {
            return symTable.semanticError;
        }
        
        return ImmutableTypeCloner.getImmutableIntersectionType(intersectionType.tsymbol.pos, types,
                matchingBoundNonReadOnlyType, env, symTable, anonymousModelHelper, names, new HashSet<>());
    }

    private BTupleType getMatchingTupleBoundType(BTupleType expType, SymbolEnv env, HashSet<BType> resolvedTypes) {
        boolean hasDifferentType = false;
        List<BTupleMember> members = new ArrayList<>();
        for (BType type : expType.getTupleTypes()) {
            BType matchingBoundType = getMatchingBoundType(type, env, resolvedTypes);
            if (!hasDifferentType && isDifferentTypes(type, matchingBoundType)) {
                hasDifferentType = true;
            }
            BVarSymbol varSymbol = new BVarSymbol(matchingBoundType.flags, null, null, matchingBoundType,
                    null, null, null);
            members.add(new BTupleMember(matchingBoundType, varSymbol));
        }

        BType restType = expType.restType;
        if (restType != null) {
            BType matchingBoundRestType = getMatchingBoundType(restType, env, resolvedTypes);
            if (!hasDifferentType && isDifferentTypes(restType, matchingBoundRestType)) {
                hasDifferentType = true;
            }
        }

        if (!hasDifferentType) {
            return expType;
        }

        return new BTupleType(members);
    }

    private BRecordType getMatchingRecordBoundType(BRecordType expType, SymbolEnv env, HashSet<BType> resolvedTypes) {
        boolean hasDifferentType = false;
        BRecordTypeSymbol expTSymbol = (BRecordTypeSymbol) expType.tsymbol;
        BRecordTypeSymbol recordSymbol = Symbols.createRecordSymbol(expTSymbol.flags, expTSymbol.name,
                                                                    expTSymbol.pkgID, null,
                                                                    expType.tsymbol.scope.owner, expTSymbol.pos,
                                                                    VIRTUAL);
        recordSymbol.originalName = expTSymbol.getOriginalName();
        recordSymbol.isTypeParamResolved = true;
        recordSymbol.typeParamTSymbol = expTSymbol;
        recordSymbol.scope = new Scope(recordSymbol);
        recordSymbol.initializerFunc = expTSymbol.initializerFunc;

        LinkedHashMap<String, BField> fields = new LinkedHashMap<>();
        for (BField expField : expType.fields.values()) {
            BType type = expField.type;
            BType matchingBoundType = getMatchingBoundType(type, env, resolvedTypes);
            if (!hasDifferentType && isDifferentTypes(type, matchingBoundType)) {
                hasDifferentType = true;
            }
            BField field = new BField(expField.name, expField.pos,
                                      new BVarSymbol(0, expField.name, env.enclPkg.packageID,
                                              matchingBoundType, env.scope.owner, expField.pos, VIRTUAL));
            fields.put(field.name.value, field);
            recordSymbol.scope.define(expField.name, field.symbol);
        }

        BRecordType bRecordType = new BRecordType(recordSymbol);
        bRecordType.fields = fields;
        recordSymbol.type = bRecordType;
        bRecordType.flags = expType.flags;

        if (expType.sealed) {
            bRecordType.sealed = true;
        }
        BType restFieldType = expType.restFieldType;
        bRecordType.restFieldType = getMatchingBoundType(restFieldType, env, resolvedTypes);
        if (!hasDifferentType && isDifferentTypes(restFieldType, bRecordType.restFieldType)) {
            hasDifferentType = true;
        }

        if (!hasDifferentType) {
            return expType;
        }

        return bRecordType;
    }

    private BInvokableType getMatchingFunctionBoundType(BInvokableType expType, SymbolEnv env,
                                                        HashSet<BType> resolvedTypes) {
        boolean hasDifferentType = false;
        List<BType> paramTypes = new ArrayList<>();
        for (BType type : expType.paramTypes) {
            BType matchingBoundType = getMatchingBoundType(type, env, resolvedTypes);
            if (!hasDifferentType && isDifferentTypes(type, matchingBoundType)) {
                hasDifferentType = true;
            }
            paramTypes.add(matchingBoundType);
        }

        BType restType = expType.restType;
        var flags = expType.flags;
        BInvokableTypeSymbol invokableTypeSymbol = Symbols.createInvokableTypeSymbol(SymTag.FUNCTION_TYPE, flags,
                env.enclPkg.symbol.pkgID, expType, env.scope.owner, expType.tsymbol.pos, VIRTUAL);

        BInvokableTypeSymbol tsymbol = (BInvokableTypeSymbol) expType.tsymbol;
        invokableTypeSymbol.params = tsymbol.params == null ? null : new ArrayList<>(tsymbol.params);

        BType retType = expType.retType;
        BType matchingBoundType = getMatchingBoundType(retType, env, resolvedTypes);
        if (!hasDifferentType && isDifferentTypes(retType, matchingBoundType)) {
            hasDifferentType = true;
        }

        if (!hasDifferentType) {
            return expType;
        }

        BInvokableType invokableType = new BInvokableType(paramTypes, restType,
                matchingBoundType, invokableTypeSymbol);

        invokableTypeSymbol.returnType = invokableType.retType;

        invokableType.tsymbol.isTypeParamResolved = true;
        invokableType.tsymbol.typeParamTSymbol = expType.tsymbol;
        if (Symbols.isFlagOn(flags, Flags.ISOLATED)) {
            invokableType.flags |= Flags.ISOLATED;
        }

        return invokableType;
    }

    private BType getMatchingObjectBoundType(BObjectType expType, SymbolEnv env, HashSet<BType> resolvedTypes) {
        boolean hasDifferentType = false;
        BObjectTypeSymbol actObjectSymbol = Symbols.createObjectSymbol(expType.tsymbol.flags,
                                                                       expType.tsymbol.name,
                                                                       expType.tsymbol.pkgID, null,
                                                                       expType.tsymbol.scope.owner,
                                                                       expType.tsymbol.pos, VIRTUAL);
        actObjectSymbol.originalName = expType.tsymbol.originalName;
        actObjectSymbol.isTypeParamResolved = true;
        actObjectSymbol.typeParamTSymbol = expType.tsymbol;

        BObjectType objectType = new BObjectType(actObjectSymbol);
        actObjectSymbol.type = objectType;
        actObjectSymbol.scope = new Scope(actObjectSymbol);

        for (BField expField : expType.fields.values()) {
            BType type = expField.type;
            BType matchingBoundType = getMatchingBoundType(type, env, resolvedTypes);
            if (!hasDifferentType && isDifferentTypes(type, matchingBoundType)) {
                hasDifferentType = true;
            }

            BField field = new BField(expField.name, expField.pos,
                                      new BVarSymbol(expField.symbol.flags, expField.name, env.enclPkg.packageID,
                                              matchingBoundType, env.scope.owner, expField.pos, VIRTUAL));
            objectType.fields.put(field.name.value, field);
            objectType.tsymbol.scope.define(expField.name, field.symbol);
        }

        for (BAttachedFunction expFunc : ((BObjectTypeSymbol) expType.tsymbol).attachedFuncs) {
            BInvokableType type = expFunc.type;
            BInvokableType matchType = getMatchingFunctionBoundType(type, env, resolvedTypes);
            if (!hasDifferentType && isDifferentTypes(type, matchType)) {
                hasDifferentType = true;
            }

            BInvokableSymbol invokableSymbol = new BInvokableSymbol(expFunc.symbol.tag, expFunc.symbol.flags,
                                                                    expFunc.symbol.name,
                                                                    expFunc.symbol.getOriginalName(),
                                                                    env.enclPkg.packageID, matchType, actObjectSymbol,
                                                                    expFunc.pos, VIRTUAL);
            invokableSymbol.retType = invokableSymbol.getType().retType;
            BInvokableTypeSymbol typeSymbol = (BInvokableTypeSymbol) Symbols.createTypeSymbol(SymTag.FUNCTION_TYPE,
                    invokableSymbol.flags, Names.EMPTY,
                    env.enclPkg.symbol.pkgID, invokableSymbol.type,
                    env.scope.owner, invokableSymbol.pos, VIRTUAL);
            BInvokableTypeSymbol origTSymbol = (BInvokableTypeSymbol) invokableSymbol.type.tsymbol;
            typeSymbol.params = origTSymbol == null ? null : new ArrayList<>(origTSymbol.params);
            matchType.tsymbol = typeSymbol;

            actObjectSymbol.attachedFuncs.add(duplicateAttachFunc(expFunc, matchType, invokableSymbol));
            String funcName = Symbols.getAttachedFuncSymbolName(actObjectSymbol.type.tsymbol.name.value,
                    expFunc.funcName.value);
            actObjectSymbol.scope.define(names.fromString(funcName), invokableSymbol);
        }

        if (!hasDifferentType) {
            return expType;
        }

        return objectType;
    }

    private BAttachedFunction duplicateAttachFunc(BAttachedFunction expFunc, BInvokableType matchType,
                                                  BInvokableSymbol invokableSymbol) {
        if (expFunc instanceof BResourceFunction) {
            BResourceFunction resourceFunction = (BResourceFunction) expFunc;
            BResourceFunction newResourceFunc = new BResourceFunction(resourceFunction.funcName, invokableSymbol,
                    matchType, resourceFunction.accessor, resourceFunction.pathParams, resourceFunction.restPathParam,
                    expFunc.pos);
            newResourceFunc.pathSegmentSymbols = resourceFunction.pathSegmentSymbols;
            return newResourceFunc;
        }
        return new BAttachedFunction(expFunc.funcName, invokableSymbol, matchType, expFunc.pos);
    }

    private BType getMatchingOptionalBoundType(BUnionType expType, SymbolEnv env, HashSet<BType> resolvedTypes) {
        boolean hasDifferentType = false;
        LinkedHashSet<BType> members = new LinkedHashSet<>();
        for (BType type : expType.getMemberTypes()) {
            final BType boundType = getMatchingBoundType(type, env, resolvedTypes);
            if (boundType != symTable.noType) {
                members.add(boundType);
            }

            if (!hasDifferentType && isDifferentTypes(type, boundType)) {
                hasDifferentType = true;
            }
        }

        if (!hasDifferentType) {
            return expType;
        }

        return BUnionType.create(null, members);
    }

    private BType getMatchingErrorBoundType(BErrorType expType, SymbolEnv env, HashSet<BType> resolvedTypes) {

        if (expType == symTable.errorType) {
            return expType;
        }
        BType expDetailType = expType.detailType;
        BType detailType = getMatchingBoundType(expDetailType, env, resolvedTypes);

        if (!isDifferentTypes(expDetailType, detailType)) {
            return expType;
        }

        BErrorTypeSymbol typeSymbol = new BErrorTypeSymbol(SymTag.ERROR,
                                                           symTable.errorType.tsymbol.flags,
                                                           symTable.errorType.tsymbol.name,
                                                           symTable.errorType.tsymbol.pkgID,
                                                           null, null, symTable.builtinPos, VIRTUAL);
        typeSymbol.isTypeParamResolved = true;
        typeSymbol.typeParamTSymbol = expType.tsymbol;
        BErrorType errorType = new BErrorType(typeSymbol, detailType);
        typeSymbol.type = errorType;
        return errorType;
    }

    /**
     * Data holder for FindTypeParamResult.
     *
     * @since jb 1.0.0
     */
    private static class FindTypeParamResult {

        boolean found = false;
        boolean isNew = false;
    }
}<|MERGE_RESOLUTION|>--- conflicted
+++ resolved
@@ -593,15 +593,9 @@
                                       SymbolEnv env, HashSet<BType> resolvedTypes, FindTypeParamResult result) {
         LinkedHashSet<BType> members = new LinkedHashSet<>();
         for (BType type : actualType.getMemberTypes()) {
-<<<<<<< HEAD
             BType referredType = Types.getReferredType(type);
             if (referredType.tag == TypeTags.ARRAY) {
                 members.add(((BArrayType) referredType).eType);
-=======
-            type = Types.getReferredType(type);
-            if (type.tag == TypeTags.ARRAY) {
-                members.add(((BArrayType) type).eType);
->>>>>>> 00b06877
             }
             if (referredType.tag == TypeTags.MAP) {
                 members.add(((BMapType) referredType).constraint);
@@ -875,7 +869,7 @@
         if (!types.isSelectivelyImmutableType(matchingBoundNonReadOnlyType, env.enclPkg.packageID)) {
             return symTable.semanticError;
         }
-        
+
         return ImmutableTypeCloner.getImmutableIntersectionType(intersectionType.tsymbol.pos, types,
                 matchingBoundNonReadOnlyType, env, symTable, anonymousModelHelper, names, new HashSet<>());
     }
