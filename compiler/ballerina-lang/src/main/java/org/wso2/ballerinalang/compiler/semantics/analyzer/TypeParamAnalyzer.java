/*
 *  Copyright (c) 2019, WSO2 Inc. (http://www.wso2.org) All Rights Reserved.
 *
 *  WSO2 Inc. licenses this file to you under the Apache License,
 *  Version 2.0 (the "License"); you may not use this file except
 *  in compliance with the License.
 *  You may obtain a copy of the License at
 *
 *    http://www.apache.org/licenses/LICENSE-2.0
 *
 *  Unless required by applicable law or agreed to in writing,
 *  software distributed under the License is distributed on an
 *  "AS IS" BASIS, WITHOUT WARRANTIES OR CONDITIONS OF ANY
 *  KIND, either express or implied.  See the License for the
 *  specific language governing permissions and limitations
 *  under the License.
 */
package org.wso2.ballerinalang.compiler.semantics.analyzer;

import io.ballerina.tools.diagnostics.Location;
import org.ballerinalang.model.Name;
import org.ballerinalang.model.elements.PackageID;
import org.ballerinalang.model.tree.NodeKind;
import org.ballerinalang.util.diagnostic.DiagnosticErrorCode;
import org.wso2.ballerinalang.compiler.diagnostic.BLangDiagnosticLog;
import org.wso2.ballerinalang.compiler.parser.BLangAnonymousModelHelper;
import org.wso2.ballerinalang.compiler.semantics.model.Scope;
import org.wso2.ballerinalang.compiler.semantics.model.SymbolEnv;
import org.wso2.ballerinalang.compiler.semantics.model.SymbolTable;
import org.wso2.ballerinalang.compiler.semantics.model.symbols.BAttachedFunction;
import org.wso2.ballerinalang.compiler.semantics.model.symbols.BErrorTypeSymbol;
import org.wso2.ballerinalang.compiler.semantics.model.symbols.BInvokableSymbol;
import org.wso2.ballerinalang.compiler.semantics.model.symbols.BInvokableTypeSymbol;
import org.wso2.ballerinalang.compiler.semantics.model.symbols.BObjectTypeSymbol;
import org.wso2.ballerinalang.compiler.semantics.model.symbols.BRecordTypeSymbol;
import org.wso2.ballerinalang.compiler.semantics.model.symbols.BResourceFunction;
import org.wso2.ballerinalang.compiler.semantics.model.symbols.BVarSymbol;
import org.wso2.ballerinalang.compiler.semantics.model.symbols.SymTag;
import org.wso2.ballerinalang.compiler.semantics.model.symbols.Symbols;
import org.wso2.ballerinalang.compiler.semantics.model.types.BAnyType;
import org.wso2.ballerinalang.compiler.semantics.model.types.BAnydataType;
import org.wso2.ballerinalang.compiler.semantics.model.types.BArrayType;
import org.wso2.ballerinalang.compiler.semantics.model.types.BErrorType;
import org.wso2.ballerinalang.compiler.semantics.model.types.BField;
import org.wso2.ballerinalang.compiler.semantics.model.types.BIntersectionType;
import org.wso2.ballerinalang.compiler.semantics.model.types.BInvokableType;
import org.wso2.ballerinalang.compiler.semantics.model.types.BMapType;
import org.wso2.ballerinalang.compiler.semantics.model.types.BObjectType;
import org.wso2.ballerinalang.compiler.semantics.model.types.BReadonlyType;
import org.wso2.ballerinalang.compiler.semantics.model.types.BRecordType;
import org.wso2.ballerinalang.compiler.semantics.model.types.BStreamType;
import org.wso2.ballerinalang.compiler.semantics.model.types.BTableType;
import org.wso2.ballerinalang.compiler.semantics.model.types.BTupleMember;
import org.wso2.ballerinalang.compiler.semantics.model.types.BTupleType;
import org.wso2.ballerinalang.compiler.semantics.model.types.BType;
import org.wso2.ballerinalang.compiler.semantics.model.types.BTypedescType;
import org.wso2.ballerinalang.compiler.semantics.model.types.BUnionType;
import org.wso2.ballerinalang.compiler.semantics.model.types.BXMLType;
import org.wso2.ballerinalang.compiler.tree.expressions.BLangExpression;
import org.wso2.ballerinalang.compiler.tree.expressions.BLangLambdaFunction;
import org.wso2.ballerinalang.compiler.util.CompilerContext;
import org.wso2.ballerinalang.compiler.util.ImmutableTypeCloner;
import org.wso2.ballerinalang.compiler.util.Names;
import org.wso2.ballerinalang.compiler.util.TypeTags;
import org.wso2.ballerinalang.util.Flags;

import java.util.ArrayList;
import java.util.HashSet;
import java.util.LinkedHashMap;
import java.util.LinkedHashSet;
import java.util.List;
import java.util.Objects;
import java.util.Optional;
import java.util.Set;
import java.util.stream.Collectors;

import static org.ballerinalang.model.symbols.SymbolOrigin.VIRTUAL;

/**
 * This class consists of utility methods which operate on TypeParams (Parametric types).
 *
 * @since JB 1.0.0
 */
public class TypeParamAnalyzer {

    // How @typeParam works in 2019R2 spec.
    //
    // e.g. lang.array module.
    //
    // @typeParam
    // type Type1 any|error;
    //
    // public function getFirstAndSize(Type1[] array) returns [Type1,int] {
    //  return [array[0], array.length()];
    // }

    private static final CompilerContext.Key<TypeParamAnalyzer> TYPE_PARAM_ANALYZER_KEY =
            new CompilerContext.Key<>();

    private SymbolTable symTable;
    private Types types;
    private Names names;
    private BLangDiagnosticLog dlog;
    private BLangAnonymousModelHelper anonymousModelHelper;

    public static TypeParamAnalyzer getInstance(CompilerContext context) {

        TypeParamAnalyzer types = context.get(TYPE_PARAM_ANALYZER_KEY);
        if (types == null) {
            types = new TypeParamAnalyzer(context);
        }

        return types;
    }

    private TypeParamAnalyzer(CompilerContext context) {

        context.put(TYPE_PARAM_ANALYZER_KEY, this);

        this.symTable = SymbolTable.getInstance(context);
        this.types = Types.getInstance(context);
        this.names = Names.getInstance(context);
        this.dlog = BLangDiagnosticLog.getInstance(context);
        this.anonymousModelHelper = BLangAnonymousModelHelper.getInstance(context);
    }

    static boolean isTypeParam(BType expType) {

        return Symbols.isFlagOn(expType.flags, Flags.TYPE_PARAM)
                || (expType.tsymbol != null && Symbols.isFlagOn(expType.tsymbol.flags, Flags.TYPE_PARAM));
    }

    public static boolean containsTypeParam(BType type) {

        return containsTypeParam(type, new HashSet<>());
    }

    void checkForTypeParamsInArg(BLangExpression arg, Location loc, BType actualType, SymbolEnv env, BType expType) {

        // Not a langlib module invocation
        if (notRequireTypeParams(env)) {
            return;
        }

        FindTypeParamResult findTypeParamResult = new FindTypeParamResult();
        findTypeParam(arg, loc, expType, actualType, env, new HashSet<>(), findTypeParamResult);
    }

    boolean notRequireTypeParams(SymbolEnv env) {

        return env.typeParamsEntries == null;
    }

    BType getReturnTypeParams(SymbolEnv env, BType expType) {

        if (notRequireTypeParams(env) || env.typeParamsEntries.isEmpty()) {
            return expType;
        }
        return getMatchingBoundType(expType, env);
    }

    public BType getNominalType(BType type, Name name, long flag) {
        // Only type params has nominal behaviour for now.
        if (name == Names.EMPTY) {
            return type;
        }
        return createBuiltInType(type, name, flag);
    }

    BType createTypeParam(BType type, Name name) {

        var flag = type.flags | Flags.TYPE_PARAM;
        return createBuiltInType(type, name, flag);
    }

    BType getMatchingBoundType(BType expType, SymbolEnv env) {

        return getMatchingBoundType(expType, env, new HashSet<>());
    }

    // Private methods.

    private static boolean containsTypeParam(BType type, HashSet<BType> resolvedTypes) {
        if (resolvedTypes.contains(type)) {
            return false;
        }
        resolvedTypes.add(type);
        if (isTypeParam(type)) {
            return true;
        }
        switch (type.tag) {
            case TypeTags.ARRAY:
                return containsTypeParam(((BArrayType) type).eType, resolvedTypes);
            case TypeTags.TUPLE:
                BTupleType bTupleType = (BTupleType) type;
                for (BType memberType : bTupleType.getTupleTypes()) {
                    if (containsTypeParam(memberType, resolvedTypes)) {
                        return true;
                    }
                }
                return false;
            case TypeTags.MAP:
                return containsTypeParam(((BMapType) type).constraint, resolvedTypes);
            case TypeTags.STREAM:
                 return containsTypeParam(((BStreamType) type).constraint, resolvedTypes);
            case TypeTags.TABLE:
                return (containsTypeParam(((BTableType) type).constraint, resolvedTypes) ||
                        ((BTableType) type).keyTypeConstraint != null
                                && containsTypeParam(((BTableType) type).keyTypeConstraint, resolvedTypes));
            case TypeTags.RECORD:
                BRecordType recordType = (BRecordType) type;
                for (BField field : recordType.fields.values()) {
                    BType bFieldType = field.getType();
                    if (containsTypeParam(bFieldType, resolvedTypes)) {
                        return true;
                    }
                }
                return false;
            case TypeTags.INVOKABLE:
                BInvokableType invokableType = (BInvokableType) type;
                if (Symbols.isFlagOn(invokableType.flags, Flags.ANY_FUNCTION)) {
                    return false;
                }
                for (BType paramType : invokableType.paramTypes) {
                    if (containsTypeParam(paramType, resolvedTypes)) {
                        return true;
                    }
                }
                return containsTypeParam(invokableType.retType, resolvedTypes);
            case TypeTags.OBJECT:
                BObjectType objectType = (BObjectType) type;
                for (BField field : objectType.fields.values()) {
                    BType bFieldType = field.getType();
                    if (containsTypeParam(bFieldType, resolvedTypes)) {
                        return true;
                    }
                }
                BObjectTypeSymbol objectTypeSymbol = (BObjectTypeSymbol) objectType.tsymbol;
                for (BAttachedFunction fuc : objectTypeSymbol.attachedFuncs) {
                    if (containsTypeParam(fuc.type, resolvedTypes)) {
                        return true;
                    }
                }
                return false;
            case TypeTags.UNION:
                BUnionType unionType = (BUnionType) type;
                for (BType bType : unionType.getMemberTypes()) {
                    if (containsTypeParam(bType, resolvedTypes)) {
                        return true;
                    }
                }
                return false;
            case TypeTags.ERROR:
                BErrorType errorType = (BErrorType) type;
                return containsTypeParam(errorType.detailType, resolvedTypes);
            case TypeTags.TYPEDESC:
                return containsTypeParam(((BTypedescType) type).constraint, resolvedTypes);
            case TypeTags.TYPEREFDESC:
                return containsTypeParam(Types.getReferredType(type), resolvedTypes);
            default:
                return false;
        }
    }

    private BType createBuiltInType(BType type, Name name, long flags) {
        BType referredType = Types.getReferredType(type);
        // Handle built-in types.
        switch (referredType.tag) {
            case TypeTags.INT:
            case TypeTags.BYTE:
            case TypeTags.FLOAT:
            case TypeTags.DECIMAL:
            case TypeTags.STRING:
            case TypeTags.BOOLEAN:
                return new BType(referredType.tag, null, name, flags);
            case TypeTags.ANY:
                return new BAnyType(referredType.tag, null, name, flags);
            case TypeTags.ANYDATA:
                BUnionType unionType = (BUnionType) referredType;
                BAnydataType anydataType = new BAnydataType(unionType);
                Optional<BIntersectionType> immutableType = Types.getImmutableType(symTable, PackageID.ANNOTATIONS,
                                                                                   unionType);
                if (immutableType.isPresent()) {
                    Types.addImmutableType(symTable, PackageID.ANNOTATIONS, anydataType, immutableType.get());
                }
                anydataType.name = name;
                anydataType.flags |= flags;
                return anydataType;
            case TypeTags.READONLY:
                return new BReadonlyType(referredType.tag, null, name, flags);
        }
        // For others, we will use TSymbol.
        return type;
    }

    private void findTypeParam(Location loc, BType expType, BType actualType, SymbolEnv env,
                               HashSet<BType> resolvedTypes, FindTypeParamResult result) {
        findTypeParam(loc, expType, actualType, env, resolvedTypes, result, false);
    }

    private void findTypeParam(Location loc, BType expType, BType actualType, SymbolEnv env,
                               HashSet<BType> resolvedTypes, FindTypeParamResult result, boolean checkContravariance) {

        findTypeParam(null, loc, expType, actualType, env, resolvedTypes, result, checkContravariance);
    }

    private void findTypeParam(BLangExpression expr, Location loc, BType expType, BType actualType, SymbolEnv env,
                               HashSet<BType> resolvedTypes, FindTypeParamResult result) {
        findTypeParam(expr, loc, expType, actualType, env, resolvedTypes, result, false);
    }

    private void findTypeParam(BLangExpression expr, Location loc, BType expType, BType actualType, SymbolEnv env,
                               HashSet<BType> resolvedTypes, FindTypeParamResult result, boolean checkContravariance) {
        if (resolvedTypes.contains(expType)) {
            return;
        }
        resolvedTypes.add(expType);
        // Finding TypePram and its bound type require, both has to be same structure.
        if (isTypeParam(expType)) {
            updateTypeParamAndBoundType(loc, env, expType, actualType);

            // If type param discovered before, now type check with actual type. It has to be matched.

            if (checkContravariance) {
                types.checkType(loc, getMatchingBoundType(expType, env, new HashSet<>()), actualType,
                        DiagnosticErrorCode.INCOMPATIBLE_TYPES);
            } else {
                types.checkType(loc, actualType, getMatchingBoundType(expType, env, new HashSet<>()),
                        DiagnosticErrorCode.INCOMPATIBLE_TYPES);
            }
            return;
        }
        visitType(expr, loc, expType, actualType, env, resolvedTypes, result, checkContravariance);
    }

    private void visitType(BLangExpression expr, Location loc, BType expType, BType actualType, SymbolEnv env,
                      HashSet<BType> resolvedTypes, FindTypeParamResult result, boolean checkContravariance) {
        // Bound type is a structure. Visit recursively to find bound type.
        switch (expType.tag) {
            case TypeTags.XML:
                if (!TypeTags.isXMLTypeTag(Types.getReferredType(actualType).tag)) {
                    if (Types.getReferredType(actualType).tag == TypeTags.UNION) {
                        dlog.error(loc, DiagnosticErrorCode.XML_FUNCTION_DOES_NOT_SUPPORT_ARGUMENT_TYPE, actualType);
                    }
                    return;
                }
                switch (actualType.tag) {
                    case TypeTags.XML:
                        BType constraint = ((BXMLType) actualType).constraint;
                        while (constraint.tag == TypeTags.XML) {
                            constraint = ((BXMLType) constraint).constraint;
                        }
                        findTypeParam(loc, ((BXMLType) expType).constraint, constraint, env, resolvedTypes, result);
                        return;
                    case TypeTags.XML_TEXT:
                    case TypeTags.XML_ELEMENT:
                    case TypeTags.XML_PI:
                    case TypeTags.XML_COMMENT:
                        findTypeParam(loc, ((BXMLType) expType).constraint, actualType, env, resolvedTypes, result);
                        return;
                    case TypeTags.UNION:
                        findTypeParamInUnion(loc, ((BXMLType) expType).constraint, (BUnionType) actualType, env,
                                resolvedTypes, result);
                        return;
                    default:
                        break;
                }
                break;
            case TypeTags.ARRAY:
                if (actualType.tag == TypeTags.ARRAY) {
                    findTypeParam(loc, ((BArrayType) expType).eType, ((BArrayType) actualType).eType, env,
                                  resolvedTypes, result);
                }
                if (actualType.tag == TypeTags.TUPLE) {
                    findTypeParamInTupleForArray(loc, (BArrayType) expType, (BTupleType) actualType, env, resolvedTypes,
                                                 result);
                }
                if (actualType.tag == TypeTags.UNION) {
                    findTypeParamInUnion(loc, ((BArrayType) expType).eType, (BUnionType) actualType, env, resolvedTypes,
                                                 result);
                }
                break;
            case TypeTags.MAP:
                if (actualType.tag == TypeTags.MAP) {
                    findTypeParam(loc, ((BMapType) expType).constraint, ((BMapType) actualType).constraint, env,
                                  resolvedTypes, result);
                }
                if (actualType.tag == TypeTags.RECORD) {
                    findTypeParamInMapForRecord(loc, (BMapType) expType, (BRecordType) actualType, env, resolvedTypes,
                                                result);
                }
                if (actualType.tag == TypeTags.UNION) {
                    findTypeParamInUnion(loc, ((BMapType) expType).constraint, (BUnionType) actualType, env,
                                         resolvedTypes, result);
                }
                break;
            case TypeTags.STREAM:
                if (actualType.tag == TypeTags.STREAM) {
                    findTypeParamInStream(loc, ((BStreamType) expType), ((BStreamType) actualType), env, resolvedTypes,
                            result);
                }
                if (actualType.tag == TypeTags.UNION) {
                    findTypeParamInStreamForUnion(loc, ((BStreamType) expType), ((BUnionType) actualType), env,
                            resolvedTypes, result);
                }
                break;
            case TypeTags.TABLE:
                if (actualType.tag == TypeTags.TABLE) {
                    findTypeParamInTable(loc, ((BTableType) expType), ((BTableType) actualType), env, resolvedTypes,
                            result);
                }
                break;
            case TypeTags.TUPLE:
                if (actualType.tag == TypeTags.TUPLE) {
                    findTypeParamInTuple(loc, (BTupleType) expType, (BTupleType) actualType, env, resolvedTypes,
                            result);
                }
                if (actualType.tag == TypeTags.UNION) {
                    findTypeParamInUnion(loc, expType, (BUnionType) actualType, env, resolvedTypes, result);
                }
                break;
            case TypeTags.RECORD:
                if (actualType.tag == TypeTags.RECORD) {
                    findTypeParamInRecord(loc, (BRecordType) expType, (BRecordType) actualType, env, resolvedTypes,
                            result);
                }
                if (actualType.tag == TypeTags.UNION) {
                    findTypeParamInUnion(loc, expType, (BUnionType) actualType, env, resolvedTypes, result);
                }
                break;
            case TypeTags.INVOKABLE:
                if (actualType.tag == TypeTags.INVOKABLE) {
                    findTypeParamInInvokableType(loc, (BInvokableType) expType, (BInvokableType) actualType, env,
                            resolvedTypes, result);
                }
                if (actualType.tag == TypeTags.SEMANTIC_ERROR && expr != null && expr.getKind() == NodeKind.LAMBDA) {
                    updateTypeParamAndBoundTypeForInvokableType(loc, env, (BInvokableType) expType,
                            (BInvokableType) ((BLangLambdaFunction) expr).function.getBType());
                }
                break;
            case TypeTags.OBJECT:
                if (actualType.tag == TypeTags.OBJECT) {
                    findTypeParamInObject(loc, (BObjectType) expType, (BObjectType) actualType, env, resolvedTypes,
                                          result);
                }
                break;
            case TypeTags.UNION:
                if (actualType.tag == TypeTags.UNION) {
                    findTypeParamInUnion(loc, (BUnionType) expType, (BUnionType) actualType, env, resolvedTypes,
                            result);
                }
                break;
            case TypeTags.ERROR:
                if (expType == symTable.errorType) {
                    return;
                }
                if (actualType.tag == TypeTags.TYPEREFDESC) {
                    break;
                }
                findTypeParamInError(loc, (BErrorType) expType, actualType, env, resolvedTypes, result);
                return;
            case TypeTags.TYPEDESC:
                if (actualType.tag == TypeTags.TYPEDESC) {
                    findTypeParam(loc, ((BTypedescType) expType).constraint, ((BTypedescType) actualType).constraint,
                            env, resolvedTypes, result);
                }
                break;
            case TypeTags.INTERSECTION:
                if (actualType.tag == TypeTags.INTERSECTION) {
                    findTypeParam(loc, ((BIntersectionType) expType).effectiveType,
                            ((BIntersectionType) actualType).effectiveType, env, resolvedTypes, result);
                }
                break;
            case TypeTags.TYPEREFDESC:
                visitType(expr, loc, Types.getReferredType(expType), actualType, env, resolvedTypes,
                        result, checkContravariance);
                break;
        }
        if (actualType.tag == TypeTags.INTERSECTION) {
            visitType(expr, loc, expType, ((BIntersectionType) actualType).effectiveType, env, resolvedTypes,
                    result, checkContravariance);
        }
        if (actualType.tag == TypeTags.TYPEREFDESC) {
            visitType(expr, loc, expType, Types.getReferredType(actualType), env, resolvedTypes,
                    result, checkContravariance);
        }
    }

    private void updateTypeParamAndBoundTypeForInvokableType(Location loc, SymbolEnv env,
                                                             BInvokableType parentTypeParamType,
                                                             BInvokableType parentBoundedType) {
        for (int i = 0; i < parentTypeParamType.paramTypes.size() && i < parentBoundedType.paramTypes.size(); i++) {
            BType paramType = parentTypeParamType.paramTypes.get(i);
            if (isTypeParam(paramType)) {
                updateTypeParamAndBoundType(loc, env, paramType, parentBoundedType.paramTypes.get(i));
            }
        }
        if (isTypeParam(parentTypeParamType.retType)) {
            updateTypeParamAndBoundType(loc, env, parentTypeParamType.retType, parentBoundedType.retType);
        }
    }

    private void updateTypeParamAndBoundType(Location location, SymbolEnv env, BType typeParamType,
                                             BType boundType) {

        for (SymbolEnv.TypeParamEntry entry : env.typeParamsEntries) {
            if (entry.typeParam == typeParamType) {
                return;
            }
        }
        if (boundType == symTable.noType) {
            dlog.error(location, DiagnosticErrorCode.CANNOT_INFER_TYPE);
            return;
        }
        env.typeParamsEntries.add(new SymbolEnv.TypeParamEntry(typeParamType, boundType));
    }

    private void findTypeParamInTuple(Location loc, BTupleType expType, BTupleType actualType,
                                      SymbolEnv env, HashSet<BType> resolvedTypes, FindTypeParamResult result) {
        List<BType> expTypeMemberTypes = expType.getTupleTypes();
        List<BType> actualTypeMemberTypes = actualType.getTupleTypes();
        for (int i = 0; i < expTypeMemberTypes.size() && i < actualTypeMemberTypes.size(); i++) {
            findTypeParam(loc, expTypeMemberTypes.get(i), actualTypeMemberTypes.get(i), env,
                    resolvedTypes, result);
        }
    }

    private void findTypeParamInStream(Location loc, BStreamType expType, BStreamType actualType,
                                       SymbolEnv env, HashSet<BType> resolvedTypes, FindTypeParamResult result) {
        findTypeParam(loc, expType.constraint, actualType.constraint, env, resolvedTypes, result);
        findTypeParam(loc, expType.completionType, actualType.completionType, env, resolvedTypes, result);
    }

    private void findTypeParamInStreamForUnion(Location loc, BStreamType expType, BUnionType actualType,
                                       SymbolEnv env, HashSet<BType> resolvedTypes, FindTypeParamResult result) {
        LinkedHashSet<BType> constraintTypes = new LinkedHashSet<>();
        LinkedHashSet<BType> completionTypes = new LinkedHashSet<>();
        for (BType type : actualType.getMemberTypes()) {
            type = Types.getReferredType(type);
            if (type.tag == TypeTags.STREAM) {
                constraintTypes.add(((BStreamType) type).constraint);
                completionTypes.add(((BStreamType) type).completionType);
            }
        }

        BUnionType cUnionType = BUnionType.create(null, constraintTypes);
        findTypeParam(loc, expType.constraint, cUnionType, env, resolvedTypes, result);
        if (!completionTypes.isEmpty()) {
            BUnionType eUnionType = BUnionType.create(null, completionTypes);
            findTypeParam(loc, expType.completionType, eUnionType, env, resolvedTypes, result);
        } else {
            findTypeParam(loc, expType.completionType, symTable.nilType, env, resolvedTypes, result);
        }
    }

    private void findTypeParamInTable(Location loc, BTableType expType, BTableType actualType,
                                      SymbolEnv env, HashSet<BType> resolvedTypes, FindTypeParamResult result) {
        findTypeParam(loc, expType.constraint, actualType.constraint, env, resolvedTypes, result);
        if (expType.keyTypeConstraint != null) {
            if (actualType.keyTypeConstraint != null) {
                findTypeParam(loc, expType.keyTypeConstraint, actualType.keyTypeConstraint, env, resolvedTypes, result);
            } else if (!actualType.fieldNameList.isEmpty()) {
                List<BTupleMember> members = new ArrayList<>();
                actualType.fieldNameList.stream()
                        .map(f -> types.getTableConstraintField(actualType.constraint, f))
                        .filter(Objects::nonNull).map(f -> new BTupleMember(f.type,
                                Symbols.createVarSymbolForTupleMember(f.type))).forEach(members::add);
                if (members.size() == 1) {
                    findTypeParam(loc, expType.keyTypeConstraint, members.get(0).type, env, resolvedTypes, result);
                } else {
                    BTupleType tupleType = new BTupleType(members);
                    findTypeParam(loc, expType.keyTypeConstraint, tupleType, env, resolvedTypes, result);
                }
            }
        }
    }

    private void findTypeParamInTupleForArray(Location loc, BArrayType expType, BTupleType actualType,
                                              SymbolEnv env, HashSet<BType> resolvedTypes, FindTypeParamResult result) {
        LinkedHashSet<BType> tupleTypes = new LinkedHashSet<>();
        actualType.getTupleTypes().forEach(m -> tupleTypes.add(m));
        if (actualType.restType != null) {
            tupleTypes.add(actualType.restType);
        }
        BUnionType tupleElementType = BUnionType.create(null, tupleTypes);
        findTypeParam(loc, expType.eType, tupleElementType, env, resolvedTypes, result);
    }

    private void findTypeParamInUnion(Location loc, BType expType, BUnionType actualType,
                                      SymbolEnv env, HashSet<BType> resolvedTypes, FindTypeParamResult result) {
        LinkedHashSet<BType> members = new LinkedHashSet<>();
        for (BType type : actualType.getMemberTypes()) {
            BType referredType = Types.getReferredType(type);
            if (referredType.tag == TypeTags.ARRAY) {
                members.add(((BArrayType) referredType).eType);
            }
            if (referredType.tag == TypeTags.MAP) {
                members.add(((BMapType) referredType).constraint);
            }
            if (TypeTags.isXMLTypeTag(referredType.tag)) {
                if (referredType.tag == TypeTags.XML) {
                    members.add(((BXMLType) referredType).constraint);
                }
                members.add(type);
            }
            if (referredType.tag == TypeTags.RECORD) {
                for (BField field : ((BRecordType) referredType).fields.values()) {
                    members.add(field.type);
                }
            }
<<<<<<< HEAD
            if (referredType.tag == TypeTags.TUPLE) {
                members.addAll(((BTupleType) referredType).getTupleTypes());
=======
            if (type.tag == TypeTags.TUPLE) {
                ((BTupleType) type).getTupleTypes().forEach(member -> members.add(member));
>>>>>>> 766948ff
            }
        }
        BUnionType tupleElementType = BUnionType.create(null, members);
        findTypeParam(loc, expType, tupleElementType, env, resolvedTypes, result);
    }


    private void findTypeParamInRecord(Location loc, BRecordType expType, BRecordType actualType,
                                       SymbolEnv env, HashSet<BType> resolvedTypes, FindTypeParamResult result) {

        for (BField exField : expType.fields.values()) {
            if (actualType.fields.containsKey(exField.name.value)) {
                findTypeParam(loc, exField.type, actualType.fields.get(exField.name.value).type, env, resolvedTypes,
                              result);
            }
        }
    }

    private void findTypeParamInMapForRecord(Location loc, BMapType expType, BRecordType actualType,
                                             SymbolEnv env, HashSet<BType> resolvedTypes, FindTypeParamResult result) {
        LinkedHashSet<BType> fields = actualType.fields.values().stream().map(f -> f.type)
                .collect(Collectors.toCollection(LinkedHashSet::new));
        LinkedHashSet<BType> reducedTypeSet;
        BType commonFieldType;

        if (actualType.restFieldType != symTable.noType) {
            reducedTypeSet = new LinkedHashSet<>();
            for (BType fType : fields) {
                if (!types.isAssignable(fType, actualType.restFieldType)) {
                    reducedTypeSet.add(fType);
                }
            }
            reducedTypeSet.add(actualType.restFieldType);
        } else {
            // TODO: 7/16/19 Handle cases where there may be multiple field types which are assignable to another
            //  field type: https://github.com/ballerina-platform/ballerina-lang/issues/16824
            reducedTypeSet = fields;
        }

        if (reducedTypeSet.size() == 1) {
            commonFieldType = reducedTypeSet.iterator().next();
        } else {
            commonFieldType = BUnionType.create(null, reducedTypeSet);
        }

        findTypeParam(loc, expType.constraint, commonFieldType, env, resolvedTypes, result);
    }

    private void findTypeParamInInvokableType(Location loc, BInvokableType expType,
                                              BInvokableType actualType, SymbolEnv env, HashSet<BType> resolvedTypes,
                                              FindTypeParamResult result) {
        if (Symbols.isFlagOn(expType.flags, Flags.ANY_FUNCTION)) {
            return;
        }
        for (int i = 0; i < expType.paramTypes.size() && i < actualType.paramTypes.size(); i++) {
            findTypeParam(loc, expType.paramTypes.get(i), actualType.paramTypes.get(i), env, resolvedTypes, result,
                          true);
        }
        findTypeParam(loc, expType.retType, actualType.retType, env, resolvedTypes, result);
    }

    private void findTypeParamInObject(Location loc, BObjectType expType, BObjectType actualType,
                                       SymbolEnv env, HashSet<BType> resolvedTypes, FindTypeParamResult result) {

        // Not needed now.
        for (BField exField : expType.fields.values()) {
            if (actualType.fields.containsKey(exField.name.value)) {
                findTypeParam(loc, exField.type, actualType.fields.get(exField.name.value).type, env, resolvedTypes,
                              result);
            }
        }
        List<BAttachedFunction> expAttFunctions = ((BObjectTypeSymbol) expType.tsymbol).attachedFuncs;
        List<BAttachedFunction> actualAttFunctions = ((BObjectTypeSymbol) actualType.tsymbol).attachedFuncs;

        for (BAttachedFunction expFunc : expAttFunctions) {
            BInvokableType actFuncType = actualAttFunctions.stream()
                    .filter(actFunc -> actFunc.funcName.equals(expFunc.funcName))
                    .findFirst()
                    .map(actFunc -> actFunc.type).orElse(null);
            if (actFuncType == null) {
                continue;
            }
            findTypeParamInInvokableType(loc, expFunc.type, actFuncType, env, resolvedTypes, result);
        }
    }

    private void findTypeParamInUnion(Location loc, BUnionType expType, BUnionType actualType,
                                      SymbolEnv env, HashSet<BType> resolvedTypes, FindTypeParamResult result) {
        // Limitation : supports only optional types and depends to given order.
        if ((expType.getMemberTypes().size() != 2) || !expType.isNullable()
                || (actualType.getMemberTypes().size() != 2) || !actualType.isNullable()) {
            return;
        }
        BType exp = expType.getMemberTypes().stream()
                .filter(type -> type != symTable.nilType).findFirst().orElse(symTable.nilType);
        BType act = actualType.getMemberTypes().stream()
                .filter(type -> type != symTable.nilType).findFirst().orElse(symTable.nilType);
        findTypeParam(loc, exp, act, env, resolvedTypes, result);
    }

    private void findTypeParamInError(Location loc, BErrorType expType, BType actualType,
                                      SymbolEnv env, HashSet<BType> resolvedTypes, FindTypeParamResult result) {
        actualType = Types.getReferredType(actualType);
        if (actualType.tag == TypeTags.ERROR) {
            findTypeParam(loc, expType.detailType, ((BErrorType) actualType).detailType, env, resolvedTypes,
                    result);
        }
        if (actualType.tag == TypeTags.UNION && types.isSubTypeOfBaseType(actualType, TypeTags.ERROR)) {
            BUnionType errorUnion = (BUnionType) actualType;
            LinkedHashSet<BType> errorDetailTypes = new LinkedHashSet<>();
            for (BType errorType : errorUnion.getMemberTypes()) {
                BType member = Types.getReferredType(errorType);
                errorDetailTypes.add(((BErrorType) member).detailType);
            }
            BUnionType errorDetailUnionType = BUnionType.create(null, errorDetailTypes);
            findTypeParam(loc, expType.detailType, errorDetailUnionType, env, resolvedTypes, result);
        }
    }

    private BType getMatchingBoundType(BType expType, SymbolEnv env, HashSet<BType> resolvedTypes) {
        if (isTypeParam(expType)) {
            for (SymbolEnv.TypeParamEntry typeParamEntry : env.typeParamsEntries) {
                if (typeParamEntry.typeParam == expType) {
                    return typeParamEntry.boundType;
                }
            }
            return symTable.noType;
        }

        if (resolvedTypes.contains(expType)) {
            return expType;
        }
        resolvedTypes.add(expType);

        switch (expType.tag) {
            case TypeTags.ARRAY:
                BType elementType = ((BArrayType) expType).eType;
                BType matchingBoundElementType = getMatchingBoundType(elementType, env, resolvedTypes);
                if (!isDifferentTypes(elementType, matchingBoundElementType)) {
                    return expType;
                }
                return new BArrayType(matchingBoundElementType);
            case TypeTags.MAP:
                BType constraint = ((BMapType) expType).constraint;
                BType matchingBoundMapConstraintType = getMatchingBoundType(constraint, env, resolvedTypes);
                if (!isDifferentTypes(constraint, matchingBoundMapConstraintType)) {
                    return expType;
                }
                return new BMapType(TypeTags.MAP, matchingBoundMapConstraintType, symTable.mapType.tsymbol);
            case TypeTags.STREAM:
                BStreamType expStreamType = (BStreamType) expType;
                BType expStreamConstraint = expStreamType.constraint;
                BType expStreamCompletionType = expStreamType.completionType;
                BType constraintType = getMatchingBoundType(expStreamConstraint, env, resolvedTypes);
                BType completionType = getMatchingBoundType(expStreamCompletionType, env, resolvedTypes);
                if (completionType.tag == TypeTags.NONE) {
                    //setting nil type the completion type if not resolved
                    completionType = symTable.nilType;
                }

                if (!isDifferentTypes(expStreamConstraint, constraintType)
                        && !isDifferentTypes(expStreamCompletionType, completionType)) {
                    return expStreamType;
                }

                return new BStreamType(TypeTags.STREAM, constraintType, completionType, symTable.streamType.tsymbol);
            case TypeTags.TABLE:
                BTableType expTableType = (BTableType) expType;
                BType expTableConstraint = expTableType.constraint;
                BType tableConstraint = getMatchingBoundType(expTableConstraint, env, resolvedTypes);
                boolean differentTypes = isDifferentTypes(expTableConstraint, tableConstraint);

                BType expTableKeyTypeConstraint = expTableType.keyTypeConstraint;
                BType keyTypeConstraint = null;
                if (expTableKeyTypeConstraint != null) {
                    keyTypeConstraint = getMatchingBoundType(expTableKeyTypeConstraint, env, resolvedTypes);
                    differentTypes = differentTypes || isDifferentTypes(expTableKeyTypeConstraint, keyTypeConstraint);
                }

                if (!differentTypes) {
                    return expTableType;
                }

                BTableType tableType = new BTableType(TypeTags.TABLE, tableConstraint, symTable.tableType.tsymbol);
                if (expTableKeyTypeConstraint != null) {
                    tableType.keyTypeConstraint = keyTypeConstraint;
                }
                return tableType;
            case TypeTags.TUPLE:
                return getMatchingTupleBoundType((BTupleType) expType, env, resolvedTypes);
            case TypeTags.RECORD:
                return getMatchingRecordBoundType((BRecordType) expType, env, resolvedTypes);
            case TypeTags.INVOKABLE:
                return getMatchingFunctionBoundType((BInvokableType) expType, env, resolvedTypes);
            case TypeTags.OBJECT:
                return getMatchingObjectBoundType((BObjectType) expType, env, resolvedTypes);
            case TypeTags.UNION:
                return getMatchingOptionalBoundType((BUnionType) expType, env, resolvedTypes);
            case TypeTags.ERROR:
                return getMatchingErrorBoundType((BErrorType) expType, env, resolvedTypes);
            case TypeTags.TYPEDESC:
                constraint = ((BTypedescType) expType).constraint;
                BType matchingBoundType = getMatchingBoundType(constraint, env, resolvedTypes);
                if (!isDifferentTypes(constraint, matchingBoundType)) {
                    return expType;
                }

                return new BTypedescType(matchingBoundType, symTable.typeDesc.tsymbol);
            case TypeTags.INTERSECTION:
                return getMatchingReadonlyIntersectionBoundType((BIntersectionType) expType, env, resolvedTypes);
            case TypeTags.TYPEREFDESC:
                return getMatchingBoundType(Types.getReferredType(expType), env, resolvedTypes);
            default:
                return expType;
        }
    }

    private boolean isDifferentTypes(BType expType, BType boundType) {
        if (expType == boundType) {
            return false;
        }

        return Types.getReferredType(expType) != Types.getReferredType(boundType);
    }

    private BType getMatchingReadonlyIntersectionBoundType(BIntersectionType intersectionType, SymbolEnv env,
                                                           HashSet<BType> resolvedTypes) {
        boolean hasDifferentType = false;
        Set<BType> constituentTypes = intersectionType.getConstituentTypes();

        BType matchingBoundNonReadOnlyType = symTable.semanticError;

        for (BType type : constituentTypes) {
            if (type == symTable.readonlyType) {
                continue;
            }

            matchingBoundNonReadOnlyType = getMatchingBoundType(type, env, resolvedTypes);

            if (!hasDifferentType && isDifferentTypes(type, matchingBoundNonReadOnlyType)) {
                hasDifferentType = true;
            }
        }

        if (!hasDifferentType) {
            return intersectionType;
        }

        if (types.isInherentlyImmutableType(matchingBoundNonReadOnlyType) ||
                Symbols.isFlagOn(matchingBoundNonReadOnlyType.flags, Flags.READONLY)) {
            return matchingBoundNonReadOnlyType;
        }

        if (!types.isSelectivelyImmutableType(matchingBoundNonReadOnlyType, env.enclPkg.packageID)) {
            return symTable.semanticError;
        }

        BIntersectionType boundIntersectionType =
                ImmutableTypeCloner.getImmutableIntersectionType(intersectionType.tsymbol.pos, types,
                        matchingBoundNonReadOnlyType, env, symTable, anonymousModelHelper, names, new HashSet<>());

        return boundIntersectionType.effectiveType;
    }

    private BTupleType getMatchingTupleBoundType(BTupleType expType, SymbolEnv env, HashSet<BType> resolvedTypes) {
        boolean hasDifferentType = false;
        List<BTupleMember> members = new ArrayList<>();
        for (BType type : expType.getTupleTypes()) {
            BType matchingBoundType = getMatchingBoundType(type, env, resolvedTypes);
            if (!hasDifferentType && isDifferentTypes(type, matchingBoundType)) {
                hasDifferentType = true;
            }
            BVarSymbol varSymbol = new BVarSymbol(matchingBoundType.flags, null, null, matchingBoundType,
                    null, null, null);
            members.add(new BTupleMember(matchingBoundType, varSymbol));
        }

        BType restType = expType.restType;
        if (restType != null) {
            BType matchingBoundRestType = getMatchingBoundType(restType, env, resolvedTypes);
            if (!hasDifferentType && isDifferentTypes(restType, matchingBoundRestType)) {
                hasDifferentType = true;
            }
        }

        if (!hasDifferentType) {
            return expType;
        }

        return new BTupleType(members);
    }

    private BRecordType getMatchingRecordBoundType(BRecordType expType, SymbolEnv env, HashSet<BType> resolvedTypes) {
        boolean hasDifferentType = false;
        BRecordTypeSymbol expTSymbol = (BRecordTypeSymbol) expType.tsymbol;
        BRecordTypeSymbol recordSymbol = Symbols.createRecordSymbol(expTSymbol.flags, expTSymbol.name,
                                                                    expTSymbol.pkgID, null,
                                                                    expType.tsymbol.scope.owner, expTSymbol.pos,
                                                                    VIRTUAL);
        recordSymbol.originalName = expTSymbol.getOriginalName();
        recordSymbol.isTypeParamResolved = true;
        recordSymbol.typeParamTSymbol = expTSymbol;
        recordSymbol.scope = new Scope(recordSymbol);
        recordSymbol.initializerFunc = expTSymbol.initializerFunc;

        LinkedHashMap<String, BField> fields = new LinkedHashMap<>();
        for (BField expField : expType.fields.values()) {
            BType type = expField.type;
            BType matchingBoundType = getMatchingBoundType(type, env, resolvedTypes);
            if (!hasDifferentType && isDifferentTypes(type, matchingBoundType)) {
                hasDifferentType = true;
            }
            BField field = new BField(expField.name, expField.pos,
                                      new BVarSymbol(0, expField.name, env.enclPkg.packageID,
                                              matchingBoundType, env.scope.owner, expField.pos, VIRTUAL));
            fields.put(field.name.value, field);
            recordSymbol.scope.define(expField.name, field.symbol);
        }

        BRecordType bRecordType = new BRecordType(recordSymbol);
        bRecordType.fields = fields;
        recordSymbol.type = bRecordType;
        bRecordType.flags = expType.flags;

        if (expType.sealed) {
            bRecordType.sealed = true;
        }
        BType restFieldType = expType.restFieldType;
        bRecordType.restFieldType = getMatchingBoundType(restFieldType, env, resolvedTypes);
        if (!hasDifferentType && isDifferentTypes(restFieldType, bRecordType.restFieldType)) {
            hasDifferentType = true;
        }

        if (!hasDifferentType) {
            return expType;
        }

        return bRecordType;
    }

    private BInvokableType getMatchingFunctionBoundType(BInvokableType expType, SymbolEnv env,
                                                        HashSet<BType> resolvedTypes) {
        boolean hasDifferentType = false;
        List<BType> paramTypes = new ArrayList<>();
        for (BType type : expType.paramTypes) {
            BType matchingBoundType = getMatchingBoundType(type, env, resolvedTypes);
            if (!hasDifferentType && isDifferentTypes(type, matchingBoundType)) {
                hasDifferentType = true;
            }
            paramTypes.add(matchingBoundType);
        }

        BType restType = expType.restType;
        var flags = expType.flags;
        BInvokableTypeSymbol invokableTypeSymbol = Symbols.createInvokableTypeSymbol(SymTag.FUNCTION_TYPE, flags,
                env.enclPkg.symbol.pkgID, expType, env.scope.owner, expType.tsymbol.pos, VIRTUAL);

        BInvokableTypeSymbol tsymbol = (BInvokableTypeSymbol) expType.tsymbol;
        invokableTypeSymbol.params = tsymbol.params == null ? null : new ArrayList<>(tsymbol.params);

        BType retType = expType.retType;
        BType matchingBoundType = getMatchingBoundType(retType, env, resolvedTypes);
        if (!hasDifferentType && isDifferentTypes(retType, matchingBoundType)) {
            hasDifferentType = true;
        }

        if (!hasDifferentType) {
            return expType;
        }

        BInvokableType invokableType = new BInvokableType(paramTypes, restType,
                matchingBoundType, invokableTypeSymbol);

        invokableTypeSymbol.returnType = invokableType.retType;

        invokableType.tsymbol.isTypeParamResolved = true;
        invokableType.tsymbol.typeParamTSymbol = expType.tsymbol;
        if (Symbols.isFlagOn(flags, Flags.ISOLATED)) {
            invokableType.flags |= Flags.ISOLATED;
        }

        return invokableType;
    }

    private BType getMatchingObjectBoundType(BObjectType expType, SymbolEnv env, HashSet<BType> resolvedTypes) {
        boolean hasDifferentType = false;
        BObjectTypeSymbol actObjectSymbol = Symbols.createObjectSymbol(expType.tsymbol.flags,
                                                                       expType.tsymbol.name,
                                                                       expType.tsymbol.pkgID, null,
                                                                       expType.tsymbol.scope.owner,
                                                                       expType.tsymbol.pos, VIRTUAL);
        actObjectSymbol.originalName = expType.tsymbol.originalName;
        actObjectSymbol.isTypeParamResolved = true;
        actObjectSymbol.typeParamTSymbol = expType.tsymbol;

        BObjectType objectType = new BObjectType(actObjectSymbol);
        actObjectSymbol.type = objectType;
        actObjectSymbol.scope = new Scope(actObjectSymbol);

        for (BField expField : expType.fields.values()) {
            BType type = expField.type;
            BType matchingBoundType = getMatchingBoundType(type, env, resolvedTypes);
            if (!hasDifferentType && isDifferentTypes(type, matchingBoundType)) {
                hasDifferentType = true;
            }

            BField field = new BField(expField.name, expField.pos,
                                      new BVarSymbol(expField.symbol.flags, expField.name, env.enclPkg.packageID,
                                              matchingBoundType, env.scope.owner, expField.pos, VIRTUAL));
            objectType.fields.put(field.name.value, field);
            objectType.tsymbol.scope.define(expField.name, field.symbol);
        }

        for (BAttachedFunction expFunc : ((BObjectTypeSymbol) expType.tsymbol).attachedFuncs) {
            BInvokableType type = expFunc.type;
            BInvokableType matchType = getMatchingFunctionBoundType(type, env, resolvedTypes);
            if (!hasDifferentType && isDifferentTypes(type, matchType)) {
                hasDifferentType = true;
            }

            BInvokableSymbol invokableSymbol = new BInvokableSymbol(expFunc.symbol.tag, expFunc.symbol.flags,
                                                                    expFunc.symbol.name,
                                                                    expFunc.symbol.getOriginalName(),
                                                                    env.enclPkg.packageID, matchType, actObjectSymbol,
                                                                    expFunc.pos, VIRTUAL);
            invokableSymbol.retType = invokableSymbol.getType().retType;
            BInvokableTypeSymbol typeSymbol = (BInvokableTypeSymbol) Symbols.createTypeSymbol(SymTag.FUNCTION_TYPE,
                    invokableSymbol.flags, Names.EMPTY,
                    env.enclPkg.symbol.pkgID, invokableSymbol.type,
                    env.scope.owner, invokableSymbol.pos, VIRTUAL);
            BInvokableTypeSymbol origTSymbol = (BInvokableTypeSymbol) invokableSymbol.type.tsymbol;
            typeSymbol.params = origTSymbol == null ? null : new ArrayList<>(origTSymbol.params);
            matchType.tsymbol = typeSymbol;

            actObjectSymbol.attachedFuncs.add(duplicateAttachFunc(expFunc, matchType, invokableSymbol));
            String funcName = Symbols.getAttachedFuncSymbolName(actObjectSymbol.type.tsymbol.name.value,
                    expFunc.funcName.value);
            actObjectSymbol.scope.define(names.fromString(funcName), invokableSymbol);
        }

        if (!hasDifferentType) {
            return expType;
        }

        return objectType;
    }

    private BAttachedFunction duplicateAttachFunc(BAttachedFunction expFunc, BInvokableType matchType,
                                                  BInvokableSymbol invokableSymbol) {
        if (expFunc instanceof BResourceFunction) {
            BResourceFunction resourceFunction = (BResourceFunction) expFunc;
            BResourceFunction newResourceFunc = new BResourceFunction(resourceFunction.funcName, invokableSymbol,
                    matchType, resourceFunction.accessor, resourceFunction.pathParams, resourceFunction.restPathParam,
                    expFunc.pos);
            newResourceFunc.pathSegmentSymbols = resourceFunction.pathSegmentSymbols;
            return newResourceFunc;
        }
        return new BAttachedFunction(expFunc.funcName, invokableSymbol, matchType, expFunc.pos);
    }

    private BType getMatchingOptionalBoundType(BUnionType expType, SymbolEnv env, HashSet<BType> resolvedTypes) {
        boolean hasDifferentType = false;
        LinkedHashSet<BType> members = new LinkedHashSet<>();
        for (BType type : expType.getMemberTypes()) {
            final BType boundType = getMatchingBoundType(type, env, resolvedTypes);
            if (boundType != symTable.noType) {
                members.add(boundType);
            }

            if (!hasDifferentType && isDifferentTypes(type, boundType)) {
                hasDifferentType = true;
            }
        }

        if (!hasDifferentType) {
            return expType;
        }

        return BUnionType.create(null, members);
    }

    private BType getMatchingErrorBoundType(BErrorType expType, SymbolEnv env, HashSet<BType> resolvedTypes) {

        if (expType == symTable.errorType) {
            return expType;
        }
        BType expDetailType = expType.detailType;
        BType detailType = getMatchingBoundType(expDetailType, env, resolvedTypes);

        if (!isDifferentTypes(expDetailType, detailType)) {
            return expType;
        }

        BErrorTypeSymbol typeSymbol = new BErrorTypeSymbol(SymTag.ERROR,
                                                           symTable.errorType.tsymbol.flags,
                                                           symTable.errorType.tsymbol.name,
                                                           symTable.errorType.tsymbol.pkgID,
                                                           null, null, symTable.builtinPos, VIRTUAL);
        typeSymbol.isTypeParamResolved = true;
        typeSymbol.typeParamTSymbol = expType.tsymbol;
        BErrorType errorType = new BErrorType(typeSymbol, detailType);
        typeSymbol.type = errorType;
        return errorType;
    }

    /**
     * Data holder for FindTypeParamResult.
     *
     * @since jb 1.0.0
     */
    private static class FindTypeParamResult {

        boolean found = false;
        boolean isNew = false;
    }
}<|MERGE_RESOLUTION|>--- conflicted
+++ resolved
@@ -608,13 +608,8 @@
                     members.add(field.type);
                 }
             }
-<<<<<<< HEAD
             if (referredType.tag == TypeTags.TUPLE) {
-                members.addAll(((BTupleType) referredType).getTupleTypes());
-=======
-            if (type.tag == TypeTags.TUPLE) {
-                ((BTupleType) type).getTupleTypes().forEach(member -> members.add(member));
->>>>>>> 766948ff
+                ((BTupleType) referredType).getTupleTypes().forEach(member -> members.add(member));
             }
         }
         BUnionType tupleElementType = BUnionType.create(null, members);
