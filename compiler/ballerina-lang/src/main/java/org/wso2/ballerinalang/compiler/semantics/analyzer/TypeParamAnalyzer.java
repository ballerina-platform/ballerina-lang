--- conflicted
+++ resolved
@@ -19,11 +19,7 @@
 
 import io.ballerina.tools.diagnostics.Location;
 import org.ballerinalang.model.Name;
-<<<<<<< HEAD
-import org.ballerinalang.util.diagnostic.DiagnosticCode;
-=======
 import org.ballerinalang.util.diagnostic.DiagnosticErrorCode;
->>>>>>> dfa1fba9
 import org.wso2.ballerinalang.compiler.diagnostic.BLangDiagnosticLog;
 import org.wso2.ballerinalang.compiler.semantics.model.Scope;
 import org.wso2.ballerinalang.compiler.semantics.model.SymbolEnv;
@@ -57,10 +53,6 @@
 import org.wso2.ballerinalang.compiler.util.CompilerContext;
 import org.wso2.ballerinalang.compiler.util.Names;
 import org.wso2.ballerinalang.compiler.util.TypeTags;
-<<<<<<< HEAD
-import org.wso2.ballerinalang.compiler.util.diagnotic.DiagnosticPos;
-=======
->>>>>>> dfa1fba9
 import org.wso2.ballerinalang.util.Flags;
 
 import java.util.ArrayList;
@@ -409,25 +401,10 @@
             }
         }
         if (boundType == symTable.noType) {
-<<<<<<< HEAD
-            dlog.error(pos, DiagnosticCode.CANNOT_INFER_TYPE);
-            return;
-        }
-        env.typeParamsEntries.add(new SymbolEnv.TypeParamEntry(typeParamType, boundType));
-    }
-
-    private boolean isSameTypeSymbolNameAndPkg(BTypeSymbol source, BTypeSymbol target) {
-        if (source == null || target == null) {
-            return false;
-        }
-
-        return source.pkgID.equals(target.pkgID) && source.name.equals(target.name);
-=======
             dlog.error(location, DiagnosticErrorCode.CANNOT_INFER_TYPE);
             return;
         }
         env.typeParamsEntries.add(new SymbolEnv.TypeParamEntry(typeParamType, boundType));
->>>>>>> dfa1fba9
     }
 
     private boolean isSameTypeSymbolNameAndPkg(BTypeSymbol source, BTypeSymbol target) {
@@ -713,11 +690,7 @@
                 .map(type -> getMatchingBoundType(type, env, resolvedTypes))
                 .collect(Collectors.toList());
         BType restType = expType.restType;
-<<<<<<< HEAD
-        int flags = expType.flags;
-=======
         var flags = expType.flags;
->>>>>>> dfa1fba9
         BInvokableType invokableType = new BInvokableType(paramTypes, restType,
                                                           getMatchingBoundType(expType.retType, env, resolvedTypes),
                                                           Symbols.createInvokableTypeSymbol(SymTag.FUNCTION_TYPE,
