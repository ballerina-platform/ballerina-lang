/*
*  Copyright (c) 2017, WSO2 Inc. (http://www.wso2.org) All Rights Reserved.
*
*  WSO2 Inc. licenses this file to you under the Apache License,
*  Version 2.0 (the "License"); you may not use this file except
*  in compliance with the License.
*  You may obtain a copy of the License at
*
*    http://www.apache.org/licenses/LICENSE-2.0
*
*  Unless required by applicable law or agreed to in writing,
*  software distributed under the License is distributed on an
*  "AS IS" BASIS, WITHOUT WARRANTIES OR CONDITIONS OF ANY
*  KIND, either express or implied.  See the License for the
*  specific language governing permissions and limitations
*  under the License.
*/
package org.wso2.ballerinalang.compiler.tree;

import org.ballerinalang.model.elements.DocTag;
import org.ballerinalang.model.elements.Flag;
import org.ballerinalang.model.tree.AnnotationAttachmentNode;
import org.ballerinalang.model.tree.DeprecatedNode;
import org.ballerinalang.model.tree.DocumentationNode;
import org.ballerinalang.model.tree.IdentifierNode;
import org.ballerinalang.model.tree.NodeKind;
import org.ballerinalang.model.tree.VariableNode;
import org.ballerinalang.model.tree.expressions.ExpressionNode;
import org.ballerinalang.model.tree.types.TypeNode;
import org.wso2.ballerinalang.compiler.semantics.model.symbols.BVarSymbol;
import org.wso2.ballerinalang.compiler.tree.expressions.BLangExpression;
import org.wso2.ballerinalang.compiler.tree.types.BLangType;

import java.util.ArrayList;
import java.util.EnumSet;
import java.util.List;
import java.util.Set;

/**
 * @since 0.94
 */
public class BLangVariable extends BLangNode implements VariableNode {

    public DocTag docTag;
    public BLangType typeNode;
    public BLangIdentifier name;
    public BLangExpression expr;
    public Set<Flag> flagSet;
    public List<BLangAnnotationAttachment> annAttachments;
    public List<BLangDocumentation> docAttachments;
    public List<BLangDeprecatedNode> deprecatedAttachments;
<<<<<<< HEAD
    public boolean isField;
=======
    public boolean safeAssignment = false;
>>>>>>> ed2017a4

    public BVarSymbol symbol;

    public BLangVariable() {
        this.docAttachments = new ArrayList<>();
        this.annAttachments = new ArrayList<>();
        this.flagSet = EnumSet.noneOf(Flag.class);
        this.deprecatedAttachments = new ArrayList<>();
    }

    @Override
    public BLangType getTypeNode() {
        return typeNode;
    }

    @Override
    public BLangIdentifier getName() {
        return name;
    }

    @Override
    public BLangExpression getInitialExpression() {
        return expr;
    }

    @Override
    public Set<Flag> getFlags() {
        return flagSet;
    }

    @Override
    public List<BLangAnnotationAttachment> getAnnotationAttachments() {
        return annAttachments;
    }

    @Override
    public void accept(BLangNodeVisitor visitor) {
        visitor.visit(this);
    }

    @Override
    public void addFlag(Flag flag) {
        this.flagSet.add(flag);
    }

    @Override
    public void addAnnotationAttachment(AnnotationAttachmentNode annAttachment) {
        this.getAnnotationAttachments().add((BLangAnnotationAttachment) annAttachment);
    }

    @Override
    public List<BLangDocumentation> getDocumentationAttachments() {
        return docAttachments;
    }

    @Override
    public void addDocumentationAttachment(DocumentationNode docAttachment) {
        this.docAttachments.add((BLangDocumentation) docAttachment);
    }

    @Override
    public List<BLangDeprecatedNode> getDeprecatedAttachments() {
        return deprecatedAttachments;
    }

    @Override
    public void addDeprecatedAttachment(DeprecatedNode deprecatedNode) {
        this.deprecatedAttachments.add((BLangDeprecatedNode) deprecatedNode);
    }

    @Override
    public void setTypeNode(TypeNode typeNode) {
        this.typeNode = (BLangType) typeNode;
    }

    @Override
    public void setName(IdentifierNode name) {
        this.name = (BLangIdentifier) name;
    }

    @Override
    public void setInitialExpression(ExpressionNode expr) {
        this.expr = (BLangExpression) expr;
    }

    @Override
    public boolean isSafeAssignment() {
        return safeAssignment;
    }

    @Override
    public NodeKind getKind() {
        return NodeKind.VARIABLE;
    }

    @Override
    public String toString() {
        return String.valueOf(type) + " " + name.value + (expr != null ? " = " + String.valueOf(expr) : "");
    }
}<|MERGE_RESOLUTION|>--- conflicted
+++ resolved
@@ -49,11 +49,8 @@
     public List<BLangAnnotationAttachment> annAttachments;
     public List<BLangDocumentation> docAttachments;
     public List<BLangDeprecatedNode> deprecatedAttachments;
-<<<<<<< HEAD
+    public boolean safeAssignment = false;
     public boolean isField;
-=======
-    public boolean safeAssignment = false;
->>>>>>> ed2017a4
 
     public BVarSymbol symbol;
 
