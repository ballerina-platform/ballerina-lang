--- conflicted
+++ resolved
@@ -137,12 +137,8 @@
 
     void loadLocalType(MethodVisitor mv, BIRNode.BIRTypeDefinition typeDefinition, JvmTypeGen jvmTypeGen) {
         if (typeDefinition.type.tag == TypeTags.TYPEREFDESC) {
-<<<<<<< HEAD
-            jvmConstantsGen.generateGetBTypeRefType(mv, jvmConstantsGen.getTypeConstantsVar(typeDefinition.type));
-=======
             jvmConstantsGen.generateGetBTypeRefType(mv, jvmConstantsGen.getTypeConstantsVar(typeDefinition.type,
                                                                                             jvmPackageGen.symbolTable));
->>>>>>> 8081c63f
         } else {
             jvmTypeGen.loadType(mv, typeDefinition.type);
         }
