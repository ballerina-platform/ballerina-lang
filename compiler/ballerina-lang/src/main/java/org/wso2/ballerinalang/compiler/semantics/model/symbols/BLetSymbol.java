--- conflicted
+++ resolved
@@ -31,13 +31,8 @@
  */
 public class BLetSymbol extends BSymbol {
 
-<<<<<<< HEAD
-    public BLetSymbol(int tag, int flags, Name name, PackageID pkgID, BType type, BSymbol owner, DiagnosticPos pos) {
-        super(tag, flags, name, pkgID, type, owner, pos, SymbolOrigin.VIRTUAL);
-=======
     public BLetSymbol(int tag, long flags, Name name, PackageID pkgID, BType type, BSymbol owner,
                       Location location) {
         super(tag, flags, name, pkgID, type, owner, location, SymbolOrigin.VIRTUAL);
->>>>>>> dfa1fba9
     }
 }