/*
 *  Copyright (c) 2018, WSO2 Inc. (http://www.wso2.org) All Rights Reserved.
 *
 *  WSO2 Inc. licenses this file to you under the Apache License,
 *  Version 2.0 (the "License"); you may not use this file except
 *  in compliance with the License.
 *  You may obtain a copy of the License at
 *
 *    http://www.apache.org/licenses/LICENSE-2.0
 *
 *  Unless required by applicable law or agreed to in writing,
 *  software distributed under the License is distributed on an
 *  "AS IS" BASIS, WITHOUT WARRANTIES OR CONDITIONS OF ANY
 *  KIND, either express or implied.  See the License for the
 *  specific language governing permissions and limitations
 *  under the License.
 */
package org.wso2.ballerinalang.compiler.bir;

import org.ballerinalang.compiler.BLangCompilerException;
import org.wso2.ballerinalang.compiler.bir.model.BIRNode;
import org.wso2.ballerinalang.compiler.bir.model.BIRNonTerminator;
import org.wso2.ballerinalang.compiler.bir.model.BIRNonTerminator.FieldAccess;
import org.wso2.ballerinalang.compiler.bir.model.BIRNonTerminator.IsLike;
import org.wso2.ballerinalang.compiler.bir.model.BIRNonTerminator.NewArray;
import org.wso2.ballerinalang.compiler.bir.model.BIRNonTerminator.NewStructure;
import org.wso2.ballerinalang.compiler.bir.model.BIRNonTerminator.TypeCast;
import org.wso2.ballerinalang.compiler.bir.model.BIRNonTerminator.TypeTest;
import org.wso2.ballerinalang.compiler.bir.model.BIROperand;
import org.wso2.ballerinalang.compiler.bir.model.BIRTerminator;
import org.wso2.ballerinalang.compiler.bir.model.BIRVisitor;
import org.wso2.ballerinalang.compiler.util.diagnotic.DiagnosticPos;

import java.util.List;
import java.util.Locale;
import java.util.StringJoiner;

/**
 * This class emits the text version of the BIR.
 *
 * TODO improve implementation of this class. This is a WIP implementation.
 * TODO this implementation is just a quick hack to see the generated BIR.
 * TODO Explore the possibility of using a templating engine here.
 *
 * @since 0.980.0
 */
public class BIREmitter extends BIRVisitor {

    private StringBuilder sb = new StringBuilder();

    public String emit(BIRNode birNode) {
        birNode.accept(this);
        String value = sb.toString();
        sb = new StringBuilder();
        return value;
    }

    public void visit(BIRNode.BIRPackage birPackage) {
        sb.append("module ").append(birPackage.name).append(";").append("\n");
        sb.append("fileName ").append(birPackage.sourceFileName).append("\n\n");
        birPackage.importModules.forEach(birImpModule -> birImpModule.accept(this));
        sb.append("\n");
        birPackage.functions.forEach(birFunction -> birFunction.accept(this));
    }

    public void visit(BIRNode.BIRImportModule birImpModule) {
        sb.append("import ").append(birImpModule.org).append("/");
        sb.append(birImpModule.name).append(":").append(birImpModule.version).append(";");
        writePosition(birImpModule.pos);
        sb.append("\n");
    }

    public void visit(BIRNode.BIRVariableDcl birVariableDcl) {
        sb.append("\t").append(birVariableDcl.type).append(" ").append(birVariableDcl.name).append(";\t\t// ");
        sb.append(birVariableDcl.kind.name().toLowerCase(Locale.ENGLISH)).append("\n");
    }

    public void visit(BIRNode.BIRFunction birFunction) {
        sb.append("function ").append(birFunction.name).append("(");
        StringJoiner sj = new StringJoiner(",");
        birFunction.type.paramTypes.forEach(paramType -> sj.add(paramType.toString()));
        sb.append(sj.toString()).append(")").append(" -> ").append(birFunction.type.retType);
        sb.append(" {");
        writePosition(birFunction.pos);
        sb.append("\n");

        birFunction.localVars.forEach(birVariableDcl -> birVariableDcl.accept(this));
        sb.append("\n");
        birFunction.basicBlocks.forEach(birBasicBlock -> birBasicBlock.accept(this));
        sb.deleteCharAt(sb.lastIndexOf("\n"));
        if (!birFunction.errorTable.isEmpty()) {
            sb.append("\tError Table \n\t\tBB\t|errorOp\n");
            birFunction.errorTable.forEach(entry -> {
                entry.accept(this);
            });
        }
        sb.append("}\n\n");
    }

    public void visit(BIRNode.BIRErrorEntry errorEntry) {
        sb.append("\t\t").append(errorEntry.trapBB.id).append("\t|");
        errorEntry.errorOp.accept(this);
        sb.append("\n");
    }

    public void visit(BIRNode.BIRBasicBlock birBasicBlock) {
        sb.append("\t");
        sb.append(birBasicBlock.id).append(" {\n");
        birBasicBlock.instructions.forEach(instruction -> ((BIRNode) instruction).accept(this));
        if (birBasicBlock.terminator == null) {
            throw new BLangCompilerException("Basic block without a terminator : " + birBasicBlock.id);
        }
        birBasicBlock.terminator.accept(this);
        sb.append("\t}\n\n");
    }

    public void visit(BIRTerminator.Call birCall) {
        visit(birCall.pos);
        if (birCall.lhsOp != null) {
            birCall.lhsOp.accept(this);
            sb.append(" = ");
        }
        sb.append(birCall.name.getValue()).append("(");
        List<BIROperand> args = birCall.args;
        for (int i = 0; i < args.size(); i++) {
            if (i != 0) {
                sb.append(", ");
            }
            BIROperand arg = args.get(i);
            arg.accept(this);
        }
        sb.append(") -> ");
        sb.append(birCall.thenBB.id);

        sb.append(";\n");
    }

    public void visit(BIRTerminator.AsyncCall birAsyncCall) {
        sb.append("\t\t");
        if (birAsyncCall.lhsOp != null) {
            birAsyncCall.lhsOp.accept(this);
            sb.append(" = ");
        }
        sb.append(birAsyncCall.name.getValue()).append("(");
        List<BIROperand> args = birAsyncCall.args;
        for (int i = 0; i < args.size(); i++) {
            if (i != 0) {
                sb.append(", ");
            }
            BIROperand arg = args.get(i);
            arg.accept(this);
        }
        sb.append(") ->> ");
        sb.append(birAsyncCall.thenBB.id);

        sb.append(";\n");
    }

    // Non-terminating instructions
    public void visit(BIRNonTerminator.Move birMove) {
        visit(birMove.pos);
        birMove.lhsOp.accept(this);
        sb.append(" = ");
        birMove.rhsOp.accept(this);
        sb.append(";\n");
    }

    public void visit(BIRNonTerminator.BinaryOp birBinaryOp) {
        visit(birBinaryOp.pos);
        birBinaryOp.lhsOp.accept(this);
        sb.append(" = ").append(birBinaryOp.kind.name().toLowerCase(Locale.ENGLISH)).append(" ");
        birBinaryOp.rhsOp1.accept(this);
        sb.append(" ");
        birBinaryOp.rhsOp2.accept(this);
        sb.append(";\n");
    }

    public void visit(BIRNonTerminator.UnaryOP birUnaryOp) {
        throw new AssertionError();
    }

    public void visit(BIRNonTerminator.ConstantLoad birConstantLoad) {
        visit(birConstantLoad.pos);
        birConstantLoad.lhsOp.accept(this);
        sb.append(" = ").append(birConstantLoad.kind.name().toLowerCase(Locale.ENGLISH)).append(" ");
        sb.append(birConstantLoad.value).append(";\n");
    }

    public void visit(NewStructure birNewStructure) {
        visit(birNewStructure.pos);
        birNewStructure.lhsOp.accept(this);
        sb.append(" = ").append(birNewStructure.kind.name().toLowerCase(Locale.ENGLISH)).append(";\n");
    }

    public void visit(NewArray birNewArray) {
        visit(birNewArray.pos);
        birNewArray.lhsOp.accept(this);
        sb.append(" = ").append(birNewArray.kind.name().toLowerCase(Locale.ENGLISH)).append(" [");
        birNewArray.sizeOp.accept(this);
        sb.append("];\n");
    }

    public void visit(FieldAccess birFieldAccess) {
        visit(birFieldAccess.pos);
        birFieldAccess.lhsOp.accept(this);
        sb.append("[");
        birFieldAccess.keyOp.accept(this);
        sb.append("] = ").append(birFieldAccess.kind.name().toLowerCase(Locale.ENGLISH)).append(" ");
        birFieldAccess.rhsOp.accept(this);
        sb.append(";\n");
    }

    public void visit(TypeCast birTypeCast) {
        visit(birTypeCast.pos);
        birTypeCast.lhsOp.accept(this);
        sb.append(" = ").append(birTypeCast.kind.name().toLowerCase(Locale.ENGLISH)).append(" ");
        birTypeCast.rhsOp.accept(this);
        sb.append(";\n");
    }

    public void visit(IsLike birIsLike) {
        visit(birIsLike.pos);
        birIsLike.lhsOp.accept(this);
        sb.append(" = ");
        birIsLike.rhsOp.accept(this);
        sb.append(" ").append(birIsLike.kind.name().toLowerCase(Locale.ENGLISH)).append(" ");
        //TODO emit type
        sb.append(";\n");
    }

    public void visit(TypeTest birTypeTest) {
        visit(birTypeTest.pos);
        birTypeTest.lhsOp.accept(this);
        sb.append(" = ");
        birTypeTest.rhsOp.accept(this);
        sb.append(" ").append(birTypeTest.kind.name().toLowerCase(Locale.ENGLISH)).append(" ");
        //TODO emit type
        sb.append(";\n");
    }

    // Terminating instructions

    public void visit(BIRTerminator.Return birReturn) {
        visit(birReturn.pos);
        sb.append("return;\n");
    }

    public void visit(BIRTerminator.GOTO birGoto) {
        visit(birGoto.pos);
        sb.append("goto ").append(birGoto.targetBB.id).append(";\n");
    }

    public void visit(BIRTerminator.Branch birBranch) {
        visit(birBranch.pos);
        sb.append("branch ");
        birBranch.op.accept(this);
        sb.append(" [true:").append(birBranch.trueBB.id).append(", false:");
        sb.append(birBranch.falseBB.id).append("];\n");
    }

    public void visit(BIRNonTerminator.NewError birNewError) {
        visit(birNewError.pos);
        birNewError.lhsOp.accept(this);
        sb.append(" = ").append(birNewError.kind.name().toLowerCase(Locale.ENGLISH)).append(" ");
        birNewError.reasonOp.accept(this);
        sb.append(" ");
        birNewError.detailOp.accept(this);
        sb.append(";\n");
    }

<<<<<<< HEAD
    public void visit(BIRNonTerminator.Panic birPanic) {
        visit(birPanic.pos);
        sb.append(birPanic.kind.name().toLowerCase(Locale.ENGLISH)).append(" ");
=======
    public void visit(BIRTerminator.Panic birPanic) {
        sb.append("\t\t").append(birPanic.kind.name().toLowerCase(Locale.ENGLISH)).append(" ");
>>>>>>> 690a5d38
        birPanic.errorOp.accept(this);
        sb.append(";\n");
    }
    
    // Operands
    public void visit(BIROperand birOp) {
        sb.append(birOp.variableDcl.name);
    }

    // Positions

    public void visit(DiagnosticPos pos) {
        if (pos != null) {
            sb.append(pos.sLine).append(":").append(pos.sCol);
        }
        sb.append("\t\t");
    }

    private void writePosition(DiagnosticPos pos) {
      //  sb.append("\t\t// pos:[").append(pos.sLine).append(":").append(pos.sCol).append("-");
      //  sb.append(pos.eLine).append(":").append(pos.eCol).append("]");
    }
}<|MERGE_RESOLUTION|>--- conflicted
+++ resolved
@@ -268,14 +268,9 @@
         sb.append(";\n");
     }
 
-<<<<<<< HEAD
-    public void visit(BIRNonTerminator.Panic birPanic) {
+    public void visit(BIRTerminator.Panic birPanic) {
         visit(birPanic.pos);
-        sb.append(birPanic.kind.name().toLowerCase(Locale.ENGLISH)).append(" ");
-=======
-    public void visit(BIRTerminator.Panic birPanic) {
         sb.append("\t\t").append(birPanic.kind.name().toLowerCase(Locale.ENGLISH)).append(" ");
->>>>>>> 690a5d38
         birPanic.errorOp.accept(this);
         sb.append(";\n");
     }
