/*
 *  Copyright (c) 2017, WSO2 Inc. (http://www.wso2.org) All Rights Reserved.
 *
 *  WSO2 Inc. licenses this file to you under the Apache License,
 *  Version 2.0 (the "License"); you may not use this file except
 *  in compliance with the License.
 *  You may obtain a copy of the License at
 *
 *    http://www.apache.org/licenses/LICENSE-2.0
 *
 *  Unless required by applicable law or agreed to in writing,
 *  software distributed under the License is distributed on an
 *  "AS IS" BASIS, WITHOUT WARRANTIES OR CONDITIONS OF ANY
 *  KIND, either express or implied.  See the License for the
 *  specific language governing permissions and limitations
 *  under the License.
 */
package org.wso2.ballerinalang.compiler.parser;

import org.antlr.v4.runtime.ParserRuleContext;
import org.antlr.v4.runtime.Token;
import org.antlr.v4.runtime.tree.ParseTree;
import org.antlr.v4.runtime.tree.TerminalNode;
import org.apache.commons.lang3.StringEscapeUtils;
import org.ballerinalang.compiler.CompilerOptionName;
import org.ballerinalang.model.Whitespace;
import org.ballerinalang.model.elements.AttachPoint;
import org.ballerinalang.model.tree.CompilationUnitNode;
import org.ballerinalang.util.diagnostic.DiagnosticCode;
import org.wso2.ballerinalang.compiler.parser.antlr4.BallerinaParser;
import org.wso2.ballerinalang.compiler.parser.antlr4.BallerinaParser.FieldContext;
import org.wso2.ballerinalang.compiler.parser.antlr4.BallerinaParser.ObjectTypeNameLabelContext;
import org.wso2.ballerinalang.compiler.parser.antlr4.BallerinaParser.StringTemplateContentContext;
import org.wso2.ballerinalang.compiler.parser.antlr4.BallerinaParserBaseListener;
import org.wso2.ballerinalang.compiler.util.CompilerContext;
import org.wso2.ballerinalang.compiler.util.CompilerOptions;
import org.wso2.ballerinalang.compiler.util.FieldKind;
import org.wso2.ballerinalang.compiler.util.NumericLiteralSupport;
import org.wso2.ballerinalang.compiler.util.QuoteType;
import org.wso2.ballerinalang.compiler.util.RestBindingPatternState;
import org.wso2.ballerinalang.compiler.util.TypeTags;
import org.wso2.ballerinalang.compiler.util.diagnotic.BDiagnosticSource;
import org.wso2.ballerinalang.compiler.util.diagnotic.BLangDiagnosticLog;
import org.wso2.ballerinalang.compiler.util.diagnotic.DiagnosticPos;

import java.util.ArrayList;
import java.util.Collections;
import java.util.List;
import java.util.Set;
import java.util.Stack;
import java.util.StringJoiner;

import static org.wso2.ballerinalang.compiler.util.Constants.OPEN_SEALED_ARRAY;
import static org.wso2.ballerinalang.compiler.util.Constants.OPEN_SEALED_ARRAY_INDICATOR;
import static org.wso2.ballerinalang.compiler.util.Constants.UNSEALED_ARRAY_INDICATOR;
import static org.wso2.ballerinalang.compiler.util.RestBindingPatternState.CLOSED_REST_BINDING_PATTERN;
import static org.wso2.ballerinalang.compiler.util.RestBindingPatternState.NO_BINDING_PATTERN;
import static org.wso2.ballerinalang.compiler.util.RestBindingPatternState.OPEN_REST_BINDING_PATTERN;

/**
 * @since 0.94
 */
public class BLangParserListener extends BallerinaParserBaseListener {
    private static final String KEYWORD_PUBLIC = "public";
    private static final String KEYWORD_KEY = "key";

    private BLangPackageBuilder pkgBuilder;
    private BDiagnosticSource diagnosticSrc;
    private BLangDiagnosticLog dlog;

    private List<String> pkgNameComps;
    private String pkgVersion;
    private boolean isInErrorState = false;
    private boolean enableExperimentalFeatures;
    private boolean isSiddhiRuntimeEnabled;

    BLangParserListener(CompilerContext context, CompilationUnitNode compUnit, BDiagnosticSource diagnosticSource) {
        this.pkgBuilder = new BLangPackageBuilder(context, compUnit);
        this.diagnosticSrc = diagnosticSource;
        this.dlog = BLangDiagnosticLog.getInstance(context);
        this.enableExperimentalFeatures = Boolean.parseBoolean(
                CompilerOptions.getInstance(context).get(CompilerOptionName.EXPERIMENTAL_FEATURES_ENABLED));
        this.isSiddhiRuntimeEnabled = Boolean.parseBoolean(
                CompilerOptions.getInstance(context).get(CompilerOptionName.SIDDHI_RUNTIME_ENABLED));
    }

    @Override
    public void enterParameterList(BallerinaParser.ParameterListContext ctx) {
        if (isInErrorState) {
            return;
        }

        this.pkgBuilder.startVarList();
    }

    @Override
    public void exitParameter(BallerinaParser.ParameterContext ctx) {
        if (isInErrorState) {
            return;
        }

        this.pkgBuilder.addSimpleVar(getCurrentPos(ctx), getWS(ctx), ctx.Identifier().getText(),
                                     getCurrentPos(ctx.Identifier()), false,
                                     ctx.annotationAttachment().size());
    }

    /**
     * {@inheritDoc}
     */
    @Override
    public void enterFormalParameterList(BallerinaParser.FormalParameterListContext ctx) {
        if (isInErrorState) {
            return;
        }

        this.pkgBuilder.startVarList();
    }

    /**
     * {@inheritDoc}
     */
    @Override
    public void exitFormalParameterList(BallerinaParser.FormalParameterListContext ctx) {
        if (isInErrorState) {
            return;
        }

        this.pkgBuilder.endFormalParameterList(getWS(ctx));
    }

    /**
     * {@inheritDoc}
     */
    @Override
    public void exitDefaultableParameter(BallerinaParser.DefaultableParameterContext ctx) {
        if (isInErrorState) {
            return;
        }

        this.pkgBuilder.addDefaultableParam(getCurrentPos(ctx), getWS(ctx));
    }

    /**
     * {@inheritDoc}
     */
    @Override
    public void exitRestParameter(BallerinaParser.RestParameterContext ctx) {
        if (isInErrorState) {
            return;
        }

        this.pkgBuilder.addRestParam(getCurrentPos(ctx), getWS(ctx), ctx.Identifier().getText(),
                                     getCurrentPos(ctx.Identifier()), ctx.annotationAttachment().size());
    }

    /**
     * {@inheritDoc}
     */
    @Override
    public void exitParameterTypeName(BallerinaParser.ParameterTypeNameContext ctx) {
        if (isInErrorState) {
            return;
        }

        //TODO setting annotation count 0 as parameters won't adding annotations to parameters.
        this.pkgBuilder.addSimpleVar(getCurrentPos(ctx), getWS(ctx), null, null, false, 0);
    }

    @Override
    public void enterCompilationUnit(BallerinaParser.CompilationUnitContext ctx) {
    }

    /**
     * {@inheritDoc}
     */
    @Override
    public void exitCompilationUnit(BallerinaParser.CompilationUnitContext ctx) {
        this.pkgBuilder.endCompilationUnit(getWS(ctx));
    }

    /**
     * {@inheritDoc}
     */
    @Override
    public void exitPackageName(BallerinaParser.PackageNameContext ctx) {
        if (isInErrorState) {
            return;
        }

        this.pkgNameComps = new ArrayList<>();
        ctx.Identifier().forEach(e -> pkgNameComps.add(e.getText()));
        this.pkgVersion = ctx.version() != null ? ctx.version().Identifier().getText() : null;
    }

    /**
     * {@inheritDoc}
     */
    @Override
    public void exitImportDeclaration(BallerinaParser.ImportDeclarationContext ctx) {
        if (isInErrorState) {
            return;
        }

        String alias = ctx.Identifier() != null ? ctx.Identifier().getText() : null;
        BallerinaParser.OrgNameContext orgNameContext = ctx.orgName();
        if (orgNameContext == null) {
            this.pkgBuilder.addImportPackageDeclaration(getCurrentPos(ctx), getWS(ctx),
                    null, this.pkgNameComps, this.pkgVersion, alias);
        } else {
            this.pkgBuilder.addImportPackageDeclaration(getCurrentPos(ctx), getWS(ctx),
                    orgNameContext.getText(), this.pkgNameComps, this.pkgVersion, alias);
        }
    }

    /**
     * {@inheritDoc}
     */
    @Override
    public void exitServiceDefinition(BallerinaParser.ServiceDefinitionContext ctx) {
        if (isInErrorState) {
            return;
        }
        final DiagnosticPos serviceDefPos = getCurrentPos(ctx);
        final String serviceVarName = ctx.Identifier() != null ? ctx.Identifier().getText() : null;
        final DiagnosticPos varPos =
                ctx.Identifier() != null ? getCurrentPos(ctx.Identifier()) : serviceDefPos;
        this.pkgBuilder.endServiceDef(serviceDefPos, getWS(ctx), serviceVarName, varPos, false);
    }

    /**
     * {@inheritDoc}
     */
    @Override
    public void enterServiceBody(BallerinaParser.ServiceBodyContext ctx) {
        if (isInErrorState) {
            return;
        }
        this.pkgBuilder.startServiceDef(getCurrentPos(ctx));
        this.pkgBuilder.startObjectType();
    }

    /**
     * {@inheritDoc}
     */
    @Override
    public void exitServiceBody(BallerinaParser.ServiceBodyContext ctx) {
        if (isInErrorState) {
            return;
        }

        boolean isFieldAnalyseRequired = (ctx.parent.parent instanceof BallerinaParser.GlobalVariableDefinitionContext
                || ctx.parent.parent instanceof BallerinaParser.ReturnParameterContext)
                || ctx.parent.parent.parent.parent instanceof BallerinaParser.TypeDefinitionContext;
        this.pkgBuilder
                .addObjectType(getCurrentPos(ctx), getWS(ctx), isFieldAnalyseRequired, false, false, false, true);
    }

    /**
     * {@inheritDoc}
     */
    @Override
    public void enterCallableUnitBody(BallerinaParser.CallableUnitBodyContext ctx) {
        if (isInErrorState) {
            return;
        }

        this.pkgBuilder.startBlock();
    }

    /**
     * {@inheritDoc}
     */
    @Override
    public void exitCallableUnitBody(BallerinaParser.CallableUnitBodyContext ctx) {
        if (isInErrorState) {
            return;
        }

        this.pkgBuilder.endCallableUnitBody(getWS(ctx));
    }

    /**
     * {@inheritDoc}
     */
    @Override
    public void enterFunctionDefinition(BallerinaParser.FunctionDefinitionContext ctx) {
        if (isInErrorState) {
            return;
        }
        // Since the function definition's super parent is CompilationUnit and it is the only super parent for
        // FunctionDefinition, following cast is safe.
        int annotCount = ((BallerinaParser.CompilationUnitContext) ctx.parent.parent).annotationAttachment().size();
        this.pkgBuilder.startFunctionDef(annotCount, false);
    }

    /**
     * {@inheritDoc}
     */
    @Override
    public void exitFunctionDefinition(BallerinaParser.FunctionDefinitionContext ctx) {
        if (isInErrorState) {
            return;
        }

        boolean publicFunc = ctx.PUBLIC() != null;
        boolean remoteFunc = ctx.REMOTE() != null;
        boolean nativeFunc = ctx.EXTERNAL() != null;
        boolean bodyExists = ctx.callableUnitBody() != null;
        boolean privateFunc = ctx.PRIVATE() != null;

        if (ctx.Identifier() != null) {
            this.pkgBuilder
                    .endObjectOuterFunctionDef(getCurrentPos(ctx), getWS(ctx), publicFunc, privateFunc, remoteFunc,
                            nativeFunc,
                            bodyExists, ctx.Identifier().getText());
            return;
        }

        boolean isReceiverAttached = ctx.typeName() != null;

        this.pkgBuilder.endFunctionDef(getCurrentPos(ctx), getWS(ctx), publicFunc, remoteFunc, nativeFunc, privateFunc,
                bodyExists, isReceiverAttached, false);
    }

    @Override
    public void enterLambdaFunction(BallerinaParser.LambdaFunctionContext ctx) {
        if (isInErrorState) {
            return;
        }

        this.pkgBuilder.startLambdaFunctionDef(diagnosticSrc.pkgID);
    }

    @Override
    public void exitLambdaFunction(BallerinaParser.LambdaFunctionContext ctx) {
        if (isInErrorState) {
            return;
        }

        this.pkgBuilder.addLambdaFunctionDef(getCurrentPos(ctx), getWS(ctx), ctx.formalParameterList() != null,
                ctx.lambdaReturnParameter() != null,
                ctx.formalParameterList() != null && ctx.formalParameterList().restParameter() != null);
    }

    @Override
    public void enterArrowFunction(BallerinaParser.ArrowFunctionContext ctx) {
        if (isInErrorState) {
            return;
        }

        this.pkgBuilder.startVarList();
    }

    @Override
    public void exitArrowFunctionExpression(BallerinaParser.ArrowFunctionExpressionContext ctx) {
        if (isInErrorState) {
            return;
        }

        this.pkgBuilder.addArrowFunctionDef(getCurrentPos(ctx), getWS(ctx), diagnosticSrc.pkgID);
    }

    @Override
    public void exitArrowParam(BallerinaParser.ArrowParamContext ctx) {
        if (isInErrorState) {
            return;
        }

        this.pkgBuilder.addVarWithoutType(getCurrentPos(ctx), getWS(ctx), ctx.Identifier().getText(),
                                          getCurrentPos(ctx.Identifier()), false, 0);
    }

    /**
     * {@inheritDoc}
     */
    @Override
    public void exitCallableUnitSignature(BallerinaParser.CallableUnitSignatureContext ctx) {
        if (isInErrorState) {
            return;
        }

        this.pkgBuilder.endCallableUnitSignature(getCurrentPos(ctx), getWS(ctx), ctx.anyIdentifierName().getText(),
                getCurrentPos(ctx.anyIdentifierName()), ctx.formalParameterList() != null,
                ctx.returnParameter() != null, ctx.formalParameterList() != null
                        && ctx.formalParameterList().restParameter() != null);
    }

    /**
     * {@inheritDoc}
     */
    @Override
    public void exitFiniteType(BallerinaParser.FiniteTypeContext ctx) {
        if (isInErrorState) {
            return;
        }

        this.pkgBuilder.endFiniteType(getWS(ctx));
    }

    /**
     * {@inheritDoc}
     */
    @Override
    public void exitTypeDefinition(BallerinaParser.TypeDefinitionContext ctx) {
        if (isInErrorState) {
            return;
        }

        boolean publicObject = ctx.PUBLIC() != null;
        this.pkgBuilder.endTypeDefinition(getCurrentPos(ctx), getWS(ctx), ctx.Identifier().getText(),
                                          getCurrentPos(ctx.Identifier()), publicObject);
    }

    /**
     * {@inheritDoc}
     */
    @Override
    public void enterObjectBody(BallerinaParser.ObjectBodyContext ctx) {
        if (isInErrorState) {
            return;
        }

        this.pkgBuilder.startObjectType();
    }

    /**
     * {@inheritDoc}
     */
    @Override
    public void exitObjectBody(BallerinaParser.ObjectBodyContext ctx) {
        if (isInErrorState) {
            return;
        }

        boolean isAnonymous = !(ctx.parent.parent instanceof BallerinaParser.FiniteTypeUnitContext);

        boolean isFieldAnalyseRequired =
                (ctx.parent.parent instanceof BallerinaParser.GlobalVariableDefinitionContext ||
                        ctx.parent.parent instanceof BallerinaParser.ReturnParameterContext) ||
                        ctx.parent.parent.parent.parent instanceof BallerinaParser.TypeDefinitionContext;
        boolean isAbstract = ((ObjectTypeNameLabelContext) ctx.parent).ABSTRACT() != null;
        boolean isClient = ((ObjectTypeNameLabelContext) ctx.parent).CLIENT() != null;
        this.pkgBuilder.addObjectType(getCurrentPos(ctx), getWS(ctx), isFieldAnalyseRequired, isAnonymous, isAbstract,
                isClient, false);
    }

    @Override
    public void exitTypeReference(BallerinaParser.TypeReferenceContext ctx) {
        if (isInErrorState) {
            return;
        }

        this.pkgBuilder.addTypeReference(getCurrentPos(ctx), getWS(ctx));
    }

    /**
     * {@inheritDoc}
     */
    @Override
    public void exitFieldDefinition(BallerinaParser.FieldDefinitionContext ctx) {
        if (isInErrorState) {
            return;
        }

        DiagnosticPos currentPos = getCurrentPos(ctx);
        Set<Whitespace> ws = getWS(ctx);
        String name = ctx.Identifier().getText();
        DiagnosticPos identifierPos = getCurrentPos(ctx.Identifier());
        boolean exprAvailable = ctx.expression() != null;
        boolean isOptional = ctx.QUESTION_MARK() != null;
        this.pkgBuilder.addFieldVariable(currentPos, ws, name, identifierPos, exprAvailable,
                                         ctx.annotationAttachment().size(), false, isOptional);
    }

    /**
     * {@inheritDoc}
     */
    @Override
    public void exitObjectFieldDefinition(BallerinaParser.ObjectFieldDefinitionContext ctx) {
        if (isInErrorState) {
            return;
        }

        DiagnosticPos currentPos = getCurrentPos(ctx);
        Set<Whitespace> ws = getWS(ctx);
        String name = ctx.Identifier().getText();
        DiagnosticPos identifierPos = getCurrentPos(ctx.Identifier());
        boolean exprAvailable = ctx.expression() != null;

        int annotationCount = ctx.annotationAttachment().size();

        boolean isPrivate = ctx.PRIVATE() != null;
        boolean isPublic = ctx.PUBLIC() != null;

        this.pkgBuilder.addObjectFieldVariable(currentPos, ws, name, identifierPos, exprAvailable, annotationCount,
                                               isPrivate, isPublic);
    }

    /**
     * {@inheritDoc}
     */
    @Override
    public void enterObjectFunctionDefinition(BallerinaParser.ObjectFunctionDefinitionContext ctx) {
        if (isInErrorState) {
            return;
        }

        this.pkgBuilder.startObjectFunctionDef();
    }

    /**
     * {@inheritDoc}
     */
    @Override
    public void exitObjectFunctionDefinition(BallerinaParser.ObjectFunctionDefinitionContext ctx) {
        if (isInErrorState) {
            return;
        }

        boolean publicFunc = ctx.PUBLIC() != null;
        boolean isPrivate = ctx.PRIVATE() != null;
        boolean remoteFunc = ctx.REMOTE() != null;
        boolean resourceFunc = ctx.RESOURCE() != null;
        boolean nativeFunc = ctx.EXTERNAL() != null;
        boolean bodyExists = ctx.callableUnitBody() != null;
        boolean markdownDocExists = ctx.documentationString() != null;
        this.pkgBuilder.endObjectAttachedFunctionDef(getCurrentPos(ctx), getWS(ctx), publicFunc, isPrivate, remoteFunc,
                resourceFunc, nativeFunc, bodyExists, markdownDocExists, ctx.annotationAttachment().size());
    }

    /**
     * {@inheritDoc}
     */
    @Override
    public void enterAnnotationDefinition(BallerinaParser.AnnotationDefinitionContext ctx) {
        if (isInErrorState) {
            return;
        }

        this.pkgBuilder.startAnnotationDef(getCurrentPos(ctx));
    }

    /**
     * {@inheritDoc}
     */
    @Override
    public void exitAnnotationDefinition(BallerinaParser.AnnotationDefinitionContext ctx) {
        if (isInErrorState) {
            return;
        }

        boolean publicAnnotation = KEYWORD_PUBLIC.equals(ctx.getChild(0).getText());
        boolean isTypeAttached = ctx.typeName() != null;
        this.pkgBuilder.endAnnotationDef(getWS(ctx), ctx.Identifier().getText(),
                                         getCurrentPos(ctx.Identifier()), publicAnnotation, isTypeAttached);
    }

    /**
     * {@inheritDoc}
     */
    @Override
    public void exitConstantDefinition(BallerinaParser.ConstantDefinitionContext ctx) {
        if (isInErrorState) {
            return;
        }
        boolean isPublic = ctx.PUBLIC() != null;
        boolean isTypeAvailable = ctx.typeName() != null;
        this.pkgBuilder.addConstant(getCurrentPos(ctx), getWS(ctx), ctx.Identifier().getText(),
                                    getCurrentPos(ctx.Identifier()), isPublic, isTypeAvailable);
    }

    /**
     * {@inheritDoc}
     */
    @Override
    public void exitGlobalVariableDefinition(BallerinaParser.GlobalVariableDefinitionContext ctx) {
        if (isInErrorState) {
            return;
        }
        boolean isPublic = ctx.PUBLIC() != null;
        boolean isFinal = ctx.FINAL() != null;
        boolean isDeclaredWithVar = ctx.VAR() != null;
        boolean isExpressionAvailable = ctx.expression() != null;
        boolean isListenerVar = ctx.LISTENER() != null;
        this.pkgBuilder.addGlobalVariable(getCurrentPos(ctx), getWS(ctx), ctx.Identifier().getText(),
                                          getCurrentPos(ctx.Identifier()), isPublic, isFinal,
                                          isDeclaredWithVar, isExpressionAvailable, isListenerVar);
    }

    @Override
    public void exitAttachmentPoint(BallerinaParser.AttachmentPointContext ctx) {
        if (isInErrorState) {
            return;
        }
        this.pkgBuilder.addAttachPoint(AttachPoint.getAttachmentPoint(ctx.getText()), getWS(ctx));
    }

    @Override
    public void enterWorkerDeclaration(BallerinaParser.WorkerDeclarationContext ctx) {
        if (isInErrorState) {
            return;
        }

        this.pkgBuilder.startWorker(diagnosticSrc.pkgID);
    }

    @Override
    public void exitWorkerDeclaration(BallerinaParser.WorkerDeclarationContext ctx) {
        if (isInErrorState) {
            return;
        }

        String workerName = null;
        if (ctx.workerDefinition() != null) {
            workerName = ctx.workerDefinition().Identifier().getText();
        }
        boolean retParamsAvail = ctx.workerDefinition().returnParameter() != null;
        this.pkgBuilder.addWorker(getCurrentPos(ctx), getWS(ctx), workerName, retParamsAvail);
    }

    /**
     * {@inheritDoc}
     */
    @Override
    public void exitWorkerDefinition(BallerinaParser.WorkerDefinitionContext ctx) {
        if (isInErrorState) {
            return;
        }
        this.pkgBuilder.attachWorkerWS(getWS(ctx));
    }

    @Override
    public void exitArrayTypeNameLabel(BallerinaParser.ArrayTypeNameLabelContext ctx) {
        if (isInErrorState) {
            return;
        }

        int index = 1;
        int dimensions = 0;
        List<Integer> sizes = new ArrayList<>();
        List<ParseTree> children = ctx.children;
        while (index < children.size()) {
            if (children.get(index).getText().equals("[")) {
                if (children.get(index + 1).getText().equals("]")) {
                    sizes.add(UNSEALED_ARRAY_INDICATOR);
                    index += 2;
                } else if (children.get(index + 1).getText().equals(OPEN_SEALED_ARRAY)) {
                    sizes.add(OPEN_SEALED_ARRAY_INDICATOR);
                    index += 1;
                } else {
                    sizes.add(Integer.parseInt(children.get(index + 1).getText()));
                    index += 1;
                }
                dimensions++;
            } else {
                index++;
            }
        }
        Collections.reverse(sizes);
        this.pkgBuilder.addArrayType(
                getCurrentPos(ctx), getWS(ctx), dimensions, sizes.stream().mapToInt(val -> val).toArray());
    }

    @Override
    public void exitUnionTypeNameLabel(BallerinaParser.UnionTypeNameLabelContext ctx) {
        if (isInErrorState) {
            return;
        }

        this.pkgBuilder.addUnionType(getCurrentPos(ctx), getWS(ctx));
    }

    @Override
    public void exitTupleTypeNameLabel(BallerinaParser.TupleTypeNameLabelContext ctx) {
        if (isInErrorState) {
            return;
        }
        this.pkgBuilder.addTupleType(getCurrentPos(ctx), getWS(ctx), ctx.tupleTypeDescriptor().typeName().size());
    }

    @Override
    public void exitNullableTypeNameLabel(BallerinaParser.NullableTypeNameLabelContext ctx) {
        if (isInErrorState) {
            return;
        }

        this.pkgBuilder.markTypeNodeAsNullable(getWS(ctx));
    }

    @Override
    public void exitGroupTypeNameLabel(BallerinaParser.GroupTypeNameLabelContext ctx) {
        if (isInErrorState) {
            return;
        }

        this.pkgBuilder.markTypeNodeAsGrouped(getWS(ctx));
    }

    @Override
    public void enterInclusiveRecordTypeDescriptor(BallerinaParser.InclusiveRecordTypeDescriptorContext ctx) {
        if (isInErrorState) {
            return;
        }

        this.pkgBuilder.startRecordType();
    }

    @Override
    public void exitInclusiveRecordTypeDescriptor(BallerinaParser.InclusiveRecordTypeDescriptorContext ctx) {
        if (isInErrorState) {
            return;
        }

        boolean isAnonymous = !(ctx.parent.parent instanceof BallerinaParser.FiniteTypeUnitContext);

        boolean isFieldAnalyseRequired =
                (ctx.parent.parent instanceof BallerinaParser.GlobalVariableDefinitionContext ||
                        ctx.parent.parent instanceof BallerinaParser.ReturnParameterContext) ||
                        ctx.parent.parent.parent.parent instanceof BallerinaParser.TypeDefinitionContext;

        this.pkgBuilder.addRecordType(getCurrentPos(ctx), getWS(ctx), isFieldAnalyseRequired, isAnonymous, false,
                                      false);
    }

    @Override
    public void enterExclusiveRecordTypeDescriptor(BallerinaParser.ExclusiveRecordTypeDescriptorContext ctx) {
        if (isInErrorState) {
            return;
        }

        this.pkgBuilder.startRecordType();
    }

    @Override
    public void exitExclusiveRecordTypeDescriptor(BallerinaParser.ExclusiveRecordTypeDescriptorContext ctx) {
        if (isInErrorState) {
            return;
        }

        boolean isAnonymous = !(ctx.parent.parent instanceof BallerinaParser.FiniteTypeUnitContext);

        boolean isFieldAnalyseRequired =
                (ctx.parent.parent instanceof BallerinaParser.GlobalVariableDefinitionContext ||
                        ctx.parent.parent instanceof BallerinaParser.ReturnParameterContext) ||
                        ctx.parent.parent.parent.parent instanceof BallerinaParser.TypeDefinitionContext;

        boolean hasRestField = ctx.recordRestFieldDefinition() != null;

        this.pkgBuilder.addRecordType(getCurrentPos(ctx), getWS(ctx), isFieldAnalyseRequired, isAnonymous,
                                      hasRestField, true);
    }

    @Override
    public void exitSimpleTypeName(BallerinaParser.SimpleTypeNameContext ctx) {
        if (isInErrorState) {
            return;
        }

        if (ctx.referenceTypeName() != null || ctx.valueTypeName() != null) {
            return;
        }

        // This is 'any' type
        this.pkgBuilder.addValueType(getCurrentPos(ctx), getWS(ctx), ctx.getChild(0).getText());
    }

    @Override
    public void exitUserDefineTypeName(BallerinaParser.UserDefineTypeNameContext ctx) {
        if (isInErrorState) {
            return;
        }

        this.pkgBuilder.addUserDefineType(getWS(ctx));
    }

    @Override
    public void exitValueTypeName(BallerinaParser.ValueTypeNameContext ctx) {
        if (isInErrorState) {
            return;
        }

        this.pkgBuilder.addValueType(getCurrentPos(ctx), getWS(ctx), ctx.getText());
    }

    @Override
    public void exitBuiltInReferenceTypeName(BallerinaParser.BuiltInReferenceTypeNameContext ctx) {
        if (isInErrorState) {
            return;
        }
        if (ctx.functionTypeName() != null) {
            return;
        }
        if (ctx.errorTypeName() != null) {
            return;
        }

        String typeName = ctx.getChild(0).getText();
        DiagnosticPos pos = getCurrentPos(ctx);
        checkTypeValidity(typeName, pos);

        if (ctx.typeName() != null) {
            this.pkgBuilder.addConstraintTypeWithTypeName(pos, getWS(ctx), typeName);
        } else {
            this.pkgBuilder.addBuiltInReferenceType(pos, getWS(ctx), typeName);
        }
    }

    @Override
    public void exitErrorTypeName(BallerinaParser.ErrorTypeNameContext ctx) {
        if (isInErrorState) {
            return;
        }
        boolean reasonTypeExists = !ctx.typeName().isEmpty();
        boolean detailsTypeExists = ctx.typeName().size() > 1;
        boolean isAnonymous = !(ctx.parent.parent.parent.parent.parent.parent
                                        instanceof BallerinaParser.FiniteTypeContext) && reasonTypeExists;
        this.pkgBuilder.addErrorType(getCurrentPos(ctx), getWS(ctx), reasonTypeExists, detailsTypeExists, isAnonymous);
    }

    @Override
    public void exitFunctionTypeName(BallerinaParser.FunctionTypeNameContext ctx) {
        if (isInErrorState) {
            return;
        }

        boolean paramsAvail = false, paramsTypeOnly = false, retParamAvail = false;
        if (ctx.parameterList() != null) {
            paramsAvail = ctx.parameterList().parameter().size() > 0;
        } else if (ctx.parameterTypeNameList() != null) {
            paramsAvail = ctx.parameterTypeNameList().parameterTypeName().size() > 0;
            paramsTypeOnly = true;
        }

        if (ctx.returnParameter() != null) {
            retParamAvail = true;
        }

        this.pkgBuilder.addFunctionType(getCurrentPos(ctx), getWS(ctx), paramsAvail, retParamAvail);
    }

    /**
     * {@inheritDoc}
     */
    @Override
    public void enterAnnotationAttachment(BallerinaParser.AnnotationAttachmentContext ctx) {
        if (isInErrorState) {
            return;
        }

        this.pkgBuilder.startAnnotationAttachment(getCurrentPos(ctx));
    }

    /**
     * {@inheritDoc}
     */
    @Override
    public void exitAnnotationAttachment(BallerinaParser.AnnotationAttachmentContext ctx) {
        if (isInErrorState) {
            return;
        }

        this.pkgBuilder.setAnnotationAttachmentName(getWS(ctx), ctx.recordLiteral() != null,
                getCurrentPos(ctx), false);
    }

    @Override
    public void exitErrorBindingPattern(BallerinaParser.ErrorBindingPatternContext ctx) {
        if (isInErrorState) {
            return;
        }
<<<<<<< HEAD
        String reasonIdentifier = ctx.Identifier().getText();
        DiagnosticPos currentPos = getCurrentPos(ctx);

        String restIdentifier = null;
        if (ctx.errorRestBindingPattern() != null) {
            restIdentifier = ctx.errorRestBindingPattern().Identifier().getText();
        }

        this.pkgBuilder.addErrorVariable(currentPos, getWS(ctx), reasonIdentifier, restIdentifier);
    }

    @Override
    public void enterErrorBindingPattern(BallerinaParser.ErrorBindingPatternContext ctx) {
        if (isInErrorState) {
            return;
        }
        this.pkgBuilder.startErrorBindingNode();
    }

    @Override
    public void enterErrorMatchPattern(BallerinaParser.ErrorMatchPatternContext ctx) {
        if (isInErrorState) {
            return;
        }
        this.pkgBuilder.startErrorBindingNode();
    }

    @Override
    public void exitErrorArgListMatchPattern(BallerinaParser.ErrorArgListMatchPatternContext ctx) {
        if (isInErrorState) {
            return;
        }

        String restIdentifier = null;
        if (ctx.restMatchPattern() != null) {
            restIdentifier = ctx.restMatchPattern().Identifier().getText();
        }

        String reasonIdentifier = null;
        if (ctx.simpleMatchPattern() != null) {
            reasonIdentifier = ctx.simpleMatchPattern().Identifier().getText();
        }

        this.pkgBuilder.addErrorVariable(getCurrentPos(ctx), getWS(ctx), reasonIdentifier, restIdentifier);
    }

    @Override
    public void exitErrorDetailBindingPattern(BallerinaParser.ErrorDetailBindingPatternContext ctx) {
        String bindingVarName = null;
        if (ctx.bindingPattern() != null && ctx.bindingPattern().Identifier() != null) {
            bindingVarName = ctx.bindingPattern().Identifier().getText();
        }
        this.pkgBuilder.addErrorDetailBinding(getCurrentPos(ctx), getWS(ctx), ctx.Identifier().getText(),
                bindingVarName);
=======
        String detailIdentifier = null;
        DiagnosticPos detailIdPos = null;
        if (ctx.Identifier(1) != null) {
            detailIdentifier = ctx.Identifier(1).getText();
            detailIdPos = getCurrentPos(ctx.Identifier(1));
        }
        this.pkgBuilder.addErrorVariable(getCurrentPos(ctx), getWS(ctx), ctx.Identifier(0).getText(),
                                         getCurrentPos(ctx.Identifier(0)), detailIdentifier, detailIdPos,
                                         ctx.recordBindingPattern() != null);
>>>>>>> e03f320e
    }

    @Override
    public void exitErrorRefBindingPattern(BallerinaParser.ErrorRefBindingPatternContext ctx) {
        if (isInErrorState) {
            return;
        }

        int numNamedArgs = ctx.errorNamedArgRefPattern().size();
        boolean reasonRefAvailable = ctx.variableReference() != null;

        boolean restPatternAvailable = ctx.errorRefRestPattern() != null;

        this.pkgBuilder.addErrorVariableReference(getCurrentPos(ctx), getWS(ctx),
                numNamedArgs, reasonRefAvailable, restPatternAvailable);
    }

    @Override
    public void exitErrorNamedArgRefPattern(BallerinaParser.ErrorNamedArgRefPatternContext ctx) {
        if (isInErrorState) {
            return;
        }

        this.pkgBuilder.addNamedArgument(getCurrentPos(ctx), getWS(ctx), ctx.Identifier().getText());
    }

    @Override
    public void exitListBindingPattern(BallerinaParser.ListBindingPatternContext ctx) {
        if (isInErrorState) {
            return;
        }

        this.pkgBuilder.addTupleVariable(getCurrentPos(ctx), getWS(ctx), ctx.bindingPattern().size());
    }

    @Override
    public void exitListRefBindingPattern(BallerinaParser.ListRefBindingPatternContext ctx) {
        if (isInErrorState) {
            return;
        }

        this.pkgBuilder.addTupleVariableReference(getCurrentPos(ctx), getWS(ctx), ctx.bindingRefPattern().size());
    }

    @Override
    public void enterOpenRecordBindingPattern(BallerinaParser.OpenRecordBindingPatternContext ctx) {
        if (isInErrorState) {
            return;
        }

        this.pkgBuilder.startRecordVariableList();
    }

    @Override
    public void exitOpenRecordBindingPattern(BallerinaParser.OpenRecordBindingPatternContext ctx) {
        if (isInErrorState) {
            return;
        }

        RestBindingPatternState restBindingPattern = (ctx.entryBindingPattern().restBindingPattern() == null) ?
                NO_BINDING_PATTERN : OPEN_REST_BINDING_PATTERN;

        this.pkgBuilder.addRecordVariable(getCurrentPos(ctx), getWS(ctx), restBindingPattern);
    }

    @Override
    public void enterClosedRecordBindingPattern(BallerinaParser.ClosedRecordBindingPatternContext ctx) {
        if (isInErrorState) {
            return;
        }

        this.pkgBuilder.startRecordVariableList();
    }

    @Override
    public void exitClosedRecordBindingPattern(BallerinaParser.ClosedRecordBindingPatternContext ctx) {
        if (isInErrorState) {
            return;
        }

        this.pkgBuilder.addRecordVariable(getCurrentPos(ctx), getWS(ctx), CLOSED_REST_BINDING_PATTERN);
    }

    @Override
    public void exitRecordBindingPattern(BallerinaParser.RecordBindingPatternContext ctx) {
        if (isInErrorState) {
            return;
        }

        this.pkgBuilder.addRecordBindingWS(getWS(ctx));
    }

    @Override
    public void enterOpenRecordRefBindingPattern(BallerinaParser.OpenRecordRefBindingPatternContext ctx) {
        if (isInErrorState) {
            return;
        }

        this.pkgBuilder.startRecordVariableReferenceList();
    }

    @Override
    public void enterClosedRecordRefBindingPattern(BallerinaParser.ClosedRecordRefBindingPatternContext ctx) {
        if (isInErrorState) {
            return;
        }

        this.pkgBuilder.startRecordVariableReferenceList();
    }

    @Override
    public void exitOpenRecordRefBindingPattern(BallerinaParser.OpenRecordRefBindingPatternContext ctx) {
        if (isInErrorState) {
            return;
        }

        RestBindingPatternState restRefBindingPattern = (ctx.entryRefBindingPattern().restRefBindingPattern() == null) ?
                NO_BINDING_PATTERN : OPEN_REST_BINDING_PATTERN;

        this.pkgBuilder.addRecordVariableReference(getCurrentPos(ctx), getWS(ctx), restRefBindingPattern);
    }

    @Override
    public void exitClosedRecordRefBindingPattern(BallerinaParser.ClosedRecordRefBindingPatternContext ctx) {
        if (isInErrorState) {
            return;
        }

        this.pkgBuilder.addRecordVariableReference(getCurrentPos(ctx), getWS(ctx),
                                                   RestBindingPatternState.CLOSED_REST_BINDING_PATTERN);
    }

    @Override
    public void exitBindingPattern(BallerinaParser.BindingPatternContext ctx) {
        if (isInErrorState) {
            return;
        }

        if ((ctx.Identifier() != null) && ((ctx.parent instanceof BallerinaParser.ListBindingPatternContext)
                || (ctx.parent instanceof BallerinaParser.FieldBindingPatternContext)
                || (ctx.parent instanceof BallerinaParser.MatchPatternClauseContext))) {
            this.pkgBuilder.addBindingPatternMemberVariable(getCurrentPos(ctx), getWS(ctx), ctx.Identifier().getText(),
                                                            getCurrentPos(ctx.Identifier()));
        } else if (ctx.Identifier() != null) {
            this.pkgBuilder.addBindingPatternNameWhitespace(getWS(ctx));
        }
    }

    @Override
    public void exitFieldBindingPattern(BallerinaParser.FieldBindingPatternContext ctx) {
        if (isInErrorState) {
            return;
        }

        this.pkgBuilder.addFieldBindingMemberVar(getCurrentPos(ctx), getWS(ctx), ctx.Identifier().getText(),
                                                 getCurrentPos(ctx.Identifier()),
                                                 ctx.bindingPattern() != null);
    }

    @Override
    public void exitFieldRefBindingPattern(BallerinaParser.FieldRefBindingPatternContext ctx) {
        if (isInErrorState) {
            return;
        }

        this.pkgBuilder.addFieldRefBindingMemberVar(getCurrentPos(ctx), getWS(ctx), ctx.Identifier().getText(),
                ctx.bindingRefPattern() != null);
    }

    @Override
    public void exitRestBindingPattern(BallerinaParser.RestBindingPatternContext ctx) {
        if (isInErrorState) {
            return;
        }

        if (ctx.Identifier() != null) {
            this.pkgBuilder.addBindingPatternMemberVariable(getCurrentPos(ctx), getWS(ctx), ctx.Identifier().getText(),
                                                            getCurrentPos(ctx.Identifier()));
        }
    }

    @Override
    public void exitVariableDefinitionStatement(BallerinaParser.VariableDefinitionStatementContext ctx) {
        if (isInErrorState) {
            return;
        }

        boolean isFinal = ctx.FINAL() != null;
        boolean isDeclaredWithVar = ctx.VAR() != null;
        boolean isExpressionAvailable = ctx.expression() != null;

        if (ctx.Identifier() != null) {
            this.pkgBuilder.addSimpleVariableDefStatement(getCurrentPos(ctx), getWS(ctx), ctx.Identifier().getText(),
                                                          getCurrentPos(ctx.Identifier()),
                                                          isFinal, isExpressionAvailable, isDeclaredWithVar);
        } else if (ctx.bindingPattern().Identifier() != null) {
            this.pkgBuilder.addSimpleVariableDefStatement(getCurrentPos(ctx), getWS(ctx),
                                                          ctx.bindingPattern().Identifier().getText(),
                                                          getCurrentPos(ctx.bindingPattern().Identifier()),
                                                          isFinal, isExpressionAvailable, isDeclaredWithVar);
        } else if (ctx.bindingPattern().structuredBindingPattern().recordBindingPattern() != null) {
            this.pkgBuilder.addRecordVariableDefStatement(getCurrentPos(ctx), getWS(ctx), isFinal, isDeclaredWithVar);
        } else if (ctx.bindingPattern().structuredBindingPattern().errorBindingPattern() != null) {
            this.pkgBuilder.addErrorVariableDefStatement(getCurrentPos(ctx), getWS(ctx), isFinal, isDeclaredWithVar);
        } else {
            this.pkgBuilder.addTupleVariableDefStatement(getCurrentPos(ctx), getWS(ctx), isFinal, isDeclaredWithVar);
        }
    }

    @Override
    public void enterRecordLiteral(BallerinaParser.RecordLiteralContext ctx) {
        if (isInErrorState) {
            return;
        }

        this.pkgBuilder.startMapStructLiteral();
    }

    @Override
    public void exitRecordLiteral(BallerinaParser.RecordLiteralContext ctx) {
        if (isInErrorState) {
            return;
        }

        this.pkgBuilder.addMapStructLiteral(getCurrentPos(ctx), getWS(ctx));
    }

    @Override
    public void exitRecordKeyValue(BallerinaParser.RecordKeyValueContext ctx) {
        if (isInErrorState) {
            return;
        }

        this.pkgBuilder.addKeyValueRecord(getWS(ctx));
    }

    @Override
    public void exitRecordKey(BallerinaParser.RecordKeyContext ctx) {
        if (isInErrorState) {
            return;
        }

        // If the key is an expression, they are added to the model
        // from their respective listener methods
        if (ctx.Identifier() != null) {
            DiagnosticPos pos = getCurrentPos(ctx);
            this.pkgBuilder.addNameReference(pos, getWS(ctx), null, ctx.Identifier().getText());
            this.pkgBuilder.createSimpleVariableReference(pos, getWS(ctx));
        }
    }

    @Override
    public void enterTableLiteral(BallerinaParser.TableLiteralContext ctx) {
        if (isInErrorState) {
            return;
        }
        this.pkgBuilder.startTableLiteral();
    }

    @Override
    public void exitTableColumnDefinition(BallerinaParser.TableColumnDefinitionContext ctx) {
        if (isInErrorState) {
            return;
        }
        this.pkgBuilder.endTableColumnDefinition(getWS(ctx));
    }

    @Override
    public void exitTableColumn(BallerinaParser.TableColumnContext ctx) {
        if (isInErrorState) {
            return;
        }

        String columnName;
        int childCount = ctx.getChildCount();
        if (childCount == 2) {
            boolean keyColumn = KEYWORD_KEY.equals(ctx.getChild(0).getText());
            if (keyColumn) {
                columnName = ctx.getChild(1).getText();
                this.pkgBuilder.addTableColumn(columnName, getCurrentPos(ctx), getWS(ctx));
                this.pkgBuilder.markPrimaryKeyColumn(columnName);
            } else {
                DiagnosticPos pos = getCurrentPos(ctx);
                dlog.error(pos, DiagnosticCode.TABLE_KEY_EXPECTED);
            }
        } else {
            columnName = ctx.getChild(0).getText();
            this.pkgBuilder.addTableColumn(columnName, getCurrentPos(ctx), getWS(ctx));
        }
    }

    @Override
    public void exitTableDataArray(BallerinaParser.TableDataArrayContext ctx) {
        if (isInErrorState) {
            return;
        }

        this.pkgBuilder.endTableDataArray(getWS(ctx));
    }

    @Override
    public void exitTableDataList(BallerinaParser.TableDataListContext ctx) {
        if (isInErrorState) {
            return;
        }
        if (ctx.expressionList() != null) {
            this.pkgBuilder.endTableDataRow(getWS(ctx));
        }
    }

    @Override
    public void exitTableData(BallerinaParser.TableDataContext ctx) {
        if (isInErrorState) {
            return;
        }
        this.pkgBuilder.endTableDataList(getCurrentPos(ctx), getWS(ctx));
    }

    @Override
    public void exitTableLiteral(BallerinaParser.TableLiteralContext ctx) {
        if (isInErrorState) {
            return;
        }

        this.pkgBuilder.addTableLiteral(getCurrentPos(ctx), getWS(ctx));
    }

    @Override
    public void exitListConstructorExpr(BallerinaParser.ListConstructorExprContext ctx) {
        if (isInErrorState) {
            return;
        }
        boolean argsAvailable = ctx.expressionList() != null;
        this.pkgBuilder.addListConstructorExpression(getCurrentPos(ctx), getWS(ctx), argsAvailable);
    }

    @Override
    public void exitTypeInitExpr(BallerinaParser.TypeInitExprContext ctx) {
        if (isInErrorState) {
            return;
        }

        String initName = ctx.NEW().getText();
        boolean typeAvailable = ctx.userDefineTypeName() != null;
        boolean argsAvailable = ctx.invocationArgList() != null;
        this.pkgBuilder.addTypeInitExpression(getCurrentPos(ctx), getWS(ctx), initName, typeAvailable, argsAvailable);
    }

    @Override
    public void exitServiceConstructorExpression(BallerinaParser.ServiceConstructorExpressionContext ctx) {
        if (isInErrorState) {
            return;
        }
        final DiagnosticPos serviceDefPos = getCurrentPos(ctx);
        final String serviceVarName = null;
        final DiagnosticPos varPos = serviceDefPos;
        this.pkgBuilder.endServiceDef(serviceDefPos, getWS(ctx), serviceVarName, varPos, true);
    }

    @Override
    public void exitChannelType(BallerinaParser.ChannelTypeContext ctx) {
        if (isInErrorState) {
            return;
        }

        String typeName = ctx.getChild(0).getText();
        DiagnosticPos pos = getCurrentPos(ctx);
        checkTypeValidity(typeName, pos);
        this.pkgBuilder.addConstraintTypeWithTypeName(pos, getWS(ctx), typeName);
    }

    /**
     * {@inheritDoc}
     */
    @Override
    public void exitAssignmentStatement(BallerinaParser.AssignmentStatementContext ctx) {
        if (isInErrorState) {
            return;
        }

        this.pkgBuilder.addAssignmentStatement(getCurrentPos(ctx), getWS(ctx));
    }

    @Override
    public void exitListDestructuringStatement(BallerinaParser.ListDestructuringStatementContext ctx) {
        if (isInErrorState) {
            return;
        }

        this.pkgBuilder.addTupleDestructuringStatement(getCurrentPos(ctx), getWS(ctx));
    }

    @Override
    public void exitRecordDestructuringStatement(BallerinaParser.RecordDestructuringStatementContext ctx) {
        if (isInErrorState) {
            return;
        }

        this.pkgBuilder.addRecordDestructuringStatement(getCurrentPos(ctx), getWS(ctx));
    }

    @Override
    public void exitErrorDestructuringStatement(BallerinaParser.ErrorDestructuringStatementContext ctx) {
        if (isInErrorState) {
            return;
        }

        this.pkgBuilder.addErrorDestructuringStatement(getCurrentPos(ctx), getWS(ctx));
    }

    /**
     * {@inheritDoc}
     */
    @Override
    public void exitCompoundAssignmentStatement(BallerinaParser.CompoundAssignmentStatementContext ctx) {
        if (isInErrorState) {
            return;
        }

        String compoundOperatorText = ctx.compoundOperator().getText();
        String operator = compoundOperatorText.substring(0, compoundOperatorText.length() - 1);
        this.pkgBuilder.addCompoundAssignmentStatement(getCurrentPos(ctx), getWS(ctx), operator);
    }

    /**
     * {@inheritDoc}
     */
    @Override
    public void exitCompoundOperator(BallerinaParser.CompoundOperatorContext ctx) {
        if (isInErrorState) {
            return;
        }

        this.pkgBuilder.addCompoundOperator(getWS(ctx));
    }

    @Override
    public void enterVariableReferenceList(BallerinaParser.VariableReferenceListContext ctx) {
        if (isInErrorState) {
            return;
        }

        this.pkgBuilder.startExprNodeList();
    }

    @Override
    public void exitVariableReferenceList(BallerinaParser.VariableReferenceListContext ctx) {
        if (isInErrorState) {
            return;
        }

        this.pkgBuilder.endExprNodeList(getWS(ctx), ctx.getChildCount() / 2 + 1);
    }

    /**
     * {@inheritDoc}
     */
    @Override
    public void enterIfElseStatement(BallerinaParser.IfElseStatementContext ctx) {
        if (isInErrorState) {
            return;
        }

        this.pkgBuilder.startIfElseNode(getCurrentPos(ctx));
    }

    /**
     * {@inheritDoc}
     */
    @Override
    public void exitIfElseStatement(BallerinaParser.IfElseStatementContext ctx) {
        if (isInErrorState) {
            return;
        }

        this.pkgBuilder.endIfElseNode(getWS(ctx));
    }

    /**
     * {@inheritDoc}
     */
    @Override
    public void exitIfClause(BallerinaParser.IfClauseContext ctx) {
        if (isInErrorState) {
            return;
        }

        this.pkgBuilder.addIfBlock(getCurrentPos(ctx), getWS(ctx));
    }

    /**
     * {@inheritDoc}
     */
    @Override
    public void enterElseIfClause(BallerinaParser.ElseIfClauseContext ctx) {
        if (isInErrorState) {
            return;
        }

        // else-if clause is also modeled as an if-else statement
        this.pkgBuilder.startIfElseNode(getCurrentPos(ctx));
    }

    /**
     * {@inheritDoc}
     */
    @Override
    public void exitElseIfClause(BallerinaParser.ElseIfClauseContext ctx) {
        if (isInErrorState) {
            return;
        }

        this.pkgBuilder.addElseIfBlock(getCurrentPos(ctx), getWS(ctx));
    }

    /**
     * {@inheritDoc}
     */
    @Override
    public void enterElseClause(BallerinaParser.ElseClauseContext ctx) {
        if (isInErrorState) {
            return;
        }

        this.pkgBuilder.startBlock();
    }

    /**
     * {@inheritDoc}
     */
    @Override
    public void exitElseClause(BallerinaParser.ElseClauseContext ctx) {
        if (isInErrorState) {
            return;
        }

        this.pkgBuilder.addElseBlock(getCurrentPos(ctx), getWS(ctx));
    }

    @Override
    public void enterMatchStatement(BallerinaParser.MatchStatementContext ctx) {
        if (isInErrorState) {
            return;
        }
        this.pkgBuilder.createMatchNode(getCurrentPos(ctx));
    }

    @Override
    public void exitMatchStatement(BallerinaParser.MatchStatementContext ctx) {
        if (isInErrorState) {
            return;
        }
        this.pkgBuilder.completeMatchNode(getCurrentPos(ctx), getWS(ctx));
    }

    @Override
    public void enterMatchPatternClause(BallerinaParser.MatchPatternClauseContext ctx) {
        if (isInErrorState) {
            return;
        }
        this.pkgBuilder.startMatchStmtPattern();
    }

    @Override
    public void exitMatchPatternClause(BallerinaParser.MatchPatternClauseContext ctx) {
        if (isInErrorState) {
            return;
        }

        if (ctx.bindingPattern() != null || ctx.errorMatchPattern() != null) {
            boolean isTypeGuardPresent = ctx.IF() != null;
            this.pkgBuilder.addMatchStmtStructuredBindingPattern(getCurrentPos(ctx), getWS(ctx), isTypeGuardPresent);
            return;
        }

        this.pkgBuilder.addMatchStmtStaticBindingPattern(getCurrentPos(ctx), getWS(ctx));
    }

    @Override
    public void enterForeachStatement(BallerinaParser.ForeachStatementContext ctx) {
        if (isInErrorState) {
            return;
        }
        this.pkgBuilder.startForeachStatement();
    }

    @Override
    public void exitForeachStatement(BallerinaParser.ForeachStatementContext ctx) {
        if (isInErrorState) {
            return;
        }

        boolean isDeclaredWithVar = ctx.VAR() != null;

        if (ctx.bindingPattern().Identifier() != null) {
            String identifier = ctx.bindingPattern().Identifier().getText();
            DiagnosticPos identifierPos = getCurrentPos(ctx.bindingPattern().Identifier());
            this.pkgBuilder.addForeachStatementWithSimpleVariableDefStatement(getCurrentPos(ctx), getWS(ctx),
                                                                              identifier, identifierPos,
                                                                              isDeclaredWithVar);
        } else if (ctx.bindingPattern().structuredBindingPattern().recordBindingPattern() != null) {
            this.pkgBuilder.addForeachStatementWithRecordVariableDefStatement(getCurrentPos(ctx), getWS(ctx),
                    isDeclaredWithVar);
        }  else if (ctx.bindingPattern().structuredBindingPattern().errorBindingPattern() != null) {
            this.pkgBuilder.addForeachStatementWithErrorVariableDefStatement(getCurrentPos(ctx), getWS(ctx),
                    isDeclaredWithVar);
        } else {
            this.pkgBuilder.addForeachStatementWithTupleVariableDefStatement(getCurrentPos(ctx), getWS(ctx),
                    isDeclaredWithVar);
        }
    }

    @Override
    public void exitIntRangeExpression(BallerinaParser.IntRangeExpressionContext ctx) {
        if (isInErrorState) {
            return;
        }
        this.pkgBuilder.addIntRangeExpression(getCurrentPos(ctx), getWS(ctx),
                ctx.LEFT_PARENTHESIS() == null, ctx.RIGHT_PARENTHESIS() == null,
                ctx.expression(1) == null);
    }

    /**
     * {@inheritDoc}
     */
    @Override
    public void enterWhileStatement(BallerinaParser.WhileStatementContext ctx) {
        if (isInErrorState) {
            return;
        }

        this.pkgBuilder.startWhileStmt();
    }

    /**
     * {@inheritDoc}
     */
    @Override
    public void exitWhileStatement(BallerinaParser.WhileStatementContext ctx) {
        if (isInErrorState) {
            return;
        }

        this.pkgBuilder.addWhileStmt(getCurrentPos(ctx), getWS(ctx));
    }

    /**
     * {@inheritDoc}
     */
    @Override
    public void exitContinueStatement(BallerinaParser.ContinueStatementContext ctx) {
        if (isInErrorState) {
            return;
        }

        this.pkgBuilder.addContinueStatement(getCurrentPos(ctx), getWS(ctx));
    }

    /**
     * {@inheritDoc}
     */
    @Override
    public void exitBreakStatement(BallerinaParser.BreakStatementContext ctx) {
        if (isInErrorState) {
            return;
        }

        this.pkgBuilder.addBreakStatement(getCurrentPos(ctx), getWS(ctx));
    }

    @Override
    public void enterForkJoinStatement(BallerinaParser.ForkJoinStatementContext ctx) {
        if (isInErrorState) {
            return;
        }

        this.pkgBuilder.startForkJoinStmt();
    }

    @Override
    public void exitForkJoinStatement(BallerinaParser.ForkJoinStatementContext ctx) {
        if (isInErrorState) {
            return;
        }

        this.pkgBuilder.addForkJoinStmt(getCurrentPos(ctx), getWS(ctx));
    }

    @Override
    public void enterTryCatchStatement(BallerinaParser.TryCatchStatementContext ctx) {
        if (isInErrorState) {
            return;
        }

        this.pkgBuilder.startTryCatchFinallyStmt();
    }

    @Override
    public void exitTryCatchStatement(BallerinaParser.TryCatchStatementContext ctx) {
        if (isInErrorState) {
            return;
        }

        this.pkgBuilder.addTryCatchFinallyStmt(getCurrentPos(ctx), getWS(ctx));
    }

    @Override
    public void enterCatchClauses(BallerinaParser.CatchClausesContext ctx) {
        if (isInErrorState) {
            return;
        }

        this.pkgBuilder.addTryClause(getCurrentPos(ctx));
    }

    @Override
    public void enterCatchClause(BallerinaParser.CatchClauseContext ctx) {
        if (isInErrorState) {
            return;
        }

        this.pkgBuilder.startCatchClause();
    }

    @Override
    public void exitCatchClause(BallerinaParser.CatchClauseContext ctx) {
        if (isInErrorState) {
            return;
        }

        String paramName = ctx.Identifier().getText();
        this.pkgBuilder.addCatchClause(getCurrentPos(ctx), getWS(ctx), paramName);
    }

    @Override
    public void enterFinallyClause(BallerinaParser.FinallyClauseContext ctx) {
        if (isInErrorState) {
            return;
        }

        this.pkgBuilder.startFinallyBlock();
    }

    @Override
    public void exitFinallyClause(BallerinaParser.FinallyClauseContext ctx) {
        if (isInErrorState) {
            return;
        }

        this.pkgBuilder.addFinallyBlock(getCurrentPos(ctx), getWS(ctx));
    }

    @Override
    public void exitThrowStatement(BallerinaParser.ThrowStatementContext ctx) {
        if (isInErrorState) {
            return;
        }

        this.pkgBuilder.addThrowStmt(getCurrentPos(ctx), getWS(ctx));
    }

    @Override
    public void exitPanicStatement(BallerinaParser.PanicStatementContext ctx) {
        if (isInErrorState) {
            return;
        }

        this.pkgBuilder.addPanicStmt(getCurrentPos(ctx), getWS(ctx));
    }

    /**
     * {@inheritDoc}
     */
    @Override
    public void exitReturnStatement(BallerinaParser.ReturnStatementContext ctx) {
        if (isInErrorState) {
            return;
        }

        this.pkgBuilder.addReturnStatement(this.getCurrentPos(ctx), getWS(ctx), ctx.expression() != null);
    }

    @Override
    public void exitWorkerReceiveExpression(BallerinaParser.WorkerReceiveExpressionContext ctx) {
        if (isInErrorState) {
            return;
        }

        String workerName = ctx.peerWorker().DEFAULT() != null ?
                ctx.peerWorker().DEFAULT().getText() : ctx.peerWorker().workerName().getText();

        this.pkgBuilder.addWorkerReceiveExpr(getCurrentPos(ctx), getWS(ctx), workerName, ctx.expression() != null);
    }

    @Override
    public void exitFlushWorker(BallerinaParser.FlushWorkerContext ctx) {
        if (isInErrorState) {
            return;
        }
        String workerName = ctx.Identifier() != null ? ctx.Identifier().getText() : null;
        this.pkgBuilder.addWorkerFlushExpr(getCurrentPos(ctx), getWS(ctx), workerName);
    }

    @Override
    public void exitWorkerSendAsyncStatement(BallerinaParser.WorkerSendAsyncStatementContext ctx) {
        if (isInErrorState) {
            return;
        }

        String workerName = ctx.peerWorker().DEFAULT() != null ?
                ctx.peerWorker().DEFAULT().getText() : ctx.peerWorker().workerName().getText();

        this.pkgBuilder.addWorkerSendStmt(getCurrentPos(ctx), getWS(ctx), workerName, ctx.expression().size() > 1);
    }

    @Override
    public void exitWorkerSendSyncExpression(BallerinaParser.WorkerSendSyncExpressionContext ctx) {
        if (isInErrorState) {
            return;
        }

        String workerName = ctx.peerWorker().DEFAULT() != null ?
                ctx.peerWorker().DEFAULT().getText() : ctx.peerWorker().workerName().getText();

        this.pkgBuilder.addWorkerSendSyncExpr(getCurrentPos(ctx), getWS(ctx), workerName);
    }

    @Override
    public void exitWaitExpression(BallerinaParser.WaitExpressionContext ctx) {
        if (isInErrorState) {
            return;
        }

        // Wait for all
        if (ctx.waitForCollection() != null) {
            this.pkgBuilder.handleWaitForAll(getCurrentPos(ctx), getWS(ctx));
        } else {
            // Wait for Any or Wait for one
            this.pkgBuilder.handleWait(getCurrentPos(ctx), getWS(ctx));
        }
    }

    @Override
    public void enterWaitForCollection(BallerinaParser.WaitForCollectionContext ctx) {
        if (isInErrorState) {
            return;
        }
        this.pkgBuilder.startWaitForAll();
    }

    @Override
    public void exitWaitKeyValue(BallerinaParser.WaitKeyValueContext ctx) {
        if (isInErrorState) {
            return;
        }
        boolean containsExpr = ctx.expression() != null;
        this.pkgBuilder.addKeyValueToWaitForAll(getCurrentPos(ctx), getWS(ctx), ctx.Identifier().getText(),
                                                containsExpr);
    }

    /**
     * {@inheritDoc}
     */
    @Override
    public void exitXmlAttribVariableReference(BallerinaParser.XmlAttribVariableReferenceContext ctx) {
        if (isInErrorState) {
            return;
        }
        boolean isSingleAttrRef = ctx.xmlAttrib().expression() != null;
        this.pkgBuilder.createXmlAttributesRefExpr(getCurrentPos(ctx), getWS(ctx), isSingleAttrRef);
    }

    @Override
    public void exitSimpleVariableReference(BallerinaParser.SimpleVariableReferenceContext ctx) {
        if (isInErrorState) {
            return;
        }

        this.pkgBuilder.createSimpleVariableReference(getCurrentPos(ctx), getWS(ctx));
    }

    @Override
    public void exitStringFunctionInvocationReference(BallerinaParser.StringFunctionInvocationReferenceContext ctx) {
        if (isInErrorState) {
            return;
        }

        TerminalNode node = ctx.QuotedStringLiteral();
        DiagnosticPos pos = getCurrentPos(ctx);
        Set<Whitespace> ws = getWS(ctx);

        String actualText = node.getText();
        actualText = actualText.substring(1, actualText.length() - 1);
        actualText = StringEscapeUtils.unescapeJava(actualText);

        this.pkgBuilder.addLiteralValue(pos, ws, TypeTags.STRING, actualText, node.getText());

        boolean argsAvailable = ctx.invocation().invocationArgList() != null;
        String invocation = ctx.invocation().anyIdentifierName().getText();
        boolean safeNavigate = ctx.invocation().NOT() != null;
        this.pkgBuilder.createInvocationNode(getCurrentPos(ctx), getWS(ctx), invocation, argsAvailable, safeNavigate);
    }

    @Override
    public void exitFunctionInvocation(BallerinaParser.FunctionInvocationContext ctx) {
        if (isInErrorState) {
            return;
        }

        boolean argsAvailable = ctx.invocationArgList() != null;
        this.pkgBuilder.createFunctionInvocation(getCurrentPos(ctx), getWS(ctx), argsAvailable);
    }

    @Override
    public void exitFieldVariableReference(BallerinaParser.FieldVariableReferenceContext ctx) {
        if (isInErrorState) {
            return;
        }

        FieldContext field = ctx.field();
        String fieldName;
        DiagnosticPos fieldNamePos;
        FieldKind fieldType;
        if (field.Identifier() != null) {
            fieldName = field.Identifier().getText();
            fieldNamePos = getCurrentPos(field);
            fieldType = FieldKind.SINGLE;

        } else {
            fieldName = field.MUL().getText();
            // Set the position as same as field position.
            fieldNamePos = getCurrentPos(field);
            fieldType = FieldKind.ALL;
        }
        this.pkgBuilder.createFieldBasedAccessNode(getCurrentPos(ctx), getWS(ctx), fieldName, fieldNamePos,
                fieldType, ctx.field().NOT() != null);
    }

    @Override
    public void exitMapArrayVariableReference(BallerinaParser.MapArrayVariableReferenceContext ctx) {
        if (isInErrorState) {
            return;
        }

        this.pkgBuilder.createIndexBasedAccessNode(getCurrentPos(ctx), getWS(ctx));
    }

    @Override
    public void exitReservedWord(BallerinaParser.ReservedWordContext ctx) {
        if (isInErrorState) {
            return;
        }

        this.pkgBuilder.startInvocationNode(getWS(ctx));
    }

    @Override
    public void exitAnyIdentifierName(BallerinaParser.AnyIdentifierNameContext ctx) {
        if (isInErrorState) {
            return;
        }

        if (ctx.reservedWord() == null) {
            this.pkgBuilder.startInvocationNode(getWS(ctx));
        }
    }

    @Override
    public void exitInvocationReference(BallerinaParser.InvocationReferenceContext ctx) {
        if (isInErrorState) {
            return;
        }

        boolean argsAvailable = ctx.invocation().invocationArgList() != null;
        String invocation = ctx.invocation().anyIdentifierName().getText();
        boolean safeNavigate = ctx.invocation().NOT() != null;
        this.pkgBuilder.createInvocationNode(getCurrentPos(ctx), getWS(ctx), invocation, argsAvailable, safeNavigate);
    }

    @Override
    public void exitTypeDescExprInvocationReference(BallerinaParser.TypeDescExprInvocationReferenceContext ctx) {
        if (isInErrorState) {
            return;
        }

        boolean argsAvailable = ctx.invocation().invocationArgList() != null;
        String invocation = ctx.invocation().anyIdentifierName().getText();
        boolean safeNavigate = ctx.invocation().NOT() != null;
        this.pkgBuilder.createInvocationNode(getCurrentPos(ctx), getWS(ctx), invocation, argsAvailable, safeNavigate);
    }

    /**
     * {@inheritDoc}
     */
    @Override
    public void enterInvocationArgList(BallerinaParser.InvocationArgListContext ctx) {
        if (isInErrorState) {
            return;
        }

        this.pkgBuilder.startExprNodeList();
    }

    /**
     * {@inheritDoc}
     */
    @Override
    public void exitInvocationArgList(BallerinaParser.InvocationArgListContext ctx) {
        if (isInErrorState) {
            return;
        }

        this.pkgBuilder.endExprNodeList(getWS(ctx), ctx.getChildCount() / 2 + 1);
    }

    public void enterExpressionList(BallerinaParser.ExpressionListContext ctx) {
        if (isInErrorState) {
            return;
        }

        this.pkgBuilder.startExprNodeList();
    }

    @Override
    public void exitExpressionList(BallerinaParser.ExpressionListContext ctx) {
        if (isInErrorState) {
            return;
        }

        this.pkgBuilder.endExprNodeList(getWS(ctx), ctx.getChildCount() / 2 + 1);
    }

    @Override
    public void exitExpressionStmt(BallerinaParser.ExpressionStmtContext ctx) {
        if (isInErrorState) {
            return;
        }

        this.pkgBuilder.addExpressionStmt(getCurrentPos(ctx), getWS(ctx));
    }

    /**
     * {@inheritDoc}
     */
    @Override
    public void enterTransactionStatement(BallerinaParser.TransactionStatementContext ctx) {
        if (isInErrorState) {
            return;
        }

        this.pkgBuilder.startTransactionStmt();
    }

    /**
     * {@inheritDoc}
     */
    @Override
    public void exitTransactionStatement(BallerinaParser.TransactionStatementContext ctx) {
        if (isInErrorState) {
            return;
        }

        DiagnosticPos pos = getCurrentPos(ctx);
        checkExperimentalFeatureValidity(ExperimentalFeatures.TRANSACTIONS.value, pos);
        this.pkgBuilder.endTransactionStmt(pos, getWS(ctx));
    }

    /**
     * {@inheritDoc}
     */
    @Override
    public void exitTransactionClause(BallerinaParser.TransactionClauseContext ctx) {
        if (isInErrorState) {
            return;
        }
        this.pkgBuilder.addTransactionBlock(getCurrentPos(ctx), getWS(ctx));
    }

    /**
     * {@inheritDoc}
     */
    @Override
    public void exitTransactionPropertyInitStatementList(
            BallerinaParser.TransactionPropertyInitStatementListContext ctx) {
        if (isInErrorState) {
            return;
        }

        this.pkgBuilder.endTransactionPropertyInitStatementList(getWS(ctx));

    }

    /**
     * {@inheritDoc}
     */
    @Override
    public void enterLockStatement(BallerinaParser.LockStatementContext ctx) {
        if (isInErrorState) {
            return;
        }

        this.pkgBuilder.startLockStmt();
    }

    /**
     * {@inheritDoc}
     */
    @Override
    public void exitLockStatement(BallerinaParser.LockStatementContext ctx) {
        if (isInErrorState) {
            return;
        }

        this.pkgBuilder.addLockStmt(getCurrentPos(ctx), getWS(ctx));
    }

    /**
     * {@inheritDoc}
     */
    @Override
    public void enterOnretryClause(BallerinaParser.OnretryClauseContext ctx) {
        if (isInErrorState) {
            return;
        }

        this.pkgBuilder.startOnretryBlock();
    }

    /**
     * {@inheritDoc}
     */
    @Override
    public void exitOnretryClause(BallerinaParser.OnretryClauseContext ctx) {
        if (isInErrorState) {
            return;
        }

        this.pkgBuilder.addOnretryBlock(getCurrentPos(ctx), getWS(ctx));
    }

    /**
     * {@inheritDoc}
     */
    @Override
    public void enterCommittedClause(BallerinaParser.CommittedClauseContext ctx) {
        if (isInErrorState) {
            return;
        }

        this.pkgBuilder.startCommittedBlock();
    }

    /**
     * {@inheritDoc}
     */
    @Override
    public void exitCommittedClause(BallerinaParser.CommittedClauseContext ctx) {
        if (isInErrorState) {
            return;
        }

        this.pkgBuilder.endCommittedBlock(getCurrentPos(ctx), getWS(ctx));
    }

    /**
     * {@inheritDoc}
     */
    @Override
    public void enterAbortedClause(BallerinaParser.AbortedClauseContext ctx) {
        if (isInErrorState) {
            return;
        }

        this.pkgBuilder.startAbortedBlock();
    }

    /**
     * {@inheritDoc}
     */
    @Override
    public void exitAbortedClause(BallerinaParser.AbortedClauseContext ctx) {
        if (isInErrorState) {
            return;
        }

        this.pkgBuilder.endAbortedBlock(getCurrentPos(ctx), getWS(ctx));
    }

    /**
     * {@inheritDoc}
     */
    @Override
    public void exitAbortStatement(BallerinaParser.AbortStatementContext ctx) {
        if (isInErrorState) {
            return;
        }

        this.pkgBuilder.addAbortStatement(getCurrentPos(ctx), getWS(ctx));
    }

    /**
     * {@inheritDoc}
     */
    @Override
    public void exitRetryStatement(BallerinaParser.RetryStatementContext ctx) {
        if (isInErrorState) {
            return;
        }

        this.pkgBuilder.addRetryStatement(getCurrentPos(ctx), getWS(ctx));
    }

    /**
     * {@inheritDoc}
     */
    @Override
    public void exitRetriesStatement(BallerinaParser.RetriesStatementContext ctx) {
        if (isInErrorState) {
            return;
        }
        this.pkgBuilder.addRetryCountExpression(getWS(ctx));
    }

    /**
     * {@inheritDoc}
     */
    @Override
    public void enterNamespaceDeclaration(BallerinaParser.NamespaceDeclarationContext ctx) {
    }

    @Override
    public void exitNamespaceDeclaration(BallerinaParser.NamespaceDeclarationContext ctx) {
        if (isInErrorState) {
            return;
        }

        boolean isTopLevel = ctx.parent instanceof BallerinaParser.CompilationUnitContext;
        String namespaceUri = ctx.QuotedStringLiteral().getText();
        namespaceUri = namespaceUri.substring(1, namespaceUri.length() - 1);
        namespaceUri = StringEscapeUtils.unescapeJava(namespaceUri);
        String prefix = (ctx.Identifier() != null) ? ctx.Identifier().getText() : null;
        DiagnosticPos prefixPos = (ctx.Identifier() != null) ? getCurrentPos(ctx.Identifier()) : null;

        this.pkgBuilder.addXMLNSDeclaration(getCurrentPos(ctx), getWS(ctx), namespaceUri, prefix, prefixPos,
                                            isTopLevel);
    }

    @Override
    public void exitBinaryDivMulModExpression(BallerinaParser.BinaryDivMulModExpressionContext ctx) {
        if (isInErrorState) {
            return;
        }

        this.pkgBuilder.createBinaryExpr(getCurrentPos(ctx), getWS(ctx), ctx.getChild(1).getText());
    }

    @Override
    public void exitBinaryOrExpression(BallerinaParser.BinaryOrExpressionContext ctx) {
        if (isInErrorState) {
            return;
        }

        this.pkgBuilder.createBinaryExpr(getCurrentPos(ctx), getWS(ctx), ctx.getChild(1).getText());
    }

    @Override
    public void exitBinaryRefEqualExpression(BallerinaParser.BinaryRefEqualExpressionContext ctx) {
        if (isInErrorState) {
            return;
        }

        this.pkgBuilder.createBinaryExpr(getCurrentPos(ctx), getWS(ctx), ctx.getChild(1).getText());
    }

    @Override
    public void exitBinaryEqualExpression(BallerinaParser.BinaryEqualExpressionContext ctx) {
        if (isInErrorState) {
            return;
        }

        this.pkgBuilder.createBinaryExpr(getCurrentPos(ctx), getWS(ctx), ctx.getChild(1).getText());
    }

    @Override
    public void exitStaticMatchOrExpression(BallerinaParser.StaticMatchOrExpressionContext ctx) {
        if (isInErrorState) {
            return;
        }
        this.pkgBuilder.createBinaryExpr(getCurrentPos(ctx), getWS(ctx), ctx.getChild(1).getText());
    }

    @Override
    public void exitStaticMatchIdentifierLiteral(BallerinaParser.StaticMatchIdentifierLiteralContext ctx) {
        if (isInErrorState) {
            return;
        }

        this.pkgBuilder.addNameReference(getCurrentPos(ctx), getWS(ctx), null, ctx.Identifier().getText());
        this.pkgBuilder.createSimpleVariableReference(getCurrentPos(ctx), getWS(ctx));
    }

    @Override public void exitTypeDescExpr(BallerinaParser.TypeDescExprContext ctx) {
        if (isInErrorState) {
            return;
        }

        this.pkgBuilder.createTypeAccessExpr(getCurrentPos(ctx), getWS(ctx));
    }

    @Override
    public void exitActionInvocation(BallerinaParser.ActionInvocationContext ctx) {
        if (isInErrorState) {
            return;
        }

        this.pkgBuilder.createActionInvocationNode(getCurrentPos(ctx), getWS(ctx), ctx.START() != null);
    }

    @Override
    public void exitBinaryAndExpression(BallerinaParser.BinaryAndExpressionContext ctx) {
        if (isInErrorState) {
            return;
        }

        this.pkgBuilder.createBinaryExpr(getCurrentPos(ctx), getWS(ctx), ctx.getChild(1).getText());
    }

    @Override
    public void exitBinaryAddSubExpression(BallerinaParser.BinaryAddSubExpressionContext ctx) {
        if (isInErrorState) {
            return;
        }

        this.pkgBuilder.createBinaryExpr(getCurrentPos(ctx), getWS(ctx), ctx.getChild(1).getText());
    }

    @Override
    public void exitBitwiseExpression(BallerinaParser.BitwiseExpressionContext ctx) {
        if (isInErrorState) {
            return;
        }

        this.pkgBuilder.createBinaryExpr(getCurrentPos(ctx), getWS(ctx), ctx.getChild(1).getText());
    }


    @Override
    public void exitBitwiseShiftExpression(BallerinaParser.BitwiseShiftExpressionContext ctx) {
        if (isInErrorState) {
            return;
        }

        StringBuilder operator = new StringBuilder();

        for (int i = 1; i < ctx.getChildCount() - 1; i++) {
            operator.append(ctx.getChild(i).getText());
        }

        this.pkgBuilder.createBinaryExpr(getCurrentPos(ctx), getWS(ctx), operator.toString());
    }

    /**
     * {@inheritDoc}
     */
    @Override
    public void exitTypeConversionExpression(BallerinaParser.TypeConversionExpressionContext ctx) {
        if (isInErrorState) {
            return;
        }

        this.pkgBuilder.createTypeConversionExpr(getCurrentPos(ctx), getWS(ctx));
    }

    @Override
    public void exitBinaryCompareExpression(BallerinaParser.BinaryCompareExpressionContext ctx) {
        if (isInErrorState) {
            return;
        }

        this.pkgBuilder.createBinaryExpr(getCurrentPos(ctx), getWS(ctx), ctx.getChild(1).getText());
    }

    @Override
    public void exitIntegerRangeExpression(BallerinaParser.IntegerRangeExpressionContext ctx) {
        if (isInErrorState) {
            return;
        }

        this.pkgBuilder.createBinaryExpr(getCurrentPos(ctx), getWS(ctx), ctx.getChild(1).getText());
    }

    @Override
    public void exitUnaryExpression(BallerinaParser.UnaryExpressionContext ctx) {
        if (isInErrorState) {
            return;
        }

        this.pkgBuilder.createUnaryExpr(getCurrentPos(ctx), getWS(ctx), ctx.getChild(0).getText());
    }

    @Override
    public void exitTypeTestExpression(BallerinaParser.TypeTestExpressionContext ctx) {
        if (isInErrorState) {
            return;
        }
        this.pkgBuilder.createTypeTestExpression(getCurrentPos(ctx), getWS(ctx));
    }

    @Override
    public void exitGroupExpression(BallerinaParser.GroupExpressionContext ctx) {
        if (isInErrorState) {
            return;
        }
        this.pkgBuilder.createGroupExpression(getCurrentPos(ctx), getWS(ctx));
    }

    /**
     * {@inheritDoc}
     */
    @Override
    public void exitTernaryExpression(BallerinaParser.TernaryExpressionContext ctx) {
        if (isInErrorState) {
            return;
        }

        this.pkgBuilder.createTernaryExpr(getCurrentPos(ctx), getWS(ctx));
    }

    @Override
    public void exitCheckedExpression(BallerinaParser.CheckedExpressionContext ctx) {
        if (isInErrorState) {
            return;
        }

        this.pkgBuilder.createCheckedExpr(getCurrentPos(ctx), getWS(ctx));
    }

    @Override
    public void exitCheckPanickedExpression(BallerinaParser.CheckPanickedExpressionContext ctx) {
        if (isInErrorState) {
            return;
        }

        this.pkgBuilder.createCheckPanickedExpr(getCurrentPos(ctx), getWS(ctx));
    }

    @Override
    public void exitNameReference(BallerinaParser.NameReferenceContext ctx) {
        if (isInErrorState) {
            return;
        }

        if (ctx.Identifier().size() == 2) {
            String pkgName = ctx.Identifier(0).getText();
            String name = ctx.Identifier(1).getText();
            this.pkgBuilder.addNameReference(getCurrentPos(ctx), getWS(ctx), pkgName, name);
        } else {
            String name = ctx.Identifier(0).getText();
            this.pkgBuilder.addNameReference(getCurrentPos(ctx), getWS(ctx), null, name);
        }
    }

    @Override
    public void exitFunctionNameReference(BallerinaParser.FunctionNameReferenceContext ctx) {
        if (isInErrorState) {
            return;
        }

        if (ctx.Identifier() != null) {
            String pkgName = ctx.Identifier().getText();
            String name = ctx.anyIdentifierName().getText();
            this.pkgBuilder.addNameReference(getCurrentPos(ctx), getWS(ctx), pkgName, name);
        } else {
            String name = ctx.anyIdentifierName().getText();
            this.pkgBuilder.addNameReference(getCurrentPos(ctx), getWS(ctx), null, name);
        }
    }

    /**
     * {@inheritDoc}
     */
    @Override
    public void exitReturnParameter(BallerinaParser.ReturnParameterContext ctx) {
        if (isInErrorState) {
            return;
        }

        this.pkgBuilder.addReturnParam(getCurrentPos(ctx), getWS(ctx), ctx.annotationAttachment().size());
    }

    @Override
    public void exitLambdaReturnParameter(BallerinaParser.LambdaReturnParameterContext ctx) {
        if (isInErrorState) {
            return;
        }

        this.pkgBuilder.addReturnParam(getCurrentPos(ctx), getWS(ctx), ctx.annotationAttachment().size());
    }

    @Override
    public void enterParameterTypeNameList(BallerinaParser.ParameterTypeNameListContext ctx) {
        if (isInErrorState) {
            return;
        }

        this.pkgBuilder.startVarList();
    }

    /**
     * {@inheritDoc}
     */
    @Override
    public void exitParameterTypeNameList(BallerinaParser.ParameterTypeNameListContext ctx) {
        if (isInErrorState) {
            return;
        }

        // This attaches WS of the commas to the def.
        ParserRuleContext parent = ctx.getParent();
        boolean inFuncTypeSig = parent instanceof BallerinaParser.FunctionTypeNameContext ||
                parent instanceof BallerinaParser.ReturnParameterContext &&
                        parent.parent instanceof BallerinaParser.FunctionTypeNameContext;
        if (inFuncTypeSig) {
            this.pkgBuilder.endFuncTypeParamList(getWS(ctx));
        } else {
            this.pkgBuilder.endCallableParamList(getWS(ctx));
        }
    }

    /**
     * {@inheritDoc}
     */
    @Override
    public void exitParameterList(BallerinaParser.ParameterListContext ctx) {
        if (isInErrorState) {
            return;
        }

        // This attaches WS of the commas to the def.
        ParserRuleContext parent = ctx.getParent();
        boolean inFuncTypeSig = parent instanceof BallerinaParser.FunctionTypeNameContext ||
                parent instanceof BallerinaParser.ReturnParameterContext &&
                        parent.parent instanceof BallerinaParser.FunctionTypeNameContext;
        if (inFuncTypeSig) {
            this.pkgBuilder.endFuncTypeParamList(getWS(ctx));
        } else {
            this.pkgBuilder.endCallableParamList(getWS(ctx));
        }
    }

    /**
     * {@inheritDoc}
     */
    @Override
    public void exitSimpleLiteral(BallerinaParser.SimpleLiteralContext ctx) {
        if (isInErrorState) {
            return;
        }

        TerminalNode node;
        DiagnosticPos pos = getCurrentPos(ctx);
        Set<Whitespace> ws = getWS(ctx);
        Object value;
        BallerinaParser.IntegerLiteralContext integerLiteralContext = ctx.integerLiteral();
        if (integerLiteralContext != null && (value = getIntegerLiteral(ctx, ctx.integerLiteral())) != null) {
            this.pkgBuilder.addLiteralValue(pos, ws, TypeTags.INT, value, ctx.getText());
        } else if (ctx.floatingPointLiteral() != null) {
            if ((node = ctx.floatingPointLiteral().DecimalFloatingPointNumber()) != null) {
                String nodeValue = getNodeValue(ctx, node);
                int literalTypeTag = NumericLiteralSupport.isDecimalDiscriminated(nodeValue)
                        ? TypeTags.DECIMAL : TypeTags.FLOAT;
                this.pkgBuilder.addLiteralValue(pos, ws, literalTypeTag, nodeValue, node.getText());
            } else if ((node = ctx.floatingPointLiteral().HexadecimalFloatingPointLiteral()) != null) {
                this.pkgBuilder.addLiteralValue(pos, ws, TypeTags.FLOAT, getHexNodeValue(ctx, node), node.getText());
            }
        } else if ((node = ctx.BooleanLiteral()) != null) {
            this.pkgBuilder.addLiteralValue(pos, ws, TypeTags.BOOLEAN, Boolean.parseBoolean(node.getText()),
                                            node.getText());
        } else if ((node = ctx.QuotedStringLiteral()) != null) {
            String text = node.getText();
            text = text.substring(1, text.length() - 1);
            text = StringEscapeUtils.unescapeJava(text);
            this.pkgBuilder.addLiteralValue(pos, ws, TypeTags.STRING, text, node.getText());
        } else if (ctx.NullLiteral() != null) {
            this.pkgBuilder.addLiteralValue(pos, ws, TypeTags.NIL, null, "null");
        } else if (ctx.nilLiteral() != null) {
            this.pkgBuilder.addLiteralValue(pos, ws, TypeTags.NIL, null, "()");
        } else if (ctx.blobLiteral() != null) {
            this.pkgBuilder.addLiteralValue(pos, ws, TypeTags.BYTE_ARRAY, ctx.blobLiteral().getText());
        }
    }

    /**
     * {@inheritDoc}
     */
    @Override
    public void exitNamedArgs(BallerinaParser.NamedArgsContext ctx) {
        if (isInErrorState) {
            return;
        }

        this.pkgBuilder.addNamedArgument(getCurrentPos(ctx), getWS(ctx), ctx.Identifier().getText());
    }

    /**
     * {@inheritDoc}
     */
    @Override
    public void exitRestArgs(BallerinaParser.RestArgsContext ctx) {
        if (isInErrorState) {
            return;
        }

        this.pkgBuilder.addRestArgument(getCurrentPos(ctx), getWS(ctx));
    }

    /**
     * {@inheritDoc}
     */
    @Override
    public void exitXmlLiteral(BallerinaParser.XmlLiteralContext ctx) {
        if (isInErrorState) {
            return;
        }
        this.pkgBuilder.attachXmlLiteralWS(getWS(ctx));
    }

    /**
     * {@inheritDoc}
     */
    @Override
    public void exitComment(BallerinaParser.CommentContext ctx) {
        if (isInErrorState) {
            return;
        }

        Stack<String> stringFragments = getTemplateTextFragments(ctx.XMLCommentTemplateText());
        String endingString = getTemplateEndingStr(ctx.XMLCommentText());
        this.pkgBuilder.createXMLCommentLiteral(getCurrentPos(ctx), getWS(ctx), stringFragments, endingString);

        if (ctx.getParent() instanceof BallerinaParser.ContentContext) {
            this.pkgBuilder.addChildToXMLElement(getWS(ctx));
        }
    }

    /**
     * {@inheritDoc}
     */
    @Override
    public void exitElement(BallerinaParser.ElementContext ctx) {
        if (isInErrorState) {
            return;
        }

        if (ctx.getParent() instanceof BallerinaParser.ContentContext) {
            this.pkgBuilder.addChildToXMLElement(getWS(ctx));
        }
    }

    /**
     * {@inheritDoc}
     */
    @Override
    public void exitStartTag(BallerinaParser.StartTagContext ctx) {
        if (isInErrorState) {
            return;
        }

        boolean isRoot = ctx.parent.parent instanceof BallerinaParser.XmlItemContext;
        this.pkgBuilder.startXMLElement(getCurrentPos(ctx), getWS(ctx), isRoot);
    }

    /**
     * {@inheritDoc}
     */
    @Override
    public void exitCloseTag(BallerinaParser.CloseTagContext ctx) {
        if (isInErrorState) {
            return;
        }

        this.pkgBuilder.endXMLElement(getWS(ctx));
    }

    /**
     * {@inheritDoc}
     */
    @Override
    public void exitEmptyTag(BallerinaParser.EmptyTagContext ctx) {
        if (isInErrorState) {
            return;
        }

        boolean isRoot = ctx.parent.parent instanceof BallerinaParser.XmlItemContext;
        this.pkgBuilder.startXMLElement(getCurrentPos(ctx), getWS(ctx), isRoot);
    }

    /**
     * {@inheritDoc}
     */
    @Override
    public void exitProcIns(BallerinaParser.ProcInsContext ctx) {
        if (isInErrorState) {
            return;
        }

        String targetQName = ctx.XML_TAG_SPECIAL_OPEN().getText();
        // removing the starting '<?' and the trailing whitespace
        targetQName = targetQName.substring(2, targetQName.length() - 1);

        Stack<String> textFragments = getTemplateTextFragments(ctx.XMLPITemplateText());
        String endingText = getTemplateEndingStr(ctx.XMLPIText());
        endingText = endingText.substring(0, endingText.length() - 2);

        this.pkgBuilder.createXMLPILiteral(getCurrentPos(ctx), getWS(ctx), targetQName, textFragments, endingText);

        if (ctx.getParent() instanceof BallerinaParser.ContentContext) {
            this.pkgBuilder.addChildToXMLElement(getWS(ctx));
        }
    }

    /**
     * {@inheritDoc}
     */
    @Override
    public void exitAttribute(BallerinaParser.AttributeContext ctx) {
        if (isInErrorState) {
            return;
        }

        this.pkgBuilder.createXMLAttribute(getCurrentPos(ctx), getWS(ctx));
    }

    /**
     * {@inheritDoc}
     */
    @Override
    public void exitText(BallerinaParser.TextContext ctx) {
        if (isInErrorState) {
            return;
        }

        Stack<String> textFragments = getTemplateTextFragments(ctx.XMLTemplateText());
        String endingText = getTemplateEndingStr(ctx.XMLText());
        if (ctx.getParent() instanceof BallerinaParser.ContentContext) {
            this.pkgBuilder.addXMLTextToElement(getCurrentPos(ctx), getWS(ctx), textFragments, endingText);
        } else {
            this.pkgBuilder.createXMLTextLiteral(getCurrentPos(ctx), getWS(ctx), textFragments, endingText);
        }
    }

    /**
     * {@inheritDoc}
     */
    @Override
    public void exitXmlSingleQuotedString(BallerinaParser.XmlSingleQuotedStringContext ctx) {
        if (isInErrorState) {
            return;
        }

        Stack<String> stringFragments = getTemplateTextFragments(ctx.XMLSingleQuotedTemplateString());
        String endingString = getTemplateEndingStr(ctx.XMLSingleQuotedString());
        this.pkgBuilder.createXMLQuotedLiteral(getCurrentPos(ctx), getWS(ctx), stringFragments, endingString,
                QuoteType.SINGLE_QUOTE);
    }

    /**
     * {@inheritDoc}
     */
    @Override
    public void exitXmlDoubleQuotedString(BallerinaParser.XmlDoubleQuotedStringContext ctx) {
        if (isInErrorState) {
            return;
        }

        Stack<String> stringFragments = getTemplateTextFragments(ctx.XMLDoubleQuotedTemplateString());
        String endingString = getTemplateEndingStr(ctx.XMLDoubleQuotedString());
        this.pkgBuilder.createXMLQuotedLiteral(getCurrentPos(ctx), getWS(ctx), stringFragments, endingString,
                QuoteType.DOUBLE_QUOTE);
    }

    /**
     * {@inheritDoc}
     */
    @Override
    public void exitXmlQualifiedName(BallerinaParser.XmlQualifiedNameContext ctx) {
        if (isInErrorState) {
            return;
        }

        List<TerminalNode> qnames = ctx.XMLQName();
        String prefix = null;
        String localname;

        if (qnames.size() > 1) {
            prefix = qnames.get(0).getText();
            localname = qnames.get(1).getText();
        } else {
            localname = qnames.get(0).getText();
        }

        this.pkgBuilder.createXMLQName(getCurrentPos(ctx), getWS(ctx), localname, prefix);
    }

    /**
     * {@inheritDoc}
     */
    @Override
    public void exitStringTemplateLiteral(BallerinaParser.StringTemplateLiteralContext ctx) {
        if (isInErrorState) {
            return;
        }

        Stack<String> stringFragments;
        String endingText = null;
        StringTemplateContentContext contentContext = ctx.stringTemplateContent();
        if (contentContext != null) {
            stringFragments = getTemplateTextFragments(contentContext.StringTemplateExpressionStart());
            endingText = getTemplateEndingStr(contentContext.StringTemplateText());
        } else {
            stringFragments = new Stack<>();
        }

        this.pkgBuilder.createStringTemplateLiteral(getCurrentPos(ctx), getWS(ctx), stringFragments, endingText);
    }

    /**
     * {@inheritDoc}
     */
    @Override
    public void exitTableQueryExpression(BallerinaParser.TableQueryExpressionContext ctx) {
        if (isInErrorState) {
            return;
        }

        DiagnosticPos pos = getCurrentPos(ctx);
        checkExperimentalFeatureValidity(ExperimentalFeatures.TABLE_QUERIES.value, pos);
        this.pkgBuilder.addTableQueryExpression(pos, getWS(ctx));
    }

    @Override
    public void enterOrderByClause(BallerinaParser.OrderByClauseContext ctx) {
        if (isInErrorState) {
            return;
        }

        this.pkgBuilder.startOrderByClauseNode(getCurrentPos(ctx));
    }

    @Override
    public void exitOrderByClause(BallerinaParser.OrderByClauseContext ctx) {
        if (isInErrorState) {
            return;
        }

        this.pkgBuilder.endOrderByClauseNode(getCurrentPos(ctx), getWS(ctx));
    }

    @Override
    public void enterLimitClause(BallerinaParser.LimitClauseContext ctx) {
        if (isInErrorState) {
            return;
        }

        this.pkgBuilder.startLimitClauseNode(getCurrentPos(ctx));
    }

    @Override
    public void exitLimitClause(BallerinaParser.LimitClauseContext ctx) {
        if (isInErrorState) {
            return;
        }

        this.pkgBuilder.endLimitClauseNode(getCurrentPos(ctx), getWS(ctx), ctx.DecimalIntegerLiteral().getText());
    }

    @Override
    public void enterOrderByVariable(BallerinaParser.OrderByVariableContext ctx) {
        if (isInErrorState) {
            return;
        }

        this.pkgBuilder.startOrderByVariableNode(getCurrentPos(ctx));
    }

    @Override
    public void exitOrderByVariable(BallerinaParser.OrderByVariableContext ctx) {
        if (isInErrorState) {
            return;
        }

        boolean isAscending = ctx.orderByType() != null && ctx.orderByType().ASCENDING() != null;
        boolean isDescending = ctx.orderByType() != null && ctx.orderByType().DESCENDING() != null;

        this.pkgBuilder.endOrderByVariableNode(getCurrentPos(ctx), getWS(ctx), isAscending, isDescending);
    }

    @Override
    public void enterGroupByClause(BallerinaParser.GroupByClauseContext ctx) {
        if (isInErrorState) {
            return;
        }

        this.pkgBuilder.startGroupByClauseNode(getCurrentPos(ctx));
    }

    @Override
    public void exitGroupByClause(BallerinaParser.GroupByClauseContext ctx) {
        if (isInErrorState) {
            return;
        }

        this.pkgBuilder.endGroupByClauseNode(getCurrentPos(ctx), getWS(ctx));
    }

    @Override
    public void enterHavingClause(BallerinaParser.HavingClauseContext ctx) {
        if (isInErrorState) {
            return;
        }

        this.pkgBuilder.startHavingClauseNode(getCurrentPos(ctx));
    }

    @Override
    public void exitHavingClause(BallerinaParser.HavingClauseContext ctx) {
        if (isInErrorState) {
            return;
        }

        this.pkgBuilder.endHavingClauseNode(getCurrentPos(ctx), getWS(ctx));
    }

    @Override
    public void enterSelectExpression(BallerinaParser.SelectExpressionContext ctx) {
        if (isInErrorState) {
            return;
        }

        this.pkgBuilder.startSelectExpressionNode(getCurrentPos(ctx));
    }

    @Override
    public void exitSelectExpression(BallerinaParser.SelectExpressionContext ctx) {
        if (isInErrorState) {
            return;
        }

        String identifier = ctx.Identifier() == null ? null : ctx.Identifier().getText();
        this.pkgBuilder.endSelectExpressionNode(identifier, getCurrentPos(ctx), getWS(ctx));
    }

    @Override
    public void enterSelectClause(BallerinaParser.SelectClauseContext ctx) {
        if (isInErrorState) {
            return;
        }

        this.pkgBuilder.startSelectClauseNode(getCurrentPos(ctx));
    }

    @Override
    public void exitSelectClause(BallerinaParser.SelectClauseContext ctx) {
        if (isInErrorState) {
            return;
        }

        boolean isSelectAll = ctx.MUL() != null;
        boolean isGroupByClauseAvailable = ctx.groupByClause() != null;
        boolean isHavingClauseAvailable = ctx.havingClause() != null;
        this.pkgBuilder.endSelectClauseNode(isSelectAll, isGroupByClauseAvailable, isHavingClauseAvailable,
                getCurrentPos(ctx), getWS(ctx));
    }

    @Override
    public void enterSelectExpressionList(BallerinaParser.SelectExpressionListContext ctx) {
        if (isInErrorState) {
            return;
        }

        this.pkgBuilder.startSelectExpressionList();
    }

    @Override
    public void exitSelectExpressionList(BallerinaParser.SelectExpressionListContext ctx) {
        if (isInErrorState) {
            return;
        }

        this.pkgBuilder.endSelectExpressionList(getWS(ctx), ctx.getChildCount() / 2 + 1);
    }

    @Override
    public void enterWhereClause(BallerinaParser.WhereClauseContext ctx) {
        if (isInErrorState) {
            return;
        }

        this.pkgBuilder.startWhereClauseNode(getCurrentPos(ctx));
    }

    @Override
    public void exitWhereClause(BallerinaParser.WhereClauseContext ctx) {
        if (isInErrorState) {
            return;
        }

        this.pkgBuilder.endWhereClauseNode(getCurrentPos(ctx), getWS(ctx));
    }

    @Override
    public void enterStreamingAction(BallerinaParser.StreamingActionContext ctx) {
        if (isInErrorState) {
            return;
        }

        this.pkgBuilder.startStreamActionNode(getCurrentPos(ctx), diagnosticSrc.pkgID);
    }

    @Override
    public void exitStreamingAction(BallerinaParser.StreamingActionContext ctx) {
        if (isInErrorState) {
            return;
        }
        this.pkgBuilder.endStreamActionNode(getCurrentPos(ctx), getWS(ctx));
    }

    @Override
    public void enterPatternStreamingEdgeInput(BallerinaParser.PatternStreamingEdgeInputContext ctx) {
        if (isInErrorState) {
            return;
        }

        this.pkgBuilder.startPatternStreamingEdgeInputNode(getCurrentPos(ctx));
    }

    @Override
    public void exitPatternStreamingEdgeInput(BallerinaParser.PatternStreamingEdgeInputContext ctx) {
        if (isInErrorState) {
            return;
        }

        String alias = ctx.Identifier() != null ? ctx.Identifier().getText() : null;
        this.pkgBuilder.endPatternStreamingEdgeInputNode(getCurrentPos(ctx), getWS(ctx), alias);
    }

    @Override
    public void enterWindowClause(BallerinaParser.WindowClauseContext ctx) {
        if (isInErrorState) {
            return;
        }

        this.pkgBuilder.startWindowClauseNode(getCurrentPos(ctx));
    }

    @Override
    public void exitWindowClause(BallerinaParser.WindowClauseContext ctx) {
        if (isInErrorState) {
            return;
        }

        this.pkgBuilder.endWindowsClauseNode(getCurrentPos(ctx), getWS(ctx));
    }

    @Override
    public void enterWithinClause(BallerinaParser.WithinClauseContext ctx) {
        if (isInErrorState) {
            return;
        }

        this.pkgBuilder.startWithinClause(getCurrentPos(ctx));
    }

    @Override
    public void exitWithinClause(BallerinaParser.WithinClauseContext ctx) {
        if (isInErrorState) {
            return;
        }

        String timeScale = null;
        String timeDurationValue = null;
        if (ctx.timeScale() != null) {
            timeScale = ctx.timeScale().getText();
            timeDurationValue = ctx.DecimalIntegerLiteral().getText();
        }

        this.pkgBuilder.endWithinClause(getCurrentPos(ctx), getWS(ctx), timeDurationValue, timeScale);
    }

    @Override
    public void enterPatternClause(BallerinaParser.PatternClauseContext ctx) {
        if (isInErrorState) {
            return;
        }

        this.pkgBuilder.startPatternClause(getCurrentPos(ctx));
    }

    @Override
    public void exitPatternClause(BallerinaParser.PatternClauseContext ctx) {
        if (isInErrorState) {
            return;
        }

        boolean isForAllEvents = ctx.EVERY() != null;
        boolean isWithinClauseAvailable = ctx.withinClause() != null;

        this.pkgBuilder.endPatternClause(isForAllEvents, isWithinClauseAvailable, getCurrentPos(ctx), getWS(ctx));
    }

    @Override
    public void enterPatternStreamingInput(BallerinaParser.PatternStreamingInputContext ctx) {
        if (isInErrorState) {
            return;
        }

        this.pkgBuilder.startPatternStreamingInputNode(getCurrentPos(ctx));
    }

    @Override
    public void exitPatternStreamingInput(BallerinaParser.PatternStreamingInputContext ctx) {
        if (isInErrorState) {
            return;
        }

        boolean followedByAvailable = ctx.FOLLOWED() != null && ctx.BY() != null;
        boolean enclosedInParenthesis = ctx.LEFT_PARENTHESIS() != null && ctx.RIGHT_PARENTHESIS() != null;
        boolean andWithNotAvailable = ctx.NOT() != null && ctx.AND() != null;
        boolean forWithNotAvailable = ctx.timeScale() != null;
        boolean onlyAndAvailable = ctx.AND() != null && ctx.NOT() == null && ctx.FOR() == null;
        boolean onlyOrAvailable = ctx.OR() != null && ctx.NOT() == null && ctx.FOR() == null;
        boolean commaSeparated = ctx.COMMA() != null;

        String timeScale = null;
        String timeDurationValue = null;
        if (ctx.timeScale() != null) {
            timeScale = ctx.timeScale().getText();
            timeDurationValue = ctx.DecimalIntegerLiteral().getText();
        }

        this.pkgBuilder.endPatternStreamingInputNode(getCurrentPos(ctx), getWS(ctx), followedByAvailable,
                enclosedInParenthesis, andWithNotAvailable, forWithNotAvailable, onlyAndAvailable,
                onlyOrAvailable, commaSeparated, timeDurationValue, timeScale);
    }

    @Override
    public void enterStreamingInput(BallerinaParser.StreamingInputContext ctx) {
        if (isInErrorState) {
            return;
        }

        this.pkgBuilder.startStreamingInputNode(getCurrentPos(ctx));
    }

    @Override
    public void exitStreamingInput(BallerinaParser.StreamingInputContext ctx) {
        if (isInErrorState) {
            return;
        }

        String alias = null;
        if (ctx.alias != null) {
            alias = ctx.alias.getText();
        }

        this.pkgBuilder.endStreamingInputNode(alias, getCurrentPos(ctx), getWS(ctx));
    }

    @Override
    public void enterJoinStreamingInput(BallerinaParser.JoinStreamingInputContext ctx) {
        if (isInErrorState) {
            return;
        }

        this.pkgBuilder.startJoinStreamingInputNode(getCurrentPos(ctx));
    }

    @Override
    public void exitJoinStreamingInput(BallerinaParser.JoinStreamingInputContext ctx) {
        if (isInErrorState) {
            return;
        }

        boolean unidirectionalJoin = ctx.UNIDIRECTIONAL() != null;

        if (!unidirectionalJoin) {
            String joinType = (ctx).children.get(0).getText();
            this.pkgBuilder.endJoinStreamingInputNode(getCurrentPos(ctx), getWS(ctx), false,
                    false, joinType);
        } else {
            if (ctx.getChild(0).getText().equals("unidirectional")) {
                String joinType = (ctx).children.get(1).getText();
                this.pkgBuilder.endJoinStreamingInputNode(getCurrentPos(ctx), getWS(ctx), true,
                        false, joinType);
            } else {
                String joinType = (ctx).children.get(0).getText();
                this.pkgBuilder.endJoinStreamingInputNode(getCurrentPos(ctx), getWS(ctx), false,
                        true, joinType);
            }
        }
    }

    /**
     * {@inheritDoc}
     */
    @Override
    public void exitJoinType(BallerinaParser.JoinTypeContext ctx) {
        if (isInErrorState) {
            return;
        }

        this.pkgBuilder.endJoinType(getWS(ctx));
    }

    @Override
    public void enterOutputRateLimit(BallerinaParser.OutputRateLimitContext ctx) {
        if (isInErrorState) {
            return;
        }

        this.pkgBuilder.startOutputRateLimitNode(getCurrentPos(ctx));
    }

    @Override
    public void exitOutputRateLimit(BallerinaParser.OutputRateLimitContext ctx) {
        if (isInErrorState) {
            return;
        }

        boolean isSnapshotOutputRateLimit = false;
        boolean isFirst = false;
        boolean isLast = false;
        boolean isAll = false;

        if (ctx.SNAPSHOT() != null) {
            isSnapshotOutputRateLimit = true;
        } else {
            if (ctx.LAST() != null) {
                isLast = true;
            } else if (ctx.FIRST() != null) {
                isFirst = true;
            } else if (ctx.LAST() != null) {
                isAll = true;
            }
        }

        String timeScale = null;
        if (ctx.timeScale() != null) {
            timeScale = ctx.timeScale().getText();
        }

        this.pkgBuilder.endOutputRateLimitNode(getCurrentPos(ctx), getWS(ctx), isSnapshotOutputRateLimit,
                isFirst, isLast, isAll, timeScale, ctx.DecimalIntegerLiteral().getText());
    }

    @Override
    public void enterTableQuery(BallerinaParser.TableQueryContext ctx) {
        if (isInErrorState) {
            return;
        }

        this.pkgBuilder.startTableQueryNode(getCurrentPos(ctx));
    }

    @Override
    public void exitTableQuery(BallerinaParser.TableQueryContext ctx) {
        if (isInErrorState) {
            return;
        }
        boolean isSelectClauseAvailable = ctx.selectClause() != null;
        boolean isOrderByClauseAvailable = ctx.orderByClause() != null;
        boolean isJoinClauseAvailable = ctx.joinStreamingInput() != null;
        boolean isLimitClauseAvailable = ctx.limitClause() != null;
        this.pkgBuilder.endTableQueryNode(isJoinClauseAvailable, isSelectClauseAvailable, isOrderByClauseAvailable,
                isLimitClauseAvailable, getCurrentPos(ctx), getWS(ctx));
    }

    @Override
    public void enterStreamingQueryStatement(BallerinaParser.StreamingQueryStatementContext ctx) {
        if (isInErrorState) {
            return;
        }

        this.pkgBuilder.startStreamingQueryStatementNode(getCurrentPos(ctx));
    }

    @Override
    public void exitStreamingQueryStatement(BallerinaParser.StreamingQueryStatementContext ctx) {
        if (isInErrorState) {
            return;
        }

        this.pkgBuilder.endStreamingQueryStatementNode(getCurrentPos(ctx), getWS(ctx));
    }

    @Override
    public void enterForeverStatement(BallerinaParser.ForeverStatementContext ctx) {
        if (isInErrorState) {
            return;
        }

        this.pkgBuilder.startForeverNode(getCurrentPos(ctx), isSiddhiRuntimeEnabled);
    }

    @Override
    public void exitForeverStatement(BallerinaParser.ForeverStatementContext ctx) {
        if (isInErrorState) {
            return;
        }

        DiagnosticPos pos = getCurrentPos(ctx);
        checkExperimentalFeatureValidity(ExperimentalFeatures.STREAMING_QUERIES.value, pos);
        this.pkgBuilder.endForeverNode(pos, getWS(ctx));
    }

    /**
     * {@inheritDoc}
     */
    @Override
    public void enterDocumentationString(BallerinaParser.DocumentationStringContext ctx) {
        if (isInErrorState) {
            return;
        }
        this.pkgBuilder.startMarkdownDocumentationString(getCurrentPos(ctx));
    }

    /**
     * {@inheritDoc}
     */
    @Override
    public void exitDocumentationString(BallerinaParser.DocumentationStringContext ctx) {
        if (isInErrorState) {
            return;
        }
        this.pkgBuilder.endMarkdownDocumentationString(getWS(ctx));
    }

    /**
     * {@inheritDoc}
     */
    @Override
    public void exitDocumentationLine(BallerinaParser.DocumentationLineContext ctx) {
        if (isInErrorState) {
            return;
        }

        this.pkgBuilder.endMarkDownDocumentLine(getWS(ctx));
    }

    /**
     * {@inheritDoc}
     */
    @Override
    public void exitDocumentationContent(BallerinaParser.DocumentationContentContext ctx) {
        if (isInErrorState) {
            return;
        }
        String text = ctx.getText() != null ? ctx.getText() : "";
        this.pkgBuilder.endMarkdownDocumentationText(getCurrentPos(ctx), getWS(ctx), text);
    }

    /**
     * {@inheritDoc}
     */
    @Override
    public void exitParameterDocumentationLine(BallerinaParser.ParameterDocumentationLineContext ctx) {
        if (isInErrorState) {
            return;
        }

        this.pkgBuilder.endParameterDocumentationLine(getWS(ctx));
    }

    /**
     * {@inheritDoc}
     */
    @Override
    public void exitParameterDocumentation(BallerinaParser.ParameterDocumentationContext ctx) {
        if (isInErrorState) {
            return;
        }
        String parameterName = ctx.docParameterName() != null ? ctx.docParameterName().getText() : "";
        String description = ctx.documentationText() != null ? ctx.documentationText().getText() : "";
        this.pkgBuilder.endParameterDocumentation(getCurrentPos(ctx.docParameterName()), getWS(ctx), parameterName,
                description);
    }

    /**
     * {@inheritDoc}
     */
    @Override
    public void exitParameterDescriptionLine(BallerinaParser.ParameterDescriptionLineContext ctx) {
        if (isInErrorState) {
            return;
        }
        String description = ctx.documentationText() != null ? ctx.documentationText().getText() : "";
        this.pkgBuilder.endParameterDocumentationDescription(getWS(ctx), description);
    }

    /**
     * {@inheritDoc}
     */
    @Override
    public void exitReturnParameterDocumentation(BallerinaParser.ReturnParameterDocumentationContext ctx) {
        if (isInErrorState) {
            return;
        }
        String description = ctx.documentationText() != null ? ctx.documentationText().getText() : "";
        this.pkgBuilder.endReturnParameterDocumentation(getCurrentPos(ctx.getParent()), getWS(ctx), description);
    }

    /**
     * {@inheritDoc}
     */
    @Override
    public void exitReturnParameterDescriptionLine(BallerinaParser.ReturnParameterDescriptionLineContext ctx) {
        if (isInErrorState) {
            return;
        }
        String description = ctx.documentationText() != null ? ctx.documentationText().getText() : "";
        this.pkgBuilder.endReturnParameterDocumentationDescription(getWS(ctx), description);
    }

    @Override
    public void exitTrapExpression(BallerinaParser.TrapExpressionContext ctx) {
        if (isInErrorState) {
            return;
        }
        this.pkgBuilder.createTrapExpr(getCurrentPos(ctx), getWS(ctx));
    }

    @Override
    public void exitVariableReferenceExpression(BallerinaParser.VariableReferenceExpressionContext ctx) {
        if (isInErrorState) {
            return;
        }
        if (ctx.START() != null) {
            this.pkgBuilder.markLastInvocationAsAsync(getCurrentPos(ctx));
        }
    }

    /**
     * {@inheritDoc}
     */
    @Override
    public void exitElvisExpression(BallerinaParser.ElvisExpressionContext ctx) {
        if (isInErrorState) {
            return;
        }

        this.pkgBuilder.createElvisExpr(getCurrentPos(ctx), getWS(ctx));
    }

    private DiagnosticPos getCurrentPos(ParserRuleContext ctx) {
        int startLine = ctx.getStart().getLine();
        int startCol = ctx.getStart().getCharPositionInLine() + 1;

        int endLine = -1;
        int endCol = -1;
        Token stop = ctx.getStop();
        if (stop != null) {
            endLine = stop.getLine();
            endCol = stop.getCharPositionInLine() + (stop.getStopIndex() - stop.getStartIndex() + 1) + 1;
        }

        return new DiagnosticPos(diagnosticSrc, startLine, endLine, startCol, endCol);
    }

    private DiagnosticPos getCurrentPos(TerminalNode node) {
        Token symbol = node.getSymbol();
        int startLine = symbol.getLine();
        int startCol = symbol.getCharPositionInLine() + 1;

        int endLine = startLine;
        int endCol = startCol + symbol.getText().length();
        return new DiagnosticPos(diagnosticSrc, startLine, endLine, startCol, endCol);
    }

    protected Set<Whitespace> getWS(ParserRuleContext ctx) {
        return null;
    }

    private Stack<String> getTemplateTextFragments(List<TerminalNode> nodes) {
        Stack<String> templateStrFragments = new Stack<>();
        nodes.forEach(node -> {
            if (node == null) {
                templateStrFragments.push(null);
            } else {
                String str = node.getText();
                templateStrFragments.push(str.substring(0, str.length() - 2));
            }
        });
        return templateStrFragments;
    }

    private String getTemplateEndingStr(TerminalNode node) {
        return node == null ? null : node.getText();
    }

    private String getTemplateEndingStr(List<TerminalNode> nodes) {
        StringJoiner joiner = new StringJoiner("");
        nodes.forEach(node -> joiner.add(node.getText()));
        return joiner.toString();
    }

    private String getNodeValue(ParserRuleContext ctx, TerminalNode node) {
        String op = ctx.getChild(0).getText();
        String value = node.getText();
        if (op != null && "-".equals(op)) {
            value = "-" + value;
        }
        return value;
    }

    private String getHexNodeValue(ParserRuleContext ctx, TerminalNode node) {
        String value = getNodeValue(ctx, node);
        if (!(value.contains("p") || value.contains("P"))) {
            value = value + "p0";
        }
        return value;
    }

    private Object getIntegerLiteral(ParserRuleContext simpleLiteralContext,
                                     BallerinaParser.IntegerLiteralContext integerLiteralContext) {
        if (integerLiteralContext.DecimalIntegerLiteral() != null) {
            String nodeValue = getNodeValue(simpleLiteralContext, integerLiteralContext.DecimalIntegerLiteral());
            return parseLong(simpleLiteralContext, nodeValue, nodeValue, 10, DiagnosticCode.INTEGER_TOO_SMALL,
                    DiagnosticCode.INTEGER_TOO_LARGE);
        } else if (integerLiteralContext.HexIntegerLiteral() != null) {
            String nodeValue = getNodeValue(simpleLiteralContext, integerLiteralContext.HexIntegerLiteral());
            String processedNodeValue = nodeValue.toLowerCase().replace("0x", "");
            return parseLong(simpleLiteralContext, nodeValue, processedNodeValue, 16,
                    DiagnosticCode.HEXADECIMAL_TOO_SMALL, DiagnosticCode.HEXADECIMAL_TOO_LARGE);
        }
        return null;
    }

    private Object parseLong(ParserRuleContext context, String originalNodeValue, String processedNodeValue, int radix,
                             DiagnosticCode code1, DiagnosticCode code2) {
        try {
            return Long.parseLong(processedNodeValue, radix);
        } catch (Exception e) {
            DiagnosticPos pos = getCurrentPos(context);
            Set<Whitespace> ws = getWS(context);
            if (originalNodeValue.startsWith("-")) {
                dlog.error(pos, code1, originalNodeValue);
            } else {
                dlog.error(pos, code2, originalNodeValue);
            }
        }
        return originalNodeValue;
    }

    private void checkTypeValidity(String typeName, DiagnosticPos pos) {
        if (enableExperimentalFeatures) {
            return;
        }

        if (ExperimentalFeatures.STREAMS.value.equals(typeName) ||
                ExperimentalFeatures.CHANNEL.value.equals(typeName)) {
            dlog.error(pos, DiagnosticCode.INVALID_USE_OF_EXPERIMENTAL_FEATURE, typeName);
        }
    }

    private void checkExperimentalFeatureValidity(String constructName, DiagnosticPos pos) {
        if (enableExperimentalFeatures) {
            return;
        }

        dlog.error(pos, DiagnosticCode.INVALID_USE_OF_EXPERIMENTAL_FEATURE, constructName);
    }

    private enum ExperimentalFeatures {
        STREAMS("stream"),
        CHANNEL("channel"),
        TABLE_QUERIES("table queries"),
        STREAMING_QUERIES("streaming queries"),
        TRANSACTIONS("transaction"),
        CHECKPOINTING("checkpoint");

        private String value;

        private ExperimentalFeatures(String value) {
            this.value = value;
        }

        @Override
        public String toString() {
            return value;
        }
    }

    /**
     * Mark that this listener is in error state.
     */
    public void setErrorState() {
        this.isInErrorState = true;
    }

    /**
     * Mark that this listener is not in an error state.
     */
    public void unsetErrorState() {
        this.isInErrorState = false;
    }
}<|MERGE_RESOLUTION|>--- conflicted
+++ resolved
@@ -868,7 +868,6 @@
         if (isInErrorState) {
             return;
         }
-<<<<<<< HEAD
         String reasonIdentifier = ctx.Identifier().getText();
         DiagnosticPos currentPos = getCurrentPos(ctx);
 
@@ -923,17 +922,6 @@
         }
         this.pkgBuilder.addErrorDetailBinding(getCurrentPos(ctx), getWS(ctx), ctx.Identifier().getText(),
                 bindingVarName);
-=======
-        String detailIdentifier = null;
-        DiagnosticPos detailIdPos = null;
-        if (ctx.Identifier(1) != null) {
-            detailIdentifier = ctx.Identifier(1).getText();
-            detailIdPos = getCurrentPos(ctx.Identifier(1));
-        }
-        this.pkgBuilder.addErrorVariable(getCurrentPos(ctx), getWS(ctx), ctx.Identifier(0).getText(),
-                                         getCurrentPos(ctx.Identifier(0)), detailIdentifier, detailIdPos,
-                                         ctx.recordBindingPattern() != null);
->>>>>>> e03f320e
     }
 
     @Override
