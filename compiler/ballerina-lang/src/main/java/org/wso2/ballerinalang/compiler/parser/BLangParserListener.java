--- conflicted
+++ resolved
@@ -3142,13 +3142,13 @@
         return null;
     }
 
-<<<<<<< HEAD
     private BLangFunction getFunctionDefinition(BallerinaParser.ScopeStatementContext ctx) {
         boolean bodyExists = ctx.compensationClause().callableUnitBody() != null;
 
         return this.pkgBuilder.getScopesFunctionDef(getCurrentPos(ctx), getWS(ctx), bodyExists,
                 ctx.scopeClause().Identifier().getText());
-=======
+    }
+
     private Object parseLong(ParserRuleContext context, String originalNodeValue, String processedNodeValue, int radix,
                              DiagnosticCode code1, DiagnosticCode code2) {
         try {
@@ -3163,6 +3163,5 @@
             }
         }
         return originalNodeValue;
->>>>>>> 2db8df6c
     }
 }