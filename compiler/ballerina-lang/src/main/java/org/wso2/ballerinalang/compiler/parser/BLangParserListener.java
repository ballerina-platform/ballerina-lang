--- conflicted
+++ resolved
@@ -2114,13 +2114,8 @@
     }
 
     @Override
-<<<<<<< HEAD
     public void exitTupleLiteral(BallerinaParser.TupleLiteralContext ctx) {
-        if (ctx.exception != null) {
-=======
-    public void exitBracedOrTupleExpression(BallerinaParser.BracedOrTupleExpressionContext ctx) {
-        if (isInErrorState) {
->>>>>>> a862493a
+        if (isInErrorState) {
             return;
         }
         this.pkgBuilder.createBracedOrTupleExpression(getCurrentPos(ctx), getWS(ctx), ctx.expression().size());
