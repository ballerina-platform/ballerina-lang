--- conflicted
+++ resolved
@@ -981,13 +981,9 @@
             this.pkgBuilder.addSimpleVariableDefStatement(getCurrentPos(ctx), getWS(ctx),
                     ctx.bindingPattern().Identifier().getText(), isFinal, isDeclaredWithVar, isExpressionAvailable);
         } else if (ctx.bindingPattern().structuredBindingPattern().recordBindingPattern() != null) {
-<<<<<<< HEAD
-            this.pkgBuilder.addRecordVariableDefStatement(getCurrentPos(ctx), getWS(ctx), isDeclaredWithVar);
+            this.pkgBuilder.addRecordVariableDefStatement(getCurrentPos(ctx), getWS(ctx), isFinal, isDeclaredWithVar);
         } else if (ctx.bindingPattern().structuredBindingPattern().errorBindingPattern() != null) {
             this.pkgBuilder.addErrorVariableDefStatment(getCurrentPos(ctx), getWS(ctx), isDeclaredWithVar);
-=======
-            this.pkgBuilder.addRecordVariableDefStatement(getCurrentPos(ctx), getWS(ctx), isFinal, isDeclaredWithVar);
->>>>>>> 2d3abac0
         } else {
             this.pkgBuilder.addTupleVariableDefStatement(getCurrentPos(ctx), getWS(ctx), isFinal, isDeclaredWithVar);
         }
