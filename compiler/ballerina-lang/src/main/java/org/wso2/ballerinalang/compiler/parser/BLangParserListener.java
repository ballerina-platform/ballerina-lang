/*
 *  Copyright (c) 2017, WSO2 Inc. (http://www.wso2.org) All Rights Reserved.
 *
 *  WSO2 Inc. licenses this file to you under the Apache License,
 *  Version 2.0 (the "License"); you may not use this file except
 *  in compliance with the License.
 *  You may obtain a copy of the License at
 *
 *    http://www.apache.org/licenses/LICENSE-2.0
 *
 *  Unless required by applicable law or agreed to in writing,
 *  software distributed under the License is distributed on an
 *  "AS IS" BASIS, WITHOUT WARRANTIES OR CONDITIONS OF ANY
 *  KIND, either express or implied.  See the License for the
 *  specific language governing permissions and limitations
 *  under the License.
 */
package org.wso2.ballerinalang.compiler.parser;

import org.antlr.v4.runtime.ParserRuleContext;
import org.antlr.v4.runtime.Token;
import org.antlr.v4.runtime.tree.ParseTree;
import org.antlr.v4.runtime.tree.TerminalNode;
import org.apache.commons.lang3.StringEscapeUtils;
import org.ballerinalang.model.Whitespace;
import org.ballerinalang.model.tree.CompilationUnitNode;
import org.wso2.ballerinalang.compiler.parser.antlr4.BallerinaParser;
import org.wso2.ballerinalang.compiler.parser.antlr4.BallerinaParser.StringTemplateContentContext;
import org.wso2.ballerinalang.compiler.parser.antlr4.BallerinaParserBaseListener;
import org.wso2.ballerinalang.compiler.tree.BLangAnnotationAttachmentPoint;
import org.wso2.ballerinalang.compiler.util.CompilerContext;
import org.wso2.ballerinalang.compiler.util.QuoteType;
import org.wso2.ballerinalang.compiler.util.TypeTags;
import org.wso2.ballerinalang.compiler.util.diagnotic.BDiagnosticSource;
import org.wso2.ballerinalang.compiler.util.diagnotic.DiagnosticPos;

import java.util.ArrayList;
import java.util.List;
import java.util.Set;
import java.util.Stack;
import java.util.stream.Collectors;

/**
 * @since 0.94
 */
public class BLangParserListener extends BallerinaParserBaseListener {
    private static final String KEYWORD_PUBLIC = "public";
    private static final String KEYWORD_NATIVE = "native";

    private BLangPackageBuilder pkgBuilder;
    private BDiagnosticSource diagnosticSrc;

    private List<String> pkgNameComps;
    private String pkgVersion;

    BLangParserListener(CompilerContext context, CompilationUnitNode compUnit,
                        BDiagnosticSource diagnosticSource) {
        this.pkgBuilder = new BLangPackageBuilder(context, compUnit);
        this.diagnosticSrc = diagnosticSource;
    }

    @Override
    public void enterParameterList(BallerinaParser.ParameterListContext ctx) {
        if (ctx.exception != null) {
            return;
        }

        this.pkgBuilder.startVarList();
    }

    @Override
    public void exitParameter(BallerinaParser.ParameterContext ctx) {
        if (ctx.exception != null) {
            return;
        }

        this.pkgBuilder.addVar(getCurrentPos(ctx), getWS(ctx), ctx.Identifier().getText(),
                false, ctx.annotationAttachment().size());
    }

    /**
     * {@inheritDoc}
     */
    @Override
    public void exitParameterTypeName(BallerinaParser.ParameterTypeNameContext ctx) {
        if (ctx.exception != null) {
            return;
        }

        this.pkgBuilder.addVar(getCurrentPos(ctx), getWS(ctx), null, false, ctx.annotationAttachment().size());
    }

    /**
     * {@inheritDoc}
     */
    @Override
    public void exitCompilationUnit(BallerinaParser.CompilationUnitContext ctx) {
        this.pkgBuilder.endCompilationUnit(getWS(ctx));
    }

    /**
     * {@inheritDoc}
     */
    @Override
    public void exitPackageDeclaration(BallerinaParser.PackageDeclarationContext ctx) {
        if (ctx.exception != null) {
            return;
        }

        this.pkgBuilder.setPackageDeclaration(getCurrentPos(ctx), getWS(ctx), this.pkgNameComps, this.pkgVersion);
    }

    /**
     * {@inheritDoc}
     */
    @Override
    public void exitPackageName(BallerinaParser.PackageNameContext ctx) {
        if (ctx.exception != null) {
            return;
        }

        this.pkgNameComps = new ArrayList<>();
        ctx.Identifier().forEach(e -> pkgNameComps.add(e.getText()));
        this.pkgVersion = ctx.version() != null ? ctx.version().Identifier().getText() : null;
    }

    /**
     * {@inheritDoc}
     */
    @Override
    public void exitImportDeclaration(BallerinaParser.ImportDeclarationContext ctx) {
        if (ctx.exception != null) {
            return;
        }

        String alias = ctx.Identifier() != null ? ctx.Identifier().getText() : null;
        BallerinaParser.OrgNameContext orgNameContext = ctx.orgName();
        if (orgNameContext == null) {
            this.pkgBuilder.addImportPackageDeclaration(getCurrentPos(ctx), getWS(ctx),
                    null, this.pkgNameComps, this.pkgVersion, alias);
        } else {
            this.pkgBuilder.addImportPackageDeclaration(getCurrentPos(ctx), getWS(ctx),
                    orgNameContext.getText(), this.pkgNameComps, this.pkgVersion, alias);
        }
    }

    /**
     * {@inheritDoc}
     */
    @Override
    public void enterServiceDefinition(BallerinaParser.ServiceDefinitionContext ctx) {
        if (ctx.exception != null) {
            return;
        }
        this.pkgBuilder.startServiceDef(getCurrentPos(ctx));
    }

    /**
     * {@inheritDoc}
     */
    @Override
    public void exitServiceDefinition(BallerinaParser.ServiceDefinitionContext ctx) {
        if (ctx.exception != null) {
            return;
        }
        this.pkgBuilder.endServiceDef(getCurrentPos(ctx), getWS(ctx), ctx.Identifier(0).getText(),
                ctx.Identifier(1).getText());
    }

    /**
     * {@inheritDoc}
     */
    @Override
    public void enterServiceBody(BallerinaParser.ServiceBodyContext ctx) {
        if (ctx.exception != null) {
            return;
        }

        this.pkgBuilder.startBlock();
    }

    /**
     * {@inheritDoc}
     */
    @Override
    public void exitServiceBody(BallerinaParser.ServiceBodyContext ctx) {
        if (ctx.exception != null) {
            return;
        }

        this.pkgBuilder.addServiceBody(getWS(ctx));
    }

    /**
     * {@inheritDoc}
     */
    @Override
    public void enterResourceDefinition(BallerinaParser.ResourceDefinitionContext ctx) {
        if (ctx.exception != null) {
            return;
        }
        this.pkgBuilder.startResourceDef();
    }

    /**
     * {@inheritDoc}
     */
    @Override
    public void exitResourceDefinition(BallerinaParser.ResourceDefinitionContext ctx) {
        if (ctx.exception != null) {
            return;
        }

        boolean docExists = ctx.documentationAttachment() != null;
        boolean isDeprecated = ctx.deprecatedAttachment() != null;
        this.pkgBuilder.endResourceDef(getCurrentPos(ctx), getWS(ctx),
                ctx.Identifier().getText(), ctx.annotationAttachment().size(), docExists, isDeprecated);
    }

    /**
     * {@inheritDoc}
     */
    @Override
    public void enterCallableUnitBody(BallerinaParser.CallableUnitBodyContext ctx) {
        if (ctx.exception != null) {
            return;
        }

        this.pkgBuilder.startBlock();
    }

    /**
     * {@inheritDoc}
     */
    @Override
    public void exitCallableUnitBody(BallerinaParser.CallableUnitBodyContext ctx) {
        if (ctx.exception != null) {
            return;
        }

        this.pkgBuilder.endCallableUnitBody(getWS(ctx));
    }

    /**
     * {@inheritDoc}
     */
    @Override
    public void enterFunctionDefinition(BallerinaParser.FunctionDefinitionContext ctx) {
        if (ctx.exception != null) {
            return;
        }

        this.pkgBuilder.startFunctionDef();
    }

    /**
     * {@inheritDoc}
     */
    @Override
    public void exitFunctionDefinition(BallerinaParser.FunctionDefinitionContext ctx) {
        if (ctx.exception != null) {
            return;
        }

        boolean isReceiverAttached = ctx.parameter() != null;

        int nativeKWTokenIndex = 0;
        boolean publicFunc = KEYWORD_PUBLIC.equals(ctx.getChild(0).getText());
        if (publicFunc) {
            nativeKWTokenIndex = 1;
        }
        boolean nativeFunc = KEYWORD_NATIVE.equals(ctx.getChild(nativeKWTokenIndex).getText());
        boolean bodyExists = ctx.callableUnitBody() != null;
        this.pkgBuilder.endFunctionDef(getCurrentPos(ctx), getWS(ctx), publicFunc, nativeFunc,
                bodyExists, isReceiverAttached);
    }

    @Override
    public void enterLambdaFunction(BallerinaParser.LambdaFunctionContext ctx) {
        if (ctx.exception != null) {
            return;
        }

        this.pkgBuilder.startLambdaFunctionDef(diagnosticSrc.pkgID);
    }

    @Override
    public void exitLambdaFunction(BallerinaParser.LambdaFunctionContext ctx) {
        if (ctx.exception != null) {
            return;
        }

        this.pkgBuilder.addLambdaFunctionDef(getCurrentPos(ctx), getWS(ctx), ctx.parameterList() != null,
                ctx.returnParameters() != null,
                ctx.returnParameters() != null && ctx.returnParameters().parameterTypeNameList() != null);
    }

    /**
     * {@inheritDoc}
     */
    @Override
    public void exitCallableUnitSignature(BallerinaParser.CallableUnitSignatureContext ctx) {
        if (ctx.exception != null) {
            return;
        }

        this.pkgBuilder.endCallableUnitSignature(getWS(ctx), ctx.Identifier().getText(),
                ctx.parameterList() != null, ctx.returnParameters() != null,
                ctx.returnParameters() != null && ctx.returnParameters().parameterTypeNameList() != null);
    }

    /**
     * {@inheritDoc}
     */
    @Override
    public void enterConnectorDefinition(BallerinaParser.ConnectorDefinitionContext ctx) {
        if (ctx.exception != null) {
            return;
        }

        this.pkgBuilder.startConnectorDef();
    }

    /**
     * {@inheritDoc}
     */
    @Override
    public void exitConnectorDefinition(BallerinaParser.ConnectorDefinitionContext ctx) {
        if (ctx.exception != null) {
            return;
        }

        boolean publicConnector = KEYWORD_PUBLIC.equals(ctx.getChild(0).getText());
        this.pkgBuilder.endConnectorDef(getCurrentPos(ctx), getWS(ctx), ctx.Identifier().getText(), publicConnector);
    }

    /**
     * {@inheritDoc}
     */
    @Override
    public void enterConnectorBody(BallerinaParser.ConnectorBodyContext ctx) {
        if (ctx.exception != null) {
            return;
        }

        this.pkgBuilder.startConnectorBody();
    }

    /**
     * {@inheritDoc}
     */
    @Override
    public void exitConnectorBody(BallerinaParser.ConnectorBodyContext ctx) {
        if (ctx.exception != null) {
            return;
        }

        this.pkgBuilder.endConnectorBody(getWS(ctx));
    }

    /**
     * {@inheritDoc}
     */
    @Override
    public void enterActionDefinition(BallerinaParser.ActionDefinitionContext ctx) {
        if (ctx.exception != null) {
            return;
        }

        this.pkgBuilder.startActionDef();
    }

    /**
     * {@inheritDoc}
     */
    @Override
    public void exitActionDefinition(BallerinaParser.ActionDefinitionContext ctx) {
        if (ctx.exception != null) {
            return;
        }

        boolean nativeAction = ctx.NATIVE() != null;
        boolean bodyExists = ctx.callableUnitBody() != null;
        boolean docExists = ctx.documentationAttachment() != null;
        boolean isDeprecated = ctx.deprecatedAttachment() != null;
        this.pkgBuilder.endActionDef(
                getCurrentPos(ctx), getWS(ctx), ctx.annotationAttachment().size(),
                nativeAction, bodyExists, docExists, isDeprecated);
    }

    /**
     * {@inheritDoc}
     */
    @Override
    public void enterStructDefinition(BallerinaParser.StructDefinitionContext ctx) {
        if (ctx.exception != null) {
            return;
        }

        this.pkgBuilder.startStructDef();
    }

    /**
     * {@inheritDoc}
     */
    @Override
    public void exitStructDefinition(BallerinaParser.StructDefinitionContext ctx) {
        if (ctx.exception != null) {
            return;
        }

        boolean publicStruct = KEYWORD_PUBLIC.equals(ctx.getChild(0).getText());
        this.pkgBuilder.endStructDef(getCurrentPos(ctx), getWS(ctx), ctx.Identifier().getText(), publicStruct);
    }

    /**
     * {@inheritDoc}
     */
    @Override
    public void enterStructBody(BallerinaParser.StructBodyContext ctx) {
        if (ctx.exception != null) {
            return;
        }

        this.pkgBuilder.startVarList();
    }

    /**
     * {@inheritDoc}
     */
    @Override
    public void enterAnnotationDefinition(BallerinaParser.AnnotationDefinitionContext ctx) {
        if (ctx.exception != null) {
            return;
        }

        this.pkgBuilder.startAnnotationDef(getCurrentPos(ctx));
    }

    /**
     * {@inheritDoc}
     */
    @Override
    public void exitAnnotationDefinition(BallerinaParser.AnnotationDefinitionContext ctx) {
        if (ctx.exception != null) {
            return;
        }

        boolean publicAnnotation = KEYWORD_PUBLIC.equals(ctx.getChild(0).getText());
        this.pkgBuilder.endAnnotationDef(getWS(ctx), ctx.Identifier().getText(), publicAnnotation);
    }

    /**
     * {@inheritDoc}
     */
    @Override
    public void enterEnumDefinition(BallerinaParser.EnumDefinitionContext ctx) {
        if (ctx.exception != null) {
            return;
        }

        this.pkgBuilder.startEnumDef(getCurrentPos(ctx));
    }

    /**
     * {@inheritDoc}
     */
    @Override
    public void exitEnumDefinition(BallerinaParser.EnumDefinitionContext ctx) {
        if (ctx.exception != null) {
            return;
        }

        boolean publicEnum = KEYWORD_PUBLIC.equals(ctx.getChild(0).getText());
        this.pkgBuilder.endEnumDef(ctx.Identifier().getText(), publicEnum);
    }

    @Override
    public void exitEnumerator(BallerinaParser.EnumeratorContext ctx) {
        if (ctx.exception != null) {
            return;
        }

        this.pkgBuilder.addEnumerator(getCurrentPos(ctx), getWS(ctx), ctx.Identifier().getText());
    }

    /**
     * {@inheritDoc}
     */
    @Override
    public void exitGlobalVariableDefinition(BallerinaParser.GlobalVariableDefinitionContext ctx) {
        if (ctx.exception != null) {
            return;
        }

        boolean publicVar = KEYWORD_PUBLIC.equals(ctx.getChild(0).getText());
        this.pkgBuilder.addGlobalVariable(getCurrentPos(ctx), getWS(ctx),
                ctx.Identifier().getText(), ctx.expression() != null, publicVar);
    }

    /**
     * {@inheritDoc}
     */
    @Override
    public void enterTransformerDefinition(BallerinaParser.TransformerDefinitionContext ctx) {
        if (ctx.exception != null) {
            return;
        }

        this.pkgBuilder.startTransformerDef();
    }

    /**
     * {@inheritDoc}
     */
    @Override
    public void exitTransformerDefinition(BallerinaParser.TransformerDefinitionContext ctx) {
        if (ctx.exception != null) {
            return;
        }

        TerminalNode identifier = ctx.Identifier();
        String transformerName = identifier == null ? null : identifier.getText();
        boolean publicFunc = KEYWORD_PUBLIC.equals(ctx.getChild(0).getText());
        boolean paramsAvailable = ctx.parameterList().size() > 1;
        this.pkgBuilder.endTransformerDef(getCurrentPos(ctx), getWS(ctx), publicFunc, transformerName, paramsAvailable);
    }

    /**
     * {@inheritDoc}
     */
    @Override
    public void exitServiceAttachPoint(BallerinaParser.ServiceAttachPointContext ctx) {
        if (ctx.exception != null) {
            return;
        }
        String pkgPath = null;
        if (ctx.getChildCount() == 4) {
            pkgPath = ctx.Identifier().getText();
        } else if (ctx.getChildCount() == 3) {
            pkgPath = "";
        }
        this.pkgBuilder.addAttachPoint(BLangAnnotationAttachmentPoint.AttachmentPoint.SERVICE, pkgPath);
    }

    /**
     * {@inheritDoc}
     */
    @Override
    public void exitResourceAttachPoint(BallerinaParser.ResourceAttachPointContext ctx) {
        if (ctx.exception != null) {
            return;
        }

        this.pkgBuilder.addAttachPoint(BLangAnnotationAttachmentPoint.AttachmentPoint.RESOURCE, null);
    }

    /**
     * {@inheritDoc}
     */
    @Override
    public void exitConnectorAttachPoint(BallerinaParser.ConnectorAttachPointContext ctx) {
        if (ctx.exception != null) {
            return;
        }

        this.pkgBuilder.addAttachPoint(BLangAnnotationAttachmentPoint.AttachmentPoint.CONNECTOR, null);
    }

    /**
     * {@inheritDoc}
     */
    @Override
    public void exitActionAttachPoint(BallerinaParser.ActionAttachPointContext ctx) {
        if (ctx.exception != null) {
            return;
        }

        this.pkgBuilder.addAttachPoint(BLangAnnotationAttachmentPoint.AttachmentPoint.ACTION, null);
    }

    /**
     * {@inheritDoc}
     */
    @Override
    public void exitFunctionAttachPoint(BallerinaParser.FunctionAttachPointContext ctx) {
        if (ctx.exception != null) {
            return;
        }

        this.pkgBuilder.addAttachPoint(BLangAnnotationAttachmentPoint.AttachmentPoint.FUNCTION, null);
    }

    /**
     * {@inheritDoc}
     */
    @Override
    public void exitStructAttachPoint(BallerinaParser.StructAttachPointContext ctx) {
        if (ctx.exception != null) {
            return;
        }

        this.pkgBuilder.addAttachPoint(BLangAnnotationAttachmentPoint.AttachmentPoint.STRUCT, null);
    }

    @Override
    public void exitEnumAttachPoint(BallerinaParser.EnumAttachPointContext ctx) {
        if (ctx.exception != null) {
            return;
        }

        this.pkgBuilder.addAttachPoint(BLangAnnotationAttachmentPoint.AttachmentPoint.ENUM, null);
    }

    /**
     * {@inheritDoc}
     */
    @Override
    public void exitConstAttachPoint(BallerinaParser.ConstAttachPointContext ctx) {
        if (ctx.exception != null) {
            return;
        }

        this.pkgBuilder.addAttachPoint(BLangAnnotationAttachmentPoint.AttachmentPoint.CONST, null);
    }

    /**
     * {@inheritDoc}
     */
    @Override
    public void exitParameterAttachPoint(BallerinaParser.ParameterAttachPointContext ctx) {
        if (ctx.exception != null) {
            return;
        }

        this.pkgBuilder.addAttachPoint(BLangAnnotationAttachmentPoint.AttachmentPoint.PARAMETER, null);
    }

    /**
     * {@inheritDoc}
     */
    @Override
    public void exitAnnotationAttachPoint(BallerinaParser.AnnotationAttachPointContext ctx) {
        if (ctx.exception != null) {
            return;
        }

        this.pkgBuilder.addAttachPoint(BLangAnnotationAttachmentPoint.AttachmentPoint.ANNOTATION, null);
    }

    /**
     * {@inheritDoc}
     */
    @Override
    public void exitTransformerAttachPoint(BallerinaParser.TransformerAttachPointContext ctx) {
        if (ctx.exception != null) {
            return;
        }

        this.pkgBuilder.addAttachPoint(BLangAnnotationAttachmentPoint.AttachmentPoint.TRANSFORMER, null);
    }

    /**
     * {@inheritDoc}
     */
    @Override
    public void enterAnnotationBody(BallerinaParser.AnnotationBodyContext ctx) {
        if (ctx.exception != null) {
            return;
        }

        this.pkgBuilder.startVarList();
    }

    @Override
    public void exitConstantDefinition(BallerinaParser.ConstantDefinitionContext ctx) {
        if (ctx.exception != null) {
            return;
        }

        boolean publicVar = KEYWORD_PUBLIC.equals(ctx.getChild(0).getText());
        this.pkgBuilder.addConstVariable(getCurrentPos(ctx), getWS(ctx), ctx.Identifier().getText(), publicVar);
    }

    @Override
    public void enterWorkerDeclaration(BallerinaParser.WorkerDeclarationContext ctx) {
        if (ctx.exception != null) {
            return;
        }

        this.pkgBuilder.startWorker();
    }

    @Override
    public void exitWorkerDeclaration(BallerinaParser.WorkerDeclarationContext ctx) {
        if (ctx.exception != null) {
            return;
        }

        String workerName = null;
        if (ctx.workerDefinition() != null) {
            workerName = ctx.workerDefinition().Identifier().getText();
        }
        this.pkgBuilder.addWorker(getCurrentPos(ctx), getWS(ctx), workerName);
    }

    /**
     * {@inheritDoc}
     */
    @Override
    public void exitWorkerDefinition(BallerinaParser.WorkerDefinitionContext ctx) {
        if (ctx.exception != null) {
            return;
        }

        this.pkgBuilder.attachWorkerWS(getWS(ctx));
    }

    @Override
    public void exitTypeName(BallerinaParser.TypeNameContext ctx) {
        if (ctx.exception != null) {
            return;
        }

        if (ctx.referenceTypeName() != null || ctx.valueTypeName() != null) {
            return;
        }
        if (ctx.typeName() != null) {
            // This ia an array Type.
            this.pkgBuilder.addArrayType(getCurrentPos(ctx), getWS(ctx), (ctx.getChildCount() - 1) / 2);
            return;
        }
        // This is 'any' type
        this.pkgBuilder.addValueType(getCurrentPos(ctx), getWS(ctx), ctx.getChild(0).getText());
    }

    @Override
    public void exitBuiltInTypeName(BallerinaParser.BuiltInTypeNameContext ctx) {
        if (ctx.exception != null) {
            return;
        }

        if (ctx.builtInReferenceTypeName() != null || ctx.valueTypeName() != null) {
            return;
        }
        if (ctx.typeName() != null) {
            // This is an array Type.
            this.pkgBuilder.addArrayType(getCurrentPos(ctx), getWS(ctx), (ctx.getChildCount() - 1) / 2);
            return;
        }
        // This is 'any' type
        this.pkgBuilder.addValueType(getCurrentPos(ctx), getWS(ctx), ctx.getChild(0).getText());
    }

    @Override
    public void exitUserDefineTypeName(BallerinaParser.UserDefineTypeNameContext ctx) {
        if (ctx.exception != null) {
            return;
        }

        this.pkgBuilder.addUserDefineType(getWS(ctx));
    }

    @Override
    public void enterAnonStructTypeName(BallerinaParser.AnonStructTypeNameContext ctx) {
        if (ctx.exception != null) {
            return;
        }

        this.pkgBuilder.startStructDef();
    }


    @Override
    public void exitAnonStructTypeName(BallerinaParser.AnonStructTypeNameContext ctx) {
        if (ctx.exception != null) {
            return;
        }

        this.pkgBuilder.addAnonStructType(getCurrentPos(ctx), getWS(ctx));
    }

    @Override
    public void exitValueTypeName(BallerinaParser.ValueTypeNameContext ctx) {
        if (ctx.exception != null) {
            return;
        }

        this.pkgBuilder.addValueType(getCurrentPos(ctx), getWS(ctx), ctx.getText());
    }

    @Override
    public void exitBuiltInReferenceTypeName(BallerinaParser.BuiltInReferenceTypeNameContext ctx) {
        if (ctx.exception != null) {
            return;
        }
        if (ctx.functionTypeName() != null) {
            return;
        }
        String typeName = ctx.getChild(0).getText();
        if (ctx.nameReference() != null) {
            this.pkgBuilder.addConstraintType(getCurrentPos(ctx), getWS(ctx), typeName);
        } else {
            this.pkgBuilder.addBuiltInReferenceType(getCurrentPos(ctx), getWS(ctx), typeName);
        }
    }

    @Override
    public void exitFunctionTypeName(BallerinaParser.FunctionTypeNameContext ctx) {
        if (ctx.exception != null) {
            return;
        }

        boolean paramsAvail = false, paramsTypeOnly = false, retParamsAvail = false, retParamTypeOnly = false,
                returnsKeywordExists = false;
        if (ctx.parameterList() != null) {
            paramsAvail = ctx.parameterList().parameter().size() > 0;
        } else if (ctx.parameterTypeNameList() != null) {
            paramsAvail = ctx.parameterTypeNameList().parameterTypeName().size() > 0;
            paramsTypeOnly = true;
        }

        if (ctx.returnParameters() != null) {
            BallerinaParser.ReturnParametersContext returnCtx = ctx.returnParameters();
            returnsKeywordExists = "returns".equals(returnCtx.getChild(0).getText());
            if (returnCtx.parameterList() != null) {
                retParamsAvail = returnCtx.parameterList().parameter().size() > 0;
            } else if (returnCtx.parameterTypeNameList() != null) {
                retParamsAvail = returnCtx.parameterTypeNameList().parameterTypeName().size() > 0;
                retParamTypeOnly = true;
            }
        }

        this.pkgBuilder.addFunctionType(getCurrentPos(ctx), getWS(ctx), paramsAvail, paramsTypeOnly, retParamsAvail,
                retParamTypeOnly, returnsKeywordExists);
    }

    /**
     * {@inheritDoc}
     */
    @Override
    public void enterAnnotationAttachment(BallerinaParser.AnnotationAttachmentContext ctx) {
        if (ctx.exception != null) {
            return;
        }

        this.pkgBuilder.startAnnotationAttachment(getCurrentPos(ctx));
    }

    /**
     * {@inheritDoc}
     */
    @Override
    public void exitAnnotationAttachment(BallerinaParser.AnnotationAttachmentContext ctx) {
        if (ctx.exception != null) {
            return;
        }

        this.pkgBuilder.setAnnotationAttachmentName(getWS(ctx));
    }


    /**
     * {@inheritDoc}
     */
    @Override
    public void exitAnnotationAttribute(BallerinaParser.AnnotationAttributeContext ctx) {
        if (ctx.exception != null) {
            return;
        }

        String attrName = ctx.Identifier().getText();
        this.pkgBuilder.createAnnotAttachmentAttribute(getCurrentPos(ctx), getWS(ctx), attrName);
    }


    /**
     * {@inheritDoc}
     */
    @Override
    public void exitAnnotationAttributeValue(BallerinaParser.AnnotationAttributeValueContext ctx) {
        if (ctx.exception != null) {
            return;
        }

        ParseTree childContext = ctx.getChild(0);
        if (childContext instanceof BallerinaParser.SimpleLiteralContext) {
            this.pkgBuilder.createLiteralTypeAttributeValue(getCurrentPos(ctx), getWS(ctx));
        } else if (childContext instanceof BallerinaParser.NameReferenceContext) {
            this.pkgBuilder.createVarRefTypeAttributeValue(getCurrentPos(ctx), getWS(ctx));
        } else if (childContext instanceof BallerinaParser.AnnotationAttachmentContext) {
            this.pkgBuilder.createAnnotationTypeAttributeValue(getCurrentPos(ctx), getWS(ctx));
        } else if (childContext instanceof BallerinaParser.AnnotationAttributeArrayContext) {
            this.pkgBuilder.createArrayTypeAttributeValue(getCurrentPos(ctx), getWS(ctx));
        }
    }

    @Override
    public void exitVariableDefinitionStatement(BallerinaParser.VariableDefinitionStatementContext ctx) {
        if (ctx.exception != null) {
            return;
        }

        this.pkgBuilder.addVariableDefStatement(getCurrentPos(ctx), getWS(ctx),
                ctx.Identifier().getText(), ctx.ASSIGN() != null, false);
    }

    @Override
    public void enterRecordLiteral(BallerinaParser.RecordLiteralContext ctx) {
        if (ctx.exception != null) {
            return;
        }

        this.pkgBuilder.startMapStructLiteral();
    }

    @Override
    public void exitRecordLiteral(BallerinaParser.RecordLiteralContext ctx) {
        if (ctx.exception != null) {
            return;
        }

        this.pkgBuilder.addMapStructLiteral(getCurrentPos(ctx), getWS(ctx));
    }

    @Override
    public void exitRecordKeyValue(BallerinaParser.RecordKeyValueContext ctx) {
        if (ctx.exception != null) {
            return;
        }

        this.pkgBuilder.addKeyValueRecord(getWS(ctx));
    }

    @Override
    public void exitRecordKey(BallerinaParser.RecordKeyContext ctx) {
        if (ctx.exception != null) {
            return;
        }

        // If the key is a stringLiteral or stringTemplateLiteral, they are added to the model
        // from their respective listener methods
        if (ctx.Identifier() != null) {
            DiagnosticPos pos = getCurrentPos(ctx);
            this.pkgBuilder.addNameReference(pos, getWS(ctx), null, ctx.Identifier().getText());
            this.pkgBuilder.createSimpleVariableReference(pos, getWS(ctx));
        }
    }

    @Override
    public void exitArrayLiteral(BallerinaParser.ArrayLiteralContext ctx) {
        if (ctx.exception != null) {
            return;
        }

        boolean argsAvailable = ctx.expressionList() != null;
        this.pkgBuilder.addArrayInitExpr(getCurrentPos(ctx), getWS(ctx), argsAvailable);
    }

    @Override
    public void exitConnectorInit(BallerinaParser.ConnectorInitContext ctx) {
        if (ctx.exception != null) {
            return;
        }

        boolean argsAvailable = ctx.expressionList() != null;
        this.pkgBuilder.addConnectorInitExpression(getCurrentPos(ctx), getWS(ctx), argsAvailable);
    }

    @Override
    public void exitEndpointDeclaration(BallerinaParser.EndpointDeclarationContext ctx) {
        if (ctx.exception != null) {
            return;
        }
        if (ctx.endpointDefinition() == null) {
            return;
        }

        String endpointName = ctx.endpointDefinition().Identifier().getText();

        boolean exprAvailable = ctx.connectorInit() != null || ctx.variableReference() != null;
        this.pkgBuilder.addVariableDefStatement(getCurrentPos(ctx), getWS(ctx),
                endpointName, exprAvailable, true);
    }

    @Override
    public void exitEndpointDefinition(BallerinaParser.EndpointDefinitionContext ctx) {
        if (ctx.exception != null) {
            return;
        }
        this.pkgBuilder.addEndpointType(getCurrentPos(ctx), getWS(ctx));
    }

    /**
     * {@inheritDoc}
     */
    @Override
    public void exitAssignmentStatement(BallerinaParser.AssignmentStatementContext ctx) {
        if (ctx.exception != null) {
            return;
        }

        boolean isVarDeclaration = false;
        if (ctx.getChild(0).getText().equals("var")) {
            isVarDeclaration = true;
        }
        this.pkgBuilder.addAssignmentStatement(getCurrentPos(ctx), getWS(ctx), isVarDeclaration);
    }

    @Override
    public void exitBindStatement(BallerinaParser.BindStatementContext ctx) {
        if (ctx.exception != null) {
            return;
        }

        this.pkgBuilder.addBindStatement(getCurrentPos(ctx), getWS(ctx), ctx.Identifier().getText());
    }

    @Override
    public void enterVariableReferenceList(BallerinaParser.VariableReferenceListContext ctx) {
        if (ctx.exception != null) {
            return;
        }

        this.pkgBuilder.startExprNodeList();
    }

    @Override
    public void exitVariableReferenceList(BallerinaParser.VariableReferenceListContext ctx) {
        if (ctx.exception != null) {
            return;
        }

        this.pkgBuilder.endExprNodeList(getWS(ctx), ctx.getChildCount() / 2 + 1);
    }

    /**
     * {@inheritDoc}
     */
    @Override
    public void enterIfElseStatement(BallerinaParser.IfElseStatementContext ctx) {
        if (ctx.exception != null) {
            return;
        }

        this.pkgBuilder.startIfElseNode(getCurrentPos(ctx));
    }

    /**
     * {@inheritDoc}
     */
    @Override
    public void exitIfElseStatement(BallerinaParser.IfElseStatementContext ctx) {
        if (ctx.exception != null) {
            return;
        }

        this.pkgBuilder.endIfElseNode(getWS(ctx));
    }

    /**
     * {@inheritDoc}
     */
    @Override
    public void exitIfClause(BallerinaParser.IfClauseContext ctx) {
        if (ctx.exception != null) {
            return;
        }

        this.pkgBuilder.addIfBlock(getCurrentPos(ctx), getWS(ctx));
    }

    /**
     * {@inheritDoc}
     */
    @Override
    public void enterElseIfClause(BallerinaParser.ElseIfClauseContext ctx) {
        if (ctx.exception != null) {
            return;
        }

        // else-if clause is also modeled as an if-else statement
        this.pkgBuilder.startIfElseNode(getCurrentPos(ctx));
    }

    /**
     * {@inheritDoc}
     */
    @Override
    public void exitElseIfClause(BallerinaParser.ElseIfClauseContext ctx) {
        if (ctx.exception != null) {
            return;
        }

        this.pkgBuilder.addElseIfBlock(getCurrentPos(ctx), getWS(ctx));
    }

    /**
     * {@inheritDoc}
     */
    @Override
    public void enterElseClause(BallerinaParser.ElseClauseContext ctx) {
        if (ctx.exception != null) {
            return;
        }

        this.pkgBuilder.startBlock();
    }

    /**
     * {@inheritDoc}
     */
    @Override
    public void exitElseClause(BallerinaParser.ElseClauseContext ctx) {
        if (ctx.exception != null) {
            return;
        }

        this.pkgBuilder.addElseBlock(getCurrentPos(ctx), getWS(ctx));
    }

    @Override
    public void enterForeachStatement(BallerinaParser.ForeachStatementContext ctx) {
        if (ctx.exception != null) {
            return;
        }
        this.pkgBuilder.startForeachStatement();
    }

    @Override
    public void exitForeachStatement(BallerinaParser.ForeachStatementContext ctx) {
        if (ctx.exception != null) {
            return;
        }
        this.pkgBuilder.addForeachStatement(getCurrentPos(ctx), getWS(ctx));
    }

    @Override
    public void exitIntRangeExpression(BallerinaParser.IntRangeExpressionContext ctx) {
        if (ctx.exception != null) {
            return;
        }
        this.pkgBuilder.addIntRangeExpression(getCurrentPos(ctx), getWS(ctx),
                ctx.LEFT_PARENTHESIS() == null, ctx.RIGHT_PARENTHESIS() == null);
    }

    /**
     * {@inheritDoc}
     */
    @Override
    public void enterWhileStatement(BallerinaParser.WhileStatementContext ctx) {
        if (ctx.exception != null) {
            return;
        }

        this.pkgBuilder.startWhileStmt();
    }

    /**
     * {@inheritDoc}
     */
    @Override
    public void exitWhileStatement(BallerinaParser.WhileStatementContext ctx) {
        if (ctx.exception != null) {
            return;
        }

        this.pkgBuilder.addWhileStmt(getCurrentPos(ctx), getWS(ctx));
    }

    /**
     * {@inheritDoc}
     */
    @Override
    public void exitNextStatement(BallerinaParser.NextStatementContext ctx) {
        if (ctx.exception != null) {
            return;
        }

        this.pkgBuilder.addNextStatement(getCurrentPos(ctx), getWS(ctx));
    }

    /**
     * {@inheritDoc}
     */
    @Override
    public void exitBreakStatement(BallerinaParser.BreakStatementContext ctx) {
        if (ctx.exception != null) {
            return;
        }

        this.pkgBuilder.addBreakStatement(getCurrentPos(ctx), getWS(ctx));
    }

    @Override
    public void enterForkJoinStatement(BallerinaParser.ForkJoinStatementContext ctx) {
        if (ctx.exception != null) {
            return;
        }

        this.pkgBuilder.startForkJoinStmt();
    }

    @Override
    public void exitForkJoinStatement(BallerinaParser.ForkJoinStatementContext ctx) {
        if (ctx.exception != null) {
            return;
        }

        this.pkgBuilder.addForkJoinStmt(getCurrentPos(ctx), getWS(ctx));
    }

    @Override
    public void enterJoinClause(BallerinaParser.JoinClauseContext ctx) {
        if (ctx.exception != null) {
            return;
        }

        this.pkgBuilder.startJoinCause();
    }

    @Override
    public void exitJoinClause(BallerinaParser.JoinClauseContext ctx) {
        this.pkgBuilder.addJoinCause(this.getWS(ctx), ctx.Identifier().getText());
    }

    @Override
    public void exitAnyJoinCondition(BallerinaParser.AnyJoinConditionContext ctx) {
        if (ctx.exception != null) {
            return;
        }

        List<String> workerNames = new ArrayList<>();
        if (ctx.Identifier() != null) {
            workerNames = ctx.Identifier().stream().map(TerminalNode::getText).collect(Collectors.toList());
        }
        int joinCount = 0;
        if (ctx.IntegerLiteral() != null) {
            try {
                joinCount = Integer.valueOf(ctx.IntegerLiteral().getText());
            } catch (NumberFormatException ex) {
                // When ctx.IntegerLiteral() is not a string or missing, compilation fails due to NumberFormatException.
                // Hence catching the error and ignore. Still Parser complains about missing IntegerLiteral.
            }
        }
        this.pkgBuilder.addJoinCondition(getWS(ctx), "SOME", workerNames, joinCount);
    }

    @Override
    public void exitAllJoinCondition(BallerinaParser.AllJoinConditionContext ctx) {
        if (ctx.exception != null) {
            return;
        }

        List<String> workerNames = new ArrayList<>();
        if (ctx.Identifier() != null) {
            workerNames = ctx.Identifier().stream().map(TerminalNode::getText).collect(Collectors.toList());
        }
        this.pkgBuilder.addJoinCondition(getWS(ctx), "ALL", workerNames, -1);
    }

    @Override
    public void enterTimeoutClause(BallerinaParser.TimeoutClauseContext ctx) {
        if (ctx.exception != null) {
            return;
        }

        this.pkgBuilder.startTimeoutCause();
    }

    @Override
    public void exitTimeoutClause(BallerinaParser.TimeoutClauseContext ctx) {
        if (ctx.exception != null) {
            return;
        }

        this.pkgBuilder.addTimeoutCause(this.getWS(ctx), ctx.Identifier().getText());
    }

    @Override
    public void enterTryCatchStatement(BallerinaParser.TryCatchStatementContext ctx) {
        if (ctx.exception != null) {
            return;
        }

        this.pkgBuilder.startTryCatchFinallyStmt();
    }

    @Override
    public void exitTryCatchStatement(BallerinaParser.TryCatchStatementContext ctx) {
        if (ctx.exception != null) {
            return;
        }

        this.pkgBuilder.addTryCatchFinallyStmt(getCurrentPos(ctx), getWS(ctx));
    }

    @Override
    public void enterCatchClauses(BallerinaParser.CatchClausesContext ctx) {
        if (ctx.exception != null) {
            return;
        }

        this.pkgBuilder.addTryClause(getCurrentPos(ctx));
    }

    @Override
    public void enterCatchClause(BallerinaParser.CatchClauseContext ctx) {
        if (ctx.exception != null) {
            return;
        }

        this.pkgBuilder.startCatchClause();
    }

    @Override
    public void exitCatchClause(BallerinaParser.CatchClauseContext ctx) {
        if (ctx.exception != null) {
            return;
        }

        String paramName = ctx.Identifier().getText();
        this.pkgBuilder.addCatchClause(getCurrentPos(ctx), getWS(ctx), paramName);
    }

    @Override
    public void enterFinallyClause(BallerinaParser.FinallyClauseContext ctx) {
        if (ctx.exception != null) {
            return;
        }

        this.pkgBuilder.startFinallyBlock();
    }

    @Override
    public void exitFinallyClause(BallerinaParser.FinallyClauseContext ctx) {
        if (ctx.exception != null) {
            return;
        }

        this.pkgBuilder.addFinallyBlock(getCurrentPos(ctx), getWS(ctx));
    }

    @Override
    public void exitThrowStatement(BallerinaParser.ThrowStatementContext ctx) {
        if (ctx.exception != null) {
            return;
        }

        this.pkgBuilder.addThrowStmt(getCurrentPos(ctx), getWS(ctx));
    }

    /**
     * {@inheritDoc}
     */
    @Override
    public void exitReturnStatement(BallerinaParser.ReturnStatementContext ctx) {
        if (ctx.exception != null) {
            return;
        }

        this.pkgBuilder.addReturnStatement(this.getCurrentPos(ctx), getWS(ctx), ctx.expressionList() != null);
    }

    @Override
    public void exitInvokeWorker(BallerinaParser.InvokeWorkerContext ctx) {
        if (ctx.exception != null) {
            return;
        }

        this.pkgBuilder.addWorkerSendStmt(getCurrentPos(ctx), getWS(ctx), ctx.Identifier().getText(), false);
    }

    @Override
    public void exitInvokeFork(BallerinaParser.InvokeForkContext ctx) {
        if (ctx.exception != null) {
            return;
        }

        this.pkgBuilder.addWorkerSendStmt(getCurrentPos(ctx), getWS(ctx), "FORK", true);
    }

    @Override
    public void exitWorkerReply(BallerinaParser.WorkerReplyContext ctx) {
        if (ctx.exception != null) {
            return;
        }

        this.pkgBuilder.addWorkerReceiveStmt(getCurrentPos(ctx), getWS(ctx), ctx.Identifier().getText());
    }

    /**
     * {@inheritDoc}
     */
    @Override
    public void exitXmlAttribVariableReference(BallerinaParser.XmlAttribVariableReferenceContext ctx) {
        boolean isSingleAttrRef = ctx.xmlAttrib().expression() != null;
        this.pkgBuilder.createXmlAttributesRefExpr(getCurrentPos(ctx), getWS(ctx), isSingleAttrRef);
    }

    @Override
    public void exitSimpleVariableReference(BallerinaParser.SimpleVariableReferenceContext ctx) {
        if (ctx.exception != null) {
            return;
        }

        this.pkgBuilder.createSimpleVariableReference(getCurrentPos(ctx), getWS(ctx));
    }

    @Override
    public void exitFunctionInvocation(BallerinaParser.FunctionInvocationContext ctx) {
        if (ctx.exception != null) {
            return;
        }

        boolean argsAvailable = ctx.expressionList() != null;
        this.pkgBuilder.createFunctionInvocation(getCurrentPos(ctx), getWS(ctx), argsAvailable);
    }

    @Override
    public void exitFieldVariableReference(BallerinaParser.FieldVariableReferenceContext ctx) {
        if (ctx.exception != null) {
            return;
        }

        String fieldName = ctx.field().Identifier().getText();
        this.pkgBuilder.createFieldBasedAccessNode(getCurrentPos(ctx), getWS(ctx), fieldName);
    }

    @Override
    public void exitMapArrayVariableReference(BallerinaParser.MapArrayVariableReferenceContext ctx) {
        if (ctx.exception != null) {
            return;
        }

        this.pkgBuilder.createIndexBasedAccessNode(getCurrentPos(ctx), getWS(ctx));
    }

    @Override
    public void exitReservedWord(BallerinaParser.ReservedWordContext ctx) {
        this.pkgBuilder.startInvocationNode(getWS(ctx));
    }

    @Override
    public void exitAnyIdentifierName(BallerinaParser.AnyIdentifierNameContext ctx) {
        this.pkgBuilder.startInvocationNode(getWS(ctx));
    }

    @Override
    public void exitInvocationReference(BallerinaParser.InvocationReferenceContext ctx) {
        if (ctx.exception != null) {
            return;
        }

        boolean argsAvailable = ctx.invocation().expressionList() != null;
        String invocation = ctx.invocation().anyIdentifierName().getText();
        this.pkgBuilder.createInvocationNode(getCurrentPos(ctx), getWS(ctx), invocation, argsAvailable);
    }

    public void enterExpressionList(BallerinaParser.ExpressionListContext ctx) {
        if (ctx.exception != null) {
            return;
        }

        this.pkgBuilder.startExprNodeList();
    }

    @Override
    public void exitExpressionList(BallerinaParser.ExpressionListContext ctx) {
        if (ctx.exception != null) {
            return;
        }

        this.pkgBuilder.endExprNodeList(getWS(ctx), ctx.getChildCount() / 2 + 1);
    }

    @Override
    public void exitExpressionStmt(BallerinaParser.ExpressionStmtContext ctx) {
        if (ctx.exception != null) {
            return;
        }

        this.pkgBuilder.addExpressionStmt(getCurrentPos(ctx), getWS(ctx));
    }

    /**
     * {@inheritDoc}
     */
    @Override
    public void enterTransactionStatement(BallerinaParser.TransactionStatementContext ctx) {
        if (ctx.exception != null) {
            return;
        }

        this.pkgBuilder.startTransactionStmt();
    }

    /**
     * {@inheritDoc}
     */
    @Override
    public void exitTransactionStatement(BallerinaParser.TransactionStatementContext ctx) {
        if (ctx.exception != null) {
            return;
        }

        this.pkgBuilder.endTransactionStmt(getCurrentPos(ctx), getWS(ctx));
    }

    /**
     * {@inheritDoc}
     */
    @Override
    public void exitTransactionClause(BallerinaParser.TransactionClauseContext ctx) {
        this.pkgBuilder.addTransactionBlock(getCurrentPos(ctx));
    }

    /**
     * {@inheritDoc}
     */
    @Override
    public void enterLockStatement(BallerinaParser.LockStatementContext ctx) {
        if (ctx.exception != null) {
            return;
        }

        this.pkgBuilder.startLockStmt();
    }

    /**
     * {@inheritDoc}
     */
    @Override
    public void exitLockStatement(BallerinaParser.LockStatementContext ctx) {
        if (ctx.exception != null) {
            return;
        }

        this.pkgBuilder.addLockStmt(getCurrentPos(ctx), getWS(ctx));
    }

    /**
     * {@inheritDoc}
     */
    @Override
    public void enterFailedClause(BallerinaParser.FailedClauseContext ctx) {
        if (ctx.exception != null) {
            return;
        }

        this.pkgBuilder.startFailedBlock();
    }

    /**
     * {@inheritDoc}
     */
    @Override
    public void exitFailedClause(BallerinaParser.FailedClauseContext ctx) {
        if (ctx.exception != null) {
            return;
        }

        this.pkgBuilder.addFailedBlock(getCurrentPos(ctx), getWS(ctx));
    }

    /**
     * {@inheritDoc}
     */
    @Override
    public void exitAbortStatement(BallerinaParser.AbortStatementContext ctx) {
        if (ctx.exception != null) {
            return;
        }

        this.pkgBuilder.addAbortStatement(getCurrentPos(ctx), getWS(ctx));
    }

    /**
     * {@inheritDoc}
     */
    @Override
    public void exitRetriesStatement(BallerinaParser.RetriesStatementContext ctx) {
        if (ctx.exception != null) {
            return;
        }
        this.pkgBuilder.addRetryCountExpression();
    }

    /**
     * {@inheritDoc}
     */
    @Override
    public void enterNamespaceDeclaration(BallerinaParser.NamespaceDeclarationContext ctx) {
    }

    @Override
    public void exitNamespaceDeclaration(BallerinaParser.NamespaceDeclarationContext ctx) {
        if (ctx.exception != null) {
            return;
        }

        boolean isTopLevel = ctx.parent instanceof BallerinaParser.CompilationUnitContext;
        String namespaceUri = ctx.QuotedStringLiteral().getText();
        namespaceUri = namespaceUri.substring(1, namespaceUri.length() - 1);
        namespaceUri = StringEscapeUtils.unescapeJava(namespaceUri);
        String prefix = (ctx.Identifier() != null) ? ctx.Identifier().getText() : null;

        this.pkgBuilder.addXMLNSDeclaration(getCurrentPos(ctx), getWS(ctx), namespaceUri, prefix, isTopLevel);
    }

    @Override
    public void exitBinaryDivMulModExpression(BallerinaParser.BinaryDivMulModExpressionContext ctx) {
        if (ctx.exception != null) {
            return;
        }

        this.pkgBuilder.createBinaryExpr(getCurrentPos(ctx), getWS(ctx), ctx.getChild(1).getText());
    }

    @Override
    public void exitBinaryOrExpression(BallerinaParser.BinaryOrExpressionContext ctx) {
        if (ctx.exception != null) {
            return;
        }

        this.pkgBuilder.createBinaryExpr(getCurrentPos(ctx), getWS(ctx), ctx.getChild(1).getText());
    }

    @Override
    public void exitBinaryEqualExpression(BallerinaParser.BinaryEqualExpressionContext ctx) {
        if (ctx.exception != null) {
            return;
        }

        this.pkgBuilder.createBinaryExpr(getCurrentPos(ctx), getWS(ctx), ctx.getChild(1).getText());
    }

    /**
     * {@inheritDoc}
     */
    @Override
    public void exitTypeCastingExpression(BallerinaParser.TypeCastingExpressionContext ctx) {
        if (ctx.exception != null) {
            return;
        }

        this.pkgBuilder.createTypeCastExpr(getCurrentPos(ctx), getWS(ctx));
    }

    /**
     * {@inheritDoc}
     */
    @Override
    public void exitTypeAccessExpression(BallerinaParser.TypeAccessExpressionContext ctx) {
        if (ctx.exception != null) {
            return;
        }

        this.pkgBuilder.createTypeAccessExpr(getCurrentPos(ctx), getWS(ctx));
    }

    @Override
    public void exitBinaryAndExpression(BallerinaParser.BinaryAndExpressionContext ctx) {
        if (ctx.exception != null) {
            return;
        }

        this.pkgBuilder.createBinaryExpr(getCurrentPos(ctx), getWS(ctx), ctx.getChild(1).getText());
    }

    @Override
    public void exitBinaryAddSubExpression(BallerinaParser.BinaryAddSubExpressionContext ctx) {
        if (ctx.exception != null) {
            return;
        }

        this.pkgBuilder.createBinaryExpr(getCurrentPos(ctx), getWS(ctx), ctx.getChild(1).getText());
    }


    /**
     * {@inheritDoc}
     */
    @Override
    public void exitTypeConversionExpression(BallerinaParser.TypeConversionExpressionContext ctx) {
        if (ctx.exception != null) {
            return;
        }

        this.pkgBuilder.createTypeConversionExpr(getCurrentPos(ctx), getWS(ctx), ctx.functionInvocation() != null);
    }

    @Override
    public void exitBinaryCompareExpression(BallerinaParser.BinaryCompareExpressionContext ctx) {
        if (ctx.exception != null) {
            return;
        }

        this.pkgBuilder.createBinaryExpr(getCurrentPos(ctx), getWS(ctx), ctx.getChild(1).getText());
    }

    @Override
    public void exitUnaryExpression(BallerinaParser.UnaryExpressionContext ctx) {
        if (ctx.exception != null) {
            return;
        }

        this.pkgBuilder.createUnaryExpr(getCurrentPos(ctx), getWS(ctx), ctx.getChild(0).getText());
    }

    /**
     * {@inheritDoc}
     */
    @Override
    public void exitTernaryExpression(BallerinaParser.TernaryExpressionContext ctx) {
        if (ctx.exception != null) {
            return;
        }

        this.pkgBuilder.createTernaryExpr(getCurrentPos(ctx), getWS(ctx));
    }

    @Override
    public void exitBinaryPowExpression(BallerinaParser.BinaryPowExpressionContext ctx) {
        if (ctx.exception != null) {
            return;
        }

        this.pkgBuilder.createBinaryExpr(getCurrentPos(ctx), getWS(ctx), ctx.getChild(1).getText());
    }

    @Override
    public void exitNameReference(BallerinaParser.NameReferenceContext ctx) {
        if (ctx.exception != null) {
            return;
        }

        if (ctx.Identifier().size() == 2) {
            String pkgName = ctx.Identifier(0).getText();
            String name = ctx.Identifier(1).getText();
            this.pkgBuilder.addNameReference(getCurrentPos(ctx), getWS(ctx), pkgName, name);
        } else {
            String name = ctx.Identifier(0).getText();
            this.pkgBuilder.addNameReference(getCurrentPos(ctx), getWS(ctx), null, name);
        }
    }

    @Override
    public void enterParameterTypeNameList(BallerinaParser.ParameterTypeNameListContext ctx) {
        if (ctx.exception != null) {
            return;
        }

        this.pkgBuilder.startVarList();
    }

    /**
     * {@inheritDoc}
     */
    @Override
    public void exitParameterTypeNameList(BallerinaParser.ParameterTypeNameListContext ctx) {
        if (ctx.exception != null) {
            return;
        }

        // This attaches WS of the commas to the def.
        ParserRuleContext parent = ctx.getParent();
        boolean inFuncTypeSig = parent instanceof BallerinaParser.FunctionTypeNameContext ||
                parent instanceof BallerinaParser.ReturnParametersContext &&
                        parent.parent instanceof BallerinaParser.FunctionTypeNameContext;
        if (parent instanceof BallerinaParser.ConnectorDefinitionContext) {
            this.pkgBuilder.endConnectorParamList(getWS(ctx));
        } else if (inFuncTypeSig) {
            this.pkgBuilder.endFuncTypeParamList(getWS(ctx));
        } else {
            this.pkgBuilder.endCallableParamList(getWS(ctx));
        }
    }

    /**
     * {@inheritDoc}
     */
    @Override
    public void exitParameterList(BallerinaParser.ParameterListContext ctx) {
        if (ctx.exception != null) {
            return;
        }

        // This attaches WS of the commas to the def.
        ParserRuleContext parent = ctx.getParent();
        boolean inFuncTypeSig = parent instanceof BallerinaParser.FunctionTypeNameContext ||
                parent instanceof BallerinaParser.ReturnParametersContext &&
                        parent.parent instanceof BallerinaParser.FunctionTypeNameContext;
        if (parent instanceof BallerinaParser.ConnectorDefinitionContext) {
            this.pkgBuilder.endConnectorParamList(getWS(ctx));
        } else if (inFuncTypeSig) {
            this.pkgBuilder.endFuncTypeParamList(getWS(ctx));
        } else {
            this.pkgBuilder.endCallableParamList(getWS(ctx));
        }
    }

    /**
     * {@inheritDoc}
     */
    @Override
    public void exitFieldDefinition(BallerinaParser.FieldDefinitionContext ctx) {
        if (ctx.exception != null) {
            return;
        }

        DiagnosticPos currentPos = getCurrentPos(ctx);
        Set<Whitespace> ws = getWS(ctx);
        String name = ctx.Identifier().getText();
        boolean exprAvailable = ctx.simpleLiteral() != null;
        if (ctx.parent instanceof BallerinaParser.StructBodyContext) {
            this.pkgBuilder.addVarToStruct(currentPos, ws, name, exprAvailable, 0, false);
        } else if (ctx.parent instanceof BallerinaParser.PrivateStructBodyContext) {
            this.pkgBuilder.addVarToStruct(currentPos, ws, name, exprAvailable, 0, true);
        } else if (ctx.parent instanceof BallerinaParser.AnnotationBodyContext) {
            this.pkgBuilder.addVarToAnnotation(currentPos, ws, name, exprAvailable, 0);
        }
    }

    /**
     * {@inheritDoc}
     */
    @Override
    public void exitSimpleLiteral(BallerinaParser.SimpleLiteralContext ctx) {
        if (ctx.exception != null) {
            return;
        }

        TerminalNode node;
        DiagnosticPos pos = getCurrentPos(ctx);
        Set<Whitespace> ws = getWS(ctx);
        if ((node = ctx.IntegerLiteral()) != null) {
            this.pkgBuilder.addLiteralValue(pos, ws, TypeTags.INT, Long.parseLong(getNodeValue(ctx, node)));
        } else if ((node = ctx.FloatingPointLiteral()) != null) {
            this.pkgBuilder.addLiteralValue(pos, ws, TypeTags.FLOAT, Double.parseDouble(getNodeValue(ctx, node)));
        } else if ((node = ctx.BooleanLiteral()) != null) {
            this.pkgBuilder.addLiteralValue(pos, ws, TypeTags.BOOLEAN, Boolean.parseBoolean(node.getText()));
        } else if ((node = ctx.QuotedStringLiteral()) != null) {
            String text = node.getText();
            text = text.substring(1, text.length() - 1);
            text = StringEscapeUtils.unescapeJava(text);
            this.pkgBuilder.addLiteralValue(pos, ws, TypeTags.STRING, text);
        } else if (ctx.NullLiteral() != null) {
            this.pkgBuilder.addLiteralValue(pos, ws, TypeTags.NULL, null);
        }
    }

    /**
     * {@inheritDoc}
     */
    @Override
    public void exitXmlLiteral(BallerinaParser.XmlLiteralContext ctx) {
        if (ctx.exception != null) {
            return;
        }
        this.pkgBuilder.attachXmlLiteralWS(getWS(ctx));
    }

    /**
     * {@inheritDoc}
     */
    @Override
    public void exitComment(BallerinaParser.CommentContext ctx) {
        if (ctx.exception != null) {
            return;
        }

        Stack<String> stringFragments = getTemplateTextFragments(ctx.XMLCommentTemplateText());
        String endingString = getTemplateEndingStr(ctx.XMLCommentText());
        endingString = endingString.substring(0, endingString.length() - 3);
        this.pkgBuilder.createXMLCommentLiteral(getCurrentPos(ctx), getWS(ctx), stringFragments, endingString);

        if (ctx.getParent() instanceof BallerinaParser.ContentContext) {
            this.pkgBuilder.addChildToXMLElement(getWS(ctx));
        }
    }

    /**
     * {@inheritDoc}
     */
    @Override
    public void exitElement(BallerinaParser.ElementContext ctx) {
        if (ctx.exception != null) {
            return;
        }

        if (ctx.getParent() instanceof BallerinaParser.ContentContext) {
            this.pkgBuilder.addChildToXMLElement(getWS(ctx));
        }
    }

    /**
     * {@inheritDoc}
     */
    @Override
    public void exitStartTag(BallerinaParser.StartTagContext ctx) {
        if (ctx.exception != null) {
            return;
        }

        boolean isRoot = ctx.parent.parent instanceof BallerinaParser.XmlItemContext;
        this.pkgBuilder.startXMLElement(getCurrentPos(ctx), getWS(ctx), isRoot);
    }

    /**
     * {@inheritDoc}
     */
    @Override
    public void exitCloseTag(BallerinaParser.CloseTagContext ctx) {
        if (ctx.exception != null) {
            return;
        }

        this.pkgBuilder.endXMLElement(getWS(ctx));
    }

    /**
     * {@inheritDoc}
     */
    @Override
    public void exitEmptyTag(BallerinaParser.EmptyTagContext ctx) {
        if (ctx.exception != null) {
            return;
        }

        boolean isRoot = ctx.parent.parent instanceof BallerinaParser.XmlItemContext;
        this.pkgBuilder.startXMLElement(getCurrentPos(ctx), getWS(ctx), isRoot);
    }

    /**
     * {@inheritDoc}
     */
    @Override
    public void exitProcIns(BallerinaParser.ProcInsContext ctx) {
        if (ctx.exception != null) {
            return;
        }

        String targetQName = ctx.XML_TAG_SPECIAL_OPEN().getText();
        // removing the starting '<?' and the trailing whitespace
        targetQName = targetQName.substring(2, targetQName.length() - 1);

        Stack<String> textFragments = getTemplateTextFragments(ctx.XMLPITemplateText());
        String endingText = getTemplateEndingStr(ctx.XMLPIText());
        endingText = endingText.substring(0, endingText.length() - 2);

        this.pkgBuilder.createXMLPILiteral(getCurrentPos(ctx), getWS(ctx), targetQName, textFragments, endingText);

        if (ctx.getParent() instanceof BallerinaParser.ContentContext) {
            this.pkgBuilder.addChildToXMLElement(getWS(ctx));
        }
    }

    /**
     * {@inheritDoc}
     */
    @Override
    public void exitAttribute(BallerinaParser.AttributeContext ctx) {
        if (ctx.exception != null) {
            return;
        }

        this.pkgBuilder.createXMLAttribute(getCurrentPos(ctx), getWS(ctx));
    }

    /**
     * {@inheritDoc}
     */
    @Override
    public void exitText(BallerinaParser.TextContext ctx) {
        if (ctx.exception != null) {
            return;
        }

        Stack<String> textFragments = getTemplateTextFragments(ctx.XMLTemplateText());
        String endingText = getTemplateEndingStr(ctx.XMLText());
        if (ctx.getParent() instanceof BallerinaParser.ContentContext) {
            this.pkgBuilder.addXMLTextToElement(getCurrentPos(ctx), getWS(ctx), textFragments, endingText);
        } else {
            this.pkgBuilder.createXMLTextLiteral(getCurrentPos(ctx), getWS(ctx), textFragments, endingText);
        }
    }

    /**
     * {@inheritDoc}
     */
    @Override
    public void exitXmlSingleQuotedString(BallerinaParser.XmlSingleQuotedStringContext ctx) {
        if (ctx.exception != null) {
            return;
        }

        Stack<String> stringFragments = getTemplateTextFragments(ctx.XMLSingleQuotedTemplateString());
        String endingString = getTemplateEndingStr(ctx.XMLSingleQuotedString());
        this.pkgBuilder.createXMLQuotedLiteral(getCurrentPos(ctx), getWS(ctx), stringFragments, endingString,
                QuoteType.SINGLE_QUOTE);
    }

    /**
     * {@inheritDoc}
     */
    @Override
    public void exitXmlDoubleQuotedString(BallerinaParser.XmlDoubleQuotedStringContext ctx) {
        if (ctx.exception != null) {
            return;
        }

        Stack<String> stringFragments = getTemplateTextFragments(ctx.XMLDoubleQuotedTemplateString());
        String endingString = getTemplateEndingStr(ctx.XMLDoubleQuotedString());
        this.pkgBuilder.createXMLQuotedLiteral(getCurrentPos(ctx), getWS(ctx), stringFragments, endingString,
                QuoteType.DOUBLE_QUOTE);
    }

    /**
     * {@inheritDoc}
     */
    @Override
    public void exitXmlQualifiedName(BallerinaParser.XmlQualifiedNameContext ctx) {
        if (ctx.exception != null) {
            return;
        }

        if (ctx.expression() != null) {
            return;
        }

        List<TerminalNode> qnames = ctx.XMLQName();
        String prefix = null;
        String localname;

        if (qnames.size() > 1) {
            prefix = qnames.get(0).getText();
            localname = qnames.get(1).getText();
        } else {
            localname = qnames.get(0).getText();
        }

        this.pkgBuilder.createXMLQName(getCurrentPos(ctx), getWS(ctx), localname, prefix);
    }

    /**
     * {@inheritDoc}
     */
    @Override
    public void exitStringTemplateLiteral(BallerinaParser.StringTemplateLiteralContext ctx) {
        if (ctx.exception != null) {
            return;
        }

        Stack<String> stringFragments;
        String endingText = null;
        StringTemplateContentContext contentContext = ctx.stringTemplateContent();
        if (contentContext != null) {
            stringFragments = getTemplateTextFragments(contentContext.StringTemplateExpressionStart());
            endingText = getTemplateEndingStr(contentContext.StringTemplateText());
        } else {
            stringFragments = new Stack<>();
        }

        this.pkgBuilder.createStringTemplateLiteral(getCurrentPos(ctx), getWS(ctx), stringFragments, endingText);
    }

    /**
     * {@inheritDoc}
     */
    @Override
<<<<<<< HEAD
    public void enterTableQueryExpression(BallerinaParser.TableQueryExpressionContext ctx) {
        if (ctx.exception != null) {
            return;
        }
=======
    public void enterDocumentationAttachment(BallerinaParser.DocumentationAttachmentContext ctx) {
        if (ctx.exception != null) {
            return;
        }
        this.pkgBuilder.startDocumentationAttachment(getCurrentPos(ctx));
>>>>>>> 382c5e10
    }

    /**
     * {@inheritDoc}
     */
    @Override
<<<<<<< HEAD
    public void exitTableQueryExpression(BallerinaParser.TableQueryExpressionContext ctx) {
        if (ctx.exception != null) {
            return;
        }

        this.pkgBuilder.addTableQueryExpression(getCurrentPos(ctx), getWS(ctx));
    }

    @Override
    public void enterOrderByClause(BallerinaParser.OrderByClauseContext ctx) {
        if (ctx.exception != null) {
            return;
        }

        this.pkgBuilder.startOrderByClauseNode(getCurrentPos(ctx), getWS(ctx));
    }

    @Override
    public void exitOrderByClause(BallerinaParser.OrderByClauseContext ctx) {
        if (ctx.exception != null) {
            return;
        }

        this.pkgBuilder.endOrderByClauseNode(getCurrentPos(ctx), getWS(ctx));
    }

    @Override
    public void enterGroupByClause(BallerinaParser.GroupByClauseContext ctx) {
        if (ctx.exception != null) {
            return;
        }

        this.pkgBuilder.startGroupByClauseNode(getCurrentPos(ctx), getWS(ctx));
    }

    @Override
    public void exitGroupByClause(BallerinaParser.GroupByClauseContext ctx) {
        if (ctx.exception != null) {
            return;
        }

        this.pkgBuilder.endGroupByClauseNode(getCurrentPos(ctx), getWS(ctx));
    }

    @Override
    public void enterStreamingQueryStatement(BallerinaParser.StreamingQueryStatementContext ctx) {
        if (ctx.exception != null) {
            return;
        }
    }

    @Override
    public void exitStreamingQueryStatement(BallerinaParser.StreamingQueryStatementContext ctx) {
        if (ctx.exception != null) {
            return;
        }
    }

    @Override
    public void enterHavingClause(BallerinaParser.HavingClauseContext ctx) {
        if (ctx.exception != null) {
            return;
        }

        this.pkgBuilder.startHavingClauseNode(getCurrentPos(ctx), getWS(ctx));
    }

    @Override
    public void exitHavingClause(BallerinaParser.HavingClauseContext ctx) {
        if (ctx.exception != null) {
            return;
        }

        this.pkgBuilder.endHavingClauseNode(getCurrentPos(ctx), getWS(ctx));
    }

    @Override
    public void enterSelectExpression(BallerinaParser.SelectExpressionContext ctx) {
        if (ctx.exception != null) {
            return;
        }

        this.pkgBuilder.startSelectExpressionNode(getCurrentPos(ctx), getWS(ctx));
    }

    @Override
    public void exitSelectExpression(BallerinaParser.SelectExpressionContext ctx) {
        if (ctx.exception != null) {
            return;
        }

        String identifier = ctx.Identifier() == null ? null : ctx.Identifier().getText();
        this.pkgBuilder.endSelectExpressionNode(identifier, getCurrentPos(ctx), getWS(ctx));
    }

    @Override
    public void enterSelectClause(BallerinaParser.SelectClauseContext ctx) {
        if (ctx.exception != null) {
            return;
        }

        this.pkgBuilder.startSelectClauseNode(getCurrentPos(ctx), getWS(ctx));
    }

    @Override
    public void exitSelectClause(BallerinaParser.SelectClauseContext ctx) {
        if (ctx.exception != null) {
            return;
        }

        boolean isSelectAll = ctx.MUL() == null ? false : true;
        boolean isGroupByClauseAvailable = ctx.groupByClause() == null ? false : true;
        boolean isHavingClauseAvailable = ctx.havingClause() == null ? false : true;
        this.pkgBuilder.endSelectClauseNode(isSelectAll, isGroupByClauseAvailable, isHavingClauseAvailable,
                getCurrentPos(ctx), getWS(ctx));
    }

    @Override
    public void enterSelectExpressionList(BallerinaParser.SelectExpressionListContext ctx) {
        if (ctx.exception != null) {
            return;
        }

        this.pkgBuilder.startSelectExpressionList();
    }

    @Override
    public void exitSelectExpressionList(BallerinaParser.SelectExpressionListContext ctx) {
        if (ctx.exception != null) {
            return;
        }

        this.pkgBuilder.endSelectExpressionList(getWS(ctx), ctx.getChildCount() / 2 + 1);
    }

    @Override
    public void enterWhereClause(BallerinaParser.WhereClauseContext ctx) {
        if (ctx.exception != null) {
            return;
        }

        this.pkgBuilder.startWhereClauseNode(getCurrentPos(ctx), getWS(ctx));
    }

    @Override
    public void exitWhereClause(BallerinaParser.WhereClauseContext ctx) {
        if (ctx.exception != null) {
            return;
        }

        this.pkgBuilder.endWhereClauseNode(getCurrentPos(ctx), getWS(ctx));
    }

    @Override
    public void enterWindowClause(BallerinaParser.WindowClauseContext ctx) {
        if (ctx.exception != null) {
            return;
        }

        this.pkgBuilder.startWindowClauseNode(getCurrentPos(ctx), getWS(ctx));
    }

    @Override
    public void exitWindowClause(BallerinaParser.WindowClauseContext ctx) {
        if (ctx.exception != null) {
            return;
        }

        this.pkgBuilder.endWindowsClauseNode(getCurrentPos(ctx), getWS(ctx));
    }

    @Override
    public void enterStreamingInput(BallerinaParser.StreamingInputContext ctx) {
        if (ctx.exception != null) {
            return;
        }

        this.pkgBuilder.startStreamingInputNode(getCurrentPos(ctx), getWS(ctx));
    }

    @Override
    public void exitStreamingInput(BallerinaParser.StreamingInputContext ctx) {
        if (ctx.exception != null) {
            return;
        }

        boolean isWindowAvailable = false;
        boolean isfirstWhereClauseAvailable = false;
        boolean isSecondWhereClauseAvailable = false;
        isWindowAvailable = ctx.windowClause() == null ? false : true;
        isfirstWhereClauseAvailable = ctx.whereClause(0) == null ? false : true;
        isSecondWhereClauseAvailable = ctx.whereClause(1) == null ? false : true;
        String alias = null;
        if (ctx.alias != null) {
            alias = ctx.alias.getText();
        }

        this.pkgBuilder.endStreamingInputNode(isfirstWhereClauseAvailable, isSecondWhereClauseAvailable,
                isWindowAvailable, alias, getCurrentPos(ctx), getWS(ctx));
    }

    @Override
    public void enterJoinStreamingInput(BallerinaParser.JoinStreamingInputContext ctx) {
        if (ctx.exception != null) {
            return;
        }

        this.pkgBuilder.startJoinStreamingInputNode(getCurrentPos(ctx), getWS(ctx));
    }

    @Override
    public void exitJoinStreamingInput(BallerinaParser.JoinStreamingInputContext ctx) {
        if (ctx.exception != null) {
            return;
        }

        this.pkgBuilder.endJoinStreamingInputNode(getCurrentPos(ctx), getWS(ctx));
    }

    @Override
    public void enterTableQuery(BallerinaParser.TableQueryContext ctx) {
        if (ctx.exception != null) {
            return;
        }

        this.pkgBuilder.startTableQueryNode(getCurrentPos(ctx), getWS(ctx));
    }

    @Override
    public void exitTableQuery(BallerinaParser.TableQueryContext ctx) {
        if (ctx.exception != null) {
            return;
        }
        boolean isSelectClauseAvailable = ctx.selectClause() == null ? false : true;
        boolean isOrderByClauseAvailable = ctx.orderByClause() == null ? false : true;
        boolean isJoinClauseAvailable = ctx.joinStreamingInput() == null ? false : true;
        this.pkgBuilder.endTableQueryNode(isJoinClauseAvailable, isSelectClauseAvailable, isOrderByClauseAvailable,
                getCurrentPos(ctx), getWS(ctx));
=======
    public void exitDocumentationTemplateContent(BallerinaParser.DocumentationTemplateContentContext ctx) {
        if (ctx.exception != null) {
            return;
        }
        String contentText = ctx.docText() != null ? ctx.docText().getText() : "";
        this.pkgBuilder.setDocumentationAttachmentContent(getCurrentPos(ctx), getWS(ctx), contentText);
    }

    /**
     * {@inheritDoc}
     */
    @Override
    public void exitDocumentationTemplateAttributeDescription
    (BallerinaParser.DocumentationTemplateAttributeDescriptionContext ctx) {
        if (ctx.exception != null) {
            return;
        }
        String attributeStart = ctx.DocumentationTemplateAttributeStart().getText();
        String docPrefix = attributeStart.substring(0, 1);
        String attributeName = ctx.Identifier().getText();
        String endText = ctx.docText() != null ? ctx.docText().getText() : "";
        this.pkgBuilder.createDocumentationAttribute(getCurrentPos(ctx), getWS(ctx),
                attributeName, endText, docPrefix);
    }

    /**
     * {@inheritDoc}
     */
    @Override
    public void exitDeprecatedAttachment(BallerinaParser.DeprecatedAttachmentContext ctx) {
        if (ctx.exception != null) {
            return;
        }
        String contentText = ctx.deprecatedText() != null ? ctx.deprecatedText().getText() : "";
        this.pkgBuilder.createDeprecatedNode(getCurrentPos(ctx), getWS(ctx), contentText);
>>>>>>> 382c5e10
    }

    private DiagnosticPos getCurrentPos(ParserRuleContext ctx) {
        int startLine = ctx.getStart().getLine();
        int startCol = ctx.getStart().getCharPositionInLine() + 1;

        int endLine = -1;
        int endCol = -1;
        Token stop = ctx.getStop();
        if (stop != null) {
            endLine = stop.getLine();
            endCol = stop.getCharPositionInLine() + 1;
        }

        return new DiagnosticPos(diagnosticSrc, startLine, endLine, startCol, endCol);
    }

    protected Set<Whitespace> getWS(ParserRuleContext ctx) {
        return null;
    }

    private Stack<String> getTemplateTextFragments(List<TerminalNode> nodes) {
        Stack<String> templateStrFragments = new Stack<>();
        nodes.forEach(node -> {
            if (node == null) {
                templateStrFragments.push(null);
            } else {
                String str = node.getText();
                templateStrFragments.push(str.substring(0, str.length() - 2));
            }
        });
        return templateStrFragments;
    }

    private String getTemplateEndingStr(TerminalNode node) {
        return node == null ? null : node.getText();
    }

    private String getNodeValue(BallerinaParser.SimpleLiteralContext ctx, TerminalNode node) {
        String op = ctx.getChild(0).getText();
        String value = node.getText();
        if (op != null && "-".equals(op)) {
            value = "-" + value;
        }
        return value;
    }
}<|MERGE_RESOLUTION|>--- conflicted
+++ resolved
@@ -2069,25 +2069,16 @@
      * {@inheritDoc}
      */
     @Override
-<<<<<<< HEAD
     public void enterTableQueryExpression(BallerinaParser.TableQueryExpressionContext ctx) {
         if (ctx.exception != null) {
             return;
         }
-=======
-    public void enterDocumentationAttachment(BallerinaParser.DocumentationAttachmentContext ctx) {
-        if (ctx.exception != null) {
-            return;
-        }
-        this.pkgBuilder.startDocumentationAttachment(getCurrentPos(ctx));
->>>>>>> 382c5e10
-    }
-
-    /**
-     * {@inheritDoc}
-     */
-    @Override
-<<<<<<< HEAD
+    }
+
+    /**
+     * {@inheritDoc}
+     */
+    @Override
     public void exitTableQueryExpression(BallerinaParser.TableQueryExpressionContext ctx) {
         if (ctx.exception != null) {
             return;
@@ -2326,7 +2317,23 @@
         boolean isJoinClauseAvailable = ctx.joinStreamingInput() == null ? false : true;
         this.pkgBuilder.endTableQueryNode(isJoinClauseAvailable, isSelectClauseAvailable, isOrderByClauseAvailable,
                 getCurrentPos(ctx), getWS(ctx));
-=======
+    }
+
+    /**
+     * {@inheritDoc}
+     */
+    @Override
+    public void enterDocumentationAttachment(BallerinaParser.DocumentationAttachmentContext ctx) {
+        if (ctx.exception != null) {
+            return;
+        }
+        this.pkgBuilder.startDocumentationAttachment(getCurrentPos(ctx));
+    }
+
+    /**
+     * {@inheritDoc}
+     */
+    @Override
     public void exitDocumentationTemplateContent(BallerinaParser.DocumentationTemplateContentContext ctx) {
         if (ctx.exception != null) {
             return;
@@ -2362,7 +2369,6 @@
         }
         String contentText = ctx.deprecatedText() != null ? ctx.deprecatedText().getText() : "";
         this.pkgBuilder.createDeprecatedNode(getCurrentPos(ctx), getWS(ctx), contentText);
->>>>>>> 382c5e10
     }
 
     private DiagnosticPos getCurrentPos(ParserRuleContext ctx) {
