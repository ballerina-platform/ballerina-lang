/*
*  Copyright (c) 2017, WSO2 Inc. (http://www.wso2.org) All Rights Reserved.
*
*  WSO2 Inc. licenses this file to you under the Apache License,
*  Version 2.0 (the "License"); you may not use this file except
*  in compliance with the License.
*  You may obtain a copy of the License at
*
*    http://www.apache.org/licenses/LICENSE-2.0
*
*  Unless required by applicable law or agreed to in writing,
*  software distributed under the License is distributed on an
*  "AS IS" BASIS, WITHOUT WARRANTIES OR CONDITIONS OF ANY
*  KIND, either express or implied.  See the License for the
*  specific language governing permissions and limitations
*  under the License.
*/
package org.wso2.ballerinalang.compiler.semantics.model.symbols;

import io.ballerina.tools.diagnostics.Location;
import org.ballerinalang.model.elements.PackageID;
import org.ballerinalang.model.symbols.SymbolOrigin;
import org.wso2.ballerinalang.compiler.semantics.model.types.BType;
import org.wso2.ballerinalang.compiler.util.Name;
import org.wso2.ballerinalang.util.Flags;

/**
 * @since 0.94
 */
public class BOperatorSymbol extends BInvokableSymbol {

<<<<<<< HEAD
    public BOperatorSymbol(Name name, PackageID pkgID, BType type, BSymbol owner, DiagnosticPos pos,
=======
    public BOperatorSymbol(Name name, PackageID pkgID, BType type, BSymbol owner, Location pos,
>>>>>>> dfa1fba9
                           SymbolOrigin origin) {
        super(SymTag.INVOKABLE, Flags.PUBLIC, name, pkgID, type, owner, pos, origin);
    }
}<|MERGE_RESOLUTION|>--- conflicted
+++ resolved
@@ -29,11 +29,7 @@
  */
 public class BOperatorSymbol extends BInvokableSymbol {
 
-<<<<<<< HEAD
-    public BOperatorSymbol(Name name, PackageID pkgID, BType type, BSymbol owner, DiagnosticPos pos,
-=======
     public BOperatorSymbol(Name name, PackageID pkgID, BType type, BSymbol owner, Location pos,
->>>>>>> dfa1fba9
                            SymbolOrigin origin) {
         super(SymTag.INVOKABLE, Flags.PUBLIC, name, pkgID, type, owner, pos, origin);
     }
