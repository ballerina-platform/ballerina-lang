--- conflicted
+++ resolved
@@ -291,67 +291,8 @@
         this.pkgNode.topLevelNodes.addAll(sortedTopLevelNodes);
     }
 
-<<<<<<< HEAD
     private Map<BSymbol, TopLevelNode> collectAssociateSymbolsWithTopLevelNodes() {
         Map<BSymbol, TopLevelNode> varMap = new LinkedHashMap<>();
-=======
-    private void projectSortToGlobalVarsList(Set<BSymbol> sorted) {
-        Map<BSymbol, BLangVariable> varMap = new HashMap<>();
-        this.pkgNode.globalVars.forEach(globalVar -> {
-            if (globalVar.symbol != null) {
-                varMap.put(globalVar.symbol, globalVar);
-            }
-        });
-
-        List<BLangVariable> sortedGlobalVars = sorted.stream()
-                .filter(varMap::containsKey)
-                .map(varMap::get)
-                .toList();
-
-        if (sortedGlobalVars.size() != this.pkgNode.globalVars.size()) {
-            List<BLangVariable> symbolLessGlobalVars = this.pkgNode.globalVars.stream()
-                    .filter(g -> g.symbol == null)
-                    .toList();
-            sortedGlobalVars.addAll(symbolLessGlobalVars);
-        }
-        this.pkgNode.globalVars.clear();
-        this.pkgNode.globalVars.addAll(sortedGlobalVars);
-    }
-
-    private void sortConstants(Set<BSymbol> sorted) {
-        Map<BSymbol, BLangConstant> varMap = this.pkgNode.constants.stream()
-                .collect(Collectors.toMap(k -> k.symbol, k -> k));
-
-        List<BLangConstant> sortedConstants = sorted.stream()
-                .filter(varMap::containsKey)
-                .map(varMap::get)
-                .toList();
-
-        if (sortedConstants.size() != this.pkgNode.constants.size()) {
-            List<BLangConstant> symbolLessGlobalVars = this.pkgNode.constants.stream()
-                    .filter(c -> !sortedConstants.contains(c))
-                    .toList();
-            sortedConstants.addAll(symbolLessGlobalVars);
-        }
-        this.pkgNode.constants.clear();
-        this.pkgNode.constants.addAll(sortedConstants);
-    }
-    
-    private List<BSymbol> getGlobalVariablesAndDependentFunctions() {
-        List<BSymbol> dependents = new ArrayList<>();
-
-        for (BSymbol s : globalNodeDependsOn.keySet()) {
-            if ((s.tag & SymTag.FUNCTION) == SymTag.FUNCTION) {
-                dependents.add(s);
-            }
-        }
-
-        for (BLangVariable var : this.pkgNode.globalVars) {
-            if (var.symbol != null) {
-                dependents.add(var.symbol);
-            }
-        }
->>>>>>> 7b0d3e9f
 
         for (TopLevelNode topLevelNode : this.pkgNode.topLevelNodes) {
             BSymbol symbol = getSymbolFromTopLevelNode(topLevelNode);
