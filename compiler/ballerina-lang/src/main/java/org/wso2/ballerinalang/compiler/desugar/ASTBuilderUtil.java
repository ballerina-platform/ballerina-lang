/*
 *  Copyright (c) 2018, WSO2 Inc. (http://www.wso2.org) All Rights Reserved.
 *
 *  WSO2 Inc. licenses this file to you under the Apache License,
 *  Version 2.0 (the "License"); you may not use this file except
 *  in compliance with the License.
 *  You may obtain a copy of the License at
 *
 *  http://www.apache.org/licenses/LICENSE-2.0
 *
 *  Unless required by applicable law or agreed to in writing, software
 *  distributed under the License is distributed on an "AS IS" BASIS,
 *  WITHOUT WARRANTIES OR CONDITIONS OF ANY KIND, either express or implied.
 *  See the License for the specific language governing permissions and
 *  limitations under the License.
 */
package org.wso2.ballerinalang.compiler.desugar;

import io.ballerina.tools.diagnostics.Location;
import org.ballerinalang.model.TreeBuilder;
import org.ballerinalang.model.elements.Flag;
import org.ballerinalang.model.elements.PackageID;
import org.ballerinalang.model.symbols.SymbolOrigin;
import org.ballerinalang.model.tree.BlockNode;
import org.ballerinalang.model.tree.IdentifierNode;
import org.ballerinalang.model.tree.NodeKind;
import org.ballerinalang.model.tree.OperatorKind;
import org.ballerinalang.model.tree.statements.StatementNode;
import org.ballerinalang.model.types.TypeKind;
import org.wso2.ballerinalang.compiler.semantics.analyzer.SymbolResolver;
import org.wso2.ballerinalang.compiler.semantics.analyzer.Types;
import org.wso2.ballerinalang.compiler.semantics.model.SymbolTable;
import org.wso2.ballerinalang.compiler.semantics.model.symbols.BInvokableSymbol;
import org.wso2.ballerinalang.compiler.semantics.model.symbols.BObjectTypeSymbol;
import org.wso2.ballerinalang.compiler.semantics.model.symbols.BOperatorSymbol;
import org.wso2.ballerinalang.compiler.semantics.model.symbols.BSymbol;
import org.wso2.ballerinalang.compiler.semantics.model.symbols.BVarSymbol;
import org.wso2.ballerinalang.compiler.semantics.model.symbols.Symbols;
import org.wso2.ballerinalang.compiler.semantics.model.types.BArrayType;
import org.wso2.ballerinalang.compiler.semantics.model.types.BIntersectionType;
import org.wso2.ballerinalang.compiler.semantics.model.types.BInvokableType;
import org.wso2.ballerinalang.compiler.semantics.model.types.BType;
import org.wso2.ballerinalang.compiler.tree.BLangBlockFunctionBody;
import org.wso2.ballerinalang.compiler.tree.BLangErrorVariable;
import org.wso2.ballerinalang.compiler.tree.BLangFunction;
import org.wso2.ballerinalang.compiler.tree.BLangIdentifier;
import org.wso2.ballerinalang.compiler.tree.BLangNodeVisitor;
import org.wso2.ballerinalang.compiler.tree.BLangRecordVariable;
import org.wso2.ballerinalang.compiler.tree.BLangService;
import org.wso2.ballerinalang.compiler.tree.BLangSimpleVariable;
import org.wso2.ballerinalang.compiler.tree.BLangTupleVariable;
import org.wso2.ballerinalang.compiler.tree.expressions.BLangBinaryExpr;
import org.wso2.ballerinalang.compiler.tree.expressions.BLangCheckPanickedExpr;
import org.wso2.ballerinalang.compiler.tree.expressions.BLangCheckedExpr;
import org.wso2.ballerinalang.compiler.tree.expressions.BLangConstRef;
import org.wso2.ballerinalang.compiler.tree.expressions.BLangExpression;
import org.wso2.ballerinalang.compiler.tree.expressions.BLangFieldBasedAccess;
import org.wso2.ballerinalang.compiler.tree.expressions.BLangIndexBasedAccess;
import org.wso2.ballerinalang.compiler.tree.expressions.BLangInvocation;
import org.wso2.ballerinalang.compiler.tree.expressions.BLangIsAssignableExpr;
import org.wso2.ballerinalang.compiler.tree.expressions.BLangIsLikeExpr;
import org.wso2.ballerinalang.compiler.tree.expressions.BLangListConstructorExpr;
import org.wso2.ballerinalang.compiler.tree.expressions.BLangLiteral;
import org.wso2.ballerinalang.compiler.tree.expressions.BLangMatchExpression;
import org.wso2.ballerinalang.compiler.tree.expressions.BLangNamedArgsExpression;
import org.wso2.ballerinalang.compiler.tree.expressions.BLangRecordLiteral;
import org.wso2.ballerinalang.compiler.tree.expressions.BLangServiceConstructorExpr;
import org.wso2.ballerinalang.compiler.tree.expressions.BLangSimpleVarRef;
import org.wso2.ballerinalang.compiler.tree.expressions.BLangStatementExpression;
import org.wso2.ballerinalang.compiler.tree.expressions.BLangTernaryExpr;
import org.wso2.ballerinalang.compiler.tree.expressions.BLangTypeConversionExpr;
import org.wso2.ballerinalang.compiler.tree.expressions.BLangTypeInit;
import org.wso2.ballerinalang.compiler.tree.expressions.BLangTypeTestExpr;
import org.wso2.ballerinalang.compiler.tree.expressions.BLangTypedescExpr;
import org.wso2.ballerinalang.compiler.tree.expressions.BLangUnaryExpr;
import org.wso2.ballerinalang.compiler.tree.expressions.BLangVariableReference;
import org.wso2.ballerinalang.compiler.tree.expressions.BLangXMLTextLiteral;
import org.wso2.ballerinalang.compiler.tree.statements.BLangAssignment;
import org.wso2.ballerinalang.compiler.tree.statements.BLangBlockStmt;
import org.wso2.ballerinalang.compiler.tree.statements.BLangContinue;
import org.wso2.ballerinalang.compiler.tree.statements.BLangErrorVariableDef;
import org.wso2.ballerinalang.compiler.tree.statements.BLangExpressionStmt;
import org.wso2.ballerinalang.compiler.tree.statements.BLangForeach;
import org.wso2.ballerinalang.compiler.tree.statements.BLangIf;
import org.wso2.ballerinalang.compiler.tree.statements.BLangMatch;
import org.wso2.ballerinalang.compiler.tree.statements.BLangRecordVariableDef;
import org.wso2.ballerinalang.compiler.tree.statements.BLangReturn;
import org.wso2.ballerinalang.compiler.tree.statements.BLangSimpleVariableDef;
import org.wso2.ballerinalang.compiler.tree.statements.BLangStatement;
import org.wso2.ballerinalang.compiler.tree.statements.BLangTupleVariableDef;
import org.wso2.ballerinalang.compiler.tree.types.BLangType;
import org.wso2.ballerinalang.compiler.tree.types.BLangUserDefinedType;
import org.wso2.ballerinalang.compiler.tree.types.BLangValueType;
import org.wso2.ballerinalang.compiler.util.Name;
import org.wso2.ballerinalang.compiler.util.Names;
import org.wso2.ballerinalang.compiler.util.TypeTags;
import org.wso2.ballerinalang.util.Flags;
import org.wso2.ballerinalang.util.Lists;

import java.util.ArrayList;
import java.util.EnumSet;
import java.util.List;
import java.util.stream.Collectors;

import static org.ballerinalang.model.symbols.SymbolOrigin.VIRTUAL;

/**
 * Some utils methods for building AST nodes at desugar phase.
 *
 * @since 0.965.0
 */
public class ASTBuilderUtil {

    /**
     * Prepend generated code to given body.
     *
     * @param generatedCode generated code.
     * @param target        prepend target
     */
    static void prependStatements(BLangBlockStmt generatedCode, BLangBlockStmt target) {
        int index = 0;
        for (BLangStatement stmt : generatedCode.stmts) {
            target.stmts.add(index++, stmt);
        }
    }

    /**
     * Append generated code to given body.
     *
     * @param generatedCode generated code.
     * @param target        prepend target
     */
    static void appendStatements(BlockNode generatedCode, BlockNode target) {
        int index = 0;
        List<StatementNode> generatedCodeStmts = (List<StatementNode>) generatedCode.getStatements();
        List<StatementNode> targetStmts = (List<StatementNode>) target.getStatements();

        if (targetStmts.get(targetStmts.size() - 1).getKind() == NodeKind.RETURN) {
            index = targetStmts.size() - 1;
        }

        targetStmts.addAll(index, generatedCodeStmts);
    }

    static void appendStatement(BLangStatement stmt, BLangBlockStmt target) {
        int index = 0;
        if (target.stmts.size() > 0 && target.stmts.get(target.stmts.size() - 1).getKind() == NodeKind.RETURN) {
            index = target.stmts.size() - 1;
        }
        target.stmts.add(index, stmt);
    }

    static void defineVariable(BLangSimpleVariable variable, BSymbol targetSymbol, Names names) {
        variable.symbol = new BVarSymbol(0, names.fromIdNode(variable.name), targetSymbol.pkgID, variable.type,
                                         targetSymbol, variable.pos, VIRTUAL);
        targetSymbol.scope.define(variable.symbol.name, variable.symbol);
    }

    private static boolean isValueType(BType type) {
        return type.tag < TypeTags.JSON;
    }

    static BLangExpression wrapToConversionExpr(BType sourceType, BLangExpression exprToWrap,
                                                SymbolTable symTable, Types types) {
        if (types.isSameType(sourceType, exprToWrap.type) || !isValueType(exprToWrap.type)) {
            // No conversion needed.
            return exprToWrap;
        }
        BLangTypeConversionExpr castExpr = (BLangTypeConversionExpr) TreeBuilder.createTypeConversionNode();
        castExpr.expr = exprToWrap;
        castExpr.type = symTable.anyType;
        castExpr.targetType = castExpr.type;
        return castExpr;
    }

    static BLangFunction createFunction(Location pos, String name) {
        final BLangFunction bLangFunction = (BLangFunction) TreeBuilder.createFunctionNode();
        final IdentifierNode funcName = createIdentifier(pos, name);
        bLangFunction.setName(funcName);
        bLangFunction.flagSet = EnumSet.of(Flag.LAMBDA);
        bLangFunction.pos = pos;
        // Create body of the function
        bLangFunction.body = createBlockFunctionBody(pos);
        return bLangFunction;
    }

    static BLangType createTypeNode(BType type) {
        BLangType bLangType = new BLangType() {
            @Override
            public void accept(BLangNodeVisitor visitor) {
            }

            @Override
            public NodeKind getKind() {
                return null;
            }
        };
        bLangType.type = type;
        return bLangType;
    }

    static BLangUserDefinedType createUserDefineTypeNode(String typeName, BType type, Location pos) {
        BLangUserDefinedType userDefinedType = (BLangUserDefinedType) TreeBuilder.createUserDefinedTypeNode();
        userDefinedType.typeName = (BLangIdentifier) createIdentifier(typeName);
        userDefinedType.type = type;
        userDefinedType.pos = pos;
        userDefinedType.pkgAlias = (BLangIdentifier) createIdentifier("");
        return userDefinedType;
    }

    static BLangIf createIfStmt(Location pos, BlockNode target) {
        final BLangIf ifNode = (BLangIf) TreeBuilder.createIfElseStatementNode();
        ifNode.pos = pos;
        target.addStatement(ifNode);
        return ifNode;
    }

    static BLangIf createIfElseStmt(Location pos,
                                    BLangExpression conditionExpr,
                                    BLangBlockStmt thenBody,
                                    BLangStatement elseStmt) {
        final BLangIf ifNode = (BLangIf) TreeBuilder.createIfElseStatementNode();
        ifNode.pos = pos;
        ifNode.expr = conditionExpr;
        ifNode.body = thenBody;
        ifNode.elseStmt = elseStmt;
        return ifNode;
    }

    static BLangTypeTestExpr createTypeTestExpr(Location pos, BLangExpression expr, BLangType type) {
        final BLangTypeTestExpr typeTestExpr = (BLangTypeTestExpr) TreeBuilder.createTypeTestExpressionNode();
        typeTestExpr.pos = pos;
        typeTestExpr.expr = expr;
        typeTestExpr.typeNode = type;
        return typeTestExpr;
    }

    static BLangForeach createForeach(Location pos,
                                      BLangBlockStmt target,
                                      BLangSimpleVarRef collectionVarRef) {
        final BLangForeach foreach = (BLangForeach) TreeBuilder.createForeachNode();
        foreach.pos = pos;
        target.addStatement(foreach);
        foreach.body = ASTBuilderUtil.createBlockStmt(pos);
        foreach.collection = collectionVarRef;
        return foreach;
    }

    static BLangSimpleVariableDef createVariableDefStmt(Location pos, BlockNode target) {
        final BLangSimpleVariableDef variableDef = createVariableDef(pos);
        target.addStatement(variableDef);
        return variableDef;
    }

    static BLangSimpleVariableDef createVariableDef(Location pos) {
        final BLangSimpleVariableDef variableDef =
                (BLangSimpleVariableDef) TreeBuilder.createSimpleVariableDefinitionNode();
        variableDef.pos = pos;
        return variableDef;
    }

    static BLangAssignment createAssignmentStmt(Location pos, BlockNode target) {
        final BLangAssignment assignment = (BLangAssignment) TreeBuilder.createAssignmentNode();
        assignment.pos = pos;
        target.addStatement(assignment);
        return assignment;
    }

    static BLangAssignment createAssignmentStmt(Location location, BLangExpression varRef,
                                                BLangExpression rhsExpr) {
        return createAssignmentStmt(location, varRef, rhsExpr, false);
    }

    static BLangAssignment createAssignmentStmt(Location pos, BLangExpression varRef,
                                                BLangExpression rhsExpr, boolean declaredWithVar) {
        final BLangAssignment assignment = (BLangAssignment) TreeBuilder.createAssignmentNode();
        assignment.pos = pos;
        assignment.varRef = varRef;
        assignment.expr = rhsExpr;
        assignment.declaredWithVar = declaredWithVar;
        return assignment;
    }

    static BLangExpressionStmt createExpressionStmt(Location pos, BlockNode target) {
        final BLangExpressionStmt exprStmt = (BLangExpressionStmt) TreeBuilder.createExpressionStatementNode();
        exprStmt.pos = pos;
        target.addStatement(exprStmt);
        return exprStmt;
    }

    static BLangReturn createReturnStmt(Location pos, BlockNode target) {
        final BLangReturn returnStmt = (BLangReturn) TreeBuilder.createReturnNode();
        returnStmt.pos = pos;
        target.addStatement(returnStmt);
        return returnStmt;
    }

    public static BLangReturn createNilReturnStmt(Location pos, BType nilType) {
        final BLangReturn returnStmt = (BLangReturn) TreeBuilder.createReturnNode();
        returnStmt.pos = pos;
        returnStmt.expr = createLiteral(pos, nilType, Names.NIL_VALUE);
        return returnStmt;
    }

    public static BLangReturn createReturnStmt(Location pos, BType returnType, Object value) {
        final BLangReturn returnStmt = (BLangReturn) TreeBuilder.createReturnNode();
        returnStmt.pos = pos;
        returnStmt.expr = createLiteral(pos, returnType, value);
        return returnStmt;
    }

    public static BLangReturn createReturnStmt(Location pos, BLangExpression expr) {
        final BLangReturn returnStmt = (BLangReturn) TreeBuilder.createReturnNode();
        returnStmt.pos = pos;
        returnStmt.expr = expr;
        return returnStmt;
    }

    static void createContinueStmt(Location pos, BLangBlockStmt target) {
        final BLangContinue nextStmt = (BLangContinue) TreeBuilder.createContinueNode();
        nextStmt.pos = pos;
        target.addStatement(nextStmt);
    }

    static BLangBlockFunctionBody createBlockFunctionBody(Location pos) {
        final BLangBlockFunctionBody blockNode = (BLangBlockFunctionBody) TreeBuilder.createBlockFunctionBodyNode();
        blockNode.pos = pos;
        return blockNode;
    }

    static BLangBlockFunctionBody createBlockFunctionBody(Location pos, List<BLangStatement> stmts) {
        final BLangBlockFunctionBody blockNode = (BLangBlockFunctionBody) TreeBuilder.createBlockFunctionBodyNode();
        blockNode.pos = pos;
        blockNode.stmts = stmts;
        return blockNode;
    }

    static BLangBlockStmt createBlockStmt(Location pos) {
        final BLangBlockStmt blockNode = (BLangBlockStmt) TreeBuilder.createBlockNode();
        blockNode.pos = pos;
        return blockNode;
    }

    static BLangBlockStmt createBlockStmt(Location pos, List<BLangStatement> stmts) {
        final BLangBlockStmt blockNode = (BLangBlockStmt) TreeBuilder.createBlockNode();
        blockNode.pos = pos;
        blockNode.stmts = stmts;
        return blockNode;
    }

    static BLangMatch.BLangMatchTypedBindingPatternClause createMatchStatementPattern(Location pos,
                                                                                      BLangSimpleVariable variable,
                                                                                      BLangBlockStmt body) {
        BLangMatch.BLangMatchTypedBindingPatternClause patternClause =
                (BLangMatch.BLangMatchTypedBindingPatternClause)
                        TreeBuilder.createMatchStatementSimpleBindingPattern();
        patternClause.pos = pos;
        patternClause.variable = variable;
        patternClause.body = body;
        return patternClause;

    }

    static BLangMatch createMatchStatement(Location pos,
                                           BLangExpression expr,
                                           List<BLangMatch.BLangMatchTypedBindingPatternClause> patternClauses) {
        BLangMatch matchStmt = (BLangMatch) TreeBuilder.createMatchStatement();
        matchStmt.pos = pos;
        matchStmt.expr = expr;
        matchStmt.patternClauses.addAll(patternClauses);
        return matchStmt;
    }

    static BLangUnaryExpr createUnaryExpr(Location pos) {
        return createUnaryExpr(pos, null, null, null, null);
    }

    static BLangUnaryExpr createUnaryExpr(Location pos,
                                          BLangExpression expr,
                                          BType type,
                                          OperatorKind kind,
                                          BOperatorSymbol symbol) {
        final BLangUnaryExpr unaryExpr = (BLangUnaryExpr) TreeBuilder.createUnaryExpressionNode();
        unaryExpr.pos = pos;
        unaryExpr.expr = expr;
        unaryExpr.type = type;
        unaryExpr.operator = kind;
        unaryExpr.opSymbol = symbol;
        return unaryExpr;
    }

<<<<<<< HEAD
    static BLangTernaryExpr createTernaryExpr(DiagnosticPos pos,
                                              BLangExpression conditionExpr,
                                              BLangExpression thenExpr,
                                              BLangExpression elseExpr) {
        final BLangTernaryExpr ternaryExprExpr = (BLangTernaryExpr) TreeBuilder.createTernaryExpressionNode();
        ternaryExprExpr.pos = pos;
        ternaryExprExpr.expr = conditionExpr;
        ternaryExprExpr.thenExpr = thenExpr;
        ternaryExprExpr.elseExpr = elseExpr;
        return ternaryExprExpr;
    }

    static BLangTypedescExpr createTypeofExpr(DiagnosticPos pos, BType type, BType resolvedType) {
=======
    static BLangTypedescExpr createTypeofExpr(Location pos, BType type, BType resolvedType) {
>>>>>>> 3a0a3df9
        final BLangTypedescExpr typeofExpr = (BLangTypedescExpr) TreeBuilder.createTypeAccessNode();
        typeofExpr.pos = pos;
        typeofExpr.type = type;
        typeofExpr.resolvedType = resolvedType;
        return typeofExpr;
    }

    static BLangIndexBasedAccess createIndexBasesAccessExpr(Location location, BType type,
                                                            BVarSymbol varSymbol,
                                                            BLangExpression indexExpr) {
        final BLangIndexBasedAccess arrayAccess = (BLangIndexBasedAccess) TreeBuilder.createIndexBasedAccessNode();
        arrayAccess.pos = location;
        arrayAccess.expr = createVariableRef(location, varSymbol);
        arrayAccess.indexExpr = indexExpr;
        arrayAccess.type = type;
        return arrayAccess;
    }

    static BLangExpression generateConversionExpr(BLangExpression varRef, BType target, SymbolResolver symResolver) {
        if (varRef.type.tag == target.tag || varRef.type.tag > TypeTags.BOOLEAN) {
            return varRef;
        }
        // Box value using cast expression.
        final BLangTypeConversionExpr conversion = (BLangTypeConversionExpr) TreeBuilder.createTypeConversionNode();
        conversion.pos = varRef.pos;
        conversion.expr = varRef;
        conversion.type = target;
        conversion.targetType = target;
        return conversion;
    }

    static List<BLangExpression> generateArgExprs(Location pos, List<BLangSimpleVariable> args,
                                                  List<BVarSymbol> formalParams, SymbolResolver symResolver) {
        List<BLangExpression> argsExpr = new ArrayList<>();
        final List<BLangSimpleVarRef> variableRefList = createVariableRefList(pos, args);
        for (int i = 0; i < variableRefList.size(); i++) {
            BLangSimpleVarRef varRef = variableRefList.get(i);
            BType target = formalParams.get(i).type;
            BType source = varRef.symbol.type;
            if (source != target) {
                argsExpr.add(generateConversionExpr(varRef, target, symResolver));
                continue;
            }
            argsExpr.add(varRef);
        }
        return argsExpr;
    }

    public static BLangInvocation createInvocationExpr(Location location,
                                                       BInvokableSymbol invokableSymbol,
                                                       List<BLangSimpleVariable> requiredArgs,
                                                       SymbolResolver symResolver) {
        return createInvocationExpr(location, invokableSymbol, requiredArgs, new ArrayList<>(), symResolver);
    }

    static BLangInvocation createInvocationExpr(Location pos, BInvokableSymbol invokableSymbol,
                                                List<BLangSimpleVariable> requiredArgs,
                                                List<BLangSimpleVariable> restArgs, SymbolResolver symResolver) {
        final BLangInvocation invokeLambda = (BLangInvocation) TreeBuilder.createInvocationNode();
        invokeLambda.pos = pos;
        invokeLambda.requiredArgs.addAll(generateArgExprs(pos, requiredArgs, invokableSymbol.params, symResolver));
        invokeLambda.restArgs
                .addAll(generateArgExprs(pos, restArgs, Lists.of(invokableSymbol.restParam), symResolver));

        invokeLambda.symbol = invokableSymbol;
        invokeLambda.type = ((BInvokableType) invokableSymbol.type).retType;
        return invokeLambda;
    }

    public static BLangInvocation createLangLibInvocationNode(String name, ArrayList<BLangExpression> argExprs,
                                                              BLangExpression onExpr, Location location) {
        BLangInvocation invocationNode = (BLangInvocation) TreeBuilder.createInvocationNode();
        invocationNode.name = createIdentifier(location, name);
        invocationNode.expr = onExpr;
        invocationNode.pos = location;
        invocationNode.argExprs = argExprs;
        invocationNode.langLibInvocation = true;

        return invocationNode;
    }

    static BLangInvocation createInvocationExprForMethod(Location pos, BInvokableSymbol invokableSymbol,
                                                List<BLangExpression> requiredArgs, SymbolResolver symResolver) {
        return createInvocationExprMethod(pos, invokableSymbol, requiredArgs, new ArrayList<>(), symResolver);
    }

    static BLangInvocation createInvocationExprMethod(Location pos, BInvokableSymbol invokableSymbol,
                                                      List<BLangExpression> requiredArgs,
                                                      List<BLangSimpleVariable> restArgs, SymbolResolver symResolver) {
        final BLangInvocation invokeLambda = (BLangInvocation) TreeBuilder.createInvocationNode();
        invokeLambda.pos = pos;
        invokeLambda.name = createIdentifier(pos, invokableSymbol.name.value);
        invokeLambda.requiredArgs.addAll(requiredArgs);
        invokeLambda.restArgs
                .addAll(generateArgExprs(pos, restArgs, Lists.of(invokableSymbol.restParam), symResolver));

        invokeLambda.symbol = invokableSymbol;
        invokeLambda.type = ((BInvokableType) invokableSymbol.type).retType;
        return invokeLambda;
    }

    static List<BLangSimpleVarRef> createVariableRefList(Location pos, List<BLangSimpleVariable> args) {
        final List<BLangSimpleVarRef> varRefs = new ArrayList<>();
        args.forEach(variable -> varRefs.add(createVariableRef(pos, variable.symbol)));
        return varRefs;
    }

    static BLangSimpleVarRef createVariableRef(Location pos, BSymbol varSymbol) {
        final BLangSimpleVarRef varRef = (BLangSimpleVarRef) TreeBuilder.createSimpleVariableReferenceNode();
        varRef.pos = pos;
        varRef.variableName = createIdentifier(pos, varSymbol.name.value);
        varRef.symbol = varSymbol;
        varRef.type = varSymbol.type;
        return varRef;
    }

    public static BLangSimpleVariable createVariable(Location pos,
                                                     String name,
                                                     BType type,
                                                     BLangExpression expr,
                                                     BVarSymbol varSymbol) {
        final BLangSimpleVariable varNode = (BLangSimpleVariable) TreeBuilder.createSimpleVariableNode();
        varNode.pos = pos;
        varNode.name = createIdentifier(pos, name);
        varNode.type = type;
        varNode.expr = expr;
        varNode.symbol = varSymbol;
        return varNode;
    }

    public static BLangSimpleVariable createVariable(Location pos, String name, BType type) {
        return createVariable(pos, name, type, null, null);
    }

    public static BLangSimpleVariableDef createVariableDef(Location pos, BLangSimpleVariable variable) {
        final BLangSimpleVariableDef variableDef =
                (BLangSimpleVariableDef) TreeBuilder.createSimpleVariableDefinitionNode();
        variableDef.pos = pos;
        variableDef.var = variable;
        return variableDef;
    }

    static BLangTupleVariableDef createTupleVariableDef(Location pos, BLangTupleVariable variable) {
        final BLangTupleVariableDef variableDef =
                (BLangTupleVariableDef) TreeBuilder.createTupleVariableDefinitionNode();
        variableDef.pos = pos;
        variableDef.var = variable;
        return variableDef;
    }

    static BLangRecordVariableDef createRecordVariableDef(Location pos, BLangRecordVariable variable) {
        final BLangRecordVariableDef variableDef =
                (BLangRecordVariableDef) TreeBuilder.createRecordVariableDefinitionNode();
        variableDef.pos = pos;
        variableDef.var = variable;
        return variableDef;
    }

    static BLangErrorVariableDef createErrorVariableDef(Location pos, BLangErrorVariable variable) {
        final BLangErrorVariableDef variableDef =
                (BLangErrorVariableDef) TreeBuilder.createErrorVariableDefinitionNode();
        variableDef.pos = pos;
        variableDef.errorVariable = variable;
        return variableDef;
    }

    static BLangCheckedExpr createCheckExpr(Location pos, BLangExpression expr, BType returnType) {
        final BLangCheckedExpr checkExpr = (BLangCheckedExpr) TreeBuilder.createCheckExpressionNode();
        checkExpr.pos = pos;
        checkExpr.expr = expr;
        checkExpr.type = returnType;
        checkExpr.equivalentErrorTypeList = new ArrayList<>();
        return checkExpr;
    }

    static BLangCheckPanickedExpr createCheckPanickedExpr(Location location, BLangExpression expr,
                                                          BType returnType) {
        final BLangCheckPanickedExpr checkExpr = (BLangCheckPanickedExpr) TreeBuilder.createCheckPanicExpressionNode();
        checkExpr.pos = location;
        checkExpr.expr = expr;
        checkExpr.type = returnType;
        checkExpr.equivalentErrorTypeList = new ArrayList<>();
        return checkExpr;
    }

    static BLangBinaryExpr createBinaryExpr(Location pos,
                                            BLangExpression lhsExpr,
                                            BLangExpression rhsExpr,
                                            BType type,
                                            OperatorKind opKind,
                                            BOperatorSymbol symbol) {
        final BLangBinaryExpr binaryExpr = (BLangBinaryExpr) TreeBuilder.createBinaryExpressionNode();
        binaryExpr.pos = pos;
        binaryExpr.lhsExpr = lhsExpr;
        binaryExpr.rhsExpr = rhsExpr;
        binaryExpr.type = type;
        binaryExpr.opKind = opKind;
        binaryExpr.opSymbol = symbol;
        return binaryExpr;
    }

    static BLangIsAssignableExpr createIsAssignableExpr(Location pos,
                                                        BLangExpression lhsExpr,
                                                        BType targetType,
                                                        BType type,
                                                        Names names,
                                                        Location opSymPos) {
        final BLangIsAssignableExpr assignableExpr = new BLangIsAssignableExpr();
        assignableExpr.pos = pos;
        assignableExpr.lhsExpr = lhsExpr;
        assignableExpr.targetType = targetType;
        assignableExpr.type = type;
        assignableExpr.opSymbol = new BOperatorSymbol(names.fromString(assignableExpr.opKind.value()),
                                                      null, targetType, null, opSymPos, VIRTUAL);
        return assignableExpr;
    }

    static BLangIsLikeExpr createIsLikeExpr(Location pos, BLangExpression expr, BLangType typeNode,
                                            BType retType) {
        BLangIsLikeExpr isLikeExpr = (BLangIsLikeExpr) TreeBuilder.createIsLikeExpressionNode();
        isLikeExpr.pos = pos;
        isLikeExpr.expr = expr;
        isLikeExpr.typeNode = typeNode;
        isLikeExpr.type = retType;
        return isLikeExpr;
    }

    static BLangLiteral createLiteral(Location pos, BType type, Object value) {
        final BLangLiteral literal = (BLangLiteral) TreeBuilder.createLiteralExpression();
        literal.pos = pos;
        literal.value = value;
        literal.type = type;
        return literal;
    }

    static BLangConstRef createBLangConstRef(Location pos, BType type, Object value) {
        final BLangConstRef constRef = (BLangConstRef) TreeBuilder.createConstLiteralNode();
        constRef.pos = pos;
        constRef.value = value;
        constRef.type = type;
        return constRef;
    }

    static BLangRecordLiteral createEmptyRecordLiteral(Location pos, BType type) {
        final BLangRecordLiteral recordLiteralNode = (BLangRecordLiteral) TreeBuilder.createRecordLiteralNode();
        recordLiteralNode.pos = pos;
        recordLiteralNode.type = type;
        return recordLiteralNode;
    }

    static BLangRecordLiteral.BLangRecordKeyValueField createBLangRecordKeyValue(BLangExpression key,
                                                                                 BLangExpression value) {
        final BLangRecordLiteral.BLangRecordKeyValueField recordKeyValue =
                (BLangRecordLiteral.BLangRecordKeyValueField) TreeBuilder.createRecordKeyValue();
        recordKeyValue.key = new BLangRecordLiteral.BLangRecordKey(key);
        recordKeyValue.valueExpr = value;
        return recordKeyValue;
    }

    static BLangListConstructorExpr.BLangArrayLiteral createEmptyArrayLiteral(Location location,
                                                                              BArrayType type) {
        final BLangListConstructorExpr.BLangArrayLiteral arrayLiteralNode =
                (BLangListConstructorExpr.BLangArrayLiteral) TreeBuilder.createArrayLiteralExpressionNode();
        arrayLiteralNode.pos = location;
        arrayLiteralNode.type = type;
        arrayLiteralNode.exprs = new ArrayList<>();
        return arrayLiteralNode;
    }

    static BLangListConstructorExpr createListConstructorExpr(Location pos, BType type) {
        if (type.tag == TypeTags.INTERSECTION) {
            type = ((BIntersectionType) type).effectiveType;
        }

        if (type.tag != TypeTags.ARRAY && type.tag != TypeTags.TUPLE) {
            throw new IllegalArgumentException("Expected a 'BArrayType' instance or a 'BTupleType' instance");
        }

        final BLangListConstructorExpr listConstructorExpr =
                (BLangListConstructorExpr) TreeBuilder.createListConstructorExpressionNode();
        listConstructorExpr.pos = pos;
        listConstructorExpr.type = type;
        listConstructorExpr.exprs = new ArrayList<>();
        listConstructorExpr.internal = true;
        return listConstructorExpr;
    }

    static BLangTypeInit createEmptyTypeInit(Location pos, BType type) {
        BLangTypeInit objectInitNode = (BLangTypeInit) TreeBuilder.createInitNode();
        objectInitNode.pos = pos;
        objectInitNode.type = type;
        objectInitNode.internal = true;

        BLangInvocation invocationNode = (BLangInvocation) TreeBuilder.createInvocationNode();
        invocationNode.symbol = ((BObjectTypeSymbol) type.tsymbol).generatedInitializerFunc.symbol;
        invocationNode.type = type;
        invocationNode.pos = pos;
        invocationNode.internal = true;

        BLangIdentifier pkgNameNode = (BLangIdentifier) TreeBuilder.createIdentifierNode();
        BLangIdentifier nameNode = (BLangIdentifier)  TreeBuilder.createIdentifierNode();

        nameNode.setLiteral(false);
        nameNode.setValue(Names.GENERATED_INIT_SUFFIX.getValue());
        nameNode.pos = pos;
        invocationNode.name = nameNode;
        invocationNode.pkgAlias = pkgNameNode;

        objectInitNode.initInvocation = invocationNode;
        return objectInitNode;
    }

    public static BLangIdentifier createIdentifier(Location pos, String value) {
        final BLangIdentifier node = (BLangIdentifier) TreeBuilder.createIdentifierNode();
        node.pos = pos;
        if (value != null) {
            node.setValue(value);
        }
        return node;
    }

    public static BLangStatementExpression createStatementExpression(BLangStatement stmt, BLangExpression expr) {
        BLangStatementExpression stmtExpr = (BLangStatementExpression) TreeBuilder.creatStatementExpression();
        stmtExpr.stmt = stmt;
        stmtExpr.expr = expr;
        stmtExpr.pos = stmt.pos;
        return stmtExpr;
    }

    public static BLangMatchExpression createMatchExpression(BLangExpression expr) {
        BLangMatchExpression matchExpr = (BLangMatchExpression) TreeBuilder.createMatchExpression();
        matchExpr.expr = expr;
        return matchExpr;
    }

    public static BLangFieldBasedAccess createFieldAccessExpr(BLangVariableReference varRef, BLangIdentifier field) {
        return createFieldAccessExpr(varRef, field, false);
    }

    public static BLangFieldBasedAccess createFieldAccessExpr(BLangVariableReference varRef, BLangIdentifier field,
                                                              boolean except) {
        BLangFieldBasedAccess fieldAccessExpr = (BLangFieldBasedAccess) TreeBuilder.createFieldBasedAccessNode();
        fieldAccessExpr.expr = varRef;
        fieldAccessExpr.field = field;
        return fieldAccessExpr;
    }

    public static BLangIndexBasedAccess createIndexAccessExpr(BLangVariableReference varRef,
                                                              BLangExpression indexExpr) {
        BLangIndexBasedAccess fieldAccessExpr = (BLangIndexBasedAccess) TreeBuilder.createIndexBasedAccessNode();
        fieldAccessExpr.expr = varRef;
        fieldAccessExpr.indexExpr = indexExpr;
        return fieldAccessExpr;
    }

    public static BLangFunction createInitFunctionWithNilReturn(Location pos, String name, Name suffix) {
        BLangValueType typeNode = (BLangValueType) TreeBuilder.createValueTypeNode();
        typeNode.pos = pos;
        typeNode.typeKind = TypeKind.NIL;
        return createInitFunction(pos, name, suffix, typeNode);
    }

    static BLangFunction createInitFunctionWithErrorOrNilReturn(Location pos, String name, Name suffix,
                                                                SymbolTable symTable) {
        if (symTable.errorOrNilType == null) {
            // The error type may not have been loaded when compiling modules such as annotations.
            // Such modules are builtin and can never return error, so we set a nil returning init function.
            return createInitFunctionWithNilReturn(pos, name, suffix);
        }

        BLangValueType typeNode = (BLangValueType) TreeBuilder.createValueTypeNode();
        typeNode.pos = pos;
        typeNode.typeKind = TypeKind.UNION;
        typeNode.type = symTable.errorOrNilType;
        return createInitFunction(pos, name, suffix, typeNode);
    }

    private static BLangFunction createInitFunction(Location pos, String name, Name suffix,
                                                    BLangValueType returnTypeNode) {
        BLangFunction initFunction = (BLangFunction) TreeBuilder.createFunctionNode();
        initFunction.setName(createIdentifier(name + suffix.getValue()));
        initFunction.flagSet = EnumSet.of(Flag.PUBLIC);
        initFunction.pos = pos;

        initFunction.returnTypeNode = returnTypeNode;

        // Create body of the init function
        BLangBlockFunctionBody body = (BLangBlockFunctionBody) TreeBuilder.createBlockFunctionBodyNode();
        body.pos = pos;
        initFunction.setBody(body);
        return initFunction;
    }

    static BLangServiceConstructorExpr createServiceConstructor(BLangService service) {
        BLangServiceConstructorExpr constExpr = (BLangServiceConstructorExpr) TreeBuilder
                .createServiceConstructorNode();
        constExpr.pos = service.pos;
        constExpr.serviceNode = service;
        constExpr.type = service.symbol.type;
        return constExpr;
    }

    public static BLangSimpleVariable createReceiver(Location pos, BType type) {
        BLangSimpleVariable receiver = (BLangSimpleVariable) TreeBuilder.createSimpleVariableNode();
        receiver.pos = pos;
        IdentifierNode identifier = createIdentifier(pos, Names.SELF.getValue());
        receiver.setName(identifier);
        receiver.type = type;
        return receiver;
    }

    public static BLangNamedArgsExpression createNamedArg(String argName, BLangExpression expr) {
        BLangNamedArgsExpression argExpr = new BLangNamedArgsExpression();
        argExpr.name = (BLangIdentifier) TreeBuilder.createIdentifierNode();
        argExpr.name.value = argName;
        argExpr.expr = expr;
        return argExpr;
    }

    private static IdentifierNode createIdentifier(String value) {
        IdentifierNode node = TreeBuilder.createIdentifierNode();
        if (value != null) {
            node.setValue(value);
        }
        return node;
    }

    public static BInvokableSymbol duplicateInvokableSymbol(BInvokableSymbol invokableSymbol) {
        BInvokableSymbol dupFuncSymbol =
                Symbols.createFunctionSymbol(invokableSymbol.flags, invokableSymbol.name, invokableSymbol.pkgID,
                                             invokableSymbol.type, invokableSymbol.owner, invokableSymbol.bodyExist,
                                             invokableSymbol.pos, invokableSymbol.origin);
        dupFuncSymbol.receiverSymbol = invokableSymbol.receiverSymbol;
        dupFuncSymbol.retType = invokableSymbol.retType;
        dupFuncSymbol.restParam = invokableSymbol.restParam;
        dupFuncSymbol.params = new ArrayList<>(invokableSymbol.params);
        dupFuncSymbol.taintTable = invokableSymbol.taintTable;
        dupFuncSymbol.tainted = invokableSymbol.tainted;
        dupFuncSymbol.closure = invokableSymbol.closure;
        dupFuncSymbol.markdownDocumentation = invokableSymbol.markdownDocumentation;
        dupFuncSymbol.scope = invokableSymbol.scope;
        dupFuncSymbol.tag = invokableSymbol.tag;
        dupFuncSymbol.schedulerPolicy = invokableSymbol.schedulerPolicy;
        dupFuncSymbol.strandName = invokableSymbol.strandName;

        BInvokableType prevFuncType = (BInvokableType) invokableSymbol.type;
        BInvokableType dupInvokableType = new BInvokableType(new ArrayList<>(prevFuncType.paramTypes),
                                                          prevFuncType.restType, prevFuncType.retType,
                                                          prevFuncType.tsymbol);

        if (Symbols.isFlagOn(invokableSymbol.flags, Flags.ISOLATED)) {
            dupFuncSymbol.flags |= Flags.ISOLATED;
            dupInvokableType.flags |= Flags.ISOLATED;
        }

        dupFuncSymbol.type = dupInvokableType;
        dupFuncSymbol.dependentGlobalVars = invokableSymbol.dependentGlobalVars;

        return dupFuncSymbol;
    }

    public static BInvokableSymbol duplicateFunctionDeclarationSymbol(BInvokableSymbol invokableSymbol,
                                                                      BSymbol owner,
                                                                      Name newName,
                                                                      PackageID newPkgID,
                                                                      Location location,
                                                                      SymbolOrigin origin) {
        BInvokableSymbol dupFuncSymbol = Symbols.createFunctionSymbol(invokableSymbol.flags, newName, newPkgID,
                                                                      null, owner, invokableSymbol.bodyExist,
                                                                      location, origin);
        dupFuncSymbol.receiverSymbol = invokableSymbol.receiverSymbol;
        dupFuncSymbol.retType = invokableSymbol.retType;
        dupFuncSymbol.receiverSymbol = null;
        dupFuncSymbol.flags |= Flags.INTERFACE;

        dupFuncSymbol.params = invokableSymbol.params.stream()
                .map(param -> duplicateParamSymbol(param, dupFuncSymbol))
                .collect(Collectors.toList());
        if (dupFuncSymbol.restParam != null) {
            dupFuncSymbol.restParam = duplicateParamSymbol(invokableSymbol.restParam, dupFuncSymbol);
        }

        dupFuncSymbol.taintTable = invokableSymbol.taintTable;
        dupFuncSymbol.tainted = invokableSymbol.tainted;
        dupFuncSymbol.closure = invokableSymbol.closure;
        dupFuncSymbol.tag = invokableSymbol.tag;
        dupFuncSymbol.markdownDocumentation = invokableSymbol.markdownDocumentation;

        BInvokableType prevFuncType = (BInvokableType) invokableSymbol.type;
        dupFuncSymbol.type = new BInvokableType(new ArrayList<>(prevFuncType.paramTypes), prevFuncType.restType,
                prevFuncType.retType, prevFuncType.tsymbol);
        return dupFuncSymbol;
    }

    private static BVarSymbol duplicateParamSymbol(BVarSymbol paramSymbol, BInvokableSymbol owner) {
        BVarSymbol newParamSymbol = new BVarSymbol(paramSymbol.flags, paramSymbol.name, paramSymbol.pkgID,
                                                   paramSymbol.type, owner, paramSymbol.pos, paramSymbol.origin);
        newParamSymbol.tainted = paramSymbol.tainted;
        newParamSymbol.defaultableParam = paramSymbol.defaultableParam;
        newParamSymbol.markdownDocumentation = paramSymbol.markdownDocumentation;
        return newParamSymbol;
    }

    private static List<BLangExpression> generateArgExprsForLambdas(Location location,
                                                                    List<BLangSimpleVariable> args,
                                                                    List<BVarSymbol> formalParams,
                                                                    SymbolResolver symResolver) {
        List<BLangExpression> argsExpr = new ArrayList<>();
        final List<BLangSimpleVarRef> variableRefList = createVariableRefList(location, args);
        int mapSymbolsParams = formalParams.size() - args.size();
        for (int i = 0; i < variableRefList.size(); i++) {
            BLangSimpleVarRef varRef = variableRefList.get(i);
            BType target = formalParams.get(i + mapSymbolsParams).type;
            BType source = varRef.symbol.type;
            if (source != target) {
                argsExpr.add(generateConversionExpr(varRef, target, symResolver));
                continue;
            }
            argsExpr.add(varRef);
        }
        return argsExpr;
    }

    static BLangXMLTextLiteral createXMLTextLiteralNode(BLangBinaryExpr parent, BLangExpression concatExpr,
                                                        Location pos, BType type) {
        BLangXMLTextLiteral xmlTextLiteral = new BLangXMLTextLiteral();
        xmlTextLiteral.concatExpr = concatExpr;
        xmlTextLiteral.pos = pos;
        xmlTextLiteral.parent = parent;
        xmlTextLiteral.type = type;
        return xmlTextLiteral;
    }
}<|MERGE_RESOLUTION|>--- conflicted
+++ resolved
@@ -389,8 +389,7 @@
         return unaryExpr;
     }
 
-<<<<<<< HEAD
-    static BLangTernaryExpr createTernaryExpr(DiagnosticPos pos,
+    static BLangTernaryExpr createTernaryExpr(Location pos,
                                               BLangExpression conditionExpr,
                                               BLangExpression thenExpr,
                                               BLangExpression elseExpr) {
@@ -402,10 +401,7 @@
         return ternaryExprExpr;
     }
 
-    static BLangTypedescExpr createTypeofExpr(DiagnosticPos pos, BType type, BType resolvedType) {
-=======
     static BLangTypedescExpr createTypeofExpr(Location pos, BType type, BType resolvedType) {
->>>>>>> 3a0a3df9
         final BLangTypedescExpr typeofExpr = (BLangTypedescExpr) TreeBuilder.createTypeAccessNode();
         typeofExpr.pos = pos;
         typeofExpr.type = type;
