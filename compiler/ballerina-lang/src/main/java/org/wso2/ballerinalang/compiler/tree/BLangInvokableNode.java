/*
*  Copyright (c) 2017, WSO2 Inc. (http://www.wso2.org) All Rights Reserved.
*
*  WSO2 Inc. licenses this file to you under the Apache License,
*  Version 2.0 (the "License"); you may not use this file except
*  in compliance with the License.
*  You may obtain a copy of the License at
*
*    http://www.apache.org/licenses/LICENSE-2.0
*
*  Unless required by applicable law or agreed to in writing,
*  software distributed under the License is distributed on an
*  "AS IS" BASIS, WITHOUT WARRANTIES OR CONDITIONS OF ANY
*  KIND, either express or implied.  See the License for the
*  specific language governing permissions and limitations
*  under the License.
*/
package org.wso2.ballerinalang.compiler.tree;

import org.ballerinalang.model.elements.Flag;
import org.ballerinalang.model.tree.AnnotationAttachmentNode;
import org.ballerinalang.model.tree.DeprecatedNode;
import org.ballerinalang.model.tree.DocumentationNode;
import org.ballerinalang.model.tree.EndpointNode;
import org.ballerinalang.model.tree.IdentifierNode;
import org.ballerinalang.model.tree.InvokableNode;
import org.ballerinalang.model.tree.VariableNode;
import org.ballerinalang.model.tree.WorkerNode;
import org.ballerinalang.model.tree.statements.BlockNode;
import org.ballerinalang.model.tree.statements.VariableDefinitionNode;
import org.wso2.ballerinalang.compiler.semantics.model.symbols.BInvokableSymbol;
import org.wso2.ballerinalang.compiler.tree.statements.BLangBlockStmt;
import org.wso2.ballerinalang.compiler.tree.statements.BLangVariableDef;

import java.util.ArrayList;
import java.util.Arrays;
import java.util.EnumSet;
import java.util.List;
import java.util.Set;

/**
 * @since 0.94
 */
public abstract class BLangInvokableNode extends BLangNode implements InvokableNode {

    public BLangIdentifier name;
    public List<BLangVariable> requiredParams;
    public List<BLangVariable> retParams;
    public BLangBlockStmt body;
    public Set<Flag> flagSet;
    public List<BLangAnnotationAttachment> annAttachments;
    public List<BLangDocumentation> docAttachments;
    public List<BLangDeprecatedNode> deprecatedAttachments;
    public List<BLangEndpoint> endpoints;
    public List<BLangWorker> workers;
    public List<BLangVariableDef> defaultableParams;
    public BLangVariable restParam;

    public BInvokableSymbol symbol;

    public BLangInvokableNode() {
        this.requiredParams = new ArrayList<>();
        this.retParams = new ArrayList<>();
        this.annAttachments = new ArrayList<>();
        this.endpoints = new ArrayList<>();
        this.flagSet = EnumSet.noneOf(Flag.class);
        this.workers = new ArrayList<>();
        this.docAttachments = new ArrayList<>();
        this.deprecatedAttachments = new ArrayList<>();
        this.defaultableParams = new ArrayList<>();
    }

    @Override
    public BLangIdentifier getName() {
        return name;
    }

    @Override
    public void setName(IdentifierNode name) {
        this.name = (BLangIdentifier) name;
    }

    @Override
    public List<BLangVariable> getParameters() {
        return requiredParams;
    }

    @Override
    public void addParameter(VariableNode param) {
        this.getParameters().add((BLangVariable) param);
    }

    @Override
    public List<BLangVariable> getReturnParameters() {
        return retParams;
    }

    @Override
    public void addReturnParameter(VariableNode retParam) {
        this.getReturnParameters().add((BLangVariable) retParam);
    }

    @Override
    public BLangBlockStmt getBody() {
        return body;
    }

    @Override
    public void setBody(BlockNode body) {
        this.body = (BLangBlockStmt) body;
    }

    @Override
    public Set<Flag> getFlags() {
        return flagSet;
    }

    @Override
    public void addFlag(Flag flag) {
        this.getFlags().add(flag);
    }

    @Override
    public List<BLangAnnotationAttachment> getAnnotationAttachments() {
        return annAttachments;
    }

    @Override
    public void addAnnotationAttachment(AnnotationAttachmentNode annAttachment) {
        this.getAnnotationAttachments().add((BLangAnnotationAttachment) annAttachment);
    }

    @Override
    public List<BLangDocumentation> getDocumentationAttachments() {
        return docAttachments;
    }

    @Override
    public void addDocumentationAttachment(DocumentationNode docAttachment) {
        this.docAttachments.add((BLangDocumentation) docAttachment);
    }

    @Override
    public List<BLangDeprecatedNode> getDeprecatedAttachments() {
        return deprecatedAttachments;
    }

    @Override
    public void addDeprecatedAttachment(DeprecatedNode deprecatedNode) {
        this.deprecatedAttachments.add((BLangDeprecatedNode) deprecatedNode);
    }

    @Override
    public void addWorker(WorkerNode worker) {
        this.workers.add((BLangWorker) worker);
    }

    @Override
    public List<BLangWorker> getWorkers() {
        return workers;
    }

    @Override
<<<<<<< HEAD
    public List<BLangVariableDef> getDefaultableParameters() {
        return defaultableParams;
    }

    @Override
    public void addDefaultableParameter(VariableDefinitionNode param) {
        this.defaultableParams.add((BLangVariableDef) param);
    }

    @Override
    public VariableNode getRestParameters() {
        return restParam;
    }

    @Override
    public void setRestParameter(VariableNode restParam) {
        this.restParam = (BLangVariable) restParam;
=======
    public List<? extends EndpointNode> getEndpointNodes() {
        return endpoints;
>>>>>>> f6e4adfa
    }

    @Override
    public String toString() {
        return this.flagSet + " " + this.getName() + " (" + this.requiredParams + 
                ") (" + this.retParams + ") Body: {" + this.body + "}"
                + (!workers.isEmpty() ? " Workers: {" + Arrays.toString(workers.toArray()) + "}" : "");
    }

}<|MERGE_RESOLUTION|>--- conflicted
+++ resolved
@@ -161,7 +161,6 @@
     }
 
     @Override
-<<<<<<< HEAD
     public List<BLangVariableDef> getDefaultableParameters() {
         return defaultableParams;
     }
@@ -179,10 +178,11 @@
     @Override
     public void setRestParameter(VariableNode restParam) {
         this.restParam = (BLangVariable) restParam;
-=======
+    }
+
+    @Override
     public List<? extends EndpointNode> getEndpointNodes() {
         return endpoints;
->>>>>>> f6e4adfa
     }
 
     @Override
