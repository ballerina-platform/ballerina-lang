/*
 *  Copyright (c) 2020, WSO2 Inc. (http://www.wso2.org) All Rights Reserved.
 *
 *  WSO2 Inc. licenses this file to you under the Apache License,
 *  Version 2.0 (the "License"); you may not use this file except
 *  in compliance with the License.
 *  You may obtain a copy of the License at
 *
 *    http://www.apache.org/licenses/LICENSE-2.0
 *
 *  Unless required by applicable law or agreed to in writing,
 *  software distributed under the License is distributed on an
 *  "AS IS" BASIS, WITHOUT WARRANTIES OR CONDITIONS OF ANY
 *  KIND, either express or implied.  See the License for the
 *  specific language governing permissions and limitations
 *  under the License.
 */
package org.wso2.ballerinalang.compiler.bir.codegen;

import io.ballerina.identifier.Utils;
import org.apache.commons.lang3.StringEscapeUtils;
import org.ballerinalang.compiler.BLangCompilerException;
import org.ballerinalang.model.elements.PackageID;
import org.ballerinalang.model.symbols.SymbolKind;
import org.ballerinalang.model.types.IntersectableReferenceType;
import org.objectweb.asm.ClassWriter;
import org.objectweb.asm.FieldVisitor;
import org.objectweb.asm.MethodVisitor;
import org.wso2.ballerinalang.compiler.bir.codegen.split.JvmConstantsGen;
import org.wso2.ballerinalang.compiler.bir.model.BIRNode.BIRTypeDefinition;
import org.wso2.ballerinalang.compiler.parser.BLangAnonymousModelHelper;
import org.wso2.ballerinalang.compiler.semantics.analyzer.IsAnydataUniqueVisitor;
import org.wso2.ballerinalang.compiler.semantics.analyzer.IsPureTypeUniqueVisitor;
import org.wso2.ballerinalang.compiler.semantics.analyzer.TypeHashVisitor;
import org.wso2.ballerinalang.compiler.semantics.analyzer.Types;
import org.wso2.ballerinalang.compiler.semantics.model.SymbolTable;
import org.wso2.ballerinalang.compiler.semantics.model.symbols.BInvokableSymbol;
import org.wso2.ballerinalang.compiler.semantics.model.symbols.BInvokableTypeSymbol;
import org.wso2.ballerinalang.compiler.semantics.model.symbols.BStructureTypeSymbol;
import org.wso2.ballerinalang.compiler.semantics.model.symbols.BTypeSymbol;
import org.wso2.ballerinalang.compiler.semantics.model.symbols.BVarSymbol;
import org.wso2.ballerinalang.compiler.semantics.model.symbols.Symbols;
import org.wso2.ballerinalang.compiler.semantics.model.types.BErrorType;
import org.wso2.ballerinalang.compiler.semantics.model.types.BFiniteType;
import org.wso2.ballerinalang.compiler.semantics.model.types.BFutureType;
import org.wso2.ballerinalang.compiler.semantics.model.types.BIntersectionType;
import org.wso2.ballerinalang.compiler.semantics.model.types.BInvokableType;
import org.wso2.ballerinalang.compiler.semantics.model.types.BMapType;
import org.wso2.ballerinalang.compiler.semantics.model.types.BParameterizedType;
import org.wso2.ballerinalang.compiler.semantics.model.types.BStreamType;
import org.wso2.ballerinalang.compiler.semantics.model.types.BTableType;
import org.wso2.ballerinalang.compiler.semantics.model.types.BTupleType;
import org.wso2.ballerinalang.compiler.semantics.model.types.BType;
import org.wso2.ballerinalang.compiler.semantics.model.types.BTypeReferenceType;
import org.wso2.ballerinalang.compiler.semantics.model.types.BTypedescType;
import org.wso2.ballerinalang.compiler.semantics.model.types.BUnionType;
import org.wso2.ballerinalang.compiler.semantics.model.types.BXMLType;
import org.wso2.ballerinalang.compiler.semantics.model.types.TypeFlags;
import org.wso2.ballerinalang.compiler.tree.expressions.BLangExpression;
import org.wso2.ballerinalang.compiler.tree.expressions.BLangLiteral;
import org.wso2.ballerinalang.compiler.util.TypeTags;
import org.wso2.ballerinalang.util.Flags;

import java.util.ArrayList;
import java.util.List;
import java.util.Set;

import static org.objectweb.asm.Opcodes.AASTORE;
import static org.objectweb.asm.Opcodes.ACC_PUBLIC;
import static org.objectweb.asm.Opcodes.ACC_STATIC;
import static org.objectweb.asm.Opcodes.ACONST_NULL;
import static org.objectweb.asm.Opcodes.ALOAD;
import static org.objectweb.asm.Opcodes.ANEWARRAY;
import static org.objectweb.asm.Opcodes.ARETURN;
import static org.objectweb.asm.Opcodes.ASTORE;
import static org.objectweb.asm.Opcodes.DUP;
import static org.objectweb.asm.Opcodes.GETSTATIC;
import static org.objectweb.asm.Opcodes.ICONST_0;
import static org.objectweb.asm.Opcodes.ICONST_1;
import static org.objectweb.asm.Opcodes.ILOAD;
import static org.objectweb.asm.Opcodes.INVOKEINTERFACE;
import static org.objectweb.asm.Opcodes.INVOKESPECIAL;
import static org.objectweb.asm.Opcodes.INVOKESTATIC;
import static org.objectweb.asm.Opcodes.INVOKEVIRTUAL;
import static org.objectweb.asm.Opcodes.L2I;
import static org.objectweb.asm.Opcodes.NEW;
import static org.objectweb.asm.Opcodes.POP;
import static org.objectweb.asm.Opcodes.RETURN;
import static org.wso2.ballerinalang.compiler.bir.codegen.JvmCodeGenUtil.getModuleLevelClassName;
import static org.wso2.ballerinalang.compiler.bir.codegen.JvmCodeGenUtil.toNameString;
import static org.wso2.ballerinalang.compiler.bir.codegen.JvmConstants.ADD_METHOD;
import static org.wso2.ballerinalang.compiler.bir.codegen.JvmConstants.BOOLEAN_VALUE;
import static org.wso2.ballerinalang.compiler.bir.codegen.JvmConstants.CALL_FUNCTION;
import static org.wso2.ballerinalang.compiler.bir.codegen.JvmConstants.CREATE_ERROR_VALUE;
import static org.wso2.ballerinalang.compiler.bir.codegen.JvmConstants.CREATE_OBJECT_VALUE;
import static org.wso2.ballerinalang.compiler.bir.codegen.JvmConstants.CREATE_RECORD_VALUE;
import static org.wso2.ballerinalang.compiler.bir.codegen.JvmConstants.DOUBLE_VALUE;
import static org.wso2.ballerinalang.compiler.bir.codegen.JvmConstants.FINITE_TYPE_IMPL;
import static org.wso2.ballerinalang.compiler.bir.codegen.JvmConstants.FUNCTION_PARAMETER;
import static org.wso2.ballerinalang.compiler.bir.codegen.JvmConstants.FUNCTION_TYPE_IMPL;
import static org.wso2.ballerinalang.compiler.bir.codegen.JvmConstants.FUTURE_TYPE_IMPL;
import static org.wso2.ballerinalang.compiler.bir.codegen.JvmConstants.GET_ANON_TYPE_METHOD;
import static org.wso2.ballerinalang.compiler.bir.codegen.JvmConstants.INTERSECTION_TYPE_IMPL;
import static org.wso2.ballerinalang.compiler.bir.codegen.JvmConstants.INT_VALUE;
import static org.wso2.ballerinalang.compiler.bir.codegen.JvmConstants.JVM_INIT_METHOD;
import static org.wso2.ballerinalang.compiler.bir.codegen.JvmConstants.LINKED_HASH_SET;
import static org.wso2.ballerinalang.compiler.bir.codegen.JvmConstants.LONG_VALUE;
import static org.wso2.ballerinalang.compiler.bir.codegen.JvmConstants.MAP_TYPE_IMPL;
import static org.wso2.ballerinalang.compiler.bir.codegen.JvmConstants.MODULE_ANON_TYPES_CLASS_NAME;
import static org.wso2.ballerinalang.compiler.bir.codegen.JvmConstants.MODULE_ERRORS_CREATOR_CLASS_NAME;
import static org.wso2.ballerinalang.compiler.bir.codegen.JvmConstants.MODULE_FUNCTION_CALLS_CLASS_NAME;
import static org.wso2.ballerinalang.compiler.bir.codegen.JvmConstants.MODULE_INIT_CLASS_NAME;
import static org.wso2.ballerinalang.compiler.bir.codegen.JvmConstants.MODULE_OBJECTS_CREATOR_CLASS_NAME;
import static org.wso2.ballerinalang.compiler.bir.codegen.JvmConstants.MODULE_RECORDS_CREATOR_CLASS_NAME;
import static org.wso2.ballerinalang.compiler.bir.codegen.JvmConstants.PARAMETERIZED_TYPE_IMPL;
import static org.wso2.ballerinalang.compiler.bir.codegen.JvmConstants.PREDEFINED_TYPES;
import static org.wso2.ballerinalang.compiler.bir.codegen.JvmConstants.SET;
import static org.wso2.ballerinalang.compiler.bir.codegen.JvmConstants.STREAM_TYPE_IMPL;
import static org.wso2.ballerinalang.compiler.bir.codegen.JvmConstants.STRING_VALUE;
import static org.wso2.ballerinalang.compiler.bir.codegen.JvmConstants.TABLE_TYPE_IMPL;
import static org.wso2.ballerinalang.compiler.bir.codegen.JvmConstants.TYPE;
import static org.wso2.ballerinalang.compiler.bir.codegen.JvmConstants.TYPEDESC_TYPE_IMPL;
import static org.wso2.ballerinalang.compiler.bir.codegen.JvmConstants.TYPES_ERROR;
import static org.wso2.ballerinalang.compiler.bir.codegen.JvmConstants.VALUE_OF_METHOD;
import static org.wso2.ballerinalang.compiler.bir.codegen.JvmConstants.XML_TYPE_IMPL;
import static org.wso2.ballerinalang.compiler.bir.codegen.JvmSignatures.ANY_TO_JBOOLEAN;
import static org.wso2.ballerinalang.compiler.bir.codegen.JvmSignatures.BOOLEAN_VALUE_OF_METHOD;
import static org.wso2.ballerinalang.compiler.bir.codegen.JvmSignatures.CREATE_ERROR;
import static org.wso2.ballerinalang.compiler.bir.codegen.JvmSignatures.CREATE_OBJECT;
import static org.wso2.ballerinalang.compiler.bir.codegen.JvmSignatures.CREATE_RECORD;
import static org.wso2.ballerinalang.compiler.bir.codegen.JvmSignatures.CREATE_RECORD_WITH_MAP;
import static org.wso2.ballerinalang.compiler.bir.codegen.JvmSignatures.DOUBLE_VALUE_OF_METHOD;
import static org.wso2.ballerinalang.compiler.bir.codegen.JvmSignatures.FUNCTION_CALL;
import static org.wso2.ballerinalang.compiler.bir.codegen.JvmSignatures.GET_ARRAY_VALUE;
import static org.wso2.ballerinalang.compiler.bir.codegen.JvmSignatures.GET_BDECIMAL;
import static org.wso2.ballerinalang.compiler.bir.codegen.JvmSignatures.GET_BOBJECT;
import static org.wso2.ballerinalang.compiler.bir.codegen.JvmSignatures.GET_BSTRING;
import static org.wso2.ballerinalang.compiler.bir.codegen.JvmSignatures.GET_ERROR_TYPE;
import static org.wso2.ballerinalang.compiler.bir.codegen.JvmSignatures.GET_ERROR_VALUE;
import static org.wso2.ballerinalang.compiler.bir.codegen.JvmSignatures.GET_FUNCTION_POINTER;
import static org.wso2.ballerinalang.compiler.bir.codegen.JvmSignatures.GET_FUTURE_VALUE;
import static org.wso2.ballerinalang.compiler.bir.codegen.JvmSignatures.GET_HANDLE_VALUE;
import static org.wso2.ballerinalang.compiler.bir.codegen.JvmSignatures.GET_MAP_VALUE;
import static org.wso2.ballerinalang.compiler.bir.codegen.JvmSignatures.GET_MODULE;
import static org.wso2.ballerinalang.compiler.bir.codegen.JvmSignatures.GET_OBJECT;
import static org.wso2.ballerinalang.compiler.bir.codegen.JvmSignatures.GET_REGEXP;
import static org.wso2.ballerinalang.compiler.bir.codegen.JvmSignatures.GET_STREAM_VALUE;
import static org.wso2.ballerinalang.compiler.bir.codegen.JvmSignatures.GET_TABLE_VALUE_IMPL;
import static org.wso2.ballerinalang.compiler.bir.codegen.JvmSignatures.GET_TYPE;
import static org.wso2.ballerinalang.compiler.bir.codegen.JvmSignatures.GET_TYPEDESC;
import static org.wso2.ballerinalang.compiler.bir.codegen.JvmSignatures.GET_TYPE_REF_TYPE_IMPL;
import static org.wso2.ballerinalang.compiler.bir.codegen.JvmSignatures.GET_XML;
import static org.wso2.ballerinalang.compiler.bir.codegen.JvmSignatures.INIT_FINITE_TYPE_IMPL;
import static org.wso2.ballerinalang.compiler.bir.codegen.JvmSignatures.INIT_FUNCTION_PARAM;
import static org.wso2.ballerinalang.compiler.bir.codegen.JvmSignatures.INIT_FUNCTION_TYPE_IMPL;
import static org.wso2.ballerinalang.compiler.bir.codegen.JvmSignatures.INIT_FUNCTION_TYPE_IMPL_WITH_PARAMS;
import static org.wso2.ballerinalang.compiler.bir.codegen.JvmSignatures.INIT_INTERSECTION_TYPE_WITH_REFERENCE_TYPE;
import static org.wso2.ballerinalang.compiler.bir.codegen.JvmSignatures.INIT_INTERSECTION_TYPE_WITH_TYPE;
import static org.wso2.ballerinalang.compiler.bir.codegen.JvmSignatures.INIT_PARAMETERIZED_TYPE_IMPL;
import static org.wso2.ballerinalang.compiler.bir.codegen.JvmSignatures.INIT_STREAM_TYPE_IMPL;
import static org.wso2.ballerinalang.compiler.bir.codegen.JvmSignatures.INIT_TABLE_TYPE_IMPL;
import static org.wso2.ballerinalang.compiler.bir.codegen.JvmSignatures.INIT_TABLE_TYPE_WITH_FIELD_NAME_LIST;
import static org.wso2.ballerinalang.compiler.bir.codegen.JvmSignatures.INIT_WITH_BOOLEAN;
import static org.wso2.ballerinalang.compiler.bir.codegen.JvmSignatures.INT_VALUE_OF_METHOD;
import static org.wso2.ballerinalang.compiler.bir.codegen.JvmSignatures.LOAD_ANYDATA_TYPE;
import static org.wso2.ballerinalang.compiler.bir.codegen.JvmSignatures.LOAD_ANY_TYPE;
import static org.wso2.ballerinalang.compiler.bir.codegen.JvmSignatures.LOAD_BOOLEAN_TYPE;
import static org.wso2.ballerinalang.compiler.bir.codegen.JvmSignatures.LOAD_BYTE_TYPE;
import static org.wso2.ballerinalang.compiler.bir.codegen.JvmSignatures.LOAD_DECIMAL_TYPE;
import static org.wso2.ballerinalang.compiler.bir.codegen.JvmSignatures.LOAD_FLOAT_TYPE;
import static org.wso2.ballerinalang.compiler.bir.codegen.JvmSignatures.LOAD_HANDLE_TYPE;
import static org.wso2.ballerinalang.compiler.bir.codegen.JvmSignatures.LOAD_INTEGER_TYPE;
import static org.wso2.ballerinalang.compiler.bir.codegen.JvmSignatures.LOAD_JSON_TYPE;
import static org.wso2.ballerinalang.compiler.bir.codegen.JvmSignatures.LOAD_NEVER_TYPE;
import static org.wso2.ballerinalang.compiler.bir.codegen.JvmSignatures.LOAD_NULL_TYPE;
import static org.wso2.ballerinalang.compiler.bir.codegen.JvmSignatures.LOAD_OBJECT_TYPE;
import static org.wso2.ballerinalang.compiler.bir.codegen.JvmSignatures.LOAD_READONLY_TYPE;
import static org.wso2.ballerinalang.compiler.bir.codegen.JvmSignatures.LOAD_SERVICE_TYPE;
import static org.wso2.ballerinalang.compiler.bir.codegen.JvmSignatures.LOAD_STRING_TYPE;
import static org.wso2.ballerinalang.compiler.bir.codegen.JvmSignatures.LOAD_TYPE;
import static org.wso2.ballerinalang.compiler.bir.codegen.JvmSignatures.LOAD_UNION_TYPE;
import static org.wso2.ballerinalang.compiler.bir.codegen.JvmSignatures.LOAD_XML_TYPE;
import static org.wso2.ballerinalang.compiler.bir.codegen.JvmSignatures.LONG_VALUE_OF;
import static org.wso2.ballerinalang.compiler.bir.codegen.JvmSignatures.SET_TYPE_ARRAY;
import static org.wso2.ballerinalang.compiler.bir.codegen.JvmSignatures.TYPE_PARAMETER;
import static org.wso2.ballerinalang.compiler.bir.codegen.JvmSignatures.VOID_METHOD_DESC;

/**
 * BIR types to JVM byte code generation class.
 *
 * @since 1.2.0
 */
public class JvmTypeGen {

    private final IsPureTypeUniqueVisitor isPureTypeUniqueVisitor;
    private final IsAnydataUniqueVisitor isAnydataUniqueVisitor;
    private final JvmConstantsGen jvmConstantsGen;
    private final TypeHashVisitor typeHashVisitor;
    private final SymbolTable symbolTable;
    private final PackageID packageID;
    private final String anonTypesClass;
    private final String recordsClass;
    private final String objectsClass;
    private final String errorsClass;
    private final String functionCallsClass;

    public JvmTypeGen(JvmConstantsGen jvmConstantsGen, PackageID packageID, TypeHashVisitor typeHashVisitor,
                      SymbolTable symbolTable) {
        this.jvmConstantsGen = jvmConstantsGen;
        this.packageID = packageID;
        isPureTypeUniqueVisitor = new IsPureTypeUniqueVisitor();
        isAnydataUniqueVisitor = new IsAnydataUniqueVisitor();
        this.typeHashVisitor = typeHashVisitor;
        this.symbolTable = symbolTable;
        this.anonTypesClass = getModuleLevelClassName(packageID, MODULE_ANON_TYPES_CLASS_NAME);
        this.recordsClass = getModuleLevelClassName(packageID, MODULE_RECORDS_CREATOR_CLASS_NAME);
        this.objectsClass = getModuleLevelClassName(packageID, MODULE_OBJECTS_CREATOR_CLASS_NAME);
        this.errorsClass = getModuleLevelClassName(packageID, MODULE_ERRORS_CREATOR_CLASS_NAME);
        this.functionCallsClass = getModuleLevelClassName(packageID, MODULE_FUNCTION_CALLS_CLASS_NAME);
    }

    /**
     * Create static fields to hold the user defined types.
     *
     * @param cw       class writer
     * @param typeDefs array of type definitions
     */
    void generateUserDefinedTypeFields(ClassWriter cw, List<BIRTypeDefinition> typeDefs) {
        // create the type
        for (BIRTypeDefinition typeDef : typeDefs) {
<<<<<<< HEAD
            BType bType = JvmCodeGenUtil.getReferredType(typeDef.type);
            if (bType.tag == TypeTags.RECORD || bType.tag == TypeTags.ERROR || bType.tag == TypeTags.OBJECT
                    || bType.tag == TypeTags.UNION || Types.getEffectiveType(bType).tag == TypeTags.TUPLE) {
                String name = typeDef.internalName.value;
                generateTypeField(cw, name);
                generateTypedescField(cw, name);
=======
            BType bType = typeDef.type;
            int bTypeTag = bType.tag;
            if (JvmCodeGenUtil.needNoTypeGeneration(bTypeTag)) {
                // do not generate anything for other types (e.g.: finite type, type reference types etc.)
                continue;
>>>>>>> 68edbf55
            }
            String name = typeDef.internalName.value;
            generateTypeField(cw, name);
            generateTypedescField(cw, name);
        }
    }

    private void generateTypeField(ClassWriter cw, String name) {
        String fieldName = getTypeFieldName(name);
        FieldVisitor fv = cw.visitField(ACC_STATIC + ACC_PUBLIC, fieldName, GET_TYPE, null, null);
        fv.visitEnd();
    }

    private void generateTypedescField(ClassWriter cw, String name) {
        String typedescFieldName = getTypedescFieldName(name);
        FieldVisitor fvTypeDesc = cw.visitField(ACC_STATIC + ACC_PUBLIC, typedescFieldName, GET_TYPEDESC, null, null);
        fvTypeDesc.visitEnd();
    }

    // -------------------------------------------------------
    //              getAnonType() generation methods
    // -------------------------------------------------------

    void generateGetAnonTypeMethod(ClassWriter cw, String moduleClass) {
        MethodVisitor mv = cw.visitMethod(ACC_PUBLIC, GET_ANON_TYPE_METHOD,
                JvmSignatures.GET_ANON_TYPE, null, null);
        mv.visitCode();
        mv.visitVarInsn(ILOAD, 1);
        mv.visitVarInsn(ALOAD, 2);
        mv.visitMethodInsn(INVOKESTATIC, anonTypesClass, GET_ANON_TYPE_METHOD, JvmSignatures.GET_ANON_TYPE, false);
        mv.visitInsn(ARETURN);
        JvmCodeGenUtil.visitMaxStackForMethod(mv, GET_ANON_TYPE_METHOD, moduleClass);
        mv.visitEnd();
    }

    // -------------------------------------------------------
    //              Runtime value creation methods
    // -------------------------------------------------------

    void generateValueCreatorMethods(ClassWriter cw, String moduleClass) {
        generateRecordValueCreateMethod(cw, moduleClass);
        generateObjectValueCreateMethod(cw, moduleClass);
        generateErrorValueCreateMethod(cw, moduleClass);
        generateFunctionCallMethod(cw, moduleClass);
    }

    private void generateRecordValueCreateMethod(ClassWriter cw, String moduleClass) {
        MethodVisitor mv = cw.visitMethod(ACC_PUBLIC, CREATE_RECORD_VALUE,
                CREATE_RECORD,
                CREATE_RECORD_WITH_MAP, null);
        mv.visitCode();
        mv.visitVarInsn(ALOAD, 1);
        mv.visitMethodInsn(INVOKESTATIC, recordsClass, CREATE_RECORD_VALUE, CREATE_RECORD, false);
        mv.visitInsn(ARETURN);
        JvmCodeGenUtil.visitMaxStackForMethod(mv, CREATE_RECORD_VALUE, moduleClass);
        mv.visitEnd();
    }

    private void generateObjectValueCreateMethod(ClassWriter cw, String moduleClass) {
        MethodVisitor mv = cw.visitMethod(ACC_PUBLIC, CREATE_OBJECT_VALUE, CREATE_OBJECT, null, null);
        mv.visitCode();
        mv.visitVarInsn(ALOAD, 1);
        mv.visitVarInsn(ALOAD, 2);
        mv.visitVarInsn(ALOAD, 3);
        mv.visitVarInsn(ALOAD, 4);
        mv.visitVarInsn(ALOAD, 5);
        mv.visitMethodInsn(INVOKESTATIC, objectsClass, CREATE_OBJECT_VALUE, CREATE_OBJECT, false);
        mv.visitInsn(ARETURN);
        JvmCodeGenUtil.visitMaxStackForMethod(mv, CREATE_OBJECT_VALUE, moduleClass);
        mv.visitEnd();
    }

    private void generateErrorValueCreateMethod(ClassWriter cw, String moduleClass) {
        MethodVisitor mv = cw.visitMethod(ACC_PUBLIC, CREATE_ERROR_VALUE,
                CREATE_ERROR, null,
                null);
        mv.visitCode();
        mv.visitVarInsn(ALOAD, 1);
        mv.visitVarInsn(ALOAD, 2);
        mv.visitVarInsn(ALOAD, 3);
        mv.visitVarInsn(ALOAD, 4);
        mv.visitMethodInsn(INVOKESTATIC, errorsClass, CREATE_ERROR_VALUE, CREATE_ERROR, false);
        mv.visitInsn(ARETURN);
        JvmCodeGenUtil.visitMaxStackForMethod(mv, CREATE_ERROR_VALUE, moduleClass);
        mv.visitEnd();
    }

    private void generateFunctionCallMethod(ClassWriter cw, String moduleClass) {
        MethodVisitor mv = cw.visitMethod(ACC_PUBLIC, CALL_FUNCTION, FUNCTION_CALL, null, null);
        mv.visitCode();
        mv.visitVarInsn(ALOAD, 1);
        mv.visitVarInsn(ALOAD, 2);
        mv.visitVarInsn(ALOAD, 3);
        mv.visitMethodInsn(INVOKESTATIC, functionCallsClass, CALL_FUNCTION, FUNCTION_CALL, false);
        mv.visitInsn(ARETURN);
        JvmCodeGenUtil.visitMaxStackForMethod(mv, CALL_FUNCTION, moduleClass);
        mv.visitEnd();
    }

    public int typeFlag(BType type) {
        isAnydataUniqueVisitor.reset();
        isPureTypeUniqueVisitor.reset();
        return TypeFlags.asMask(type.isNullable(), isAnydataUniqueVisitor.visit(type),
                isPureTypeUniqueVisitor.visit(type));
    }

    // -------------------------------------------------------
    //              Type loading methods
    // -------------------------------------------------------

    /**
     * Generate code to load an instance of the given type
     * to the top of the stack.
     *
     * @param mv    method visitor
     * @param bType type to load
     */
    public void loadType(MethodVisitor mv, BType bType) {
        String typeFieldName;
        if (bType == null || bType.tag == TypeTags.NIL) {
            typeFieldName = "TYPE_NULL";
        } else {
            switch (bType.tag) {
                case TypeTags.NEVER:
                    typeFieldName = "TYPE_NEVER";
                    break;
                case TypeTags.INT:
                    typeFieldName = "TYPE_INT";
                    break;
                case TypeTags.SIGNED32_INT:
                    typeFieldName = "TYPE_INT_SIGNED_32";
                    break;
                case TypeTags.SIGNED16_INT:
                    typeFieldName = "TYPE_INT_SIGNED_16";
                    break;
                case TypeTags.SIGNED8_INT:
                    typeFieldName = "TYPE_INT_SIGNED_8";
                    break;
                case TypeTags.UNSIGNED32_INT:
                    typeFieldName = "TYPE_INT_UNSIGNED_32";
                    break;
                case TypeTags.UNSIGNED16_INT:
                    typeFieldName = "TYPE_INT_UNSIGNED_16";
                    break;
                case TypeTags.UNSIGNED8_INT:
                    typeFieldName = "TYPE_INT_UNSIGNED_8";
                    break;
                case TypeTags.FLOAT:
                    typeFieldName = "TYPE_FLOAT";
                    break;
                case TypeTags.STRING:
                    typeFieldName = "TYPE_STRING";
                    break;
                case TypeTags.CHAR_STRING:
                    typeFieldName = "TYPE_STRING_CHAR";
                    break;
                case TypeTags.DECIMAL:
                    typeFieldName = "TYPE_DECIMAL";
                    break;
                case TypeTags.BOOLEAN:
                    typeFieldName = "TYPE_BOOLEAN";
                    break;
                case TypeTags.BYTE:
                    typeFieldName = "TYPE_BYTE";
                    break;
                case TypeTags.ANY:
                    typeFieldName = Symbols.isFlagOn(bType.flags, Flags.READONLY) ? "TYPE_READONLY_ANY" : "TYPE_ANY";
                    break;
                case TypeTags.ANYDATA:
                case TypeTags.REGEXP:
                    typeFieldName = Symbols.isFlagOn(bType.flags, Flags.READONLY) ? "TYPE_READONLY_ANYDATA" :
                            "TYPE_ANYDATA";
                    break;
                case TypeTags.JSON:
                    typeFieldName = Symbols.isFlagOn(bType.flags, Flags.READONLY) ? "TYPE_READONLY_JSON" : "TYPE_JSON";
                    break;
                case TypeTags.XML:
                    loadXmlType(mv, (BXMLType) bType);
                    return;
                case TypeTags.XML_ELEMENT:
                    typeFieldName = Symbols.isFlagOn(bType.flags, Flags.READONLY) ? "TYPE_READONLY_ELEMENT" :
                            "TYPE_ELEMENT";
                    break;
                case TypeTags.XML_PI:
                    typeFieldName = Symbols.isFlagOn(bType.flags, Flags.READONLY) ?
                            "TYPE_READONLY_PROCESSING_INSTRUCTION" : "TYPE_PROCESSING_INSTRUCTION";
                    break;
                case TypeTags.XML_COMMENT:
                    typeFieldName = Symbols.isFlagOn(bType.flags, Flags.READONLY) ? "TYPE_READONLY_COMMENT" :
                            "TYPE_COMMENT";
                    break;
                case TypeTags.XML_TEXT:
                    typeFieldName = "TYPE_TEXT";
                    break;
                case TypeTags.TYPEDESC:
                    loadTypedescType(mv, (BTypedescType) bType);
                    return;
                case TypeTags.OBJECT:
                case TypeTags.RECORD:
                    loadUserDefinedType(mv, bType);
                    return;
                case TypeTags.HANDLE:
                    typeFieldName = "TYPE_HANDLE";
                    break;
                case TypeTags.ARRAY:
                    jvmConstantsGen.generateGetBArrayType(mv, jvmConstantsGen.getTypeConstantsVar(bType, symbolTable));
                    return;
                case TypeTags.MAP:
                    loadMapType(mv, (BMapType) bType);
                    return;
                case TypeTags.STREAM:
                    loadStreamType(mv, (BStreamType) bType);
                    return;
                case TypeTags.TABLE:
                    loadTableType(mv, (BTableType) bType);
                    return;
                case TypeTags.ERROR:
                    loadErrorType(mv, (BErrorType) bType);
                    return;
                case TypeTags.UNION:
                    BUnionType unionType = (BUnionType) bType;
                    if (unionType.isCyclic) {
                        loadUserDefinedType(mv, bType);
                    } else {
                        jvmConstantsGen.generateGetBUnionType(mv,
                                                              jvmConstantsGen.getTypeConstantsVar(bType, symbolTable));
                    }
                    return;
                case TypeTags.INTERSECTION:
                    loadIntersectionType(mv, (BIntersectionType) bType);
                    return;
                case TypeTags.INVOKABLE:
                    loadInvokableType(mv, (BInvokableType) bType);
                    return;
                case TypeTags.NONE:
                    mv.visitInsn(ACONST_NULL);
                    return;
                case TypeTags.TUPLE:
                    BTupleType tupleType = (BTupleType) bType;
                    if (tupleType.isCyclic) {
                        loadUserDefinedType(mv, bType);
                    } else {
                        jvmConstantsGen.generateGetBTupleType(mv, jvmConstantsGen.getTypeConstantsVar(tupleType,
                                                                                                      symbolTable));
                    }
                    return;
                case TypeTags.FINITE:
                    loadFiniteType(mv, (BFiniteType) bType);
                    return;
                case TypeTags.FUTURE:
                    loadFutureType(mv, (BFutureType) bType);
                    return;
                case TypeTags.READONLY:
                    typeFieldName = "TYPE_READONLY";
                    break;
                case TypeTags.PARAMETERIZED_TYPE:
                    loadParameterizedType(mv, (BParameterizedType) bType);
                    return;
                case TypeTags.TYPEREFDESC:
                    String typeOwner = JvmCodeGenUtil.getModuleLevelClassName(bType.tsymbol.pkgID,
                            JvmConstants.TYPEREF_TYPE_CONSTANT_CLASS_NAME);
                    mv.visitFieldInsn(GETSTATIC, typeOwner,
                            JvmCodeGenUtil.getRefTypeConstantName((BTypeReferenceType) bType), GET_TYPE_REF_TYPE_IMPL);
                    return;
                default:
                    return;
            }
        }

        mv.visitFieldInsn(GETSTATIC, PREDEFINED_TYPES, typeFieldName, loadTypeClass(bType));
    }

    private String loadTypeClass(BType bType) {
        if (bType == null || bType.tag == TypeTags.NIL) {
            return LOAD_NULL_TYPE;
        } else {
            switch (bType.tag) {
                case TypeTags.NEVER:
                    return LOAD_NEVER_TYPE;
                case TypeTags.INT:
                case TypeTags.UNSIGNED8_INT:
                case TypeTags.UNSIGNED16_INT:
                case TypeTags.UNSIGNED32_INT:
                case TypeTags.SIGNED8_INT:
                case TypeTags.SIGNED16_INT:
                case TypeTags.SIGNED32_INT:
                    return LOAD_INTEGER_TYPE;
                case TypeTags.FLOAT:
                    return LOAD_FLOAT_TYPE;
                case TypeTags.STRING:
                case TypeTags.CHAR_STRING:
                    return LOAD_STRING_TYPE;
                case TypeTags.DECIMAL:
                    return LOAD_DECIMAL_TYPE;
                case TypeTags.BOOLEAN:
                    return LOAD_BOOLEAN_TYPE;
                case TypeTags.BYTE:
                    return LOAD_BYTE_TYPE;
                case TypeTags.ANY:
                    return LOAD_ANY_TYPE;
                case TypeTags.ANYDATA:
                case TypeTags.REGEXP:
                    return LOAD_ANYDATA_TYPE;
                case TypeTags.JSON:
                    return LOAD_JSON_TYPE;
                case TypeTags.XML:
                case TypeTags.XML_TEXT:
                    return LOAD_XML_TYPE;
                case TypeTags.XML_ELEMENT:
                case TypeTags.XML_PI:
                case TypeTags.XML_COMMENT:
                    return Symbols.isFlagOn(bType.flags, Flags.READONLY) ? LOAD_TYPE : LOAD_XML_TYPE;
                case TypeTags.OBJECT:
                    return Symbols.isService(bType.tsymbol) ? LOAD_SERVICE_TYPE : LOAD_OBJECT_TYPE;
                case TypeTags.HANDLE:
                    return LOAD_HANDLE_TYPE;
                case TypeTags.READONLY:
                    return LOAD_READONLY_TYPE;
                case TypeTags.UNION:
                    return LOAD_UNION_TYPE;
                case TypeTags.TYPEREFDESC:
                    return loadTypeClass(JvmCodeGenUtil.getReferredType(bType));
                default:
                    return LOAD_TYPE;
            }
        }
    }

    /**
     * Generate code to load an instance of the given typedesc type
     * to the top of the stack.
     *
     * @param mv    method visitor
     * @param bType typedesc type to load
     */
    private void loadTypedescType(MethodVisitor mv, BTypedescType bType) {
        // Create an new map type
        mv.visitTypeInsn(NEW, TYPEDESC_TYPE_IMPL);
        mv.visitInsn(DUP);

        // Load the constraint type
        loadType(mv, bType.constraint);

        // invoke the constructor
        mv.visitMethodInsn(INVOKESPECIAL, TYPEDESC_TYPE_IMPL, JVM_INIT_METHOD, TYPE_PARAMETER, false);
    }

    /**
     * Generate code to load an instance of the given map type
     * to the top of the stack.
     *
     * @param mv    method visitor
     * @param bType map type to load
     */
    private void loadMapType(MethodVisitor mv, BMapType bType) {
        // Create an new map type
        mv.visitTypeInsn(NEW, MAP_TYPE_IMPL);
        mv.visitInsn(DUP);

        // Load the constraint type
        loadType(mv, bType.constraint);

        loadReadonlyFlag(mv, bType);

        // invoke the constructor
        mv.visitMethodInsn(INVOKESPECIAL, MAP_TYPE_IMPL, JVM_INIT_METHOD, INIT_WITH_BOOLEAN, false);
    }

    public void loadReadonlyFlag(MethodVisitor mv, BType bType) {
        if (Symbols.isFlagOn(bType.flags, Flags.READONLY)) {
            mv.visitInsn(ICONST_1);
        } else {
            mv.visitInsn(ICONST_0);
        }
    }

    /**
     * Generate code to load an instance of the given xml sequence type
     * to the top of the stack.
     *
     * @param mv    method visitor
     * @param bType xml type to load
     */
    private void loadXmlType(MethodVisitor mv, BXMLType bType) {
        // Create an new xml type
        mv.visitTypeInsn(NEW, XML_TYPE_IMPL);
        mv.visitInsn(DUP);

        // Load the constraint type
        loadType(mv, bType.constraint);

        loadReadonlyFlag(mv, bType);

        // invoke the constructor
        mv.visitMethodInsn(INVOKESPECIAL, XML_TYPE_IMPL, JVM_INIT_METHOD, INIT_WITH_BOOLEAN, false);
    }

    /**
     * Generate code to load an instance of the given table type
     * to the top of the stack.
     *
     * @param mv    method visitor
     * @param bType table type to load
     */
    private void loadTableType(MethodVisitor mv, BTableType bType) {
        // Create an new table type
        mv.visitTypeInsn(NEW, TABLE_TYPE_IMPL);
        mv.visitInsn(DUP);

        loadType(mv, bType.constraint);
        if (!bType.fieldNameList.isEmpty()) {
            // Create the field names array
            List<String> fieldNames = bType.fieldNameList;
            mv.visitLdcInsn((long) fieldNames.size());
            mv.visitInsn(L2I);
            mv.visitTypeInsn(ANEWARRAY, STRING_VALUE);
            int i = 0;
            for (String fieldName : fieldNames) {

                mv.visitInsn(DUP);
                mv.visitLdcInsn((long) i);
                mv.visitInsn(L2I);
                mv.visitLdcInsn(StringEscapeUtils.unescapeJava(fieldName));
                mv.visitInsn(AASTORE);
                i += 1;
            }

            loadReadonlyFlag(mv, bType);
            mv.visitMethodInsn(INVOKESPECIAL, TABLE_TYPE_IMPL, JVM_INIT_METHOD, INIT_TABLE_TYPE_WITH_FIELD_NAME_LIST,
                    false);
        } else if (bType.keyTypeConstraint != null) {
            loadType(mv, bType.keyTypeConstraint);
            loadReadonlyFlag(mv, bType);
            mv.visitMethodInsn(INVOKESPECIAL, TABLE_TYPE_IMPL, JVM_INIT_METHOD, INIT_TABLE_TYPE_IMPL, false);
        } else {
            loadReadonlyFlag(mv, bType);
            mv.visitMethodInsn(INVOKESPECIAL, TABLE_TYPE_IMPL, JVM_INIT_METHOD, INIT_WITH_BOOLEAN, false);
        }
    }

    private void loadStreamType(MethodVisitor mv, BStreamType bType) {
        // Create an new stream type
        mv.visitTypeInsn(NEW, STREAM_TYPE_IMPL);
        mv.visitInsn(DUP);

        // Load constraint type and completion type
        loadType(mv, bType.constraint);
        loadType(mv, bType.completionType);

        // invoke the constructor
        mv.visitMethodInsn(INVOKESPECIAL, STREAM_TYPE_IMPL, JVM_INIT_METHOD, INIT_STREAM_TYPE_IMPL, false);
    }

    /**
     * Generate code to load an instance of the given error type
     * to the top of the stack.
     *
     * @param mv        method visitor
     * @param errorType error type to load
     */
    private void loadErrorType(MethodVisitor mv, BErrorType errorType) {

        PackageID pkgID = errorType.tsymbol.pkgID;
        // TODO: Builtin error type will be loaded from BTypes java class. Need to handle this properly.
        if (JvmCodeGenUtil.isBuiltInPackage(pkgID)) {
            mv.visitFieldInsn(GETSTATIC, PREDEFINED_TYPES, TYPES_ERROR, GET_ERROR_TYPE);
            return;
        }
        
        if (Symbols.isFlagOn(errorType.flags, Flags.ANONYMOUS)) {
            jvmConstantsGen.generateGetBErrorType(mv, jvmConstantsGen.getTypeConstantsVar(errorType, symbolTable));
        } else {
            String typeOwner = JvmCodeGenUtil.getPackageName(pkgID) + MODULE_INIT_CLASS_NAME;
            String fieldName = getTypeFieldName(toNameString(errorType));
            mv.visitFieldInsn(GETSTATIC, typeOwner, fieldName, GET_TYPE);
        }
    }

    public boolean loadUnionName(MethodVisitor mv, BUnionType unionType) {
        if ((unionType.tsymbol != null) && (unionType.tsymbol.name != null)) {
            mv.visitLdcInsn(Utils.decodeIdentifier(unionType.tsymbol.name.getValue()));
        } else if (unionType.name != null) {
            mv.visitLdcInsn(Utils.decodeIdentifier(unionType.name.getValue()));
        } else {
            return false;
        }
        return true;
    }

    public void loadCyclicFlag(MethodVisitor mv, BType valueType) {
        switch (valueType.tag) {
            case TypeTags.UNION:
                mv.visitInsn(((BUnionType) valueType).isCyclic ? ICONST_1 : ICONST_0);
                break;
            case TypeTags.TUPLE:
                mv.visitInsn(((BTupleType) valueType).isCyclic ? ICONST_1 : ICONST_0);
                break;
            case TypeTags.TYPEREFDESC:
                loadCyclicFlag(mv, JvmCodeGenUtil.getReferredType(valueType));
                break;
        }
    }

    public void createUnionMembersArray(ClassWriter cw, MethodVisitor methodVisitor, Set<BType> members,
                                        String className, String name) {
        generateCreateNewArray(methodVisitor, members);
        int arrayIndex = 1;
        methodVisitor.visitVarInsn(ASTORE, arrayIndex);
        int i = 0;
        MethodVisitor mv = null;
        int methodCount = 0;
        String curMethodName = "";
        for (BType memberType : members) {
            if (i % JvmConstants.MAX_MEMBERS_PER_METHOD == 0) {
                curMethodName = "createMembers$" + name + methodCount++;
                mv = cw.visitMethod(ACC_STATIC, curMethodName, SET_TYPE_ARRAY, null, null);
            }
            mv.visitVarInsn(ALOAD, 0);
            mv.visitLdcInsn((long) i++);
            mv.visitInsn(L2I);
            // Load the member type
            loadType(mv, memberType);

            // Add the member to the array
            mv.visitInsn(AASTORE);
            if (i % JvmConstants.MAX_MEMBERS_PER_METHOD == 0) {
                generateMethodReturnAndInvoke(methodVisitor, className, arrayIndex, mv, curMethodName);
            }
        }
        if (i % JvmConstants.MAX_MEMBERS_PER_METHOD != 0) {
            generateMethodReturnAndInvoke(methodVisitor, className, arrayIndex, mv, curMethodName);
        }
        methodVisitor.visitVarInsn(ALOAD, arrayIndex);
    }

    private void generateMethodReturnAndInvoke(MethodVisitor methodVisitor, String className, int arrayIndex,
                                               MethodVisitor mv, String curMethodName) {
        mv.visitInsn(RETURN);
        JvmCodeGenUtil.visitMaxStackForMethod(mv, curMethodName, className);
        mv.visitEnd();
        methodVisitor.visitVarInsn(ALOAD, arrayIndex);
        methodVisitor.visitMethodInsn(INVOKESTATIC, className, curMethodName, SET_TYPE_ARRAY, false);
    }

    public void createUnionMembersArray(MethodVisitor mv, Set<BType> members) {
        generateCreateNewArray(mv, members);
        int i = 0;
        for (BType memberType : members) {
            mv.visitInsn(DUP);
            mv.visitLdcInsn((long) i++);
            mv.visitInsn(L2I);

            // Load the member type
            loadType(mv, memberType);

            // Add the member to the array
            mv.visitInsn(AASTORE);
        }
    }

    /**
     * Generate code to load an instance of the given intersection type to the top of the stack.
     *
     * @param mv    method visitor
     * @param bType intersection type to load
     */
    private void loadIntersectionType(MethodVisitor mv, BIntersectionType bType) {
        // Create the intersection type
        mv.visitTypeInsn(NEW, INTERSECTION_TYPE_IMPL);
        mv.visitInsn(DUP);

        String varName = jvmConstantsGen.getModuleConstantVar(bType.tsymbol.pkgID);
        mv.visitFieldInsn(GETSTATIC, jvmConstantsGen.getModuleConstantClass(), varName, GET_MODULE);
        // Create the constituent types array.
        Set<BType> constituentTypes = bType.getConstituentTypes();
        generateCreateNewArray(mv, constituentTypes);
        int i = 0;
        for (BType memberType : constituentTypes) {
            mv.visitInsn(DUP);
            mv.visitLdcInsn((long) i);
            mv.visitInsn(L2I);

            // Load the member type.
            loadType(mv, memberType);

            // Add the member to the array.
            mv.visitInsn(AASTORE);
            i += 1;
        }

        // Load the effective type of the intersection.
        loadType(mv, bType.effectiveType);

        // Load type flags.
        mv.visitLdcInsn(typeFlag(bType));

        loadReadonlyFlag(mv, bType);
        String effectiveTypeClass;
        if (bType.effectiveType instanceof IntersectableReferenceType) {
            effectiveTypeClass = INIT_INTERSECTION_TYPE_WITH_REFERENCE_TYPE;
        } else {
            effectiveTypeClass = INIT_INTERSECTION_TYPE_WITH_TYPE;
        }
        mv.visitMethodInsn(INVOKESPECIAL, INTERSECTION_TYPE_IMPL, JVM_INIT_METHOD, effectiveTypeClass, false);
    }

    private void generateCreateNewArray(MethodVisitor methodVisitor, Set<BType> members) {
        methodVisitor.visitLdcInsn((long) members.size());
        methodVisitor.visitInsn(L2I);
        methodVisitor.visitTypeInsn(ANEWARRAY, TYPE);
    }

    /**
     * Load a user defined type instance to the top of the stack.
     *
     * @param mv    method visitor
     * @param bType user defined type
     */
    private void loadUserDefinedType(MethodVisitor mv, BType bType) {
        BTypeSymbol typeSymbol = bType.tsymbol.isTypeParamResolved ? bType.tsymbol.typeParamTSymbol : bType.tsymbol;
        BType typeToLoad = bType.tsymbol.isTypeParamResolved ? typeSymbol.type : bType;
        PackageID pkgID = typeSymbol.pkgID;
        String typeOwner = JvmCodeGenUtil.getPackageName(pkgID) + MODULE_INIT_CLASS_NAME;
        String defName = "";
        if ((typeSymbol.kind == SymbolKind.RECORD || typeSymbol.kind == SymbolKind.OBJECT)
                && typeSymbol.name.value.isEmpty()) {
            defName = Utils
                    .encodeNonFunctionIdentifier(((BStructureTypeSymbol) typeSymbol).typeDefinitionSymbol.name.value);
        }
        //class symbols
        String fieldName = defName.isEmpty() ? getTypeFieldName(toNameString(typeToLoad)) : defName;

        boolean samePackage = JvmCodeGenUtil.isSameModule(this.packageID, pkgID);

        // if name contains $anon and doesn't belong to the same package, load type using getAnonType() method.
        if (!samePackage && (fieldName.contains(BLangAnonymousModelHelper.ANON_PREFIX) ||
                Symbols.isFlagOn(typeToLoad.flags, Flags.ANONYMOUS))) {
            Integer hash = typeHashVisitor.visit(typeToLoad);
            String shape = typeToLoad.toString();
            typeHashVisitor.reset();

            mv.visitTypeInsn(NEW, typeOwner);
            mv.visitInsn(DUP);
            mv.visitMethodInsn(INVOKESPECIAL, typeOwner, JVM_INIT_METHOD, VOID_METHOD_DESC, false);

            mv.visitLdcInsn(hash);
            mv.visitLdcInsn("Package: " + typeOwner + ", TypeName: " + fieldName + ", Shape: " + shape + "");
            mv.visitMethodInsn(INVOKEVIRTUAL, typeOwner, GET_ANON_TYPE_METHOD, JvmSignatures.GET_ANON_TYPE, false);
        } else {
            mv.visitFieldInsn(GETSTATIC, typeOwner, fieldName, GET_TYPE);
        }
    }

    /**
     * Return the name of the field that holds the instance of a given type.
     *
     * @param typeName type name
     * @return name of the field that holds the type instance
     */
    public static String getTypeFieldName(String typeName) {
        if (typeName.isEmpty()) {
            throw new AssertionError("Could not resolve the field for type");
        }
        return "$type$" + typeName;
    }

    public String getTypedescFieldName(String name) {
        return "$typedesce$" + name;
    }

    private void loadFutureType(MethodVisitor mv, BFutureType bType) {

        mv.visitTypeInsn(NEW, FUTURE_TYPE_IMPL);
        mv.visitInsn(DUP);

        loadType(mv, bType.constraint);
        mv.visitMethodInsn(INVOKESPECIAL, FUTURE_TYPE_IMPL, JVM_INIT_METHOD, TYPE_PARAMETER, false);
    }

    /**
     * Create and load an invokable type.
     *
     * @param mv    method visitor
     * @param bType invokable type to be created
     */
    public void loadInvokableType(MethodVisitor mv, BInvokableType bType) {

        mv.visitTypeInsn(NEW, FUNCTION_TYPE_IMPL);
        mv.visitInsn(DUP);
        if (bType.tsymbol == null) {
            mv.visitInsn(ACONST_NULL);
        } else {
            String moduleName = jvmConstantsGen.getModuleConstantVar(bType.tsymbol.pkgID);
            mv.visitFieldInsn(GETSTATIC, jvmConstantsGen.getModuleConstantClass(), moduleName, GET_MODULE);
        }

        if (Symbols.isFlagOn(bType.flags, Flags.ANY_FUNCTION)) {
            mv.visitLdcInsn(bType.flags);
            mv.visitMethodInsn(INVOKESPECIAL, FUNCTION_TYPE_IMPL, JVM_INIT_METHOD, INIT_FUNCTION_TYPE_IMPL, false);
            return;
        }

        loadFunctionParameters(mv, bType);

        BType restType = bType.restType;
        if (restType == null) {
            mv.visitInsn(ACONST_NULL);
        } else {
            loadType(mv, restType);
        }

        // load return type type
        loadType(mv, bType.retType);

        mv.visitLdcInsn(bType.flags);
        mv.visitLdcInsn(bType.name.getValue());
        // initialize the function type using the param types array and the return type
        mv.visitMethodInsn(INVOKESPECIAL, FUNCTION_TYPE_IMPL, JVM_INIT_METHOD, INIT_FUNCTION_TYPE_IMPL_WITH_PARAMS,
                false);
    }

    protected void loadFunctionPathParameters(MethodVisitor mv, BInvokableTypeSymbol invokableSymbol) {
        List<BVarSymbol> params = new ArrayList<>();
        if (invokableSymbol != null) {
            for (BVarSymbol param : invokableSymbol.params) {
                SymbolKind paramKind = param.getKind();
                if (paramKind != SymbolKind.PATH_PARAMETER && paramKind != SymbolKind.PATH_REST_PARAMETER) {
                    break;
                }
                params.add(param);
            }
        }
        populateFunctionParameters(mv, invokableSymbol, params);
    }

    private void populateFunctionParameters(MethodVisitor mv, BInvokableTypeSymbol invokableSymbol,
                                            List<BVarSymbol> params) {
        mv.visitLdcInsn((long) params.size());
        mv.visitInsn(L2I);
        mv.visitTypeInsn(ANEWARRAY, FUNCTION_PARAMETER);
        for (int i = 0; i < params.size(); i++) {
            BVarSymbol paramSymbol = params.get(i);
            mv.visitInsn(DUP);
            mv.visitLdcInsn((long) i);
            mv.visitInsn(L2I);
            mv.visitTypeInsn(NEW, FUNCTION_PARAMETER);
            mv.visitInsn(DUP);
            mv.visitLdcInsn(paramSymbol.name.value);
            if (paramSymbol.isDefaultable) {
                mv.visitInsn(ICONST_1);
            } else {
                mv.visitInsn(ICONST_0);
            }
            BInvokableSymbol bInvokableSymbol = invokableSymbol.defaultValues.get(paramSymbol.originalName.value);
            if (bInvokableSymbol == null) {
                mv.visitInsn(ACONST_NULL);
            } else {
                mv.visitLdcInsn(bInvokableSymbol.name.value);
            }
            loadType(mv, paramSymbol.type);
            mv.visitMethodInsn(INVOKESPECIAL, FUNCTION_PARAMETER, JVM_INIT_METHOD, INIT_FUNCTION_PARAM, false);
            mv.visitInsn(AASTORE);
        }
    }

    private void loadFunctionParameters(MethodVisitor mv, BInvokableType invokableType) {
        BInvokableTypeSymbol invokableSymbol = (BInvokableTypeSymbol) invokableType.tsymbol;
        List<BVarSymbol> params = new ArrayList<>();
        if (invokableSymbol == null) {
            if (!invokableType.paramTypes.isEmpty()) {
                loadFunctionPointerParameters(mv, invokableType);
                return;
            }
        } else {
            params = invokableSymbol.params;
        }
        populateFunctionParameters(mv, invokableSymbol, params);
    }

    private void loadFunctionPointerParameters(MethodVisitor mv, BInvokableType invokableType) {
        List<BType> paramTypes = invokableType.paramTypes;
        mv.visitLdcInsn((long) paramTypes.size());
        mv.visitInsn(L2I);
        mv.visitTypeInsn(ANEWARRAY, FUNCTION_PARAMETER);
        for (int i = 0; i < paramTypes.size(); i++) {
            mv.visitInsn(DUP);
            mv.visitLdcInsn((long) i);
            mv.visitInsn(L2I);
            mv.visitTypeInsn(NEW, FUNCTION_PARAMETER);
            mv.visitInsn(DUP);
            mv.visitLdcInsn("");
            mv.visitInsn(ICONST_0);
            mv.visitInsn(ACONST_NULL);
            loadType(mv, paramTypes.get(i));
            mv.visitMethodInsn(INVOKESPECIAL, FUNCTION_PARAMETER, JVM_INIT_METHOD, INIT_FUNCTION_PARAM, false);
            mv.visitInsn(AASTORE);
        }
    }

    private void loadParameterizedType(MethodVisitor mv, BParameterizedType bType) {
        mv.visitTypeInsn(NEW, PARAMETERIZED_TYPE_IMPL);
        mv.visitInsn(DUP);

        loadType(mv, bType.paramValueType);
        mv.visitLdcInsn(bType.paramIndex);

        mv.visitMethodInsn(INVOKESPECIAL, PARAMETERIZED_TYPE_IMPL, JVM_INIT_METHOD, INIT_PARAMETERIZED_TYPE_IMPL,
                false);
    }

    public static String getTypeDesc(BType bType) {

        if (TypeTags.isIntegerTypeTag(bType.tag)) {
            return "J";
        } else if (TypeTags.isStringTypeTag(bType.tag)) {
            return GET_BSTRING;
        } else if (TypeTags.isXMLTypeTag(bType.tag)) {
            return GET_XML;
        } else if (bType.tag == TypeTags.REGEXP) {
            return GET_REGEXP;
        }

        switch (bType.tag) {
            case TypeTags.BYTE:
                return "I";
            case TypeTags.FLOAT:
                return "D";
            case TypeTags.BOOLEAN:
                return "Z";
            case TypeTags.NIL:
            case TypeTags.NEVER:
            case TypeTags.ANY:
            case TypeTags.ANYDATA:
            case TypeTags.UNION:
            case TypeTags.INTERSECTION:
            case TypeTags.JSON:
            case TypeTags.FINITE:
            case TypeTags.READONLY:
                return GET_OBJECT;
            case TypeTags.ARRAY:
            case TypeTags.TUPLE:
                return GET_ARRAY_VALUE;
            case TypeTags.ERROR:
                return GET_ERROR_VALUE;
            case TypeTags.FUTURE:
                return GET_FUTURE_VALUE;
            case TypeTags.MAP:
            case TypeTags.RECORD:
                return GET_MAP_VALUE;
            case TypeTags.TYPEDESC:
                return GET_TYPEDESC;
            case TypeTags.STREAM:
                return GET_STREAM_VALUE;
            case TypeTags.TABLE:
                return GET_TABLE_VALUE_IMPL;
            case TypeTags.DECIMAL:
                return GET_BDECIMAL;
            case TypeTags.OBJECT:
                return GET_BOBJECT;
            case TypeTags.HANDLE:
                return GET_HANDLE_VALUE;
            case TypeTags.INVOKABLE:
                return GET_FUNCTION_POINTER;
            case TypeTags.TYPEREFDESC:
                return getTypeDesc(JvmCodeGenUtil.getReferredType(bType));
            default:
                throw new BLangCompilerException(JvmConstants.TYPE_NOT_SUPPORTED_MESSAGE + bType);
        }
    }

    private void loadFiniteType(MethodVisitor mv, BFiniteType finiteType) {

        mv.visitTypeInsn(NEW, FINITE_TYPE_IMPL);
        mv.visitInsn(DUP);

        // load type name
        String name = Utils.decodeIdentifier(toNameString(finiteType));
        mv.visitLdcInsn(name);
        // load original type name
        mv.visitLdcInsn(finiteType.tsymbol.originalName.value);

        mv.visitTypeInsn(NEW, LINKED_HASH_SET);
        mv.visitInsn(DUP);
        mv.visitMethodInsn(INVOKESPECIAL, LINKED_HASH_SET, JVM_INIT_METHOD, VOID_METHOD_DESC, false);

        for (BLangExpression valueTypePair : finiteType.getValueSpace()) {
            Object value = ((BLangLiteral) valueTypePair).value;
            BType valueType = valueTypePair.getBType();
            mv.visitInsn(DUP);

            JvmCodeGenUtil.loadConstantValue(valueType, value, mv, jvmConstantsGen);

            if (TypeTags.isIntegerTypeTag(valueType.tag)) {
                mv.visitMethodInsn(INVOKESTATIC, LONG_VALUE, VALUE_OF_METHOD, LONG_VALUE_OF,
                        false);
            } else {
                loadValueType(mv, valueType);
            }

            // Add the value to the set
            mv.visitMethodInsn(INVOKEINTERFACE, SET, ADD_METHOD, ANY_TO_JBOOLEAN, true);
            mv.visitInsn(POP);
        }

        // Load type flags
        mv.visitLdcInsn(typeFlag(finiteType));

        // initialize the finite type using the value space
        mv.visitMethodInsn(INVOKESPECIAL, FINITE_TYPE_IMPL, JVM_INIT_METHOD, INIT_FINITE_TYPE_IMPL, false);
    }

    private void loadValueType(MethodVisitor mv, BType valueType) {
        switch (valueType.tag) {
            case TypeTags.BOOLEAN:
                mv.visitMethodInsn(INVOKESTATIC, BOOLEAN_VALUE, VALUE_OF_METHOD,
                        BOOLEAN_VALUE_OF_METHOD, false);
                break;
            case TypeTags.FLOAT:
                mv.visitMethodInsn(INVOKESTATIC, DOUBLE_VALUE, VALUE_OF_METHOD,
                        DOUBLE_VALUE_OF_METHOD, false);
                break;
            case TypeTags.BYTE:
                mv.visitMethodInsn(INVOKESTATIC, INT_VALUE, VALUE_OF_METHOD,
                        INT_VALUE_OF_METHOD, false);
                break;
            case TypeTags.TYPEREFDESC:
                loadValueType(mv, JvmCodeGenUtil.getReferredType(valueType));
        }
    }

}<|MERGE_RESOLUTION|>--- conflicted
+++ resolved
@@ -228,24 +228,14 @@
     void generateUserDefinedTypeFields(ClassWriter cw, List<BIRTypeDefinition> typeDefs) {
         // create the type
         for (BIRTypeDefinition typeDef : typeDefs) {
-<<<<<<< HEAD
             BType bType = JvmCodeGenUtil.getReferredType(typeDef.type);
             if (bType.tag == TypeTags.RECORD || bType.tag == TypeTags.ERROR || bType.tag == TypeTags.OBJECT
                     || bType.tag == TypeTags.UNION || Types.getEffectiveType(bType).tag == TypeTags.TUPLE) {
                 String name = typeDef.internalName.value;
                 generateTypeField(cw, name);
                 generateTypedescField(cw, name);
-=======
-            BType bType = typeDef.type;
-            int bTypeTag = bType.tag;
-            if (JvmCodeGenUtil.needNoTypeGeneration(bTypeTag)) {
-                // do not generate anything for other types (e.g.: finite type, type reference types etc.)
-                continue;
->>>>>>> 68edbf55
             }
-            String name = typeDef.internalName.value;
-            generateTypeField(cw, name);
-            generateTypedescField(cw, name);
+            // do not generate anything for other types (e.g.: finite type, unions, etc.)
         }
     }
 
