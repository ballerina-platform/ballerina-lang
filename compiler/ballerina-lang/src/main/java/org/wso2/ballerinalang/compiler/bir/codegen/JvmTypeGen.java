--- conflicted
+++ resolved
@@ -830,12 +830,7 @@
         boolean samePackage = JvmCodeGenUtil.isSameModule(this.packageID, packageID);
 
         // if name contains $anon and doesn't belong to the same package, load type using getAnonType() method.
-<<<<<<< HEAD
         if (!samePackage && (fieldName.contains(BLangAnonymousModelHelper.ANON_PREFIX)
-=======
-        if (!this.packageID.equals(pkgID) &&
-                (fieldName.contains(BLangAnonymousModelHelper.ANON_PREFIX)
->>>>>>> 768020d9
                         || Symbols.isFlagOn(typeToLoad.flags, Flags.ANONYMOUS))) {
             Integer hash = typeHashVisitor.visit(typeToLoad);
             String shape = typeToLoad.toString();
