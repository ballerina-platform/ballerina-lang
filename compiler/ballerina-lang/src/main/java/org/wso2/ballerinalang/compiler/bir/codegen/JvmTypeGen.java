/*
 *  Copyright (c) 2020, WSO2 Inc. (http://www.wso2.org) All Rights Reserved.
 *
 *  WSO2 Inc. licenses this file to you under the Apache License,
 *  Version 2.0 (the "License"); you may not use this file except
 *  in compliance with the License.
 *  You may obtain a copy of the License at
 *
 *    http://www.apache.org/licenses/LICENSE-2.0
 *
 *  Unless required by applicable law or agreed to in writing,
 *  software distributed under the License is distributed on an
 *  "AS IS" BASIS, WITHOUT WARRANTIES OR CONDITIONS OF ANY
 *  KIND, either express or implied.  See the License for the
 *  specific language governing permissions and limitations
 *  under the License.
 */
package org.wso2.ballerinalang.compiler.bir.codegen;

import org.ballerinalang.compiler.BLangCompilerException;
import org.ballerinalang.model.elements.PackageID;
import org.ballerinalang.model.types.SelectivelyImmutableReferenceType;
import org.objectweb.asm.ClassWriter;
import org.objectweb.asm.FieldVisitor;
import org.objectweb.asm.Label;
import org.objectweb.asm.MethodVisitor;
import org.wso2.ballerinalang.compiler.bir.codegen.internal.AsyncDataCollector;
import org.wso2.ballerinalang.compiler.bir.codegen.internal.BIRVarToJVMIndexMap;
import org.wso2.ballerinalang.compiler.bir.codegen.internal.ScheduleFunctionInfo;
import org.wso2.ballerinalang.compiler.bir.model.BIRNode;
import org.wso2.ballerinalang.compiler.bir.model.BIRNode.BIRTypeDefinition;
import org.wso2.ballerinalang.compiler.bir.model.BIRNode.BIRVariableDcl;
import org.wso2.ballerinalang.compiler.bir.model.VarKind;
import org.wso2.ballerinalang.compiler.bir.model.VarScope;
import org.wso2.ballerinalang.compiler.semantics.model.SymbolTable;
import org.wso2.ballerinalang.compiler.semantics.model.symbols.BAttachedFunction;
import org.wso2.ballerinalang.compiler.semantics.model.symbols.BObjectTypeSymbol;
import org.wso2.ballerinalang.compiler.semantics.model.symbols.BTypeSymbol;
import org.wso2.ballerinalang.compiler.semantics.model.symbols.Symbols;
import org.wso2.ballerinalang.compiler.semantics.model.types.BArrayType;
import org.wso2.ballerinalang.compiler.semantics.model.types.BErrorType;
import org.wso2.ballerinalang.compiler.semantics.model.types.BField;
import org.wso2.ballerinalang.compiler.semantics.model.types.BFiniteType;
import org.wso2.ballerinalang.compiler.semantics.model.types.BFutureType;
import org.wso2.ballerinalang.compiler.semantics.model.types.BIntersectionType;
import org.wso2.ballerinalang.compiler.semantics.model.types.BInvokableType;
import org.wso2.ballerinalang.compiler.semantics.model.types.BMapType;
import org.wso2.ballerinalang.compiler.semantics.model.types.BObjectType;
import org.wso2.ballerinalang.compiler.semantics.model.types.BRecordType;
import org.wso2.ballerinalang.compiler.semantics.model.types.BServiceType;
import org.wso2.ballerinalang.compiler.semantics.model.types.BStreamType;
import org.wso2.ballerinalang.compiler.semantics.model.types.BStructureType;
import org.wso2.ballerinalang.compiler.semantics.model.types.BTableType;
import org.wso2.ballerinalang.compiler.semantics.model.types.BTupleType;
import org.wso2.ballerinalang.compiler.semantics.model.types.BType;
import org.wso2.ballerinalang.compiler.semantics.model.types.BTypeIdSet;
import org.wso2.ballerinalang.compiler.semantics.model.types.BTypedescType;
import org.wso2.ballerinalang.compiler.semantics.model.types.BUnionType;
import org.wso2.ballerinalang.compiler.semantics.model.types.BXMLType;
import org.wso2.ballerinalang.compiler.semantics.model.types.TypeFlags;
import org.wso2.ballerinalang.compiler.tree.expressions.BLangExpression;
import org.wso2.ballerinalang.compiler.tree.expressions.BLangLiteral;
import org.wso2.ballerinalang.compiler.util.Name;
import org.wso2.ballerinalang.compiler.util.TypeTags;
import org.wso2.ballerinalang.util.Flags;

import java.util.ArrayList;
import java.util.List;
import java.util.Map;
import java.util.Objects;
import java.util.Set;

import static org.objectweb.asm.Opcodes.AASTORE;
import static org.objectweb.asm.Opcodes.ACC_PUBLIC;
import static org.objectweb.asm.Opcodes.ACC_STATIC;
import static org.objectweb.asm.Opcodes.ACONST_NULL;
import static org.objectweb.asm.Opcodes.ALOAD;
import static org.objectweb.asm.Opcodes.ANEWARRAY;
import static org.objectweb.asm.Opcodes.ARETURN;
import static org.objectweb.asm.Opcodes.ASTORE;
import static org.objectweb.asm.Opcodes.ATHROW;
import static org.objectweb.asm.Opcodes.CHECKCAST;
import static org.objectweb.asm.Opcodes.DUP;
import static org.objectweb.asm.Opcodes.GETSTATIC;
import static org.objectweb.asm.Opcodes.GOTO;
import static org.objectweb.asm.Opcodes.ICONST_0;
import static org.objectweb.asm.Opcodes.ICONST_1;
import static org.objectweb.asm.Opcodes.IFEQ;
import static org.objectweb.asm.Opcodes.IFNONNULL;
import static org.objectweb.asm.Opcodes.INSTANCEOF;
import static org.objectweb.asm.Opcodes.INVOKEINTERFACE;
import static org.objectweb.asm.Opcodes.INVOKESPECIAL;
import static org.objectweb.asm.Opcodes.INVOKESTATIC;
import static org.objectweb.asm.Opcodes.INVOKEVIRTUAL;
import static org.objectweb.asm.Opcodes.L2I;
import static org.objectweb.asm.Opcodes.NEW;
import static org.objectweb.asm.Opcodes.POP;
import static org.objectweb.asm.Opcodes.PUTFIELD;
import static org.objectweb.asm.Opcodes.PUTSTATIC;
import static org.objectweb.asm.Opcodes.RETURN;
import static org.objectweb.asm.Opcodes.SWAP;
import static org.wso2.ballerinalang.compiler.bir.codegen.JvmConstants.ANNOTATION_MAP_NAME;
import static org.wso2.ballerinalang.compiler.bir.codegen.JvmConstants.ARRAY_LIST;
import static org.wso2.ballerinalang.compiler.bir.codegen.JvmConstants.ARRAY_TYPE;
import static org.wso2.ballerinalang.compiler.bir.codegen.JvmConstants.ARRAY_VALUE;
import static org.wso2.ballerinalang.compiler.bir.codegen.JvmConstants.ATTACHED_FUNCTION;
import static org.wso2.ballerinalang.compiler.bir.codegen.JvmConstants.BALLERINA;
import static org.wso2.ballerinalang.compiler.bir.codegen.JvmConstants.BFIELD;
import static org.wso2.ballerinalang.compiler.bir.codegen.JvmConstants.BOOLEAN_VALUE;
import static org.wso2.ballerinalang.compiler.bir.codegen.JvmConstants.BTYPE;
import static org.wso2.ballerinalang.compiler.bir.codegen.JvmConstants.BTYPES;
import static org.wso2.ballerinalang.compiler.bir.codegen.JvmConstants.BUILT_IN_PACKAGE_NAME;
import static org.wso2.ballerinalang.compiler.bir.codegen.JvmConstants.B_STRING_VALUE;
<<<<<<< HEAD
import static org.wso2.ballerinalang.compiler.bir.codegen.JvmConstants.CREATE_TYPES_METHOD;
import static org.wso2.ballerinalang.compiler.bir.codegen.JvmConstants.CREATE_TYPE_INSTANCES_METHOD;
=======
import static org.wso2.ballerinalang.compiler.bir.codegen.JvmConstants.CREATE_OBJECT_VALUE;
import static org.wso2.ballerinalang.compiler.bir.codegen.JvmConstants.CREATE_RECORD_VALUE;
>>>>>>> df61c5cf
import static org.wso2.ballerinalang.compiler.bir.codegen.JvmConstants.DECIMAL_VALUE;
import static org.wso2.ballerinalang.compiler.bir.codegen.JvmConstants.DOUBLE_VALUE;
import static org.wso2.ballerinalang.compiler.bir.codegen.JvmConstants.ERROR_TYPE;
import static org.wso2.ballerinalang.compiler.bir.codegen.JvmConstants.ERROR_VALUE;
import static org.wso2.ballerinalang.compiler.bir.codegen.JvmConstants.FINITE_TYPE;
import static org.wso2.ballerinalang.compiler.bir.codegen.JvmConstants.FUNCTION_POINTER;
import static org.wso2.ballerinalang.compiler.bir.codegen.JvmConstants.FUNCTION_TYPE;
import static org.wso2.ballerinalang.compiler.bir.codegen.JvmConstants.FUTURE_TYPE;
import static org.wso2.ballerinalang.compiler.bir.codegen.JvmConstants.FUTURE_VALUE;
import static org.wso2.ballerinalang.compiler.bir.codegen.JvmConstants.HANDLE_VALUE;
import static org.wso2.ballerinalang.compiler.bir.codegen.JvmConstants.INTERSECTION_TYPE;
import static org.wso2.ballerinalang.compiler.bir.codegen.JvmConstants.INT_VALUE;
import static org.wso2.ballerinalang.compiler.bir.codegen.JvmConstants.JVM_INIT_METHOD;
import static org.wso2.ballerinalang.compiler.bir.codegen.JvmConstants.LINKED_HASH_MAP;
import static org.wso2.ballerinalang.compiler.bir.codegen.JvmConstants.LINKED_HASH_SET;
import static org.wso2.ballerinalang.compiler.bir.codegen.JvmConstants.LIST;
import static org.wso2.ballerinalang.compiler.bir.codegen.JvmConstants.LONG_VALUE;
import static org.wso2.ballerinalang.compiler.bir.codegen.JvmConstants.MAP;
import static org.wso2.ballerinalang.compiler.bir.codegen.JvmConstants.MAP_TYPE;
import static org.wso2.ballerinalang.compiler.bir.codegen.JvmConstants.MAP_VALUE;
import static org.wso2.ballerinalang.compiler.bir.codegen.JvmConstants.MODULE_INIT_CLASS_NAME;
import static org.wso2.ballerinalang.compiler.bir.codegen.JvmConstants.OBJECT;
import static org.wso2.ballerinalang.compiler.bir.codegen.JvmConstants.OBJECT_TYPE;
import static org.wso2.ballerinalang.compiler.bir.codegen.JvmConstants.OBJECT_VALUE;
import static org.wso2.ballerinalang.compiler.bir.codegen.JvmConstants.PACKAGE_TYPE;
import static org.wso2.ballerinalang.compiler.bir.codegen.JvmConstants.RECORD_TYPE;
import static org.wso2.ballerinalang.compiler.bir.codegen.JvmConstants.SCHEDULER;
import static org.wso2.ballerinalang.compiler.bir.codegen.JvmConstants.SERVICE_TYPE;
import static org.wso2.ballerinalang.compiler.bir.codegen.JvmConstants.SET;
import static org.wso2.ballerinalang.compiler.bir.codegen.JvmConstants.SET_DETAIL_TYPE_METHOD;
import static org.wso2.ballerinalang.compiler.bir.codegen.JvmConstants.SET_IMMUTABLE_TYPE_METHOD;
import static org.wso2.ballerinalang.compiler.bir.codegen.JvmConstants.SET_TYPEID_SET_METHOD;
import static org.wso2.ballerinalang.compiler.bir.codegen.JvmConstants.STRAND;
import static org.wso2.ballerinalang.compiler.bir.codegen.JvmConstants.STRAND_METADATA;
import static org.wso2.ballerinalang.compiler.bir.codegen.JvmConstants.STREAM_TYPE;
import static org.wso2.ballerinalang.compiler.bir.codegen.JvmConstants.STREAM_VALUE;
import static org.wso2.ballerinalang.compiler.bir.codegen.JvmConstants.STRING_VALUE;
import static org.wso2.ballerinalang.compiler.bir.codegen.JvmConstants.TABLE_TYPE;
import static org.wso2.ballerinalang.compiler.bir.codegen.JvmConstants.TABLE_VALUE_IMPL;
import static org.wso2.ballerinalang.compiler.bir.codegen.JvmConstants.TUPLE_TYPE;
import static org.wso2.ballerinalang.compiler.bir.codegen.JvmConstants.TYPEDESC_TYPE;
import static org.wso2.ballerinalang.compiler.bir.codegen.JvmConstants.TYPEDESC_VALUE;
import static org.wso2.ballerinalang.compiler.bir.codegen.JvmConstants.TYPES_ERROR;
import static org.wso2.ballerinalang.compiler.bir.codegen.JvmConstants.TYPE_ID_SET;
import static org.wso2.ballerinalang.compiler.bir.codegen.JvmConstants.UNION_TYPE;
import static org.wso2.ballerinalang.compiler.bir.codegen.JvmConstants.VALUE_OF_METHOD;
import static org.wso2.ballerinalang.compiler.bir.codegen.JvmConstants.XML_TYPE;
import static org.wso2.ballerinalang.compiler.bir.codegen.JvmConstants.XML_VALUE;
import static org.wso2.ballerinalang.compiler.bir.codegen.JvmInstructionGen.loadConstantValue;
import static org.wso2.ballerinalang.compiler.bir.codegen.JvmMethodGen.cleanupTypeName;
import static org.wso2.ballerinalang.compiler.bir.codegen.JvmMethodGen.getObjectField;
import static org.wso2.ballerinalang.compiler.bir.codegen.JvmMethodGen.getRecordField;
import static org.wso2.ballerinalang.compiler.bir.codegen.JvmMethodGen.getStrandMetadataVarName;
import static org.wso2.ballerinalang.compiler.bir.codegen.JvmMethodGen.getType;
import static org.wso2.ballerinalang.compiler.bir.codegen.JvmMethodGen.getTypeDef;
import static org.wso2.ballerinalang.compiler.bir.codegen.JvmPackageGen.getPackageName;
import static org.wso2.ballerinalang.compiler.bir.codegen.JvmTerminatorGen.toNameString;
import static org.wso2.ballerinalang.compiler.bir.codegen.JvmValueGen.NAME_HASH_COMPARATOR;
import static org.wso2.ballerinalang.compiler.bir.codegen.JvmValueGen.createDefaultCase;
import static org.wso2.ballerinalang.compiler.bir.codegen.JvmValueGen.createLabelsForEqualCheck;
import static org.wso2.ballerinalang.compiler.bir.codegen.JvmValueGen.createLabelsForSwitch;
import static org.wso2.ballerinalang.compiler.bir.codegen.JvmValueGen.getTypeValueClassName;

/**
 * BIR types to JVM byte code generation class.
 *
 * @since 1.2.0
 */
class JvmTypeGen {

    /**
     * Create static fields to hold the user defined types.
     *
     * @param cw       class writer
     * @param typeDefs array of type definitions
     */
    static void generateUserDefinedTypeFields(ClassWriter cw, List<BIRTypeDefinition> typeDefs) {

        String fieldName;
        // create the type
        for (BIRTypeDefinition optionalTypeDef : typeDefs) {
            BIRTypeDefinition typeDef = getTypeDef(optionalTypeDef);
            fieldName = getTypeFieldName(typeDef.name.value);
            BType bType = typeDef.type;
            if (bType.tag == TypeTags.RECORD || bType.tag == TypeTags.ERROR || bType.tag == TypeTags.OBJECT) {
                FieldVisitor fv = cw.visitField(ACC_STATIC + ACC_PUBLIC, fieldName, String.format("L%s;", BTYPE), null,
                        null);
                fv.visitEnd();
            }
            // do not generate anything for other types (e.g.: finite type, unions, etc.)
        }
    }

    static void generateCreateTypesMethod(ClassWriter cw, List<BIRTypeDefinition> typeDefs, String typeOwnerClass,
                                          SymbolTable symbolTable) {

        createTypesInstance(cw, typeDefs, typeOwnerClass);
        List<String> populateTypeFuncNames = populateTypes(cw, typeDefs, typeOwnerClass, symbolTable);

        MethodVisitor mv = cw.visitMethod(ACC_PUBLIC + ACC_STATIC, CREATE_TYPES_METHOD, "()V", null, null);
        mv.visitCode();

        // Invoke create-type-instances method
        mv.visitMethodInsn(INVOKESTATIC, typeOwnerClass, CREATE_TYPE_INSTANCES_METHOD, "()V", false);

        // Invoke the populate-type functions
        for (String funcName : populateTypeFuncNames) {
            mv.visitMethodInsn(INVOKESTATIC, typeOwnerClass, funcName, "()V", false);
        }

        mv.visitInsn(RETURN);
        mv.visitMaxs(0, 0);
        mv.visitEnd();
    }

    private static void createTypesInstance(ClassWriter cw, List<BIRTypeDefinition> typeDefs, String typeOwnerClass) {

        MethodVisitor mv = cw.visitMethod(ACC_PUBLIC + ACC_STATIC, CREATE_TYPE_INSTANCES_METHOD, "()V", null, null);
        mv.visitCode();

        // Create the type
        String fieldName;
        for (BIRTypeDefinition optionalTypeDef : typeDefs) {
            BIRTypeDefinition typeDef = getTypeDef(optionalTypeDef);
            fieldName = getTypeFieldName(typeDef.name.value);
            BType bType = typeDef.type;
            if (bType.tag == TypeTags.RECORD) {
                createRecordType(mv, (BRecordType) bType);
            } else if (bType.tag == TypeTags.OBJECT) {
                if (bType instanceof BServiceType) {
                    createServiceType(mv, (BServiceType) bType);
                } else {
                    createObjectType(mv, (BObjectType) bType);
                }
            } else if (bType.tag == TypeTags.ERROR) {
                createErrorType(mv, (BErrorType) bType, bType.tsymbol.name.value);
            } else {
                // do not generate anything for other types (e.g.: finite type, unions, etc.)
                continue;
            }

            mv.visitFieldInsn(PUTSTATIC, typeOwnerClass, fieldName, String.format("L%s;", BTYPE));
        }

        mv.visitInsn(RETURN);
        mv.visitMaxs(0, 0);
        mv.visitEnd();
    }

    private static List<String> populateTypes(ClassWriter cw, List<BIRTypeDefinition> typeDefs, String typeOwnerClass,
                                              SymbolTable symbolTable) {

        List<String> funcNames = new ArrayList<>();
        String fieldName;
        for (BIRTypeDefinition optionalTypeDef : typeDefs) {
            BIRTypeDefinition typeDef = getTypeDef(optionalTypeDef);
            BType bType = typeDef.type;
            if (!(bType.tag == TypeTags.RECORD || bType.tag == TypeTags.OBJECT || bType.tag == TypeTags.ERROR)) {
                continue;
            }

            fieldName = getTypeFieldName(typeDef.name.value);
            String methodName = String.format("$populate%s", fieldName);
            funcNames.add(methodName);

            MethodVisitor mv = cw.visitMethod(ACC_PUBLIC + ACC_STATIC, methodName, "()V", null, null);
            mv.visitCode();
            mv.visitFieldInsn(GETSTATIC, typeOwnerClass, fieldName, String.format("L%s;", BTYPE));

            BIRVarToJVMIndexMap indexMap = new BIRVarToJVMIndexMap();
            switch (bType.tag) {
                case TypeTags.RECORD:
                    BRecordType recordType = (BRecordType) bType;
                    mv.visitTypeInsn(CHECKCAST, RECORD_TYPE);
                    mv.visitInsn(DUP);
                    mv.visitInsn(DUP);
                    addRecordFields(mv, recordType.fields);
                    addRecordRestField(mv, recordType.restFieldType);
                    addImmutableType(mv, recordType);
                    break;
                case TypeTags.OBJECT:
                    if (bType instanceof BServiceType) {
                        BServiceType serviceType = (BServiceType) bType;
                        mv.visitTypeInsn(CHECKCAST, OBJECT_TYPE);
                        mv.visitInsn(DUP);
                        addObjectFields(mv, serviceType.fields);
                        addObjectAttachedFunctions(mv, ((BObjectTypeSymbol) serviceType.tsymbol).attachedFuncs,
                                serviceType, indexMap, symbolTable);
                    } else {
                        BObjectType objectType = (BObjectType) bType;
                        mv.visitTypeInsn(CHECKCAST, OBJECT_TYPE);
                        mv.visitInsn(DUP);
                        mv.visitInsn(DUP);
                        addObjectFields(mv, objectType.fields);
                        BObjectTypeSymbol objectTypeSymbol = (BObjectTypeSymbol) objectType.tsymbol;
                        addObjectInitFunction(mv, objectTypeSymbol.generatedInitializerFunc, objectType, indexMap,
                                "$init$", "setGeneratedInitializer", symbolTable);
                        addObjectInitFunction(mv, objectTypeSymbol.initializerFunc, objectType, indexMap, "init",
                                "setInitializer", symbolTable);
                        addObjectAttachedFunctions(mv, objectTypeSymbol.attachedFuncs, objectType, indexMap,
                                symbolTable);
                        addImmutableType(mv, objectType);
                    }
                    break;
                case TypeTags.ERROR:
                    // populate detail field
                    mv.visitTypeInsn(CHECKCAST, ERROR_TYPE);
                    mv.visitInsn(DUP);
                    mv.visitInsn(DUP);
                    loadType(mv, ((BErrorType) bType).detailType);
                    mv.visitMethodInsn(INVOKEVIRTUAL, ERROR_TYPE, SET_DETAIL_TYPE_METHOD,
                            String.format("(L%s;)V", BTYPE), false);
                    BTypeIdSet typeIdSet = ((BErrorType) bType).typeIdSet;
                    if (!typeIdSet.isEmpty()) {
                        mv.visitInsn(DUP);
                        loadTypeIdSet(mv, typeIdSet);
                        mv.visitMethodInsn(INVOKEVIRTUAL, ERROR_TYPE, SET_TYPEID_SET_METHOD,
                                String.format("(L%s;)V", TYPE_ID_SET), false);
                    }
                    break;
            }

            mv.visitInsn(RETURN);
            mv.visitMaxs(0, 0);
            mv.visitEnd();
        }

        return funcNames;
    }

    private static void addImmutableType(MethodVisitor mv, BStructureType structureType) {
        BIntersectionType immutableType = ((SelectivelyImmutableReferenceType) structureType).getImmutableType();
        if (immutableType == null) {
            return;
        }

        mv.visitInsn(DUP);
        loadType(mv, immutableType);
        mv.visitMethodInsn(INVOKEVIRTUAL, BTYPE, SET_IMMUTABLE_TYPE_METHOD, String.format("(L%s;)V", INTERSECTION_TYPE),
                           false);
    }

    private static void loadTypeIdSet(MethodVisitor mv, BTypeIdSet typeIdSet) {
        // Create TypeIdSet
        mv.visitTypeInsn(NEW, TYPE_ID_SET);
        mv.visitInsn(DUP);
        mv.visitMethodInsn(INVOKESPECIAL, TYPE_ID_SET, JVM_INIT_METHOD, "()V", false);

        for (BTypeIdSet.BTypeId typeId : typeIdSet.primary) {
            addTypeId(mv, typeId, true);
        }

        for (BTypeIdSet.BTypeId typeId : typeIdSet.secondary) {
            addTypeId(mv, typeId, false);
        }
    }

    private static void addTypeId(MethodVisitor mv, BTypeIdSet.BTypeId typeId, boolean isPrimaryTypeId) {
        mv.visitInsn(DUP);
        // Load package
        mv.visitTypeInsn(NEW, PACKAGE_TYPE);
        mv.visitInsn(DUP);
        mv.visitLdcInsn(typeId.packageID.orgName.value);
        mv.visitLdcInsn(typeId.packageID.name.value);
        mv.visitLdcInsn(typeId.packageID.version.value);
        mv.visitMethodInsn(INVOKESPECIAL, PACKAGE_TYPE, JVM_INIT_METHOD,
                String.format("(L%s;L%s;L%s;)V", STRING_VALUE, STRING_VALUE, STRING_VALUE), false);

        mv.visitLdcInsn(typeId.name);
        mv.visitInsn(isPrimaryTypeId ? ICONST_1 : ICONST_0);
        // Add to BTypeIdSet
        mv.visitMethodInsn(INVOKEVIRTUAL, TYPE_ID_SET, "add",
                String.format("(L%s;L%s;Z)V", PACKAGE_TYPE, STRING_VALUE), false);
    }

    // -------------------------------------------------------
    //              Runtime value creation methods
    // -------------------------------------------------------

    static void generateValueCreatorMethods(ClassWriter cw, List<BIRTypeDefinition> typeDefs,
                                            BIRNode.BIRPackage moduleId, String typeOwnerClass,
                                            SymbolTable symbolTable, AsyncDataCollector asyncDataCollector) {

        List<BIRTypeDefinition> recordTypeDefs = new ArrayList<>();
        List<BIRTypeDefinition> objectTypeDefs = new ArrayList<>();

        int i = 0;
        for (BIRTypeDefinition optionalTypeDef : typeDefs) {
            BIRTypeDefinition typeDef = getTypeDef(optionalTypeDef);
            BType bType = typeDef.type;
            if (bType.tag == TypeTags.RECORD) {
                recordTypeDefs.add(i, typeDef);
                i += 1;
            }
        }

        i = 0;
        for (BIRTypeDefinition optionalTypeDef : typeDefs) {
            BIRTypeDefinition typeDef = getTypeDef(optionalTypeDef);
            BType bType = typeDef.type;
            if (bType.tag == TypeTags.OBJECT &&
                    !Symbols.isFlagOn(((BObjectType) bType).tsymbol.flags, Flags.ABSTRACT)) {
                objectTypeDefs.add(i, typeDef);
                i += 1;
            }
        }

        generateRecordValueCreateMethod(cw, recordTypeDefs, moduleId, typeOwnerClass, asyncDataCollector);
        generateObjectValueCreateMethod(cw, objectTypeDefs, moduleId, typeOwnerClass, symbolTable,
                                        asyncDataCollector);
    }

    private static void generateRecordValueCreateMethod(ClassWriter cw, List<BIRTypeDefinition> recordTypeDefs,
                                                        BIRNode.BIRPackage moduleId, String typeOwnerClass,
                                                        AsyncDataCollector asyncDataCollector) {
        MethodVisitor mv = cw.visitMethod(ACC_PUBLIC, CREATE_RECORD_VALUE,
                String.format("(L%s;)L%s;", STRING_VALUE, MAP_VALUE),
                String.format("(L%s;)L%s<L%s;L%s;>;", STRING_VALUE, MAP_VALUE, STRING_VALUE, OBJECT), null);

        mv.visitCode();

        int fieldNameRegIndex = 1;
        Label defaultCaseLabel = new Label();

        // sort the fields before generating switch case
        recordTypeDefs.sort(NAME_HASH_COMPARATOR);

        List<Label> labels = createLabelsForSwitch(mv, fieldNameRegIndex, recordTypeDefs, defaultCaseLabel);
        List<Label> targetLabels = createLabelsForEqualCheck(mv, fieldNameRegIndex, recordTypeDefs, labels,
                defaultCaseLabel);

        int i = 0;

        for (BIRTypeDefinition optionalTypeDef : recordTypeDefs) {
            BIRTypeDefinition typeDef = getTypeDef(optionalTypeDef);
            String fieldName = getTypeFieldName(typeDef.name.value);
            Label targetLabel = targetLabels.get(i);
            mv.visitLabel(targetLabel);
            mv.visitVarInsn(ALOAD, 0);
            String className = getTypeValueClassName(moduleId, typeDef.name.value);
            mv.visitTypeInsn(NEW, className);
            mv.visitInsn(DUP);
            mv.visitFieldInsn(GETSTATIC, typeOwnerClass, fieldName, String.format("L%s;", BTYPE));
            mv.visitMethodInsn(INVOKESPECIAL, className, JVM_INIT_METHOD, String.format("(L%s;)V", BTYPE), false);

            mv.visitInsn(DUP);
            mv.visitTypeInsn(NEW, STRAND);
            mv.visitInsn(DUP);
            mv.visitInsn(ACONST_NULL);
<<<<<<< HEAD
            mv.visitMethodInsn(INVOKESPECIAL, STRAND, JVM_INIT_METHOD, String.format("(L%s;)V", SCHEDULER), false);
=======
            String metaDataVarName = getStrandMetadataVarName(CREATE_RECORD_VALUE);
            asyncDataCollector
                    .getStrandMetadata().putIfAbsent(metaDataVarName, new ScheduleFunctionInfo(CREATE_RECORD_VALUE));
            mv.visitFieldInsn(GETSTATIC, typeOwnerClass, metaDataVarName, String.format("L%s;", STRAND_METADATA));
            mv.visitInsn(ACONST_NULL);
            mv.visitInsn(ACONST_NULL);
            mv.visitInsn(ACONST_NULL);
            mv.visitMethodInsn(INVOKESPECIAL, STRAND, "<init>", String.format("(L%s;L%s;L%s;L%s;L%s;)V", STRING_VALUE
                    , STRAND_METADATA, SCHEDULER, STRAND, MAP), false);
>>>>>>> df61c5cf
            mv.visitInsn(SWAP);
            mv.visitMethodInsn(INVOKESTATIC, className, "$init", String.format("(L%s;L%s;)V", STRAND, MAP_VALUE),
                               false);

            mv.visitInsn(ARETURN);
            i += 1;
        }

        createDefaultCase(mv, defaultCaseLabel, fieldNameRegIndex);
        mv.visitMaxs(recordTypeDefs.size() + 10, recordTypeDefs.size() + 10);
        mv.visitEnd();
    }

    private static void generateObjectValueCreateMethod(ClassWriter cw, List<BIRTypeDefinition> objectTypeDefs,
                                                        BIRNode.BIRPackage moduleId, String typeOwnerClass,
                                                        SymbolTable symbolTable,
                                                        AsyncDataCollector asyncDataCollector) {

        MethodVisitor mv = cw.visitMethod(ACC_PUBLIC, CREATE_OBJECT_VALUE,
                String.format("(L%s;L%s;L%s;L%s;[L%s;)L%s;", STRING_VALUE, SCHEDULER, STRAND, MAP, OBJECT,
                        OBJECT_VALUE), null, null);

        BIRVarToJVMIndexMap indexMap = new BIRVarToJVMIndexMap();

        BIRVariableDcl selfVar = new BIRVariableDcl(symbolTable.anyType, new Name("self"), VarScope.FUNCTION,
                VarKind.ARG);

        BIRVariableDcl var1 = new BIRVariableDcl(symbolTable.stringType, new Name("var1"), VarScope.FUNCTION,
                VarKind.ARG);

        BIRVariableDcl scheduler = new BIRVariableDcl(symbolTable.anyType, new Name("scheduler"), VarScope.FUNCTION,
                VarKind.ARG);

        BIRVariableDcl parent = new BIRVariableDcl(symbolTable.anyType, new Name("parent"), VarScope.FUNCTION,
                VarKind.ARG);

        BIRVariableDcl properties = new BIRVariableDcl(symbolTable.anyType, new Name("properties"), VarScope.FUNCTION,
                VarKind.ARG);

        BIRVariableDcl args = new BIRVariableDcl(symbolTable.anyType, new Name("args"), VarScope.FUNCTION, VarKind.ARG);

        indexMap.getIndex(selfVar);

        int var1Index = indexMap.getIndex(var1);
        int schedulerIndex = indexMap.getIndex(scheduler);
        int parentIndex = indexMap.getIndex(parent);
        int propertiesIndex = indexMap.getIndex(properties);
        int argsIndex = indexMap.getIndex(args);

        mv.visitCode();

        Label defaultCaseLabel = new Label();

        // sort the fields before generating switch case
        objectTypeDefs.sort(NAME_HASH_COMPARATOR);

        List<Label> labels = createLabelsForSwitch(mv, var1Index, objectTypeDefs, defaultCaseLabel);
        List<Label> targetLabels = createLabelsForEqualCheck(mv, var1Index, objectTypeDefs, labels,
                defaultCaseLabel);

        int i = 0;

        for (BIRTypeDefinition optionalTypeDef : objectTypeDefs) {
            BIRTypeDefinition typeDef = getTypeDef(optionalTypeDef);
            String fieldName = getTypeFieldName(typeDef.name.value);
            Label targetLabel = targetLabels.get(i);
            mv.visitLabel(targetLabel);
            mv.visitVarInsn(ALOAD, 0);
            String className = getTypeValueClassName(moduleId, typeDef.name.value);
            mv.visitTypeInsn(NEW, className);
            mv.visitInsn(DUP);
            mv.visitFieldInsn(GETSTATIC, typeOwnerClass, fieldName, String.format("L%s;", BTYPE));
            mv.visitTypeInsn(CHECKCAST, OBJECT_TYPE);
            mv.visitMethodInsn(INVOKESPECIAL, className, JVM_INIT_METHOD, String.format("(L%s;)V", OBJECT_TYPE), false);

            BIRVariableDcl tempVar = new BIRVariableDcl(typeDef.type, new Name("tempVar"), VarScope.FUNCTION,
                    VarKind.LOCAL);

            int tempVarIndex = indexMap.getIndex(tempVar);
            mv.visitVarInsn(ASTORE, tempVarIndex);
            BIRVariableDcl strandVar = new BIRVariableDcl(symbolTable.anyType, new Name("strandVar"), VarScope.FUNCTION,
                    VarKind.LOCAL);
            int strandVarIndex = indexMap.getIndex(strandVar);

            mv.visitVarInsn(ALOAD, parentIndex);
            Label parentNonNullLabel = new Label();
            mv.visitJumpInsn(IFNONNULL, parentNonNullLabel);
            Label parentNullLabel = new Label();
            mv.visitLabel(parentNullLabel);
            mv.visitTypeInsn(NEW, STRAND);
            mv.visitInsn(DUP);
            mv.visitInsn(ACONST_NULL);
            String metaDataVarName = getStrandMetadataVarName(CREATE_OBJECT_VALUE);
            asyncDataCollector
                    .getStrandMetadata().putIfAbsent(metaDataVarName, new ScheduleFunctionInfo(CREATE_OBJECT_VALUE));
            mv.visitFieldInsn(GETSTATIC, typeOwnerClass, metaDataVarName, String.format("L%s;", STRAND_METADATA));
            mv.visitVarInsn(ALOAD, schedulerIndex);
            mv.visitVarInsn(ALOAD, parentIndex);
            mv.visitVarInsn(ALOAD, propertiesIndex);
<<<<<<< HEAD
            mv.visitMethodInsn(INVOKESPECIAL, STRAND, JVM_INIT_METHOD,
                    String.format("(L%s;L%s;L%s;)V", SCHEDULER, STRAND, MAP), false);
=======
            mv.visitMethodInsn(INVOKESPECIAL, STRAND, "<init>", String.format("(L%s;L%s;L%s;L%s;L%s;)V", STRING_VALUE
                    , STRAND_METADATA, SCHEDULER, STRAND, MAP), false);
>>>>>>> df61c5cf
            mv.visitVarInsn(ASTORE, strandVarIndex);
            Label endConditionLabel = new Label();
            mv.visitJumpInsn(GOTO, endConditionLabel);
            mv.visitLabel(parentNonNullLabel);
            mv.visitVarInsn(ALOAD, parentIndex);
            mv.visitVarInsn(ASTORE, strandVarIndex);
            mv.visitLabel(endConditionLabel);

            mv.visitVarInsn(ALOAD, tempVarIndex);
            mv.visitVarInsn(ALOAD, strandVarIndex);

            mv.visitLdcInsn("$init$");
            mv.visitVarInsn(ALOAD, argsIndex);

            String methodDesc = String.format("(L%s;L%s;[L%s;)L%s;", STRAND, STRING_VALUE, OBJECT, OBJECT);
            mv.visitMethodInsn(INVOKEINTERFACE, OBJECT_VALUE, "call", methodDesc, true);

            BIRVariableDcl tempResult = new BIRVariableDcl(symbolTable.anyType, new Name("tempResult"),
                    VarScope.FUNCTION, VarKind.LOCAL);

            int tempResultIndex = indexMap.getIndex(tempResult);
            mv.visitVarInsn(ASTORE, tempResultIndex);
            mv.visitVarInsn(ALOAD, tempResultIndex);
            mv.visitTypeInsn(INSTANCEOF, ERROR_VALUE);
            Label noErrorLabel = new Label();
            mv.visitJumpInsn(IFEQ, noErrorLabel);
            mv.visitVarInsn(ALOAD, tempResultIndex);
            mv.visitTypeInsn(CHECKCAST, ERROR_VALUE);
            mv.visitInsn(ATHROW);
            mv.visitLabel(noErrorLabel);
            mv.visitVarInsn(ALOAD, tempVarIndex);
            mv.visitInsn(ARETURN);

            i += 1;
        }

        createDefaultCase(mv, defaultCaseLabel, var1Index);
        mv.visitMaxs(objectTypeDefs.size() + 100, objectTypeDefs.size() + 100);
        mv.visitEnd();
    }

    // -------------------------------------------------------
    //              Record type generation methods
    // -------------------------------------------------------

    /**
     * Create a runtime type instance for the record.
     *
     * @param mv         method visitor
     * @param recordType record type
     */
    private static void createRecordType(MethodVisitor mv, BRecordType recordType) {
        // Create the record type
        mv.visitTypeInsn(NEW, RECORD_TYPE);
        mv.visitInsn(DUP);

        // Load type name
        BTypeSymbol typeSymbol = recordType.tsymbol;
        String name = typeSymbol.name.getValue();
        mv.visitLdcInsn(name);

        // Load package path
        // TODO: get it from the type
        mv.visitTypeInsn(NEW, PACKAGE_TYPE);
        mv.visitInsn(DUP);

        PackageID packageID = recordType.tsymbol.pkgID;

        mv.visitLdcInsn(packageID.orgName.value);
        mv.visitLdcInsn(packageID.name.value);
        mv.visitLdcInsn(packageID.version.value);
        mv.visitMethodInsn(INVOKESPECIAL, PACKAGE_TYPE, JVM_INIT_METHOD,
                String.format("(L%s;L%s;L%s;)V", STRING_VALUE, STRING_VALUE, STRING_VALUE), false);

        // Load flags
        mv.visitLdcInsn(recordType.tsymbol.flags);

        // Load 'sealed' flag
        mv.visitLdcInsn(recordType.sealed);

        // Load type flags
        mv.visitLdcInsn(typeFlag(recordType));

        // initialize the record type
        mv.visitMethodInsn(INVOKESPECIAL, RECORD_TYPE, JVM_INIT_METHOD,
                String.format("(L%s;L%s;IZI)V", STRING_VALUE, PACKAGE_TYPE), false);
    }

    /**
     * Add the field type information of a record type. The record type is assumed
     * to be at the top of the stack.
     *
     * @param mv     method visitor
     * @param fields record fields to be added
     */
    private static void addRecordFields(MethodVisitor mv, Map<String, BField> fields) {
        // Create the fields map
        mv.visitTypeInsn(NEW, LINKED_HASH_MAP);
        mv.visitInsn(DUP);
        mv.visitMethodInsn(INVOKESPECIAL, LINKED_HASH_MAP, JVM_INIT_METHOD, "()V", false);

        for (BField optionalField : fields.values()) {
            BField field = getRecordField(optionalField);
            mv.visitInsn(DUP);

            // Load field name
            mv.visitLdcInsn(field.name.value);

            // create and load field type
            createRecordField(mv, field);

            // Add the field to the map
            mv.visitMethodInsn(INVOKEINTERFACE, MAP, "put",
                    String.format("(L%s;L%s;)L%s;", OBJECT, OBJECT, OBJECT),
                    true);

            // emit a pop, since we are not using the return value from the map.put()
            mv.visitInsn(POP);
        }

        // Set the fields of the record
        mv.visitMethodInsn(INVOKEVIRTUAL, RECORD_TYPE, "setFields", String.format("(L%s;)V", MAP), false);
    }

    /**
     * Create a field information for records.
     *
     * @param mv    method visitor
     * @param field field Parameter Description
     */
    private static void createRecordField(MethodVisitor mv, BField field) {

        mv.visitTypeInsn(NEW, BFIELD);
        mv.visitInsn(DUP);

        // Load the field type
        loadType(mv, field.type);

        // Load field name
        mv.visitLdcInsn(field.name.value);

        // Load flags
        mv.visitLdcInsn(field.symbol.flags);

        mv.visitMethodInsn(INVOKESPECIAL, BFIELD, JVM_INIT_METHOD, String.format("(L%s;L%s;I)V", BTYPE, STRING_VALUE),
                false);
    }

    private static int typeFlag(BType type) {

        return TypeFlags.asMask(type.isNullable(), type.isAnydata(), type.isPureType());
    }

    /**
     * Add the rest field to a record type. The record type is assumed
     * to be at the top of the stack.
     *
     * @param mv            method visitor
     * @param restFieldType type of the rest field
     */
    private static void addRecordRestField(MethodVisitor mv, BType restFieldType) {
        // Load the rest field type
        loadType(mv, restFieldType);
        mv.visitFieldInsn(PUTFIELD, RECORD_TYPE, "restFieldType", String.format("L%s;", BTYPE));
    }

    // -------------------------------------------------------
    //              Object type generation methods
    // -------------------------------------------------------

    /**
     * Create a runtime type instance for the object.
     *
     * @param mv         method visitor
     * @param objectType object type
     */
    private static void createObjectType(MethodVisitor mv, BObjectType objectType) {
        // Create the object type
        mv.visitTypeInsn(NEW, OBJECT_TYPE);
        mv.visitInsn(DUP);

        // Load type name
        BTypeSymbol typeSymbol = objectType.tsymbol;
        String name = typeSymbol.name.getValue();
        mv.visitLdcInsn(name);

        // Load package path
        mv.visitTypeInsn(NEW, PACKAGE_TYPE);
        mv.visitInsn(DUP);

        PackageID packageID = objectType.tsymbol.pkgID;

        mv.visitLdcInsn(packageID.orgName.value);
        mv.visitLdcInsn(packageID.name.value);
        mv.visitLdcInsn(packageID.version.value);
        mv.visitMethodInsn(INVOKESPECIAL, PACKAGE_TYPE, JVM_INIT_METHOD,
                String.format("(L%s;L%s;L%s;)V", STRING_VALUE, STRING_VALUE, STRING_VALUE), false);

        // Load flags
        mv.visitLdcInsn(typeSymbol.flags);

        // initialize the object
        mv.visitMethodInsn(INVOKESPECIAL, OBJECT_TYPE, JVM_INIT_METHOD,
                String.format("(L%s;L%s;I)V", STRING_VALUE, PACKAGE_TYPE), false);
    }

    /**
     * Create a runtime type instance for the service.
     *
     * @param mv         method visitor
     * @param objectType object type
     */
    private static void createServiceType(MethodVisitor mv, BObjectType objectType) {
        // Create the object type
        mv.visitTypeInsn(NEW, SERVICE_TYPE);
        mv.visitInsn(DUP);

        // Load type name
        BTypeSymbol typeSymbol = objectType.tsymbol;
        String name = typeSymbol.name.getValue();
        mv.visitLdcInsn(name);

        // Load package path
        mv.visitTypeInsn(NEW, PACKAGE_TYPE);
        mv.visitInsn(DUP);
        PackageID packageID = objectType.tsymbol.pkgID;

        mv.visitLdcInsn(packageID.orgName.value);
        mv.visitLdcInsn(packageID.name.value);
        mv.visitLdcInsn(packageID.version.value);
        mv.visitMethodInsn(INVOKESPECIAL, PACKAGE_TYPE, JVM_INIT_METHOD,
                String.format("(L%s;L%s;L%s;)V", STRING_VALUE, STRING_VALUE, STRING_VALUE), false);

        // Load flags
        mv.visitLdcInsn(typeSymbol.flags);

        // initialize the object
        mv.visitMethodInsn(INVOKESPECIAL, SERVICE_TYPE, JVM_INIT_METHOD,
                String.format("(L%s;L%s;I)V", STRING_VALUE, PACKAGE_TYPE), false);
    }

    static void duplicateServiceTypeWithAnnots(MethodVisitor mv, BObjectType objectType, String pkgClassName,
                                               int strandIndex) {

        createServiceType(mv, objectType);
        mv.visitInsn(DUP);

        mv.visitFieldInsn(GETSTATIC, pkgClassName, ANNOTATION_MAP_NAME, String.format("L%s;", MAP_VALUE));

        mv.visitVarInsn(ALOAD, strandIndex);

        loadType(mv, objectType);
        mv.visitTypeInsn(CHECKCAST, SERVICE_TYPE);

        BObjectTypeSymbol objectTypeSymbol = (BObjectTypeSymbol) objectType.tsymbol;

        List<BAttachedFunction> attachedFunctions = objectTypeSymbol.attachedFuncs;
        mv.visitLdcInsn((long) attachedFunctions.size());
        mv.visitInsn(L2I);
        mv.visitTypeInsn(ANEWARRAY, ATTACHED_FUNCTION);
        int i = 0;
        for (BAttachedFunction attachedFunc : attachedFunctions) {
            if (attachedFunc == null) {
                continue;
            }
            mv.visitInsn(DUP);
            mv.visitLdcInsn((long) i);
            mv.visitInsn(L2I);
            createObjectAttachedFunction(mv, attachedFunc, objectType);
            mv.visitInsn(AASTORE);
            i += 1;
        }
        mv.visitMethodInsn(INVOKEVIRTUAL, SERVICE_TYPE, "setAttachedFuncsAndProcessAnnots", String.format(
                "(L%s;L%s;L%s;[L%s;)V", MAP_VALUE, STRAND, SERVICE_TYPE, ATTACHED_FUNCTION), false);
    }

    /**
     * Add the field type information to an object type. The object type is assumed
     * to be at the top of the stack.
     *
     * @param mv     method visitor
     * @param fields object fields to be added
     */
    private static void addObjectFields(MethodVisitor mv, Map<String, BField> fields) {
        // Create the fields map
        mv.visitTypeInsn(NEW, LINKED_HASH_MAP);
        mv.visitInsn(DUP);
        mv.visitMethodInsn(INVOKESPECIAL, LINKED_HASH_MAP, JVM_INIT_METHOD, "()V", false);

        for (BField optionalField : fields.values()) {
            BField field = getObjectField(optionalField);
            mv.visitInsn(DUP);

            // Load field name
            mv.visitLdcInsn(field.name.value);

            // create and load field type
            createObjectField(mv, field);

            // Add the field to the map
            mv.visitMethodInsn(INVOKEINTERFACE, MAP, "put",
                    String.format("(L%s;L%s;)L%s;", OBJECT, OBJECT, OBJECT),
                    true);

            // emit a pop, since we are not using the return value from the map.put()
            mv.visitInsn(POP);
        }

        // Set the fields of the object
        mv.visitMethodInsn(INVOKEVIRTUAL, OBJECT_TYPE, "setFields", String.format("(L%s;)V", MAP), false);
    }

    /**
     * Create a field information for objects.
     *
     * @param mv    method visitor
     * @param field object field
     */
    private static void createObjectField(MethodVisitor mv, BField field) {

        mv.visitTypeInsn(NEW, BFIELD);
        mv.visitInsn(DUP);

        // Load the field type
        loadType(mv, field.type);

        // Load field name
        mv.visitLdcInsn(field.name.value);

        // Load flags
        mv.visitLdcInsn(field.symbol.flags);

        mv.visitMethodInsn(INVOKESPECIAL, BFIELD, JVM_INIT_METHOD, String.format("(L%s;L%s;I)V", BTYPE, STRING_VALUE),
                false);
    }

    /**
     * Add the attached function information to an object type. The object type is assumed
     * to be at the top of the stack.
     *
     * @param mv                method visitor
     * @param attachedFunctions attached functions to be added
     * @param objType           object type to be used to create attached functions
     * @param indexMap          jvm index generation map for function generation
     */
    private static void addObjectAttachedFunctions(MethodVisitor mv, List<BAttachedFunction> attachedFunctions,
                                                   BObjectType objType, BIRVarToJVMIndexMap indexMap,
                                                   SymbolTable symbolTable) {
        // Create the attached function array
        mv.visitLdcInsn((long) attachedFunctions.size());
        mv.visitInsn(L2I);
        mv.visitTypeInsn(ANEWARRAY, ATTACHED_FUNCTION);
        int i = 0;
        for (BAttachedFunction attachedFunc : attachedFunctions) {
            if (attachedFunc == null) {
                continue;
            }
            // create and load attached function
            createObjectAttachedFunction(mv, attachedFunc, objType);
            BIRVariableDcl attachedFuncVar = new BIRVariableDcl(symbolTable.anyType,
                    new Name(toNameString(objType) + attachedFunc.funcName.value), VarScope.FUNCTION,
                    VarKind.LOCAL);
            int attachedFunctionVarIndex = indexMap.getIndex(attachedFuncVar);
            mv.visitVarInsn(ASTORE, attachedFunctionVarIndex);

            mv.visitInsn(DUP);
            mv.visitLdcInsn((long) i);
            mv.visitInsn(L2I);

            // Add the member to the array
            mv.visitVarInsn(ALOAD, attachedFunctionVarIndex);
            mv.visitInsn(AASTORE);
            i += 1;
        }

        // Set the fields of the object
        mv.visitMethodInsn(INVOKEVIRTUAL, OBJECT_TYPE, "setAttachedFunctions",
                String.format("([L%s;)V", ATTACHED_FUNCTION), false);
    }

    private static void addObjectInitFunction(MethodVisitor mv, BAttachedFunction initFunction,
                                              BObjectType objType, BIRVarToJVMIndexMap indexMap, String funcName,
                                              String initializerFuncName, SymbolTable symbolTable) {

        if (initFunction == null || !initFunction.funcName.value.contains(funcName)) {
            return;
        }

        mv.visitInsn(DUP);
        createObjectAttachedFunction(mv, initFunction, objType);
        BType anyType = symbolTable.anyType;
        BIRVariableDcl attachedFuncVar = new BIRVariableDcl(anyType,
                new Name(objType.name + initFunction.funcName.value), VarScope.FUNCTION, VarKind.LOCAL);
        int attachedFunctionVarIndex = indexMap.getIndex(attachedFuncVar);
        mv.visitVarInsn(ASTORE, attachedFunctionVarIndex);
        mv.visitVarInsn(ALOAD, attachedFunctionVarIndex);
        mv.visitInsn(DUP);
        mv.visitInsn(POP);
        mv.visitMethodInsn(INVOKEVIRTUAL, OBJECT_TYPE, initializerFuncName,
                String.format("(L%s;)V", ATTACHED_FUNCTION), false);
    }

    /**
     * Create a attached function information for objects.
     *
     * @param mv           method visitor
     * @param attachedFunc object attached function
     * @param objType      object type used for creating the attached function
     */
    private static void createObjectAttachedFunction(MethodVisitor mv, BAttachedFunction attachedFunc,
                                                     BObjectType objType) {

        mv.visitTypeInsn(NEW, ATTACHED_FUNCTION);
        mv.visitInsn(DUP);

        // Load function name
        mv.visitLdcInsn(attachedFunc.funcName.value);

        // Load the parent object type
        loadType(mv, objType);
        mv.visitTypeInsn(CHECKCAST, OBJECT_TYPE);

        // Load the field type
        loadType(mv, attachedFunc.type);

        // Load flags
        mv.visitLdcInsn(attachedFunc.symbol.flags);

        mv.visitMethodInsn(INVOKESPECIAL, ATTACHED_FUNCTION, JVM_INIT_METHOD,
                String.format("(L%s;L%s;L%s;I)V", STRING_VALUE, OBJECT_TYPE, FUNCTION_TYPE), false);
    }

    // -------------------------------------------------------
    //              Error type generation methods
    // -------------------------------------------------------

    /**
     * Create a runtime type instance for the error.
     *
     * @param mv        method visitor
     * @param errorType error type
     * @param name      name of the error
     */
    private static void createErrorType(MethodVisitor mv, BErrorType errorType, String name) {
        // Create the error type
        mv.visitTypeInsn(NEW, ERROR_TYPE);
        mv.visitInsn(DUP);

        // Load error type name
        mv.visitLdcInsn(name);

        // Load package
        mv.visitTypeInsn(NEW, PACKAGE_TYPE);
        mv.visitInsn(DUP);
        PackageID packageID = errorType.tsymbol.pkgID;
        mv.visitLdcInsn(packageID.orgName.value);
        mv.visitLdcInsn(packageID.name.value);
        mv.visitLdcInsn(packageID.version.value);
        mv.visitMethodInsn(INVOKESPECIAL, PACKAGE_TYPE, JVM_INIT_METHOD,
                String.format("(L%s;L%s;L%s;)V", STRING_VALUE, STRING_VALUE, STRING_VALUE), false);

        // initialize the error type
        mv.visitMethodInsn(INVOKESPECIAL, ERROR_TYPE, JVM_INIT_METHOD,
                String.format("(L%s;L%s;)V", STRING_VALUE, PACKAGE_TYPE), false);
    }

    // -------------------------------------------------------
    //              Type loading methods
    // -------------------------------------------------------

    static void loadLocalType(MethodVisitor mv, BIRTypeDefinition typeDefinition) {

        loadType(mv, typeDefinition.type);
    }

    /**
     * Generate code to load an instance of the given type
     * to the top of the stack.
     *
     * @param mv    method visitor
     * @param bType type to load
     */
    static void loadType(MethodVisitor mv, BType bType) {

        String typeFieldName = "";
        if (bType == null || bType.tag == TypeTags.NIL) {
            typeFieldName = "typeNull";
        } else {
            switch (bType.tag) {
                case TypeTags.NEVER:
                    typeFieldName = "typeNever";
                    break;
                case TypeTags.INT:
                    typeFieldName = "typeInt";
                    break;
                case TypeTags.SIGNED32_INT:
                    typeFieldName = "typeIntSigned32";
                    break;
                case TypeTags.SIGNED16_INT:
                    typeFieldName = "typeIntSigned16";
                    break;
                case TypeTags.SIGNED8_INT:
                    typeFieldName = "typeIntSigned8";
                    break;
                case TypeTags.UNSIGNED32_INT:
                    typeFieldName = "typeIntUnsigned32";
                    break;
                case TypeTags.UNSIGNED16_INT:
                    typeFieldName = "typeIntUnsigned16";
                    break;
                case TypeTags.UNSIGNED8_INT:
                    typeFieldName = "typeIntUnsigned8";
                    break;
                case TypeTags.FLOAT:
                    typeFieldName = "typeFloat";
                    break;
                case TypeTags.STRING:
                    typeFieldName = "typeString";
                    break;
                case TypeTags.CHAR_STRING:
                    typeFieldName = "typeStringChar";
                    break;
                case TypeTags.DECIMAL:
                    typeFieldName = "typeDecimal";
                    break;
                case TypeTags.BOOLEAN:
                    typeFieldName = "typeBoolean";
                    break;
                case TypeTags.BYTE:
                    typeFieldName = "typeByte";
                    break;
                case TypeTags.ANY:
                    typeFieldName = Symbols.isFlagOn(bType.flags, Flags.READONLY) ? "typeReadonlyAny" : "typeAny";
                    break;
                case TypeTags.ANYDATA:
                    typeFieldName = Symbols.isFlagOn(bType.flags, Flags.READONLY) ? "typeReadonlyAnydata" :
                            "typeAnydata";
                    break;
                case TypeTags.JSON:
                    typeFieldName = Symbols.isFlagOn(bType.flags, Flags.READONLY) ? "typeReadonlyJSON" : "typeJSON";
                    break;
                case TypeTags.XML:
                    loadXmlType(mv, (BXMLType) bType);
                    return;
                case TypeTags.XML_ELEMENT:
                    typeFieldName = Symbols.isFlagOn(bType.flags, Flags.READONLY) ? "typeReadonlyElement" :
                            "typeElement";
                    break;
                case TypeTags.XML_PI:
                    typeFieldName = Symbols.isFlagOn(bType.flags, Flags.READONLY) ?
                            "typeReadonlyProcessingInstruction" : "typeProcessingInstruction";
                    break;
                case TypeTags.XML_COMMENT:
                    typeFieldName = Symbols.isFlagOn(bType.flags, Flags.READONLY) ? "typeReadonlyComment" :
                            "typeComment";
                    break;
                case TypeTags.XML_TEXT:
                    typeFieldName = "typeText";
                    break;
                case TypeTags.TYPEDESC:
                    loadTypedescType(mv, (BTypedescType) bType);
                    return;
                case TypeTags.OBJECT:
                    if (bType instanceof BServiceType) {
                        if (!Objects.equals(getTypeFieldName(toNameString(bType)), "$type$service")) {
                            loadUserDefinedType(mv, bType);
                            return;
                        } else {
                            typeFieldName = "typeAnyService";
                        }
                    } else if (bType instanceof BObjectType) {
                        loadUserDefinedType(mv, bType);
                        return;
                    }
                    break;
                case TypeTags.HANDLE:
                    typeFieldName = "typeHandle";
                    break;
                case TypeTags.ARRAY:
                    loadArrayType(mv, (BArrayType) bType);
                    return;
                case TypeTags.MAP:
                    loadMapType(mv, (BMapType) bType);
                    return;
                case TypeTags.STREAM:
                    loadStreamType(mv, (BStreamType) bType);
                    return;
                case TypeTags.TABLE:
                    loadTableType(mv, (BTableType) bType);
                    return;
                case TypeTags.ERROR:
                    loadErrorType(mv, (BErrorType) bType);
                    return;
                case TypeTags.UNION:
                    loadUnionType(mv, (BUnionType) bType);
                    return;
                case TypeTags.INTERSECTION:
                    loadIntersectionType(mv, (BIntersectionType) bType);
                    return;
                case TypeTags.RECORD:
                    loadUserDefinedType(mv, bType);
                    return;
                case TypeTags.INVOKABLE:
                    loadInvokableType(mv, (BInvokableType) bType);
                    return;
                case TypeTags.NONE:
                    mv.visitInsn(ACONST_NULL);
                    return;
                case TypeTags.TUPLE:
                    loadTupleType(mv, (BTupleType) bType);
                    return;
                case TypeTags.FINITE:
                    loadFiniteType(mv, (BFiniteType) bType);
                    return;
                case TypeTags.FUTURE:
                    loadFutureType(mv, (BFutureType) bType);
                    return;
                case TypeTags.READONLY:
                    typeFieldName = "typeReadonly";
                    break;
                default:
                    return;
            }
        }

        mv.visitFieldInsn(GETSTATIC, BTYPES, typeFieldName, String.format("L%s;", BTYPE));
    }

    /**
     * Generate code to load an instance of the given array type
     * to the top of the stack.
     *
     * @param mv    method visitor
     * @param bType array type to load
     */
    private static void loadArrayType(MethodVisitor mv, BArrayType bType) {
        // Create an new array type
        mv.visitTypeInsn(NEW, ARRAY_TYPE);
        mv.visitInsn(DUP);

        // Load the element type
        loadType(mv, bType.eType);

        int arraySize = bType.size;
        mv.visitLdcInsn((long) arraySize);
        mv.visitInsn(L2I);

        loadReadonlyFlag(mv, bType);

        // invoke the constructor
        mv.visitMethodInsn(INVOKESPECIAL, ARRAY_TYPE, JVM_INIT_METHOD, String.format("(L%s;IZ)V", BTYPE), false);
    }

    /**
     * Generate code to load an instance of the given typedesc type
     * to the top of the stack.
     *
     * @param mv    method visitor
     * @param bType typedesc type to load
     */
    private static void loadTypedescType(MethodVisitor mv, BTypedescType bType) {
        // Create an new map type
        mv.visitTypeInsn(NEW, TYPEDESC_TYPE);
        mv.visitInsn(DUP);

        // Load the constraint type
        loadType(mv, bType.constraint);

        // invoke the constructor
        mv.visitMethodInsn(INVOKESPECIAL, TYPEDESC_TYPE, JVM_INIT_METHOD, String.format("(L%s;)V", BTYPE), false);
    }

    /**
     * Generate code to load an instance of the given map type
     * to the top of the stack.
     *
     * @param mv    method visitor
     * @param bType map type to load
     */
    private static void loadMapType(MethodVisitor mv, BMapType bType) {
        // Create an new map type
        mv.visitTypeInsn(NEW, MAP_TYPE);
        mv.visitInsn(DUP);

        // Load the constraint type
        loadType(mv, bType.constraint);

        loadReadonlyFlag(mv, bType);

        // invoke the constructor
        mv.visitMethodInsn(INVOKESPECIAL, MAP_TYPE, JVM_INIT_METHOD, String.format("(L%s;Z)V", BTYPE), false);
    }

    private static void loadReadonlyFlag(MethodVisitor mv, BType bType) {
        if (Symbols.isFlagOn(bType.flags, Flags.READONLY)) {
            mv.visitInsn(ICONST_1);
        } else {
            mv.visitInsn(ICONST_0);
        }
    }

    /**
     * Generate code to load an instance of the given xml sequence type
     * to the top of the stack.
     *
     * @param mv    method visitor
     * @param bType xml type to load
     */
    private static void loadXmlType(MethodVisitor mv, BXMLType bType) {
        // Create an new xml type
        mv.visitTypeInsn(NEW, XML_TYPE);
        mv.visitInsn(DUP);

        // Load the constraint type
        loadType(mv, bType.constraint);

        loadReadonlyFlag(mv, bType);

        // invoke the constructor
        mv.visitMethodInsn(INVOKESPECIAL, XML_TYPE, JVM_INIT_METHOD, String.format("(L%s;Z)V", BTYPE), false);
    }

    /**
     * Generate code to load an instance of the given table type
     * to the top of the stack.
     *
     * @param mv    method visitor
     * @param bType table type to load
     */
    private static void loadTableType(MethodVisitor mv, BTableType bType) {
        // Create an new table type
        mv.visitTypeInsn(NEW, TABLE_TYPE);
        mv.visitInsn(DUP);

        loadType(mv, bType.constraint);
        if (bType.fieldNameList != null) {
            // Create the field names array
            List<String> fieldNames = bType.fieldNameList;
            mv.visitLdcInsn((long) fieldNames.size());
            mv.visitInsn(L2I);
            mv.visitTypeInsn(ANEWARRAY, STRING_VALUE);
            int i = 0;
            for (String fieldName : fieldNames) {

                mv.visitInsn(DUP);
                mv.visitLdcInsn((long) i);
                mv.visitInsn(L2I);
                mv.visitLdcInsn(fieldName);
                mv.visitInsn(AASTORE);
                i += 1;
            }

            loadReadonlyFlag(mv, bType);
            mv.visitMethodInsn(INVOKESPECIAL, TABLE_TYPE, JVM_INIT_METHOD,
                    String.format("(L%s;[L%s;Z)V", BTYPE, STRING_VALUE), false);
        } else if (bType.keyTypeConstraint != null) {
            loadType(mv, bType.keyTypeConstraint);
            loadReadonlyFlag(mv, bType);
            mv.visitMethodInsn(INVOKESPECIAL, TABLE_TYPE, JVM_INIT_METHOD,
                    String.format("(L%s;L%s;Z)V", BTYPE, BTYPE), false);
        } else {
            loadReadonlyFlag(mv, bType);
            mv.visitMethodInsn(INVOKESPECIAL, TABLE_TYPE, JVM_INIT_METHOD, String.format("(L%s;Z)V", BTYPE), false);
        }
    }

    private static void loadStreamType(MethodVisitor mv, BStreamType bType) {
        // Create an new stream type
        mv.visitTypeInsn(NEW, STREAM_TYPE);
        mv.visitInsn(DUP);

        // Load the constraint type
        loadType(mv, bType.constraint);

        // invoke the constructor
        mv.visitMethodInsn(INVOKESPECIAL, STREAM_TYPE, JVM_INIT_METHOD, String.format("(L%s;)V", BTYPE), false);
    }

    /**
     * Generate code to load an instance of the given error type
     * to the top of the stack.
     *
     * @param mv        method visitor
     * @param errorType error type to load
     */
    private static void loadErrorType(MethodVisitor mv, BErrorType errorType) {

        PackageID packageID = errorType.tsymbol.pkgID;
        // TODO: Builtin error type will be loaded from BTypes java class. Need to handle this properly.
        if (packageID.orgName.value.equals(BALLERINA) && packageID.name.value.equals(BUILT_IN_PACKAGE_NAME)) {
            mv.visitFieldInsn(GETSTATIC, BTYPES, TYPES_ERROR, String.format("L%s;", ERROR_TYPE));
            return;
        }
        String typeOwner =
                getPackageName(packageID.orgName.value, packageID.name.value, packageID.version.value) +
                        MODULE_INIT_CLASS_NAME;
        String fieldName = getTypeFieldName(toNameString(errorType));
        mv.visitFieldInsn(GETSTATIC, typeOwner, fieldName, String.format("L%s;", BTYPE));
    }

    /**
     * Generate code to load an instance of the given union type
     * to the top of the stack.
     *
     * @param mv    method visitor
     * @param bType union type to load
     */
    private static void loadUnionType(MethodVisitor mv, BUnionType bType) {
        // Create the union type
        mv.visitTypeInsn(NEW, UNION_TYPE);
        mv.visitInsn(DUP);

        // Create the members array
        Set<BType> memberTypes = bType.getMemberTypes();
        mv.visitLdcInsn((long) memberTypes.size());
        mv.visitInsn(L2I);
        mv.visitTypeInsn(ANEWARRAY, BTYPE);
        int i = 0;
        for (BType memberType : memberTypes) {
            BType mType = getType(memberType);
            mv.visitInsn(DUP);
            mv.visitLdcInsn((long) i);
            mv.visitInsn(L2I);

            // Load the member type
            loadType(mv, mType);

            // Add the member to the array
            mv.visitInsn(AASTORE);
            i += 1;
        }

        // Load type flags
        mv.visitLdcInsn(typeFlag(bType));

        loadReadonlyFlag(mv, bType);

        // initialize the union type using the members array
        mv.visitMethodInsn(INVOKESPECIAL, UNION_TYPE, JVM_INIT_METHOD, String.format("([L%s;IZ)V", BTYPE), false);
    }

    /**
     * Generate code to load an instance of the given intersection type to the top of the stack.
     *
     * @param mv    method visitor
     * @param bType intersection type to load
     */
    private static void loadIntersectionType(MethodVisitor mv, BIntersectionType bType) {
        // Create the intersection type
        mv.visitTypeInsn(NEW, INTERSECTION_TYPE);
        mv.visitInsn(DUP);

        mv.visitTypeInsn(NEW, PACKAGE_TYPE);
        mv.visitInsn(DUP);

        PackageID packageID = bType.tsymbol.pkgID;

        mv.visitLdcInsn(packageID.orgName.value);
        mv.visitLdcInsn(packageID.name.value);
        mv.visitLdcInsn(packageID.version.value);
        mv.visitMethodInsn(INVOKESPECIAL, PACKAGE_TYPE, JVM_INIT_METHOD,
                String.format("(L%s;L%s;L%s;)V", STRING_VALUE, STRING_VALUE, STRING_VALUE), false);

        // Create the constituent types array.
        Set<BType> constituentTypes = bType.getConstituentTypes();
        mv.visitLdcInsn((long) constituentTypes.size());
        mv.visitInsn(L2I);
        mv.visitTypeInsn(ANEWARRAY, BTYPE);
        int i = 0;
        for (BType memberType : constituentTypes) {
            BType mType = getType(memberType);
            mv.visitInsn(DUP);
            mv.visitLdcInsn((long) i);
            mv.visitInsn(L2I);

            // Load the member type.
            loadType(mv, mType);

            // Add the member to the array.
            mv.visitInsn(AASTORE);
            i += 1;
        }

        // Load the effective type of the intersection.
        loadType(mv, bType.effectiveType);

        // Load type flags.
        mv.visitLdcInsn(typeFlag(bType));

        loadReadonlyFlag(mv, bType);

        mv.visitMethodInsn(INVOKESPECIAL, INTERSECTION_TYPE, JVM_INIT_METHOD,
                           String.format("(L%s;[L%s;L%s;IZ)V", PACKAGE_TYPE, BTYPE, BTYPE), false);
    }

    /**
     * Load a Tuple type instance to the top of the stack.
     *
     * @param mv    method visitor
     * @param bType tuple type to be loaded
     */
    private static void loadTupleType(MethodVisitor mv, BTupleType bType) {

        mv.visitTypeInsn(NEW, TUPLE_TYPE);
        mv.visitInsn(DUP);
        //new arraylist
        mv.visitTypeInsn(NEW, ARRAY_LIST);
        mv.visitInsn(DUP);
        mv.visitMethodInsn(INVOKESPECIAL, ARRAY_LIST, JVM_INIT_METHOD, "()V", false);

        List<BType> tupleTypes = bType.tupleTypes;
        for (BType tupleType : tupleTypes) {
            BType tType = getType(tupleType);
            mv.visitInsn(DUP);
            loadType(mv, tType);
            mv.visitMethodInsn(INVOKEINTERFACE, LIST, "add", String.format("(L%s;)Z", OBJECT), true);
            mv.visitInsn(POP);
        }

        BType restType = bType.restType;
        if (restType == null) {
            mv.visitInsn(ACONST_NULL);
        } else {
            loadType(mv, restType);
        }

        // Load type flags
        mv.visitLdcInsn(typeFlag(bType));

        loadReadonlyFlag(mv, bType);

        mv.visitMethodInsn(INVOKESPECIAL, TUPLE_TYPE, JVM_INIT_METHOD, String.format("(L%s;L%s;IZ)V", LIST, BTYPE),
                false);
    }

    /**
     * Load a user defined type instance to the top of the stack.
     *
     * @param mv    method visitor
     * @param bType user defined type
     */
    private static void loadUserDefinedType(MethodVisitor mv, BType bType) {

        PackageID packageID = bType.tsymbol.pkgID;

        String typeOwner =
                getPackageName(packageID.orgName.value, packageID.name.value, packageID.version.value) +
                        MODULE_INIT_CLASS_NAME;
        String fieldName = getTypeFieldName(toNameString(bType));

        mv.visitFieldInsn(GETSTATIC, typeOwner, fieldName, String.format("L%s;", BTYPE));
    }

    /**
     * Return the name of the field that holds the instance of a given type.
     *
     * @param typeName type name
     * @return name of the field that holds the type instance
     */
    private static String getTypeFieldName(String typeName) {

        return String.format("$type$%s", cleanupTypeName(typeName));
    }

    private static void loadFutureType(MethodVisitor mv, BFutureType bType) {

        mv.visitTypeInsn(NEW, FUTURE_TYPE);
        mv.visitInsn(DUP);

        loadType(mv, bType.constraint);
        mv.visitMethodInsn(INVOKESPECIAL, FUTURE_TYPE, JVM_INIT_METHOD, String.format("(L%s;)V", BTYPE), false);
    }

    /**
     * Create and load an invokable type.
     *
     * @param mv    method visitor
     * @param bType invokable type to be created
     */
    private static void loadInvokableType(MethodVisitor mv, BInvokableType bType) {

        mv.visitTypeInsn(NEW, FUNCTION_TYPE);
        mv.visitInsn(DUP);

        // Create param types array
        mv.visitLdcInsn((long) bType.paramTypes.size());
        mv.visitInsn(L2I);
        mv.visitTypeInsn(ANEWARRAY, BTYPE);
        int i = 0;
        for (BType paramType : bType.paramTypes) {
            mv.visitInsn(DUP);
            mv.visitLdcInsn((long) i);
            mv.visitInsn(L2I);

            // load param type
            loadType(mv, paramType);

            // Add the member to the array
            mv.visitInsn(AASTORE);
            i += 1;
        }

        BType restType = bType.restType;
        if (restType == null) {
            mv.visitInsn(ACONST_NULL);
        } else {
            loadType(mv, restType);
        }

        // load return type type
        loadType(mv, bType.retType);

        // initialize the function type using the param types array and the return type
        mv.visitMethodInsn(INVOKESPECIAL, FUNCTION_TYPE, JVM_INIT_METHOD,
                String.format("([L%s;L%s;L%s;)V", BTYPE, BTYPE, BTYPE), false);
    }

    static String getTypeDesc(BType bType) {

        if (TypeTags.isIntegerTypeTag(bType.tag)) {
            return "J";
        } else if (TypeTags.isStringTypeTag(bType.tag)) {
            return String.format("L%s;", B_STRING_VALUE);
        } else if (TypeTags.isXMLTypeTag(bType.tag)) {
            return String.format("L%s;", XML_VALUE);
        }

        switch (bType.tag) {
            case TypeTags.BYTE:
                return "I";
            case TypeTags.FLOAT:
                return "D";
            case TypeTags.BOOLEAN:
                return "Z";
            case TypeTags.NIL:
            case TypeTags.NEVER:
                return String.format("L%s;", OBJECT);
            case TypeTags.ARRAY:
            case TypeTags.TUPLE:
                return String.format("L%s;", ARRAY_VALUE);
            case TypeTags.ERROR:
                return String.format("L%s;", ERROR_VALUE);
            case TypeTags.FUTURE:
                return String.format("L%s;", FUTURE_VALUE);
            case TypeTags.MAP:
            case TypeTags.RECORD:
                return String.format("L%s;", MAP_VALUE);
            case TypeTags.TYPEDESC:
                return String.format("L%s;", TYPEDESC_VALUE);
            case TypeTags.STREAM:
                return String.format("L%s;", STREAM_VALUE);
            case TypeTags.TABLE:
                return String.format("L%s;", TABLE_VALUE_IMPL);
            case TypeTags.DECIMAL:
                return String.format("L%s;", DECIMAL_VALUE);
            case TypeTags.OBJECT:
                return String.format("L%s;", OBJECT_VALUE);
            case TypeTags.HANDLE:
                return String.format("L%s;", HANDLE_VALUE);
            case TypeTags.ANY:
            case TypeTags.ANYDATA:
            case TypeTags.UNION:
            case TypeTags.INTERSECTION:
            case TypeTags.JSON:
            case TypeTags.FINITE:
            case TypeTags.READONLY:
                return String.format("L%s;", OBJECT);
            case TypeTags.INVOKABLE:
                return String.format("L%s;", FUNCTION_POINTER);
            default:
                throw new BLangCompilerException("JVM generation is not supported for type " +
                        String.format("%s", bType));
        }
    }

    private static void loadFiniteType(MethodVisitor mv, BFiniteType finiteType) {

        mv.visitTypeInsn(NEW, FINITE_TYPE);
        mv.visitInsn(DUP);

        // Load type name
        String name = toNameString(finiteType);
        mv.visitLdcInsn(name);

        mv.visitTypeInsn(NEW, LINKED_HASH_SET);
        mv.visitInsn(DUP);
        mv.visitMethodInsn(INVOKESPECIAL, LINKED_HASH_SET, JVM_INIT_METHOD, "()V", false);

        for (BLangExpression valueTypePair : finiteType.getValueSpace()) {
            Object value = ((BLangLiteral) valueTypePair).value;
            BType valueType = valueTypePair.type;
            mv.visitInsn(DUP);

            loadConstantValue(valueType, value, mv);

            if (TypeTags.isIntegerTypeTag(valueType.tag)) {
                mv.visitMethodInsn(INVOKESTATIC, LONG_VALUE, VALUE_OF_METHOD, String.format("(J)L%s;", LONG_VALUE),
                        false);
            } else {
                switch (valueType.tag) {
                    case TypeTags.BOOLEAN:
                        mv.visitMethodInsn(INVOKESTATIC, BOOLEAN_VALUE, VALUE_OF_METHOD,
                                String.format("(Z)L%s;", BOOLEAN_VALUE), false);
                        break;
                    case TypeTags.FLOAT:
                        mv.visitMethodInsn(INVOKESTATIC, DOUBLE_VALUE, VALUE_OF_METHOD,
                                String.format("(D)L%s;", DOUBLE_VALUE), false);
                        break;
                    case TypeTags.BYTE:
                        mv.visitMethodInsn(INVOKESTATIC, INT_VALUE, VALUE_OF_METHOD,
                                String.format("(I)L%s;", INT_VALUE), false);
                        break;
                }
            }

            // Add the value to the set
            mv.visitMethodInsn(INVOKEINTERFACE, SET, "add", String.format("(L%s;)Z", OBJECT), true);
            mv.visitInsn(POP);
        }

        // Load type flags
        mv.visitLdcInsn(typeFlag(finiteType));

        // initialize the finite type using the value space
        mv.visitMethodInsn(INVOKESPECIAL, FINITE_TYPE, JVM_INIT_METHOD,
                String.format("(L%s;L%s;I)V", STRING_VALUE, SET), false);
    }

    static boolean isServiceDefAvailable(List<BIRTypeDefinition> typeDefs) {

        for (BIRTypeDefinition optionalTypeDef : typeDefs) {
            BIRTypeDefinition typeDef = getTypeDef(optionalTypeDef);
            BType bType = typeDef.type;
            if (bType instanceof BServiceType) {
                return true;
            }
        }
        return false;
    }
}<|MERGE_RESOLUTION|>--- conflicted
+++ resolved
@@ -111,13 +111,10 @@
 import static org.wso2.ballerinalang.compiler.bir.codegen.JvmConstants.BTYPES;
 import static org.wso2.ballerinalang.compiler.bir.codegen.JvmConstants.BUILT_IN_PACKAGE_NAME;
 import static org.wso2.ballerinalang.compiler.bir.codegen.JvmConstants.B_STRING_VALUE;
-<<<<<<< HEAD
+import static org.wso2.ballerinalang.compiler.bir.codegen.JvmConstants.CREATE_OBJECT_VALUE;
+import static org.wso2.ballerinalang.compiler.bir.codegen.JvmConstants.CREATE_RECORD_VALUE;
 import static org.wso2.ballerinalang.compiler.bir.codegen.JvmConstants.CREATE_TYPES_METHOD;
 import static org.wso2.ballerinalang.compiler.bir.codegen.JvmConstants.CREATE_TYPE_INSTANCES_METHOD;
-=======
-import static org.wso2.ballerinalang.compiler.bir.codegen.JvmConstants.CREATE_OBJECT_VALUE;
-import static org.wso2.ballerinalang.compiler.bir.codegen.JvmConstants.CREATE_RECORD_VALUE;
->>>>>>> df61c5cf
 import static org.wso2.ballerinalang.compiler.bir.codegen.JvmConstants.DECIMAL_VALUE;
 import static org.wso2.ballerinalang.compiler.bir.codegen.JvmConstants.DOUBLE_VALUE;
 import static org.wso2.ballerinalang.compiler.bir.codegen.JvmConstants.ERROR_TYPE;
@@ -467,9 +464,6 @@
             mv.visitTypeInsn(NEW, STRAND);
             mv.visitInsn(DUP);
             mv.visitInsn(ACONST_NULL);
-<<<<<<< HEAD
-            mv.visitMethodInsn(INVOKESPECIAL, STRAND, JVM_INIT_METHOD, String.format("(L%s;)V", SCHEDULER), false);
-=======
             String metaDataVarName = getStrandMetadataVarName(CREATE_RECORD_VALUE);
             asyncDataCollector
                     .getStrandMetadata().putIfAbsent(metaDataVarName, new ScheduleFunctionInfo(CREATE_RECORD_VALUE));
@@ -477,9 +471,8 @@
             mv.visitInsn(ACONST_NULL);
             mv.visitInsn(ACONST_NULL);
             mv.visitInsn(ACONST_NULL);
-            mv.visitMethodInsn(INVOKESPECIAL, STRAND, "<init>", String.format("(L%s;L%s;L%s;L%s;L%s;)V", STRING_VALUE
-                    , STRAND_METADATA, SCHEDULER, STRAND, MAP), false);
->>>>>>> df61c5cf
+            mv.visitMethodInsn(INVOKESPECIAL, STRAND, JVM_INIT_METHOD, String.format("(L%s;L%s;L%s;L%s;L%s;)V",
+                    STRING_VALUE, STRAND_METADATA, SCHEDULER, STRAND, MAP), false);
             mv.visitInsn(SWAP);
             mv.visitMethodInsn(INVOKESTATIC, className, "$init", String.format("(L%s;L%s;)V", STRAND, MAP_VALUE),
                                false);
@@ -579,13 +572,8 @@
             mv.visitVarInsn(ALOAD, schedulerIndex);
             mv.visitVarInsn(ALOAD, parentIndex);
             mv.visitVarInsn(ALOAD, propertiesIndex);
-<<<<<<< HEAD
-            mv.visitMethodInsn(INVOKESPECIAL, STRAND, JVM_INIT_METHOD,
-                    String.format("(L%s;L%s;L%s;)V", SCHEDULER, STRAND, MAP), false);
-=======
-            mv.visitMethodInsn(INVOKESPECIAL, STRAND, "<init>", String.format("(L%s;L%s;L%s;L%s;L%s;)V", STRING_VALUE
-                    , STRAND_METADATA, SCHEDULER, STRAND, MAP), false);
->>>>>>> df61c5cf
+            mv.visitMethodInsn(INVOKESPECIAL, STRAND, JVM_INIT_METHOD, String.format("(L%s;L%s;L%s;L%s;L%s;)V",
+                    STRING_VALUE, STRAND_METADATA, SCHEDULER, STRAND, MAP), false);
             mv.visitVarInsn(ASTORE, strandVarIndex);
             Label endConditionLabel = new Label();
             mv.visitJumpInsn(GOTO, endConditionLabel);
