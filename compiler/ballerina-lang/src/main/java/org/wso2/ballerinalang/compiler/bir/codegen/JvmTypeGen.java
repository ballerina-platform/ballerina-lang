/*
 *  Copyright (c) 2020, WSO2 Inc. (http://www.wso2.org) All Rights Reserved.
 *
 *  WSO2 Inc. licenses this file to you under the Apache License,
 *  Version 2.0 (the "License"); you may not use this file except
 *  in compliance with the License.
 *  You may obtain a copy of the License at
 *
 *    http://www.apache.org/licenses/LICENSE-2.0
 *
 *  Unless required by applicable law or agreed to in writing,
 *  software distributed under the License is distributed on an
 *  "AS IS" BASIS, WITHOUT WARRANTIES OR CONDITIONS OF ANY
 *  KIND, either express or implied.  See the License for the
 *  specific language governing permissions and limitations
 *  under the License.
 */
package org.wso2.ballerinalang.compiler.bir.codegen;

import org.apache.commons.lang3.StringEscapeUtils;
import org.ballerinalang.compiler.BLangCompilerException;
import org.ballerinalang.model.elements.PackageID;
import org.ballerinalang.model.types.SelectivelyImmutableReferenceType;
import org.objectweb.asm.ClassWriter;
import org.objectweb.asm.FieldVisitor;
import org.objectweb.asm.Label;
import org.objectweb.asm.MethodVisitor;
import org.wso2.ballerinalang.compiler.bir.codegen.internal.AsyncDataCollector;
import org.wso2.ballerinalang.compiler.bir.codegen.internal.BIRVarToJVMIndexMap;
import org.wso2.ballerinalang.compiler.bir.codegen.internal.ScheduleFunctionInfo;
import org.wso2.ballerinalang.compiler.bir.model.BIRNode.BIRTypeDefinition;
import org.wso2.ballerinalang.compiler.semantics.analyzer.IsAnydataUniqueVisitor;
import org.wso2.ballerinalang.compiler.semantics.analyzer.IsPureTypeUniqueVisitor;
import org.wso2.ballerinalang.compiler.semantics.model.SymbolTable;
import org.wso2.ballerinalang.compiler.semantics.model.symbols.BAttachedFunction;
import org.wso2.ballerinalang.compiler.semantics.model.symbols.BObjectTypeSymbol;
import org.wso2.ballerinalang.compiler.semantics.model.symbols.BResourceFunction;
import org.wso2.ballerinalang.compiler.semantics.model.symbols.BTypeSymbol;
import org.wso2.ballerinalang.compiler.semantics.model.symbols.BVarSymbol;
import org.wso2.ballerinalang.compiler.semantics.model.symbols.Symbols;
import org.wso2.ballerinalang.compiler.semantics.model.types.BArrayType;
import org.wso2.ballerinalang.compiler.semantics.model.types.BErrorType;
import org.wso2.ballerinalang.compiler.semantics.model.types.BField;
import org.wso2.ballerinalang.compiler.semantics.model.types.BFiniteType;
import org.wso2.ballerinalang.compiler.semantics.model.types.BFutureType;
import org.wso2.ballerinalang.compiler.semantics.model.types.BIntersectionType;
import org.wso2.ballerinalang.compiler.semantics.model.types.BInvokableType;
import org.wso2.ballerinalang.compiler.semantics.model.types.BMapType;
import org.wso2.ballerinalang.compiler.semantics.model.types.BObjectType;
import org.wso2.ballerinalang.compiler.semantics.model.types.BParameterizedType;
import org.wso2.ballerinalang.compiler.semantics.model.types.BRecordType;
import org.wso2.ballerinalang.compiler.semantics.model.types.BStreamType;
import org.wso2.ballerinalang.compiler.semantics.model.types.BTableType;
import org.wso2.ballerinalang.compiler.semantics.model.types.BTupleType;
import org.wso2.ballerinalang.compiler.semantics.model.types.BType;
import org.wso2.ballerinalang.compiler.semantics.model.types.BTypeIdSet;
import org.wso2.ballerinalang.compiler.semantics.model.types.BTypedescType;
import org.wso2.ballerinalang.compiler.semantics.model.types.BUnionType;
import org.wso2.ballerinalang.compiler.semantics.model.types.BXMLType;
import org.wso2.ballerinalang.compiler.semantics.model.types.NamedNode;
import org.wso2.ballerinalang.compiler.semantics.model.types.TypeFlags;
import org.wso2.ballerinalang.compiler.tree.expressions.BLangExpression;
import org.wso2.ballerinalang.compiler.tree.expressions.BLangLiteral;
import org.wso2.ballerinalang.compiler.util.Name;
import org.wso2.ballerinalang.compiler.util.TypeTags;
import org.wso2.ballerinalang.util.Flags;

import java.util.ArrayList;
import java.util.List;
import java.util.Map;
import java.util.Set;

import static io.ballerina.runtime.api.utils.IdentifierUtils.decodeIdentifier;
import static org.objectweb.asm.Opcodes.AASTORE;
import static org.objectweb.asm.Opcodes.ACC_PUBLIC;
import static org.objectweb.asm.Opcodes.ACC_STATIC;
import static org.objectweb.asm.Opcodes.ACONST_NULL;
import static org.objectweb.asm.Opcodes.ALOAD;
import static org.objectweb.asm.Opcodes.ANEWARRAY;
import static org.objectweb.asm.Opcodes.ARETURN;
import static org.objectweb.asm.Opcodes.ASTORE;
import static org.objectweb.asm.Opcodes.ATHROW;
import static org.objectweb.asm.Opcodes.CHECKCAST;
import static org.objectweb.asm.Opcodes.DUP;
import static org.objectweb.asm.Opcodes.DUP_X1;
import static org.objectweb.asm.Opcodes.GETSTATIC;
import static org.objectweb.asm.Opcodes.GOTO;
import static org.objectweb.asm.Opcodes.ICONST_0;
import static org.objectweb.asm.Opcodes.ICONST_1;
import static org.objectweb.asm.Opcodes.IFEQ;
import static org.objectweb.asm.Opcodes.IFNE;
import static org.objectweb.asm.Opcodes.IFNONNULL;
import static org.objectweb.asm.Opcodes.INSTANCEOF;
import static org.objectweb.asm.Opcodes.INVOKEINTERFACE;
import static org.objectweb.asm.Opcodes.INVOKESPECIAL;
import static org.objectweb.asm.Opcodes.INVOKESTATIC;
import static org.objectweb.asm.Opcodes.INVOKEVIRTUAL;
import static org.objectweb.asm.Opcodes.L2I;
import static org.objectweb.asm.Opcodes.NEW;
import static org.objectweb.asm.Opcodes.POP;
import static org.objectweb.asm.Opcodes.PUTFIELD;
import static org.objectweb.asm.Opcodes.PUTSTATIC;
import static org.objectweb.asm.Opcodes.RETURN;
import static org.objectweb.asm.Opcodes.SWAP;
import static org.wso2.ballerinalang.compiler.bir.codegen.JvmCodeGenUtil.toNameString;
import static org.wso2.ballerinalang.compiler.bir.codegen.JvmConstants.ANYDATA_TYPE;
import static org.wso2.ballerinalang.compiler.bir.codegen.JvmConstants.ANY_TYPE;
import static org.wso2.ballerinalang.compiler.bir.codegen.JvmConstants.ARRAY_LIST;
import static org.wso2.ballerinalang.compiler.bir.codegen.JvmConstants.ARRAY_TYPE_IMPL;
import static org.wso2.ballerinalang.compiler.bir.codegen.JvmConstants.ARRAY_VALUE;
import static org.wso2.ballerinalang.compiler.bir.codegen.JvmConstants.BERROR;
import static org.wso2.ballerinalang.compiler.bir.codegen.JvmConstants.BOOLEAN_TYPE;
import static org.wso2.ballerinalang.compiler.bir.codegen.JvmConstants.BOOLEAN_VALUE;
import static org.wso2.ballerinalang.compiler.bir.codegen.JvmConstants.BYTE_TYPE;
import static org.wso2.ballerinalang.compiler.bir.codegen.JvmConstants.B_OBJECT;
import static org.wso2.ballerinalang.compiler.bir.codegen.JvmConstants.B_STRING_VALUE;
import static org.wso2.ballerinalang.compiler.bir.codegen.JvmConstants.CREATE_OBJECT_VALUE;
import static org.wso2.ballerinalang.compiler.bir.codegen.JvmConstants.CREATE_RECORD_VALUE;
import static org.wso2.ballerinalang.compiler.bir.codegen.JvmConstants.CREATE_TYPES_METHOD;
import static org.wso2.ballerinalang.compiler.bir.codegen.JvmConstants.CREATE_TYPE_INSTANCES_METHOD;
import static org.wso2.ballerinalang.compiler.bir.codegen.JvmConstants.DECIMAL_TYPE;
import static org.wso2.ballerinalang.compiler.bir.codegen.JvmConstants.DECIMAL_VALUE;
import static org.wso2.ballerinalang.compiler.bir.codegen.JvmConstants.DOUBLE_VALUE;
import static org.wso2.ballerinalang.compiler.bir.codegen.JvmConstants.ERROR_TYPE;
import static org.wso2.ballerinalang.compiler.bir.codegen.JvmConstants.ERROR_TYPE_IMPL;
import static org.wso2.ballerinalang.compiler.bir.codegen.JvmConstants.ERROR_VALUE;
import static org.wso2.ballerinalang.compiler.bir.codegen.JvmConstants.FIELD_IMPL;
import static org.wso2.ballerinalang.compiler.bir.codegen.JvmConstants.FINITE_TYPE_IMPL;
import static org.wso2.ballerinalang.compiler.bir.codegen.JvmConstants.FLOAT_TYPE;
import static org.wso2.ballerinalang.compiler.bir.codegen.JvmConstants.FUNCTION_POINTER;
import static org.wso2.ballerinalang.compiler.bir.codegen.JvmConstants.FUNCTION_TYPE_IMPL;
import static org.wso2.ballerinalang.compiler.bir.codegen.JvmConstants.FUTURE_TYPE_IMPL;
import static org.wso2.ballerinalang.compiler.bir.codegen.JvmConstants.FUTURE_VALUE;
import static org.wso2.ballerinalang.compiler.bir.codegen.JvmConstants.HANDLE_TYPE;
import static org.wso2.ballerinalang.compiler.bir.codegen.JvmConstants.HANDLE_VALUE;
import static org.wso2.ballerinalang.compiler.bir.codegen.JvmConstants.INTEGER_TYPE;
import static org.wso2.ballerinalang.compiler.bir.codegen.JvmConstants.INTERSECTION_TYPE;
import static org.wso2.ballerinalang.compiler.bir.codegen.JvmConstants.INTERSECTION_TYPE_IMPL;
import static org.wso2.ballerinalang.compiler.bir.codegen.JvmConstants.INT_VALUE;
import static org.wso2.ballerinalang.compiler.bir.codegen.JvmConstants.JSON_TYPE;
import static org.wso2.ballerinalang.compiler.bir.codegen.JvmConstants.JVM_INIT_METHOD;
import static org.wso2.ballerinalang.compiler.bir.codegen.JvmConstants.LINKED_HASH_MAP;
import static org.wso2.ballerinalang.compiler.bir.codegen.JvmConstants.LINKED_HASH_SET;
import static org.wso2.ballerinalang.compiler.bir.codegen.JvmConstants.LIST;
import static org.wso2.ballerinalang.compiler.bir.codegen.JvmConstants.LONG_VALUE;
import static org.wso2.ballerinalang.compiler.bir.codegen.JvmConstants.MAP;
import static org.wso2.ballerinalang.compiler.bir.codegen.JvmConstants.MAP_TYPE_IMPL;
import static org.wso2.ballerinalang.compiler.bir.codegen.JvmConstants.MAP_VALUE;
import static org.wso2.ballerinalang.compiler.bir.codegen.JvmConstants.METHOD_TYPE;
import static org.wso2.ballerinalang.compiler.bir.codegen.JvmConstants.METHOD_TYPE_IMPL;
import static org.wso2.ballerinalang.compiler.bir.codegen.JvmConstants.MODULE;
import static org.wso2.ballerinalang.compiler.bir.codegen.JvmConstants.MODULE_INIT_CLASS_NAME;
import static org.wso2.ballerinalang.compiler.bir.codegen.JvmConstants.NEVER_TYPE;
import static org.wso2.ballerinalang.compiler.bir.codegen.JvmConstants.NULL_TYPE;
import static org.wso2.ballerinalang.compiler.bir.codegen.JvmConstants.OBJECT;
import static org.wso2.ballerinalang.compiler.bir.codegen.JvmConstants.OBJECT_TYPE;
import static org.wso2.ballerinalang.compiler.bir.codegen.JvmConstants.OBJECT_TYPE_IMPL;
import static org.wso2.ballerinalang.compiler.bir.codegen.JvmConstants.PARAMETERIZED_TYPE_IMPL;
import static org.wso2.ballerinalang.compiler.bir.codegen.JvmConstants.PREDEFINED_TYPES;
import static org.wso2.ballerinalang.compiler.bir.codegen.JvmConstants.READONLY_TYPE;
import static org.wso2.ballerinalang.compiler.bir.codegen.JvmConstants.RECORD_TYPE_IMPL;
import static org.wso2.ballerinalang.compiler.bir.codegen.JvmConstants.REMOTE_METHOD_TYPE_IMPL;
import static org.wso2.ballerinalang.compiler.bir.codegen.JvmConstants.RESOURCE_METHOD_TYPE;
import static org.wso2.ballerinalang.compiler.bir.codegen.JvmConstants.RESOURCE_METHOD_TYPE_IMPL;
import static org.wso2.ballerinalang.compiler.bir.codegen.JvmConstants.SCHEDULER;
import static org.wso2.ballerinalang.compiler.bir.codegen.JvmConstants.SERVICE_TYPE;
import static org.wso2.ballerinalang.compiler.bir.codegen.JvmConstants.SERVICE_TYPE_IMPL;
import static org.wso2.ballerinalang.compiler.bir.codegen.JvmConstants.SET;
import static org.wso2.ballerinalang.compiler.bir.codegen.JvmConstants.SET_CYCLIC_METHOD;
import static org.wso2.ballerinalang.compiler.bir.codegen.JvmConstants.SET_DETAIL_TYPE_METHOD;
import static org.wso2.ballerinalang.compiler.bir.codegen.JvmConstants.SET_IMMUTABLE_TYPE_METHOD;
import static org.wso2.ballerinalang.compiler.bir.codegen.JvmConstants.SET_MEMBERS_METHOD;
import static org.wso2.ballerinalang.compiler.bir.codegen.JvmConstants.SET_TYPEID_SET_METHOD;
import static org.wso2.ballerinalang.compiler.bir.codegen.JvmConstants.STRAND_CLASS;
import static org.wso2.ballerinalang.compiler.bir.codegen.JvmConstants.STRAND_METADATA;
import static org.wso2.ballerinalang.compiler.bir.codegen.JvmConstants.STREAM_TYPE_IMPL;
import static org.wso2.ballerinalang.compiler.bir.codegen.JvmConstants.STREAM_VALUE;
import static org.wso2.ballerinalang.compiler.bir.codegen.JvmConstants.STRING_TYPE;
import static org.wso2.ballerinalang.compiler.bir.codegen.JvmConstants.STRING_VALUE;
import static org.wso2.ballerinalang.compiler.bir.codegen.JvmConstants.TABLE_TYPE_IMPL;
import static org.wso2.ballerinalang.compiler.bir.codegen.JvmConstants.TABLE_VALUE_IMPL;
import static org.wso2.ballerinalang.compiler.bir.codegen.JvmConstants.TUPLE_TYPE_IMPL;
import static org.wso2.ballerinalang.compiler.bir.codegen.JvmConstants.TYPE;
import static org.wso2.ballerinalang.compiler.bir.codegen.JvmConstants.TYPEDESC_TYPE_IMPL;
import static org.wso2.ballerinalang.compiler.bir.codegen.JvmConstants.TYPEDESC_VALUE;
import static org.wso2.ballerinalang.compiler.bir.codegen.JvmConstants.TYPES_ERROR;
import static org.wso2.ballerinalang.compiler.bir.codegen.JvmConstants.TYPE_ID_SET;
import static org.wso2.ballerinalang.compiler.bir.codegen.JvmConstants.UNION_TYPE;
import static org.wso2.ballerinalang.compiler.bir.codegen.JvmConstants.UNION_TYPE_IMPL;
import static org.wso2.ballerinalang.compiler.bir.codegen.JvmConstants.VALUE_OF_METHOD;
import static org.wso2.ballerinalang.compiler.bir.codegen.JvmConstants.XML_TYPE;
import static org.wso2.ballerinalang.compiler.bir.codegen.JvmConstants.XML_TYPE_IMPL;
import static org.wso2.ballerinalang.compiler.bir.codegen.JvmConstants.XML_VALUE;
import static org.wso2.ballerinalang.compiler.bir.codegen.JvmValueGen.NAME_HASH_COMPARATOR;
import static org.wso2.ballerinalang.compiler.bir.codegen.JvmValueGen.createDefaultCase;
import static org.wso2.ballerinalang.compiler.bir.codegen.JvmValueGen.getTypeDescClassName;
import static org.wso2.ballerinalang.compiler.bir.codegen.JvmValueGen.getTypeValueClassName;

/**
 * BIR types to JVM byte code generation class.
 *
 * @since 1.2.0
 */
public class JvmTypeGen {

<<<<<<< HEAD
    private static IsPureTypeUniqueVisitor isPureTypeUniqueVisitor = new IsPureTypeUniqueVisitor();
    private static IsAnydataUniqueVisitor isAnydataUniqueVisitor = new IsAnydataUniqueVisitor();

=======
    private final JvmBStringConstantsGen stringConstantsGen;

    public JvmTypeGen(JvmBStringConstantsGen stringConstantsGen) {
        this.stringConstantsGen = stringConstantsGen;
    }
>>>>>>> 7c3ff069

    /**
     * Create static fields to hold the user defined types.
     *
     * @param cw       class writer
     * @param typeDefs array of type definitions
     */
    void  generateUserDefinedTypeFields(ClassWriter cw, List<BIRTypeDefinition> typeDefs) {

        String fieldName;
        // create the type
        for (BIRTypeDefinition typeDef : typeDefs) {
            BType bType = typeDef.type;
            if (bType.tag == TypeTags.RECORD || bType.tag == TypeTags.ERROR || bType.tag == TypeTags.OBJECT
                    || bType.tag == TypeTags.UNION) {
                String name = typeDef.name.value;
                generateTypeField(cw, name);
                generateTypedescField(cw, name);
            }
            // do not generate anything for other types (e.g.: finite type, unions, etc.)
        }
    }

    private void generateTypeField(ClassWriter cw, String name) {
        String fieldName = getTypeFieldName(name);
        FieldVisitor fv = cw.visitField(ACC_STATIC + ACC_PUBLIC, fieldName, String.format("L%s;", TYPE), null,
                                        null);
        fv.visitEnd();
    }

    private void generateTypedescField(ClassWriter cw, String name) {
        String typedescFieldName = getTypedescFieldName(name);
        FieldVisitor fvTypeDesc = cw.visitField(ACC_STATIC + ACC_PUBLIC, typedescFieldName,
                                                String.format("L%s;", TYPEDESC_VALUE), null, null);
        fvTypeDesc.visitEnd();
    }

    void generateCreateTypesMethod(ClassWriter cw, List<BIRTypeDefinition> typeDefs, String typeOwnerClass,
                                          SymbolTable symbolTable) {

        createTypesInstance(cw, typeDefs, typeOwnerClass);
        List<String> populateTypeFuncNames = populateTypes(cw, typeDefs, typeOwnerClass, symbolTable);

        MethodVisitor mv = cw.visitMethod(ACC_PUBLIC + ACC_STATIC, CREATE_TYPES_METHOD, "()V", null, null);
        mv.visitCode();

        // Invoke create-type-instances method
        mv.visitMethodInsn(INVOKESTATIC, typeOwnerClass, CREATE_TYPE_INSTANCES_METHOD, "()V", false);

        // Invoke the populate-type functions
        for (String funcName : populateTypeFuncNames) {
            mv.visitMethodInsn(INVOKESTATIC, typeOwnerClass, funcName, "()V", false);
        }

        mv.visitInsn(RETURN);
        mv.visitMaxs(0, 0);
        mv.visitEnd();
    }

    private void createTypesInstance(ClassWriter cw, List<BIRTypeDefinition> typeDefs, String typeOwnerClass) {

        MethodVisitor mv = cw.visitMethod(ACC_PUBLIC + ACC_STATIC, CREATE_TYPE_INSTANCES_METHOD, "()V", null, null);
        mv.visitCode();

        // Create the type
        for (BIRTypeDefinition optionalTypeDef : typeDefs) {
            String name = optionalTypeDef.name.value;
            BType bType = optionalTypeDef.type;
            if (bType.tag == TypeTags.RECORD) {
                createRecordType(mv, (BRecordType) bType);

                mv.visitInsn(DUP);
                String packageName = JvmCodeGenUtil.getPackageName(bType.tsymbol.pkgID);
                String className = getTypeDescClassName(packageName, toNameString(bType));
                mv.visitTypeInsn(NEW, className);
                mv.visitInsn(DUP_X1);
                mv.visitInsn(SWAP);
                mv.visitInsn(ACONST_NULL);
                String descriptor = String.format("(L%s;[L%s;)V", TYPE, MAP_VALUE);
                mv.visitMethodInsn(INVOKESPECIAL, className, JVM_INIT_METHOD, descriptor, false);
                String fieldType = String.format("L%s;", TYPEDESC_VALUE);
                mv.visitFieldInsn(PUTSTATIC, typeOwnerClass,  getTypedescFieldName(name), fieldType);

            } else if (bType.tag == TypeTags.OBJECT) {
                createObjectType(mv, (BObjectType) bType);
            } else if (bType.tag == TypeTags.ERROR) {
                createErrorType(mv, (BErrorType) bType, bType.tsymbol.name.value);
            } else if (bType.tag == TypeTags.UNION) {
                createUnionType(mv, (BUnionType) bType);
            } else {
                // do not generate anything for other types (e.g.: finite type, etc.)
                continue;
            }

            mv.visitFieldInsn(PUTSTATIC, typeOwnerClass, getTypeFieldName(name), String.format("L%s;", TYPE));
        }

        mv.visitInsn(RETURN);
        mv.visitMaxs(0, 0);
        mv.visitEnd();
    }

    private List<String> populateTypes(ClassWriter cw, List<BIRTypeDefinition> typeDefs, String typeOwnerClass,
                                              SymbolTable symbolTable) {

        List<String> funcNames = new ArrayList<>();
        String fieldName;
        for (BIRTypeDefinition optionalTypeDef : typeDefs) {
            BType bType = optionalTypeDef.type;
            if (!(bType.tag == TypeTags.RECORD || bType.tag == TypeTags.ERROR || bType.tag == TypeTags.OBJECT
                    || bType.tag == TypeTags.UNION)) {
                continue;
            }

            fieldName = getTypeFieldName(optionalTypeDef.name.value);
            String methodName = String.format("$populate%s", fieldName);
            funcNames.add(methodName);

            MethodVisitor mv = cw.visitMethod(ACC_PUBLIC + ACC_STATIC, methodName, "()V", null, null);
            mv.visitCode();
            mv.visitFieldInsn(GETSTATIC, typeOwnerClass, fieldName, String.format("L%s;", TYPE));

            BIRVarToJVMIndexMap indexMap = new BIRVarToJVMIndexMap();
            switch (bType.tag) {
                case TypeTags.RECORD:
                    BRecordType recordType = (BRecordType) bType;
                    mv.visitTypeInsn(CHECKCAST, RECORD_TYPE_IMPL);
                    mv.visitInsn(DUP);
                    mv.visitInsn(DUP);
                    addRecordFields(mv, recordType.fields);
                    addRecordRestField(mv, recordType.restFieldType);
                    addImmutableType(mv, recordType);
                    break;
                case TypeTags.OBJECT:
                    BObjectType objectType = (BObjectType) bType;
                    mv.visitTypeInsn(CHECKCAST, OBJECT_TYPE_IMPL);
                    mv.visitInsn(DUP);
                    mv.visitInsn(DUP);
                    addObjectFields(mv, objectType.fields);
                    BObjectTypeSymbol objectTypeSymbol = (BObjectTypeSymbol) objectType.tsymbol;
                    addObjectInitFunction(mv, objectTypeSymbol.generatedInitializerFunc, objectType, indexMap,
                            "$init$", "setGeneratedInitializer", symbolTable);
                    addObjectInitFunction(mv, objectTypeSymbol.initializerFunc, objectType, indexMap, "init",
                            "setInitializer", symbolTable);
                    addObjectAttachedFunctions(mv, objectTypeSymbol.attachedFuncs, objectType, indexMap, symbolTable);
                    addResourceMethods(mv, objectTypeSymbol.attachedFuncs, objectType, indexMap, symbolTable);
                    addImmutableType(mv, objectType);
                    BTypeIdSet objTypeIdSet = ((BObjectType) bType).typeIdSet;
                    if (!objTypeIdSet.isEmpty()) {
                        mv.visitInsn(DUP);
                        loadTypeIdSet(mv, objTypeIdSet);
                        mv.visitMethodInsn(INVOKEVIRTUAL, OBJECT_TYPE_IMPL, SET_TYPEID_SET_METHOD,
                                           String.format("(L%s;)V", TYPE_ID_SET), false);
                    }
                    break;
                case TypeTags.ERROR:
                    // populate detail field
                    mv.visitTypeInsn(CHECKCAST, ERROR_TYPE_IMPL);
                    mv.visitInsn(DUP);
                    mv.visitInsn(DUP);
                    loadType(mv, ((BErrorType) bType).detailType);
                    mv.visitMethodInsn(INVOKEVIRTUAL, ERROR_TYPE_IMPL, SET_DETAIL_TYPE_METHOD,
                                       String.format("(L%s;)V", TYPE), false);
                    BTypeIdSet typeIdSet = ((BErrorType) bType).typeIdSet;
                    if (!typeIdSet.isEmpty()) {
                        mv.visitInsn(DUP);
                        loadTypeIdSet(mv, typeIdSet);
                        mv.visitMethodInsn(INVOKEVIRTUAL, ERROR_TYPE_IMPL, SET_TYPEID_SET_METHOD,
                                           String.format("(L%s;)V", TYPE_ID_SET), false);
                    }
                    break;
                 case TypeTags.UNION:
                    BUnionType unionType = (BUnionType) bType;
                    mv.visitTypeInsn(CHECKCAST, UNION_TYPE_IMPL);
                    mv.visitInsn(DUP);
                    mv.visitInsn(DUP);

                    addCyclicFlag(mv, unionType);

                    // populate member fields
                    addUnionMembers(mv, unionType);
                    addImmutableType(mv, unionType);
                    break;
            }

            mv.visitInsn(RETURN);
            mv.visitMaxs(0, 0);
            mv.visitEnd();
        }

        return funcNames;
    }

<<<<<<< HEAD
    private static void addImmutableType(MethodVisitor mv, BType type) {
        BIntersectionType immutableType = ((SelectivelyImmutableReferenceType) type).getImmutableType();
=======
    private void addImmutableType(MethodVisitor mv, BStructureType structureType) {
        BIntersectionType immutableType = ((SelectivelyImmutableReferenceType) structureType).getImmutableType();
>>>>>>> 7c3ff069
        if (immutableType == null) {
            return;
        }

        mv.visitInsn(DUP);
        loadType(mv, immutableType);
        mv.visitMethodInsn(INVOKEINTERFACE, TYPE, SET_IMMUTABLE_TYPE_METHOD, String.format("(L%s;)V",
                                                                                         INTERSECTION_TYPE), true);
    }

    private void loadTypeIdSet(MethodVisitor mv, BTypeIdSet typeIdSet) {
        // Create TypeIdSet
        mv.visitTypeInsn(NEW, TYPE_ID_SET);
        mv.visitInsn(DUP);
        mv.visitMethodInsn(INVOKESPECIAL, TYPE_ID_SET, JVM_INIT_METHOD, "()V", false);

        for (BTypeIdSet.BTypeId typeId : typeIdSet.primary) {
            addTypeId(mv, typeId, true);
        }

        for (BTypeIdSet.BTypeId typeId : typeIdSet.secondary) {
            addTypeId(mv, typeId, false);
        }
    }

    private void addTypeId(MethodVisitor mv, BTypeIdSet.BTypeId typeId, boolean isPrimaryTypeId) {
        mv.visitInsn(DUP);
        // Load package
        mv.visitTypeInsn(NEW, MODULE);
        mv.visitInsn(DUP);
        mv.visitLdcInsn(typeId.packageID.orgName.value);
        mv.visitLdcInsn(typeId.packageID.name.value);
        mv.visitLdcInsn(typeId.packageID.version.value);
        mv.visitMethodInsn(INVOKESPECIAL, MODULE, JVM_INIT_METHOD,
                String.format("(L%s;L%s;L%s;)V", STRING_VALUE, STRING_VALUE, STRING_VALUE), false);

        mv.visitLdcInsn(typeId.name);
        mv.visitInsn(isPrimaryTypeId ? ICONST_1 : ICONST_0);
        // Add to BTypeIdSet
        mv.visitMethodInsn(INVOKEVIRTUAL, TYPE_ID_SET, "add",
                           String.format("(L%s;L%s;Z)V", MODULE, STRING_VALUE), false);
    }

    static List<Label> createLabelsForSwitch(MethodVisitor mv, int nameRegIndex,
                                             List<? extends NamedNode> nodes, Label defaultCaseLabel) {

        mv.visitVarInsn(ALOAD, nameRegIndex);
        mv.visitMethodInsn(INVOKEVIRTUAL, STRING_VALUE, "hashCode", "()I", false);

        // Create labels for the cases
        int i = 0;
        List<Label> labels = new ArrayList<>();
        int[] hashCodes = new int[nodes.size()];
        for (NamedNode node : nodes) {
            if (node != null) {
                labels.add(i, new Label());
                String name = node.getName().value;
                hashCodes[i] = name.hashCode();
                i += 1;
            }
        }
        mv.visitLookupSwitchInsn(defaultCaseLabel, hashCodes, labels.toArray(new Label[0]));
        return labels;
    }

    static List<Label> createLabelsForEqualCheck(MethodVisitor mv, int nameRegIndex,
                                                 List<? extends NamedNode> nodes,
                                                 List<Label> labels, Label defaultCaseLabel) {

        List<Label> targetLabels = new ArrayList<>();
        int i = 0;
        for (NamedNode node : nodes) {
            if (node == null) {
                continue;
            }
            mv.visitLabel(labels.get(i));
            mv.visitVarInsn(ALOAD, nameRegIndex);
            mv.visitLdcInsn(node.getName().value);
            mv.visitMethodInsn(INVOKEVIRTUAL, STRING_VALUE, "equals",
                    String.format("(L%s;)Z", OBJECT), false);
            Label targetLabel = new Label();
            mv.visitJumpInsn(IFNE, targetLabel);
            mv.visitJumpInsn(GOTO, defaultCaseLabel);
            targetLabels.add(i, targetLabel);
            i += 1;
        }

        return targetLabels;
    }

    // -------------------------------------------------------
    //              Runtime value creation methods
    // -------------------------------------------------------

    void generateValueCreatorMethods(ClassWriter cw, List<BIRTypeDefinition> typeDefs,
                                     PackageID moduleId, String typeOwnerClass, SymbolTable symbolTable,
                                     AsyncDataCollector asyncDataCollector) {

        List<BIRTypeDefinition> recordTypeDefs = new ArrayList<>();
        List<BIRTypeDefinition> objectTypeDefs = new ArrayList<>();

        int i = 0;
        for (BIRTypeDefinition optionalTypeDef : typeDefs) {
            BType bType = optionalTypeDef.type;
            if (bType.tag == TypeTags.RECORD) {
                recordTypeDefs.add(i, optionalTypeDef);
                i += 1;
            }
        }

        i = 0;
        for (BIRTypeDefinition optionalTypeDef : typeDefs) {
            BType bType = optionalTypeDef.type;
            if (bType.tag == TypeTags.OBJECT &&
                    Symbols.isFlagOn(bType.tsymbol.flags, Flags.CLASS)) {
                objectTypeDefs.add(i, optionalTypeDef);
                i += 1;
            }
        }

        generateRecordValueCreateMethod(cw, recordTypeDefs, moduleId, typeOwnerClass, asyncDataCollector);
        generateObjectValueCreateMethod(cw, objectTypeDefs, moduleId, typeOwnerClass, symbolTable, asyncDataCollector);
    }

    private void generateRecordValueCreateMethod(ClassWriter cw, List<BIRTypeDefinition> recordTypeDefs,
                                                 PackageID moduleId, String typeOwnerClass,
                                                 AsyncDataCollector asyncDataCollector) {
        MethodVisitor mv = cw.visitMethod(ACC_PUBLIC, CREATE_RECORD_VALUE,
                String.format("(L%s;)L%s;", STRING_VALUE, MAP_VALUE),
                String.format("(L%s;)L%s<L%s;L%s;>;", STRING_VALUE, MAP_VALUE, STRING_VALUE, OBJECT), null);

        mv.visitCode();

        int fieldNameRegIndex = 1;
        Label defaultCaseLabel = new Label();

        // sort the fields before generating switch case
        recordTypeDefs.sort(NAME_HASH_COMPARATOR);

        List<Label> labels = createLabelsForSwitch(mv, fieldNameRegIndex, recordTypeDefs, defaultCaseLabel);
        List<Label> targetLabels = createLabelsForEqualCheck(mv, fieldNameRegIndex, recordTypeDefs, labels,
                defaultCaseLabel);

        int i = 0;

        for (BIRTypeDefinition optionalTypeDef : recordTypeDefs) {
            String fieldName = getTypeFieldName(optionalTypeDef.name.value);
            Label targetLabel = targetLabels.get(i);
            mv.visitLabel(targetLabel);
            mv.visitVarInsn(ALOAD, 0);
            String className = getTypeValueClassName(moduleId, optionalTypeDef.name.value);
            mv.visitTypeInsn(NEW, className);
            mv.visitInsn(DUP);
            mv.visitFieldInsn(GETSTATIC, typeOwnerClass, fieldName, String.format("L%s;", TYPE));
            mv.visitMethodInsn(INVOKESPECIAL, className, JVM_INIT_METHOD, String.format("(L%s;)V", TYPE), false);

            mv.visitInsn(DUP);
            mv.visitTypeInsn(NEW, STRAND_CLASS);
            mv.visitInsn(DUP);
            mv.visitInsn(ACONST_NULL);
            String metaDataVarName = JvmCodeGenUtil.getStrandMetadataVarName(CREATE_RECORD_VALUE);
            asyncDataCollector.getStrandMetadata().putIfAbsent(metaDataVarName,
                                                               new ScheduleFunctionInfo(CREATE_RECORD_VALUE));
            mv.visitFieldInsn(GETSTATIC, typeOwnerClass, metaDataVarName, String.format("L%s;", STRAND_METADATA));
            mv.visitInsn(ACONST_NULL);
            mv.visitInsn(ACONST_NULL);
            mv.visitInsn(ACONST_NULL);
            mv.visitMethodInsn(INVOKESPECIAL, STRAND_CLASS, JVM_INIT_METHOD,
                               String.format("(L%s;L%s;L%s;L%s;L%s;)V", STRING_VALUE, STRAND_METADATA, SCHEDULER,
                                             STRAND_CLASS, MAP), false);
            mv.visitInsn(SWAP);
            mv.visitMethodInsn(INVOKESTATIC, className, JvmConstants.RECORD_INIT_WRAPPER_NAME,
                    String.format("(L%s;L%s;)V", STRAND_CLASS, MAP_VALUE), false);

            mv.visitInsn(ARETURN);
            i += 1;
        }

        createDefaultCase(mv, defaultCaseLabel, fieldNameRegIndex);
        mv.visitMaxs(recordTypeDefs.size() + 10, recordTypeDefs.size() + 10);
        mv.visitEnd();
    }

    private void generateObjectValueCreateMethod(ClassWriter cw, List<BIRTypeDefinition> objectTypeDefs,
                                                 PackageID moduleId, String typeOwnerClass,
                                                 SymbolTable symbolTable, AsyncDataCollector asyncDataCollector) {

        MethodVisitor mv = cw.visitMethod(ACC_PUBLIC, CREATE_OBJECT_VALUE,
                                          String.format("(L%s;L%s;L%s;L%s;[L%s;)L%s;", STRING_VALUE, SCHEDULER,
                                                        STRAND_CLASS, MAP, OBJECT,
                                                        B_OBJECT), null, null);

        BIRVarToJVMIndexMap indexMap = new BIRVarToJVMIndexMap();

        indexMap.addIfNotExists("self", symbolTable.anyType);
        int var1Index = indexMap.addIfNotExists("var1", symbolTable.stringType);
        int schedulerIndex = indexMap.addIfNotExists("scheduler", symbolTable.anyType);
        int parentIndex = indexMap.addIfNotExists("parent", symbolTable.anyType);
        int propertiesIndex = indexMap.addIfNotExists("properties", symbolTable.anyType);
        int argsIndex = indexMap.addIfNotExists("args", symbolTable.anyType);

        mv.visitCode();

        Label defaultCaseLabel = new Label();

        // sort the fields before generating switch case
        objectTypeDefs.sort(NAME_HASH_COMPARATOR);

        List<Label> labels = createLabelsForSwitch(mv, var1Index, objectTypeDefs, defaultCaseLabel);
        List<Label> targetLabels = createLabelsForEqualCheck(mv, var1Index, objectTypeDefs, labels,
                defaultCaseLabel);

        int i = 0;

        for (BIRTypeDefinition optionalTypeDef : objectTypeDefs) {
            String fieldName = getTypeFieldName(optionalTypeDef.name.value);
            Label targetLabel = targetLabels.get(i);
            mv.visitLabel(targetLabel);
            mv.visitVarInsn(ALOAD, 0);
            String className = getTypeValueClassName(moduleId, optionalTypeDef.name.value);
            mv.visitTypeInsn(NEW, className);
            mv.visitInsn(DUP);
            mv.visitFieldInsn(GETSTATIC, typeOwnerClass, fieldName, String.format("L%s;", TYPE));
            mv.visitTypeInsn(CHECKCAST, OBJECT_TYPE_IMPL);
            mv.visitMethodInsn(INVOKESPECIAL, className, JVM_INIT_METHOD, String.format("(L%s;)V", OBJECT_TYPE_IMPL),
                               false);

            int tempVarIndex = indexMap.addIfNotExists("tempVar", optionalTypeDef.type);
            mv.visitVarInsn(ASTORE, tempVarIndex);
            int strandVarIndex = indexMap.addIfNotExists("strandVar", symbolTable.anyType);

            mv.visitVarInsn(ALOAD, parentIndex);
            Label parentNonNullLabel = new Label();
            mv.visitJumpInsn(IFNONNULL, parentNonNullLabel);
            Label parentNullLabel = new Label();
            mv.visitLabel(parentNullLabel);
            mv.visitTypeInsn(NEW, STRAND_CLASS);
            mv.visitInsn(DUP);
            mv.visitInsn(ACONST_NULL);
            String metaDataVarName = JvmCodeGenUtil.getStrandMetadataVarName(CREATE_OBJECT_VALUE);
            asyncDataCollector.getStrandMetadata().putIfAbsent(metaDataVarName,
                                                               new ScheduleFunctionInfo(CREATE_OBJECT_VALUE));
            mv.visitFieldInsn(GETSTATIC, typeOwnerClass, metaDataVarName, String.format("L%s;", STRAND_METADATA));
            mv.visitVarInsn(ALOAD, schedulerIndex);
            mv.visitVarInsn(ALOAD, parentIndex);
            mv.visitVarInsn(ALOAD, propertiesIndex);
            mv.visitMethodInsn(INVOKESPECIAL, STRAND_CLASS, JVM_INIT_METHOD,
                               String.format("(L%s;L%s;L%s;L%s;L%s;)V", STRING_VALUE, STRAND_METADATA, SCHEDULER,
                                             STRAND_CLASS, MAP), false);
            mv.visitVarInsn(ASTORE, strandVarIndex);
            Label endConditionLabel = new Label();
            mv.visitJumpInsn(GOTO, endConditionLabel);
            mv.visitLabel(parentNonNullLabel);
            mv.visitVarInsn(ALOAD, parentIndex);
            mv.visitVarInsn(ASTORE, strandVarIndex);
            mv.visitLabel(endConditionLabel);

            mv.visitVarInsn(ALOAD, tempVarIndex);
            mv.visitVarInsn(ALOAD, strandVarIndex);

            mv.visitLdcInsn("$init$");
            mv.visitVarInsn(ALOAD, argsIndex);

            String methodDesc = String.format("(L%s;L%s;[L%s;)L%s;", STRAND_CLASS, STRING_VALUE, OBJECT, OBJECT);
            mv.visitMethodInsn(INVOKEINTERFACE, B_OBJECT, "call", methodDesc, true);

            int tempResultIndex = indexMap.addIfNotExists("tempResult", symbolTable.anyType);
            mv.visitVarInsn(ASTORE, tempResultIndex);
            mv.visitVarInsn(ALOAD, tempResultIndex);
            mv.visitTypeInsn(INSTANCEOF, BERROR);
            Label noErrorLabel = new Label();
            mv.visitJumpInsn(IFEQ, noErrorLabel);
            mv.visitVarInsn(ALOAD, tempResultIndex);
            mv.visitTypeInsn(CHECKCAST, BERROR);
            mv.visitInsn(ATHROW);
            mv.visitLabel(noErrorLabel);
            mv.visitVarInsn(ALOAD, tempVarIndex);
            mv.visitInsn(ARETURN);

            i += 1;
        }

        createDefaultCase(mv, defaultCaseLabel, var1Index);
        mv.visitMaxs(objectTypeDefs.size() + 100, objectTypeDefs.size() + 100);
        mv.visitEnd();
    }

    // -------------------------------------------------------
    //              Record type generation methods
    // -------------------------------------------------------

    /**
     * Create a runtime type instance for the record.
     *
     * @param mv         method visitor
     * @param recordType record type
     */
    private void createRecordType(MethodVisitor mv, BRecordType recordType) {
        // Create the record type
        mv.visitTypeInsn(NEW, RECORD_TYPE_IMPL);
        mv.visitInsn(DUP);

        // Load type name
        BTypeSymbol typeSymbol = recordType.tsymbol;
        String name = typeSymbol.name.getValue();
        mv.visitLdcInsn(name);

        // Load package path
        // TODO: get it from the type
        mv.visitTypeInsn(NEW, MODULE);
        mv.visitInsn(DUP);

        PackageID packageID = recordType.tsymbol.pkgID;

        mv.visitLdcInsn(packageID.orgName.value);
        mv.visitLdcInsn(packageID.name.value);
        mv.visitLdcInsn(packageID.version.value);
        mv.visitMethodInsn(INVOKESPECIAL, MODULE, JVM_INIT_METHOD,
                           String.format("(L%s;L%s;L%s;)V", STRING_VALUE, STRING_VALUE, STRING_VALUE), false);

        // Load flags
        mv.visitLdcInsn(recordType.tsymbol.flags);

        // Load 'sealed' flag
        mv.visitLdcInsn(recordType.sealed);

        // Load type flags
        mv.visitLdcInsn(typeFlag(recordType));

        // initialize the record type
        mv.visitMethodInsn(INVOKESPECIAL, RECORD_TYPE_IMPL, JVM_INIT_METHOD,
                           String.format("(L%s;L%s;JZI)V", STRING_VALUE, MODULE), false);
    }

    /**
     * Add the field type information of a record type. The record type is assumed
     * to be at the top of the stack.
     *
     * @param mv     method visitor
     * @param fields record fields to be added
     */
    private void addRecordFields(MethodVisitor mv, Map<String, BField> fields) {
        // Create the fields map
        mv.visitTypeInsn(NEW, LINKED_HASH_MAP);
        mv.visitInsn(DUP);
        mv.visitMethodInsn(INVOKESPECIAL, LINKED_HASH_MAP, JVM_INIT_METHOD, "()V", false);

        for (BField optionalField : fields.values()) {
            mv.visitInsn(DUP);

            // Load field name
            mv.visitLdcInsn(decodeIdentifier(optionalField.name.value));

            // create and load field type
            createRecordField(mv, optionalField);

            // Add the field to the map
            mv.visitMethodInsn(INVOKEINTERFACE, MAP, "put",
                    String.format("(L%s;L%s;)L%s;", OBJECT, OBJECT, OBJECT),
                    true);

            // emit a pop, since we are not using the return value from the map.put()
            mv.visitInsn(POP);
        }

        // Set the fields of the record
        mv.visitMethodInsn(INVOKEVIRTUAL, RECORD_TYPE_IMPL, "setFields", String.format("(L%s;)V", MAP), false);
    }

    /**
     * Create a field information for records.
     *
     * @param mv    method visitor
     * @param field field Parameter Description
     */
    private void createRecordField(MethodVisitor mv, BField field) {

        mv.visitTypeInsn(NEW, FIELD_IMPL);
        mv.visitInsn(DUP);

        // Load the field type
        loadType(mv, field.type);

        // Load field name
        mv.visitLdcInsn(field.name.value);

        // Load flags
        mv.visitLdcInsn(field.symbol.flags);

        mv.visitMethodInsn(INVOKESPECIAL, FIELD_IMPL, JVM_INIT_METHOD, String.format("(L%s;L%s;J)V", TYPE,
                                                                                     STRING_VALUE), false);
    }

<<<<<<< HEAD
    private static int typeFlag(BType type) {
        isAnydataUniqueVisitor.reset();
        isPureTypeUniqueVisitor.reset();
        return TypeFlags.asMask(type.isNullable(), isAnydataUniqueVisitor.visit(type),
                isPureTypeUniqueVisitor.visit(type));
=======
    private int typeFlag(BType type) {

        return TypeFlags.asMask(type.isNullable(), type.isAnydata(), type.isPureType());
>>>>>>> 7c3ff069
    }

    /**
     * Add the rest field to a record type. The record type is assumed
     * to be at the top of the stack.
     *
     * @param mv            method visitor
     * @param restFieldType type of the rest field
     */
    private void addRecordRestField(MethodVisitor mv, BType restFieldType) {
        // Load the rest field type
        loadType(mv, restFieldType);
        mv.visitFieldInsn(PUTFIELD, RECORD_TYPE_IMPL, "restFieldType", String.format("L%s;", TYPE));
    }

    // -------------------------------------------------------
    //              Object type generation methods
    // -------------------------------------------------------

    /**
     * Create a runtime type instance for the object.
     *
     * @param mv         method visitor
     * @param objectType object type
     */
    private void createObjectType(MethodVisitor mv, BObjectType objectType) {
        // Create the object type
        String objectClassName = Symbols.isService(objectType.tsymbol) ? SERVICE_TYPE_IMPL : OBJECT_TYPE_IMPL;

        mv.visitTypeInsn(NEW, objectClassName);
        mv.visitInsn(DUP);

        // Load type name
        BTypeSymbol typeSymbol = objectType.tsymbol;
        mv.visitLdcInsn(decodeIdentifier(typeSymbol.name.getValue()));

        // Load package path
        mv.visitTypeInsn(NEW, MODULE);
        mv.visitInsn(DUP);

        PackageID packageID = objectType.tsymbol.pkgID;

        mv.visitLdcInsn(packageID.orgName.value);
        mv.visitLdcInsn(packageID.name.value);
        mv.visitLdcInsn(packageID.version.value);
        mv.visitMethodInsn(INVOKESPECIAL, MODULE, JVM_INIT_METHOD,
                           String.format("(L%s;L%s;L%s;)V", STRING_VALUE, STRING_VALUE, STRING_VALUE), false);

        // Load flags
        mv.visitLdcInsn(typeSymbol.flags);

        // initialize the object
        mv.visitMethodInsn(INVOKESPECIAL, objectClassName, JVM_INIT_METHOD,
                String.format("(L%s;L%s;J)V", STRING_VALUE, MODULE), false);
    }

    /**
     * Create a runtime type instance for union used in type definitions.
     *
     * @param mv        method visitor
     * @param unionType union type
     */
    private static void createUnionType(MethodVisitor mv, BUnionType unionType) {
        mv.visitTypeInsn(NEW, UNION_TYPE_IMPL);
        mv.visitInsn(DUP);

        boolean nameLoaded = loadUnionName(mv, unionType);

        mv.visitLdcInsn(typeFlag(unionType));

        loadReadonlyFlag(mv, unionType);

        loadCyclicFlag(mv, unionType);

        // initialize the union type without the members array
        if (nameLoaded) {
            mv.visitMethodInsn(INVOKESPECIAL, UNION_TYPE_IMPL, JVM_INIT_METHOD, String.format("(L%s;IZZ)V",
                    STRING_VALUE), false);
        } else {
            mv.visitMethodInsn(INVOKESPECIAL, UNION_TYPE_IMPL, JVM_INIT_METHOD, String.format("(IZZ)V"), false);
        }
    }

    /**
     * Add member type to unions in a type definition.
     *
     * @param mv        method visitor
     * @param unionType   unionType
     */
    private static void addUnionMembers(MethodVisitor mv, BUnionType unionType) {
        createMembersArray(mv, unionType);
        mv.visitMethodInsn(INVOKEVIRTUAL, UNION_TYPE_IMPL, SET_MEMBERS_METHOD,
                String.format("([L%s;)V", TYPE), false);
    }

    /**
     * Add cyclic flag to union.
     *
     * @param mv        method visitor
     * @param unionType union
     */
    private static void addCyclicFlag(MethodVisitor mv, BUnionType unionType) {
        loadCyclicFlag(mv, unionType);
        mv.visitMethodInsn(INVOKEVIRTUAL, UNION_TYPE_IMPL, SET_CYCLIC_METHOD, "(Z)V", false);
    }

    /**
     * Add the field type information to an object type. The object type is assumed
     * to be at the top of the stack.
     *
     * @param mv     method visitor
     * @param fields object fields to be added
     */
    private void addObjectFields(MethodVisitor mv, Map<String, BField> fields) {
        // Create the fields map
        mv.visitTypeInsn(NEW, LINKED_HASH_MAP);
        mv.visitInsn(DUP);
        mv.visitMethodInsn(INVOKESPECIAL, LINKED_HASH_MAP, JVM_INIT_METHOD, "()V", false);

        for (BField optionalField : fields.values()) {
            mv.visitInsn(DUP);

            // Load field name
            mv.visitLdcInsn(decodeIdentifier(optionalField.name.value));

            // create and load field type
            createObjectField(mv, optionalField);

            // Add the field to the map
            mv.visitMethodInsn(INVOKEINTERFACE, MAP, "put",
                    String.format("(L%s;L%s;)L%s;", OBJECT, OBJECT, OBJECT),
                    true);

            // emit a pop, since we are not using the return value from the map.put()
            mv.visitInsn(POP);
        }

        // Set the fields of the object
        mv.visitMethodInsn(INVOKEVIRTUAL, OBJECT_TYPE_IMPL, "setFields", String.format("(L%s;)V", MAP), false);
    }

    /**
     * Create a field information for objects.
     *
     * @param mv    method visitor
     * @param field object field
     */
    private void createObjectField(MethodVisitor mv, BField field) {

        mv.visitTypeInsn(NEW, FIELD_IMPL);
        mv.visitInsn(DUP);

        // Load the field type
        loadType(mv, field.type);

        // Load field name
        mv.visitLdcInsn(decodeIdentifier(field.name.value));

        // Load flags
        mv.visitLdcInsn(field.symbol.flags);

        mv.visitMethodInsn(INVOKESPECIAL, FIELD_IMPL, JVM_INIT_METHOD, String.format("(L%s;L%s;J)V", TYPE,
                                                                                     STRING_VALUE), false);
    }

    /**
     * Add the attached function information to an object type. The object type is assumed
     * to be at the top of the stack.
     *
     * @param mv                method visitor
     * @param attachedFunctions attached functions to be added
     * @param objType           object type to be used to create attached functions
     * @param indexMap          jvm index generation map for function generation
     */
    private void addObjectAttachedFunctions(MethodVisitor mv, List<BAttachedFunction> attachedFunctions,
                                                   BObjectType objType, BIRVarToJVMIndexMap indexMap,
                                                   SymbolTable symbolTable) {
        // Create the attached function array
        mv.visitLdcInsn((long) attachedFunctions.size() - resourceFunctionCount(attachedFunctions));
        mv.visitInsn(L2I);
        mv.visitTypeInsn(ANEWARRAY, METHOD_TYPE_IMPL);
        int i = 0;
        for (BAttachedFunction attachedFunc : attachedFunctions) {
            if (attachedFunc == null || attachedFunc instanceof BResourceFunction) {
                continue;
            }
            // create and load attached function
            createObjectMemberFunction(mv, attachedFunc, objType);
            int attachedFunctionVarIndex = indexMap.addIfNotExists(toNameString(objType) + attachedFunc.funcName.value,
                                                                   symbolTable.anyType);
            mv.visitVarInsn(ASTORE, attachedFunctionVarIndex);

            mv.visitInsn(DUP);
            mv.visitLdcInsn((long) i);
            mv.visitInsn(L2I);

            // Add the member to the array
            mv.visitVarInsn(ALOAD, attachedFunctionVarIndex);
            mv.visitInsn(AASTORE);
            i += 1;
        }

        // Set the fields of the object
        mv.visitMethodInsn(INVOKEVIRTUAL, OBJECT_TYPE_IMPL, "setMethods",
                           String.format("([L%s;)V", METHOD_TYPE), false);
    }

    private void addObjectInitFunction(MethodVisitor mv, BAttachedFunction initFunction,
                                              BObjectType objType, BIRVarToJVMIndexMap indexMap, String funcName,
                                              String initializerFuncName, SymbolTable symbolTable) {

        if (initFunction == null || !initFunction.funcName.value.contains(funcName)) {
            return;
        }

        mv.visitInsn(DUP);
        createObjectMemberFunction(mv, initFunction, objType);
        int attachedFunctionVarIndex = indexMap.addIfNotExists(objType.name + initFunction.funcName.value,
                                                               symbolTable.anyType);
        mv.visitVarInsn(ASTORE, attachedFunctionVarIndex);
        mv.visitVarInsn(ALOAD, attachedFunctionVarIndex);
        mv.visitInsn(DUP);
        mv.visitInsn(POP);
        mv.visitMethodInsn(INVOKEVIRTUAL, OBJECT_TYPE_IMPL, initializerFuncName,
                           String.format("(L%s;)V", METHOD_TYPE_IMPL), false);
    }

    private void addResourceMethods(MethodVisitor mv, List<BAttachedFunction> attachedFunctions,
                                           BObjectType objType, BIRVarToJVMIndexMap indexMap,
                                           SymbolTable symbolTable) {
        if (!Symbols.isService(objType.tsymbol)) {
            return;
        }
        mv.visitInsn(DUP);
        mv.visitTypeInsn(CHECKCAST, SERVICE_TYPE_IMPL);
        // Create the resource function array
        mv.visitLdcInsn(resourceFunctionCount(attachedFunctions));
        mv.visitInsn(L2I);
        mv.visitTypeInsn(ANEWARRAY, RESOURCE_METHOD_TYPE);
        int i = 0;
        for (BAttachedFunction attachedFunc : attachedFunctions) {
            if (!(attachedFunc instanceof BResourceFunction)) {
                continue;
            }
            BResourceFunction resourceFunction = (BResourceFunction) attachedFunc;
            createResourceFunction(mv, resourceFunction, objType);

            String varRefName = toNameString(objType) + resourceFunction.funcName.value + "$r$func";
            int rFuncVarIndex = indexMap.addIfNotExists(varRefName, symbolTable.anyType);
            mv.visitVarInsn(ASTORE, rFuncVarIndex);

            mv.visitInsn(DUP);
            mv.visitLdcInsn((long) i);
            mv.visitInsn(L2I);

            // Add the member to the array
            mv.visitVarInsn(ALOAD, rFuncVarIndex);
            mv.visitInsn(AASTORE);
            i += 1;
        }

        // Set the fields of the object
        mv.visitMethodInsn(INVOKEVIRTUAL, SERVICE_TYPE_IMPL, "setResourceMethods",
                String.format("([L%s;)V", RESOURCE_METHOD_TYPE), false);
    }

    private static long resourceFunctionCount(List<BAttachedFunction> attachedFunctions) {
        int i = 0;
        for (BAttachedFunction attachedFunction : attachedFunctions) {
            if (attachedFunction instanceof BResourceFunction) {
                i++;
            }
        }
        return i;
    }


    /**
     * Create a attached function information for objects.
     *
     * @param mv           method visitor
     * @param attachedFunc object attached function
     * @param objType      object type used for creating the attached function
     */
    private void createObjectMemberFunction(MethodVisitor mv, BAttachedFunction attachedFunc,
                                                   BObjectType objType) {

        String implClassName = Symbols.isRemote(attachedFunc.symbol) ? REMOTE_METHOD_TYPE_IMPL : METHOD_TYPE_IMPL;
        mv.visitTypeInsn(NEW, implClassName);

        mv.visitInsn(DUP);

        // Load function name
        mv.visitLdcInsn(decodeIdentifier(attachedFunc.funcName.value));

        // Load the parent object type
        loadType(mv, objType);
        mv.visitTypeInsn(CHECKCAST, OBJECT_TYPE_IMPL);

        // Load the field type
        loadType(mv, attachedFunc.type);

        // Load flags
        mv.visitLdcInsn(attachedFunc.symbol.flags);

        mv.visitMethodInsn(INVOKESPECIAL, implClassName, JVM_INIT_METHOD,
                           String.format("(L%s;L%s;L%s;J)V", STRING_VALUE, OBJECT_TYPE_IMPL, FUNCTION_TYPE_IMPL),
                           false);
    }

    private void createResourceFunction(MethodVisitor mv, BResourceFunction resourceFunction,
                                               BObjectType objType) {

        mv.visitTypeInsn(NEW, RESOURCE_METHOD_TYPE_IMPL);
        mv.visitInsn(DUP);

        // Load function name
        mv.visitLdcInsn(resourceFunction.funcName.value);

        // Load the parent object type
        loadType(mv, objType);
        mv.visitTypeInsn(CHECKCAST, OBJECT_TYPE_IMPL);

        // Load the invokable type
        loadType(mv, resourceFunction.type);

        // Load flags
        mv.visitLdcInsn(resourceFunction.symbol.flags);

        // Load accessor
        mv.visitLdcInsn(decodeIdentifier(resourceFunction.accessor.value));

        // Load resource path
        mv.visitLdcInsn((long) resourceFunction.resourcePath.size());
        mv.visitInsn(L2I);
        mv.visitTypeInsn(ANEWARRAY, STRING_VALUE);
        List<Name> resourcePath = resourceFunction.resourcePath;
        for (int i = 0, resourcePathSize = resourcePath.size(); i < resourcePathSize; i++) {
            Name path = resourcePath.get(i);
            mv.visitInsn(DUP);
            mv.visitLdcInsn((long) i);
            mv.visitInsn(L2I);

            // load resource path name
            mv.visitLdcInsn(path.value);

            mv.visitInsn(AASTORE);
        }

        List<BVarSymbol> params = resourceFunction.symbol.params;
        mv.visitLdcInsn((long) params.size());
        mv.visitInsn(L2I);
        mv.visitTypeInsn(ANEWARRAY, STRING_VALUE);
        for (int i = 0; i < params.size(); i++) {
            BVarSymbol paramSymbol = params.get(i);
            mv.visitInsn(DUP);
            mv.visitLdcInsn((long) i);
            mv.visitInsn(L2I);

            mv.visitLdcInsn(paramSymbol.name.value);

            mv.visitInsn(AASTORE);
        }

        mv.visitMethodInsn(INVOKESPECIAL, RESOURCE_METHOD_TYPE_IMPL, JVM_INIT_METHOD,
                String.format("(L%s;L%s;L%s;JL%s;[L%s;[L%s;)V",
                        STRING_VALUE, OBJECT_TYPE_IMPL, FUNCTION_TYPE_IMPL, STRING_VALUE, STRING_VALUE, STRING_VALUE),
                false);
    }

    // -------------------------------------------------------
    //              Error type generation methods
    // -------------------------------------------------------

    /**
     * Create a runtime type instance for the error.
     *
     * @param mv        method visitor
     * @param errorType error type
     * @param name      name of the error
     */
    private void createErrorType(MethodVisitor mv, BErrorType errorType, String name) {
        // Create the error type
        mv.visitTypeInsn(NEW, ERROR_TYPE_IMPL);
        mv.visitInsn(DUP);

        // Load error type name
        mv.visitLdcInsn(name);

        // Load package
        mv.visitTypeInsn(NEW, MODULE);
        mv.visitInsn(DUP);
        PackageID packageID = errorType.tsymbol.pkgID;
        mv.visitLdcInsn(packageID.orgName.value);
        mv.visitLdcInsn(packageID.name.value);
        mv.visitLdcInsn(packageID.version.value);
        mv.visitMethodInsn(INVOKESPECIAL, MODULE, JVM_INIT_METHOD,
                           String.format("(L%s;L%s;L%s;)V", STRING_VALUE, STRING_VALUE, STRING_VALUE), false);

        // initialize the error type
        mv.visitMethodInsn(INVOKESPECIAL, ERROR_TYPE_IMPL, JVM_INIT_METHOD,
                           String.format("(L%s;L%s;)V", STRING_VALUE, MODULE), false);
    }

    // -------------------------------------------------------
    //              Type loading methods
    // -------------------------------------------------------

    /**
     * Generate code to load an instance of the given type
     * to the top of the stack.
     *
     * @param mv    method visitor
     * @param bType type to load
     */
    public void loadType(MethodVisitor mv, BType bType) {
        String typeFieldName;
        if (bType == null || bType.tag == TypeTags.NIL) {
            typeFieldName = "TYPE_NULL";
        } else {
            switch (bType.tag) {
                case TypeTags.NEVER:
                    typeFieldName = "TYPE_NEVER";
                    break;
                case TypeTags.INT:
                    typeFieldName = "TYPE_INT";
                    break;
                case TypeTags.SIGNED32_INT:
                    typeFieldName = "TYPE_INT_SIGNED_32";
                    break;
                case TypeTags.SIGNED16_INT:
                    typeFieldName = "TYPE_INT_SIGNED_16";
                    break;
                case TypeTags.SIGNED8_INT:
                    typeFieldName = "TYPE_INT_SIGNED_8";
                    break;
                case TypeTags.UNSIGNED32_INT:
                    typeFieldName = "TYPE_INT_UNSIGNED_32";
                    break;
                case TypeTags.UNSIGNED16_INT:
                    typeFieldName = "TYPE_INT_UNSIGNED_16";
                    break;
                case TypeTags.UNSIGNED8_INT:
                    typeFieldName = "TYPE_INT_UNSIGNED_8";
                    break;
                case TypeTags.FLOAT:
                    typeFieldName = "TYPE_FLOAT";
                    break;
                case TypeTags.STRING:
                    typeFieldName = "TYPE_STRING";
                    break;
                case TypeTags.CHAR_STRING:
                    typeFieldName = "TYPE_STRING_CHAR";
                    break;
                case TypeTags.DECIMAL:
                    typeFieldName = "TYPE_DECIMAL";
                    break;
                case TypeTags.BOOLEAN:
                    typeFieldName = "TYPE_BOOLEAN";
                    break;
                case TypeTags.BYTE:
                    typeFieldName = "TYPE_BYTE";
                    break;
                case TypeTags.ANY:
                    typeFieldName = Symbols.isFlagOn(bType.flags, Flags.READONLY) ? "TYPE_READONLY_ANY" : "TYPE_ANY";
                    break;
                case TypeTags.ANYDATA:
                    typeFieldName = Symbols.isFlagOn(bType.flags, Flags.READONLY) ? "TYPE_READONLY_ANYDATA" :
                            "TYPE_ANYDATA";
                    break;
                case TypeTags.JSON:
                    typeFieldName = Symbols.isFlagOn(bType.flags, Flags.READONLY) ? "TYPE_READONLY_JSON" : "TYPE_JSON";
                    break;
                case TypeTags.XML:
                    loadXmlType(mv, (BXMLType) bType);
                    return;
                case TypeTags.XML_ELEMENT:
                    typeFieldName = Symbols.isFlagOn(bType.flags, Flags.READONLY) ? "TYPE_READONLY_ELEMENT" :
                            "TYPE_ELEMENT";
                    break;
                case TypeTags.XML_PI:
                    typeFieldName = Symbols.isFlagOn(bType.flags, Flags.READONLY) ?
                            "TYPE_READONLY_PROCESSING_INSTRUCTION" : "TYPE_PROCESSING_INSTRUCTION";
                    break;
                case TypeTags.XML_COMMENT:
                    typeFieldName = Symbols.isFlagOn(bType.flags, Flags.READONLY) ? "TYPE_READONLY_COMMENT" :
                            "TYPE_COMMENT";
                    break;
                case TypeTags.XML_TEXT:
                    typeFieldName = "TYPE_TEXT";
                    break;
                case TypeTags.TYPEDESC:
                    loadTypedescType(mv, (BTypedescType) bType);
                    return;
                case TypeTags.OBJECT:
                case TypeTags.RECORD:
                    loadUserDefinedType(mv, bType);
                    return;
                case TypeTags.HANDLE:
                    typeFieldName = "TYPE_HANDLE";
                    break;
                case TypeTags.ARRAY:
                    loadArrayType(mv, (BArrayType) bType);
                    return;
                case TypeTags.MAP:
                    loadMapType(mv, (BMapType) bType);
                    return;
                case TypeTags.STREAM:
                    loadStreamType(mv, (BStreamType) bType);
                    return;
                case TypeTags.TABLE:
                    loadTableType(mv, (BTableType) bType);
                    return;
                case TypeTags.ERROR:
                    loadErrorType(mv, (BErrorType) bType);
                    return;
                case TypeTags.UNION:
                    BUnionType unionType = (BUnionType) bType;
                    if (unionType.isCyclic) {
                        loadUserDefinedType(mv, bType);
                    } else {
                        loadUnionType(mv, unionType);
                    }
                    return;
                case TypeTags.INTERSECTION:
                    loadIntersectionType(mv, (BIntersectionType) bType);
                    return;
                case TypeTags.INVOKABLE:
                    loadInvokableType(mv, (BInvokableType) bType);
                    return;
                case TypeTags.NONE:
                    mv.visitInsn(ACONST_NULL);
                    return;
                case TypeTags.TUPLE:
                    loadTupleType(mv, (BTupleType) bType);
                    return;
                case TypeTags.FINITE:
                    loadFiniteType(mv, (BFiniteType) bType);
                    return;
                case TypeTags.FUTURE:
                    loadFutureType(mv, (BFutureType) bType);
                    return;
                case TypeTags.READONLY:
                    typeFieldName = "TYPE_READONLY";
                    break;
                case TypeTags.PARAMETERIZED_TYPE:
                    loadParameterizedType(mv, (BParameterizedType) bType);
                    return;
                default:
                    return;
            }
        }

        mv.visitFieldInsn(GETSTATIC, PREDEFINED_TYPES, typeFieldName, String.format("L%s;", loadTypeClass(bType)));
    }

    private String loadTypeClass(BType bType) {
        if (bType == null || bType.tag == TypeTags.NIL) {
            return NULL_TYPE;
        } else {
            switch (bType.tag) {
                case TypeTags.NEVER:
                    return NEVER_TYPE;
                case TypeTags.INT:
                    return INTEGER_TYPE;
                case TypeTags.SIGNED32_INT:
                    return INTEGER_TYPE;
                case TypeTags.SIGNED16_INT:
                    return INTEGER_TYPE;
                case TypeTags.SIGNED8_INT:
                    return INTEGER_TYPE;
                case TypeTags.UNSIGNED32_INT:
                    return INTEGER_TYPE;
                case TypeTags.UNSIGNED16_INT:
                    return INTEGER_TYPE;
                case TypeTags.UNSIGNED8_INT:
                    return INTEGER_TYPE;
                case TypeTags.FLOAT:
                    return FLOAT_TYPE;
                case TypeTags.STRING:
                    return STRING_TYPE;
                case TypeTags.CHAR_STRING:
                    return STRING_TYPE;
                case TypeTags.DECIMAL:
                    return DECIMAL_TYPE;
                case TypeTags.BOOLEAN:
                    return BOOLEAN_TYPE;
                case TypeTags.BYTE:
                    return BYTE_TYPE;
                case TypeTags.ANY:
                    return ANY_TYPE;
                case TypeTags.ANYDATA:
                    return ANYDATA_TYPE;
                case TypeTags.JSON:
                    return JSON_TYPE;
                case TypeTags.XML:
                    return XML_TYPE;
                case TypeTags.XML_ELEMENT:
                    return Symbols.isFlagOn(bType.flags, Flags.READONLY) ? TYPE : XML_TYPE;
                case TypeTags.XML_PI:
                    return Symbols.isFlagOn(bType.flags, Flags.READONLY) ? TYPE : XML_TYPE;
                case TypeTags.XML_COMMENT:
                    return Symbols.isFlagOn(bType.flags, Flags.READONLY) ? TYPE : XML_TYPE;
                case TypeTags.XML_TEXT:
                    return XML_TYPE;
                case TypeTags.OBJECT:
                    return Symbols.isService(bType.tsymbol) ? SERVICE_TYPE : OBJECT_TYPE;
                case TypeTags.HANDLE:
                    return HANDLE_TYPE;
                case TypeTags.READONLY:
                    return READONLY_TYPE;
                case TypeTags.UNION:
                    return UNION_TYPE;
                default:
                    return TYPE;
            }
        }
    }

    /**
     * Generate code to load an instance of the given array type
     * to the top of the stack.
     *
     * @param mv    method visitor
     * @param bType array type to load
     */
    private void loadArrayType(MethodVisitor mv, BArrayType bType) {
        // Create an new array type
        mv.visitTypeInsn(NEW, ARRAY_TYPE_IMPL);
        mv.visitInsn(DUP);

        // Load the element type
        loadType(mv, bType.eType);

        int arraySize = bType.size;
        mv.visitLdcInsn((long) arraySize);
        mv.visitInsn(L2I);

        loadReadonlyFlag(mv, bType);

        // invoke the constructor
        mv.visitMethodInsn(INVOKESPECIAL, ARRAY_TYPE_IMPL, JVM_INIT_METHOD, String.format("(L%s;IZ)V", TYPE), false);
    }

    /**
     * Generate code to load an instance of the given typedesc type
     * to the top of the stack.
     *
     * @param mv    method visitor
     * @param bType typedesc type to load
     */
    private void loadTypedescType(MethodVisitor mv, BTypedescType bType) {
        // Create an new map type
        mv.visitTypeInsn(NEW, TYPEDESC_TYPE_IMPL);
        mv.visitInsn(DUP);

        // Load the constraint type
        loadType(mv, bType.constraint);

        // invoke the constructor
        mv.visitMethodInsn(INVOKESPECIAL, TYPEDESC_TYPE_IMPL, JVM_INIT_METHOD, String.format("(L%s;)V", TYPE), false);
    }

    /**
     * Generate code to load an instance of the given map type
     * to the top of the stack.
     *
     * @param mv    method visitor
     * @param bType map type to load
     */
    private void loadMapType(MethodVisitor mv, BMapType bType) {
        // Create an new map type
        mv.visitTypeInsn(NEW, MAP_TYPE_IMPL);
        mv.visitInsn(DUP);

        // Load the constraint type
        loadType(mv, bType.constraint);

        loadReadonlyFlag(mv, bType);

        // invoke the constructor
        mv.visitMethodInsn(INVOKESPECIAL, MAP_TYPE_IMPL, JVM_INIT_METHOD, String.format("(L%s;Z)V", TYPE), false);
    }

    private void loadReadonlyFlag(MethodVisitor mv, BType bType) {
        if (Symbols.isFlagOn(bType.flags, Flags.READONLY)) {
            mv.visitInsn(ICONST_1);
        } else {
            mv.visitInsn(ICONST_0);
        }
    }

    /**
     * Generate code to load an instance of the given xml sequence type
     * to the top of the stack.
     *
     * @param mv    method visitor
     * @param bType xml type to load
     */
    private void loadXmlType(MethodVisitor mv, BXMLType bType) {
        // Create an new xml type
        mv.visitTypeInsn(NEW, XML_TYPE_IMPL);
        mv.visitInsn(DUP);

        // Load the constraint type
        loadType(mv, bType.constraint);

        loadReadonlyFlag(mv, bType);

        // invoke the constructor
        mv.visitMethodInsn(INVOKESPECIAL, XML_TYPE_IMPL, JVM_INIT_METHOD, String.format("(L%s;Z)V", TYPE), false);
    }

    /**
     * Generate code to load an instance of the given table type
     * to the top of the stack.
     * @param mv    method visitor
     * @param bType table type to load
     */
    private void loadTableType(MethodVisitor mv, BTableType bType) {
        // Create an new table type
        mv.visitTypeInsn(NEW, TABLE_TYPE_IMPL);
        mv.visitInsn(DUP);

        loadType(mv, bType.constraint);

        if (bType.fieldNameList != null) {
            // Create the field names array
            List<String> fieldNames = bType.fieldNameList;
            mv.visitLdcInsn((long) fieldNames.size());
            mv.visitInsn(L2I);
            mv.visitTypeInsn(ANEWARRAY, STRING_VALUE);
            int i = 0;
            for (String fieldName : fieldNames) {

                mv.visitInsn(DUP);
                mv.visitLdcInsn((long) i);
                mv.visitInsn(L2I);
                mv.visitLdcInsn(StringEscapeUtils.unescapeJava(fieldName));
                mv.visitInsn(AASTORE);
                i += 1;
            }

            loadReadonlyFlag(mv, bType);
            mv.visitMethodInsn(INVOKESPECIAL, TABLE_TYPE_IMPL, JVM_INIT_METHOD,
                               String.format("(L%s;[L%s;Z)V", TYPE, STRING_VALUE), false);
        } else if (bType.keyTypeConstraint != null) {
            loadType(mv, bType.keyTypeConstraint);
            loadReadonlyFlag(mv, bType);
            mv.visitMethodInsn(INVOKESPECIAL, TABLE_TYPE_IMPL, JVM_INIT_METHOD,
                               String.format("(L%s;L%s;Z)V", TYPE, TYPE), false);
        } else {
            loadReadonlyFlag(mv, bType);
            mv.visitMethodInsn(INVOKESPECIAL, TABLE_TYPE_IMPL, JVM_INIT_METHOD, String.format("(L%s;Z)V", TYPE), false);
        }
    }

    private void loadStreamType(MethodVisitor mv, BStreamType bType) {
        // Create an new stream type
        mv.visitTypeInsn(NEW, STREAM_TYPE_IMPL);
        mv.visitInsn(DUP);

        // Load the constraint type
        loadType(mv, bType.constraint);

        // invoke the constructor
        mv.visitMethodInsn(INVOKESPECIAL, STREAM_TYPE_IMPL, JVM_INIT_METHOD, String.format("(L%s;)V", TYPE), false);
    }

    /**
     * Generate code to load an instance of the given error type
     * to the top of the stack.
     *
     * @param mv        method visitor
     * @param errorType error type to load
     */
    private void loadErrorType(MethodVisitor mv, BErrorType errorType) {

        PackageID packageID = errorType.tsymbol.pkgID;
        // TODO: Builtin error type will be loaded from BTypes java class. Need to handle this properly.
        if (JvmCodeGenUtil.isBuiltInPackage(packageID)) {
            mv.visitFieldInsn(GETSTATIC, PREDEFINED_TYPES, TYPES_ERROR, String.format("L%s;", ERROR_TYPE));
            return;
        }
        String typeOwner =
                JvmCodeGenUtil.getPackageName(packageID) + MODULE_INIT_CLASS_NAME;
        String fieldName = getTypeFieldName(toNameString(errorType));
        mv.visitFieldInsn(GETSTATIC, typeOwner, fieldName, String.format("L%s;", TYPE));
    }

    /**
     * Generate code to load an instance of the given union type
     * to the top of the stack.
     *
     * @param mv        method visitor
     * @param unionType union type to load
     */
<<<<<<< HEAD
    private static void loadUnionType(MethodVisitor mv, BUnionType unionType) {
=======
    private void loadUnionType(MethodVisitor mv, BUnionType bType) {
>>>>>>> 7c3ff069
        // Create the union type
        mv.visitTypeInsn(NEW, UNION_TYPE_IMPL);
        mv.visitInsn(DUP);

        createMembersArray(mv, unionType);

        boolean nameLoaded = loadUnionName(mv, unionType);

        // Load type flags
        mv.visitLdcInsn(typeFlag(unionType));

        loadReadonlyFlag(mv, unionType);

        loadCyclicFlag(mv, unionType);

        // initialize the union type using the members array
        if (nameLoaded) {
            mv.visitMethodInsn(INVOKESPECIAL, UNION_TYPE_IMPL, JVM_INIT_METHOD, String.format("([L%s;L%s;IZZ)V", TYPE,
                    STRING_VALUE), false);
        } else {
            mv.visitMethodInsn(INVOKESPECIAL, UNION_TYPE_IMPL, JVM_INIT_METHOD, String.format("([L%s;IZZ)V", TYPE),
                    false);
        }
    }

    // It does not have to be a cyclic type to have a name but loading name only for cyclic types
    // as it is not clear to read a cyclic union without its name
    private static boolean loadUnionName(MethodVisitor mv, BUnionType unionType) {
        if (!unionType.isCyclic) {
            return false;
        }
        if ((unionType.tsymbol != null) && (unionType.tsymbol.name != null)) {
            mv.visitLdcInsn(unionType.tsymbol.name.getValue());
        } else if (unionType.name != null) {
            mv.visitLdcInsn(unionType.name.getValue());
        } else {
            return false;
        }
        return true;
    }

    private static void loadCyclicFlag(MethodVisitor mv, BUnionType unionType) {
        mv.visitInsn(unionType.isCyclic ? ICONST_1 : ICONST_0);
    }

    private static void createMembersArray(MethodVisitor mv, BUnionType unionType) {
        Set<BType> members = unionType.getMemberTypes();

        mv.visitLdcInsn((long) members.size());
        mv.visitInsn(L2I);
        mv.visitTypeInsn(ANEWARRAY, TYPE);
        int i = 0;
        for (BType memberType : members) {
            mv.visitInsn(DUP);
            mv.visitLdcInsn((long) i);
            mv.visitInsn(L2I);

            // Load the member type
            loadType(mv, memberType);

            // Add the member to the array
            mv.visitInsn(AASTORE);
            i += 1;
        }
    }

    /**
     * Generate code to load an instance of the given intersection type to the top of the stack.
     *
     * @param mv    method visitor
     * @param bType intersection type to load
     */
    private void loadIntersectionType(MethodVisitor mv, BIntersectionType bType) {
        // Create the intersection type
        mv.visitTypeInsn(NEW, INTERSECTION_TYPE_IMPL);
        mv.visitInsn(DUP);

        mv.visitTypeInsn(NEW, MODULE);
        mv.visitInsn(DUP);

        PackageID packageID = bType.tsymbol.pkgID;

        mv.visitLdcInsn(packageID.orgName.value);
        mv.visitLdcInsn(packageID.name.value);
        mv.visitLdcInsn(packageID.version.value);
        mv.visitMethodInsn(INVOKESPECIAL, MODULE, JVM_INIT_METHOD,
                           String.format("(L%s;L%s;L%s;)V", STRING_VALUE, STRING_VALUE, STRING_VALUE), false);

        // Create the constituent types array.
        Set<BType> constituentTypes = bType.getConstituentTypes();
        mv.visitLdcInsn((long) constituentTypes.size());
        mv.visitInsn(L2I);
        mv.visitTypeInsn(ANEWARRAY, TYPE);
        int i = 0;
        for (BType memberType : constituentTypes) {
            mv.visitInsn(DUP);
            mv.visitLdcInsn((long) i);
            mv.visitInsn(L2I);

            // Load the member type.
            loadType(mv, memberType);

            // Add the member to the array.
            mv.visitInsn(AASTORE);
            i += 1;
        }

        // Load the effective type of the intersection.
        loadType(mv, bType.effectiveType);

        // Load type flags.
        mv.visitLdcInsn(typeFlag(bType));

        loadReadonlyFlag(mv, bType);

        mv.visitMethodInsn(INVOKESPECIAL, INTERSECTION_TYPE_IMPL, JVM_INIT_METHOD,
                           String.format("(L%s;[L%s;L%s;IZ)V", MODULE, TYPE, TYPE), false);
    }

    /**
     * Load a Tuple type instance to the top of the stack.
     *
     * @param mv    method visitor
     * @param bType tuple type to be loaded
     */
    private void loadTupleType(MethodVisitor mv, BTupleType bType) {

        mv.visitTypeInsn(NEW, TUPLE_TYPE_IMPL);
        mv.visitInsn(DUP);
        //new arraylist
        mv.visitTypeInsn(NEW, ARRAY_LIST);
        mv.visitInsn(DUP);
        mv.visitMethodInsn(INVOKESPECIAL, ARRAY_LIST, JVM_INIT_METHOD, "()V", false);

        List<BType> tupleTypes = bType.tupleTypes;
        for (BType tupleType : tupleTypes) {
            mv.visitInsn(DUP);
            loadType(mv, tupleType);
            mv.visitMethodInsn(INVOKEINTERFACE, LIST, "add", String.format("(L%s;)Z", OBJECT), true);
            mv.visitInsn(POP);
        }

        BType restType = bType.restType;
        if (restType == null) {
            mv.visitInsn(ACONST_NULL);
        } else {
            loadType(mv, restType);
        }

        // Load type flags
        mv.visitLdcInsn(typeFlag(bType));

        loadReadonlyFlag(mv, bType);

        mv.visitMethodInsn(INVOKESPECIAL, TUPLE_TYPE_IMPL, JVM_INIT_METHOD, String.format("(L%s;L%s;IZ)V", LIST, TYPE),
                           false);
    }

    /**
     * Load a user defined type instance to the top of the stack.
     *
     * @param mv    method visitor
     * @param bType user defined type
     */
    private void loadUserDefinedType(MethodVisitor mv, BType bType) {

        PackageID packageID = bType.tsymbol.pkgID;

        String typeOwner = JvmCodeGenUtil.getPackageName(packageID) + MODULE_INIT_CLASS_NAME;
        String fieldName = getTypeFieldName(toNameString(bType));

        mv.visitFieldInsn(GETSTATIC, typeOwner, fieldName, String.format("L%s;", TYPE));
    }

    /**
     * Return the name of the field that holds the instance of a given type.
     *
     * @param typeName type name
     * @return name of the field that holds the type instance
     */
    private String getTypeFieldName(String typeName) {

        return String.format("$type$%s", typeName);
    }


    public String getTypedescFieldName(String name) {
        return String.format("$typedesce$%s", name);
    }

    private void loadFutureType(MethodVisitor mv, BFutureType bType) {

        mv.visitTypeInsn(NEW, FUTURE_TYPE_IMPL);
        mv.visitInsn(DUP);

        loadType(mv, bType.constraint);
        mv.visitMethodInsn(INVOKESPECIAL, FUTURE_TYPE_IMPL, JVM_INIT_METHOD, String.format("(L%s;)V", TYPE), false);
    }

    /**
     * Create and load an invokable type.
     *
     * @param mv    method visitor
     * @param bType invokable type to be created
     */
    private void loadInvokableType(MethodVisitor mv, BInvokableType bType) {

        mv.visitTypeInsn(NEW, FUNCTION_TYPE_IMPL);
        mv.visitInsn(DUP);

        // Create param types array
        mv.visitLdcInsn((long) bType.paramTypes.size());
        mv.visitInsn(L2I);
        mv.visitTypeInsn(ANEWARRAY, TYPE);
        int i = 0;
        for (BType paramType : bType.paramTypes) {
            mv.visitInsn(DUP);
            mv.visitLdcInsn((long) i);
            mv.visitInsn(L2I);

            // load param type
            loadType(mv, paramType);

            // Add the member to the array
            mv.visitInsn(AASTORE);
            i += 1;
        }

        BType restType = bType.restType;
        if (restType == null) {
            mv.visitInsn(ACONST_NULL);
        } else {
            loadType(mv, restType);
        }

        // load return type type
        loadType(mv, bType.retType);

        mv.visitLdcInsn(bType.flags);

        // initialize the function type using the param types array and the return type
        mv.visitMethodInsn(INVOKESPECIAL, FUNCTION_TYPE_IMPL, JVM_INIT_METHOD,
                           String.format("([L%s;L%s;L%s;J)V", TYPE, TYPE, TYPE), false);
    }

    private void loadParameterizedType(MethodVisitor mv, BParameterizedType bType) {
        mv.visitTypeInsn(NEW, PARAMETERIZED_TYPE_IMPL);
        mv.visitInsn(DUP);

        loadType(mv, bType.paramValueType);
        mv.visitLdcInsn(bType.paramIndex);

        mv.visitMethodInsn(INVOKESPECIAL, PARAMETERIZED_TYPE_IMPL, JVM_INIT_METHOD, String.format("(L%s;I)V", TYPE),
                           false);
    }

    static String getTypeDesc(BType bType) {

        if (TypeTags.isIntegerTypeTag(bType.tag)) {
            return "J";
        } else if (TypeTags.isStringTypeTag(bType.tag)) {
            return String.format("L%s;", B_STRING_VALUE);
        } else if (TypeTags.isXMLTypeTag(bType.tag)) {
            return String.format("L%s;", XML_VALUE);
        }

        switch (bType.tag) {
            case TypeTags.BYTE:
                return "I";
            case TypeTags.FLOAT:
                return "D";
            case TypeTags.BOOLEAN:
                return "Z";
            case TypeTags.NIL:
            case TypeTags.NEVER:
            case TypeTags.ANY:
            case TypeTags.ANYDATA:
            case TypeTags.UNION:
            case TypeTags.INTERSECTION:
            case TypeTags.JSON:
            case TypeTags.FINITE:
            case TypeTags.READONLY:
                return String.format("L%s;", OBJECT);
            case TypeTags.ARRAY:
            case TypeTags.TUPLE:
                return String.format("L%s;", ARRAY_VALUE);
            case TypeTags.ERROR:
                return String.format("L%s;", ERROR_VALUE);
            case TypeTags.FUTURE:
                return String.format("L%s;", FUTURE_VALUE);
            case TypeTags.MAP:
            case TypeTags.RECORD:
                return String.format("L%s;", MAP_VALUE);
            case TypeTags.TYPEDESC:
                return String.format("L%s;", TYPEDESC_VALUE);
            case TypeTags.STREAM:
                return String.format("L%s;", STREAM_VALUE);
            case TypeTags.TABLE:
                return String.format("L%s;", TABLE_VALUE_IMPL);
            case TypeTags.DECIMAL:
                return String.format("L%s;", DECIMAL_VALUE);
            case TypeTags.OBJECT:
                return String.format("L%s;", B_OBJECT);
            case TypeTags.HANDLE:
                return String.format("L%s;", HANDLE_VALUE);
            case TypeTags.INVOKABLE:
                return String.format("L%s;", FUNCTION_POINTER);
            default:
                throw new BLangCompilerException(JvmConstants.TYPE_NOT_SUPPORTED_MESSAGE + bType);
        }
    }

    private void loadFiniteType(MethodVisitor mv, BFiniteType finiteType) {

        mv.visitTypeInsn(NEW, FINITE_TYPE_IMPL);
        mv.visitInsn(DUP);

        // Load type name
        String name = toNameString(finiteType);
        mv.visitLdcInsn(name);

        mv.visitTypeInsn(NEW, LINKED_HASH_SET);
        mv.visitInsn(DUP);
        mv.visitMethodInsn(INVOKESPECIAL, LINKED_HASH_SET, JVM_INIT_METHOD, "()V", false);

        for (BLangExpression valueTypePair : finiteType.getValueSpace()) {
            Object value = ((BLangLiteral) valueTypePair).value;
            BType valueType = valueTypePair.type;
            mv.visitInsn(DUP);

            JvmCodeGenUtil.loadConstantValue(valueType, value, mv, stringConstantsGen);

            if (TypeTags.isIntegerTypeTag(valueType.tag)) {
                mv.visitMethodInsn(INVOKESTATIC, LONG_VALUE, VALUE_OF_METHOD, String.format("(J)L%s;", LONG_VALUE),
                        false);
            } else {
                switch (valueType.tag) {
                    case TypeTags.BOOLEAN:
                        mv.visitMethodInsn(INVOKESTATIC, BOOLEAN_VALUE, VALUE_OF_METHOD,
                                String.format("(Z)L%s;", BOOLEAN_VALUE), false);
                        break;
                    case TypeTags.FLOAT:
                        mv.visitMethodInsn(INVOKESTATIC, DOUBLE_VALUE, VALUE_OF_METHOD,
                                String.format("(D)L%s;", DOUBLE_VALUE), false);
                        break;
                    case TypeTags.BYTE:
                        mv.visitMethodInsn(INVOKESTATIC, INT_VALUE, VALUE_OF_METHOD,
                                String.format("(I)L%s;", INT_VALUE), false);
                        break;
                }
            }

            // Add the value to the set
            mv.visitMethodInsn(INVOKEINTERFACE, SET, "add", String.format("(L%s;)Z", OBJECT), true);
            mv.visitInsn(POP);
        }

        // Load type flags
        mv.visitLdcInsn(typeFlag(finiteType));

        // initialize the finite type using the value space
        mv.visitMethodInsn(INVOKESPECIAL, FINITE_TYPE_IMPL, JVM_INIT_METHOD,
                           String.format("(L%s;L%s;I)V", STRING_VALUE, SET), false);
    }
}<|MERGE_RESOLUTION|>--- conflicted
+++ resolved
@@ -50,6 +50,7 @@
 import org.wso2.ballerinalang.compiler.semantics.model.types.BParameterizedType;
 import org.wso2.ballerinalang.compiler.semantics.model.types.BRecordType;
 import org.wso2.ballerinalang.compiler.semantics.model.types.BStreamType;
+import org.wso2.ballerinalang.compiler.semantics.model.types.BStructureType;
 import org.wso2.ballerinalang.compiler.semantics.model.types.BTableType;
 import org.wso2.ballerinalang.compiler.semantics.model.types.BTupleType;
 import org.wso2.ballerinalang.compiler.semantics.model.types.BType;
@@ -203,17 +204,15 @@
  */
 public class JvmTypeGen {
 
-<<<<<<< HEAD
-    private static IsPureTypeUniqueVisitor isPureTypeUniqueVisitor = new IsPureTypeUniqueVisitor();
-    private static IsAnydataUniqueVisitor isAnydataUniqueVisitor = new IsAnydataUniqueVisitor();
-
-=======
+    private final IsPureTypeUniqueVisitor isPureTypeUniqueVisitor;
+    private final IsAnydataUniqueVisitor isAnydataUniqueVisitor;
     private final JvmBStringConstantsGen stringConstantsGen;
 
     public JvmTypeGen(JvmBStringConstantsGen stringConstantsGen) {
         this.stringConstantsGen = stringConstantsGen;
-    }
->>>>>>> 7c3ff069
+        isPureTypeUniqueVisitor = new IsPureTypeUniqueVisitor();
+        isAnydataUniqueVisitor = new IsAnydataUniqueVisitor();
+    }
 
     /**
      * Create static fields to hold the user defined types.
@@ -221,7 +220,7 @@
      * @param cw       class writer
      * @param typeDefs array of type definitions
      */
-    void  generateUserDefinedTypeFields(ClassWriter cw, List<BIRTypeDefinition> typeDefs) {
+    void generateUserDefinedTypeFields(ClassWriter cw, List<BIRTypeDefinition> typeDefs) {
 
         String fieldName;
         // create the type
@@ -407,13 +406,8 @@
         return funcNames;
     }
 
-<<<<<<< HEAD
-    private static void addImmutableType(MethodVisitor mv, BType type) {
+    private void addImmutableType(MethodVisitor mv, BType type) {
         BIntersectionType immutableType = ((SelectivelyImmutableReferenceType) type).getImmutableType();
-=======
-    private void addImmutableType(MethodVisitor mv, BStructureType structureType) {
-        BIntersectionType immutableType = ((SelectivelyImmutableReferenceType) structureType).getImmutableType();
->>>>>>> 7c3ff069
         if (immutableType == null) {
             return;
         }
@@ -807,17 +801,11 @@
                                                                                      STRING_VALUE), false);
     }
 
-<<<<<<< HEAD
-    private static int typeFlag(BType type) {
+    private int typeFlag(BType type) {
         isAnydataUniqueVisitor.reset();
         isPureTypeUniqueVisitor.reset();
         return TypeFlags.asMask(type.isNullable(), isAnydataUniqueVisitor.visit(type),
                 isPureTypeUniqueVisitor.visit(type));
-=======
-    private int typeFlag(BType type) {
-
-        return TypeFlags.asMask(type.isNullable(), type.isAnydata(), type.isPureType());
->>>>>>> 7c3ff069
     }
 
     /**
@@ -880,7 +868,7 @@
      * @param mv        method visitor
      * @param unionType union type
      */
-    private static void createUnionType(MethodVisitor mv, BUnionType unionType) {
+    private void createUnionType(MethodVisitor mv, BUnionType unionType) {
         mv.visitTypeInsn(NEW, UNION_TYPE_IMPL);
         mv.visitInsn(DUP);
 
@@ -907,7 +895,7 @@
      * @param mv        method visitor
      * @param unionType   unionType
      */
-    private static void addUnionMembers(MethodVisitor mv, BUnionType unionType) {
+    private void addUnionMembers(MethodVisitor mv, BUnionType unionType) {
         createMembersArray(mv, unionType);
         mv.visitMethodInsn(INVOKEVIRTUAL, UNION_TYPE_IMPL, SET_MEMBERS_METHOD,
                 String.format("([L%s;)V", TYPE), false);
@@ -919,7 +907,7 @@
      * @param mv        method visitor
      * @param unionType union
      */
-    private static void addCyclicFlag(MethodVisitor mv, BUnionType unionType) {
+    private void addCyclicFlag(MethodVisitor mv, BUnionType unionType) {
         loadCyclicFlag(mv, unionType);
         mv.visitMethodInsn(INVOKEVIRTUAL, UNION_TYPE_IMPL, SET_CYCLIC_METHOD, "(Z)V", false);
     }
@@ -1534,6 +1522,7 @@
     /**
      * Generate code to load an instance of the given table type
      * to the top of the stack.
+     *
      * @param mv    method visitor
      * @param bType table type to load
      */
@@ -1543,7 +1532,6 @@
         mv.visitInsn(DUP);
 
         loadType(mv, bType.constraint);
-
         if (bType.fieldNameList != null) {
             // Create the field names array
             List<String> fieldNames = bType.fieldNameList;
@@ -1615,11 +1603,7 @@
      * @param mv        method visitor
      * @param unionType union type to load
      */
-<<<<<<< HEAD
-    private static void loadUnionType(MethodVisitor mv, BUnionType unionType) {
-=======
-    private void loadUnionType(MethodVisitor mv, BUnionType bType) {
->>>>>>> 7c3ff069
+    private void loadUnionType(MethodVisitor mv, BUnionType unionType) {
         // Create the union type
         mv.visitTypeInsn(NEW, UNION_TYPE_IMPL);
         mv.visitInsn(DUP);
@@ -1647,7 +1631,7 @@
 
     // It does not have to be a cyclic type to have a name but loading name only for cyclic types
     // as it is not clear to read a cyclic union without its name
-    private static boolean loadUnionName(MethodVisitor mv, BUnionType unionType) {
+    private boolean loadUnionName(MethodVisitor mv, BUnionType unionType) {
         if (!unionType.isCyclic) {
             return false;
         }
@@ -1661,11 +1645,11 @@
         return true;
     }
 
-    private static void loadCyclicFlag(MethodVisitor mv, BUnionType unionType) {
+    private void loadCyclicFlag(MethodVisitor mv, BUnionType unionType) {
         mv.visitInsn(unionType.isCyclic ? ICONST_1 : ICONST_0);
     }
 
-    private static void createMembersArray(MethodVisitor mv, BUnionType unionType) {
+    private void createMembersArray(MethodVisitor mv, BUnionType unionType) {
         Set<BType> members = unionType.getMemberTypes();
 
         mv.visitLdcInsn((long) members.size());
