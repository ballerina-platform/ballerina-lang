/*
 *  Copyright (c) 2020, WSO2 Inc. (http://www.wso2.org) All Rights Reserved.
 *
 *  WSO2 Inc. licenses this file to you under the Apache License,
 *  Version 2.0 (the "License"); you may not use this file except
 *  in compliance with the License.
 *  You may obtain a copy of the License at
 *
 *    http://www.apache.org/licenses/LICENSE-2.0
 *
 *  Unless required by applicable law or agreed to in writing,
 *  software distributed under the License is distributed on an
 *  "AS IS" BASIS, WITHOUT WARRANTIES OR CONDITIONS OF ANY
 *  KIND, either express or implied.  See the License for the
 *  specific language governing permissions and limitations
 *  under the License.
 */
package org.wso2.ballerinalang.compiler.bir.codegen;

import org.apache.commons.lang3.StringEscapeUtils;
import org.ballerinalang.compiler.BLangCompilerException;
import org.ballerinalang.model.elements.PackageID;
import org.ballerinalang.model.types.SelectivelyImmutableReferenceType;
import org.objectweb.asm.ClassWriter;
import org.objectweb.asm.FieldVisitor;
import org.objectweb.asm.Label;
import org.objectweb.asm.MethodVisitor;
import org.wso2.ballerinalang.compiler.bir.codegen.internal.AsyncDataCollector;
import org.wso2.ballerinalang.compiler.bir.codegen.internal.BIRVarToJVMIndexMap;
import org.wso2.ballerinalang.compiler.bir.codegen.internal.ScheduleFunctionInfo;
import org.wso2.ballerinalang.compiler.bir.model.BIRNode.BIRTypeDefinition;
import org.wso2.ballerinalang.compiler.semantics.model.SymbolTable;
import org.wso2.ballerinalang.compiler.semantics.model.symbols.BAttachedFunction;
import org.wso2.ballerinalang.compiler.semantics.model.symbols.BObjectTypeSymbol;
import org.wso2.ballerinalang.compiler.semantics.model.symbols.BResourceFunction;
import org.wso2.ballerinalang.compiler.semantics.model.symbols.BTypeSymbol;
import org.wso2.ballerinalang.compiler.semantics.model.symbols.BVarSymbol;
import org.wso2.ballerinalang.compiler.semantics.model.symbols.Symbols;
import org.wso2.ballerinalang.compiler.semantics.model.types.BArrayType;
import org.wso2.ballerinalang.compiler.semantics.model.types.BErrorType;
import org.wso2.ballerinalang.compiler.semantics.model.types.BField;
import org.wso2.ballerinalang.compiler.semantics.model.types.BFiniteType;
import org.wso2.ballerinalang.compiler.semantics.model.types.BFutureType;
import org.wso2.ballerinalang.compiler.semantics.model.types.BIntersectionType;
import org.wso2.ballerinalang.compiler.semantics.model.types.BInvokableType;
import org.wso2.ballerinalang.compiler.semantics.model.types.BMapType;
import org.wso2.ballerinalang.compiler.semantics.model.types.BObjectType;
import org.wso2.ballerinalang.compiler.semantics.model.types.BParameterizedType;
import org.wso2.ballerinalang.compiler.semantics.model.types.BRecordType;
import org.wso2.ballerinalang.compiler.semantics.model.types.BStreamType;
import org.wso2.ballerinalang.compiler.semantics.model.types.BStructureType;
import org.wso2.ballerinalang.compiler.semantics.model.types.BTableType;
import org.wso2.ballerinalang.compiler.semantics.model.types.BTupleType;
import org.wso2.ballerinalang.compiler.semantics.model.types.BType;
import org.wso2.ballerinalang.compiler.semantics.model.types.BTypeIdSet;
import org.wso2.ballerinalang.compiler.semantics.model.types.BTypedescType;
import org.wso2.ballerinalang.compiler.semantics.model.types.BUnionType;
import org.wso2.ballerinalang.compiler.semantics.model.types.BXMLType;
import org.wso2.ballerinalang.compiler.semantics.model.types.NamedNode;
import org.wso2.ballerinalang.compiler.semantics.model.types.TypeFlags;
import org.wso2.ballerinalang.compiler.tree.expressions.BLangExpression;
import org.wso2.ballerinalang.compiler.tree.expressions.BLangLiteral;
import org.wso2.ballerinalang.compiler.util.Name;
import org.wso2.ballerinalang.compiler.util.TypeTags;
import org.wso2.ballerinalang.util.Flags;

import java.util.ArrayList;
import java.util.List;
import java.util.Map;
import java.util.Set;

import static io.ballerina.runtime.api.utils.IdentifierUtils.decodeIdentifier;
import static org.objectweb.asm.Opcodes.AASTORE;
import static org.objectweb.asm.Opcodes.ACC_PUBLIC;
import static org.objectweb.asm.Opcodes.ACC_STATIC;
import static org.objectweb.asm.Opcodes.ACONST_NULL;
import static org.objectweb.asm.Opcodes.ALOAD;
import static org.objectweb.asm.Opcodes.ANEWARRAY;
import static org.objectweb.asm.Opcodes.ARETURN;
import static org.objectweb.asm.Opcodes.ASTORE;
import static org.objectweb.asm.Opcodes.ATHROW;
import static org.objectweb.asm.Opcodes.CHECKCAST;
import static org.objectweb.asm.Opcodes.DUP;
import static org.objectweb.asm.Opcodes.GETSTATIC;
import static org.objectweb.asm.Opcodes.GOTO;
import static org.objectweb.asm.Opcodes.ICONST_0;
import static org.objectweb.asm.Opcodes.ICONST_1;
import static org.objectweb.asm.Opcodes.IFEQ;
import static org.objectweb.asm.Opcodes.IFNE;
import static org.objectweb.asm.Opcodes.IFNONNULL;
import static org.objectweb.asm.Opcodes.INSTANCEOF;
import static org.objectweb.asm.Opcodes.INVOKEINTERFACE;
import static org.objectweb.asm.Opcodes.INVOKESPECIAL;
import static org.objectweb.asm.Opcodes.INVOKESTATIC;
import static org.objectweb.asm.Opcodes.INVOKEVIRTUAL;
import static org.objectweb.asm.Opcodes.L2I;
import static org.objectweb.asm.Opcodes.NEW;
import static org.objectweb.asm.Opcodes.POP;
import static org.objectweb.asm.Opcodes.PUTFIELD;
import static org.objectweb.asm.Opcodes.PUTSTATIC;
import static org.objectweb.asm.Opcodes.RETURN;
import static org.objectweb.asm.Opcodes.SWAP;
import static org.wso2.ballerinalang.compiler.bir.codegen.JvmCodeGenUtil.toNameString;
import static org.wso2.ballerinalang.compiler.bir.codegen.JvmConstants.ANYDATA_TYPE;
import static org.wso2.ballerinalang.compiler.bir.codegen.JvmConstants.ANY_TYPE;
import static org.wso2.ballerinalang.compiler.bir.codegen.JvmConstants.ARRAY_LIST;
import static org.wso2.ballerinalang.compiler.bir.codegen.JvmConstants.ARRAY_TYPE_IMPL;
import static org.wso2.ballerinalang.compiler.bir.codegen.JvmConstants.ARRAY_VALUE;
import static org.wso2.ballerinalang.compiler.bir.codegen.JvmConstants.ATTACHED_FUNCTION;
import static org.wso2.ballerinalang.compiler.bir.codegen.JvmConstants.BERROR;
import static org.wso2.ballerinalang.compiler.bir.codegen.JvmConstants.BOOLEAN_TYPE;
import static org.wso2.ballerinalang.compiler.bir.codegen.JvmConstants.BOOLEAN_VALUE;
import static org.wso2.ballerinalang.compiler.bir.codegen.JvmConstants.BYTE_TYPE;
import static org.wso2.ballerinalang.compiler.bir.codegen.JvmConstants.B_OBJECT;
import static org.wso2.ballerinalang.compiler.bir.codegen.JvmConstants.B_STRING_VALUE;
import static org.wso2.ballerinalang.compiler.bir.codegen.JvmConstants.CREATE_OBJECT_VALUE;
import static org.wso2.ballerinalang.compiler.bir.codegen.JvmConstants.CREATE_RECORD_VALUE;
import static org.wso2.ballerinalang.compiler.bir.codegen.JvmConstants.CREATE_TYPES_METHOD;
import static org.wso2.ballerinalang.compiler.bir.codegen.JvmConstants.CREATE_TYPE_INSTANCES_METHOD;
import static org.wso2.ballerinalang.compiler.bir.codegen.JvmConstants.DECIMAL_TYPE;
import static org.wso2.ballerinalang.compiler.bir.codegen.JvmConstants.DECIMAL_VALUE;
import static org.wso2.ballerinalang.compiler.bir.codegen.JvmConstants.DOUBLE_VALUE;
import static org.wso2.ballerinalang.compiler.bir.codegen.JvmConstants.ERROR_TYPE;
import static org.wso2.ballerinalang.compiler.bir.codegen.JvmConstants.ERROR_TYPE_IMPL;
import static org.wso2.ballerinalang.compiler.bir.codegen.JvmConstants.ERROR_VALUE;
import static org.wso2.ballerinalang.compiler.bir.codegen.JvmConstants.FIELD_IMPL;
import static org.wso2.ballerinalang.compiler.bir.codegen.JvmConstants.FINITE_TYPE_IMPL;
import static org.wso2.ballerinalang.compiler.bir.codegen.JvmConstants.FLOAT_TYPE;
import static org.wso2.ballerinalang.compiler.bir.codegen.JvmConstants.FUNCTION_POINTER;
import static org.wso2.ballerinalang.compiler.bir.codegen.JvmConstants.FUNCTION_TYPE_IMPL;
import static org.wso2.ballerinalang.compiler.bir.codegen.JvmConstants.FUTURE_TYPE_IMPL;
import static org.wso2.ballerinalang.compiler.bir.codegen.JvmConstants.FUTURE_VALUE;
import static org.wso2.ballerinalang.compiler.bir.codegen.JvmConstants.HANDLE_TYPE;
import static org.wso2.ballerinalang.compiler.bir.codegen.JvmConstants.HANDLE_VALUE;
import static org.wso2.ballerinalang.compiler.bir.codegen.JvmConstants.INTEGER_TYPE;
import static org.wso2.ballerinalang.compiler.bir.codegen.JvmConstants.INTERSECTION_TYPE;
import static org.wso2.ballerinalang.compiler.bir.codegen.JvmConstants.INTERSECTION_TYPE_IMPL;
import static org.wso2.ballerinalang.compiler.bir.codegen.JvmConstants.INT_VALUE;
import static org.wso2.ballerinalang.compiler.bir.codegen.JvmConstants.JSON_TYPE;
import static org.wso2.ballerinalang.compiler.bir.codegen.JvmConstants.JVM_INIT_METHOD;
import static org.wso2.ballerinalang.compiler.bir.codegen.JvmConstants.LINKED_HASH_MAP;
import static org.wso2.ballerinalang.compiler.bir.codegen.JvmConstants.LINKED_HASH_SET;
import static org.wso2.ballerinalang.compiler.bir.codegen.JvmConstants.LIST;
import static org.wso2.ballerinalang.compiler.bir.codegen.JvmConstants.LONG_VALUE;
import static org.wso2.ballerinalang.compiler.bir.codegen.JvmConstants.MAP;
import static org.wso2.ballerinalang.compiler.bir.codegen.JvmConstants.MAP_TYPE_IMPL;
import static org.wso2.ballerinalang.compiler.bir.codegen.JvmConstants.MAP_VALUE;
import static org.wso2.ballerinalang.compiler.bir.codegen.JvmConstants.MEMBER_FUNCTION_IMPL;
import static org.wso2.ballerinalang.compiler.bir.codegen.JvmConstants.MODULE;
import static org.wso2.ballerinalang.compiler.bir.codegen.JvmConstants.MODULE_INIT_CLASS_NAME;
import static org.wso2.ballerinalang.compiler.bir.codegen.JvmConstants.NEVER_TYPE;
import static org.wso2.ballerinalang.compiler.bir.codegen.JvmConstants.NULL_TYPE;
import static org.wso2.ballerinalang.compiler.bir.codegen.JvmConstants.OBJECT;
import static org.wso2.ballerinalang.compiler.bir.codegen.JvmConstants.OBJECT_TYPE;
import static org.wso2.ballerinalang.compiler.bir.codegen.JvmConstants.OBJECT_TYPE_IMPL;
import static org.wso2.ballerinalang.compiler.bir.codegen.JvmConstants.PARAMETERIZED_TYPE_IMPL;
import static org.wso2.ballerinalang.compiler.bir.codegen.JvmConstants.PREDEFINED_TYPES;
import static org.wso2.ballerinalang.compiler.bir.codegen.JvmConstants.READONLY_TYPE;
import static org.wso2.ballerinalang.compiler.bir.codegen.JvmConstants.RECORD_TYPE_IMPL;
import static org.wso2.ballerinalang.compiler.bir.codegen.JvmConstants.REMOTE_FUNCTION_IMPL;
import static org.wso2.ballerinalang.compiler.bir.codegen.JvmConstants.RESOURCE_FUNCTION;
import static org.wso2.ballerinalang.compiler.bir.codegen.JvmConstants.RESOURCE_FUNCTION_IMPL;
import static org.wso2.ballerinalang.compiler.bir.codegen.JvmConstants.SCHEDULER;
import static org.wso2.ballerinalang.compiler.bir.codegen.JvmConstants.SERVICE_TYPE;
import static org.wso2.ballerinalang.compiler.bir.codegen.JvmConstants.SERVICE_TYPE_IMPL;
import static org.wso2.ballerinalang.compiler.bir.codegen.JvmConstants.SET;
import static org.wso2.ballerinalang.compiler.bir.codegen.JvmConstants.SET_DETAIL_TYPE_METHOD;
import static org.wso2.ballerinalang.compiler.bir.codegen.JvmConstants.SET_IMMUTABLE_TYPE_METHOD;
import static org.wso2.ballerinalang.compiler.bir.codegen.JvmConstants.SET_TYPEID_SET_METHOD;
import static org.wso2.ballerinalang.compiler.bir.codegen.JvmConstants.STRAND_CLASS;
import static org.wso2.ballerinalang.compiler.bir.codegen.JvmConstants.STRAND_METADATA;
import static org.wso2.ballerinalang.compiler.bir.codegen.JvmConstants.STREAM_TYPE_IMPL;
import static org.wso2.ballerinalang.compiler.bir.codegen.JvmConstants.STREAM_VALUE;
import static org.wso2.ballerinalang.compiler.bir.codegen.JvmConstants.STRING_TYPE;
import static org.wso2.ballerinalang.compiler.bir.codegen.JvmConstants.STRING_VALUE;
import static org.wso2.ballerinalang.compiler.bir.codegen.JvmConstants.TABLE_TYPE_IMPL;
import static org.wso2.ballerinalang.compiler.bir.codegen.JvmConstants.TABLE_VALUE_IMPL;
import static org.wso2.ballerinalang.compiler.bir.codegen.JvmConstants.TUPLE_TYPE_IMPL;
import static org.wso2.ballerinalang.compiler.bir.codegen.JvmConstants.TYPE;
import static org.wso2.ballerinalang.compiler.bir.codegen.JvmConstants.TYPEDESC_TYPE_IMPL;
import static org.wso2.ballerinalang.compiler.bir.codegen.JvmConstants.TYPEDESC_VALUE;
import static org.wso2.ballerinalang.compiler.bir.codegen.JvmConstants.TYPES_ERROR;
import static org.wso2.ballerinalang.compiler.bir.codegen.JvmConstants.TYPE_ID_SET;
import static org.wso2.ballerinalang.compiler.bir.codegen.JvmConstants.UNION_TYPE_IMPL;
import static org.wso2.ballerinalang.compiler.bir.codegen.JvmConstants.VALUE_OF_METHOD;
import static org.wso2.ballerinalang.compiler.bir.codegen.JvmConstants.XML_TYPE;
import static org.wso2.ballerinalang.compiler.bir.codegen.JvmConstants.XML_TYPE_IMPL;
import static org.wso2.ballerinalang.compiler.bir.codegen.JvmConstants.XML_VALUE;
import static org.wso2.ballerinalang.compiler.bir.codegen.JvmValueGen.NAME_HASH_COMPARATOR;
import static org.wso2.ballerinalang.compiler.bir.codegen.JvmValueGen.createDefaultCase;
import static org.wso2.ballerinalang.compiler.bir.codegen.JvmValueGen.getTypeValueClassName;

/**
 * BIR types to JVM byte code generation class.
 *
 * @since 1.2.0
 */
public class JvmTypeGen {

<<<<<<< HEAD
    private final JvmBStringConstantsGen stringConstantsGen;

    public JvmTypeGen(JvmBStringConstantsGen stringConstantsGen) {
        this.stringConstantsGen = stringConstantsGen;
    }

=======
>>>>>>> fc96f5ee
    /**
     * Create static fields to hold the user defined types.
     *
     * @param cw       class writer
     * @param typeDefs array of type definitions
     */
    void  generateUserDefinedTypeFields(ClassWriter cw, List<BIRTypeDefinition> typeDefs) {

        String fieldName;
        // create the type
        for (BIRTypeDefinition optionalTypeDef : typeDefs) {
            fieldName = getTypeFieldName(optionalTypeDef.name.value);
            BType bType = optionalTypeDef.type;
            if (bType.tag == TypeTags.RECORD || bType.tag == TypeTags.ERROR || bType.tag == TypeTags.OBJECT) {
                FieldVisitor fv = cw.visitField(ACC_STATIC + ACC_PUBLIC, fieldName, String.format("L%s;", TYPE), null,
                                                null);
                fv.visitEnd();
            }
            // do not generate anything for other types (e.g.: finite type, unions, etc.)
        }
    }

    void generateCreateTypesMethod(ClassWriter cw, List<BIRTypeDefinition> typeDefs, String typeOwnerClass,
                                          SymbolTable symbolTable) {

        createTypesInstance(cw, typeDefs, typeOwnerClass);
        List<String> populateTypeFuncNames = populateTypes(cw, typeDefs, typeOwnerClass, symbolTable);

        MethodVisitor mv = cw.visitMethod(ACC_PUBLIC + ACC_STATIC, CREATE_TYPES_METHOD, "()V", null, null);
        mv.visitCode();

        // Invoke create-type-instances method
        mv.visitMethodInsn(INVOKESTATIC, typeOwnerClass, CREATE_TYPE_INSTANCES_METHOD, "()V", false);

        // Invoke the populate-type functions
        for (String funcName : populateTypeFuncNames) {
            mv.visitMethodInsn(INVOKESTATIC, typeOwnerClass, funcName, "()V", false);
        }

        mv.visitInsn(RETURN);
        mv.visitMaxs(0, 0);
        mv.visitEnd();
    }

    private void createTypesInstance(ClassWriter cw, List<BIRTypeDefinition> typeDefs, String typeOwnerClass) {

        MethodVisitor mv = cw.visitMethod(ACC_PUBLIC + ACC_STATIC, CREATE_TYPE_INSTANCES_METHOD, "()V", null, null);
        mv.visitCode();

        // Create the type
        String fieldName;
        for (BIRTypeDefinition optionalTypeDef : typeDefs) {
            fieldName = getTypeFieldName(optionalTypeDef.name.value);
            BType bType = optionalTypeDef.type;
            if (bType.tag == TypeTags.RECORD) {
                createRecordType(mv, (BRecordType) bType);
            } else if (bType.tag == TypeTags.OBJECT) {
                createObjectType(mv, (BObjectType) bType);
            } else if (bType.tag == TypeTags.ERROR) {
                createErrorType(mv, (BErrorType) bType, bType.tsymbol.name.value);
            } else {
                // do not generate anything for other types (e.g.: finite type, unions, etc.)
                continue;
            }

            mv.visitFieldInsn(PUTSTATIC, typeOwnerClass, fieldName, String.format("L%s;", TYPE));
        }

        mv.visitInsn(RETURN);
        mv.visitMaxs(0, 0);
        mv.visitEnd();
    }

    private List<String> populateTypes(ClassWriter cw, List<BIRTypeDefinition> typeDefs, String typeOwnerClass,
                                              SymbolTable symbolTable) {

        List<String> funcNames = new ArrayList<>();
        String fieldName;
        for (BIRTypeDefinition optionalTypeDef : typeDefs) {
            BType bType = optionalTypeDef.type;
            if (!(bType.tag == TypeTags.RECORD || bType.tag == TypeTags.OBJECT || bType.tag == TypeTags.ERROR)) {
                continue;
            }

            fieldName = getTypeFieldName(optionalTypeDef.name.value);
            String methodName = String.format("$populate%s", fieldName);
            funcNames.add(methodName);

            MethodVisitor mv = cw.visitMethod(ACC_PUBLIC + ACC_STATIC, methodName, "()V", null, null);
            mv.visitCode();
            mv.visitFieldInsn(GETSTATIC, typeOwnerClass, fieldName, String.format("L%s;", TYPE));

            BIRVarToJVMIndexMap indexMap = new BIRVarToJVMIndexMap();
            switch (bType.tag) {
                case TypeTags.RECORD:
                    BRecordType recordType = (BRecordType) bType;
                    mv.visitTypeInsn(CHECKCAST, RECORD_TYPE_IMPL);
                    mv.visitInsn(DUP);
                    mv.visitInsn(DUP);
                    addRecordFields(mv, recordType.fields);
                    addRecordRestField(mv, recordType.restFieldType);
                    addImmutableType(mv, recordType);
                    break;
                case TypeTags.OBJECT:
                    BObjectType objectType = (BObjectType) bType;
                    mv.visitTypeInsn(CHECKCAST, OBJECT_TYPE_IMPL);
                    mv.visitInsn(DUP);
                    mv.visitInsn(DUP);
                    addObjectFields(mv, objectType.fields);
                    BObjectTypeSymbol objectTypeSymbol = (BObjectTypeSymbol) objectType.tsymbol;
                    addObjectInitFunction(mv, objectTypeSymbol.generatedInitializerFunc, objectType, indexMap,
                            "$init$", "setGeneratedInitializer", symbolTable);
                    addObjectInitFunction(mv, objectTypeSymbol.initializerFunc, objectType, indexMap, "init",
                            "setInitializer", symbolTable);
                    addObjectAttachedFunctions(mv, objectTypeSymbol.attachedFuncs, objectType, indexMap, symbolTable);
                    addResourceMethods(mv, objectTypeSymbol.attachedFuncs, objectType, indexMap, symbolTable);
                    addImmutableType(mv, objectType);
                    BTypeIdSet objTypeIdSet = ((BObjectType) bType).typeIdSet;
                    if (!objTypeIdSet.isEmpty()) {
                        mv.visitInsn(DUP);
                        loadTypeIdSet(mv, objTypeIdSet);
                        mv.visitMethodInsn(INVOKEVIRTUAL, OBJECT_TYPE_IMPL, SET_TYPEID_SET_METHOD,
                                           String.format("(L%s;)V", TYPE_ID_SET), false);
                    }
                    break;
                case TypeTags.ERROR:
                    // populate detail field
                    mv.visitTypeInsn(CHECKCAST, ERROR_TYPE_IMPL);
                    mv.visitInsn(DUP);
                    mv.visitInsn(DUP);
                    loadType(mv, ((BErrorType) bType).detailType);
                    mv.visitMethodInsn(INVOKEVIRTUAL, ERROR_TYPE_IMPL, SET_DETAIL_TYPE_METHOD,
                                       String.format("(L%s;)V", TYPE), false);
                    BTypeIdSet typeIdSet = ((BErrorType) bType).typeIdSet;
                    if (!typeIdSet.isEmpty()) {
                        mv.visitInsn(DUP);
                        loadTypeIdSet(mv, typeIdSet);
                        mv.visitMethodInsn(INVOKEVIRTUAL, ERROR_TYPE_IMPL, SET_TYPEID_SET_METHOD,
                                           String.format("(L%s;)V", TYPE_ID_SET), false);
                    }
                    break;
            }

            mv.visitInsn(RETURN);
            mv.visitMaxs(0, 0);
            mv.visitEnd();
        }

        return funcNames;
    }

    private void addImmutableType(MethodVisitor mv, BStructureType structureType) {
        BIntersectionType immutableType = ((SelectivelyImmutableReferenceType) structureType).getImmutableType();
        if (immutableType == null) {
            return;
        }

        mv.visitInsn(DUP);
        loadType(mv, immutableType);
        mv.visitMethodInsn(INVOKEINTERFACE, TYPE, SET_IMMUTABLE_TYPE_METHOD, String.format("(L%s;)V",
                                                                                         INTERSECTION_TYPE), true);
    }

    private void loadTypeIdSet(MethodVisitor mv, BTypeIdSet typeIdSet) {
        // Create TypeIdSet
        mv.visitTypeInsn(NEW, TYPE_ID_SET);
        mv.visitInsn(DUP);
        mv.visitMethodInsn(INVOKESPECIAL, TYPE_ID_SET, JVM_INIT_METHOD, "()V", false);

        for (BTypeIdSet.BTypeId typeId : typeIdSet.primary) {
            addTypeId(mv, typeId, true);
        }

        for (BTypeIdSet.BTypeId typeId : typeIdSet.secondary) {
            addTypeId(mv, typeId, false);
        }
    }

    private void addTypeId(MethodVisitor mv, BTypeIdSet.BTypeId typeId, boolean isPrimaryTypeId) {
        mv.visitInsn(DUP);
        // Load package
        mv.visitTypeInsn(NEW, MODULE);
        mv.visitInsn(DUP);
        mv.visitLdcInsn(typeId.packageID.orgName.value);
        mv.visitLdcInsn(typeId.packageID.name.value);
        mv.visitLdcInsn(typeId.packageID.version.value);
        mv.visitMethodInsn(INVOKESPECIAL, MODULE, JVM_INIT_METHOD,
                String.format("(L%s;L%s;L%s;)V", STRING_VALUE, STRING_VALUE, STRING_VALUE), false);

        mv.visitLdcInsn(typeId.name);
        mv.visitInsn(isPrimaryTypeId ? ICONST_1 : ICONST_0);
        // Add to BTypeIdSet
        mv.visitMethodInsn(INVOKEVIRTUAL, TYPE_ID_SET, "add",
                           String.format("(L%s;L%s;Z)V", MODULE, STRING_VALUE), false);
    }

    static List<Label> createLabelsForSwitch(MethodVisitor mv, int nameRegIndex,
                                             List<? extends NamedNode> nodes, Label defaultCaseLabel) {

        mv.visitVarInsn(ALOAD, nameRegIndex);
        mv.visitMethodInsn(INVOKEVIRTUAL, STRING_VALUE, "hashCode", "()I", false);

        // Create labels for the cases
        int i = 0;
        List<Label> labels = new ArrayList<>();
        int[] hashCodes = new int[nodes.size()];
        for (NamedNode node : nodes) {
            if (node != null) {
                labels.add(i, new Label());
                String name = node.getName().value;
                hashCodes[i] = name.hashCode();
                i += 1;
            }
        }
        mv.visitLookupSwitchInsn(defaultCaseLabel, hashCodes, labels.toArray(new Label[0]));
        return labels;
    }

    static List<Label> createLabelsForEqualCheck(MethodVisitor mv, int nameRegIndex,
                                                 List<? extends NamedNode> nodes,
                                                 List<Label> labels, Label defaultCaseLabel) {

        List<Label> targetLabels = new ArrayList<>();
        int i = 0;
        for (NamedNode node : nodes) {
            if (node == null) {
                continue;
            }
            mv.visitLabel(labels.get(i));
            mv.visitVarInsn(ALOAD, nameRegIndex);
            mv.visitLdcInsn(node.getName().value);
            mv.visitMethodInsn(INVOKEVIRTUAL, STRING_VALUE, "equals",
                    String.format("(L%s;)Z", OBJECT), false);
            Label targetLabel = new Label();
            mv.visitJumpInsn(IFNE, targetLabel);
            mv.visitJumpInsn(GOTO, defaultCaseLabel);
            targetLabels.add(i, targetLabel);
            i += 1;
        }

        return targetLabels;
    }

    // -------------------------------------------------------
    //              Runtime value creation methods
    // -------------------------------------------------------

<<<<<<< HEAD
    void generateValueCreatorMethods(ClassWriter cw, List<BIRTypeDefinition> typeDefs,
                                     BIRNode.BIRPackage moduleId, String typeOwnerClass,
                                     SymbolTable symbolTable, AsyncDataCollector asyncDataCollector) {
=======
    static void generateValueCreatorMethods(ClassWriter cw, List<BIRTypeDefinition> typeDefs,
                                            PackageID moduleId, String typeOwnerClass,
                                            SymbolTable symbolTable, AsyncDataCollector asyncDataCollector) {
>>>>>>> fc96f5ee

        List<BIRTypeDefinition> recordTypeDefs = new ArrayList<>();
        List<BIRTypeDefinition> objectTypeDefs = new ArrayList<>();

        int i = 0;
        for (BIRTypeDefinition optionalTypeDef : typeDefs) {
            BType bType = optionalTypeDef.type;
            if (bType.tag == TypeTags.RECORD) {
                recordTypeDefs.add(i, optionalTypeDef);
                i += 1;
            }
        }

        i = 0;
        for (BIRTypeDefinition optionalTypeDef : typeDefs) {
            BType bType = optionalTypeDef.type;
            if (bType.tag == TypeTags.OBJECT &&
                    Symbols.isFlagOn(bType.tsymbol.flags, Flags.CLASS)) {
                objectTypeDefs.add(i, optionalTypeDef);
                i += 1;
            }
        }

        generateRecordValueCreateMethod(cw, recordTypeDefs, moduleId, typeOwnerClass, asyncDataCollector);
        generateObjectValueCreateMethod(cw, objectTypeDefs, moduleId, typeOwnerClass, symbolTable, asyncDataCollector);
    }

<<<<<<< HEAD
    private void generateRecordValueCreateMethod(ClassWriter cw, List<BIRTypeDefinition> recordTypeDefs,
                                                 BIRNode.BIRPackage moduleId, String typeOwnerClass,
                                                 AsyncDataCollector asyncDataCollector) {
=======
    private static void generateRecordValueCreateMethod(ClassWriter cw, List<BIRTypeDefinition> recordTypeDefs,
                                                        PackageID moduleId, String typeOwnerClass,
                                                        AsyncDataCollector asyncDataCollector) {
>>>>>>> fc96f5ee
        MethodVisitor mv = cw.visitMethod(ACC_PUBLIC, CREATE_RECORD_VALUE,
                String.format("(L%s;)L%s;", STRING_VALUE, MAP_VALUE),
                String.format("(L%s;)L%s<L%s;L%s;>;", STRING_VALUE, MAP_VALUE, STRING_VALUE, OBJECT), null);

        mv.visitCode();

        int fieldNameRegIndex = 1;
        Label defaultCaseLabel = new Label();

        // sort the fields before generating switch case
        recordTypeDefs.sort(NAME_HASH_COMPARATOR);

        List<Label> labels = createLabelsForSwitch(mv, fieldNameRegIndex, recordTypeDefs, defaultCaseLabel);
        List<Label> targetLabels = createLabelsForEqualCheck(mv, fieldNameRegIndex, recordTypeDefs, labels,
                defaultCaseLabel);

        int i = 0;

        for (BIRTypeDefinition optionalTypeDef : recordTypeDefs) {
            String fieldName = getTypeFieldName(optionalTypeDef.name.value);
            Label targetLabel = targetLabels.get(i);
            mv.visitLabel(targetLabel);
            mv.visitVarInsn(ALOAD, 0);
            String className = getTypeValueClassName(moduleId, optionalTypeDef.name.value);
            mv.visitTypeInsn(NEW, className);
            mv.visitInsn(DUP);
            mv.visitFieldInsn(GETSTATIC, typeOwnerClass, fieldName, String.format("L%s;", TYPE));
            mv.visitMethodInsn(INVOKESPECIAL, className, JVM_INIT_METHOD, String.format("(L%s;)V", TYPE), false);

            mv.visitInsn(DUP);
            mv.visitTypeInsn(NEW, STRAND_CLASS);
            mv.visitInsn(DUP);
            mv.visitInsn(ACONST_NULL);
            String metaDataVarName = JvmCodeGenUtil.getStrandMetadataVarName(CREATE_RECORD_VALUE);
            asyncDataCollector.getStrandMetadata().putIfAbsent(metaDataVarName,
                                                               new ScheduleFunctionInfo(CREATE_RECORD_VALUE));
            mv.visitFieldInsn(GETSTATIC, typeOwnerClass, metaDataVarName, String.format("L%s;", STRAND_METADATA));
            mv.visitInsn(ACONST_NULL);
            mv.visitInsn(ACONST_NULL);
            mv.visitInsn(ACONST_NULL);
            mv.visitMethodInsn(INVOKESPECIAL, STRAND_CLASS, JVM_INIT_METHOD,
                               String.format("(L%s;L%s;L%s;L%s;L%s;)V", STRING_VALUE, STRAND_METADATA, SCHEDULER,
                                             STRAND_CLASS, MAP), false);
            mv.visitInsn(SWAP);
            mv.visitMethodInsn(INVOKESTATIC, className, JvmConstants.RECORD_INIT_WRAPPER_NAME,
                    String.format("(L%s;L%s;)V", STRAND_CLASS, MAP_VALUE), false);

            mv.visitInsn(ARETURN);
            i += 1;
        }

        createDefaultCase(mv, defaultCaseLabel, fieldNameRegIndex);
        mv.visitMaxs(recordTypeDefs.size() + 10, recordTypeDefs.size() + 10);
        mv.visitEnd();
    }

<<<<<<< HEAD
    private void generateObjectValueCreateMethod(ClassWriter cw, List<BIRTypeDefinition> objectTypeDefs,
                                                 BIRNode.BIRPackage moduleId, String typeOwnerClass,
                                                 SymbolTable symbolTable, AsyncDataCollector asyncDataCollector) {
=======
    private static void generateObjectValueCreateMethod(ClassWriter cw, List<BIRTypeDefinition> objectTypeDefs,
                                                        PackageID moduleId, String typeOwnerClass,
                                                        SymbolTable symbolTable,
                                                        AsyncDataCollector asyncDataCollector) {
>>>>>>> fc96f5ee

        MethodVisitor mv = cw.visitMethod(ACC_PUBLIC, CREATE_OBJECT_VALUE,
                                          String.format("(L%s;L%s;L%s;L%s;[L%s;)L%s;", STRING_VALUE, SCHEDULER,
                                                        STRAND_CLASS, MAP, OBJECT,
                                                        B_OBJECT), null, null);

        BIRVarToJVMIndexMap indexMap = new BIRVarToJVMIndexMap();

        indexMap.addIfNotExists("self", symbolTable.anyType);
        int var1Index = indexMap.addIfNotExists("var1", symbolTable.stringType);
        int schedulerIndex = indexMap.addIfNotExists("scheduler", symbolTable.anyType);
        int parentIndex = indexMap.addIfNotExists("parent", symbolTable.anyType);
        int propertiesIndex = indexMap.addIfNotExists("properties", symbolTable.anyType);
        int argsIndex = indexMap.addIfNotExists("args", symbolTable.anyType);

        mv.visitCode();

        Label defaultCaseLabel = new Label();

        // sort the fields before generating switch case
        objectTypeDefs.sort(NAME_HASH_COMPARATOR);

        List<Label> labels = createLabelsForSwitch(mv, var1Index, objectTypeDefs, defaultCaseLabel);
        List<Label> targetLabels = createLabelsForEqualCheck(mv, var1Index, objectTypeDefs, labels,
                defaultCaseLabel);

        int i = 0;

        for (BIRTypeDefinition optionalTypeDef : objectTypeDefs) {
            String fieldName = getTypeFieldName(optionalTypeDef.name.value);
            Label targetLabel = targetLabels.get(i);
            mv.visitLabel(targetLabel);
            mv.visitVarInsn(ALOAD, 0);
            String className = getTypeValueClassName(moduleId, optionalTypeDef.name.value);
            mv.visitTypeInsn(NEW, className);
            mv.visitInsn(DUP);
            mv.visitFieldInsn(GETSTATIC, typeOwnerClass, fieldName, String.format("L%s;", TYPE));
            mv.visitTypeInsn(CHECKCAST, OBJECT_TYPE_IMPL);
            mv.visitMethodInsn(INVOKESPECIAL, className, JVM_INIT_METHOD, String.format("(L%s;)V", OBJECT_TYPE_IMPL),
                               false);

            int tempVarIndex = indexMap.addIfNotExists("tempVar", optionalTypeDef.type);
            mv.visitVarInsn(ASTORE, tempVarIndex);
            int strandVarIndex = indexMap.addIfNotExists("strandVar", symbolTable.anyType);

            mv.visitVarInsn(ALOAD, parentIndex);
            Label parentNonNullLabel = new Label();
            mv.visitJumpInsn(IFNONNULL, parentNonNullLabel);
            Label parentNullLabel = new Label();
            mv.visitLabel(parentNullLabel);
            mv.visitTypeInsn(NEW, STRAND_CLASS);
            mv.visitInsn(DUP);
            mv.visitInsn(ACONST_NULL);
            String metaDataVarName = JvmCodeGenUtil.getStrandMetadataVarName(CREATE_OBJECT_VALUE);
            asyncDataCollector.getStrandMetadata().putIfAbsent(metaDataVarName,
                                                               new ScheduleFunctionInfo(CREATE_OBJECT_VALUE));
            mv.visitFieldInsn(GETSTATIC, typeOwnerClass, metaDataVarName, String.format("L%s;", STRAND_METADATA));
            mv.visitVarInsn(ALOAD, schedulerIndex);
            mv.visitVarInsn(ALOAD, parentIndex);
            mv.visitVarInsn(ALOAD, propertiesIndex);
            mv.visitMethodInsn(INVOKESPECIAL, STRAND_CLASS, JVM_INIT_METHOD,
                               String.format("(L%s;L%s;L%s;L%s;L%s;)V", STRING_VALUE, STRAND_METADATA, SCHEDULER,
                                             STRAND_CLASS, MAP), false);
            mv.visitVarInsn(ASTORE, strandVarIndex);
            Label endConditionLabel = new Label();
            mv.visitJumpInsn(GOTO, endConditionLabel);
            mv.visitLabel(parentNonNullLabel);
            mv.visitVarInsn(ALOAD, parentIndex);
            mv.visitVarInsn(ASTORE, strandVarIndex);
            mv.visitLabel(endConditionLabel);

            mv.visitVarInsn(ALOAD, tempVarIndex);
            mv.visitVarInsn(ALOAD, strandVarIndex);

            mv.visitLdcInsn("$init$");
            mv.visitVarInsn(ALOAD, argsIndex);

            String methodDesc = String.format("(L%s;L%s;[L%s;)L%s;", STRAND_CLASS, STRING_VALUE, OBJECT, OBJECT);
            mv.visitMethodInsn(INVOKEINTERFACE, B_OBJECT, "call", methodDesc, true);

            int tempResultIndex = indexMap.addIfNotExists("tempResult", symbolTable.anyType);
            mv.visitVarInsn(ASTORE, tempResultIndex);
            mv.visitVarInsn(ALOAD, tempResultIndex);
            mv.visitTypeInsn(INSTANCEOF, BERROR);
            Label noErrorLabel = new Label();
            mv.visitJumpInsn(IFEQ, noErrorLabel);
            mv.visitVarInsn(ALOAD, tempResultIndex);
            mv.visitTypeInsn(CHECKCAST, BERROR);
            mv.visitInsn(ATHROW);
            mv.visitLabel(noErrorLabel);
            mv.visitVarInsn(ALOAD, tempVarIndex);
            mv.visitInsn(ARETURN);

            i += 1;
        }

        createDefaultCase(mv, defaultCaseLabel, var1Index);
        mv.visitMaxs(objectTypeDefs.size() + 100, objectTypeDefs.size() + 100);
        mv.visitEnd();
    }

    // -------------------------------------------------------
    //              Record type generation methods
    // -------------------------------------------------------

    /**
     * Create a runtime type instance for the record.
     *
     * @param mv         method visitor
     * @param recordType record type
     */
    private void createRecordType(MethodVisitor mv, BRecordType recordType) {
        // Create the record type
        mv.visitTypeInsn(NEW, RECORD_TYPE_IMPL);
        mv.visitInsn(DUP);

        // Load type name
        BTypeSymbol typeSymbol = recordType.tsymbol;
        String name = typeSymbol.name.getValue();
        mv.visitLdcInsn(name);

        // Load package path
        // TODO: get it from the type
        mv.visitTypeInsn(NEW, MODULE);
        mv.visitInsn(DUP);

        PackageID packageID = recordType.tsymbol.pkgID;

        mv.visitLdcInsn(packageID.orgName.value);
        mv.visitLdcInsn(packageID.name.value);
        mv.visitLdcInsn(packageID.version.value);
        mv.visitMethodInsn(INVOKESPECIAL, MODULE, JVM_INIT_METHOD,
                           String.format("(L%s;L%s;L%s;)V", STRING_VALUE, STRING_VALUE, STRING_VALUE), false);

        // Load flags
        mv.visitLdcInsn(recordType.tsymbol.flags);

        // Load 'sealed' flag
        mv.visitLdcInsn(recordType.sealed);

        // Load type flags
        mv.visitLdcInsn(typeFlag(recordType));

        // initialize the record type
        mv.visitMethodInsn(INVOKESPECIAL, RECORD_TYPE_IMPL, JVM_INIT_METHOD,
                           String.format("(L%s;L%s;JZI)V", STRING_VALUE, MODULE), false);
    }

    /**
     * Add the field type information of a record type. The record type is assumed
     * to be at the top of the stack.
     *
     * @param mv     method visitor
     * @param fields record fields to be added
     */
    private void addRecordFields(MethodVisitor mv, Map<String, BField> fields) {
        // Create the fields map
        mv.visitTypeInsn(NEW, LINKED_HASH_MAP);
        mv.visitInsn(DUP);
        mv.visitMethodInsn(INVOKESPECIAL, LINKED_HASH_MAP, JVM_INIT_METHOD, "()V", false);

        for (BField optionalField : fields.values()) {
            mv.visitInsn(DUP);

            // Load field name
            mv.visitLdcInsn(decodeIdentifier(optionalField.name.value));

            // create and load field type
            createRecordField(mv, optionalField);

            // Add the field to the map
            mv.visitMethodInsn(INVOKEINTERFACE, MAP, "put",
                    String.format("(L%s;L%s;)L%s;", OBJECT, OBJECT, OBJECT),
                    true);

            // emit a pop, since we are not using the return value from the map.put()
            mv.visitInsn(POP);
        }

        // Set the fields of the record
        mv.visitMethodInsn(INVOKEVIRTUAL, RECORD_TYPE_IMPL, "setFields", String.format("(L%s;)V", MAP), false);
    }

    /**
     * Create a field information for records.
     *
     * @param mv    method visitor
     * @param field field Parameter Description
     */
    private void createRecordField(MethodVisitor mv, BField field) {

        mv.visitTypeInsn(NEW, FIELD_IMPL);
        mv.visitInsn(DUP);

        // Load the field type
        loadType(mv, field.type);

        // Load field name
        mv.visitLdcInsn(field.name.value);

        // Load flags
        mv.visitLdcInsn(field.symbol.flags);

        mv.visitMethodInsn(INVOKESPECIAL, FIELD_IMPL, JVM_INIT_METHOD, String.format("(L%s;L%s;J)V", TYPE,
                                                                                     STRING_VALUE), false);
    }

    private int typeFlag(BType type) {

        return TypeFlags.asMask(type.isNullable(), type.isAnydata(), type.isPureType());
    }

    /**
     * Add the rest field to a record type. The record type is assumed
     * to be at the top of the stack.
     *
     * @param mv            method visitor
     * @param restFieldType type of the rest field
     */
    private void addRecordRestField(MethodVisitor mv, BType restFieldType) {
        // Load the rest field type
        loadType(mv, restFieldType);
        mv.visitFieldInsn(PUTFIELD, RECORD_TYPE_IMPL, "restFieldType", String.format("L%s;", TYPE));
    }

    // -------------------------------------------------------
    //              Object type generation methods
    // -------------------------------------------------------

    /**
     * Create a runtime type instance for the object.
     *
     * @param mv         method visitor
     * @param objectType object type
     */
    private void createObjectType(MethodVisitor mv, BObjectType objectType) {
        // Create the object type
        String objectClassName = Symbols.isService(objectType.tsymbol) ? SERVICE_TYPE_IMPL : OBJECT_TYPE_IMPL;

        mv.visitTypeInsn(NEW, objectClassName);
        mv.visitInsn(DUP);

        // Load type name
        BTypeSymbol typeSymbol = objectType.tsymbol;
        mv.visitLdcInsn(decodeIdentifier(typeSymbol.name.getValue()));

        // Load package path
        mv.visitTypeInsn(NEW, MODULE);
        mv.visitInsn(DUP);

        PackageID packageID = objectType.tsymbol.pkgID;

        mv.visitLdcInsn(packageID.orgName.value);
        mv.visitLdcInsn(packageID.name.value);
        mv.visitLdcInsn(packageID.version.value);
        mv.visitMethodInsn(INVOKESPECIAL, MODULE, JVM_INIT_METHOD,
                           String.format("(L%s;L%s;L%s;)V", STRING_VALUE, STRING_VALUE, STRING_VALUE), false);

        // Load flags
        mv.visitLdcInsn(typeSymbol.flags);

        // initialize the object
        mv.visitMethodInsn(INVOKESPECIAL, objectClassName, JVM_INIT_METHOD,
                String.format("(L%s;L%s;J)V", STRING_VALUE, MODULE), false);
    }

    /**
     * Add the field type information to an object type. The object type is assumed
     * to be at the top of the stack.
     *
     * @param mv     method visitor
     * @param fields object fields to be added
     */
    private void addObjectFields(MethodVisitor mv, Map<String, BField> fields) {
        // Create the fields map
        mv.visitTypeInsn(NEW, LINKED_HASH_MAP);
        mv.visitInsn(DUP);
        mv.visitMethodInsn(INVOKESPECIAL, LINKED_HASH_MAP, JVM_INIT_METHOD, "()V", false);

        for (BField optionalField : fields.values()) {
            mv.visitInsn(DUP);

            // Load field name
            mv.visitLdcInsn(decodeIdentifier(optionalField.name.value));

            // create and load field type
            createObjectField(mv, optionalField);

            // Add the field to the map
            mv.visitMethodInsn(INVOKEINTERFACE, MAP, "put",
                    String.format("(L%s;L%s;)L%s;", OBJECT, OBJECT, OBJECT),
                    true);

            // emit a pop, since we are not using the return value from the map.put()
            mv.visitInsn(POP);
        }

        // Set the fields of the object
        mv.visitMethodInsn(INVOKEVIRTUAL, OBJECT_TYPE_IMPL, "setFields", String.format("(L%s;)V", MAP), false);
    }

    /**
     * Create a field information for objects.
     *
     * @param mv    method visitor
     * @param field object field
     */
    private void createObjectField(MethodVisitor mv, BField field) {

        mv.visitTypeInsn(NEW, FIELD_IMPL);
        mv.visitInsn(DUP);

        // Load the field type
        loadType(mv, field.type);

        // Load field name
        mv.visitLdcInsn(decodeIdentifier(field.name.value));

        // Load flags
        mv.visitLdcInsn(field.symbol.flags);

        mv.visitMethodInsn(INVOKESPECIAL, FIELD_IMPL, JVM_INIT_METHOD, String.format("(L%s;L%s;J)V", TYPE,
                                                                                     STRING_VALUE), false);
    }

    /**
     * Add the attached function information to an object type. The object type is assumed
     * to be at the top of the stack.
     *
     * @param mv                method visitor
     * @param attachedFunctions attached functions to be added
     * @param objType           object type to be used to create attached functions
     * @param indexMap          jvm index generation map for function generation
     */
    private void addObjectAttachedFunctions(MethodVisitor mv, List<BAttachedFunction> attachedFunctions,
                                                   BObjectType objType, BIRVarToJVMIndexMap indexMap,
                                                   SymbolTable symbolTable) {
        // Create the attached function array
        mv.visitLdcInsn((long) attachedFunctions.size() - resourceFunctionCount(attachedFunctions));
        mv.visitInsn(L2I);
        mv.visitTypeInsn(ANEWARRAY, MEMBER_FUNCTION_IMPL);
        int i = 0;
        for (BAttachedFunction attachedFunc : attachedFunctions) {
            if (attachedFunc == null || attachedFunc instanceof BResourceFunction) {
                continue;
            }
            // create and load attached function
            createObjectMemberFunction(mv, attachedFunc, objType);
            int attachedFunctionVarIndex = indexMap.addIfNotExists(toNameString(objType) + attachedFunc.funcName.value,
                                                                   symbolTable.anyType);
            mv.visitVarInsn(ASTORE, attachedFunctionVarIndex);

            mv.visitInsn(DUP);
            mv.visitLdcInsn((long) i);
            mv.visitInsn(L2I);

            // Add the member to the array
            mv.visitVarInsn(ALOAD, attachedFunctionVarIndex);
            mv.visitInsn(AASTORE);
            i += 1;
        }

        // Set the fields of the object
        mv.visitMethodInsn(INVOKEVIRTUAL, OBJECT_TYPE_IMPL, "setAttachedFunctions",
                           String.format("([L%s;)V", ATTACHED_FUNCTION), false);
    }

    private void addObjectInitFunction(MethodVisitor mv, BAttachedFunction initFunction,
                                              BObjectType objType, BIRVarToJVMIndexMap indexMap, String funcName,
                                              String initializerFuncName, SymbolTable symbolTable) {

        if (initFunction == null || !initFunction.funcName.value.contains(funcName)) {
            return;
        }

        mv.visitInsn(DUP);
        createObjectMemberFunction(mv, initFunction, objType);
        int attachedFunctionVarIndex = indexMap.addIfNotExists(objType.name + initFunction.funcName.value,
                                                               symbolTable.anyType);
        mv.visitVarInsn(ASTORE, attachedFunctionVarIndex);
        mv.visitVarInsn(ALOAD, attachedFunctionVarIndex);
        mv.visitInsn(DUP);
        mv.visitInsn(POP);
        mv.visitMethodInsn(INVOKEVIRTUAL, OBJECT_TYPE_IMPL, initializerFuncName,
                           String.format("(L%s;)V", MEMBER_FUNCTION_IMPL), false);
    }

    private void addResourceMethods(MethodVisitor mv, List<BAttachedFunction> attachedFunctions,
                                           BObjectType objType, BIRVarToJVMIndexMap indexMap,
                                           SymbolTable symbolTable) {
        if (!Symbols.isService(objType.tsymbol)) {
            return;
        }
        mv.visitInsn(DUP);
        mv.visitTypeInsn(CHECKCAST, SERVICE_TYPE_IMPL);
        // Create the resource function array
        mv.visitLdcInsn(resourceFunctionCount(attachedFunctions));
        mv.visitInsn(L2I);
        mv.visitTypeInsn(ANEWARRAY, RESOURCE_FUNCTION);
        int i = 0;
        for (BAttachedFunction attachedFunc : attachedFunctions) {
            if (!(attachedFunc instanceof BResourceFunction)) {
                continue;
            }
            BResourceFunction resourceFunction = (BResourceFunction) attachedFunc;
            createResourceFunction(mv, resourceFunction, objType);

            String varRefName = toNameString(objType) + resourceFunction.funcName.value + "$r$func";
            int rFuncVarIndex = indexMap.addIfNotExists(varRefName, symbolTable.anyType);
            mv.visitVarInsn(ASTORE, rFuncVarIndex);

            mv.visitInsn(DUP);
            mv.visitLdcInsn((long) i);
            mv.visitInsn(L2I);

            // Add the member to the array
            mv.visitVarInsn(ALOAD, rFuncVarIndex);
            mv.visitInsn(AASTORE);
            i += 1;
        }

        // Set the fields of the object
        mv.visitMethodInsn(INVOKEVIRTUAL, SERVICE_TYPE_IMPL, "setResourceFunctions",
                String.format("([L%s;)V", RESOURCE_FUNCTION), false);
    }

    private static long resourceFunctionCount(List<BAttachedFunction> attachedFunctions) {
        int i = 0;
        for (BAttachedFunction attachedFunction : attachedFunctions) {
            if (attachedFunction instanceof BResourceFunction) {
                i++;
            }
        }
        return i;
    }


    /**
     * Create a attached function information for objects.
     *
     * @param mv           method visitor
     * @param attachedFunc object attached function
     * @param objType      object type used for creating the attached function
     */
    private void createObjectMemberFunction(MethodVisitor mv, BAttachedFunction attachedFunc,
                                                   BObjectType objType) {

        String implClassName = Symbols.isRemote(attachedFunc.symbol) ? REMOTE_FUNCTION_IMPL : MEMBER_FUNCTION_IMPL;
        mv.visitTypeInsn(NEW, implClassName);

        mv.visitInsn(DUP);

        // Load function name
        mv.visitLdcInsn(decodeIdentifier(attachedFunc.funcName.value));

        // Load the parent object type
        loadType(mv, objType);
        mv.visitTypeInsn(CHECKCAST, OBJECT_TYPE_IMPL);

        // Load the field type
        loadType(mv, attachedFunc.type);

        // Load flags
        mv.visitLdcInsn(attachedFunc.symbol.flags);

        mv.visitMethodInsn(INVOKESPECIAL, implClassName, JVM_INIT_METHOD,
                           String.format("(L%s;L%s;L%s;J)V", STRING_VALUE, OBJECT_TYPE_IMPL, FUNCTION_TYPE_IMPL),
                           false);
    }

    private void createResourceFunction(MethodVisitor mv, BResourceFunction resourceFunction,
                                               BObjectType objType) {

        mv.visitTypeInsn(NEW, RESOURCE_FUNCTION_IMPL);
        mv.visitInsn(DUP);

        // Load function name
        mv.visitLdcInsn(resourceFunction.funcName.value);

        // Load the parent object type
        loadType(mv, objType);
        mv.visitTypeInsn(CHECKCAST, OBJECT_TYPE_IMPL);

        // Load the invokable type
        loadType(mv, resourceFunction.type);

        // Load flags
        mv.visitLdcInsn(resourceFunction.symbol.flags);

        // Load accessor
        mv.visitLdcInsn(decodeIdentifier(resourceFunction.accessor.value));

        // Load resource path
        mv.visitLdcInsn((long) resourceFunction.resourcePath.size());
        mv.visitInsn(L2I);
        mv.visitTypeInsn(ANEWARRAY, STRING_VALUE);
        List<Name> resourcePath = resourceFunction.resourcePath;
        for (int i = 0, resourcePathSize = resourcePath.size(); i < resourcePathSize; i++) {
            Name path = resourcePath.get(i);
            mv.visitInsn(DUP);
            mv.visitLdcInsn((long) i);
            mv.visitInsn(L2I);

            // load resource path name
            mv.visitLdcInsn(path.value);

            mv.visitInsn(AASTORE);
        }

        List<BVarSymbol> params = resourceFunction.symbol.params;
        mv.visitLdcInsn((long) params.size());
        mv.visitInsn(L2I);
        mv.visitTypeInsn(ANEWARRAY, STRING_VALUE);
        for (int i = 0; i < params.size(); i++) {
            BVarSymbol paramSymbol = params.get(i);
            mv.visitInsn(DUP);
            mv.visitLdcInsn((long) i);
            mv.visitInsn(L2I);

            mv.visitLdcInsn(paramSymbol.name.value);

            mv.visitInsn(AASTORE);
        }

        mv.visitMethodInsn(INVOKESPECIAL, RESOURCE_FUNCTION_IMPL, JVM_INIT_METHOD,
                String.format("(L%s;L%s;L%s;JL%s;[L%s;[L%s;)V",
                        STRING_VALUE, OBJECT_TYPE_IMPL, FUNCTION_TYPE_IMPL, STRING_VALUE, STRING_VALUE, STRING_VALUE),
                false);
    }

    // -------------------------------------------------------
    //              Error type generation methods
    // -------------------------------------------------------

    /**
     * Create a runtime type instance for the error.
     *
     * @param mv        method visitor
     * @param errorType error type
     * @param name      name of the error
     */
    private void createErrorType(MethodVisitor mv, BErrorType errorType, String name) {
        // Create the error type
        mv.visitTypeInsn(NEW, ERROR_TYPE_IMPL);
        mv.visitInsn(DUP);

        // Load error type name
        mv.visitLdcInsn(name);

        // Load package
        mv.visitTypeInsn(NEW, MODULE);
        mv.visitInsn(DUP);
        PackageID packageID = errorType.tsymbol.pkgID;
        mv.visitLdcInsn(packageID.orgName.value);
        mv.visitLdcInsn(packageID.name.value);
        mv.visitLdcInsn(packageID.version.value);
        mv.visitMethodInsn(INVOKESPECIAL, MODULE, JVM_INIT_METHOD,
                           String.format("(L%s;L%s;L%s;)V", STRING_VALUE, STRING_VALUE, STRING_VALUE), false);

        // initialize the error type
        mv.visitMethodInsn(INVOKESPECIAL, ERROR_TYPE_IMPL, JVM_INIT_METHOD,
                           String.format("(L%s;L%s;)V", STRING_VALUE, MODULE), false);
    }

    // -------------------------------------------------------
    //              Type loading methods
    // -------------------------------------------------------

    /**
     * Generate code to load an instance of the given type
     * to the top of the stack.
     *
     * @param mv    method visitor
     * @param bType type to load
     */
<<<<<<< HEAD
    public void loadType(MethodVisitor mv, BType bType) {
        String typeFieldName = "";
=======
    public static void loadType(MethodVisitor mv, BType bType) {
        String typeFieldName;
>>>>>>> fc96f5ee
        if (bType == null || bType.tag == TypeTags.NIL) {
            typeFieldName = "TYPE_NULL";
        } else {
            switch (bType.tag) {
                case TypeTags.NEVER:
                    typeFieldName = "TYPE_NEVER";
                    break;
                case TypeTags.INT:
                    typeFieldName = "TYPE_INT";
                    break;
                case TypeTags.SIGNED32_INT:
                    typeFieldName = "TYPE_INT_SIGNED_32";
                    break;
                case TypeTags.SIGNED16_INT:
                    typeFieldName = "TYPE_INT_SIGNED_16";
                    break;
                case TypeTags.SIGNED8_INT:
                    typeFieldName = "TYPE_INT_SIGNED_8";
                    break;
                case TypeTags.UNSIGNED32_INT:
                    typeFieldName = "TYPE_INT_UNSIGNED_32";
                    break;
                case TypeTags.UNSIGNED16_INT:
                    typeFieldName = "TYPE_INT_UNSIGNED_16";
                    break;
                case TypeTags.UNSIGNED8_INT:
                    typeFieldName = "TYPE_INT_UNSIGNED_8";
                    break;
                case TypeTags.FLOAT:
                    typeFieldName = "TYPE_FLOAT";
                    break;
                case TypeTags.STRING:
                    typeFieldName = "TYPE_STRING";
                    break;
                case TypeTags.CHAR_STRING:
                    typeFieldName = "TYPE_STRING_CHAR";
                    break;
                case TypeTags.DECIMAL:
                    typeFieldName = "TYPE_DECIMAL";
                    break;
                case TypeTags.BOOLEAN:
                    typeFieldName = "TYPE_BOOLEAN";
                    break;
                case TypeTags.BYTE:
                    typeFieldName = "TYPE_BYTE";
                    break;
                case TypeTags.ANY:
                    typeFieldName = Symbols.isFlagOn(bType.flags, Flags.READONLY) ? "TYPE_READONLY_ANY" : "TYPE_ANY";
                    break;
                case TypeTags.ANYDATA:
                    typeFieldName = Symbols.isFlagOn(bType.flags, Flags.READONLY) ? "TYPE_READONLY_ANYDATA" :
                            "TYPE_ANYDATA";
                    break;
                case TypeTags.JSON:
                    typeFieldName = Symbols.isFlagOn(bType.flags, Flags.READONLY) ? "TYPE_READONLY_JSON" : "TYPE_JSON";
                    break;
                case TypeTags.XML:
                    loadXmlType(mv, (BXMLType) bType);
                    return;
                case TypeTags.XML_ELEMENT:
                    typeFieldName = Symbols.isFlagOn(bType.flags, Flags.READONLY) ? "TYPE_READONLY_ELEMENT" :
                            "TYPE_ELEMENT";
                    break;
                case TypeTags.XML_PI:
                    typeFieldName = Symbols.isFlagOn(bType.flags, Flags.READONLY) ?
                            "TYPE_READONLY_PROCESSING_INSTRUCTION" : "TYPE_PROCESSING_INSTRUCTION";
                    break;
                case TypeTags.XML_COMMENT:
                    typeFieldName = Symbols.isFlagOn(bType.flags, Flags.READONLY) ? "TYPE_READONLY_COMMENT" :
                            "TYPE_COMMENT";
                    break;
                case TypeTags.XML_TEXT:
                    typeFieldName = "TYPE_TEXT";
                    break;
                case TypeTags.TYPEDESC:
                    loadTypedescType(mv, (BTypedescType) bType);
                    return;
                case TypeTags.OBJECT:
                case TypeTags.RECORD:
                    loadUserDefinedType(mv, bType);
                    return;
                case TypeTags.HANDLE:
                    typeFieldName = "TYPE_HANDLE";
                    break;
                case TypeTags.ARRAY:
                    loadArrayType(mv, (BArrayType) bType);
                    return;
                case TypeTags.MAP:
                    loadMapType(mv, (BMapType) bType);
                    return;
                case TypeTags.STREAM:
                    loadStreamType(mv, (BStreamType) bType);
                    return;
                case TypeTags.TABLE:
                    loadTableType(mv, (BTableType) bType);
                    return;
                case TypeTags.ERROR:
                    loadErrorType(mv, (BErrorType) bType);
                    return;
                case TypeTags.UNION:
                    loadUnionType(mv, (BUnionType) bType);
                    return;
                case TypeTags.INTERSECTION:
                    loadIntersectionType(mv, (BIntersectionType) bType);
                    return;
                case TypeTags.INVOKABLE:
                    loadInvokableType(mv, (BInvokableType) bType);
                    return;
                case TypeTags.NONE:
                    mv.visitInsn(ACONST_NULL);
                    return;
                case TypeTags.TUPLE:
                    loadTupleType(mv, (BTupleType) bType);
                    return;
                case TypeTags.FINITE:
                    loadFiniteType(mv, (BFiniteType) bType);
                    return;
                case TypeTags.FUTURE:
                    loadFutureType(mv, (BFutureType) bType);
                    return;
                case TypeTags.READONLY:
                    typeFieldName = "TYPE_READONLY";
                    break;
                case TypeTags.PARAMETERIZED_TYPE:
                    loadParameterizedType(mv, (BParameterizedType) bType);
                    return;
                default:
                    return;
            }
        }

        mv.visitFieldInsn(GETSTATIC, PREDEFINED_TYPES, typeFieldName, String.format("L%s;", loadTypeClass(bType)));
    }

    private String loadTypeClass(BType bType) {
        if (bType == null || bType.tag == TypeTags.NIL) {
            return NULL_TYPE;
        } else {
            switch (bType.tag) {
                case TypeTags.NEVER:
                    return NEVER_TYPE;
                case TypeTags.INT:
                    return INTEGER_TYPE;
                case TypeTags.SIGNED32_INT:
                    return INTEGER_TYPE;
                case TypeTags.SIGNED16_INT:
                    return INTEGER_TYPE;
                case TypeTags.SIGNED8_INT:
                    return INTEGER_TYPE;
                case TypeTags.UNSIGNED32_INT:
                    return INTEGER_TYPE;
                case TypeTags.UNSIGNED16_INT:
                    return INTEGER_TYPE;
                case TypeTags.UNSIGNED8_INT:
                    return INTEGER_TYPE;
                case TypeTags.FLOAT:
                    return FLOAT_TYPE;
                case TypeTags.STRING:
                    return STRING_TYPE;
                case TypeTags.CHAR_STRING:
                    return STRING_TYPE;
                case TypeTags.DECIMAL:
                    return DECIMAL_TYPE;
                case TypeTags.BOOLEAN:
                    return BOOLEAN_TYPE;
                case TypeTags.BYTE:
                    return BYTE_TYPE;
                case TypeTags.ANY:
                    return ANY_TYPE;
                case TypeTags.ANYDATA:
                    return ANYDATA_TYPE;
                case TypeTags.JSON:
                    return JSON_TYPE;
                case TypeTags.XML:
                    return XML_TYPE;
                case TypeTags.XML_ELEMENT:
                    return Symbols.isFlagOn(bType.flags, Flags.READONLY) ? TYPE : XML_TYPE;
                case TypeTags.XML_PI:
                    return Symbols.isFlagOn(bType.flags, Flags.READONLY) ? TYPE : XML_TYPE;
                case TypeTags.XML_COMMENT:
                    return Symbols.isFlagOn(bType.flags, Flags.READONLY) ? TYPE : XML_TYPE;
                case TypeTags.XML_TEXT:
                    return XML_TYPE;
                case TypeTags.OBJECT:
                    return Symbols.isService(bType.tsymbol) ? SERVICE_TYPE : OBJECT_TYPE;
                case TypeTags.HANDLE:
                    return HANDLE_TYPE;
                case TypeTags.READONLY:
                    return READONLY_TYPE;
                default:
                    return TYPE;
            }
        }
    }

    /**
     * Generate code to load an instance of the given array type
     * to the top of the stack.
     *
     * @param mv    method visitor
     * @param bType array type to load
     */
    private void loadArrayType(MethodVisitor mv, BArrayType bType) {
        // Create an new array type
        mv.visitTypeInsn(NEW, ARRAY_TYPE_IMPL);
        mv.visitInsn(DUP);

        // Load the element type
        loadType(mv, bType.eType);

        int arraySize = bType.size;
        mv.visitLdcInsn((long) arraySize);
        mv.visitInsn(L2I);

        loadReadonlyFlag(mv, bType);

        // invoke the constructor
        mv.visitMethodInsn(INVOKESPECIAL, ARRAY_TYPE_IMPL, JVM_INIT_METHOD, String.format("(L%s;IZ)V", TYPE), false);
    }

    /**
     * Generate code to load an instance of the given typedesc type
     * to the top of the stack.
     *
     * @param mv    method visitor
     * @param bType typedesc type to load
     */
    private void loadTypedescType(MethodVisitor mv, BTypedescType bType) {
        // Create an new map type
        mv.visitTypeInsn(NEW, TYPEDESC_TYPE_IMPL);
        mv.visitInsn(DUP);

        // Load the constraint type
        loadType(mv, bType.constraint);

        // invoke the constructor
        mv.visitMethodInsn(INVOKESPECIAL, TYPEDESC_TYPE_IMPL, JVM_INIT_METHOD, String.format("(L%s;)V", TYPE), false);
    }

    /**
     * Generate code to load an instance of the given map type
     * to the top of the stack.
     *
     * @param mv    method visitor
     * @param bType map type to load
     */
    private void loadMapType(MethodVisitor mv, BMapType bType) {
        // Create an new map type
        mv.visitTypeInsn(NEW, MAP_TYPE_IMPL);
        mv.visitInsn(DUP);

        // Load the constraint type
        loadType(mv, bType.constraint);

        loadReadonlyFlag(mv, bType);

        // invoke the constructor
        mv.visitMethodInsn(INVOKESPECIAL, MAP_TYPE_IMPL, JVM_INIT_METHOD, String.format("(L%s;Z)V", TYPE), false);
    }

    private void loadReadonlyFlag(MethodVisitor mv, BType bType) {
        if (Symbols.isFlagOn(bType.flags, Flags.READONLY)) {
            mv.visitInsn(ICONST_1);
        } else {
            mv.visitInsn(ICONST_0);
        }
    }

    /**
     * Generate code to load an instance of the given xml sequence type
     * to the top of the stack.
     *
     * @param mv    method visitor
     * @param bType xml type to load
     */
    private void loadXmlType(MethodVisitor mv, BXMLType bType) {
        // Create an new xml type
        mv.visitTypeInsn(NEW, XML_TYPE_IMPL);
        mv.visitInsn(DUP);

        // Load the constraint type
        loadType(mv, bType.constraint);

        loadReadonlyFlag(mv, bType);

        // invoke the constructor
        mv.visitMethodInsn(INVOKESPECIAL, XML_TYPE_IMPL, JVM_INIT_METHOD, String.format("(L%s;Z)V", TYPE), false);
    }

    /**
     * Generate code to load an instance of the given table type
     * to the top of the stack.
     *
     * @param mv    method visitor
     * @param bType table type to load
     */
    private void loadTableType(MethodVisitor mv, BTableType bType) {
        // Create an new table type
        mv.visitTypeInsn(NEW, TABLE_TYPE_IMPL);
        mv.visitInsn(DUP);

        loadType(mv, bType.constraint);
        if (bType.fieldNameList != null) {
            // Create the field names array
            List<String> fieldNames = bType.fieldNameList;
            mv.visitLdcInsn((long) fieldNames.size());
            mv.visitInsn(L2I);
            mv.visitTypeInsn(ANEWARRAY, STRING_VALUE);
            int i = 0;
            for (String fieldName : fieldNames) {

                mv.visitInsn(DUP);
                mv.visitLdcInsn((long) i);
                mv.visitInsn(L2I);
                mv.visitLdcInsn(StringEscapeUtils.unescapeJava(fieldName));
                mv.visitInsn(AASTORE);
                i += 1;
            }

            loadReadonlyFlag(mv, bType);
            mv.visitMethodInsn(INVOKESPECIAL, TABLE_TYPE_IMPL, JVM_INIT_METHOD,
                               String.format("(L%s;[L%s;Z)V", TYPE, STRING_VALUE), false);
        } else if (bType.keyTypeConstraint != null) {
            loadType(mv, bType.keyTypeConstraint);
            loadReadonlyFlag(mv, bType);
            mv.visitMethodInsn(INVOKESPECIAL, TABLE_TYPE_IMPL, JVM_INIT_METHOD,
                               String.format("(L%s;L%s;Z)V", TYPE, TYPE), false);
        } else {
            loadReadonlyFlag(mv, bType);
            mv.visitMethodInsn(INVOKESPECIAL, TABLE_TYPE_IMPL, JVM_INIT_METHOD, String.format("(L%s;Z)V", TYPE), false);
        }
    }

    private void loadStreamType(MethodVisitor mv, BStreamType bType) {
        // Create an new stream type
        mv.visitTypeInsn(NEW, STREAM_TYPE_IMPL);
        mv.visitInsn(DUP);

        // Load the constraint type
        loadType(mv, bType.constraint);

        // invoke the constructor
        mv.visitMethodInsn(INVOKESPECIAL, STREAM_TYPE_IMPL, JVM_INIT_METHOD, String.format("(L%s;)V", TYPE), false);
    }

    /**
     * Generate code to load an instance of the given error type
     * to the top of the stack.
     *
     * @param mv        method visitor
     * @param errorType error type to load
     */
    private void loadErrorType(MethodVisitor mv, BErrorType errorType) {

        PackageID packageID = errorType.tsymbol.pkgID;
        // TODO: Builtin error type will be loaded from BTypes java class. Need to handle this properly.
        if (JvmCodeGenUtil.isBuiltInPackage(packageID)) {
            mv.visitFieldInsn(GETSTATIC, PREDEFINED_TYPES, TYPES_ERROR, String.format("L%s;", ERROR_TYPE));
            return;
        }
        String typeOwner =
                JvmCodeGenUtil.getPackageName(packageID) + MODULE_INIT_CLASS_NAME;
        String fieldName = getTypeFieldName(toNameString(errorType));
        mv.visitFieldInsn(GETSTATIC, typeOwner, fieldName, String.format("L%s;", TYPE));
    }

    /**
     * Generate code to load an instance of the given union type
     * to the top of the stack.
     *
     * @param mv    method visitor
     * @param bType union type to load
     */
    private void loadUnionType(MethodVisitor mv, BUnionType bType) {
        // Create the union type
        mv.visitTypeInsn(NEW, UNION_TYPE_IMPL);
        mv.visitInsn(DUP);

        // Create the members array
        Set<BType> memberTypes = bType.getMemberTypes();
        mv.visitLdcInsn((long) memberTypes.size());
        mv.visitInsn(L2I);
        mv.visitTypeInsn(ANEWARRAY, TYPE);
        int i = 0;
        for (BType memberType : memberTypes) {
            mv.visitInsn(DUP);
            mv.visitLdcInsn((long) i);
            mv.visitInsn(L2I);

            // Load the member type
            loadType(mv, memberType);

            // Add the member to the array
            mv.visitInsn(AASTORE);
            i += 1;
        }

        // Load type flags
        mv.visitLdcInsn(typeFlag(bType));

        loadReadonlyFlag(mv, bType);

        // initialize the union type using the members array
        mv.visitMethodInsn(INVOKESPECIAL, UNION_TYPE_IMPL, JVM_INIT_METHOD, String.format("([L%s;IZ)V", TYPE), false);
    }

    /**
     * Generate code to load an instance of the given intersection type to the top of the stack.
     *
     * @param mv    method visitor
     * @param bType intersection type to load
     */
    private void loadIntersectionType(MethodVisitor mv, BIntersectionType bType) {
        // Create the intersection type
        mv.visitTypeInsn(NEW, INTERSECTION_TYPE_IMPL);
        mv.visitInsn(DUP);

        mv.visitTypeInsn(NEW, MODULE);
        mv.visitInsn(DUP);

        PackageID packageID = bType.tsymbol.pkgID;

        mv.visitLdcInsn(packageID.orgName.value);
        mv.visitLdcInsn(packageID.name.value);
        mv.visitLdcInsn(packageID.version.value);
        mv.visitMethodInsn(INVOKESPECIAL, MODULE, JVM_INIT_METHOD,
                           String.format("(L%s;L%s;L%s;)V", STRING_VALUE, STRING_VALUE, STRING_VALUE), false);

        // Create the constituent types array.
        Set<BType> constituentTypes = bType.getConstituentTypes();
        mv.visitLdcInsn((long) constituentTypes.size());
        mv.visitInsn(L2I);
        mv.visitTypeInsn(ANEWARRAY, TYPE);
        int i = 0;
        for (BType memberType : constituentTypes) {
            mv.visitInsn(DUP);
            mv.visitLdcInsn((long) i);
            mv.visitInsn(L2I);

            // Load the member type.
            loadType(mv, memberType);

            // Add the member to the array.
            mv.visitInsn(AASTORE);
            i += 1;
        }

        // Load the effective type of the intersection.
        loadType(mv, bType.effectiveType);

        // Load type flags.
        mv.visitLdcInsn(typeFlag(bType));

        loadReadonlyFlag(mv, bType);

        mv.visitMethodInsn(INVOKESPECIAL, INTERSECTION_TYPE_IMPL, JVM_INIT_METHOD,
                           String.format("(L%s;[L%s;L%s;IZ)V", MODULE, TYPE, TYPE), false);
    }

    /**
     * Load a Tuple type instance to the top of the stack.
     *
     * @param mv    method visitor
     * @param bType tuple type to be loaded
     */
    private void loadTupleType(MethodVisitor mv, BTupleType bType) {

        mv.visitTypeInsn(NEW, TUPLE_TYPE_IMPL);
        mv.visitInsn(DUP);
        //new arraylist
        mv.visitTypeInsn(NEW, ARRAY_LIST);
        mv.visitInsn(DUP);
        mv.visitMethodInsn(INVOKESPECIAL, ARRAY_LIST, JVM_INIT_METHOD, "()V", false);

        List<BType> tupleTypes = bType.tupleTypes;
        for (BType tupleType : tupleTypes) {
            mv.visitInsn(DUP);
            loadType(mv, tupleType);
            mv.visitMethodInsn(INVOKEINTERFACE, LIST, "add", String.format("(L%s;)Z", OBJECT), true);
            mv.visitInsn(POP);
        }

        BType restType = bType.restType;
        if (restType == null) {
            mv.visitInsn(ACONST_NULL);
        } else {
            loadType(mv, restType);
        }

        // Load type flags
        mv.visitLdcInsn(typeFlag(bType));

        loadReadonlyFlag(mv, bType);

        mv.visitMethodInsn(INVOKESPECIAL, TUPLE_TYPE_IMPL, JVM_INIT_METHOD, String.format("(L%s;L%s;IZ)V", LIST, TYPE),
                           false);
    }

    /**
     * Load a user defined type instance to the top of the stack.
     *
     * @param mv    method visitor
     * @param bType user defined type
     */
    private void loadUserDefinedType(MethodVisitor mv, BType bType) {

        PackageID packageID = bType.tsymbol.pkgID;

        String typeOwner = JvmCodeGenUtil.getPackageName(packageID) + MODULE_INIT_CLASS_NAME;
        String fieldName = getTypeFieldName(toNameString(bType));

        mv.visitFieldInsn(GETSTATIC, typeOwner, fieldName, String.format("L%s;", TYPE));
    }

    /**
     * Return the name of the field that holds the instance of a given type.
     *
     * @param typeName type name
     * @return name of the field that holds the type instance
     */
    private String getTypeFieldName(String typeName) {

        return String.format("$type$%s", typeName);
    }

    private void loadFutureType(MethodVisitor mv, BFutureType bType) {

        mv.visitTypeInsn(NEW, FUTURE_TYPE_IMPL);
        mv.visitInsn(DUP);

        loadType(mv, bType.constraint);
        mv.visitMethodInsn(INVOKESPECIAL, FUTURE_TYPE_IMPL, JVM_INIT_METHOD, String.format("(L%s;)V", TYPE), false);
    }

    /**
     * Create and load an invokable type.
     *
     * @param mv    method visitor
     * @param bType invokable type to be created
     */
    private void loadInvokableType(MethodVisitor mv, BInvokableType bType) {

        mv.visitTypeInsn(NEW, FUNCTION_TYPE_IMPL);
        mv.visitInsn(DUP);

        // Create param types array
        mv.visitLdcInsn((long) bType.paramTypes.size());
        mv.visitInsn(L2I);
        mv.visitTypeInsn(ANEWARRAY, TYPE);
        int i = 0;
        for (BType paramType : bType.paramTypes) {
            mv.visitInsn(DUP);
            mv.visitLdcInsn((long) i);
            mv.visitInsn(L2I);

            // load param type
            loadType(mv, paramType);

            // Add the member to the array
            mv.visitInsn(AASTORE);
            i += 1;
        }

        BType restType = bType.restType;
        if (restType == null) {
            mv.visitInsn(ACONST_NULL);
        } else {
            loadType(mv, restType);
        }

        // load return type type
        loadType(mv, bType.retType);

        mv.visitLdcInsn(bType.flags);

        // initialize the function type using the param types array and the return type
        mv.visitMethodInsn(INVOKESPECIAL, FUNCTION_TYPE_IMPL, JVM_INIT_METHOD,
                           String.format("([L%s;L%s;L%s;J)V", TYPE, TYPE, TYPE), false);
    }

    private void loadParameterizedType(MethodVisitor mv, BParameterizedType bType) {
        mv.visitTypeInsn(NEW, PARAMETERIZED_TYPE_IMPL);
        mv.visitInsn(DUP);

        loadType(mv, bType.paramValueType);
        mv.visitLdcInsn(bType.paramIndex);

        mv.visitMethodInsn(INVOKESPECIAL, PARAMETERIZED_TYPE_IMPL, JVM_INIT_METHOD, String.format("(L%s;I)V", TYPE),
                           false);
    }

    static String getTypeDesc(BType bType) {

        if (TypeTags.isIntegerTypeTag(bType.tag)) {
            return "J";
        } else if (TypeTags.isStringTypeTag(bType.tag)) {
            return String.format("L%s;", B_STRING_VALUE);
        } else if (TypeTags.isXMLTypeTag(bType.tag)) {
            return String.format("L%s;", XML_VALUE);
        }

        switch (bType.tag) {
            case TypeTags.BYTE:
                return "I";
            case TypeTags.FLOAT:
                return "D";
            case TypeTags.BOOLEAN:
                return "Z";
            case TypeTags.NIL:
            case TypeTags.NEVER:
            case TypeTags.ANY:
            case TypeTags.ANYDATA:
            case TypeTags.UNION:
            case TypeTags.INTERSECTION:
            case TypeTags.JSON:
            case TypeTags.FINITE:
            case TypeTags.READONLY:
                return String.format("L%s;", OBJECT);
            case TypeTags.ARRAY:
            case TypeTags.TUPLE:
                return String.format("L%s;", ARRAY_VALUE);
            case TypeTags.ERROR:
                return String.format("L%s;", ERROR_VALUE);
            case TypeTags.FUTURE:
                return String.format("L%s;", FUTURE_VALUE);
            case TypeTags.MAP:
            case TypeTags.RECORD:
                return String.format("L%s;", MAP_VALUE);
            case TypeTags.TYPEDESC:
                return String.format("L%s;", TYPEDESC_VALUE);
            case TypeTags.STREAM:
                return String.format("L%s;", STREAM_VALUE);
            case TypeTags.TABLE:
                return String.format("L%s;", TABLE_VALUE_IMPL);
            case TypeTags.DECIMAL:
                return String.format("L%s;", DECIMAL_VALUE);
            case TypeTags.OBJECT:
                return String.format("L%s;", B_OBJECT);
            case TypeTags.HANDLE:
                return String.format("L%s;", HANDLE_VALUE);
            case TypeTags.INVOKABLE:
                return String.format("L%s;", FUNCTION_POINTER);
            default:
                throw new BLangCompilerException(JvmConstants.TYPE_NOT_SUPPORTED_MESSAGE + bType);
        }
    }

    private void loadFiniteType(MethodVisitor mv, BFiniteType finiteType) {

        mv.visitTypeInsn(NEW, FINITE_TYPE_IMPL);
        mv.visitInsn(DUP);

        // Load type name
        String name = toNameString(finiteType);
        mv.visitLdcInsn(name);

        mv.visitTypeInsn(NEW, LINKED_HASH_SET);
        mv.visitInsn(DUP);
        mv.visitMethodInsn(INVOKESPECIAL, LINKED_HASH_SET, JVM_INIT_METHOD, "()V", false);

        for (BLangExpression valueTypePair : finiteType.getValueSpace()) {
            Object value = ((BLangLiteral) valueTypePair).value;
            BType valueType = valueTypePair.type;
            mv.visitInsn(DUP);

            JvmCodeGenUtil.loadConstantValue(valueType, value, mv, stringConstantsGen);

            if (TypeTags.isIntegerTypeTag(valueType.tag)) {
                mv.visitMethodInsn(INVOKESTATIC, LONG_VALUE, VALUE_OF_METHOD, String.format("(J)L%s;", LONG_VALUE),
                        false);
            } else {
                switch (valueType.tag) {
                    case TypeTags.BOOLEAN:
                        mv.visitMethodInsn(INVOKESTATIC, BOOLEAN_VALUE, VALUE_OF_METHOD,
                                String.format("(Z)L%s;", BOOLEAN_VALUE), false);
                        break;
                    case TypeTags.FLOAT:
                        mv.visitMethodInsn(INVOKESTATIC, DOUBLE_VALUE, VALUE_OF_METHOD,
                                String.format("(D)L%s;", DOUBLE_VALUE), false);
                        break;
                    case TypeTags.BYTE:
                        mv.visitMethodInsn(INVOKESTATIC, INT_VALUE, VALUE_OF_METHOD,
                                String.format("(I)L%s;", INT_VALUE), false);
                        break;
                }
            }

            // Add the value to the set
            mv.visitMethodInsn(INVOKEINTERFACE, SET, "add", String.format("(L%s;)Z", OBJECT), true);
            mv.visitInsn(POP);
        }

        // Load type flags
        mv.visitLdcInsn(typeFlag(finiteType));

        // initialize the finite type using the value space
        mv.visitMethodInsn(INVOKESPECIAL, FINITE_TYPE_IMPL, JVM_INIT_METHOD,
                           String.format("(L%s;L%s;I)V", STRING_VALUE, SET), false);
    }
}<|MERGE_RESOLUTION|>--- conflicted
+++ resolved
@@ -197,15 +197,12 @@
  */
 public class JvmTypeGen {
 
-<<<<<<< HEAD
     private final JvmBStringConstantsGen stringConstantsGen;
 
     public JvmTypeGen(JvmBStringConstantsGen stringConstantsGen) {
         this.stringConstantsGen = stringConstantsGen;
     }
 
-=======
->>>>>>> fc96f5ee
     /**
      * Create static fields to hold the user defined types.
      *
@@ -453,15 +450,9 @@
     //              Runtime value creation methods
     // -------------------------------------------------------
 
-<<<<<<< HEAD
     void generateValueCreatorMethods(ClassWriter cw, List<BIRTypeDefinition> typeDefs,
-                                     BIRNode.BIRPackage moduleId, String typeOwnerClass,
-                                     SymbolTable symbolTable, AsyncDataCollector asyncDataCollector) {
-=======
-    static void generateValueCreatorMethods(ClassWriter cw, List<BIRTypeDefinition> typeDefs,
-                                            PackageID moduleId, String typeOwnerClass,
-                                            SymbolTable symbolTable, AsyncDataCollector asyncDataCollector) {
->>>>>>> fc96f5ee
+                                     PackageID moduleId, String typeOwnerClass, SymbolTable symbolTable,
+                                     AsyncDataCollector asyncDataCollector) {
 
         List<BIRTypeDefinition> recordTypeDefs = new ArrayList<>();
         List<BIRTypeDefinition> objectTypeDefs = new ArrayList<>();
@@ -489,15 +480,9 @@
         generateObjectValueCreateMethod(cw, objectTypeDefs, moduleId, typeOwnerClass, symbolTable, asyncDataCollector);
     }
 
-<<<<<<< HEAD
     private void generateRecordValueCreateMethod(ClassWriter cw, List<BIRTypeDefinition> recordTypeDefs,
-                                                 BIRNode.BIRPackage moduleId, String typeOwnerClass,
+                                                 PackageID moduleId, String typeOwnerClass,
                                                  AsyncDataCollector asyncDataCollector) {
-=======
-    private static void generateRecordValueCreateMethod(ClassWriter cw, List<BIRTypeDefinition> recordTypeDefs,
-                                                        PackageID moduleId, String typeOwnerClass,
-                                                        AsyncDataCollector asyncDataCollector) {
->>>>>>> fc96f5ee
         MethodVisitor mv = cw.visitMethod(ACC_PUBLIC, CREATE_RECORD_VALUE,
                 String.format("(L%s;)L%s;", STRING_VALUE, MAP_VALUE),
                 String.format("(L%s;)L%s<L%s;L%s;>;", STRING_VALUE, MAP_VALUE, STRING_VALUE, OBJECT), null);
@@ -554,16 +539,9 @@
         mv.visitEnd();
     }
 
-<<<<<<< HEAD
     private void generateObjectValueCreateMethod(ClassWriter cw, List<BIRTypeDefinition> objectTypeDefs,
-                                                 BIRNode.BIRPackage moduleId, String typeOwnerClass,
+                                                 PackageID moduleId, String typeOwnerClass,
                                                  SymbolTable symbolTable, AsyncDataCollector asyncDataCollector) {
-=======
-    private static void generateObjectValueCreateMethod(ClassWriter cw, List<BIRTypeDefinition> objectTypeDefs,
-                                                        PackageID moduleId, String typeOwnerClass,
-                                                        SymbolTable symbolTable,
-                                                        AsyncDataCollector asyncDataCollector) {
->>>>>>> fc96f5ee
 
         MethodVisitor mv = cw.visitMethod(ACC_PUBLIC, CREATE_OBJECT_VALUE,
                                           String.format("(L%s;L%s;L%s;L%s;[L%s;)L%s;", STRING_VALUE, SCHEDULER,
@@ -1139,13 +1117,8 @@
      * @param mv    method visitor
      * @param bType type to load
      */
-<<<<<<< HEAD
     public void loadType(MethodVisitor mv, BType bType) {
-        String typeFieldName = "";
-=======
-    public static void loadType(MethodVisitor mv, BType bType) {
         String typeFieldName;
->>>>>>> fc96f5ee
         if (bType == null || bType.tag == TypeTags.NIL) {
             typeFieldName = "TYPE_NULL";
         } else {
