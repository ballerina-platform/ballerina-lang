--- conflicted
+++ resolved
@@ -412,7 +412,7 @@
 
     private static BType getReferredType(BType type) {
         BType constraint = type;
-        
+
         if (type.tag == TypeTags.TYPEREFDESC) {
             return getReferredType(((BTypeReferenceType) type).referredType);
         }
@@ -420,7 +420,7 @@
         if (type.tag == TypeTags.INTERSECTION) {
             return getReferredType(((BIntersectionType) type).effectiveType);
         }
-        
+
         return constraint;
     }
 
@@ -496,8 +496,6 @@
         cachedToString = (nullable && hasNilType && !hasNilableMember) ? (typeStr + Names.QUESTION_MARK.value) :
                 typeStr;
     }
-<<<<<<< HEAD
-=======
 
     private static boolean isNeverType(BType type) {
         if (type.tag == NEVER) {
@@ -514,15 +512,4 @@
         }
         return false;
     }
-
-    @Override
-    public Optional<BIntersectionType> getIntersectionType() {
-        return Optional.ofNullable(this.intersectionType);
-    }
-
-    @Override
-    public void setIntersectionType(BIntersectionType intersectionType) {
-        this.intersectionType = intersectionType;
-    }
->>>>>>> 00b06877
 }