package org.wso2.ballerinalang.compiler.packaging;


import org.ballerinalang.model.elements.PackageID;
<<<<<<< HEAD
=======
import org.ballerinalang.repository.PackageSourceEntry;
>>>>>>> da32246f
import org.wso2.ballerinalang.compiler.packaging.converters.Converter;
import org.wso2.ballerinalang.compiler.packaging.converters.StringConverter;

import java.util.stream.Stream;

/**
 * Patten of a set of resource (usually source files).
 * EG: patten of bal in a jar. url patten. file patten.
 * <p>
 * <p>
 * Made out of 4 types of parts.
 * Path                      - exact match to the a dir or file name
 * Wildcard                  - any dir matches
 * Wildcard source           - marches any source files in the dir or
 * in deeper dir, skipping any tests sources
 * Wildcard source with test - marches any source files in the dir or
 * in deeper dir including test source
 */
public class Patten {
    public static final Part WILDCARD_DIR = new Part();
    public static final Part WILDCARD_SOURCE = new Part();
    public static final Part WILDCARD_SOURCE_WITH_TEST = new Part();
    public static final Patten NULL = new Patten() {
        @Override
        public <T> Stream<T> convert(Converter<T> converter) {
            return Stream.of();
        }
    };

    private static final Converter<String> STRING_CONVERTER = new StringConverter();

    private final Part[] parts;

    public Patten(Part... parts) {
        this.parts = parts;
    }

    public static Part path(String... path) {
        return new Part(path);
    }

    public <T> Stream<T> convert(Converter<T> converter) {
        Stream<T> aggregate = Stream.of(converter.start());
        for (Part part : parts) {
            if (part == WILDCARD_DIR) {
                aggregate = aggregate.flatMap(converter::expand);
            } else if (part == WILDCARD_SOURCE) {
                aggregate = aggregate.flatMap(converter::expandBal);
            } else if (part == WILDCARD_SOURCE_WITH_TEST) {
                //TODO: add test patten converter
                aggregate = aggregate.flatMap(converter::expandBal);
            } else {
                aggregate = aggregate.map(t -> callReduceForEach(t, part.values, converter));
            }
        }
        return aggregate;
    }

    @SuppressWarnings("unchecked")
<<<<<<< HEAD
    public Stream<Path> convertToPaths(Converter converter, PackageID pkg) {
        return convert(converter).flatMap(t -> converter.finalize(t, pkg));
=======
    public Stream<PackageSourceEntry> convertToSources(Converter converter, PackageID id) {
        return convert(converter).flatMap(t -> converter.finalize(t, id));
>>>>>>> da32246f
    }

    public String toString() {
        return convert(STRING_CONVERTER).findFirst()
                                        .orElse("#");
    }

    //TODO: replace with Stream#combine(U, BiFunction<U,? super T,U>, BinaryOperator<U>) ?
    private <I> I callReduceForEach(I i, String[] values, Converter<I> converter) {
        I j = i;
        for (String value : values) {
            j = converter.combine(j, value);
        }
        return j;
    }


    /**
     * Part of a Patten.
     */
    public static class Part {
        private final String[] values;

        private Part(String[] path) {
            this.values = path;
        }

        private Part() {
            values = new String[]{};
        }
    }

}<|MERGE_RESOLUTION|>--- conflicted
+++ resolved
@@ -2,10 +2,7 @@
 
 
 import org.ballerinalang.model.elements.PackageID;
-<<<<<<< HEAD
-=======
 import org.ballerinalang.repository.PackageSourceEntry;
->>>>>>> da32246f
 import org.wso2.ballerinalang.compiler.packaging.converters.Converter;
 import org.wso2.ballerinalang.compiler.packaging.converters.StringConverter;
 
@@ -65,13 +62,8 @@
     }
 
     @SuppressWarnings("unchecked")
-<<<<<<< HEAD
-    public Stream<Path> convertToPaths(Converter converter, PackageID pkg) {
-        return convert(converter).flatMap(t -> converter.finalize(t, pkg));
-=======
     public Stream<PackageSourceEntry> convertToSources(Converter converter, PackageID id) {
         return convert(converter).flatMap(t -> converter.finalize(t, id));
->>>>>>> da32246f
     }
 
     public String toString() {
