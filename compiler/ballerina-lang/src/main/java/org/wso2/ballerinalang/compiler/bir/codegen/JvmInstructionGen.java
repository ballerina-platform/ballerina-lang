--- conflicted
+++ resolved
@@ -45,12 +45,9 @@
 import org.wso2.ballerinalang.compiler.semantics.model.types.BIntersectionType;
 import org.wso2.ballerinalang.compiler.semantics.model.types.BObjectType;
 import org.wso2.ballerinalang.compiler.semantics.model.types.BType;
-<<<<<<< HEAD
+import org.wso2.ballerinalang.compiler.util.CompilerContext;
 import org.wso2.ballerinalang.compiler.semantics.model.types.BTypeReferenceType;
 import org.wso2.ballerinalang.compiler.semantics.model.types.BUnionType;
-=======
-import org.wso2.ballerinalang.compiler.util.CompilerContext;
->>>>>>> acdd844a
 import org.wso2.ballerinalang.compiler.util.TypeTags;
 import org.wso2.ballerinalang.util.Flags;
 
@@ -344,13 +341,9 @@
                 return;
             case TypeTags.UNSIGNED32_INT:
                 mv.visitInsn(L2I);
-<<<<<<< HEAD
-                mv.visitMethodInsn(INVOKESTATIC, INT_VALUE, "toUnsignedLong", "(I)J", false);
+                mv.visitMethodInsn(INVOKESTATIC, INT_VALUE, TO_UNSIGNED_LONG, "(I)J", false);
             case TypeTags.TYPEREFDESC:
                 generateIntToUnsignedIntConversion(mv, ((BTypeReferenceType)targetType).constraint);
-=======
-                mv.visitMethodInsn(INVOKESTATIC, INT_VALUE, TO_UNSIGNED_LONG, "(I)J", false);
->>>>>>> acdd844a
         }
     }
 
@@ -1128,35 +1121,18 @@
     private void generateBitwiseLeftShiftIns(BIRNonTerminator.BinaryOp binaryIns) {
 
         this.loadVar(binaryIns.rhsOp1.variableDcl);
-        BType firstOpType = binaryIns.rhsOp1.variableDcl.type;
+        BType firstOpType = getConstrainedTypeFromRefType(binaryIns.rhsOp1.variableDcl.type);
         if (firstOpType.tag == TypeTags.BYTE) {
             this.mv.visitInsn(I2L);
         }
 
-<<<<<<< HEAD
+        this.loadVar(binaryIns.rhsOp2.variableDcl);
         BType secondOpType = getConstrainedTypeFromRefType(binaryIns.rhsOp2.variableDcl.type);
-
-=======
-        this.loadVar(binaryIns.rhsOp2.variableDcl);
-        BType secondOpType = binaryIns.rhsOp2.variableDcl.type;
->>>>>>> acdd844a
         if (TypeTags.isIntegerTypeTag(secondOpType.tag)) {
             this.mv.visitInsn(L2I);
         }
 
-<<<<<<< HEAD
-        BType firstOpType = getConstrainedTypeFromRefType(binaryIns.rhsOp1.variableDcl.type);
-
-        if (TypeTags.isIntegerTypeTag(firstOpType.tag)) {
-            this.mv.visitInsn(LSHL);
-        } else {
-            this.mv.visitInsn(ISHL);
-            this.mv.visitInsn(I2L);
-        }
-
-=======
         this.mv.visitInsn(LSHL);
->>>>>>> acdd844a
         this.storeToVar(binaryIns.lhsOp.variableDcl);
     }
 
@@ -1590,68 +1566,6 @@
         this.storeToVar(typeCastIns.lhsOp.variableDcl);
     }
 
-<<<<<<< HEAD
-    void generateTypeTestIns(BIRNonTerminator.TypeTest typeTestIns) {
-        var sourceValue = typeTestIns.rhsOp.variableDcl;
-        BType targetType = typeTestIns.type;
-        if (canOptimizeType(sourceValue, targetType)) {
-            handleErrorUnionType(typeTestIns);
-            return;
-        }
-        this.loadVar(sourceValue);
-        jvmTypeGen.loadType(this.mv, targetType);
-
-        this.mv.visitMethodInsn(INVOKESTATIC, TYPE_CHECKER, "checkIsType",
-                                String.format("(L%s;L%s;)Z", OBJECT, TYPE), false);
-        this.storeToVar(typeTestIns.lhsOp.variableDcl);
-    }
-
-    private void handleErrorUnionType(BIRNonTerminator.TypeTest typeTestIns) {
-        loadVar(typeTestIns.rhsOp.variableDcl);
-        mv.visitTypeInsn(INSTANCEOF, BERROR);
-        BType errorType = getConstrainedTypeFromRefType(typeTestIns.type);
-        if (errorType.tag != TypeTags.ERROR) {
-            generateNegateBoolean();
-        }
-        storeToVar(typeTestIns.lhsOp.variableDcl);
-    }
-
-    private boolean canOptimizeType(BIRNode.BIRVariableDcl rhsVar, BType type) {
-        BType rhsType = getConstrainedTypeFromRefType(rhsVar.type);
-        if (rhsType.tag != TypeTags.UNION) {
-            return false;
-        }
-        var unionMemberTypes = ((BUnionType) rhsType).getMemberTypes();
-        if (unionMemberTypes.size() != 2) {
-            return false;
-        }
-        BType errorType = null;
-        BType otherType = null;
-        int foundError = 0;
-        for (BType bType : unionMemberTypes) {
-            if (bType.tag == TypeTags.ERROR) {
-                errorType = bType;
-                foundError++;
-            } else {
-                otherType = bType;
-            }
-        }
-        return foundError == 1 && (type.equals(errorType) || type.equals(otherType));
-    }
-
-    private void generateNegateBoolean() {
-        Label ifLabel = new Label();
-        mv.visitJumpInsn(IFNE, ifLabel);
-        mv.visitInsn(ICONST_1);
-        Label gotoLabel = new Label();
-        mv.visitJumpInsn(GOTO, gotoLabel);
-        mv.visitLabel(ifLabel);
-        mv.visitInsn(ICONST_0);
-        mv.visitLabel(gotoLabel);
-    }
-
-=======
->>>>>>> acdd844a
     void generateIsLikeIns(BIRNonTerminator.IsLike isLike) {
         // load source value
         this.loadVar(isLike.rhsOp.variableDcl);
