--- conflicted
+++ resolved
@@ -1567,14 +1567,8 @@
             loadListInitialValues(inst);
             BType elementType = JvmCodeGenUtil.getImpliedType(((BArrayType) instType).eType);
 
-<<<<<<< HEAD
-            if (elementType.tag == TypeTags.RECORD || (elementType.tag == TypeTags.INTERSECTION &&
-                    ((BIntersectionType) elementType).effectiveType.tag == TypeTags.RECORD)) {
+            if (elementType.tag == TypeTags.RECORD) {
                 visitNewRecordArray(elementType, inst);
-=======
-            if (elementType.tag == TypeTags.RECORD) {
-                visitNewRecordArray(elementType);
->>>>>>> de0dbb56
             } else {
                 this.mv.visitMethodInsn(INVOKESPECIAL, ARRAY_VALUE_IMPL, JVM_INIT_METHOD,
                         INIT_ARRAY, false);
@@ -1596,7 +1590,6 @@
         }
     }
 
-<<<<<<< HEAD
     private void visitNewRecordArray(BType type, BIRNonTerminator.NewArray inst) {
         BType elementType = JvmCodeGenUtil.getReferredType(type);
         elementType = elementType.tag == TypeTags.INTERSECTION ?
@@ -1608,14 +1601,6 @@
         } else {
             this.loadVar(inst.typedescOp.variableDcl);
         }
-=======
-    private void visitNewRecordArray(BType type) {
-        BType elementType = JvmCodeGenUtil.getImpliedType(type);
-        String typeOwner = JvmCodeGenUtil.getPackageName(type.tsymbol.pkgID) + MODULE_INIT_CLASS_NAME;
-        String typedescFieldName =
-                jvmTypeGen.getTypedescFieldName(toNameString(elementType));
-        this.mv.visitFieldInsn(GETSTATIC, typeOwner, typedescFieldName, "L" + TYPEDESC_VALUE + ";");
->>>>>>> de0dbb56
         this.mv.visitMethodInsn(INVOKESPECIAL, ARRAY_VALUE_IMPL, JVM_INIT_METHOD,
                 INIT_ARRAY_WITH_INITIAL_VALUES, false);
     }
@@ -2164,13 +2149,8 @@
 
     void generateNewTypedescIns(BIRNonTerminator.NewTypeDesc newTypeDesc) {
         List<BIROperand> closureVars = newTypeDesc.closureVars;
-<<<<<<< HEAD
         if (Types.isUserDefinedTypeDefinition(newTypeDesc.type)) {
             BType type = newTypeDesc.type;
-=======
-        if (isNonReferredRecord(newTypeDesc.type)) {
-            BType type = JvmCodeGenUtil.getImpliedType(newTypeDesc.type);
->>>>>>> de0dbb56
             PackageID packageID = type.tsymbol.pkgID;
             String typeOwner = JvmCodeGenUtil.getPackageName(packageID) + MODULE_INIT_CLASS_NAME;
             String fieldName = jvmTypeGen.getTypedescFieldName(toNameString(type));
