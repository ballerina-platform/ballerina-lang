/*
 * Copyright (c) 2020, WSO2 Inc. (http://www.wso2.org) All Rights Reserved.
 *
 * WSO2 Inc. licenses this file to you under the Apache License,
 * Version 2.0 (the "License"); you may not use this file except
 * in compliance with the License.
 * You may obtain a copy of the License at
 *
 *    http://www.apache.org/licenses/LICENSE-2.0
 *
 * Unless required by applicable law or agreed to in writing,
 * software distributed under the License is distributed on an
 * "AS IS" BASIS, WITHOUT WARRANTIES OR CONDITIONS OF ANY
 * KIND, either express or implied.  See the License for the
 * specific language governing permissions and limitations
 * under the License.
 */

package org.wso2.ballerinalang.compiler.bir.codegen;

import io.ballerina.identifier.Utils;
import org.ballerinalang.compiler.BLangCompilerException;
import org.ballerinalang.model.elements.PackageID;
import org.objectweb.asm.Label;
import org.objectweb.asm.MethodVisitor;
import org.wso2.ballerinalang.compiler.bir.codegen.internal.AsyncDataCollector;
import org.wso2.ballerinalang.compiler.bir.codegen.internal.BIRVarToJVMIndexMap;
import org.wso2.ballerinalang.compiler.bir.codegen.interop.JCast;
import org.wso2.ballerinalang.compiler.bir.codegen.interop.JInsKind;
import org.wso2.ballerinalang.compiler.bir.codegen.interop.JInstruction;
import org.wso2.ballerinalang.compiler.bir.codegen.interop.JMethodCallInstruction;
import org.wso2.ballerinalang.compiler.bir.codegen.interop.JType;
import org.wso2.ballerinalang.compiler.bir.codegen.interop.JTypeTags;
import org.wso2.ballerinalang.compiler.bir.codegen.split.JvmConstantsGen;
import org.wso2.ballerinalang.compiler.bir.model.BIRInstruction;
import org.wso2.ballerinalang.compiler.bir.model.BIRNode;
import org.wso2.ballerinalang.compiler.bir.model.BIRNonTerminator;
import org.wso2.ballerinalang.compiler.bir.model.BIRNonTerminator.FieldAccess;
import org.wso2.ballerinalang.compiler.bir.model.BIRNonTerminator.NewTable;
import org.wso2.ballerinalang.compiler.bir.model.BIROperand;
import org.wso2.ballerinalang.compiler.bir.model.InstructionKind;
import org.wso2.ballerinalang.compiler.bir.model.VarKind;
import org.wso2.ballerinalang.compiler.semantics.analyzer.Types;
import org.wso2.ballerinalang.compiler.semantics.model.SymbolTable;
import org.wso2.ballerinalang.compiler.semantics.model.symbols.SchedulerPolicy;
import org.wso2.ballerinalang.compiler.semantics.model.types.BArrayType;
import org.wso2.ballerinalang.compiler.semantics.model.types.BIntersectionType;
import org.wso2.ballerinalang.compiler.semantics.model.types.BObjectType;
import org.wso2.ballerinalang.compiler.semantics.model.types.BType;
import org.wso2.ballerinalang.compiler.util.TypeTags;
import org.wso2.ballerinalang.util.Flags;

import java.util.HashMap;
import java.util.List;
import java.util.Map;

import static org.objectweb.asm.Opcodes.AASTORE;
import static org.objectweb.asm.Opcodes.ACONST_NULL;
import static org.objectweb.asm.Opcodes.ALOAD;
import static org.objectweb.asm.Opcodes.ANEWARRAY;
import static org.objectweb.asm.Opcodes.ASTORE;
import static org.objectweb.asm.Opcodes.BIPUSH;
import static org.objectweb.asm.Opcodes.CHECKCAST;
import static org.objectweb.asm.Opcodes.DADD;
import static org.objectweb.asm.Opcodes.DCMPL;
import static org.objectweb.asm.Opcodes.DDIV;
import static org.objectweb.asm.Opcodes.DLOAD;
import static org.objectweb.asm.Opcodes.DMUL;
import static org.objectweb.asm.Opcodes.DNEG;
import static org.objectweb.asm.Opcodes.DREM;
import static org.objectweb.asm.Opcodes.DSTORE;
import static org.objectweb.asm.Opcodes.DSUB;
import static org.objectweb.asm.Opcodes.DUP;
import static org.objectweb.asm.Opcodes.FLOAD;
import static org.objectweb.asm.Opcodes.FSTORE;
import static org.objectweb.asm.Opcodes.GETSTATIC;
import static org.objectweb.asm.Opcodes.GOTO;
import static org.objectweb.asm.Opcodes.I2B;
import static org.objectweb.asm.Opcodes.I2L;
import static org.objectweb.asm.Opcodes.I2S;
import static org.objectweb.asm.Opcodes.IADD;
import static org.objectweb.asm.Opcodes.IAND;
import static org.objectweb.asm.Opcodes.ICONST_0;
import static org.objectweb.asm.Opcodes.ICONST_1;
import static org.objectweb.asm.Opcodes.IFEQ;
import static org.objectweb.asm.Opcodes.IFGE;
import static org.objectweb.asm.Opcodes.IFGT;
import static org.objectweb.asm.Opcodes.IFLE;
import static org.objectweb.asm.Opcodes.IFLT;
import static org.objectweb.asm.Opcodes.IFNE;
import static org.objectweb.asm.Opcodes.IF_ICMPEQ;
import static org.objectweb.asm.Opcodes.IF_ICMPGE;
import static org.objectweb.asm.Opcodes.IF_ICMPGT;
import static org.objectweb.asm.Opcodes.IF_ICMPLE;
import static org.objectweb.asm.Opcodes.IF_ICMPLT;
import static org.objectweb.asm.Opcodes.IF_ICMPNE;
import static org.objectweb.asm.Opcodes.ILOAD;
import static org.objectweb.asm.Opcodes.INEG;
import static org.objectweb.asm.Opcodes.INVOKEINTERFACE;
import static org.objectweb.asm.Opcodes.INVOKESPECIAL;
import static org.objectweb.asm.Opcodes.INVOKESTATIC;
import static org.objectweb.asm.Opcodes.INVOKEVIRTUAL;
import static org.objectweb.asm.Opcodes.IOR;
import static org.objectweb.asm.Opcodes.ISHR;
import static org.objectweb.asm.Opcodes.ISTORE;
import static org.objectweb.asm.Opcodes.IUSHR;
import static org.objectweb.asm.Opcodes.IXOR;
import static org.objectweb.asm.Opcodes.L2I;
import static org.objectweb.asm.Opcodes.LAND;
import static org.objectweb.asm.Opcodes.LCMP;
import static org.objectweb.asm.Opcodes.LLOAD;
import static org.objectweb.asm.Opcodes.LNEG;
import static org.objectweb.asm.Opcodes.LOR;
import static org.objectweb.asm.Opcodes.LSHL;
import static org.objectweb.asm.Opcodes.LSHR;
import static org.objectweb.asm.Opcodes.LSTORE;
import static org.objectweb.asm.Opcodes.LUSHR;
import static org.objectweb.asm.Opcodes.LXOR;
import static org.objectweb.asm.Opcodes.NEW;
import static org.objectweb.asm.Opcodes.PUTSTATIC;
import static org.wso2.ballerinalang.compiler.bir.codegen.JvmCastGen.getTargetClass;
import static org.wso2.ballerinalang.compiler.bir.codegen.JvmCodeGenUtil.toNameString;
import static org.wso2.ballerinalang.compiler.bir.codegen.JvmConstants.ADD_METHOD;
import static org.wso2.ballerinalang.compiler.bir.codegen.JvmConstants.ANNOTATION_MAP_NAME;
import static org.wso2.ballerinalang.compiler.bir.codegen.JvmConstants.ANNOTATION_UTILS;
import static org.wso2.ballerinalang.compiler.bir.codegen.JvmConstants.ARRAY_VALUE;
import static org.wso2.ballerinalang.compiler.bir.codegen.JvmConstants.ARRAY_VALUE_IMPL;
import static org.wso2.ballerinalang.compiler.bir.codegen.JvmConstants.BAL_ENV;
import static org.wso2.ballerinalang.compiler.bir.codegen.JvmConstants.BYTE_VALUE;
import static org.wso2.ballerinalang.compiler.bir.codegen.JvmConstants.B_MAPPING_INITIAL_VALUE_ENTRY;
import static org.wso2.ballerinalang.compiler.bir.codegen.JvmConstants.B_OBJECT;
import static org.wso2.ballerinalang.compiler.bir.codegen.JvmConstants.B_STRING_VALUE;
import static org.wso2.ballerinalang.compiler.bir.codegen.JvmConstants.CURRENT_MODULE_VAR_NAME;
import static org.wso2.ballerinalang.compiler.bir.codegen.JvmConstants.DECIMAL_VALUE;
import static org.wso2.ballerinalang.compiler.bir.codegen.JvmConstants.DOUBLE_VALUE;
import static org.wso2.ballerinalang.compiler.bir.codegen.JvmConstants.EQUALS_METHOD;
import static org.wso2.ballerinalang.compiler.bir.codegen.JvmConstants.ERROR_VALUE;
import static org.wso2.ballerinalang.compiler.bir.codegen.JvmConstants.FUNCTION_POINTER;
import static org.wso2.ballerinalang.compiler.bir.codegen.JvmConstants.INSTANTIATE_FUNCTION;
import static org.wso2.ballerinalang.compiler.bir.codegen.JvmConstants.INT_VALUE;
import static org.wso2.ballerinalang.compiler.bir.codegen.JvmConstants.JSON_UTILS;
import static org.wso2.ballerinalang.compiler.bir.codegen.JvmConstants.JVM_INIT_METHOD;
import static org.wso2.ballerinalang.compiler.bir.codegen.JvmConstants.JVM_TO_UNSIGNED_INT_METHOD;
import static org.wso2.ballerinalang.compiler.bir.codegen.JvmConstants.LIST_INITIAL_EXPRESSION_ENTRY;
import static org.wso2.ballerinalang.compiler.bir.codegen.JvmConstants.LIST_INITIAL_SPREAD_ENTRY;
import static org.wso2.ballerinalang.compiler.bir.codegen.JvmConstants.LIST_INITIAL_VALUE_ENTRY;
import static org.wso2.ballerinalang.compiler.bir.codegen.JvmConstants.LONG_STREAM;
import static org.wso2.ballerinalang.compiler.bir.codegen.JvmConstants.MAPPING_INITIAL_KEY_VALUE_ENTRY;
import static org.wso2.ballerinalang.compiler.bir.codegen.JvmConstants.MAPPING_INITIAL_SPREAD_FIELD_ENTRY;
import static org.wso2.ballerinalang.compiler.bir.codegen.JvmConstants.MAP_UTILS;
import static org.wso2.ballerinalang.compiler.bir.codegen.JvmConstants.MAP_VALUE;
import static org.wso2.ballerinalang.compiler.bir.codegen.JvmConstants.MATH_UTILS;
import static org.wso2.ballerinalang.compiler.bir.codegen.JvmConstants.MODULE_INIT_CLASS_NAME;
import static org.wso2.ballerinalang.compiler.bir.codegen.JvmConstants.OBJECT_TYPE_IMPL;
import static org.wso2.ballerinalang.compiler.bir.codegen.JvmConstants.REG_EXP_FACTORY;
import static org.wso2.ballerinalang.compiler.bir.codegen.JvmConstants.SHORT_VALUE;
import static org.wso2.ballerinalang.compiler.bir.codegen.JvmConstants.STRING_UTILS;
import static org.wso2.ballerinalang.compiler.bir.codegen.JvmConstants.TABLE_UTILS;
import static org.wso2.ballerinalang.compiler.bir.codegen.JvmConstants.TABLE_VALUE;
import static org.wso2.ballerinalang.compiler.bir.codegen.JvmConstants.TABLE_VALUE_IMPL;
import static org.wso2.ballerinalang.compiler.bir.codegen.JvmConstants.TYPEDESC_VALUE;
import static org.wso2.ballerinalang.compiler.bir.codegen.JvmConstants.TYPEDESC_VALUE_IMPL;
import static org.wso2.ballerinalang.compiler.bir.codegen.JvmConstants.TYPE_CHECKER;
import static org.wso2.ballerinalang.compiler.bir.codegen.JvmConstants.VALUE_COMPARISON_UTILS;
import static org.wso2.ballerinalang.compiler.bir.codegen.JvmConstants.VALUE_OF_METHOD;
import static org.wso2.ballerinalang.compiler.bir.codegen.JvmConstants.XML_FACTORY;
import static org.wso2.ballerinalang.compiler.bir.codegen.JvmConstants.XML_QNAME;
import static org.wso2.ballerinalang.compiler.bir.codegen.JvmConstants.XML_VALUE;
import static org.wso2.ballerinalang.compiler.bir.codegen.JvmSignatures.ANY_TO_BYTE;
import static org.wso2.ballerinalang.compiler.bir.codegen.JvmSignatures.ANY_TO_JBOOLEAN;
import static org.wso2.ballerinalang.compiler.bir.codegen.JvmSignatures.ANY_TO_JBYTE;
import static org.wso2.ballerinalang.compiler.bir.codegen.JvmSignatures.ANY_TO_JCHAR;
import static org.wso2.ballerinalang.compiler.bir.codegen.JvmSignatures.ANY_TO_JDOUBLE;
import static org.wso2.ballerinalang.compiler.bir.codegen.JvmSignatures.ANY_TO_JFLOAT;
import static org.wso2.ballerinalang.compiler.bir.codegen.JvmSignatures.ANY_TO_JLONG;
import static org.wso2.ballerinalang.compiler.bir.codegen.JvmSignatures.ANY_TO_JSTRING;
import static org.wso2.ballerinalang.compiler.bir.codegen.JvmSignatures.ARRAY_ADD_BSTRING;
import static org.wso2.ballerinalang.compiler.bir.codegen.JvmSignatures.ARRAY_ADD_OBJECT;
import static org.wso2.ballerinalang.compiler.bir.codegen.JvmSignatures.BAL_ENV_PARAM;
import static org.wso2.ballerinalang.compiler.bir.codegen.JvmSignatures.BOBJECT_GET;
import static org.wso2.ballerinalang.compiler.bir.codegen.JvmSignatures.BSTRING_CONCAT;
import static org.wso2.ballerinalang.compiler.bir.codegen.JvmSignatures.CHECK_IS_TYPE;
import static org.wso2.ballerinalang.compiler.bir.codegen.JvmSignatures.COMPARE_DECIMALS;
import static org.wso2.ballerinalang.compiler.bir.codegen.JvmSignatures.COMPARE_OBJECTS;
import static org.wso2.ballerinalang.compiler.bir.codegen.JvmSignatures.CREATE_REGEXP;
import static org.wso2.ballerinalang.compiler.bir.codegen.JvmSignatures.CREATE_RE_ASSERTION;
import static org.wso2.ballerinalang.compiler.bir.codegen.JvmSignatures.CREATE_RE_ATOM_QUANTIFIER;
import static org.wso2.ballerinalang.compiler.bir.codegen.JvmSignatures.CREATE_RE_CAPTURING_GROUP;
import static org.wso2.ballerinalang.compiler.bir.codegen.JvmSignatures.CREATE_RE_CHAR_CLASS;
import static org.wso2.ballerinalang.compiler.bir.codegen.JvmSignatures.CREATE_RE_CHAR_SET;
import static org.wso2.ballerinalang.compiler.bir.codegen.JvmSignatures.CREATE_RE_CHAR_SET_RANGE;
import static org.wso2.ballerinalang.compiler.bir.codegen.JvmSignatures.CREATE_RE_DISJUNCTION;
import static org.wso2.ballerinalang.compiler.bir.codegen.JvmSignatures.CREATE_RE_FLAG_EXPR;
import static org.wso2.ballerinalang.compiler.bir.codegen.JvmSignatures.CREATE_RE_FLAG_ON_OFF;
import static org.wso2.ballerinalang.compiler.bir.codegen.JvmSignatures.CREATE_RE_LITERAL_CHAR;
import static org.wso2.ballerinalang.compiler.bir.codegen.JvmSignatures.CREATE_RE_QUANTIFIER;
import static org.wso2.ballerinalang.compiler.bir.codegen.JvmSignatures.CREATE_RE_SEQUENCE;
import static org.wso2.ballerinalang.compiler.bir.codegen.JvmSignatures.CREATE_XML_COMMENT;
import static org.wso2.ballerinalang.compiler.bir.codegen.JvmSignatures.CREATE_XML_ELEMENT;
import static org.wso2.ballerinalang.compiler.bir.codegen.JvmSignatures.CREATE_XML_PI;
import static org.wso2.ballerinalang.compiler.bir.codegen.JvmSignatures.CREATE_XML_TEXT;
import static org.wso2.ballerinalang.compiler.bir.codegen.JvmSignatures.CRETAE_XML_SEQUENCE;
import static org.wso2.ballerinalang.compiler.bir.codegen.JvmSignatures.DECIMAL_NEGATE;
import static org.wso2.ballerinalang.compiler.bir.codegen.JvmSignatures.DOUBLE_VALUE_OF_METHOD;
import static org.wso2.ballerinalang.compiler.bir.codegen.JvmSignatures.FP_INIT;
import static org.wso2.ballerinalang.compiler.bir.codegen.JvmSignatures.GET_ANNOTATION_VALUE;
import static org.wso2.ballerinalang.compiler.bir.codegen.JvmSignatures.GET_BSTRING_FOR_ARRAY_INDEX;
import static org.wso2.ballerinalang.compiler.bir.codegen.JvmSignatures.GET_MAP_VALUE;
import static org.wso2.ballerinalang.compiler.bir.codegen.JvmSignatures.GET_MODULE;
import static org.wso2.ballerinalang.compiler.bir.codegen.JvmSignatures.GET_STRING_AT;
import static org.wso2.ballerinalang.compiler.bir.codegen.JvmSignatures.GET_STRING_FROM_ARRAY;
import static org.wso2.ballerinalang.compiler.bir.codegen.JvmSignatures.GET_TYPEDESC;
import static org.wso2.ballerinalang.compiler.bir.codegen.JvmSignatures.GET_TYPEDESC_OF_OBJECT;
import static org.wso2.ballerinalang.compiler.bir.codegen.JvmSignatures.HANDLE_MAP_STORE;
import static org.wso2.ballerinalang.compiler.bir.codegen.JvmSignatures.HANDLE_TABLE_STORE;
import static org.wso2.ballerinalang.compiler.bir.codegen.JvmSignatures.INIT_ARRAY;
import static org.wso2.ballerinalang.compiler.bir.codegen.JvmSignatures.INIT_ARRAY_WITH_INITIAL_VALUES;
import static org.wso2.ballerinalang.compiler.bir.codegen.JvmSignatures.INIT_BAL_ENV;
import static org.wso2.ballerinalang.compiler.bir.codegen.JvmSignatures.INIT_ERROR_WITH_TYPE;
import static org.wso2.ballerinalang.compiler.bir.codegen.JvmSignatures.INIT_LIST_INITIAL_EXPRESSION_ENTRY;
import static org.wso2.ballerinalang.compiler.bir.codegen.JvmSignatures.INIT_LIST_INITIAL_SPREAD_ENTRY;
import static org.wso2.ballerinalang.compiler.bir.codegen.JvmSignatures.INIT_MAPPING_INITIAL_SPREAD_FIELD_ENTRY;
import static org.wso2.ballerinalang.compiler.bir.codegen.JvmSignatures.INIT_TABLE_VALUE_IMPL;
import static org.wso2.ballerinalang.compiler.bir.codegen.JvmSignatures.INIT_WITH_STRING;
import static org.wso2.ballerinalang.compiler.bir.codegen.JvmSignatures.INIT_XML_QNAME;
import static org.wso2.ballerinalang.compiler.bir.codegen.JvmSignatures.INSTANTIATE;
import static org.wso2.ballerinalang.compiler.bir.codegen.JvmSignatures.JSON_GET_ELEMENT;
import static org.wso2.ballerinalang.compiler.bir.codegen.JvmSignatures.JSON_SET_ELEMENT;
import static org.wso2.ballerinalang.compiler.bir.codegen.JvmSignatures.LONG_STREAM_RANGE_CLOSED;
import static org.wso2.ballerinalang.compiler.bir.codegen.JvmSignatures.OBJECT_TYPE_DUPLICATE;
import static org.wso2.ballerinalang.compiler.bir.codegen.JvmSignatures.OBJECT_TYPE_IMPL_INIT;
import static org.wso2.ballerinalang.compiler.bir.codegen.JvmSignatures.PASS_OBJECT_RETURN_OBJECT;
import static org.wso2.ballerinalang.compiler.bir.codegen.JvmSignatures.PROCESS_FP_ANNOTATIONS;
import static org.wso2.ballerinalang.compiler.bir.codegen.JvmSignatures.PROCESS_OBJ_CTR_ANNOTATIONS;
import static org.wso2.ballerinalang.compiler.bir.codegen.JvmSignatures.SET_DECIMAL_RETURN_DECIMAL;
import static org.wso2.ballerinalang.compiler.bir.codegen.JvmSignatures.SET_ON_INIT;
import static org.wso2.ballerinalang.compiler.bir.codegen.JvmSignatures.TWO_OBJECTS_ARGS;
import static org.wso2.ballerinalang.compiler.bir.codegen.JvmSignatures.TYPE_DESC_CONSTRUCTOR;
import static org.wso2.ballerinalang.compiler.bir.codegen.JvmSignatures.TYPE_DESC_CONSTRUCTOR_WITH_ANNOTATIONS;
import static org.wso2.ballerinalang.compiler.bir.codegen.JvmSignatures.XML_ADD_CHILDREN;
import static org.wso2.ballerinalang.compiler.bir.codegen.JvmSignatures.XML_CHILDREN;
import static org.wso2.ballerinalang.compiler.bir.codegen.JvmSignatures.XML_CHILDREN_FROM_STRING;
import static org.wso2.ballerinalang.compiler.bir.codegen.JvmSignatures.XML_CONCAT;
import static org.wso2.ballerinalang.compiler.bir.codegen.JvmSignatures.XML_GET_ATTRIBUTE;
import static org.wso2.ballerinalang.compiler.bir.codegen.JvmSignatures.XML_GET_ITEM;
import static org.wso2.ballerinalang.compiler.bir.codegen.JvmSignatures.XML_SET_ATTRIBUTE;
import static org.wso2.ballerinalang.compiler.bir.codegen.JvmTypeGen.getTypeDesc;
import static org.wso2.ballerinalang.compiler.bir.codegen.JvmValueGen.getTypeDescClassName;
import static org.wso2.ballerinalang.compiler.bir.codegen.JvmValueGen.getTypeValueClassName;

/**
 * Instruction generator helper class to hold its enclosing pkg and index map.
 *
 * @since 1.2.0
 */
public class JvmInstructionGen {

    public static final String TO_UNSIGNED_LONG = "toUnsignedLong";
    public static final String ANON_METHOD_DELEGATE = "$anon$method$delegate$";
    //this anytype is currently set from package gen class
    static BType anyType;
    private final MethodVisitor mv;
    private final BIRVarToJVMIndexMap indexMap;
    private final String currentPackageName;
    private final JvmPackageGen jvmPackageGen;
    private final JvmTypeGen jvmTypeGen;
    private final JvmCastGen jvmCastGen;
    private final JvmConstantsGen jvmConstantsGen;
    private final SymbolTable symbolTable;
    private final AsyncDataCollector asyncDataCollector;
    private final JvmTypeTestGen typeTestGen;
    private final Map<String, String> functions;
    private final String moduleInitClass;

    public JvmInstructionGen(MethodVisitor mv, BIRVarToJVMIndexMap indexMap, PackageID currentPackage,
                             JvmPackageGen jvmPackageGen, JvmTypeGen jvmTypeGen, JvmCastGen jvmCastGen,
                             JvmConstantsGen jvmConstantsGen, AsyncDataCollector asyncDataCollector, Types types) {
        this.mv = mv;
        this.indexMap = indexMap;
        this.jvmPackageGen = jvmPackageGen;
        this.jvmTypeGen = jvmTypeGen;
        this.symbolTable = jvmPackageGen.symbolTable;
        this.currentPackageName = JvmCodeGenUtil.getPackageName(currentPackage);
        this.asyncDataCollector = asyncDataCollector;
        this.jvmCastGen = jvmCastGen;
        this.jvmConstantsGen = jvmConstantsGen;
        typeTestGen = new JvmTypeTestGen(this, types, mv, jvmTypeGen, jvmCastGen);
        this.functions = new HashMap<>();
        this.moduleInitClass = JvmCodeGenUtil.getModuleLevelClassName(currentPackage, MODULE_INIT_CLASS_NAME);
    }

    static void addJUnboxInsn(MethodVisitor mv, JType jType) {

        if (jType == null) {
            return;
        }

        switch (jType.jTag) {
            case JTypeTags.JBYTE:
                mv.visitMethodInsn(INVOKESTATIC, TYPE_CHECKER, "anyToJByte", ANY_TO_JBYTE, false);
                break;
            case JTypeTags.JCHAR:
                mv.visitMethodInsn(INVOKESTATIC, TYPE_CHECKER, "anyToJChar", ANY_TO_JCHAR, false);
                break;
            case JTypeTags.JSHORT:
                mv.visitMethodInsn(INVOKESTATIC, TYPE_CHECKER, "anyToJShort", ANY_TO_JSTRING, false);
                break;
            case JTypeTags.JINT:
                mv.visitMethodInsn(INVOKESTATIC, TYPE_CHECKER, "anyToJInt", ANY_TO_BYTE, false);
                break;
            case JTypeTags.JLONG:
                mv.visitMethodInsn(INVOKESTATIC, TYPE_CHECKER, "anyToJLong", ANY_TO_JLONG, false);
                break;
            case JTypeTags.JFLOAT:
                mv.visitMethodInsn(INVOKESTATIC, TYPE_CHECKER, "anyToJFloat", ANY_TO_JFLOAT, false);
                break;
            case JTypeTags.JDOUBLE:
                mv.visitMethodInsn(INVOKESTATIC, TYPE_CHECKER, "anyToJDouble", ANY_TO_JDOUBLE, false);
                break;
            case JTypeTags.JBOOLEAN:
                mv.visitMethodInsn(INVOKESTATIC, TYPE_CHECKER, "anyToJBoolean", ANY_TO_JBOOLEAN,
                        false);
                break;
            case JTypeTags.JREF:
                mv.visitTypeInsn(CHECKCAST, ((JType.JRefType) jType).typeValue);
                break;
        }
    }

    private void generateJVarLoad(MethodVisitor mv, JType jType, int valueIndex) {

        switch (jType.jTag) {
            case JTypeTags.JBYTE:
                mv.visitVarInsn(ILOAD, valueIndex);
                break;
            case JTypeTags.JCHAR:
                mv.visitVarInsn(ILOAD, valueIndex);
                break;
            case JTypeTags.JSHORT:
                mv.visitVarInsn(ILOAD, valueIndex);
                break;
            case JTypeTags.JINT:
                mv.visitVarInsn(ILOAD, valueIndex);
                break;
            case JTypeTags.JLONG:
                mv.visitVarInsn(LLOAD, valueIndex);
                break;
            case JTypeTags.JFLOAT:
                mv.visitVarInsn(FLOAD, valueIndex);
                break;
            case JTypeTags.JDOUBLE:
                mv.visitVarInsn(DLOAD, valueIndex);
                break;
            case JTypeTags.JBOOLEAN:
                mv.visitVarInsn(ILOAD, valueIndex);
                break;
            case JTypeTags.JARRAY:
            case JTypeTags.JREF:
                mv.visitVarInsn(ALOAD, valueIndex);
                break;
            default:
                throw new BLangCompilerException(JvmConstants.TYPE_NOT_SUPPORTED_MESSAGE + jType);
        }
    }

    private void generateJVarStore(MethodVisitor mv, JType jType, int valueIndex) {

        switch (jType.jTag) {
            case JTypeTags.JBYTE:
                mv.visitVarInsn(ISTORE, valueIndex);
                break;
            case JTypeTags.JCHAR:
                mv.visitVarInsn(ISTORE, valueIndex);
                break;
            case JTypeTags.JSHORT:
                mv.visitVarInsn(ISTORE, valueIndex);
                break;
            case JTypeTags.JINT:
                mv.visitVarInsn(ISTORE, valueIndex);
                break;
            case JTypeTags.JLONG:
                mv.visitVarInsn(LSTORE, valueIndex);
                break;
            case JTypeTags.JFLOAT:
                mv.visitVarInsn(FSTORE, valueIndex);
                break;
            case JTypeTags.JDOUBLE:
                mv.visitVarInsn(DSTORE, valueIndex);
                break;
            case JTypeTags.JBOOLEAN:
                mv.visitVarInsn(ISTORE, valueIndex);
                break;
            case JTypeTags.JARRAY:
            case JTypeTags.JREF:
                mv.visitVarInsn(ASTORE, valueIndex);
                break;
            default:
                throw new BLangCompilerException(JvmConstants.TYPE_NOT_SUPPORTED_MESSAGE + jType);
        }
    }

    private void generateIntToUnsignedIntConversion(MethodVisitor mv, BType targetType) {

        switch (targetType.tag) {
            case TypeTags.BYTE: // Wouldn't reach here for int atm.
            case TypeTags.UNSIGNED8_INT:
                mv.visitInsn(L2I);
                mv.visitInsn(I2B);
                mv.visitMethodInsn(INVOKESTATIC, BYTE_VALUE, TO_UNSIGNED_LONG, "(B)J", false);
                return;
            case TypeTags.UNSIGNED16_INT:
                mv.visitInsn(L2I);
                mv.visitInsn(I2S);
                mv.visitMethodInsn(INVOKESTATIC, SHORT_VALUE, TO_UNSIGNED_LONG, "(S)J", false);
                return;
            case TypeTags.UNSIGNED32_INT:
                mv.visitInsn(L2I);
                mv.visitMethodInsn(INVOKESTATIC, INT_VALUE, TO_UNSIGNED_LONG, "(I)J", false);
                return;
            case TypeTags.TYPEREFDESC:
                generateIntToUnsignedIntConversion(mv, JvmCodeGenUtil.getReferredType(targetType));
        }
    }

    public void generateVarLoad(MethodVisitor mv, BIRNode.BIRVariableDcl varDcl, int valueIndex) {

        BType bType = JvmCodeGenUtil.getReferredType(varDcl.type);

        switch (varDcl.kind) {
            case SELF:
                mv.visitVarInsn(ALOAD, 0);
                return;
            case CONSTANT:
            case GLOBAL:
                String varName = varDcl.name.value;
                PackageID moduleId = ((BIRNode.BIRGlobalVariableDcl) varDcl).pkgId;
                String pkgName = JvmCodeGenUtil.getPackageName(moduleId);
                String className = jvmPackageGen.lookupGlobalVarClassName(pkgName, varName);
                String typeSig = getTypeDesc(bType);
                mv.visitFieldInsn(GETSTATIC, className, varName, typeSig);
                return;
            default:
                break;
        }

        generateVarLoadForType(mv, bType, valueIndex);
    }

    private void generateVarLoadForType (MethodVisitor mv, BType bType, int valueIndex) {
        if (TypeTags.isIntegerTypeTag(bType.tag)) {
            mv.visitVarInsn(LLOAD, valueIndex);
            return;
        }  else if (TypeTags.isXMLTypeTag(bType.tag) ||
                TypeTags.isStringTypeTag(bType.tag) || TypeTags.REGEXP == bType.tag) {
            mv.visitVarInsn(ALOAD, valueIndex);
            return;
        }

        switch (bType.tag) {
            case TypeTags.BYTE:
                mv.visitVarInsn(ILOAD, valueIndex);
                mv.visitInsn(I2B);
                mv.visitMethodInsn(INVOKESTATIC, BYTE_VALUE, JVM_TO_UNSIGNED_INT_METHOD, "(B)I", false);
                break;
            case TypeTags.FLOAT:
                mv.visitVarInsn(DLOAD, valueIndex);
                break;
            case TypeTags.BOOLEAN:
                mv.visitVarInsn(ILOAD, valueIndex);
                break;
            case TypeTags.ARRAY:
            case TypeTags.MAP:
            case TypeTags.STREAM:
            case TypeTags.TABLE:
            case TypeTags.ANY:
            case TypeTags.ANYDATA:
            case TypeTags.NIL:
            case TypeTags.NEVER:
            case TypeTags.UNION:
            case TypeTags.INTERSECTION:
            case TypeTags.TUPLE:
            case TypeTags.RECORD:
            case TypeTags.ERROR:
            case TypeTags.JSON:
            case TypeTags.FUTURE:
            case TypeTags.OBJECT:
            case TypeTags.DECIMAL:
            case TypeTags.INVOKABLE:
            case TypeTags.FINITE:
            case TypeTags.HANDLE:
            case TypeTags.TYPEDESC:
            case TypeTags.READONLY:
                mv.visitVarInsn(ALOAD, valueIndex);
                break;
            case JTypeTags.JTYPE:
                generateJVarLoad(mv, (JType) bType, valueIndex);
                break;
            case TypeTags.TYPEREFDESC:
                generateVarLoadForType(mv, JvmCodeGenUtil.getReferredType(bType), valueIndex);
                break;
            default:
                throw new BLangCompilerException(JvmConstants.TYPE_NOT_SUPPORTED_MESSAGE + bType);
        }
    }

    public void generateVarStore(MethodVisitor mv, BIRNode.BIRVariableDcl varDcl, int valueIndex) {

        BType bType = JvmCodeGenUtil.getReferredType(varDcl.type);
        if (varDcl.kind == VarKind.GLOBAL || varDcl.kind == VarKind.CONSTANT) {
            String varName = varDcl.name.value;
            PackageID moduleId = ((BIRNode.BIRGlobalVariableDcl) varDcl).pkgId;
            String pkgName = JvmCodeGenUtil.getPackageName(moduleId);
            String className = jvmPackageGen.lookupGlobalVarClassName(pkgName, varName);
            String typeSig = getTypeDesc(bType);
            mv.visitFieldInsn(PUTSTATIC, className, varName, typeSig);
            return;
        }

        generateVarStoreForType(mv, bType, valueIndex);
    }

    private void generateVarStoreForType (MethodVisitor mv, BType bType, int valueIndex) {
        if (TypeTags.isIntegerTypeTag(bType.tag)) {
            mv.visitVarInsn(LSTORE, valueIndex);
            return;
        } else if (TypeTags.isStringTypeTag(bType.tag) ||
                TypeTags.isXMLTypeTag(bType.tag) || bType.tag == TypeTags.REGEXP) {
            mv.visitVarInsn(ASTORE, valueIndex);
            return;
        }

        switch (bType.tag) {
            case TypeTags.BYTE:
                mv.visitVarInsn(ISTORE, valueIndex);
                break;
            case TypeTags.FLOAT:
                mv.visitVarInsn(DSTORE, valueIndex);
                break;
            case TypeTags.BOOLEAN:
                mv.visitVarInsn(ISTORE, valueIndex);
                break;
            case TypeTags.ARRAY:
            case TypeTags.MAP:
            case TypeTags.STREAM:
            case TypeTags.TABLE:
            case TypeTags.ANY:
            case TypeTags.ANYDATA:
            case TypeTags.NIL:
            case TypeTags.NEVER:
            case TypeTags.UNION:
            case TypeTags.INTERSECTION:
            case TypeTags.TUPLE:
            case TypeTags.DECIMAL:
            case TypeTags.RECORD:
            case TypeTags.ERROR:
            case TypeTags.JSON:
            case TypeTags.FUTURE:
            case TypeTags.OBJECT:
            case TypeTags.INVOKABLE:
            case TypeTags.FINITE:
            case TypeTags.HANDLE:
            case TypeTags.TYPEDESC:
            case TypeTags.READONLY:
                mv.visitVarInsn(ASTORE, valueIndex);
                break;
            case JTypeTags.JTYPE:
                generateJVarStore(mv, (JType) bType, valueIndex);
                break;
            case TypeTags.TYPEREFDESC:
                generateVarStoreForType(mv, JvmCodeGenUtil.getReferredType(bType), valueIndex);
                break;
            default:
                throw new BLangCompilerException(JvmConstants.TYPE_NOT_SUPPORTED_MESSAGE + bType);
        }
    }

    private BType getSmallestBuiltInUnsignedIntSubTypeContainingTypes(BType lhsType, BType rhsType) {

        if (TypeTags.isSignedIntegerTypeTag(lhsType.tag) || TypeTags.isSignedIntegerTypeTag(rhsType.tag)) {
            throw new BLangCompilerException("expected two unsigned int subtypes, found '" + lhsType + "' and '" +
                    rhsType + "'");
        }

        if (lhsType.tag == TypeTags.UNSIGNED32_INT || rhsType.tag == TypeTags.UNSIGNED32_INT) {
            return symbolTable.unsigned32IntType;
        }

        if (lhsType.tag == TypeTags.UNSIGNED16_INT || rhsType.tag == TypeTags.UNSIGNED16_INT) {
            return symbolTable.unsigned16IntType;
        }

        if (lhsType.tag == TypeTags.UNSIGNED8_INT || rhsType.tag == TypeTags.UNSIGNED8_INT) {
            return symbolTable.unsigned8IntType;
        }

        return symbolTable.byteType;
    }

    void generatePlatformIns(JInstruction ins, int localVarOffset) {
        if (ins.jKind == JInsKind.JCAST) {
            JCast castIns = (JCast) ins;
            BType targetType = castIns.targetType;
            this.loadVar(castIns.rhsOp.variableDcl);
            jvmCastGen.generatePlatformCheckCast(this.mv, this.indexMap, castIns.rhsOp.variableDcl.type, targetType);
            this.storeToVar(castIns.lhsOp.variableDcl);
        } else if (ins.jKind == JInsKind.CALL) {
            JMethodCallInstruction callIns = (JMethodCallInstruction) ins;
            boolean isInterface = callIns.invocationType == INVOKEINTERFACE;
            int argIndex = 0;
            String jMethodVMSig = callIns.jMethodVMSig;
            boolean hasBalEnvParam = jMethodVMSig.startsWith(BAL_ENV_PARAM);
            if (hasBalEnvParam) {
                mv.visitTypeInsn(NEW, BAL_ENV);
                mv.visitInsn(DUP);
                // load the strand
                this.mv.visitVarInsn(ALOAD, localVarOffset);
                // load the current Module
                mv.visitFieldInsn(GETSTATIC, this.moduleInitClass, CURRENT_MODULE_VAR_NAME, GET_MODULE);
                mv.visitMethodInsn(INVOKESPECIAL, BAL_ENV, JVM_INIT_METHOD,
                        INIT_BAL_ENV, false);
            }

            while (argIndex < callIns.args.size()) {
                BIROperand arg = callIns.args.get(argIndex);
                this.loadVar(arg.variableDcl);
                argIndex += 1;
            }
            this.mv.visitMethodInsn(callIns.invocationType, callIns.jClassName, callIns.name, jMethodVMSig,
                    isInterface);
        }
    }

    void generateMoveIns(BIRNonTerminator.Move moveIns) {
        this.loadVar(moveIns.rhsOp.variableDcl);
        this.storeToVar(moveIns.lhsOp.variableDcl);
    }

    void generateBinaryOpIns(BIRNonTerminator.BinaryOp binaryIns) {

        InstructionKind insKind = binaryIns.kind;
        switch (insKind) {
            case ADD:
                this.generateAddIns(binaryIns);
                break;
            case SUB:
                this.generateSubIns(binaryIns);
                break;
            case MUL:
                this.generateMulIns(binaryIns);
                break;
            case DIV:
                this.generateDivIns(binaryIns);
                break;
            case MOD:
                this.generateRemIns(binaryIns);
                break;
            case EQUAL:
                this.generateEqualIns(binaryIns);
                break;
            case NOT_EQUAL:
                this.generateNotEqualIns(binaryIns);
                break;
            case GREATER_THAN:
                this.generateGreaterThanIns(binaryIns);
                break;
            case GREATER_EQUAL:
                this.generateGreaterEqualIns(binaryIns);
                break;
            case LESS_THAN:
                this.generateLessThanIns(binaryIns);
                break;
            case LESS_EQUAL:
                this.generateLessEqualIns(binaryIns);
                break;
            case REF_EQUAL:
                this.generateRefEqualIns(binaryIns);
                break;
            case REF_NOT_EQUAL:
                this.generateRefNotEqualIns(binaryIns);
                break;
            case CLOSED_RANGE:
                this.generateClosedRangeIns(binaryIns);
                break;
            case HALF_OPEN_RANGE:
                this.generateClosedRangeIns(binaryIns);
                break;
            case ANNOT_ACCESS:
                this.generateAnnotAccessIns(binaryIns);
                break;
            case BITWISE_AND:
                this.generateBitwiseAndIns(binaryIns);
                break;
            case BITWISE_OR:
                this.generateBitwiseOrIns(binaryIns);
                break;
            case BITWISE_XOR:
                this.generateBitwiseXorIns(binaryIns);
                break;
            case BITWISE_LEFT_SHIFT:
                this.generateBitwiseLeftShiftIns(binaryIns);
                break;
            case BITWISE_RIGHT_SHIFT:
                this.generateBitwiseRightShiftIns(binaryIns);
                break;
            case BITWISE_UNSIGNED_RIGHT_SHIFT:
                this.generateBitwiseUnsignedRightShiftIns(binaryIns);
                break;
            default:
                throw new BLangCompilerException("JVM generation is not supported for instruction kind : " + insKind);
        }
    }

    private void generateBinaryRhsAndLhsLoad(BIRNonTerminator.BinaryOp binaryIns) {

        this.loadVar(binaryIns.rhsOp1.variableDcl);
        this.loadVar(binaryIns.rhsOp2.variableDcl);
    }

    private void generateLessThanIns(BIRNonTerminator.BinaryOp binaryIns) {

        this.generateBinaryCompareIns(binaryIns, IFLT);
    }

    private void generateGreaterThanIns(BIRNonTerminator.BinaryOp binaryIns) {

        this.generateBinaryCompareIns(binaryIns, IFGT);
    }

    private void generateLessEqualIns(BIRNonTerminator.BinaryOp binaryIns) {

        this.generateBinaryCompareIns(binaryIns, IFLE);

    }

    private void generateGreaterEqualIns(BIRNonTerminator.BinaryOp binaryIns) {

        this.generateBinaryCompareIns(binaryIns, IFGE);
    }

    private void generateBinaryCompareIns(BIRNonTerminator.BinaryOp binaryIns, int opcode) {

        if (opcode != IFLT && opcode != IFGT && opcode != IFLE && opcode != IFGE) {
            throw new BLangCompilerException("Unsupported opcode '" + opcode + "' for binary operator.");
        }

        this.generateBinaryRhsAndLhsLoad(binaryIns);
        Label label1 = new Label();
        Label label2 = new Label();

        BType lhsOpType = JvmCodeGenUtil.getReferredType(binaryIns.rhsOp1.variableDcl.type);
        BType rhsOpType = JvmCodeGenUtil.getReferredType(binaryIns.rhsOp2.variableDcl.type);

        if (TypeTags.isIntegerTypeTag(lhsOpType.tag) && TypeTags.isIntegerTypeTag(rhsOpType.tag)) {
            this.mv.visitInsn(LCMP);
            this.mv.visitJumpInsn(opcode, label1);
        } else if (lhsOpType.tag == TypeTags.BYTE && rhsOpType.tag == TypeTags.BYTE) {
            if (opcode == IFLT) {
                this.mv.visitJumpInsn(IF_ICMPLT, label1);
            } else if (opcode == IFGT) {
                this.mv.visitJumpInsn(IF_ICMPGT, label1);
            } else if (opcode == IFLE) {
                this.mv.visitJumpInsn(IF_ICMPLE, label1);
            } else if (opcode == IFGE) {
                this.mv.visitJumpInsn(IF_ICMPGE, label1);
            }
        } else if (lhsOpType.tag == TypeTags.BOOLEAN && rhsOpType.tag == TypeTags.BOOLEAN) {
            if (opcode == IFLT) {
                this.mv.visitJumpInsn(IF_ICMPLT, label1);
            } else if (opcode == IFGT) {
                this.mv.visitJumpInsn(IF_ICMPGT, label1);
            } else if (opcode == IFLE) {
                this.mv.visitJumpInsn(IF_ICMPLE, label1);
            } else {
                this.mv.visitJumpInsn(IF_ICMPGE, label1);
            }
        } else if (lhsOpType.tag == TypeTags.FLOAT && rhsOpType.tag == TypeTags.FLOAT) {
            String compareFuncName = this.getCompareFuncName(opcode);
            this.mv.visitMethodInsn(INVOKESTATIC, VALUE_COMPARISON_UTILS, compareFuncName, "(DD)Z", false);
            this.storeToVar(binaryIns.lhsOp.variableDcl);
            return;
        } else {
            String compareFuncName = this.getCompareFuncName(opcode);
            this.mv.visitMethodInsn(INVOKESTATIC, VALUE_COMPARISON_UTILS, compareFuncName,
                    COMPARE_OBJECTS, false);
            this.storeToVar(binaryIns.lhsOp.variableDcl);
            return;
        }

        this.mv.visitInsn(ICONST_0);
        this.mv.visitJumpInsn(GOTO, label2);

        this.mv.visitLabel(label1);
        this.mv.visitInsn(ICONST_1);

        this.mv.visitLabel(label2);
        this.storeToVar(binaryIns.lhsOp.variableDcl);
    }

    private String getCompareFuncName(int opcode) {
        switch (opcode) {
            case IFGT:
                return "compareValueGreaterThan";
            case IFGE:
                return "compareValueGreaterThanOrEqual";
            case IFLT:
                return "compareValueLessThan";
            case IFLE:
                return "compareValueLessThanOrEqual";
            default:
                throw new BLangCompilerException("Opcode: '" + opcode + "' is not a comparison opcode.");
        }
    }

    private void generateEqualIns(BIRNonTerminator.BinaryOp binaryIns) {

        Label label1 = new Label();
        Label label2 = new Label();
        Label label3 = new Label();

        BType lhsOpType = JvmCodeGenUtil.getReferredType(binaryIns.rhsOp1.variableDcl.type);
        BType rhsOpType = JvmCodeGenUtil.getReferredType(binaryIns.rhsOp2.variableDcl.type);

        if (TypeTags.isIntegerTypeTag(lhsOpType.tag) && TypeTags.isIntegerTypeTag(rhsOpType.tag)) {
            this.generateBinaryRhsAndLhsLoad(binaryIns);
            this.mv.visitInsn(LCMP);
            this.mv.visitJumpInsn(IFNE, label1);
        } else if (lhsOpType.tag == TypeTags.BYTE && rhsOpType.tag == TypeTags.BYTE) {
            this.generateBinaryRhsAndLhsLoad(binaryIns);
            this.mv.visitJumpInsn(IF_ICMPNE, label1);
        } else if (lhsOpType.tag == TypeTags.FLOAT && rhsOpType.tag == TypeTags.FLOAT) {
            this.loadVar(binaryIns.rhsOp1.variableDcl);
            this.mv.visitMethodInsn(INVOKESTATIC, DOUBLE_VALUE, "isNaN", "(D)Z", false);
            this.mv.visitJumpInsn(IFEQ, label3);
            this.loadVar(binaryIns.rhsOp2.variableDcl);
            this.mv.visitMethodInsn(INVOKESTATIC, DOUBLE_VALUE, "isNaN", "(D)Z", false);
            this.mv.visitJumpInsn(IFEQ, label3);
            this.mv.visitInsn(ICONST_1);
            this.mv.visitJumpInsn(GOTO, label2);
            this.mv.visitLabel(label3);
            this.generateBinaryRhsAndLhsLoad(binaryIns);
            this.mv.visitInsn(DCMPL);
            this.mv.visitJumpInsn(IFNE, label1);
        } else if (lhsOpType.tag == TypeTags.BOOLEAN && rhsOpType.tag == TypeTags.BOOLEAN) {
            this.generateBinaryRhsAndLhsLoad(binaryIns);
            this.mv.visitJumpInsn(IF_ICMPNE, label1);
        } else if (lhsOpType.tag == TypeTags.DECIMAL && rhsOpType.tag == TypeTags.DECIMAL) {
            this.generateBinaryRhsAndLhsLoad(binaryIns);
            this.mv.visitMethodInsn(INVOKESTATIC, TYPE_CHECKER, "checkDecimalEqual",
                    COMPARE_DECIMALS, false);
            this.storeToVar(binaryIns.lhsOp.variableDcl);
            return;
        } else {
            this.generateBinaryRhsAndLhsLoad(binaryIns);
            this.mv.visitMethodInsn(INVOKESTATIC, TYPE_CHECKER, "isEqual",
                   COMPARE_OBJECTS, false);
            this.storeToVar(binaryIns.lhsOp.variableDcl);
            return;
        }

        this.mv.visitInsn(ICONST_1);
        this.mv.visitJumpInsn(GOTO, label2);

        this.mv.visitLabel(label1);
        this.mv.visitInsn(ICONST_0);

        this.mv.visitLabel(label2);
        this.storeToVar(binaryIns.lhsOp.variableDcl);
    }

    private void generateNotEqualIns(BIRNonTerminator.BinaryOp binaryIns) {

        Label label1 = new Label();
        Label label2 = new Label();
        Label label3 = new Label();

        // It is assumed that both operands are of same type
        BType lhsOpType = JvmCodeGenUtil.getReferredType(binaryIns.rhsOp1.variableDcl.type);
        BType rhsOpType = JvmCodeGenUtil.getReferredType(binaryIns.rhsOp2.variableDcl.type);

        if (TypeTags.isIntegerTypeTag(lhsOpType.tag) && TypeTags.isIntegerTypeTag(rhsOpType.tag)) {
            this.generateBinaryRhsAndLhsLoad(binaryIns);
            this.mv.visitInsn(LCMP);
            this.mv.visitJumpInsn(IFEQ, label1);
        } else if (lhsOpType.tag == TypeTags.BYTE && rhsOpType.tag == TypeTags.BYTE) {
            this.generateBinaryRhsAndLhsLoad(binaryIns);
            this.mv.visitJumpInsn(IF_ICMPEQ, label1);
        } else if (lhsOpType.tag == TypeTags.FLOAT && rhsOpType.tag == TypeTags.FLOAT) {
            this.loadVar(binaryIns.rhsOp1.variableDcl);
            this.mv.visitMethodInsn(INVOKESTATIC, DOUBLE_VALUE, "isNaN", "(D)Z", false);
            this.mv.visitJumpInsn(IFEQ, label3);
            this.loadVar(binaryIns.rhsOp2.variableDcl);
            this.mv.visitMethodInsn(INVOKESTATIC, DOUBLE_VALUE, "isNaN", "(D)Z", false);
            this.mv.visitJumpInsn(IFEQ, label3);
            this.mv.visitInsn(ICONST_0);
            this.mv.visitJumpInsn(GOTO, label2);
            this.mv.visitLabel(label3);
            this.generateBinaryRhsAndLhsLoad(binaryIns);
            this.mv.visitInsn(DCMPL);
            this.mv.visitJumpInsn(IFEQ, label1);
        } else if (lhsOpType.tag == TypeTags.BOOLEAN && rhsOpType.tag == TypeTags.BOOLEAN) {
            this.generateBinaryRhsAndLhsLoad(binaryIns);
            this.mv.visitJumpInsn(IF_ICMPEQ, label1);
        } else if (lhsOpType.tag == TypeTags.DECIMAL && rhsOpType.tag == TypeTags.DECIMAL) {
            this.generateBinaryRhsAndLhsLoad(binaryIns);
            this.mv.visitMethodInsn(INVOKESTATIC, TYPE_CHECKER, "checkDecimalEqual",
                    COMPARE_DECIMALS, false);
            this.mv.visitJumpInsn(IFNE, label1);
        } else {
            this.generateBinaryRhsAndLhsLoad(binaryIns);
            this.mv.visitMethodInsn(INVOKESTATIC, TYPE_CHECKER, "isEqual",
                   COMPARE_OBJECTS, false);
            this.mv.visitJumpInsn(IFNE, label1);
        }

        this.mv.visitInsn(ICONST_1);
        this.mv.visitJumpInsn(GOTO, label2);

        this.mv.visitLabel(label1);
        this.mv.visitInsn(ICONST_0);

        this.mv.visitLabel(label2);
        this.storeToVar(binaryIns.lhsOp.variableDcl);
    }

    private void generateRefEqualIns(BIRNonTerminator.BinaryOp binaryIns) {

        Label label1 = new Label();
        Label label2 = new Label();

        BType lhsOpType = JvmCodeGenUtil.getReferredType(binaryIns.rhsOp1.variableDcl.type);
        BType rhsOpType = JvmCodeGenUtil.getReferredType(binaryIns.rhsOp2.variableDcl.type);

        if (TypeTags.isIntegerTypeTag(lhsOpType.tag) && TypeTags.isIntegerTypeTag(rhsOpType.tag)) {
            this.generateBinaryRhsAndLhsLoad(binaryIns);
            this.mv.visitInsn(LCMP);
            this.mv.visitJumpInsn(IFNE, label1);
        } else if (lhsOpType.tag == TypeTags.BYTE && rhsOpType.tag == TypeTags.BYTE) {
            this.generateBinaryRhsAndLhsLoad(binaryIns);
            this.mv.visitJumpInsn(IF_ICMPNE, label1);
        } else if (lhsOpType.tag == TypeTags.FLOAT && rhsOpType.tag == TypeTags.FLOAT) {
            this.loadVar(binaryIns.rhsOp1.variableDcl);
            this.mv.visitMethodInsn(INVOKESTATIC, DOUBLE_VALUE, VALUE_OF_METHOD,
                    DOUBLE_VALUE_OF_METHOD, false);
            this.loadVar(binaryIns.rhsOp2.variableDcl);
            this.mv.visitMethodInsn(INVOKESTATIC, DOUBLE_VALUE, VALUE_OF_METHOD,
                    DOUBLE_VALUE_OF_METHOD, false);
            this.mv.visitMethodInsn(INVOKEVIRTUAL, DOUBLE_VALUE, EQUALS_METHOD,
                    ANY_TO_JBOOLEAN, false);
            this.storeToVar(binaryIns.lhsOp.variableDcl);
            return;
        } else if (lhsOpType.tag == TypeTags.BOOLEAN && rhsOpType.tag == TypeTags.BOOLEAN) {
            this.generateBinaryRhsAndLhsLoad(binaryIns);
            this.mv.visitJumpInsn(IF_ICMPNE, label1);
        } else if (lhsOpType.tag == TypeTags.DECIMAL && rhsOpType.tag == TypeTags.DECIMAL) {
            this.generateBinaryRhsAndLhsLoad(binaryIns);
            this.mv.visitMethodInsn(INVOKESTATIC, TYPE_CHECKER, "checkDecimalExactEqual",
                    COMPARE_DECIMALS, false);
            this.storeToVar(binaryIns.lhsOp.variableDcl);
            return;
        } else {
            this.generateBinaryRhsAndLhsLoad(binaryIns);
            this.mv.visitMethodInsn(INVOKESTATIC, TYPE_CHECKER, "isReferenceEqual",
                   COMPARE_OBJECTS, false);
            this.storeToVar(binaryIns.lhsOp.variableDcl);
            return;
        }

        this.mv.visitInsn(ICONST_1);
        this.mv.visitJumpInsn(GOTO, label2);

        this.mv.visitLabel(label1);
        this.mv.visitInsn(ICONST_0);

        this.mv.visitLabel(label2);
        this.storeToVar(binaryIns.lhsOp.variableDcl);
    }

    private void generateRefNotEqualIns(BIRNonTerminator.BinaryOp binaryIns) {

        Label label1 = new Label();
        Label label2 = new Label();

        // It is assumed that both operands are of same type
        BType lhsOpType = JvmCodeGenUtil.getReferredType(binaryIns.rhsOp1.variableDcl.type);
        BType rhsOpType = JvmCodeGenUtil.getReferredType(binaryIns.rhsOp2.variableDcl.type);

        if (TypeTags.isIntegerTypeTag(lhsOpType.tag) && TypeTags.isIntegerTypeTag(rhsOpType.tag)) {
            this.generateBinaryRhsAndLhsLoad(binaryIns);
            this.mv.visitInsn(LCMP);
            this.mv.visitJumpInsn(IFEQ, label1);
        } else if (lhsOpType.tag == TypeTags.BYTE && rhsOpType.tag == TypeTags.BYTE) {
            this.generateBinaryRhsAndLhsLoad(binaryIns);
            this.mv.visitJumpInsn(IF_ICMPEQ, label1);
        } else if (lhsOpType.tag == TypeTags.FLOAT && rhsOpType.tag == TypeTags.FLOAT) {
            this.loadVar(binaryIns.rhsOp1.variableDcl);
            this.mv.visitMethodInsn(INVOKESTATIC, DOUBLE_VALUE, VALUE_OF_METHOD,
                    DOUBLE_VALUE_OF_METHOD, false);
            this.loadVar(binaryIns.rhsOp2.variableDcl);
            this.mv.visitMethodInsn(INVOKESTATIC, DOUBLE_VALUE, VALUE_OF_METHOD,
                    DOUBLE_VALUE_OF_METHOD, false);
            this.mv.visitMethodInsn(INVOKEVIRTUAL, DOUBLE_VALUE, EQUALS_METHOD,
                    ANY_TO_JBOOLEAN, false);
            this.mv.visitJumpInsn(IFNE, label1);
        } else if (lhsOpType.tag == TypeTags.BOOLEAN && rhsOpType.tag == TypeTags.BOOLEAN) {
            this.generateBinaryRhsAndLhsLoad(binaryIns);
            this.mv.visitJumpInsn(IF_ICMPEQ, label1);
        } else if (lhsOpType.tag == TypeTags.DECIMAL && rhsOpType.tag == TypeTags.DECIMAL) {
            this.generateBinaryRhsAndLhsLoad(binaryIns);
            this.mv.visitMethodInsn(INVOKESTATIC, TYPE_CHECKER, "checkDecimalExactEqual",
                    COMPARE_DECIMALS, false);
            this.mv.visitJumpInsn(IFNE, label1);
        } else {
            this.generateBinaryRhsAndLhsLoad(binaryIns);
            this.mv.visitMethodInsn(INVOKESTATIC, TYPE_CHECKER, "isReferenceEqual",
                   COMPARE_OBJECTS, false);
            this.mv.visitJumpInsn(IFNE, label1);
        }

        this.mv.visitInsn(ICONST_1);
        this.mv.visitJumpInsn(GOTO, label2);

        this.mv.visitLabel(label1);
        this.mv.visitInsn(ICONST_0);

        this.mv.visitLabel(label2);
        this.storeToVar(binaryIns.lhsOp.variableDcl);
    }

    private void generateClosedRangeIns(BIRNonTerminator.BinaryOp binaryIns) {

        this.mv.visitTypeInsn(NEW, ARRAY_VALUE_IMPL);
        this.mv.visitInsn(DUP);
        this.generateBinaryRhsAndLhsLoad(binaryIns);
        this.mv.visitMethodInsn(INVOKESTATIC, LONG_STREAM, "rangeClosed", LONG_STREAM_RANGE_CLOSED, true);
        this.mv.visitMethodInsn(INVOKEINTERFACE, LONG_STREAM, "toArray", "()[J", true);
        this.mv.visitMethodInsn(INVOKESPECIAL, ARRAY_VALUE_IMPL, JVM_INIT_METHOD, "([J)V", false);
        this.storeToVar(binaryIns.lhsOp.variableDcl);
    }

    private void generateAnnotAccessIns(BIRNonTerminator.BinaryOp binaryIns) {

        this.loadVar(binaryIns.rhsOp1.variableDcl);
        this.loadVar(binaryIns.rhsOp2.variableDcl);
        this.mv.visitMethodInsn(INVOKESTATIC, TYPE_CHECKER, "getAnnotValue", GET_ANNOTATION_VALUE, false);

        BType targetType = JvmCodeGenUtil.getReferredType(binaryIns.lhsOp.variableDcl.type);
        jvmCastGen.addUnboxInsn(this.mv, targetType);
        this.storeToVar(binaryIns.lhsOp.variableDcl);
    }

    private void generateAddIns(BIRNonTerminator.BinaryOp binaryIns) {

        BType bType = JvmCodeGenUtil.getReferredType(binaryIns.lhsOp.variableDcl.type);

        this.generateBinaryRhsAndLhsLoad(binaryIns);
        if (TypeTags.isIntegerTypeTag(bType.tag)) {
            this.mv.visitMethodInsn(INVOKESTATIC, MATH_UTILS, "addExact", "(JJ)J", false);
        } else if (bType.tag == TypeTags.BYTE) {
            this.mv.visitInsn(IADD);
        } else if (TypeTags.isStringTypeTag(bType.tag)) {
                this.mv.visitMethodInsn(INVOKEINTERFACE, B_STRING_VALUE, "concat",
                                        BSTRING_CONCAT, true);
        } else if (bType.tag == TypeTags.DECIMAL) {
            this.mv.visitMethodInsn(INVOKEVIRTUAL, DECIMAL_VALUE, ADD_METHOD,
                    SET_DECIMAL_RETURN_DECIMAL, false);
        } else if (bType.tag == TypeTags.FLOAT) {
            this.mv.visitInsn(DADD);
        } else if (TypeTags.isXMLTypeTag(bType.tag)) {
            this.mv.visitMethodInsn(INVOKESTATIC, XML_FACTORY, "concatenate",
                    XML_CONCAT, false);
        } else {
            throw new BLangCompilerException(JvmConstants.TYPE_NOT_SUPPORTED_MESSAGE +
                    binaryIns.lhsOp.variableDcl.type);
        }

        this.storeToVar(binaryIns.lhsOp.variableDcl);
    }

    private void generateSubIns(BIRNonTerminator.BinaryOp binaryIns) {

        BType bType = JvmCodeGenUtil.getReferredType(binaryIns.lhsOp.variableDcl.type);

        this.generateBinaryRhsAndLhsLoad(binaryIns);
        if (TypeTags.isIntegerTypeTag(bType.tag)) {
            this.mv.visitMethodInsn(INVOKESTATIC, MATH_UTILS, "subtractExact", "(JJ)J", false);
        } else if (bType.tag == TypeTags.FLOAT) {
            this.mv.visitInsn(DSUB);
        } else if (bType.tag == TypeTags.DECIMAL) {
            this.mv.visitMethodInsn(INVOKEVIRTUAL, DECIMAL_VALUE, "subtract",
                    SET_DECIMAL_RETURN_DECIMAL, false);
        } else {
            throw new BLangCompilerException(JvmConstants.TYPE_NOT_SUPPORTED_MESSAGE +
                    binaryIns.lhsOp.variableDcl.type);
        }
        this.storeToVar(binaryIns.lhsOp.variableDcl);
    }

    private void generateDivIns(BIRNonTerminator.BinaryOp binaryIns) {

        BType bType = JvmCodeGenUtil.getReferredType(binaryIns.lhsOp.variableDcl.type);

        this.generateBinaryRhsAndLhsLoad(binaryIns);
        if (TypeTags.isIntegerTypeTag(bType.tag)) {
            this.mv.visitMethodInsn(INVOKESTATIC, MATH_UTILS, "divide", "(JJ)J", false);
        } else if (bType.tag == TypeTags.FLOAT) {
            this.mv.visitInsn(DDIV);
        } else if (bType.tag == TypeTags.DECIMAL) {
            this.mv.visitMethodInsn(INVOKEVIRTUAL, DECIMAL_VALUE, "divide",
                    SET_DECIMAL_RETURN_DECIMAL, false);
        } else {
            throw new BLangCompilerException(JvmConstants.TYPE_NOT_SUPPORTED_MESSAGE +
                    binaryIns.lhsOp.variableDcl.type);
        }
        this.storeToVar(binaryIns.lhsOp.variableDcl);
    }

    private void generateMulIns(BIRNonTerminator.BinaryOp binaryIns) {

        BType bType = JvmCodeGenUtil.getReferredType(binaryIns.lhsOp.variableDcl.type);

        this.generateBinaryRhsAndLhsLoad(binaryIns);
        if (TypeTags.isIntegerTypeTag(bType.tag)) {
            this.mv.visitMethodInsn(INVOKESTATIC, MATH_UTILS, "multiplyExact", "(JJ)J", false);
        } else if (bType.tag == TypeTags.FLOAT) {
            this.mv.visitInsn(DMUL);
        } else if (bType.tag == TypeTags.DECIMAL) {
            this.mv.visitMethodInsn(INVOKEVIRTUAL, DECIMAL_VALUE, "multiply",
                    SET_DECIMAL_RETURN_DECIMAL, false);
        } else {
            throw new BLangCompilerException(JvmConstants.TYPE_NOT_SUPPORTED_MESSAGE +
                    binaryIns.lhsOp.variableDcl.type);
        }
        this.storeToVar(binaryIns.lhsOp.variableDcl);
    }

    private void generateRemIns(BIRNonTerminator.BinaryOp binaryIns) {

        BType bType = JvmCodeGenUtil.getReferredType(binaryIns.lhsOp.variableDcl.type);

        this.generateBinaryRhsAndLhsLoad(binaryIns);
        if (TypeTags.isIntegerTypeTag(bType.tag)) {
            this.mv.visitMethodInsn(INVOKESTATIC, MATH_UTILS, "remainder", "(JJ)J", false);
        } else if (bType.tag == TypeTags.FLOAT) {
            this.mv.visitInsn(DREM);
        } else if (bType.tag == TypeTags.DECIMAL) {
            this.mv.visitMethodInsn(INVOKEVIRTUAL, DECIMAL_VALUE, "remainder",
                    SET_DECIMAL_RETURN_DECIMAL, false);
        } else {
            throw new BLangCompilerException(JvmConstants.TYPE_NOT_SUPPORTED_MESSAGE +
                    binaryIns.lhsOp.variableDcl.type);
        }
        this.storeToVar(binaryIns.lhsOp.variableDcl);
    }

    private void generateBitwiseAndIns(BIRNonTerminator.BinaryOp binaryIns) {

        BType opType1 = JvmCodeGenUtil.getReferredType(binaryIns.rhsOp1.variableDcl.type);
        BType opType2 = JvmCodeGenUtil.getReferredType(binaryIns.rhsOp2.variableDcl.type);

        int opType1Tag = opType1.tag;
        int opType2Tag = opType2.tag;

        if (opType1Tag == TypeTags.BYTE && opType2Tag == TypeTags.BYTE) {
            this.loadVar(binaryIns.rhsOp1.variableDcl);
            jvmCastGen.generateCheckCastToByte(this.mv, opType1);

            this.loadVar(binaryIns.rhsOp2.variableDcl);
            jvmCastGen.generateCheckCastToByte(this.mv, opType2);

            this.mv.visitInsn(IAND);
        } else {
            boolean byteResult = false;

            this.loadVar(binaryIns.rhsOp1.variableDcl);
            if (opType1Tag == TypeTags.BYTE) {
                this.mv.visitMethodInsn(INVOKESTATIC, INT_VALUE, TO_UNSIGNED_LONG, "(I)J", false);
                byteResult = true;
            } else {
                jvmCastGen.generateCheckCast(this.mv, opType1, symbolTable.intType, this.indexMap);
            }

            this.loadVar(binaryIns.rhsOp2.variableDcl);
            if (opType2Tag == TypeTags.BYTE) {
                this.mv.visitMethodInsn(INVOKESTATIC, INT_VALUE, TO_UNSIGNED_LONG, "(I)J", false);
                byteResult = true;
            } else {
                jvmCastGen.generateCheckCast(this.mv, opType2, symbolTable.intType, this.indexMap);
            }

            this.mv.visitInsn(LAND);
            if (byteResult) {
                jvmCastGen.generateCheckCastToByte(this.mv, symbolTable.intType);
            }
        }

        this.storeToVar(binaryIns.lhsOp.variableDcl);
    }

    private void generateBitwiseOrIns(BIRNonTerminator.BinaryOp binaryIns) {

        BType opType1 = JvmCodeGenUtil.getReferredType(binaryIns.rhsOp1.variableDcl.type);
        BType opType2 = JvmCodeGenUtil.getReferredType(binaryIns.rhsOp2.variableDcl.type);

        if (opType1.tag == TypeTags.BYTE && opType2.tag == TypeTags.BYTE) {
            this.loadVar(binaryIns.rhsOp1.variableDcl);
            this.loadVar(binaryIns.rhsOp2.variableDcl);
            this.mv.visitInsn(IOR);
            this.storeToVar(binaryIns.lhsOp.variableDcl);
            return;
        }

        this.loadVar(binaryIns.rhsOp1.variableDcl);
        jvmCastGen.generateCheckCast(this.mv, opType1, symbolTable.intType, this.indexMap);

        this.loadVar(binaryIns.rhsOp2.variableDcl);
        jvmCastGen.generateCheckCast(this.mv, opType2, symbolTable.intType, this.indexMap);

        this.mv.visitInsn(LOR);

        if (!TypeTags.isSignedIntegerTypeTag(opType1.tag) && !TypeTags.isSignedIntegerTypeTag(opType2.tag) &&
                opType1.tag != TypeTags.UNION && opType2.tag != TypeTags.UNION) {
            generateIntToUnsignedIntConversion(this.mv,
                    getSmallestBuiltInUnsignedIntSubTypeContainingTypes(opType1, opType2));
        }

        this.storeToVar(binaryIns.lhsOp.variableDcl);
    }

    private void generateBitwiseXorIns(BIRNonTerminator.BinaryOp binaryIns) {

        BType opType1 = JvmCodeGenUtil.getReferredType(binaryIns.rhsOp1.variableDcl.type);
        BType opType2 = JvmCodeGenUtil.getReferredType(binaryIns.rhsOp2.variableDcl.type);

        if (opType1.tag == TypeTags.BYTE && opType2.tag == TypeTags.BYTE) {
            this.loadVar(binaryIns.rhsOp1.variableDcl);
            this.loadVar(binaryIns.rhsOp2.variableDcl);
            this.mv.visitInsn(IXOR);
            this.storeToVar(binaryIns.lhsOp.variableDcl);
            return;
        }

        this.loadVar(binaryIns.rhsOp1.variableDcl);
        jvmCastGen.generateCheckCast(this.mv, opType1, symbolTable.intType, this.indexMap);

        this.loadVar(binaryIns.rhsOp2.variableDcl);
        jvmCastGen.generateCheckCast(this.mv, opType2, symbolTable.intType, this.indexMap);

        this.mv.visitInsn(LXOR);

        if (!TypeTags.isSignedIntegerTypeTag(opType1.tag) && !TypeTags.isSignedIntegerTypeTag(opType2.tag) &&
            opType1.tag != TypeTags.UNION && opType2.tag != TypeTags.UNION) {
            generateIntToUnsignedIntConversion(this.mv,
                    getSmallestBuiltInUnsignedIntSubTypeContainingTypes(opType1, opType2));
        }

        this.storeToVar(binaryIns.lhsOp.variableDcl);
    }

    private void generateBitwiseLeftShiftIns(BIRNonTerminator.BinaryOp binaryIns) {

        this.loadVar(binaryIns.rhsOp1.variableDcl);
        BType firstOpType = JvmCodeGenUtil.getReferredType(binaryIns.rhsOp1.variableDcl.type);
        if (firstOpType.tag == TypeTags.BYTE) {
            this.mv.visitInsn(I2L);
        }

        this.loadVar(binaryIns.rhsOp2.variableDcl);
        BType secondOpType = JvmCodeGenUtil.getReferredType(binaryIns.rhsOp2.variableDcl.type);
        if (TypeTags.isIntegerTypeTag(secondOpType.tag)) {
            this.mv.visitInsn(L2I);
        }

        this.mv.visitInsn(LSHL);
        this.storeToVar(binaryIns.lhsOp.variableDcl);
    }

    private void generateBitwiseRightShiftIns(BIRNonTerminator.BinaryOp binaryIns) {

        this.loadVar(binaryIns.rhsOp1.variableDcl);
        this.loadVar(binaryIns.rhsOp2.variableDcl);

        BType secondOpType = JvmCodeGenUtil.getReferredType(binaryIns.rhsOp2.variableDcl.type);

        if (TypeTags.isIntegerTypeTag(secondOpType.tag)) {
            this.mv.visitInsn(L2I);
        }

        BType firstOpType = JvmCodeGenUtil.getReferredType(binaryIns.rhsOp1.variableDcl.type);

        if (TypeTags.isIntegerTypeTag(firstOpType.tag)) {
            this.mv.visitInsn(LSHR);
        } else {
            this.mv.visitInsn(ISHR);
        }

        this.storeToVar(binaryIns.lhsOp.variableDcl);
    }

    private void generateBitwiseUnsignedRightShiftIns(BIRNonTerminator.BinaryOp binaryIns) {

        this.loadVar(binaryIns.rhsOp1.variableDcl);
        this.loadVar(binaryIns.rhsOp2.variableDcl);

        BType secondOpType = JvmCodeGenUtil.getReferredType(binaryIns.rhsOp2.variableDcl.type);

        if (TypeTags.isIntegerTypeTag(secondOpType.tag)) {
            this.mv.visitInsn(L2I);
        }

        BType firstOpType = JvmCodeGenUtil.getReferredType(binaryIns.rhsOp1.variableDcl.type);

        if (TypeTags.isIntegerTypeTag(firstOpType.tag)) {
            this.mv.visitInsn(LUSHR);
        } else {
            this.mv.visitInsn(IUSHR);
        }

        this.storeToVar(binaryIns.lhsOp.variableDcl);
    }

    private int getJVMIndexOfVarRef(BIRNode.BIRVariableDcl varDcl) {
        return this.indexMap.addIfNotExists(varDcl.name.value, varDcl.type);
    }

    void generateMapNewIns(BIRNonTerminator.NewStructure mapNewIns, int localVarOffset) {
        BType type = mapNewIns.type;
        if (Types.isUserDefinedTypeDefinition(type)) {
            PackageID packageID = type.tsymbol.pkgID;
            String typeOwner = JvmCodeGenUtil.getPackageName(packageID) + MODULE_INIT_CLASS_NAME;
            String fieldName = jvmTypeGen.getTypedescFieldName(toNameString(type));
            mv.visitFieldInsn(GETSTATIC, typeOwner, fieldName, GET_TYPEDESC);
        } else {
            this.loadVar(mapNewIns.rhsOp.variableDcl);
        }
        this.mv.visitVarInsn(ALOAD, localVarOffset);

        List<BIRNode.BIRMappingConstructorEntry> initialValues = mapNewIns.initialValues;
        mv.visitLdcInsn((long) initialValues.size());
        mv.visitInsn(L2I);
        mv.visitTypeInsn(ANEWARRAY, B_MAPPING_INITIAL_VALUE_ENTRY);

        int i = 0;
        for (BIRNode.BIRMappingConstructorEntry initialValue : initialValues) {
            mv.visitInsn(DUP);
            mv.visitLdcInsn((long) i);
            mv.visitInsn(L2I);
            i += 1;

            if (initialValue.isKeyValuePair()) {
                createKeyValueEntry(mv, (BIRNode.BIRMappingConstructorKeyValueEntry) initialValue);
            } else {
                createSpreadFieldEntry(mv, (BIRNode.BIRMappingConstructorSpreadFieldEntry) initialValue);
            }

            mv.visitInsn(AASTORE);
        }

        this.mv.visitMethodInsn(INVOKEINTERFACE, TYPEDESC_VALUE, INSTANTIATE_FUNCTION,
                                INSTANTIATE, true);
        this.storeToVar(mapNewIns.lhsOp.variableDcl);
    }

    private void createKeyValueEntry(MethodVisitor mv, BIRNode.BIRMappingConstructorKeyValueEntry keyValueEntry) {

        mv.visitTypeInsn(NEW, MAPPING_INITIAL_KEY_VALUE_ENTRY);
        mv.visitInsn(DUP);

        BIRNode.BIRVariableDcl keyOpVarDecl = keyValueEntry.keyOp.variableDcl;
        this.loadVar(keyOpVarDecl);
        jvmCastGen.addBoxInsn(this.mv, keyOpVarDecl.type);

        BIRNode.BIRVariableDcl valueOpVarDecl = keyValueEntry.valueOp.variableDcl;
        this.loadVar(valueOpVarDecl);
        jvmCastGen.addBoxInsn(this.mv, valueOpVarDecl.type);

        mv.visitMethodInsn(INVOKESPECIAL, MAPPING_INITIAL_KEY_VALUE_ENTRY, JVM_INIT_METHOD,
                           TWO_OBJECTS_ARGS, false);
    }

    private void createSpreadFieldEntry(MethodVisitor mv,
                                        BIRNode.BIRMappingConstructorSpreadFieldEntry spreadFieldEntry) {

        mv.visitTypeInsn(NEW, MAPPING_INITIAL_SPREAD_FIELD_ENTRY);
        mv.visitInsn(DUP);

        BIRNode.BIRVariableDcl variableDcl = spreadFieldEntry.exprOp.variableDcl;
        this.loadVar(variableDcl);

        mv.visitMethodInsn(INVOKESPECIAL, MAPPING_INITIAL_SPREAD_FIELD_ENTRY, JVM_INIT_METHOD,
                           INIT_MAPPING_INITIAL_SPREAD_FIELD_ENTRY, false);
    }

    void generateMapStoreIns(BIRNonTerminator.FieldAccess mapStoreIns) {
        // visit map_ref
        this.loadVar(mapStoreIns.lhsOp.variableDcl);
        BType varRefType = mapStoreIns.lhsOp.variableDcl.type;

        // visit key_expr
        this.loadVar(mapStoreIns.keyOp.variableDcl);

        // visit value_expr
        BType valueType = mapStoreIns.rhsOp.variableDcl.type;
        this.loadVar(mapStoreIns.rhsOp.variableDcl);
        jvmCastGen.addBoxInsn(this.mv, valueType);

        if (varRefType.tag == TypeTags.JSON) {
            this.mv.visitMethodInsn(INVOKESTATIC, JSON_UTILS, "setElement",
                                    JSON_SET_ELEMENT, false);
        } else if (mapStoreIns.onInitialization) {
            // We only reach here for stores in a record init function.
            this.mv.visitMethodInsn(INVOKEINTERFACE, MAP_VALUE, "populateInitialValue",
                                    TWO_OBJECTS_ARGS, true);
        } else {
            this.mv.visitMethodInsn(INVOKESTATIC, MAP_UTILS, "handleMapStore", HANDLE_MAP_STORE, false);
        }
    }

    void generateMapLoadIns(BIRNonTerminator.FieldAccess mapLoadIns) {
        // visit map_ref
        this.loadVar(mapLoadIns.rhsOp.variableDcl);
        BType varRefType = mapLoadIns.rhsOp.variableDcl.type;
        jvmCastGen.addUnboxInsn(this.mv, varRefType);

        // visit key_expr
        this.loadVar(mapLoadIns.keyOp.variableDcl);

        if (varRefType.tag == TypeTags.JSON) {

            if (mapLoadIns.optionalFieldAccess) {
                this.mv.visitTypeInsn(CHECKCAST, B_STRING_VALUE);
                this.mv.visitMethodInsn(INVOKESTATIC, JSON_UTILS, "getElementOrNil",
                                        JSON_GET_ELEMENT,
                                        false);
            } else {
                this.mv.visitTypeInsn(CHECKCAST , B_STRING_VALUE);
                this.mv.visitMethodInsn(INVOKESTATIC, JSON_UTILS, "getElement", JSON_GET_ELEMENT, false);
            }
        } else {
            if (mapLoadIns.fillingRead) {
                this.mv.visitMethodInsn(INVOKEINTERFACE, MAP_VALUE, "fillAndGet",
                        PASS_OBJECT_RETURN_OBJECT, true);
            } else {
                this.mv.visitMethodInsn(INVOKEINTERFACE, MAP_VALUE, "get",
                        PASS_OBJECT_RETURN_OBJECT, true);
            }
        }

        // store in the target reg
        BType targetType = mapLoadIns.lhsOp.variableDcl.type;
        jvmCastGen.addUnboxInsn(this.mv, targetType);
        this.storeToVar(mapLoadIns.lhsOp.variableDcl);
    }

    void generateObjectLoadIns(BIRNonTerminator.FieldAccess objectLoadIns) {
        // visit object_ref
        this.loadVar(objectLoadIns.rhsOp.variableDcl);

        // visit key_expr
        this.loadVar(objectLoadIns.keyOp.variableDcl);

        // invoke get() method, and unbox if needed
        this.mv.visitMethodInsn(INVOKEINTERFACE, B_OBJECT, "get", BOBJECT_GET, true);
        BType targetType = objectLoadIns.lhsOp.variableDcl.type;
        jvmCastGen.addUnboxInsn(this.mv, targetType);

        // store in the target reg
        this.storeToVar(objectLoadIns.lhsOp.variableDcl);
    }

    void generateObjectStoreIns(BIRNonTerminator.FieldAccess objectStoreIns) {
        // visit object_ref
        this.loadVar(objectStoreIns.lhsOp.variableDcl);
        if (objectStoreIns.onInitialization) {
            BObjectType objectType = (BObjectType) objectStoreIns.lhsOp.variableDcl.type;
            String className = getTypeValueClassName(JvmCodeGenUtil.getPackageName(objectType.tsymbol.pkgID),
                    toNameString(objectType));
            // add cast to typeValueClass
            this.mv.visitTypeInsn(CHECKCAST, className);
            visitKeyValueExpressions(objectStoreIns);
            // invoke setOnInitialization() method
            this.mv.visitMethodInsn(INVOKESPECIAL, className, "setOnInitialization",
                    SET_ON_INIT, false);
            return;
        }
        visitKeyValueExpressions(objectStoreIns);
        // invoke set() method
        this.mv.visitMethodInsn(INVOKEINTERFACE, B_OBJECT, "set", SET_ON_INIT, true);
    }

    private void visitKeyValueExpressions(BIRNonTerminator.FieldAccess objectStoreIns) {
        // visit key_expr
        this.loadVar(objectStoreIns.keyOp.variableDcl);
        // visit value_expr
        BType valueType = objectStoreIns.rhsOp.variableDcl.type;
        this.loadVar(objectStoreIns.rhsOp.variableDcl);
        jvmCastGen.addBoxInsn(this.mv, valueType);
    }

    void generateStringLoadIns(BIRNonTerminator.FieldAccess stringLoadIns) {
        // visit the string
        this.loadVar(stringLoadIns.rhsOp.variableDcl);

        // visit the key expr
        this.loadVar(stringLoadIns.keyOp.variableDcl);

        // invoke the `getStringAt()` method
        this.mv.visitMethodInsn(INVOKESTATIC, STRING_UTILS, "getStringAt",
                                GET_STRING_AT,
                                false);

        // store in the target reg
        this.storeToVar(stringLoadIns.lhsOp.variableDcl);
    }

    void generateArrayNewIns(BIRNonTerminator.NewArray inst, int localVarOffset) {
        BType instType = JvmCodeGenUtil.getReferredType(inst.type);
        if (instType.tag == TypeTags.ARRAY) {
            this.mv.visitTypeInsn(NEW, ARRAY_VALUE_IMPL);
            this.mv.visitInsn(DUP);
            jvmTypeGen.loadType(this.mv, inst.type);
            loadListInitialValues(inst);
            BType elementType = JvmCodeGenUtil.getReferredType(((BArrayType) instType).eType);

            if (elementType.tag == TypeTags.RECORD || (elementType.tag == TypeTags.INTERSECTION &&
                    ((BIntersectionType) elementType).effectiveType.tag == TypeTags.RECORD)) {
                visitNewRecordArray(elementType, inst);
            } else {
                this.mv.visitMethodInsn(INVOKESPECIAL, ARRAY_VALUE_IMPL, JVM_INIT_METHOD,
                        INIT_ARRAY, false);
            }
            this.storeToVar(inst.lhsOp.variableDcl);
        } else {
            if (Types.isUserDefinedTypeDefinition(instType)) {
                PackageID packageID = instType.tsymbol.pkgID;
                String typeOwner = JvmCodeGenUtil.getPackageName(packageID) + MODULE_INIT_CLASS_NAME;
                String fieldName = jvmTypeGen.getTypedescFieldName(toNameString(instType));
                mv.visitFieldInsn(GETSTATIC, typeOwner, fieldName, GET_TYPEDESC);
            } else {
                this.loadVar(inst.typedescOp.variableDcl);
            }
            this.mv.visitVarInsn(ALOAD, localVarOffset);
            loadListInitialValues(inst);
            this.mv.visitMethodInsn(INVOKEINTERFACE, TYPEDESC_VALUE, INSTANTIATE_FUNCTION, INSTANTIATE, true);
            this.storeToVar(inst.lhsOp.variableDcl);
        }
    }

    private void visitNewRecordArray(BType type, BIRNonTerminator.NewArray inst) {
        BType elementType = JvmCodeGenUtil.getReferredType(type);
        elementType = elementType.tag == TypeTags.INTERSECTION ?
                ((BIntersectionType) elementType).effectiveType : elementType;
        if (inst.typedescOp == null) {
            String typeOwner = JvmCodeGenUtil.getPackageName(type.tsymbol.pkgID) + MODULE_INIT_CLASS_NAME;
            String typedescFieldName = jvmTypeGen.getTypedescFieldName(toNameString(elementType));
            this.mv.visitFieldInsn(GETSTATIC, typeOwner, typedescFieldName, "L" + TYPEDESC_VALUE + ";");
        } else {
            this.loadVar(inst.typedescOp.variableDcl);
        }
        this.mv.visitMethodInsn(INVOKESPECIAL, ARRAY_VALUE_IMPL, JVM_INIT_METHOD,
                INIT_ARRAY_WITH_INITIAL_VALUES, false);
    }

    void generateArrayStoreIns(BIRNonTerminator.FieldAccess inst) {

        this.loadVar(inst.lhsOp.variableDcl);
        this.loadVar(inst.keyOp.variableDcl);
        this.loadVar(inst.rhsOp.variableDcl);

        BType valueType = JvmCodeGenUtil.getReferredType(inst.rhsOp.variableDcl.type);

        if (TypeTags.isIntegerTypeTag(valueType.tag)) {
            this.mv.visitMethodInsn(INVOKEINTERFACE, ARRAY_VALUE, ADD_METHOD, "(JJ)V", true);
        } else if (valueType.tag == TypeTags.FLOAT) {
            this.mv.visitMethodInsn(INVOKEINTERFACE, ARRAY_VALUE, ADD_METHOD, "(JD)V", true);
        } else if (TypeTags.isStringTypeTag(valueType.tag)) {
            this.mv.visitMethodInsn(INVOKEINTERFACE, ARRAY_VALUE, ADD_METHOD, ARRAY_ADD_BSTRING, true);
        } else if (valueType.tag == TypeTags.BOOLEAN) {
            this.mv.visitMethodInsn(INVOKEINTERFACE, ARRAY_VALUE, ADD_METHOD, "(JZ)V", true);
        } else if (valueType.tag == TypeTags.BYTE) {
            this.mv.visitInsn(I2B);
            this.mv.visitMethodInsn(INVOKEINTERFACE, ARRAY_VALUE, ADD_METHOD, "(JB)V", true);
        } else {
            this.mv.visitMethodInsn(INVOKEINTERFACE, ARRAY_VALUE, ADD_METHOD, ARRAY_ADD_OBJECT, true);
        }
    }

    void generateArrayValueLoad(BIRNonTerminator.FieldAccess inst) {
        this.loadVar(inst.rhsOp.variableDcl);
        this.mv.visitTypeInsn(CHECKCAST, ARRAY_VALUE);
        this.loadVar(inst.keyOp.variableDcl);
        BType bType = inst.lhsOp.variableDcl.type;

        BType varRefType = JvmCodeGenUtil.getReferredType(inst.rhsOp.variableDcl.type);
        if (varRefType.tag == TypeTags.TUPLE) {
            if (inst.fillingRead) {
                this.mv.visitMethodInsn(INVOKEINTERFACE, ARRAY_VALUE, "fillAndGetRefValue",
                        GET_STRING_FROM_ARRAY, true);
            } else {
                this.mv.visitMethodInsn(INVOKEINTERFACE, ARRAY_VALUE, "getRefValue",
                        GET_STRING_FROM_ARRAY, true);
            }
            jvmCastGen.addUnboxInsn(this.mv, bType);
        } else if (TypeTags.isIntegerTypeTag(bType.tag)) {
            this.mv.visitMethodInsn(INVOKEINTERFACE, ARRAY_VALUE, "getInt", "(J)J", true);
        } else if (TypeTags.isStringTypeTag(bType.tag)) {
                this.mv.visitMethodInsn(INVOKEINTERFACE, ARRAY_VALUE, "getBString",
                                        GET_BSTRING_FOR_ARRAY_INDEX, true);
        } else if (bType.tag == TypeTags.BOOLEAN) {
            this.mv.visitMethodInsn(INVOKEINTERFACE, ARRAY_VALUE, "getBoolean", "(J)Z", true);
        } else if (bType.tag == TypeTags.BYTE) {
            this.mv.visitMethodInsn(INVOKEINTERFACE, ARRAY_VALUE, "getByte", "(J)B", true);
            this.mv.visitMethodInsn(INVOKESTATIC, BYTE_VALUE, JVM_TO_UNSIGNED_INT_METHOD, "(B)I", false);
        } else if (bType.tag == TypeTags.FLOAT) {
            this.mv.visitMethodInsn(INVOKEINTERFACE, ARRAY_VALUE, "getFloat", "(J)D", true);
        } else {
            if (inst.fillingRead) {
                this.mv.visitMethodInsn(INVOKEINTERFACE, ARRAY_VALUE, "fillAndGetRefValue",
                        GET_STRING_FROM_ARRAY, true);
            } else {
                this.mv.visitMethodInsn(INVOKEINTERFACE, ARRAY_VALUE, "getRefValue",
                        GET_STRING_FROM_ARRAY, true);
            }
            String targetTypeClass = getTargetClass(bType);
            if (targetTypeClass != null) {
                this.mv.visitTypeInsn(CHECKCAST, targetTypeClass);
            } else {
                jvmCastGen.addUnboxInsn(this.mv, bType);
            }
        }
        this.storeToVar(inst.lhsOp.variableDcl);
    }

    void generateTableNewIns(NewTable inst) {

        this.mv.visitTypeInsn(NEW, TABLE_VALUE_IMPL);
        this.mv.visitInsn(DUP);
        jvmTypeGen.loadType(this.mv, inst.type);
        this.loadVar(inst.dataOp.variableDcl);
        this.loadVar(inst.keyColOp.variableDcl);
        this.mv.visitMethodInsn(INVOKESPECIAL, TABLE_VALUE_IMPL, JVM_INIT_METHOD, INIT_TABLE_VALUE_IMPL, false);

        this.storeToVar(inst.lhsOp.variableDcl);
    }

    void generateTableLoadIns(FieldAccess inst) {

        this.loadVar(inst.rhsOp.variableDcl);
        this.mv.visitTypeInsn(CHECKCAST, TABLE_VALUE);
        this.loadVar(inst.keyOp.variableDcl);
        jvmCastGen.addBoxInsn(this.mv, inst.keyOp.variableDcl.type);
        BType bType = inst.lhsOp.variableDcl.type;
        this.mv.visitMethodInsn(INVOKEINTERFACE, TABLE_VALUE, "get",
                PASS_OBJECT_RETURN_OBJECT, true);

        String targetTypeClass = getTargetClass(bType);
        if (targetTypeClass != null) {
            this.mv.visitTypeInsn(CHECKCAST, targetTypeClass);
        } else {
            jvmCastGen.addUnboxInsn(this.mv, bType);
        }

        this.storeToVar(inst.lhsOp.variableDcl);
    }

    void generateTableStoreIns(FieldAccess inst) {

        this.loadVar(inst.lhsOp.variableDcl);
        this.loadVar(inst.keyOp.variableDcl);
        BType keyType = inst.keyOp.variableDcl.type;
        jvmCastGen.addBoxInsn(this.mv, keyType);
        BType valueType = inst.rhsOp.variableDcl.type;
        this.loadVar(inst.rhsOp.variableDcl);
        jvmCastGen.addBoxInsn(this.mv, valueType);

        this.mv.visitMethodInsn(INVOKESTATIC, TABLE_UTILS, "handleTableStore", HANDLE_TABLE_STORE, false);
    }

    void generateNewErrorIns(BIRNonTerminator.NewError newErrorIns) {

        this.mv.visitTypeInsn(NEW, ERROR_VALUE);
        this.mv.visitInsn(DUP);
        // load errorType
        jvmTypeGen.loadType(this.mv, newErrorIns.type);
        this.loadVar(newErrorIns.messageOp.variableDcl);
        this.loadVar(newErrorIns.causeOp.variableDcl);
        this.loadVar(newErrorIns.detailOp.variableDcl);
        this.mv.visitMethodInsn(INVOKESPECIAL, ERROR_VALUE, JVM_INIT_METHOD, INIT_ERROR_WITH_TYPE, false);
        this.storeToVar(newErrorIns.lhsOp.variableDcl);
    }

    void generateCastIns(BIRNonTerminator.TypeCast typeCastIns) {
        // load source value
        this.loadVar(typeCastIns.rhsOp.variableDcl);
        if (typeCastIns.checkTypes) {
            jvmCastGen.generateCheckCast(this.mv, typeCastIns.rhsOp.variableDcl.type, typeCastIns.type, this.indexMap);
        } else {
            jvmCastGen.generateCast(this.mv, typeCastIns.rhsOp.variableDcl.type, typeCastIns.type);
        }
        this.storeToVar(typeCastIns.lhsOp.variableDcl);
    }

    void generateIsLikeIns(BIRNonTerminator.IsLike isLike) {
        // load source value
        this.loadVar(isLike.rhsOp.variableDcl);

        // load targetType
        jvmTypeGen.loadType(this.mv, isLike.type);

        this.mv.visitMethodInsn(INVOKESTATIC, TYPE_CHECKER, "checkIsLikeType",
                                CHECK_IS_TYPE, false);
        this.storeToVar(isLike.lhsOp.variableDcl);
    }

    void generateObjectNewIns(BIRNonTerminator.NewInstance objectNewIns, int strandIndex) {

        BType type = jvmPackageGen.lookupTypeDef(objectNewIns);
        String className;
        if (objectNewIns.isExternalDef) {
            className = getTypeValueClassName(JvmCodeGenUtil.getPackageName(objectNewIns.externalPackageId),
                                              objectNewIns.objectName);
        } else {
            className = getTypeValueClassName(JvmCodeGenUtil.getPackageName(type.tsymbol.pkgID),
                                              objectNewIns.def.internalName.value);
        }

        this.mv.visitTypeInsn(NEW, className);
        this.mv.visitInsn(DUP);

        jvmTypeGen.loadType(mv, objectNewIns.expectedType);
        reloadObjectCtorAnnots(type, strandIndex);
        this.mv.visitMethodInsn(INVOKESPECIAL, className, JVM_INIT_METHOD, OBJECT_TYPE_IMPL_INIT, false);
        this.storeToVar(objectNewIns.lhsOp.variableDcl);
    }

    private void reloadObjectCtorAnnots(BType type, int strandIndex) {
        if ((type.flags & Flags.OBJECT_CTOR) == Flags.OBJECT_CTOR) {
            this.mv.visitTypeInsn(CHECKCAST, OBJECT_TYPE_IMPL);
            mv.visitMethodInsn(INVOKEVIRTUAL, OBJECT_TYPE_IMPL, "duplicate", OBJECT_TYPE_DUPLICATE, false);
            this.mv.visitInsn(DUP);

            String pkgClassName = currentPackageName.equals(".") || currentPackageName.equals("") ?
                    MODULE_INIT_CLASS_NAME : jvmPackageGen.lookupGlobalVarClassName(currentPackageName,
                    ANNOTATION_MAP_NAME);

            this.mv.visitFieldInsn(GETSTATIC, pkgClassName, ANNOTATION_MAP_NAME, GET_MAP_VALUE);
            this.mv.visitVarInsn(ALOAD, strandIndex);
            this.mv.visitMethodInsn(INVOKESTATIC, ANNOTATION_UTILS, "processObjectCtorAnnotations",
                   PROCESS_OBJ_CTR_ANNOTATIONS, false);
        }
    }

    void generateFPLoadIns(BIRNonTerminator.FPLoad inst) {

        this.mv.visitTypeInsn(NEW, FUNCTION_POINTER);
        this.mv.visitInsn(DUP);

        String name = inst.funcName.value;

        String funcKey = inst.pkgId.toString() + ":" + name;
        String lambdaName = functions.get(funcKey);
        if (lambdaName == null) {
            lambdaName = Utils.encodeFunctionIdentifier(inst.funcName.value) + "$lambda" +
                    asyncDataCollector.getLambdaIndex() + "$";
            functions.put(funcKey, lambdaName);
        }

        asyncDataCollector.incrementLambdaIndex();

        BType type = JvmCodeGenUtil.getReferredType(inst.type);
        if (type.tag != TypeTags.INVOKABLE) {
            throw new BLangCompilerException("Expected BInvokableType, found " + type);
        }

        for (BIROperand operand : inst.closureMaps) {
            if (operand != null) {
                this.loadVar(operand.variableDcl);
            }
        }

        JvmCodeGenUtil.visitInvokeDynamic(mv, asyncDataCollector.getEnclosingClass(), lambdaName,
                                          inst.closureMaps.size());
        // Need to remove once we fix #37875
        type = inst.lhsOp.variableDcl.type.tag == TypeTags.TYPEREFDESC ? inst.lhsOp.variableDcl.type : type;

        jvmTypeGen.loadType(this.mv, type);
        if (inst.strandName != null) {
            mv.visitLdcInsn(inst.strandName);
        } else {
            mv.visitInsn(ACONST_NULL);
        }

        if (inst.schedulerPolicy == SchedulerPolicy.ANY) {
            mv.visitInsn(ICONST_1);
        } else {
            mv.visitInsn(ICONST_0);
        }
        this.mv.visitMethodInsn(INVOKESPECIAL, FUNCTION_POINTER, JVM_INIT_METHOD,
                                FP_INIT, false);

        PackageID boundMethodPkgId = inst.boundMethodPkgId;
        String funcPkgName = JvmCodeGenUtil.getPackageName(boundMethodPkgId == null ? inst.pkgId : boundMethodPkgId);
        // Set annotations if available.
        this.mv.visitInsn(DUP);
        String pkgClassName = funcPkgName.equals("") ? MODULE_INIT_CLASS_NAME :
                jvmPackageGen.lookupGlobalVarClassName(funcPkgName, ANNOTATION_MAP_NAME);
        this.mv.visitFieldInsn(GETSTATIC, pkgClassName, ANNOTATION_MAP_NAME, GET_MAP_VALUE);
        // Format of name `$anon$method$delegate$Foo.func$0`.
        this.mv.visitLdcInsn(name.startsWith(ANON_METHOD_DELEGATE) ?
                                     name.subSequence(ANON_METHOD_DELEGATE.length(), name.lastIndexOf("$")) :
                                     name);
        this.mv.visitMethodInsn(INVOKESTATIC, ANNOTATION_UTILS, "processFPValueAnnotations",
                PROCESS_FP_ANNOTATIONS, false);

        this.storeToVar(inst.lhsOp.variableDcl);
        asyncDataCollector.add(lambdaName, inst);
    }

    void generateNewXMLElementIns(BIRNonTerminator.NewXMLElement newXMLElement) {

        this.loadVar(newXMLElement.startTagOp.variableDcl);
        this.mv.visitTypeInsn(CHECKCAST, XML_QNAME);
        this.loadVar(newXMLElement.defaultNsURIOp.variableDcl);
        if (newXMLElement.readonly) {
            mv.visitInsn(ICONST_1);
        } else {
            mv.visitInsn(ICONST_0);
        }

        this.mv.visitMethodInsn(INVOKESTATIC, XML_FACTORY, "createXMLElement",
                                CREATE_XML_ELEMENT,
                                false);
        this.storeToVar(newXMLElement.lhsOp.variableDcl);
    }

    void generateNewXMLQNameIns(BIRNonTerminator.NewXMLQName newXMLQName) {

        this.mv.visitTypeInsn(NEW, XML_QNAME);
        this.mv.visitInsn(DUP);
        this.loadVar(newXMLQName.localnameOp.variableDcl);
        this.loadVar(newXMLQName.nsURIOp.variableDcl);
        this.loadVar(newXMLQName.prefixOp.variableDcl);
        this.mv.visitMethodInsn(INVOKESPECIAL, XML_QNAME, JVM_INIT_METHOD, INIT_XML_QNAME, false);
        this.storeToVar(newXMLQName.lhsOp.variableDcl);
    }

    void generateNewStringXMLQNameIns(BIRNonTerminator.NewStringXMLQName newStringXMLQName) {

        this.mv.visitTypeInsn(NEW, XML_QNAME);
        this.mv.visitInsn(DUP);
        this.loadVar(newStringXMLQName.stringQNameOP.variableDcl);
        this.mv.visitMethodInsn(INVOKESPECIAL, XML_QNAME, JVM_INIT_METHOD,
                INIT_WITH_STRING, false);
        this.storeToVar(newStringXMLQName.lhsOp.variableDcl);
    }

    void generateNewXMLTextIns(BIRNonTerminator.NewXMLText newXMLText) {

        this.loadVar(newXMLText.textOp.variableDcl);
        this.mv.visitMethodInsn(INVOKESTATIC, XML_FACTORY, "createXMLText", CREATE_XML_TEXT, false);
        this.storeToVar(newXMLText.lhsOp.variableDcl);
    }

    void generateNewXMLCommentIns(BIRNonTerminator.NewXMLComment newXMLComment) {

        this.loadVar(newXMLComment.textOp.variableDcl);

        if (newXMLComment.readonly) {
            mv.visitInsn(ICONST_1);
        } else {
            mv.visitInsn(ICONST_0);
        }

        this.mv.visitMethodInsn(INVOKESTATIC, XML_FACTORY, "createXMLComment",
                                CREATE_XML_COMMENT, false);
        this.storeToVar(newXMLComment.lhsOp.variableDcl);
    }

    void generateNewXMLProcIns(BIRNonTerminator.NewXMLProcIns newXMLPI) {

        this.loadVar(newXMLPI.targetOp.variableDcl);
        this.loadVar(newXMLPI.dataOp.variableDcl);

        if (newXMLPI.readonly) {
            mv.visitInsn(ICONST_1);
        } else {
            mv.visitInsn(ICONST_0);
        }

        this.mv.visitMethodInsn(INVOKESTATIC, XML_FACTORY, "createXMLProcessingInstruction",
                                CREATE_XML_PI, false);
        this.storeToVar(newXMLPI.lhsOp.variableDcl);
    }

    void generateNewXMLSequenceIns(BIRNonTerminator.NewXMLSequence xmlSequenceIns) {
        this.mv.visitMethodInsn(INVOKESTATIC, XML_FACTORY, "createXmlSequence", CRETAE_XML_SEQUENCE, false);
        this.storeToVar(xmlSequenceIns.lhsOp.variableDcl);
    }

    void generateXMLStoreIns(BIRNonTerminator.XMLAccess xmlStoreIns) {

        this.loadVar(xmlStoreIns.lhsOp.variableDcl);
        this.mv.visitTypeInsn(CHECKCAST, XML_VALUE);
        this.loadVar(xmlStoreIns.rhsOp.variableDcl);
        this.mv.visitMethodInsn(INVOKEVIRTUAL, XML_VALUE, "addChildren", XML_ADD_CHILDREN,
                false);
    }

    void generateXMLLoadAllIns(BIRNonTerminator.XMLAccess xmlLoadAllIns) {

        this.loadVar(xmlLoadAllIns.rhsOp.variableDcl);
        this.mv.visitMethodInsn(INVOKEVIRTUAL, XML_VALUE, "children", XML_CHILDREN,
                false);
        this.storeToVar(xmlLoadAllIns.lhsOp.variableDcl);
    }

    void generateXMLAttrLoadIns(BIRNonTerminator.FieldAccess xmlAttrStoreIns) {
        // visit xml_ref
        this.loadVar(xmlAttrStoreIns.rhsOp.variableDcl);

        // visit attribute name expr
        this.loadVar(xmlAttrStoreIns.keyOp.variableDcl);
        this.mv.visitTypeInsn(CHECKCAST, XML_QNAME);

        // invoke getAttribute() method
        this.mv.visitMethodInsn(INVOKEVIRTUAL, XML_VALUE, "getAttribute", XML_GET_ATTRIBUTE, false);

        this.storeToVar(xmlAttrStoreIns.lhsOp.variableDcl);
    }

    void generateXMLAttrStoreIns(BIRNonTerminator.FieldAccess xmlAttrStoreIns) {
        // visit xml_ref
        this.loadVar(xmlAttrStoreIns.lhsOp.variableDcl);

        // visit attribute name expr
        this.loadVar(xmlAttrStoreIns.keyOp.variableDcl);
        this.mv.visitTypeInsn(CHECKCAST, XML_QNAME);

        // visit attribute value expr
        this.loadVar(xmlAttrStoreIns.rhsOp.variableDcl);

        // invoke setAttribute() method
        this.mv.visitMethodInsn(INVOKEVIRTUAL, XML_VALUE, "setAttribute", XML_SET_ATTRIBUTE, false);
    }

    void generateXMLLoadIns(BIRNonTerminator.FieldAccess xmlLoadIns) {
        // visit xml_ref
        this.loadVar(xmlLoadIns.rhsOp.variableDcl);

        // visit element name/index expr
        this.loadVar(xmlLoadIns.keyOp.variableDcl);

        if (TypeTags.isStringTypeTag(xmlLoadIns.keyOp.variableDcl.type.tag)) {
            // invoke `children(name)` method
            this.mv.visitMethodInsn(INVOKEVIRTUAL, XML_VALUE, "children",
                    XML_CHILDREN_FROM_STRING, false);
        } else {
            // invoke `getItem(index)` method
            this.mv.visitInsn(L2I);
            this.mv.visitMethodInsn(INVOKEVIRTUAL, XML_VALUE, "getItem", XML_GET_ITEM, false);
        }

        this.storeToVar(xmlLoadIns.lhsOp.variableDcl);
    }

    void generateNewRegExpIns(BIRNonTerminator.NewRegExp newRegExp) {
        this.loadVar(newRegExp.reDisjunction.variableDcl);
        this.mv.visitMethodInsn(INVOKESTATIC, REG_EXP_FACTORY, "createRegExpValue", CREATE_REGEXP, false);
        this.storeToVar(newRegExp.lhsOp.variableDcl);
    }

    void generateNewRegExpDisjunctionIns(BIRNonTerminator.NewReDisjunction newReDisjunction) {
        this.loadVar(newReDisjunction.sequences.variableDcl);
        this.mv.visitMethodInsn(INVOKESTATIC, REG_EXP_FACTORY, "createReDisjunction", CREATE_RE_DISJUNCTION, false);
        this.storeToVar(newReDisjunction.lhsOp.variableDcl);
    }

    void generateNewRegExpSequenceIns(BIRNonTerminator.NewReSequence newReSequence) {
        this.loadVar(newReSequence.terms.variableDcl);
        this.mv.visitMethodInsn(INVOKESTATIC, REG_EXP_FACTORY, "createReSequence", CREATE_RE_SEQUENCE, false);
        this.storeToVar(newReSequence.lhsOp.variableDcl);
    }

    void generateNewRegExpAssertionIns(BIRNonTerminator.NewReAssertion newReAssertion) {
        this.loadVar(newReAssertion.assertion.variableDcl);
        this.mv.visitMethodInsn(INVOKESTATIC, REG_EXP_FACTORY, "createReAssertion", CREATE_RE_ASSERTION, false);
        this.storeToVar(newReAssertion.lhsOp.variableDcl);
    }

    void generateNewRegExpAtomQuantifierIns(BIRNonTerminator.NewReAtomQuantifier newReAtomQuantifier) {
        this.loadVar(newReAtomQuantifier.atom.variableDcl);
        this.loadVar(newReAtomQuantifier.quantifier.variableDcl);
        this.mv.visitMethodInsn(INVOKESTATIC, REG_EXP_FACTORY, "createReAtomQuantifier", CREATE_RE_ATOM_QUANTIFIER,
                false);
        this.storeToVar(newReAtomQuantifier.lhsOp.variableDcl);
    }

    void generateNewRegExpLiteralCharOrEscapeIns(BIRNonTerminator.NewReLiteralCharOrEscape newReLiteralCharOrEscape) {
        this.loadVar(newReLiteralCharOrEscape.charOrEscape.variableDcl);
        this.mv.visitMethodInsn(INVOKESTATIC, REG_EXP_FACTORY, "createReLiteralCharOrEscape", CREATE_RE_LITERAL_CHAR,
                false);
        this.storeToVar(newReLiteralCharOrEscape.lhsOp.variableDcl);
    }

    void generateNewRegExpCharacterClassIns(BIRNonTerminator.NewReCharacterClass newReCharacterClass) {
        this.loadVar(newReCharacterClass.classStart.variableDcl);
        this.loadVar(newReCharacterClass.negation.variableDcl);
        this.loadVar(newReCharacterClass.charSet.variableDcl);
        this.loadVar(newReCharacterClass.classEnd.variableDcl);
        this.mv.visitMethodInsn(INVOKESTATIC, REG_EXP_FACTORY, "createReCharacterClass", CREATE_RE_CHAR_CLASS,
                false);
        this.storeToVar(newReCharacterClass.lhsOp.variableDcl);
    }

    void generateNewRegExpCharSetIns(BIRNonTerminator.NewReCharSet newReCharSet) {
        this.loadVar(newReCharSet.charSetAtoms.variableDcl);
        this.mv.visitMethodInsn(INVOKESTATIC, REG_EXP_FACTORY, "createReCharSet", CREATE_RE_CHAR_SET, false);
        this.storeToVar(newReCharSet.lhsOp.variableDcl);
    }

    void generateNewRegExpCharSetRangeIns(BIRNonTerminator.NewReCharSetRange newReCharSetRange) {
        this.loadVar(newReCharSetRange.lhsCharSetAtom.variableDcl);
        this.loadVar(newReCharSetRange.dash.variableDcl);
        this.loadVar(newReCharSetRange.rhsCharSetAtom.variableDcl);
        this.mv.visitMethodInsn(INVOKESTATIC, REG_EXP_FACTORY, "createReCharSetRange", CREATE_RE_CHAR_SET_RANGE,
                false);
        this.storeToVar(newReCharSetRange.lhsOp.variableDcl);
    }

    void generateNewRegExpCapturingGroupIns(BIRNonTerminator.NewReCapturingGroup newReCapturingGroup) {
        this.loadVar(newReCapturingGroup.openParen.variableDcl);
        this.loadVar(newReCapturingGroup.flagExpr.variableDcl);
        this.loadVar(newReCapturingGroup.reDisjunction.variableDcl);
        this.loadVar(newReCapturingGroup.closeParen.variableDcl);
        this.mv.visitMethodInsn(INVOKESTATIC, REG_EXP_FACTORY, "createReCapturingGroup",
                CREATE_RE_CAPTURING_GROUP, false);
        this.storeToVar(newReCapturingGroup.lhsOp.variableDcl);
    }

    void generateNewRegExpFlagExprIns(BIRNonTerminator.NewReFlagExpression newReFlagExpression) {
        this.loadVar(newReFlagExpression.questionMark.variableDcl);
        this.loadVar(newReFlagExpression.flagsOnOff.variableDcl);
        this.loadVar(newReFlagExpression.colon.variableDcl);
        this.mv.visitMethodInsn(INVOKESTATIC, REG_EXP_FACTORY, "createReFlagExpression", CREATE_RE_FLAG_EXPR, false);
        this.storeToVar(newReFlagExpression.lhsOp.variableDcl);
    }

    void generateNewRegExpFlagOnOffIns(BIRNonTerminator.NewReFlagOnOff newReFlagOnOff) {
        this.loadVar(newReFlagOnOff.flags.variableDcl);
        this.mv.visitMethodInsn(INVOKESTATIC, REG_EXP_FACTORY, "createReFlagOnOff", CREATE_RE_FLAG_ON_OFF, false);
        this.storeToVar(newReFlagOnOff.lhsOp.variableDcl);
    }

    void generateNewRegExpQuantifierIns(BIRNonTerminator.NewReQuantifier newReQuantifier) {
        this.loadVar(newReQuantifier.quantifier.variableDcl);
        this.loadVar(newReQuantifier.nonGreedyChar.variableDcl);
        this.mv.visitMethodInsn(INVOKESTATIC, REG_EXP_FACTORY, "createReQuantifier", CREATE_RE_QUANTIFIER, false);
        this.storeToVar(newReQuantifier.lhsOp.variableDcl);
    }

    void generateTypeofIns(BIRNonTerminator.UnaryOP unaryOp) {

        this.loadVar(unaryOp.rhsOp.variableDcl);
        jvmCastGen.addBoxInsn(this.mv, unaryOp.rhsOp.variableDcl.type);
        this.mv.visitMethodInsn(INVOKESTATIC, TYPE_CHECKER, "getTypedesc", GET_TYPEDESC_OF_OBJECT, false);
        this.storeToVar(unaryOp.lhsOp.variableDcl);
    }

    void generateNotIns(BIRNonTerminator.UnaryOP unaryOp) {

        this.loadVar(unaryOp.rhsOp.variableDcl);

        Label label1 = new Label();
        Label label2 = new Label();

        this.mv.visitJumpInsn(IFNE, label1);
        this.mv.visitInsn(ICONST_1);
        this.mv.visitJumpInsn(GOTO, label2);
        this.mv.visitLabel(label1);
        this.mv.visitInsn(ICONST_0);
        this.mv.visitLabel(label2);

        this.storeToVar(unaryOp.lhsOp.variableDcl);
    }

    void generateNegateIns(BIRNonTerminator.UnaryOP unaryOp) {

        this.loadVar(unaryOp.rhsOp.variableDcl);

        BType btype = JvmCodeGenUtil.getReferredType(unaryOp.rhsOp.variableDcl.type);
        if (TypeTags.isIntegerTypeTag(btype.tag)) {
            this.mv.visitInsn(LNEG);
        } else if (btype.tag == TypeTags.BYTE) {
            this.mv.visitInsn(INEG);
        } else if (btype.tag == TypeTags.FLOAT) {
            this.mv.visitInsn(DNEG);
        } else if (btype.tag == TypeTags.DECIMAL) {
            this.mv.visitMethodInsn(INVOKEVIRTUAL, DECIMAL_VALUE, "negate", DECIMAL_NEGATE, false);
        } else {
            throw new BLangCompilerException("Negation is not supported for type: " + btype);
        }

        this.storeToVar(unaryOp.lhsOp.variableDcl);
    }

    void generateNewTypedescIns(BIRNonTerminator.NewTypeDesc newTypeDesc) {
        List<BIROperand> closureVars = newTypeDesc.closureVars;
        if (Types.isUserDefinedTypeDefinition(newTypeDesc.type)) {
            BType type = newTypeDesc.type;
            PackageID packageID = type.tsymbol.pkgID;
            String typeOwner = JvmCodeGenUtil.getPackageName(packageID) + MODULE_INIT_CLASS_NAME;
            String fieldName = jvmTypeGen.getTypedescFieldName(toNameString(type));
            mv.visitFieldInsn(GETSTATIC, typeOwner, fieldName, GET_TYPEDESC);
        } else {
            generateNewTypedescCreate(newTypeDesc.type, closureVars, newTypeDesc.annotations);
        }
        this.storeToVar(newTypeDesc.lhsOp.variableDcl);
    }

<<<<<<< HEAD
    private void generateNewTypedescCreate(BType btype, List<BIROperand> closureVars) {
=======
    private boolean isNonReferredRecord(BType type) {
        if (type.tag != TypeTags.TYPEREFDESC) {
            return false;
        }
        BType referredType = ((BTypeReferenceType) type).referredType;
        return referredType.tag == TypeTags.RECORD &&
                type.getQualifiedTypeName().equals(referredType.getQualifiedTypeName());
    }

    private void generateNewTypedescCreate(BType btype, List<BIROperand> closureVars, BIROperand annotations) {
>>>>>>> a70cfff6
        BType type = JvmCodeGenUtil.getReferredType(btype);
        String className = TYPEDESC_VALUE_IMPL;
        if (type.tag == TypeTags.RECORD) {
            className = getTypeDescClassName(JvmCodeGenUtil.getPackageName(type.tsymbol.pkgID), toNameString(type));
        }
        this.mv.visitTypeInsn(NEW, className);
        this.mv.visitInsn(DUP);
        jvmTypeGen.loadType(this.mv, btype);

        mv.visitIntInsn(BIPUSH, closureVars.size());
        mv.visitTypeInsn(ANEWARRAY, MAP_VALUE);
        for (int i = 0; i < closureVars.size(); i++) {
            BIROperand closureVar = closureVars.get(i);
            mv.visitInsn(DUP);
            mv.visitIntInsn(BIPUSH, i);
            this.loadVar(closureVar.variableDcl);
            mv.visitInsn(AASTORE);
        }
        if (annotations != null) {
            this.loadVar(annotations.variableDcl);
            this.mv.visitMethodInsn(INVOKESPECIAL, className, JVM_INIT_METHOD, TYPE_DESC_CONSTRUCTOR_WITH_ANNOTATIONS,
                                    false);
        } else {
            this.mv.visitMethodInsn(INVOKESPECIAL, className, JVM_INIT_METHOD, TYPE_DESC_CONSTRUCTOR, false);
        }
    }

    void loadVar(BIRNode.BIRVariableDcl varDcl) {
        generateVarLoad(this.mv, varDcl, this.getJVMIndexOfVarRef(varDcl));
    }

    void storeToVar(BIRNode.BIRVariableDcl varDcl) {
        generateVarStore(this.mv, varDcl, this.getJVMIndexOfVarRef(varDcl));
    }

    void generateConstantLoadIns(BIRNonTerminator.ConstantLoad loadIns) {

        JvmCodeGenUtil.loadConstantValue(loadIns.type, loadIns.value, this.mv, jvmConstantsGen);
        this.storeToVar(loadIns.lhsOp.variableDcl);
    }

    private void loadListInitialValues(BIRNonTerminator.NewArray arrayNewIns) {
        List<BIRNode.BIRListConstructorEntry> initialValues = arrayNewIns.values;
        mv.visitLdcInsn((long) initialValues.size());
        mv.visitInsn(L2I);
        mv.visitTypeInsn(ANEWARRAY, LIST_INITIAL_VALUE_ENTRY);

        int i = 0;
        for (BIRNode.BIRListConstructorEntry initialValueOp : initialValues) {
            mv.visitInsn(DUP);
            mv.visitLdcInsn((long) i);
            mv.visitInsn(L2I);
            i += 1;

            if (initialValueOp instanceof BIRNode.BIRListConstructorExprEntry) {
                createExprEntry(initialValueOp);
            } else {
                createSpreadEntry(initialValueOp);
            }

            mv.visitInsn(AASTORE);
        }
    }

    private void createExprEntry(BIRNode.BIRListConstructorEntry initialValueOp) {
        mv.visitTypeInsn(NEW, LIST_INITIAL_EXPRESSION_ENTRY);
        mv.visitInsn(DUP);

        BIRNode.BIRVariableDcl varDecl = initialValueOp.exprOp.variableDcl;
        this.loadVar(varDecl);
        jvmCastGen.addBoxInsn(this.mv, varDecl.type);

        mv.visitMethodInsn(INVOKESPECIAL, LIST_INITIAL_EXPRESSION_ENTRY, JVM_INIT_METHOD,
                INIT_LIST_INITIAL_EXPRESSION_ENTRY, false);
    }

    private void createSpreadEntry(BIRNode.BIRListConstructorEntry initialValueOp) {
        mv.visitTypeInsn(NEW, LIST_INITIAL_SPREAD_ENTRY);
        mv.visitInsn(DUP);

        BIRNode.BIRVariableDcl varDecl = initialValueOp.exprOp.variableDcl;
        this.loadVar(varDecl);

        mv.visitMethodInsn(INVOKESPECIAL, LIST_INITIAL_SPREAD_ENTRY, JVM_INIT_METHOD, INIT_LIST_INITIAL_SPREAD_ENTRY,
                false);
    }

    void generateInstructions(int localVarOffset, BIRInstruction inst) {
        if (inst instanceof BIRNonTerminator.BinaryOp) {
            generateBinaryOpIns((BIRNonTerminator.BinaryOp) inst);
        } else {
            switch (inst.getKind()) {
                case MOVE:
                    generateMoveIns((BIRNonTerminator.Move) inst);
                    break;
                case CONST_LOAD:
                    generateConstantLoadIns((BIRNonTerminator.ConstantLoad) inst);
                    break;
                case NEW_STRUCTURE:
                    generateMapNewIns((BIRNonTerminator.NewStructure) inst, localVarOffset);
                    break;
                case NEW_INSTANCE:
                    generateObjectNewIns((BIRNonTerminator.NewInstance) inst, localVarOffset);
                    break;
                case MAP_STORE:
                    generateMapStoreIns((FieldAccess) inst);
                    break;
                case NEW_TABLE:
                    generateTableNewIns((NewTable) inst);
                    break;
                case TABLE_STORE:
                    generateTableStoreIns((FieldAccess) inst);
                    break;
                case TABLE_LOAD:
                    generateTableLoadIns((FieldAccess) inst);
                    break;
                case NEW_ARRAY:
                    generateArrayNewIns((BIRNonTerminator.NewArray) inst, localVarOffset);
                    break;
                case ARRAY_STORE:
                    generateArrayStoreIns((FieldAccess) inst);
                    break;
                case MAP_LOAD:
                    generateMapLoadIns((FieldAccess) inst);
                    break;
                case ARRAY_LOAD:
                    generateArrayValueLoad((FieldAccess) inst);
                    break;
                case NEW_ERROR:
                    generateNewErrorIns((BIRNonTerminator.NewError) inst);
                    break;
                case TYPE_CAST:
                    generateCastIns((BIRNonTerminator.TypeCast) inst);
                    break;
                case IS_LIKE:
                    generateIsLikeIns((BIRNonTerminator.IsLike) inst);
                    break;
                case TYPE_TEST:
                    typeTestGen.generateTypeTestIns((BIRNonTerminator.TypeTest) inst);
                    break;
                case OBJECT_STORE:
                    generateObjectStoreIns((FieldAccess) inst);
                    break;
                case OBJECT_LOAD:
                    generateObjectLoadIns((FieldAccess) inst);
                    break;
                case NEW_XML_ELEMENT:
                    generateNewXMLElementIns((BIRNonTerminator.NewXMLElement) inst);
                    break;
                case NEW_XML_TEXT:
                    generateNewXMLTextIns((BIRNonTerminator.NewXMLText) inst);
                    break;
                case NEW_XML_COMMENT:
                    generateNewXMLCommentIns((BIRNonTerminator.NewXMLComment) inst);
                    break;
                case NEW_XML_PI:
                    generateNewXMLProcIns((BIRNonTerminator.NewXMLProcIns) inst);
                    break;
                case NEW_XML_QNAME:
                    generateNewXMLQNameIns((BIRNonTerminator.NewXMLQName) inst);
                    break;
                case NEW_STRING_XML_QNAME:
                    generateNewStringXMLQNameIns((BIRNonTerminator.NewStringXMLQName) inst);
                    break;
                case NEW_XML_SEQUENCE:
                    generateNewXMLSequenceIns((BIRNonTerminator.NewXMLSequence) inst);
                    break;
                case XML_SEQ_STORE:
                    generateXMLStoreIns((BIRNonTerminator.XMLAccess) inst);
                    break;
                case XML_SEQ_LOAD:
                case XML_LOAD:
                    generateXMLLoadIns((FieldAccess) inst);
                    break;
                case XML_LOAD_ALL:
                    generateXMLLoadAllIns((BIRNonTerminator.XMLAccess) inst);
                    break;
                case XML_ATTRIBUTE_STORE:
                    generateXMLAttrStoreIns((FieldAccess) inst);
                    break;
                case XML_ATTRIBUTE_LOAD:
                    generateXMLAttrLoadIns((FieldAccess) inst);
                    break;
                case NEW_REG_EXP:
                    generateNewRegExpIns((BIRNonTerminator.NewRegExp) inst);
                    break;
                case NEW_RE_DISJUNCTION:
                    generateNewRegExpDisjunctionIns((BIRNonTerminator.NewReDisjunction) inst);
                    break;
                case NEW_RE_SEQUENCE:
                    generateNewRegExpSequenceIns((BIRNonTerminator.NewReSequence) inst);
                    break;
                case NEW_RE_ASSERTION:
                    generateNewRegExpAssertionIns((BIRNonTerminator.NewReAssertion) inst);
                    break;
                case NEW_RE_ATOM_QUANTIFIER:
                    generateNewRegExpAtomQuantifierIns((BIRNonTerminator.NewReAtomQuantifier) inst);
                    break;
                case NEW_RE_LITERAL_CHAR_ESCAPE:
                    generateNewRegExpLiteralCharOrEscapeIns((BIRNonTerminator.NewReLiteralCharOrEscape) inst);
                    break;
                case NEW_RE_CHAR_CLASS:
                    generateNewRegExpCharacterClassIns((BIRNonTerminator.NewReCharacterClass) inst);
                    break;
                case NEW_RE_CHAR_SET:
                    generateNewRegExpCharSetIns((BIRNonTerminator.NewReCharSet) inst);
                    break;
                case NEW_RE_CHAR_SET_RANGE:
                    generateNewRegExpCharSetRangeIns((BIRNonTerminator.NewReCharSetRange) inst);
                    break;
                case NEW_RE_CAPTURING_GROUP:
                    generateNewRegExpCapturingGroupIns((BIRNonTerminator.NewReCapturingGroup) inst);
                    break;
                case NEW_RE_FLAG_EXPR:
                    generateNewRegExpFlagExprIns((BIRNonTerminator.NewReFlagExpression) inst);
                    break;
                case NEW_RE_FLAG_ON_OFF:
                    generateNewRegExpFlagOnOffIns((BIRNonTerminator.NewReFlagOnOff) inst);
                    break;
                case NEW_RE_QUANTIFIER:
                    generateNewRegExpQuantifierIns((BIRNonTerminator.NewReQuantifier) inst);
                    break;
                case FP_LOAD:
                    generateFPLoadIns((BIRNonTerminator.FPLoad) inst);
                    break;
                case STRING_LOAD:
                    generateStringLoadIns((FieldAccess) inst);
                    break;
                case TYPEOF:
                    generateTypeofIns((BIRNonTerminator.UnaryOP) inst);
                    break;
                case NOT:
                    generateNotIns((BIRNonTerminator.UnaryOP) inst);
                    break;
                case NEW_TYPEDESC:
                    generateNewTypedescIns((BIRNonTerminator.NewTypeDesc) inst);
                    break;
                case NEGATE:
                    generateNegateIns((BIRNonTerminator.UnaryOP) inst);
                    break;
                case PLATFORM:
                    generatePlatformIns((JInstruction) inst, localVarOffset);
                    break;
                default:
                    throw new BLangCompilerException("JVM generation is not supported for operation " + inst);
            }
        }
    }
}<|MERGE_RESOLUTION|>--- conflicted
+++ resolved
@@ -2116,20 +2116,7 @@
         this.storeToVar(newTypeDesc.lhsOp.variableDcl);
     }
 
-<<<<<<< HEAD
-    private void generateNewTypedescCreate(BType btype, List<BIROperand> closureVars) {
-=======
-    private boolean isNonReferredRecord(BType type) {
-        if (type.tag != TypeTags.TYPEREFDESC) {
-            return false;
-        }
-        BType referredType = ((BTypeReferenceType) type).referredType;
-        return referredType.tag == TypeTags.RECORD &&
-                type.getQualifiedTypeName().equals(referredType.getQualifiedTypeName());
-    }
-
     private void generateNewTypedescCreate(BType btype, List<BIROperand> closureVars, BIROperand annotations) {
->>>>>>> a70cfff6
         BType type = JvmCodeGenUtil.getReferredType(btype);
         String className = TYPEDESC_VALUE_IMPL;
         if (type.tag == TypeTags.RECORD) {
