--- conflicted
+++ resolved
@@ -93,6 +93,7 @@
 import static org.objectweb.asm.Opcodes.INVOKEVIRTUAL;
 import static org.objectweb.asm.Opcodes.IOR;
 import static org.objectweb.asm.Opcodes.ISHL;
+import static org.objectweb.asm.Opcodes.ISHR;
 import static org.objectweb.asm.Opcodes.ISTORE;
 import static org.objectweb.asm.Opcodes.IUSHR;
 import static org.objectweb.asm.Opcodes.IXOR;
@@ -143,11 +144,7 @@
 import static org.wso2.ballerinalang.compiler.bir.codegen.JvmConstants.OBJECT;
 import static org.wso2.ballerinalang.compiler.bir.codegen.JvmConstants.OBJECT_TYPE;
 import static org.wso2.ballerinalang.compiler.bir.codegen.JvmConstants.OBJECT_VALUE;
-<<<<<<< HEAD
 import static org.wso2.ballerinalang.compiler.bir.codegen.JvmConstants.SHORT_VALUE;
-=======
-import static org.wso2.ballerinalang.compiler.bir.codegen.JvmConstants.SHIFT_UTILS;
->>>>>>> 72359fad
 import static org.wso2.ballerinalang.compiler.bir.codegen.JvmConstants.STRAND;
 import static org.wso2.ballerinalang.compiler.bir.codegen.JvmConstants.STRING_UTILS;
 import static org.wso2.ballerinalang.compiler.bir.codegen.JvmConstants.STRING_VALUE;
@@ -1040,23 +1037,10 @@
                 this.mv.visitInsn(L2I);
             }
 
-<<<<<<< HEAD
             if (TypeTags.isIntegerTypeTag(binaryIns.rhsOp1.variableDcl.type.tag)) {
                 this.mv.visitInsn(LSHR);
-=======
-            BType firstOpType = binaryIns.rhsOp1.variableDcl.type;
-            int firstOpTypeTag = firstOpType.tag;
-            if (firstOpTypeTag == TypeTags.BYTE) {
-                this.mv.visitMethodInsn(INVOKESTATIC, SHIFT_UTILS, "byteRightShift", "(II)I", false);
-            } else if (firstOpTypeTag == TypeTags.UNSIGNED8_INT) {
-                this.mv.visitMethodInsn(INVOKESTATIC, SHIFT_UTILS, "unsigned8RightShift", "(JI)J", false);
-            } else if (firstOpTypeTag == TypeTags.UNSIGNED16_INT) {
-                this.mv.visitMethodInsn(INVOKESTATIC, SHIFT_UTILS, "unsigned16RightShift", "(JI)J", false);
-            } else if (firstOpTypeTag == TypeTags.UNSIGNED32_INT) {
-                this.mv.visitMethodInsn(INVOKESTATIC, SHIFT_UTILS, "unsigned32RightShift", "(JI)J", false);
->>>>>>> 72359fad
-            } else {
-                this.mv.visitInsn(LSHR);
+            } else {
+                this.mv.visitInsn(ISHR);
             }
 
             this.storeToVar(binaryIns.lhsOp.variableDcl);
@@ -1071,19 +1055,7 @@
                 this.mv.visitInsn(L2I);
             }
 
-<<<<<<< HEAD
             if (TypeTags.isIntegerTypeTag(binaryIns.rhsOp1.variableDcl.type.tag)) {
-=======
-            BType firstOpType = binaryIns.rhsOp1.variableDcl.type;
-            int firstOpTypeTag = firstOpType.tag;
-            if (firstOpTypeTag == TypeTags.SIGNED8_INT) {
-                this.mv.visitMethodInsn(INVOKESTATIC, SHIFT_UTILS, "signed8UnsignedRightShift", "(JI)J", false);
-            } else if (firstOpTypeTag == TypeTags.SIGNED16_INT) {
-                this.mv.visitMethodInsn(INVOKESTATIC, SHIFT_UTILS, "signed16UnsignedRightShift", "(JI)J", false);
-            } else if (firstOpTypeTag == TypeTags.SIGNED32_INT) {
-                this.mv.visitMethodInsn(INVOKESTATIC, SHIFT_UTILS, "signed32UnsignedRightShift", "(JI)J", false);
-            } else if (TypeTags.isIntegerTypeTag(firstOpTypeTag)) {
->>>>>>> 72359fad
                 this.mv.visitInsn(LUSHR);
             } else {
                 this.mv.visitInsn(IUSHR);
