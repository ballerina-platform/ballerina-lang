--- conflicted
+++ resolved
@@ -1711,13 +1711,8 @@
         } else {
             mv.visitInsn(ICONST_0);
         }
-<<<<<<< HEAD
         this.mv.visitMethodInsn(INVOKESPECIAL, FUNCTION_POINTER, JVM_INIT_METHOD,
-                String.format("(L%s;L%s;Z)V", FUNCTION, BTYPE), false);
-=======
-        this.mv.visitMethodInsn(INVOKESPECIAL, FUNCTION_POINTER, "<init>",
                                 String.format("(L%s;L%s;L%s;Z)V", FUNCTION, BTYPE, STRING_VALUE), false);
->>>>>>> df61c5cf
 
         // Set annotations if available.
         this.mv.visitInsn(DUP);
