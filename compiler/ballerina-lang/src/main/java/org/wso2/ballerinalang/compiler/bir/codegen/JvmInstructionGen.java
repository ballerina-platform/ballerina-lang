/*
 * Copyright (c) 2020, WSO2 Inc. (http://www.wso2.org) All Rights Reserved.
 *
 * WSO2 Inc. licenses this file to you under the Apache License,
 * Version 2.0 (the "License"); you may not use this file except
 * in compliance with the License.
 * You may obtain a copy of the License at
 *
 *    http://www.apache.org/licenses/LICENSE-2.0
 *
 * Unless required by applicable law or agreed to in writing,
 * software distributed under the License is distributed on an
 * "AS IS" BASIS, WITHOUT WARRANTIES OR CONDITIONS OF ANY
 * KIND, either express or implied.  See the License for the
 * specific language governing permissions and limitations
 * under the License.
 */
package org.wso2.ballerinalang.compiler.bir.codegen;

import org.ballerinalang.compiler.BLangCompilerException;
import org.ballerinalang.model.elements.PackageID;
import org.objectweb.asm.Handle;
import org.objectweb.asm.Label;
import org.objectweb.asm.MethodVisitor;
import org.objectweb.asm.Opcodes;
import org.objectweb.asm.Type;
import org.wso2.ballerinalang.compiler.bir.codegen.internal.BIRVarToJVMIndexMap;
import org.wso2.ballerinalang.compiler.bir.codegen.internal.LambdaMetadata;
import org.wso2.ballerinalang.compiler.bir.codegen.interop.JCast;
import org.wso2.ballerinalang.compiler.bir.codegen.interop.JInsKind;
import org.wso2.ballerinalang.compiler.bir.codegen.interop.JInstruction;
import org.wso2.ballerinalang.compiler.bir.codegen.interop.JType;
import org.wso2.ballerinalang.compiler.bir.codegen.interop.JTypeTags;
import org.wso2.ballerinalang.compiler.bir.model.BIRNode;
import org.wso2.ballerinalang.compiler.bir.model.BIRNonTerminator;
import org.wso2.ballerinalang.compiler.bir.model.BIROperand;
import org.wso2.ballerinalang.compiler.bir.model.InstructionKind;
import org.wso2.ballerinalang.compiler.bir.model.VarKind;
import org.wso2.ballerinalang.compiler.semantics.model.SymbolTable;
import org.wso2.ballerinalang.compiler.semantics.model.symbols.SchedulerPolicy;
import org.wso2.ballerinalang.compiler.semantics.model.types.BObjectType;
import org.wso2.ballerinalang.compiler.semantics.model.types.BServiceType;
import org.wso2.ballerinalang.compiler.semantics.model.types.BType;
import org.wso2.ballerinalang.compiler.util.TypeTags;

import java.util.ArrayList;
import java.util.List;

import static org.objectweb.asm.Opcodes.AASTORE;
import static org.objectweb.asm.Opcodes.ACONST_NULL;
import static org.objectweb.asm.Opcodes.ALOAD;
import static org.objectweb.asm.Opcodes.ANEWARRAY;
import static org.objectweb.asm.Opcodes.ASTORE;
import static org.objectweb.asm.Opcodes.BIPUSH;
import static org.objectweb.asm.Opcodes.CHECKCAST;
import static org.objectweb.asm.Opcodes.DADD;
import static org.objectweb.asm.Opcodes.DCMPL;
import static org.objectweb.asm.Opcodes.DDIV;
import static org.objectweb.asm.Opcodes.DLOAD;
import static org.objectweb.asm.Opcodes.DMUL;
import static org.objectweb.asm.Opcodes.DNEG;
import static org.objectweb.asm.Opcodes.DREM;
import static org.objectweb.asm.Opcodes.DSTORE;
import static org.objectweb.asm.Opcodes.DSUB;
import static org.objectweb.asm.Opcodes.DUP;
import static org.objectweb.asm.Opcodes.FLOAD;
import static org.objectweb.asm.Opcodes.FSTORE;
import static org.objectweb.asm.Opcodes.GETSTATIC;
import static org.objectweb.asm.Opcodes.GOTO;
import static org.objectweb.asm.Opcodes.I2B;
import static org.objectweb.asm.Opcodes.I2L;
import static org.objectweb.asm.Opcodes.I2S;
import static org.objectweb.asm.Opcodes.IADD;
import static org.objectweb.asm.Opcodes.IAND;
import static org.objectweb.asm.Opcodes.IASTORE;
import static org.objectweb.asm.Opcodes.ICONST_0;
import static org.objectweb.asm.Opcodes.ICONST_1;
import static org.objectweb.asm.Opcodes.IFEQ;
import static org.objectweb.asm.Opcodes.IFGE;
import static org.objectweb.asm.Opcodes.IFGT;
import static org.objectweb.asm.Opcodes.IFLE;
import static org.objectweb.asm.Opcodes.IFLT;
import static org.objectweb.asm.Opcodes.IFNE;
import static org.objectweb.asm.Opcodes.IF_ICMPEQ;
import static org.objectweb.asm.Opcodes.IF_ICMPGE;
import static org.objectweb.asm.Opcodes.IF_ICMPGT;
import static org.objectweb.asm.Opcodes.IF_ICMPLE;
import static org.objectweb.asm.Opcodes.IF_ICMPLT;
import static org.objectweb.asm.Opcodes.IF_ICMPNE;
import static org.objectweb.asm.Opcodes.ILOAD;
import static org.objectweb.asm.Opcodes.INEG;
import static org.objectweb.asm.Opcodes.INVOKEINTERFACE;
import static org.objectweb.asm.Opcodes.INVOKESPECIAL;
import static org.objectweb.asm.Opcodes.INVOKESTATIC;
import static org.objectweb.asm.Opcodes.INVOKEVIRTUAL;
import static org.objectweb.asm.Opcodes.IOR;
import static org.objectweb.asm.Opcodes.ISHL;
import static org.objectweb.asm.Opcodes.ISHR;
import static org.objectweb.asm.Opcodes.ISTORE;
import static org.objectweb.asm.Opcodes.IUSHR;
import static org.objectweb.asm.Opcodes.IXOR;
import static org.objectweb.asm.Opcodes.L2I;
import static org.objectweb.asm.Opcodes.LADD;
import static org.objectweb.asm.Opcodes.LAND;
import static org.objectweb.asm.Opcodes.LCMP;
import static org.objectweb.asm.Opcodes.LLOAD;
import static org.objectweb.asm.Opcodes.LMUL;
import static org.objectweb.asm.Opcodes.LNEG;
import static org.objectweb.asm.Opcodes.LOR;
import static org.objectweb.asm.Opcodes.LSHL;
import static org.objectweb.asm.Opcodes.LSHR;
import static org.objectweb.asm.Opcodes.LSTORE;
import static org.objectweb.asm.Opcodes.LSUB;
import static org.objectweb.asm.Opcodes.LUSHR;
import static org.objectweb.asm.Opcodes.LXOR;
import static org.objectweb.asm.Opcodes.NEW;
import static org.objectweb.asm.Opcodes.NEWARRAY;
import static org.objectweb.asm.Opcodes.PUTSTATIC;
import static org.objectweb.asm.Opcodes.T_INT;
import static org.wso2.ballerinalang.compiler.bir.codegen.JvmCastGen.generateCast;
import static org.wso2.ballerinalang.compiler.bir.codegen.JvmCastGen.generateCheckCast;
import static org.wso2.ballerinalang.compiler.bir.codegen.JvmCastGen.generateCheckCastToByte;
import static org.wso2.ballerinalang.compiler.bir.codegen.JvmCastGen.generatePlatformCheckCast;
import static org.wso2.ballerinalang.compiler.bir.codegen.JvmCastGen.getTargetClass;
import static org.wso2.ballerinalang.compiler.bir.codegen.JvmConstants.ANNOTATION_MAP_NAME;
import static org.wso2.ballerinalang.compiler.bir.codegen.JvmConstants.ANNOTATION_UTILS;
import static org.wso2.ballerinalang.compiler.bir.codegen.JvmConstants.ARRAY_TYPE;
import static org.wso2.ballerinalang.compiler.bir.codegen.JvmConstants.ARRAY_VALUE;
import static org.wso2.ballerinalang.compiler.bir.codegen.JvmConstants.ARRAY_VALUE_IMPL;
import static org.wso2.ballerinalang.compiler.bir.codegen.JvmConstants.BINITIAL_VALUE_ENTRY;
import static org.wso2.ballerinalang.compiler.bir.codegen.JvmConstants.BTYPE;
import static org.wso2.ballerinalang.compiler.bir.codegen.JvmConstants.BXML_QNAME;
import static org.wso2.ballerinalang.compiler.bir.codegen.JvmConstants.BYTE_VALUE;
import static org.wso2.ballerinalang.compiler.bir.codegen.JvmConstants.DECIMAL_VALUE;
import static org.wso2.ballerinalang.compiler.bir.codegen.JvmConstants.ERROR_VALUE;
import static org.wso2.ballerinalang.compiler.bir.codegen.JvmConstants.FUNCTION;
import static org.wso2.ballerinalang.compiler.bir.codegen.JvmConstants.FUNCTION_POINTER;
import static org.wso2.ballerinalang.compiler.bir.codegen.JvmConstants.INT_VALUE;
import static org.wso2.ballerinalang.compiler.bir.codegen.JvmConstants.JSON_UTILS;
import static org.wso2.ballerinalang.compiler.bir.codegen.JvmConstants.LIST_INITIAL_EXPRESSION_ENTRY;
import static org.wso2.ballerinalang.compiler.bir.codegen.JvmConstants.LIST_INITIAL_VALUE_ENTRY;
import static org.wso2.ballerinalang.compiler.bir.codegen.JvmConstants.LONG_STREAM;
import static org.wso2.ballerinalang.compiler.bir.codegen.JvmConstants.MAPPING_INITIAL_KEY_VALUE_ENTRY;
import static org.wso2.ballerinalang.compiler.bir.codegen.JvmConstants.MAPPING_INITIAL_SPREAD_FIELD_ENTRY;
import static org.wso2.ballerinalang.compiler.bir.codegen.JvmConstants.MAPPING_INITIAL_VALUE_ENTRY;
import static org.wso2.ballerinalang.compiler.bir.codegen.JvmConstants.MAP_UTILS;
import static org.wso2.ballerinalang.compiler.bir.codegen.JvmConstants.MAP_VALUE;
import static org.wso2.ballerinalang.compiler.bir.codegen.JvmConstants.MATH_UTILS;
import static org.wso2.ballerinalang.compiler.bir.codegen.JvmConstants.MODULE_INIT_CLASS_NAME;
import static org.wso2.ballerinalang.compiler.bir.codegen.JvmConstants.OBJECT;
import static org.wso2.ballerinalang.compiler.bir.codegen.JvmConstants.OBJECT_TYPE;
import static org.wso2.ballerinalang.compiler.bir.codegen.JvmConstants.OBJECT_VALUE;
import static org.wso2.ballerinalang.compiler.bir.codegen.JvmConstants.SHORT_VALUE;
import static org.wso2.ballerinalang.compiler.bir.codegen.JvmConstants.STRAND;
import static org.wso2.ballerinalang.compiler.bir.codegen.JvmConstants.STRING_UTILS;
import static org.wso2.ballerinalang.compiler.bir.codegen.JvmConstants.STRING_VALUE;
import static org.wso2.ballerinalang.compiler.bir.codegen.JvmConstants.TABLE_TYPE;
import static org.wso2.ballerinalang.compiler.bir.codegen.JvmConstants.TABLE_UTILS;
import static org.wso2.ballerinalang.compiler.bir.codegen.JvmConstants.TABLE_VALUE;
import static org.wso2.ballerinalang.compiler.bir.codegen.JvmConstants.TABLE_VALUE_IMPL;
import static org.wso2.ballerinalang.compiler.bir.codegen.JvmConstants.TUPLE_TYPE;
import static org.wso2.ballerinalang.compiler.bir.codegen.JvmConstants.TUPLE_VALUE_IMPL;
import static org.wso2.ballerinalang.compiler.bir.codegen.JvmConstants.TYPEDESC_VALUE;
import static org.wso2.ballerinalang.compiler.bir.codegen.JvmConstants.TYPEDESC_VALUE_IMPL;
import static org.wso2.ballerinalang.compiler.bir.codegen.JvmConstants.TYPE_CHECKER;
import static org.wso2.ballerinalang.compiler.bir.codegen.JvmConstants.XML_FACTORY;
import static org.wso2.ballerinalang.compiler.bir.codegen.JvmConstants.XML_QNAME;
import static org.wso2.ballerinalang.compiler.bir.codegen.JvmConstants.XML_VALUE;
import static org.wso2.ballerinalang.compiler.bir.codegen.JvmPackageGen.getPackageName;
import static org.wso2.ballerinalang.compiler.bir.codegen.JvmTerminatorGen.toNameString;
import static org.wso2.ballerinalang.compiler.bir.codegen.JvmTypeGen.duplicateServiceTypeWithAnnots;
import static org.wso2.ballerinalang.compiler.bir.codegen.JvmTypeGen.getTypeDesc;
import static org.wso2.ballerinalang.compiler.bir.codegen.JvmTypeGen.loadType;
import static org.wso2.ballerinalang.compiler.bir.codegen.JvmValueGen.getTypeDescClassName;
import static org.wso2.ballerinalang.compiler.bir.codegen.JvmValueGen.getTypeValueClassName;
import static org.wso2.ballerinalang.compiler.bir.model.BIRNonTerminator.FieldAccess;
import static org.wso2.ballerinalang.compiler.bir.model.BIRNonTerminator.NewTable;

/**
 * Instruction generator helper class to hold its enclosing pkg and index map.
 *
 * @since 1.2.0
 */
public class JvmInstructionGen {

    //this anytype is currently set from package gen class
    static BType anyType;
    private MethodVisitor mv;
    private BIRVarToJVMIndexMap indexMap;
    private String currentPackageName;
    private BIRNode.BIRPackage currentPackage;
    private JvmPackageGen jvmPackageGen;
    private SymbolTable symbolTable;

    public JvmInstructionGen(MethodVisitor mv, BIRVarToJVMIndexMap indexMap, BIRNode.BIRPackage currentPackage,
                             JvmPackageGen jvmPackageGen) {

        this.mv = mv;
        this.indexMap = indexMap;
        this.currentPackage = currentPackage;
        this.jvmPackageGen = jvmPackageGen;
        this.symbolTable = jvmPackageGen.symbolTable;
        this.currentPackageName = getPackageName(currentPackage.org.value, currentPackage.name.value);
    }

    static void addBoxInsn(MethodVisitor mv, BType bType) {

        if (bType != null) {
            generateCast(mv, bType, anyType);
        }
    }

    public static void addUnboxInsn(MethodVisitor mv, BType bType) {

        if (bType != null) {
            generateCast(mv, anyType, bType);
        }
    }

    static void addJUnboxInsn(MethodVisitor mv, JType jType) {

        if (jType == null) {
            return;
        }
        if (jType.jTag == JTypeTags.JBYTE) {
            mv.visitMethodInsn(INVOKESTATIC, TYPE_CHECKER, "anyToJByte", String.format("(L%s;)B", OBJECT), false);
        } else if (jType.jTag == JTypeTags.JCHAR) {
            mv.visitMethodInsn(INVOKESTATIC, TYPE_CHECKER, "anyToJChar", String.format("(L%s;)C", OBJECT), false);
        } else if (jType.jTag == JTypeTags.JSHORT) {
            mv.visitMethodInsn(INVOKESTATIC, TYPE_CHECKER, "anyToJShort", String.format("(L%s;)S", OBJECT), false);
        } else if (jType.jTag == JTypeTags.JINT) {
            mv.visitMethodInsn(INVOKESTATIC, TYPE_CHECKER, "anyToJInt", String.format("(L%s;)I", OBJECT), false);
        } else if (jType.jTag == JTypeTags.JLONG) {
            mv.visitMethodInsn(INVOKESTATIC, TYPE_CHECKER, "anyToJLong", String.format("(L%s;)J", OBJECT), false);
        } else if (jType.jTag == JTypeTags.JFLOAT) {
            mv.visitMethodInsn(INVOKESTATIC, TYPE_CHECKER, "anyToJFloat", String.format("(L%s;)F", OBJECT), false);
        } else if (jType.jTag == JTypeTags.JDOUBLE) {
            mv.visitMethodInsn(INVOKESTATIC, TYPE_CHECKER, "anyToJDouble", String.format("(L%s;)D", OBJECT), false);
        } else if (jType.jTag == JTypeTags.JBOOLEAN) {
            mv.visitMethodInsn(INVOKESTATIC, TYPE_CHECKER, "anyToJBoolean", String.format("(L%s;)Z", OBJECT), false);
        } else if (jType.jTag == JTypeTags.JREF) {
            mv.visitTypeInsn(CHECKCAST, ((JType.JRefType) jType).typeValue);
        }
    }

    private static void generateJVarLoad(MethodVisitor mv, JType jType, String currentPackageName, int valueIndex) {

        if (jType.jTag == JTypeTags.JBYTE) {
            mv.visitVarInsn(ILOAD, valueIndex);
        } else if (jType.jTag == JTypeTags.JCHAR) {
            mv.visitVarInsn(ILOAD, valueIndex);
        } else if (jType.jTag == JTypeTags.JSHORT) {
            mv.visitVarInsn(ILOAD, valueIndex);
        } else if (jType.jTag == JTypeTags.JINT) {
            mv.visitVarInsn(ILOAD, valueIndex);
        } else if (jType.jTag == JTypeTags.JLONG) {
            mv.visitVarInsn(LLOAD, valueIndex);
        } else if (jType.jTag == JTypeTags.JFLOAT) {
            mv.visitVarInsn(FLOAD, valueIndex);
        } else if (jType.jTag == JTypeTags.JDOUBLE) {
            mv.visitVarInsn(DLOAD, valueIndex);
        } else if (jType.jTag == JTypeTags.JBOOLEAN) {
            mv.visitVarInsn(ILOAD, valueIndex);
        } else if (jType.jTag == JTypeTags.JARRAY ||
                jType.jTag == JTypeTags.JREF) {
            mv.visitVarInsn(ALOAD, valueIndex);
        } else {
            throw new BLangCompilerException("JVM generation is not supported for type " + String.format("%s", jType));
        }
    }

    private static void generateJVarStore(MethodVisitor mv, JType jType, String currentPackageName, int valueIndex) {

        if (jType.jTag == JTypeTags.JBYTE) {
            mv.visitVarInsn(ISTORE, valueIndex);
        } else if (jType.jTag == JTypeTags.JCHAR) {
            mv.visitVarInsn(ISTORE, valueIndex);
        } else if (jType.jTag == JTypeTags.JSHORT) {
            mv.visitVarInsn(ISTORE, valueIndex);
        } else if (jType.jTag == JTypeTags.JINT) {
            mv.visitVarInsn(ISTORE, valueIndex);
        } else if (jType.jTag == JTypeTags.JLONG) {
            mv.visitVarInsn(LSTORE, valueIndex);
        } else if (jType.jTag == JTypeTags.JFLOAT) {
            mv.visitVarInsn(FSTORE, valueIndex);
        } else if (jType.jTag == JTypeTags.JDOUBLE) {
            mv.visitVarInsn(DSTORE, valueIndex);
        } else if (jType.jTag == JTypeTags.JBOOLEAN) {
            mv.visitVarInsn(ISTORE, valueIndex);
        } else if (jType.jTag == JTypeTags.JARRAY ||
                jType.jTag == JTypeTags.JREF) {
            mv.visitVarInsn(ASTORE, valueIndex);
        } else {
            throw new BLangCompilerException("JVM generation is not supported for type " + String.format("%s", jType));
        }
    }

    private static int[] listHighSurrogates(String str) {

        List<Integer> highSurrogates = new ArrayList<>();
        for (int i = 0; i < str.length(); i++) {
            char c = str.charAt(i);
            if (Character.isHighSurrogate(c)) {
                highSurrogates.add(i - highSurrogates.size());
            }
        }
        int[] highSurrogatesArr = new int[highSurrogates.size()];
        for (int i = 0; i < highSurrogates.size(); i++) {
            Integer highSurrogate = highSurrogates.get(i);
            highSurrogatesArr[i] = highSurrogate;
        }
        return highSurrogatesArr;
    }

    static void loadConstantValue(BType bType, Object constVal, MethodVisitor mv) {

        if (TypeTags.isIntegerTypeTag(bType.tag)) {
            long intValue = constVal instanceof Long ? (long) constVal : Long.parseLong(String.valueOf(constVal));
            mv.visitLdcInsn(intValue);
        } else if (bType.tag == TypeTags.BYTE) {
            int byteValue = ((Number) constVal).intValue();
            mv.visitLdcInsn(byteValue);
        } else if (bType.tag == TypeTags.FLOAT) {
            double doubleValue = constVal instanceof Double ? (double) constVal :
                    Double.parseDouble(String.valueOf(constVal));
            mv.visitLdcInsn(doubleValue);
        } else if (bType.tag == TypeTags.BOOLEAN) {
            boolean booleanVal = constVal instanceof Boolean ? (boolean) constVal :
                    Boolean.parseBoolean(String.valueOf(constVal));
            mv.visitLdcInsn(booleanVal);
        } else if (TypeTags.isStringTypeTag(bType.tag)) {
            String val = String.valueOf(constVal);
            int[] highSurrogates = listHighSurrogates(val);

            mv.visitTypeInsn(NEW, JvmConstants.NON_BMP_STRING_VALUE);
            mv.visitInsn(DUP);
            mv.visitLdcInsn(val);
            mv.visitIntInsn(BIPUSH, highSurrogates.length);
            mv.visitIntInsn(NEWARRAY, T_INT);

            int i = 0;
            for (int ch : highSurrogates) {
                mv.visitInsn(DUP);
                mv.visitIntInsn(BIPUSH, i);
                mv.visitIntInsn(BIPUSH, ch);
                i = i + 1;
                mv.visitInsn(IASTORE);
            }
            mv.visitMethodInsn(INVOKESPECIAL, JvmConstants.NON_BMP_STRING_VALUE, "<init>",
                               String.format("(L%s;[I)V", STRING_VALUE), false);
        } else if (bType.tag == TypeTags.DECIMAL) {
            mv.visitTypeInsn(NEW, DECIMAL_VALUE);
            mv.visitInsn(DUP);
            mv.visitLdcInsn(String.valueOf(constVal));
            mv.visitMethodInsn(INVOKESPECIAL, DECIMAL_VALUE, "<init>", String.format("(L%s;)V", STRING_VALUE), false);
        } else if (bType.tag == TypeTags.NIL) {
            mv.visitInsn(ACONST_NULL);
        } else {
            throw new BLangCompilerException("JVM generation is not supported for type : " +
                    String.format("%s", bType));
        }
    }

    private static void generateIntToUnsignedIntConversion(MethodVisitor mv, BType targetType) {

        switch (targetType.tag) {
            case TypeTags.BYTE: // Wouldn't reach here for int atm.
            case TypeTags.UNSIGNED8_INT:
                mv.visitInsn(L2I);
                mv.visitInsn(I2B);
                mv.visitMethodInsn(INVOKESTATIC, BYTE_VALUE, "toUnsignedLong", "(B)J", false);
                return;
            case TypeTags.UNSIGNED16_INT:
                mv.visitInsn(L2I);
                mv.visitInsn(I2S);
                mv.visitMethodInsn(INVOKESTATIC, SHORT_VALUE, "toUnsignedLong", "(S)J", false);
                return;
            case TypeTags.UNSIGNED32_INT:
                mv.visitInsn(L2I);
                mv.visitMethodInsn(INVOKESTATIC, INT_VALUE, "toUnsignedLong", "(I)J", false);
        }
    }

    static void visitInvokeDyn(MethodVisitor mv, String currentClass, String lambdaName, int size) {

        String mapDesc = getMapsDesc(size);
        Handle handle = new Handle(Opcodes.H_INVOKESTATIC, "java/lang/invoke/LambdaMetafactory",
                "metafactory", "(Ljava/lang/invoke/MethodHandles$Lookup;Ljava/lang/String;" +
                "Ljava/lang/invoke/MethodType;Ljava/lang/invoke/MethodType;Ljava/lang/invoke/MethodHandle;" +
                "Ljava/lang/invoke/MethodType;)Ljava/lang/invoke/CallSite;", false);

        mv.visitInvokeDynamicInsn("apply", "(" + mapDesc + ")Ljava/util/function/Function;", handle,
                Type.getType("(Ljava/lang/Object;)Ljava/lang/Object;"),
                new Handle(Opcodes.H_INVOKESTATIC, currentClass, lambdaName, "(" + mapDesc + "[" +
                        "Ljava/lang/Object;)Ljava/lang/Object;", false),
                Type.getType("([Ljava/lang/Object;" + ")Ljava/lang/Object;"));
    }

    private static String getMapsDesc(long count) {

        StringBuilder builder = new StringBuilder();
        for (long i = count; i > 0; i--) {
            builder.append("Lorg/ballerinalang/jvm/values/MapValue;");
        }
        return builder.toString();
    }

    public void generateVarLoad(MethodVisitor mv, BIRNode.BIRVariableDcl varDcl, String currentPackageName,
                                int valueIndex) {

        BType bType = varDcl.type;

        if (varDcl.kind == VarKind.GLOBAL) {
            BIRNode.BIRGlobalVariableDcl globalVar = (BIRNode.BIRGlobalVariableDcl) varDcl;
            PackageID modId = globalVar.pkgId;
            String moduleName = getPackageName(modId.orgName, modId.name);

            String varName = varDcl.name.value;
            String className = jvmPackageGen.lookupGlobalVarClassName(moduleName, varName);

            String typeSig = getTypeDesc(bType);
            mv.visitFieldInsn(GETSTATIC, className, varName, typeSig);
            return;
        } else if (varDcl.kind == VarKind.SELF) {
            mv.visitVarInsn(ALOAD, 0);
            return;
        } else if (varDcl.kind == VarKind.CONSTANT) {
            String varName = varDcl.name.value;
            PackageID moduleId = ((BIRNode.BIRGlobalVariableDcl) varDcl).pkgId;
            String pkgName = getPackageName(moduleId.orgName, moduleId.name);
            String className = jvmPackageGen.lookupGlobalVarClassName(pkgName, varName);
            String typeSig = getTypeDesc(bType);
            mv.visitFieldInsn(GETSTATIC, className, varName, typeSig);
            return;
        }

        if (TypeTags.isIntegerTypeTag(bType.tag)) {
            mv.visitVarInsn(LLOAD, valueIndex);
        } else if (bType.tag == TypeTags.BYTE) {
            mv.visitVarInsn(ILOAD, valueIndex);
            mv.visitInsn(I2B);
            mv.visitMethodInsn(INVOKESTATIC, "java/lang/Byte", "toUnsignedInt", "(B)I", false);
        } else if (bType.tag == TypeTags.FLOAT) {
            mv.visitVarInsn(DLOAD, valueIndex);
        } else if (bType.tag == TypeTags.BOOLEAN) {
            mv.visitVarInsn(ILOAD, valueIndex);
        } else if (bType.tag == TypeTags.ARRAY ||
                TypeTags.isStringTypeTag(bType.tag) ||
                bType.tag == TypeTags.MAP ||
                bType.tag == TypeTags.STREAM ||
                bType.tag == TypeTags.TABLE ||
                bType.tag == TypeTags.ANY ||
                bType.tag == TypeTags.ANYDATA ||
                bType.tag == TypeTags.NIL ||
                bType.tag == TypeTags.UNION ||
                bType.tag == TypeTags.TUPLE ||
                bType.tag == TypeTags.RECORD ||
                bType.tag == TypeTags.ERROR ||
                bType.tag == TypeTags.JSON ||
                bType.tag == TypeTags.FUTURE ||
                bType.tag == TypeTags.OBJECT ||
                bType.tag == TypeTags.DECIMAL ||
                TypeTags.isXMLTypeTag(bType.tag) ||
                bType.tag == TypeTags.INVOKABLE ||
                bType.tag == TypeTags.FINITE ||
                bType.tag == TypeTags.HANDLE ||
                bType.tag == TypeTags.TYPEDESC ||
                bType.tag == TypeTags.READONLY) {
            mv.visitVarInsn(ALOAD, valueIndex);
        } else if (bType.tag == JTypeTags.JTYPE) {
            generateJVarLoad(mv, (JType) bType, currentPackageName, valueIndex);
        } else {
            throw new BLangCompilerException("JVM generation is not supported for type " + String.format("%s", bType));
        }
    }

    public void generateVarStore(MethodVisitor mv, BIRNode.BIRVariableDcl varDcl, String currentPackageName,
                                 int valueIndex) {

        BType bType = varDcl.type;

        if (varDcl.kind == VarKind.GLOBAL) {
            String varName = varDcl.name.value;
            String className = jvmPackageGen.lookupGlobalVarClassName(currentPackageName, varName);
            String typeSig = getTypeDesc(bType);
            mv.visitFieldInsn(PUTSTATIC, className, varName, typeSig);
            return;
        } else if (varDcl.kind == VarKind.CONSTANT) {
            String varName = varDcl.name.value;
            PackageID moduleId = ((BIRNode.BIRGlobalVariableDcl) varDcl).pkgId;
            String pkgName = getPackageName(moduleId.orgName, moduleId.name);
            String className = jvmPackageGen.lookupGlobalVarClassName(pkgName, varName);
            String typeSig = getTypeDesc(bType);
            mv.visitFieldInsn(PUTSTATIC, className, varName, typeSig);
            return;
        }

        if (TypeTags.isIntegerTypeTag(bType.tag)) {
            mv.visitVarInsn(LSTORE, valueIndex);
        } else if (bType.tag == TypeTags.BYTE) {
            mv.visitVarInsn(ISTORE, valueIndex);
        } else if (bType.tag == TypeTags.FLOAT) {
            mv.visitVarInsn(DSTORE, valueIndex);
        } else if (bType.tag == TypeTags.BOOLEAN) {
            mv.visitVarInsn(ISTORE, valueIndex);
        } else if (bType.tag == TypeTags.ARRAY ||
                TypeTags.isStringTypeTag(bType.tag) ||
                bType.tag == TypeTags.MAP ||
                bType.tag == TypeTags.STREAM ||
                bType.tag == TypeTags.TABLE ||
                bType.tag == TypeTags.ANY ||
                bType.tag == TypeTags.ANYDATA ||
                bType.tag == TypeTags.NIL ||
                bType.tag == TypeTags.UNION ||
                bType.tag == TypeTags.TUPLE ||
                bType.tag == TypeTags.DECIMAL ||
                bType.tag == TypeTags.RECORD ||
                bType.tag == TypeTags.ERROR ||
                bType.tag == TypeTags.JSON ||
                bType.tag == TypeTags.FUTURE ||
                bType.tag == TypeTags.OBJECT ||
                bType.tag == TypeTags.SERVICE ||
                TypeTags.isXMLTypeTag(bType.tag) ||
                bType.tag == TypeTags.INVOKABLE ||
                bType.tag == TypeTags.FINITE ||
                bType.tag == TypeTags.HANDLE ||
                bType.tag == TypeTags.TYPEDESC ||
                bType.tag == TypeTags.READONLY) {
            mv.visitVarInsn(ASTORE, valueIndex);
        } else if (bType.tag == JTypeTags.JTYPE) {
            generateJVarStore(mv, (JType) bType, currentPackageName, valueIndex);
        } else {
            throw new BLangCompilerException("JVM generation is not supported for type " + String.format("%s", bType));
        }
    }

    private BType getSmallerUnsignedIntSubType(BType lhsType, BType rhsType) {

        if (TypeTags.isSignedIntegerTypeTag(lhsType.tag) || TypeTags.isSignedIntegerTypeTag(rhsType.tag)) {
            throw new BLangCompilerException("expected two unsigned int subtypes, found '" + lhsType + "' and '" +
                    rhsType + "'");
        }

        if (lhsType.tag == TypeTags.BYTE || rhsType.tag == TypeTags.BYTE) {
            return symbolTable.unsigned8IntType;
        }

        if (lhsType.tag == TypeTags.UNSIGNED8_INT || rhsType.tag == TypeTags.UNSIGNED8_INT) {
            return symbolTable.unsigned8IntType;
        }

        if (lhsType.tag == TypeTags.UNSIGNED16_INT || rhsType.tag == TypeTags.UNSIGNED16_INT) {
            return symbolTable.unsigned16IntType;
        }

        return symbolTable.unsigned32IntType;
    }

    void generatePlatformIns(JInstruction ins) {

        if (ins.jKind == JInsKind.JCAST) {
            JCast castIns = (JCast) ins;
            BType targetType = castIns.targetType;
            this.loadVar(castIns.rhsOp.variableDcl);
            generatePlatformCheckCast(this.mv, this.indexMap, castIns.rhsOp.variableDcl.type, targetType);
            this.storeToVar(castIns.lhsOp.variableDcl);
        }
    }

    void generateMoveIns(BIRNonTerminator.Move moveIns) {

        this.loadVar(moveIns.rhsOp.variableDcl);
        this.storeToVar(moveIns.lhsOp.variableDcl);
    }

    void generateBinaryOpIns(BIRNonTerminator.BinaryOp binaryIns) {

        InstructionKind insKind = binaryIns.kind;
        switch (insKind) {
            case ADD:
                this.generateAddIns(binaryIns);
                break;
            case SUB:
                this.generateSubIns(binaryIns);
                break;
            case MUL:
                this.generateMulIns(binaryIns);
                break;
            case DIV:
                this.generateDivIns(binaryIns);
                break;
            case MOD:
                this.generateRemIns(binaryIns);
                break;
            case EQUAL:
                this.generateEqualIns(binaryIns);
                break;
            case NOT_EQUAL:
                this.generateNotEqualIns(binaryIns);
                break;
            case GREATER_THAN:
                this.generateGreaterThanIns(binaryIns);
                break;
            case GREATER_EQUAL:
                this.generateGreaterEqualIns(binaryIns);
                break;
            case LESS_THAN:
                this.generateLessThanIns(binaryIns);
                break;
            case LESS_EQUAL:
                this.generateLessEqualIns(binaryIns);
                break;
            case REF_EQUAL:
                this.generateRefEqualIns(binaryIns);
                break;
            case REF_NOT_EQUAL:
                this.generateRefNotEqualIns(binaryIns);
                break;
            case CLOSED_RANGE:
                this.generateClosedRangeIns(binaryIns);
                break;
            case HALF_OPEN_RANGE:
                this.generateClosedRangeIns(binaryIns);
                break;
            case ANNOT_ACCESS:
                this.generateAnnotAccessIns(binaryIns);
                break;
            case BITWISE_AND:
                this.generateBitwiseAndIns(binaryIns);
                break;
            case BITWISE_OR:
                this.generateBitwiseOrIns(binaryIns);
                break;
            case BITWISE_XOR:
                this.generateBitwiseXorIns(binaryIns);
                break;
            case BITWISE_LEFT_SHIFT:
                this.generateBitwiseLeftShiftIns(binaryIns);
                break;
            case BITWISE_RIGHT_SHIFT:
                this.generateBitwiseRightShiftIns(binaryIns);
                break;
            case BITWISE_UNSIGNED_RIGHT_SHIFT:
                this.generateBitwiseUnsignedRightShiftIns(binaryIns);
                break;
            default:
                throw new BLangCompilerException("JVM generation is not supported for instruction kind : " +
                        String.format("%s", insKind));
        }
    }

    private void generateBinaryRhsAndLhsLoad(BIRNonTerminator.BinaryOp binaryIns) {

        this.loadVar(binaryIns.rhsOp1.variableDcl);
        this.loadVar(binaryIns.rhsOp2.variableDcl);
    }

    private void generateLessThanIns(BIRNonTerminator.BinaryOp binaryIns) {

        this.generateBinaryCompareIns(binaryIns, IFLT);
    }

    private void generateGreaterThanIns(BIRNonTerminator.BinaryOp binaryIns) {

        this.generateBinaryCompareIns(binaryIns, IFGT);
    }

    private void generateLessEqualIns(BIRNonTerminator.BinaryOp binaryIns) {

        this.generateBinaryCompareIns(binaryIns, IFLE);

    }

    private void generateGreaterEqualIns(BIRNonTerminator.BinaryOp binaryIns) {

        this.generateBinaryCompareIns(binaryIns, IFGE);
    }

    private void generateBinaryCompareIns(BIRNonTerminator.BinaryOp binaryIns, int opcode) {

        if (opcode != IFLT && opcode != IFGT && opcode != IFLE && opcode != IFGE) {
            throw new BLangCompilerException(String.format("Unsupported opcode '%s' for binary operator.", opcode));
        }

        this.generateBinaryRhsAndLhsLoad(binaryIns);
        Label label1 = new Label();
        Label label2 = new Label();

        BType lhsOpType = binaryIns.rhsOp1.variableDcl.type;
        BType rhsOpType = binaryIns.rhsOp2.variableDcl.type;

        if (TypeTags.isIntegerTypeTag(lhsOpType.tag) && TypeTags.isIntegerTypeTag(rhsOpType.tag)) {
            this.mv.visitInsn(LCMP);
            this.mv.visitJumpInsn(opcode, label1);
        } else if (lhsOpType.tag == TypeTags.BYTE && rhsOpType.tag == TypeTags.BYTE) {
            if (opcode == IFLT) {
                this.mv.visitJumpInsn(IF_ICMPLT, label1);
            } else if (opcode != IFGT) {
                this.mv.visitJumpInsn(IF_ICMPGT, label1);
            } else if (opcode != IFLE) {
                this.mv.visitJumpInsn(IF_ICMPLE, label1);
            } else if (opcode == IFGE) {
                this.mv.visitJumpInsn(IF_ICMPGE, label1);
            }
        } else if (lhsOpType.tag == TypeTags.FLOAT && rhsOpType.tag == TypeTags.FLOAT) {
            this.mv.visitInsn(DCMPL);
            this.mv.visitJumpInsn(opcode, label1);
        } else if (lhsOpType.tag == TypeTags.DECIMAL && rhsOpType.tag == TypeTags.DECIMAL) {
            String compareFuncName = this.getDecimalCompareFuncName(opcode);
            this.mv.visitMethodInsn(INVOKESTATIC, TYPE_CHECKER, compareFuncName,
                    String.format("(L%s;L%s;)Z", DECIMAL_VALUE, DECIMAL_VALUE), false);
            this.storeToVar(binaryIns.lhsOp.variableDcl);
            return;
        }

        this.mv.visitInsn(ICONST_0);
        this.mv.visitJumpInsn(GOTO, label2);

        this.mv.visitLabel(label1);
        this.mv.visitInsn(ICONST_1);

        this.mv.visitLabel(label2);
        this.storeToVar(binaryIns.lhsOp.variableDcl);
    }

    private String getDecimalCompareFuncName(int opcode) {

        if (opcode == IFGT) {
            return "checkDecimalGreaterThan";
        } else if (opcode == IFGE) {
            return "checkDecimalGreaterThanOrEqual";
        } else if (opcode == IFLT) {
            return "checkDecimalLessThan";
        } else if (opcode == IFLE) {
            return "checkDecimalLessThanOrEqual";
        } else {
            throw new BLangCompilerException(String.format("Opcode: '%s' is not a comparison opcode.", opcode));
        }
    }

    private void generateEqualIns(BIRNonTerminator.BinaryOp binaryIns) {

        this.generateBinaryRhsAndLhsLoad(binaryIns);

        Label label1 = new Label();
        Label label2 = new Label();

        BType lhsOpType = binaryIns.rhsOp1.variableDcl.type;
        BType rhsOpType = binaryIns.rhsOp2.variableDcl.type;

        if (TypeTags.isIntegerTypeTag(lhsOpType.tag) && TypeTags.isIntegerTypeTag(rhsOpType.tag)) {
            this.mv.visitInsn(LCMP);
            this.mv.visitJumpInsn(IFNE, label1);
        } else if (lhsOpType.tag == TypeTags.BYTE && rhsOpType.tag == TypeTags.BYTE) {
            this.mv.visitJumpInsn(IF_ICMPNE, label1);
        } else if (lhsOpType.tag == TypeTags.FLOAT && rhsOpType.tag == TypeTags.FLOAT) {
            this.mv.visitInsn(DCMPL);
            this.mv.visitJumpInsn(IFNE, label1);
        } else if (lhsOpType.tag == TypeTags.BOOLEAN && rhsOpType.tag == TypeTags.BOOLEAN) {
            this.mv.visitJumpInsn(IF_ICMPNE, label1);
        } else if (lhsOpType.tag == TypeTags.DECIMAL && rhsOpType.tag == TypeTags.DECIMAL) {
            this.mv.visitMethodInsn(INVOKESTATIC, TYPE_CHECKER, "checkDecimalEqual",
                    String.format("(L%s;L%s;)Z", DECIMAL_VALUE, DECIMAL_VALUE), false);
            this.storeToVar(binaryIns.lhsOp.variableDcl);
            return;
        } else {
            this.mv.visitMethodInsn(INVOKESTATIC, TYPE_CHECKER, "isEqual",
                    String.format("(L%s;L%s;)Z", OBJECT, OBJECT), false);
            this.storeToVar(binaryIns.lhsOp.variableDcl);
            return;
        }

        this.mv.visitInsn(ICONST_1);
        this.mv.visitJumpInsn(GOTO, label2);

        this.mv.visitLabel(label1);
        this.mv.visitInsn(ICONST_0);

        this.mv.visitLabel(label2);
        this.storeToVar(binaryIns.lhsOp.variableDcl);
    }

    private void generateNotEqualIns(BIRNonTerminator.BinaryOp binaryIns) {

        this.generateBinaryRhsAndLhsLoad(binaryIns);

        Label label1 = new Label();
        Label label2 = new Label();

        // It is assumed that both operands are of same type
        BType lhsOpType = binaryIns.rhsOp1.variableDcl.type;
        BType rhsOpType = binaryIns.rhsOp2.variableDcl.type;
        if (TypeTags.isIntegerTypeTag(lhsOpType.tag) && TypeTags.isIntegerTypeTag(rhsOpType.tag)) {
            this.mv.visitInsn(LCMP);
            this.mv.visitJumpInsn(IFEQ, label1);
        } else if (lhsOpType.tag == TypeTags.BYTE && rhsOpType.tag == TypeTags.BYTE) {
            this.mv.visitJumpInsn(IF_ICMPEQ, label1);
        } else if (lhsOpType.tag == TypeTags.FLOAT && rhsOpType.tag == TypeTags.FLOAT) {
            this.mv.visitInsn(DCMPL);
            this.mv.visitJumpInsn(IFEQ, label1);
        } else if (lhsOpType.tag == TypeTags.BOOLEAN && rhsOpType.tag == TypeTags.BOOLEAN) {
            this.mv.visitJumpInsn(IF_ICMPEQ, label1);
        } else if (lhsOpType.tag == TypeTags.DECIMAL && rhsOpType.tag == TypeTags.DECIMAL) {
            this.mv.visitMethodInsn(INVOKESTATIC, TYPE_CHECKER, "checkDecimalEqual",
                    String.format("(L%s;L%s;)Z", DECIMAL_VALUE, DECIMAL_VALUE), false);
            this.mv.visitJumpInsn(IFNE, label1);
        } else {
            this.mv.visitMethodInsn(INVOKESTATIC, TYPE_CHECKER, "isEqual",
                    String.format("(L%s;L%s;)Z", OBJECT, OBJECT), false);
            this.mv.visitJumpInsn(IFNE, label1);
        }

        this.mv.visitInsn(ICONST_1);
        this.mv.visitJumpInsn(GOTO, label2);

        this.mv.visitLabel(label1);
        this.mv.visitInsn(ICONST_0);

        this.mv.visitLabel(label2);
        this.storeToVar(binaryIns.lhsOp.variableDcl);
    }

    private void generateRefEqualIns(BIRNonTerminator.BinaryOp binaryIns) {

        this.generateBinaryRhsAndLhsLoad(binaryIns);

        Label label1 = new Label();
        Label label2 = new Label();

        BType lhsOpType = binaryIns.rhsOp1.variableDcl.type;
        BType rhsOpType = binaryIns.rhsOp2.variableDcl.type;
        if (TypeTags.isIntegerTypeTag(lhsOpType.tag) && TypeTags.isIntegerTypeTag(rhsOpType.tag)) {
            this.mv.visitInsn(LCMP);
            this.mv.visitJumpInsn(IFNE, label1);
        } else if (lhsOpType.tag == TypeTags.BYTE && rhsOpType.tag == TypeTags.BYTE) {
            this.mv.visitJumpInsn(IF_ICMPNE, label1);
        } else if (lhsOpType.tag == TypeTags.FLOAT && rhsOpType.tag == TypeTags.FLOAT) {
            this.mv.visitInsn(DCMPL);
            this.mv.visitJumpInsn(IFNE, label1);
        } else if (lhsOpType.tag == TypeTags.BOOLEAN && rhsOpType.tag == TypeTags.BOOLEAN) {
            this.mv.visitJumpInsn(IF_ICMPNE, label1);
        } else {
            this.mv.visitMethodInsn(INVOKESTATIC, TYPE_CHECKER, "isReferenceEqual",
                    String.format("(L%s;L%s;)Z", OBJECT, OBJECT), false);
            this.storeToVar(binaryIns.lhsOp.variableDcl);
            return;
        }

        this.mv.visitInsn(ICONST_1);
        this.mv.visitJumpInsn(GOTO, label2);

        this.mv.visitLabel(label1);
        this.mv.visitInsn(ICONST_0);

        this.mv.visitLabel(label2);
        this.storeToVar(binaryIns.lhsOp.variableDcl);
    }

    private void generateRefNotEqualIns(BIRNonTerminator.BinaryOp binaryIns) {

        this.generateBinaryRhsAndLhsLoad(binaryIns);

        Label label1 = new Label();
        Label label2 = new Label();

        // It is assumed that both operands are of same type
        BType lhsOpType = binaryIns.rhsOp1.variableDcl.type;
        BType rhsOpType = binaryIns.rhsOp2.variableDcl.type;
        if (TypeTags.isIntegerTypeTag(lhsOpType.tag) && TypeTags.isIntegerTypeTag(rhsOpType.tag)) {
            this.mv.visitInsn(LCMP);
            this.mv.visitJumpInsn(IFEQ, label1);
        } else if (lhsOpType.tag == TypeTags.BYTE && rhsOpType.tag == TypeTags.BYTE) {
            this.mv.visitJumpInsn(IF_ICMPEQ, label1);
        } else if (lhsOpType.tag == TypeTags.FLOAT && rhsOpType.tag == TypeTags.FLOAT) {
            this.mv.visitInsn(DCMPL);
            this.mv.visitJumpInsn(IFEQ, label1);
        } else if (lhsOpType.tag == TypeTags.BOOLEAN && rhsOpType.tag == TypeTags.BOOLEAN) {
            this.mv.visitJumpInsn(IF_ICMPEQ, label1);
        } else {
            this.mv.visitMethodInsn(INVOKESTATIC, TYPE_CHECKER, "isReferenceEqual",
                    String.format("(L%s;L%s;)Z", OBJECT, OBJECT), false);
            this.mv.visitJumpInsn(IFNE, label1);
        }

        this.mv.visitInsn(ICONST_1);
        this.mv.visitJumpInsn(GOTO, label2);

        this.mv.visitLabel(label1);
        this.mv.visitInsn(ICONST_0);

        this.mv.visitLabel(label2);
        this.storeToVar(binaryIns.lhsOp.variableDcl);
    }

    private void generateClosedRangeIns(BIRNonTerminator.BinaryOp binaryIns) {

        this.mv.visitTypeInsn(NEW, ARRAY_VALUE_IMPL);
        this.mv.visitInsn(DUP);
        this.generateBinaryRhsAndLhsLoad(binaryIns);
        this.mv.visitMethodInsn(INVOKESTATIC, LONG_STREAM, "rangeClosed", String.format("(JJ)L%s;", LONG_STREAM),
                true);
        this.mv.visitMethodInsn(INVOKEINTERFACE, LONG_STREAM, "toArray", "()[J", true);
        this.mv.visitMethodInsn(INVOKESPECIAL, ARRAY_VALUE_IMPL, "<init>", "([J)V", false);
        this.storeToVar(binaryIns.lhsOp.variableDcl);
    }

    private void generateAnnotAccessIns(BIRNonTerminator.BinaryOp binaryIns) {

        this.loadVar(binaryIns.rhsOp1.variableDcl);
        this.loadVar(binaryIns.rhsOp2.variableDcl);
        this.mv.visitMethodInsn(INVOKESTATIC, TYPE_CHECKER, "getAnnotValue", String.format(
                "(L%s;L%s;)L%s;", TYPEDESC_VALUE, JvmConstants.B_STRING_VALUE, OBJECT), false);

        BType targetType = binaryIns.lhsOp.variableDcl.type;
        addUnboxInsn(this.mv, targetType);
        this.storeToVar(binaryIns.lhsOp.variableDcl);
    }

    private void generateAddIns(BIRNonTerminator.BinaryOp binaryIns) {

        BType bType = binaryIns.lhsOp.variableDcl.type;
        this.generateBinaryRhsAndLhsLoad(binaryIns);
        if (TypeTags.isIntegerTypeTag(bType.tag)) {
            this.mv.visitInsn(LADD);
        } else if (bType.tag == TypeTags.BYTE) {
            this.mv.visitInsn(IADD);
        } else if (TypeTags.isStringTypeTag(bType.tag)) {
                this.mv.visitMethodInsn(INVOKEINTERFACE, JvmConstants.B_STRING_VALUE, "concat",
                                        String.format("(L%s;)L%s;", JvmConstants.B_STRING_VALUE,
                                                      JvmConstants.B_STRING_VALUE), true);
        } else if (bType.tag == TypeTags.DECIMAL) {
            this.mv.visitMethodInsn(INVOKEVIRTUAL, DECIMAL_VALUE, "add",
                    String.format("(L%s;)L%s;", DECIMAL_VALUE, DECIMAL_VALUE), false);
        } else if (bType.tag == TypeTags.FLOAT) {
            this.mv.visitInsn(DADD);
        } else if (TypeTags.isXMLTypeTag(bType.tag)) {
            this.mv.visitMethodInsn(INVOKESTATIC, XML_FACTORY, "concatenate",
                    String.format("(L%s;L%s;)L%s;", XML_VALUE, XML_VALUE, XML_VALUE), false);
        } else {
            throw new BLangCompilerException("JVM generation is not supported for type " +
                    String.format("%s", binaryIns.lhsOp.variableDcl.type));
        }

        this.storeToVar(binaryIns.lhsOp.variableDcl);
    }

    private void generateSubIns(BIRNonTerminator.BinaryOp binaryIns) {

        BType bType = binaryIns.lhsOp.variableDcl.type;
        this.generateBinaryRhsAndLhsLoad(binaryIns);
        if (TypeTags.isIntegerTypeTag(bType.tag)) {
            this.mv.visitInsn(LSUB);
        } else if (bType.tag == TypeTags.FLOAT) {
            this.mv.visitInsn(DSUB);
        } else if (bType.tag == TypeTags.DECIMAL) {
            this.mv.visitMethodInsn(INVOKEVIRTUAL, DECIMAL_VALUE, "subtract",
                    String.format("(L%s;)L%s;", DECIMAL_VALUE, DECIMAL_VALUE), false);
        } else {
            throw new BLangCompilerException("JVM generation is not supported for type " +
                    String.format("%s", binaryIns.lhsOp.variableDcl.type));
        }
        this.storeToVar(binaryIns.lhsOp.variableDcl);
    }

    private void generateDivIns(BIRNonTerminator.BinaryOp binaryIns) {

        BType bType = binaryIns.lhsOp.variableDcl.type;
        this.generateBinaryRhsAndLhsLoad(binaryIns);
        if (TypeTags.isIntegerTypeTag(bType.tag)) {
            this.mv.visitMethodInsn(INVOKESTATIC, MATH_UTILS, "divide", "(JJ)J", false);
        } else if (bType.tag == TypeTags.FLOAT) {
            this.mv.visitInsn(DDIV);
        } else if (bType.tag == TypeTags.DECIMAL) {
            this.mv.visitMethodInsn(INVOKEVIRTUAL, DECIMAL_VALUE, "divide",
                    String.format("(L%s;)L%s;", DECIMAL_VALUE, DECIMAL_VALUE), false);
        } else {
            throw new BLangCompilerException("JVM generation is not supported for type " +
                    String.format("%s", binaryIns.lhsOp.variableDcl.type));
        }
        this.storeToVar(binaryIns.lhsOp.variableDcl);
    }

    private void generateMulIns(BIRNonTerminator.BinaryOp binaryIns) {

        BType bType = binaryIns.lhsOp.variableDcl.type;
        this.generateBinaryRhsAndLhsLoad(binaryIns);
        if (TypeTags.isIntegerTypeTag(bType.tag)) {
            this.mv.visitInsn(LMUL);
        } else if (bType.tag == TypeTags.FLOAT) {
            this.mv.visitInsn(DMUL);
        } else if (bType.tag == TypeTags.DECIMAL) {
            this.mv.visitMethodInsn(INVOKEVIRTUAL, DECIMAL_VALUE, "multiply",
                    String.format("(L%s;)L%s;", DECIMAL_VALUE, DECIMAL_VALUE), false);
        } else {
            throw new BLangCompilerException("JVM generation is not supported for type " +
                    String.format("%s", binaryIns.lhsOp.variableDcl.type));
        }
        this.storeToVar(binaryIns.lhsOp.variableDcl);
    }

    private void generateRemIns(BIRNonTerminator.BinaryOp binaryIns) {

        BType bType = binaryIns.lhsOp.variableDcl.type;
        this.generateBinaryRhsAndLhsLoad(binaryIns);
        if (TypeTags.isIntegerTypeTag(bType.tag)) {
            this.mv.visitMethodInsn(INVOKESTATIC, MATH_UTILS, "remainder", "(JJ)J", false);
        } else if (bType.tag == TypeTags.FLOAT) {
            this.mv.visitInsn(DREM);
        } else if (bType.tag == TypeTags.DECIMAL) {
            this.mv.visitMethodInsn(INVOKEVIRTUAL, DECIMAL_VALUE, "remainder",
                    String.format("(L%s;)L%s;", DECIMAL_VALUE, DECIMAL_VALUE), false);
        } else {
            throw new BLangCompilerException("JVM generation is not supported for type " +
                    String.format("%s", binaryIns.lhsOp.variableDcl.type));
        }
        this.storeToVar(binaryIns.lhsOp.variableDcl);
    }

    private void generateBitwiseAndIns(BIRNonTerminator.BinaryOp binaryIns) {

        BType opType1 = binaryIns.rhsOp1.variableDcl.type;
        BType opType2 = binaryIns.rhsOp2.variableDcl.type;

        int opType1Tag = opType1.tag;
        int opType2Tag = opType2.tag;

        if (opType1Tag == TypeTags.BYTE && opType2Tag == TypeTags.BYTE) {
            this.loadVar(binaryIns.rhsOp1.variableDcl);
            generateCheckCastToByte(this.mv, opType1);

            this.loadVar(binaryIns.rhsOp2.variableDcl);
            generateCheckCastToByte(this.mv, opType2);

            this.mv.visitInsn(IAND);
        } else {
            boolean byteResult = false;

            this.loadVar(binaryIns.rhsOp1.variableDcl);
            if (opType1Tag == TypeTags.BYTE) {
                this.mv.visitMethodInsn(INVOKESTATIC, INT_VALUE, "toUnsignedLong", "(I)J", false);
                byteResult = true;
            }

            this.loadVar(binaryIns.rhsOp2.variableDcl);
            if (opType2Tag == TypeTags.BYTE) {
                this.mv.visitMethodInsn(INVOKESTATIC, INT_VALUE, "toUnsignedLong", "(I)J", false);
                byteResult = true;
            }

            this.mv.visitInsn(LAND);
            if (byteResult) {
                generateCheckCastToByte(this.mv, symbolTable.intType);
            }
        }

        this.storeToVar(binaryIns.lhsOp.variableDcl);
    }

    private void generateBitwiseOrIns(BIRNonTerminator.BinaryOp binaryIns) {

        BType opType1 = binaryIns.rhsOp1.variableDcl.type;
        BType opType2 = binaryIns.rhsOp2.variableDcl.type;

        if (opType1.tag == TypeTags.BYTE && opType2.tag == TypeTags.BYTE) {
            this.loadVar(binaryIns.rhsOp1.variableDcl);
            this.loadVar(binaryIns.rhsOp2.variableDcl);
            this.mv.visitInsn(IOR);
            this.storeToVar(binaryIns.lhsOp.variableDcl);
            return;
        }

        this.loadVar(binaryIns.rhsOp1.variableDcl);
        generateCheckCast(this.mv, opType1, symbolTable.intType, this.indexMap);

        this.loadVar(binaryIns.rhsOp2.variableDcl);
        generateCheckCast(this.mv, opType2, symbolTable.intType, this.indexMap);

        this.mv.visitInsn(LOR);

        if (!TypeTags.isSignedIntegerTypeTag(opType1.tag) && !TypeTags.isSignedIntegerTypeTag(opType2.tag)) {
            generateIntToUnsignedIntConversion(this.mv,
                    getSmallerUnsignedIntSubType(opType1, opType2));
        }

        this.storeToVar(binaryIns.lhsOp.variableDcl);
    }

    private void generateBitwiseXorIns(BIRNonTerminator.BinaryOp binaryIns) {

        BType opType1 = binaryIns.rhsOp1.variableDcl.type;
        BType opType2 = binaryIns.rhsOp2.variableDcl.type;

        if (opType1.tag == TypeTags.BYTE && opType2.tag == TypeTags.BYTE) {
            this.loadVar(binaryIns.rhsOp1.variableDcl);
            this.loadVar(binaryIns.rhsOp2.variableDcl);
            this.mv.visitInsn(IXOR);
            this.storeToVar(binaryIns.lhsOp.variableDcl);
            return;
        }

        this.loadVar(binaryIns.rhsOp1.variableDcl);
        generateCheckCast(this.mv, opType1, symbolTable.intType, this.indexMap);

        this.loadVar(binaryIns.rhsOp2.variableDcl);
        generateCheckCast(this.mv, opType2, symbolTable.intType, this.indexMap);

        this.mv.visitInsn(LXOR);

        if (!TypeTags.isSignedIntegerTypeTag(opType1.tag) && !TypeTags.isSignedIntegerTypeTag(opType2.tag)) {
            generateIntToUnsignedIntConversion(this.mv, getSmallerUnsignedIntSubType(opType1, opType2));
        }

        this.storeToVar(binaryIns.lhsOp.variableDcl);
    }

    private void generateBitwiseLeftShiftIns(BIRNonTerminator.BinaryOp binaryIns) {

        this.loadVar(binaryIns.rhsOp1.variableDcl);
        this.loadVar(binaryIns.rhsOp2.variableDcl);

        BType secondOpType = binaryIns.rhsOp2.variableDcl.type;
        if (TypeTags.isIntegerTypeTag(secondOpType.tag)) {
            this.mv.visitInsn(L2I);
        }

        BType firstOpType = binaryIns.rhsOp1.variableDcl.type;
        if (TypeTags.isIntegerTypeTag(firstOpType.tag)) {
            this.mv.visitInsn(LSHL);
        } else {
            this.mv.visitInsn(ISHL);
            this.mv.visitInsn(I2L);
        }

        this.storeToVar(binaryIns.lhsOp.variableDcl);
    }

    private void generateBitwiseRightShiftIns(BIRNonTerminator.BinaryOp binaryIns) {

        this.loadVar(binaryIns.rhsOp1.variableDcl);
        this.loadVar(binaryIns.rhsOp2.variableDcl);

        if (TypeTags.isIntegerTypeTag(binaryIns.rhsOp2.variableDcl.type.tag)) {
            this.mv.visitInsn(L2I);
        }

        if (TypeTags.isIntegerTypeTag(binaryIns.rhsOp1.variableDcl.type.tag)) {
            this.mv.visitInsn(LSHR);
        } else {
            this.mv.visitInsn(ISHR);
        }

        this.storeToVar(binaryIns.lhsOp.variableDcl);
    }

    private void generateBitwiseUnsignedRightShiftIns(BIRNonTerminator.BinaryOp binaryIns) {

        this.loadVar(binaryIns.rhsOp1.variableDcl);
        this.loadVar(binaryIns.rhsOp2.variableDcl);

        if (TypeTags.isIntegerTypeTag(binaryIns.rhsOp2.variableDcl.type.tag)) {
            this.mv.visitInsn(L2I);
        }

        if (TypeTags.isIntegerTypeTag(binaryIns.rhsOp1.variableDcl.type.tag)) {
            this.mv.visitInsn(LUSHR);
        } else {
            this.mv.visitInsn(IUSHR);
        }

        this.storeToVar(binaryIns.lhsOp.variableDcl);
    }

    private int getJVMIndexOfVarRef(BIRNode.BIRVariableDcl varDcl) {

        return this.indexMap.getIndex(varDcl);
    }

    void generateMapNewIns(BIRNonTerminator.NewStructure mapNewIns, int localVarOffset) {

        this.loadVar(mapNewIns.rhsOp.variableDcl);
        this.mv.visitVarInsn(ALOAD, localVarOffset);

        List<BIRNode.BIRMappingConstructorEntry> initialValues = mapNewIns.initialValues;
        mv.visitLdcInsn((long) initialValues.size());
        mv.visitInsn(L2I);
        mv.visitTypeInsn(ANEWARRAY, MAPPING_INITIAL_VALUE_ENTRY);

        int i = 0;
        for (BIRNode.BIRMappingConstructorEntry initialValue : initialValues) {
            mv.visitInsn(DUP);
            mv.visitLdcInsn((long) i);
            mv.visitInsn(L2I);
            i += 1;

            if (initialValue.isKeyValuePair()) {
                createKeyValueEntry(mv, (BIRNode.BIRMappingConstructorKeyValueEntry) initialValue);
            } else {
                createSpreadFieldEntry(mv, (BIRNode.BIRMappingConstructorSpreadFieldEntry) initialValue);
            }

            mv.visitInsn(AASTORE);
        }

        this.mv.visitMethodInsn(INVOKEINTERFACE, TYPEDESC_VALUE, "instantiate",
                String.format("(L%s;[L%s;)L%s;", STRAND, BINITIAL_VALUE_ENTRY, OBJECT), true);
        this.storeToVar(mapNewIns.lhsOp.variableDcl);
    }

    private void createKeyValueEntry(MethodVisitor mv, BIRNode.BIRMappingConstructorKeyValueEntry keyValueEntry) {

        mv.visitTypeInsn(NEW, MAPPING_INITIAL_KEY_VALUE_ENTRY);
        mv.visitInsn(DUP);

        BIRNode.BIRVariableDcl keyOpVarDecl = keyValueEntry.keyOp.variableDcl;
        this.loadVar(keyOpVarDecl);
        addBoxInsn(this.mv, keyOpVarDecl.type);

        BIRNode.BIRVariableDcl valueOpVarDecl = keyValueEntry.valueOp.variableDcl;
        this.loadVar(valueOpVarDecl);
        addBoxInsn(this.mv, valueOpVarDecl.type);

        mv.visitMethodInsn(INVOKESPECIAL, MAPPING_INITIAL_KEY_VALUE_ENTRY, "<init>",
                           String.format("(L%s;L%s;)V", OBJECT, OBJECT), false);
    }

    private void createSpreadFieldEntry(MethodVisitor mv,
                                        BIRNode.BIRMappingConstructorSpreadFieldEntry spreadFieldEntry) {

        mv.visitTypeInsn(NEW, MAPPING_INITIAL_SPREAD_FIELD_ENTRY);
        mv.visitInsn(DUP);

        BIRNode.BIRVariableDcl variableDcl = spreadFieldEntry.exprOp.variableDcl;
        this.loadVar(variableDcl);

        mv.visitMethodInsn(INVOKESPECIAL, MAPPING_INITIAL_SPREAD_FIELD_ENTRY, "<init>",
                           String.format("(L%s;)V", OBJECT), false);
    }

    void generateMapStoreIns(BIRNonTerminator.FieldAccess mapStoreIns) {
        // visit map_ref
        this.loadVar(mapStoreIns.lhsOp.variableDcl);
        BType varRefType = mapStoreIns.lhsOp.variableDcl.type;

        // visit key_expr
        this.loadVar(mapStoreIns.keyOp.variableDcl);

        // visit value_expr
        BType valueType = mapStoreIns.rhsOp.variableDcl.type;
        this.loadVar(mapStoreIns.rhsOp.variableDcl);
        addBoxInsn(this.mv, valueType);

        if (varRefType.tag == TypeTags.JSON) {
            this.mv.visitMethodInsn(INVOKESTATIC, JSON_UTILS, "setElement",
                                        String.format("(L%s;L%s;L%s;)V", OBJECT, JvmConstants.B_STRING_VALUE), false);
        } else {
<<<<<<< HEAD
            String signature = String.format("(L%s;L%s;L%s;Z)V",
                                                 MAP_VALUE, JvmConstants.B_STRING_VALUE, OBJECT);

            if (mapStoreIns.isStoreOnCreation) {
                this.mv.visitInsn(ICONST_1);
            } else {
                this.mv.visitInsn(ICONST_0);
            }

=======
            String signature = String.format("(L%s;L%s;L%s;)V",
                    MAP_VALUE, JvmPackageGen.IS_BSTRING ? JvmConstants.B_STRING_VALUE : STRING_VALUE, OBJECT);
>>>>>>> 6a0f2d93
            this.mv.visitMethodInsn(INVOKESTATIC, MAP_UTILS, "handleMapStore", signature, false);
        }
    }

    void generateMapLoadIns(BIRNonTerminator.FieldAccess mapLoadIns) {
        // visit map_ref
        this.loadVar(mapLoadIns.rhsOp.variableDcl);
        BType varRefType = mapLoadIns.rhsOp.variableDcl.type;
        addUnboxInsn(this.mv, varRefType);

        // visit key_expr
        this.loadVar(mapLoadIns.keyOp.variableDcl);

        if (varRefType.tag == TypeTags.JSON) {

            if (mapLoadIns.optionalFieldAccess) {
                this.mv.visitTypeInsn(CHECKCAST, JvmConstants.B_STRING_VALUE);
                this.mv.visitMethodInsn(INVOKESTATIC, JSON_UTILS, "getElementOrNil",
                                        String.format("(L%s;L%s;)L%s;", OBJECT, JvmConstants.B_STRING_VALUE, OBJECT),
                                        false);
            } else {
                this.mv.visitTypeInsn(CHECKCAST, JvmConstants.B_STRING_VALUE);
                this.mv.visitMethodInsn(INVOKESTATIC, JSON_UTILS, "getElement", String.format(
                        "(L%s;L%s;)L%s;", OBJECT, JvmConstants.B_STRING_VALUE, OBJECT), false);
            }
        } else {
            if (mapLoadIns.fillingRead) {
                this.mv.visitMethodInsn(INVOKEINTERFACE, MAP_VALUE, "fillAndGet",
                        String.format("(L%s;)L%s;", OBJECT, OBJECT), true);
            } else {
                this.mv.visitMethodInsn(INVOKEINTERFACE, MAP_VALUE, "get",
                        String.format("(L%s;)L%s;", OBJECT, OBJECT), true);
            }
        }

        // store in the target reg
        BType targetType = mapLoadIns.lhsOp.variableDcl.type;
        addUnboxInsn(this.mv, targetType);
        this.storeToVar(mapLoadIns.lhsOp.variableDcl);
    }

    void generateObjectLoadIns(BIRNonTerminator.FieldAccess objectLoadIns) {
        // visit object_ref
        this.loadVar(objectLoadIns.rhsOp.variableDcl);

        // visit key_expr
        this.loadVar(objectLoadIns.keyOp.variableDcl);

        // invoke get() method, and unbox if needed
        this.mv.visitMethodInsn(INVOKEINTERFACE, OBJECT_VALUE, "get",
                                    String.format("(L%s;)L%s;", JvmConstants.B_STRING_VALUE, OBJECT), true);
        BType targetType = objectLoadIns.lhsOp.variableDcl.type;
        addUnboxInsn(this.mv, targetType);

        // store in the target reg
        this.storeToVar(objectLoadIns.lhsOp.variableDcl);
    }

    void generateObjectStoreIns(BIRNonTerminator.FieldAccess objectStoreIns) {
        // visit object_ref
        this.loadVar(objectStoreIns.lhsOp.variableDcl);

        // visit key_expr
        this.loadVar(objectStoreIns.keyOp.variableDcl);

        // visit value_expr
        BType valueType = objectStoreIns.rhsOp.variableDcl.type;
        this.loadVar(objectStoreIns.rhsOp.variableDcl);
        addBoxInsn(this.mv, valueType);

        // invoke set() method
        this.mv.visitMethodInsn(INVOKEINTERFACE, OBJECT_VALUE, "set",
                                    String.format("(L%s;L%s;)V", JvmConstants.B_STRING_VALUE, OBJECT), true);
    }

    void generateStringLoadIns(BIRNonTerminator.FieldAccess stringLoadIns) {
        // visit the string
        this.loadVar(stringLoadIns.rhsOp.variableDcl);

        // visit the key expr
        this.loadVar(stringLoadIns.keyOp.variableDcl);

        // invoke the `getStringAt()` method
        this.mv.visitMethodInsn(INVOKESTATIC, STRING_UTILS, "getStringAt",
                                String.format("(L%s;J)L%s;", JvmConstants.B_STRING_VALUE, JvmConstants.B_STRING_VALUE),
                                false);

        // store in the target reg
        this.storeToVar(stringLoadIns.lhsOp.variableDcl);
    }

    void generateArrayNewIns(BIRNonTerminator.NewArray inst) {

        if (inst.type.tag == TypeTags.ARRAY) {
            this.mv.visitTypeInsn(NEW, ARRAY_VALUE_IMPL);
            this.mv.visitInsn(DUP);
            loadType(this.mv, inst.type);
            this.loadVar(inst.sizeOp.variableDcl);
            loadListInitialValues(inst);
            this.mv.visitMethodInsn(INVOKESPECIAL, ARRAY_VALUE_IMPL, "<init>",
                    String.format("(L%s;J[L%s;)V", ARRAY_TYPE, LIST_INITIAL_VALUE_ENTRY), false);
            this.storeToVar(inst.lhsOp.variableDcl);
        } else {
            this.mv.visitTypeInsn(NEW, TUPLE_VALUE_IMPL);
            this.mv.visitInsn(DUP);
            loadType(this.mv, inst.type);
            this.loadVar(inst.sizeOp.variableDcl);
            loadListInitialValues(inst);
            this.mv.visitMethodInsn(INVOKESPECIAL, TUPLE_VALUE_IMPL, "<init>",
                    String.format("(L%s;J[L%s;)V", TUPLE_TYPE, LIST_INITIAL_VALUE_ENTRY), false);
            this.storeToVar(inst.lhsOp.variableDcl);
        }
    }

    void generateArrayStoreIns(BIRNonTerminator.FieldAccess inst) {

        this.loadVar(inst.lhsOp.variableDcl);
        this.loadVar(inst.keyOp.variableDcl);
        this.loadVar(inst.rhsOp.variableDcl);

        BType valueType = inst.rhsOp.variableDcl.type;

        String method = "add";

        if (TypeTags.isIntegerTypeTag(valueType.tag)) {
            this.mv.visitMethodInsn(INVOKEINTERFACE, ARRAY_VALUE, method, "(JJ)V", true);
        } else if (valueType.tag == TypeTags.FLOAT) {
            this.mv.visitMethodInsn(INVOKEINTERFACE, ARRAY_VALUE, method, "(JD)V", true);
        } else if (TypeTags.isStringTypeTag(valueType.tag)) {
<<<<<<< HEAD
            this.mv.visitMethodInsn(INVOKEINTERFACE, ARRAY_VALUE, "add", String.format(
                    "(JL%s;)V", JvmConstants.B_STRING_VALUE), true);
=======
            this.mv.visitMethodInsn(INVOKEINTERFACE, ARRAY_VALUE, method,
                                    String.format("(JL%s;)V", JvmPackageGen.IS_BSTRING ?
                                            JvmConstants.B_STRING_VALUE : STRING_VALUE), true);
>>>>>>> 6a0f2d93
        } else if (valueType.tag == TypeTags.BOOLEAN) {
            this.mv.visitMethodInsn(INVOKEINTERFACE, ARRAY_VALUE, method, "(JZ)V", true);
        } else if (valueType.tag == TypeTags.BYTE) {
            this.mv.visitInsn(I2B);
            this.mv.visitMethodInsn(INVOKEINTERFACE, ARRAY_VALUE, method, "(JB)V", true);
        } else {
            this.mv.visitMethodInsn(INVOKEINTERFACE, ARRAY_VALUE, method, String.format("(JL%s;)V", OBJECT), true);
        }
    }

    void generateArrayValueLoad(BIRNonTerminator.FieldAccess inst) {

        this.loadVar(inst.rhsOp.variableDcl);
        this.mv.visitTypeInsn(CHECKCAST, ARRAY_VALUE);
        this.loadVar(inst.keyOp.variableDcl);
        BType bType = inst.lhsOp.variableDcl.type;

        BType varRefType = inst.rhsOp.variableDcl.type;
        if (varRefType.tag == TypeTags.TUPLE) {
            if (inst.fillingRead) {
                this.mv.visitMethodInsn(INVOKEINTERFACE, ARRAY_VALUE, "fillAndGetRefValue",
                        String.format("(J)L%s;", OBJECT), true);
            } else {
                this.mv.visitMethodInsn(INVOKEINTERFACE, ARRAY_VALUE, "getRefValue",
                        String.format("(J)L%s;", OBJECT), true);
            }
            addUnboxInsn(this.mv, bType);
        } else if (TypeTags.isIntegerTypeTag(bType.tag)) {
            this.mv.visitMethodInsn(INVOKEINTERFACE, ARRAY_VALUE, "getInt", "(J)J", true);
        } else if (TypeTags.isStringTypeTag(bType.tag)) {
                this.mv.visitMethodInsn(INVOKEINTERFACE, ARRAY_VALUE, "getBString",
                                        String.format("(J)L%s;", JvmConstants.B_STRING_VALUE), true);
        } else if (bType.tag == TypeTags.BOOLEAN) {
            this.mv.visitMethodInsn(INVOKEINTERFACE, ARRAY_VALUE, "getBoolean", "(J)Z", true);
        } else if (bType.tag == TypeTags.BYTE) {
            this.mv.visitMethodInsn(INVOKEINTERFACE, ARRAY_VALUE, "getByte", "(J)B", true);
            this.mv.visitMethodInsn(INVOKESTATIC, "java/lang/Byte", "toUnsignedInt", "(B)I", false);
        } else if (bType.tag == TypeTags.FLOAT) {
            this.mv.visitMethodInsn(INVOKEINTERFACE, ARRAY_VALUE, "getFloat", "(J)D", true);
        } else {
            if (inst.fillingRead) {
                this.mv.visitMethodInsn(INVOKEINTERFACE, ARRAY_VALUE, "fillAndGetRefValue",
                        String.format("(J)L%s;", OBJECT), true);
            } else {
                this.mv.visitMethodInsn(INVOKEINTERFACE, ARRAY_VALUE, "getRefValue",
                        String.format("(J)L%s;", OBJECT), true);
            }
            String targetTypeClass = getTargetClass(bType);
            if (targetTypeClass != null) {
                this.mv.visitTypeInsn(CHECKCAST, targetTypeClass);
            } else {
                addUnboxInsn(this.mv, bType);
            }
        }
        this.storeToVar(inst.lhsOp.variableDcl);
    }

    void generateTableNewIns(NewTable inst) {

        this.mv.visitTypeInsn(NEW, TABLE_VALUE_IMPL);
        this.mv.visitInsn(DUP);
        loadType(this.mv, inst.type);
        this.loadVar(inst.dataOp.variableDcl);
        this.loadVar(inst.keyColOp.variableDcl);
        this.mv.visitMethodInsn(INVOKESPECIAL, TABLE_VALUE_IMPL, "<init>",
                String.format("(L%s;L%s;L%s;)V", TABLE_TYPE, ARRAY_VALUE, ARRAY_VALUE), false);

        this.storeToVar(inst.lhsOp.variableDcl);
    }

    void generateTableLoadIns(FieldAccess inst) {

        this.loadVar(inst.rhsOp.variableDcl);
        this.mv.visitTypeInsn(CHECKCAST, TABLE_VALUE);
        this.loadVar(inst.keyOp.variableDcl);
        addBoxInsn(this.mv, inst.keyOp.variableDcl.type);
        BType bType = inst.lhsOp.variableDcl.type;
        this.mv.visitMethodInsn(INVOKEINTERFACE, TABLE_VALUE, "getOrThrow",
                String.format("(L%s;)L%s;", OBJECT, OBJECT), true);

        String targetTypeClass = getTargetClass(bType);
        if (targetTypeClass != null) {
            this.mv.visitTypeInsn(CHECKCAST, targetTypeClass);
        } else {
            addUnboxInsn(this.mv, bType);
        }

        this.storeToVar(inst.lhsOp.variableDcl);
    }

    void generateTableStoreIns(FieldAccess inst) {

        this.loadVar(inst.lhsOp.variableDcl);
        this.loadVar(inst.keyOp.variableDcl);
        BType keyType = inst.keyOp.variableDcl.type;
        addBoxInsn(this.mv, keyType);
        BType valueType = inst.rhsOp.variableDcl.type;
        this.loadVar(inst.rhsOp.variableDcl);
        addBoxInsn(this.mv, valueType);

        this.mv.visitMethodInsn(INVOKESTATIC, TABLE_UTILS, "handleTableStore",
                String.format("(L%s;L%s;L%s;)V", TABLE_VALUE, OBJECT, OBJECT), false);
    }

    void generateNewErrorIns(BIRNonTerminator.NewError newErrorIns) {

        this.mv.visitTypeInsn(NEW, ERROR_VALUE);
        this.mv.visitInsn(DUP);
        // load errorType
        loadType(this.mv, newErrorIns.type);
        this.loadVar(newErrorIns.reasonOp.variableDcl);
        this.loadVar(newErrorIns.detailOp.variableDcl);
        this.mv.visitMethodInsn(INVOKESPECIAL, ERROR_VALUE, "<init>", String.format(
                "(L%s;L%s;L%s;)V", BTYPE, JvmConstants.B_STRING_VALUE, OBJECT), false);
        this.storeToVar(newErrorIns.lhsOp.variableDcl);
    }

    void generateCastIns(BIRNonTerminator.TypeCast typeCastIns) {
        // load source value
        this.loadVar(typeCastIns.rhsOp.variableDcl);
        if (typeCastIns.checkTypes) {
            generateCheckCast(this.mv, typeCastIns.rhsOp.variableDcl.type, typeCastIns.type, this.indexMap);
        } else {
            generateCast(this.mv, typeCastIns.rhsOp.variableDcl.type, typeCastIns.type);
        }
        this.storeToVar(typeCastIns.lhsOp.variableDcl);
    }

    void generateTypeTestIns(BIRNonTerminator.TypeTest typeTestIns) {
        // load source value
        this.loadVar(typeTestIns.rhsOp.variableDcl);

        // load targetType
        loadType(this.mv, typeTestIns.type);

        this.mv.visitMethodInsn(INVOKESTATIC, TYPE_CHECKER, "checkIsType",
                String.format("(L%s;L%s;)Z", OBJECT, BTYPE), false);
        this.storeToVar(typeTestIns.lhsOp.variableDcl);
    }

    void generateIsLikeIns(BIRNonTerminator.IsLike isLike) {
        // load source value
        this.loadVar(isLike.rhsOp.variableDcl);

        // load targetType
        loadType(this.mv, isLike.type);

        this.mv.visitMethodInsn(INVOKESTATIC, TYPE_CHECKER, "checkIsLikeType",
                String.format("(L%s;L%s;)Z", OBJECT, BTYPE), false);
        this.storeToVar(isLike.lhsOp.variableDcl);
    }

    void generateObjectNewIns(BIRNonTerminator.NewInstance objectNewIns, int strandIndex) {

        BType type = jvmPackageGen.lookupTypeDef(objectNewIns);
        String className;
        if (objectNewIns.isExternalDef) {
            className = getTypeValueClassName(objectNewIns.externalPackageId, objectNewIns.objectName);
        } else {
            className = getTypeValueClassName(this.currentPackage, objectNewIns.def.name.value);
        }

        this.mv.visitTypeInsn(NEW, className);
        this.mv.visitInsn(DUP);

        if (type instanceof BServiceType) {
            // For services, create a new type for each new service value. TODO: do only for local vars
            String pkgClassName = currentPackageName.equals(".") || currentPackageName.equals("") ?
                    MODULE_INIT_CLASS_NAME : jvmPackageGen.lookupGlobalVarClassName(currentPackageName,
                    ANNOTATION_MAP_NAME);
            duplicateServiceTypeWithAnnots(this.mv, (BObjectType) type, pkgClassName, strandIndex);
        } else {
            loadType(mv, type);
        }
        this.mv.visitTypeInsn(CHECKCAST, OBJECT_TYPE);
        this.mv.visitMethodInsn(INVOKESPECIAL, className, "<init>", String.format("(L%s;)V", OBJECT_TYPE), false);
        this.storeToVar(objectNewIns.lhsOp.variableDcl);
    }

    void generateFPLoadIns(BIRNonTerminator.FPLoad inst, LambdaMetadata lambdaMetadata) {

        this.mv.visitTypeInsn(NEW, FUNCTION_POINTER);
        this.mv.visitInsn(DUP);

        String lambdaName = inst.funcName.value + "$lambda" + lambdaMetadata.getLambdaIndex() + "$";
        lambdaMetadata.incrementLambdaIndex();
        String pkgName = JvmPackageGen.getPackageName(inst.pkgId.orgName, inst.pkgId.name);

        BType returnType = inst.lhsOp.variableDcl.type;
        if (returnType.tag != TypeTags.INVOKABLE) {
            throw new BLangCompilerException("Expected BInvokableType, found " + String.format("%s", returnType));
        }

        for (BIROperand operand : inst.closureMaps) {
            if (operand != null) {
                this.loadVar(operand.variableDcl);
            }
        }

        visitInvokeDyn(mv, lambdaMetadata.getEnclosingClass(), lambdaName, inst.closureMaps.size());
        loadType(this.mv, returnType);
        if (inst.schedulerPolicy == SchedulerPolicy.ANY) {
            mv.visitInsn(ICONST_1);
        } else {
            mv.visitInsn(ICONST_0);
        }
        this.mv.visitMethodInsn(INVOKESPECIAL, FUNCTION_POINTER, "<init>",
                String.format("(L%s;L%s;Z)V", FUNCTION, BTYPE), false);

        // Set annotations if available.
        this.mv.visitInsn(DUP);
        String pkgClassName = pkgName.equals(".") || pkgName.equals("") ? MODULE_INIT_CLASS_NAME :
                jvmPackageGen.lookupGlobalVarClassName(pkgName, ANNOTATION_MAP_NAME);
        this.mv.visitFieldInsn(GETSTATIC, pkgClassName, ANNOTATION_MAP_NAME, String.format("L%s;", MAP_VALUE));
        this.mv.visitLdcInsn(inst.funcName.value);
        this.mv.visitMethodInsn(INVOKESTATIC, String.format("%s", ANNOTATION_UTILS), "processFPValueAnnotations",
                String.format("(L%s;L%s;L%s;)V", FUNCTION_POINTER, MAP_VALUE, STRING_VALUE), false);

        this.storeToVar(inst.lhsOp.variableDcl);
        lambdaMetadata.add(lambdaName, inst);
    }

    void generateNewXMLElementIns(BIRNonTerminator.NewXMLElement newXMLElement) {

        this.loadVar(newXMLElement.startTagOp.variableDcl);
        this.mv.visitTypeInsn(CHECKCAST, XML_QNAME);
        this.loadVar(newXMLElement.defaultNsURIOp.variableDcl);
<<<<<<< HEAD
        this.mv.visitMethodInsn(INVOKESTATIC, XML_FACTORY, "createXMLElement", String.format(
                "(L%s;L%s;)L%s;", XML_QNAME, JvmConstants.B_STRING_VALUE, XML_VALUE), false);
=======
        if (newXMLElement.readonly) {
            mv.visitInsn(ICONST_1);
        } else {
            mv.visitInsn(ICONST_0);
        }

        this.mv.visitMethodInsn(INVOKESTATIC, XML_FACTORY, "createXMLElement",
                                String.format("(L%s;L%s;Z)L%s;", XML_QNAME, JvmPackageGen.IS_BSTRING ?
                                        JvmConstants.B_STRING_VALUE : STRING_VALUE, XML_VALUE), false);
>>>>>>> 6a0f2d93
        this.storeToVar(newXMLElement.lhsOp.variableDcl);
    }

    void generateNewXMLQNameIns(BIRNonTerminator.NewXMLQName newXMLQName) {

        this.mv.visitTypeInsn(NEW, XML_QNAME);
        this.mv.visitInsn(DUP);
        this.loadVar(newXMLQName.localnameOp.variableDcl);
        this.loadVar(newXMLQName.nsURIOp.variableDcl);
        this.loadVar(newXMLQName.prefixOp.variableDcl);
        this.mv.visitMethodInsn(INVOKESPECIAL, XML_QNAME, "<init>", String.format(
                "(L%s;L%s;L%s;)V", JvmConstants.B_STRING_VALUE, JvmConstants.B_STRING_VALUE,
                JvmConstants.B_STRING_VALUE),
                                false);
        this.storeToVar(newXMLQName.lhsOp.variableDcl);
    }

    void generateNewStringXMLQNameIns(BIRNonTerminator.NewStringXMLQName newStringXMLQName) {

        this.mv.visitTypeInsn(NEW, XML_QNAME);
        this.mv.visitInsn(DUP);
        this.loadVar(newStringXMLQName.stringQNameOP.variableDcl);
        this.mv.visitMethodInsn(INVOKESPECIAL, XML_QNAME, "<init>",
                String.format("(L%s;)V", STRING_VALUE), false);
        this.storeToVar(newStringXMLQName.lhsOp.variableDcl);
    }

    void generateNewXMLTextIns(BIRNonTerminator.NewXMLText newXMLText) {

        this.loadVar(newXMLText.textOp.variableDcl);
        this.mv.visitMethodInsn(INVOKESTATIC, XML_FACTORY, "createXMLText",
                                    String.format("(L%s;)L%s;", JvmConstants.B_STRING_VALUE, XML_VALUE),
                false);
        this.storeToVar(newXMLText.lhsOp.variableDcl);
    }

    void generateNewXMLCommentIns(BIRNonTerminator.NewXMLComment newXMLComment) {

        this.loadVar(newXMLComment.textOp.variableDcl);

        if (newXMLComment.readonly) {
            mv.visitInsn(ICONST_1);
        } else {
            mv.visitInsn(ICONST_0);
        }

        this.mv.visitMethodInsn(INVOKESTATIC, XML_FACTORY, "createXMLComment",
<<<<<<< HEAD
                                    String.format("(L%s;)L%s;", JvmConstants.B_STRING_VALUE, XML_VALUE),
                false);
=======
                                String.format("(L%s;Z)L%s;", JvmPackageGen.IS_BSTRING ?
                                        JvmConstants.B_STRING_VALUE : STRING_VALUE, XML_VALUE), false);
>>>>>>> 6a0f2d93
        this.storeToVar(newXMLComment.lhsOp.variableDcl);
    }

    void generateNewXMLProcIns(BIRNonTerminator.NewXMLProcIns newXMLPI) {

        this.loadVar(newXMLPI.targetOp.variableDcl);
        this.loadVar(newXMLPI.dataOp.variableDcl);
<<<<<<< HEAD
        this.mv.visitMethodInsn(INVOKESTATIC, XML_FACTORY, "createXMLProcessingInstruction", String.format(
                "(L%s;L%s;)L%s;", JvmConstants.B_STRING_VALUE, JvmConstants.B_STRING_VALUE, XML_VALUE), false);
=======

        if (newXMLPI.readonly) {
            mv.visitInsn(ICONST_1);
        } else {
            mv.visitInsn(ICONST_0);
        }

        String consVal = JvmPackageGen.IS_BSTRING ? JvmConstants.B_STRING_VALUE : STRING_VALUE;
        this.mv.visitMethodInsn(INVOKESTATIC, XML_FACTORY, "createXMLProcessingInstruction",
                                String.format("(L%s;L%s;Z)L%s;", consVal, consVal, XML_VALUE), false);
>>>>>>> 6a0f2d93
        this.storeToVar(newXMLPI.lhsOp.variableDcl);
    }

    void generateXMLStoreIns(BIRNonTerminator.XMLAccess xmlStoreIns) {

        this.loadVar(xmlStoreIns.lhsOp.variableDcl);
        this.loadVar(xmlStoreIns.rhsOp.variableDcl);
        this.mv.visitMethodInsn(INVOKEVIRTUAL, XML_VALUE, "addChildren", String.format("(L%s;)V", XML_VALUE),
                false);
    }

    void generateXMLLoadAllIns(BIRNonTerminator.XMLAccess xmlLoadAllIns) {

        this.loadVar(xmlLoadAllIns.rhsOp.variableDcl);
        this.mv.visitMethodInsn(INVOKEVIRTUAL, XML_VALUE, "children", String.format("()L%s;", XML_VALUE),
                false);
        this.storeToVar(xmlLoadAllIns.lhsOp.variableDcl);
    }

    void generateXMLAttrLoadIns(BIRNonTerminator.FieldAccess xmlAttrStoreIns) {
        // visit xml_ref
        this.loadVar(xmlAttrStoreIns.rhsOp.variableDcl);

        // visit attribute name expr
        this.loadVar(xmlAttrStoreIns.keyOp.variableDcl);
        this.mv.visitTypeInsn(CHECKCAST, XML_QNAME);

        // invoke getAttribute() method
        this.mv.visitMethodInsn(INVOKEVIRTUAL, XML_VALUE, "getAttribute",
                String.format("(L%s;)L%s;", BXML_QNAME, STRING_VALUE), false);

        // store in the target reg
        BType targetType = xmlAttrStoreIns.lhsOp.variableDcl.type;
        this.storeToVar(xmlAttrStoreIns.lhsOp.variableDcl);
    }

    void generateXMLAttrStoreIns(BIRNonTerminator.FieldAccess xmlAttrStoreIns) {
        // visit xml_ref
        this.loadVar(xmlAttrStoreIns.lhsOp.variableDcl);

        // visit attribute name expr
        this.loadVar(xmlAttrStoreIns.keyOp.variableDcl);
        this.mv.visitTypeInsn(CHECKCAST, XML_QNAME);

        // visit attribute value expr
        this.loadVar(xmlAttrStoreIns.rhsOp.variableDcl);

        // invoke setAttribute() method
            String signature = String.format("(L%s;L%s;)V", BXML_QNAME, JvmConstants.B_STRING_VALUE);
        this.mv.visitMethodInsn(INVOKEVIRTUAL, XML_VALUE, "setAttribute", signature, false);
    }

    void generateXMLLoadIns(BIRNonTerminator.FieldAccess xmlLoadIns) {
        // visit xml_ref
        this.loadVar(xmlLoadIns.rhsOp.variableDcl);

        // visit element name/index expr
        this.loadVar(xmlLoadIns.keyOp.variableDcl);

        if (TypeTags.isStringTypeTag(xmlLoadIns.keyOp.variableDcl.type.tag)) {
            // invoke `children(name)` method
            this.mv.visitMethodInsn(INVOKEVIRTUAL, XML_VALUE, "children",
                    String.format("(L%s;)L%s;", STRING_VALUE, XML_VALUE), false);
        } else {
            // invoke `getItem(index)` method
            this.mv.visitInsn(L2I);
            this.mv.visitMethodInsn(INVOKEVIRTUAL, XML_VALUE, "getItem",
                    String.format("(I)L%s;", XML_VALUE), false);
        }

        // store in the target reg
        BType targetType = xmlLoadIns.lhsOp.variableDcl.type;
        this.storeToVar(xmlLoadIns.lhsOp.variableDcl);
    }

    void generateTypeofIns(BIRNonTerminator.UnaryOP unaryOp) {

        this.loadVar(unaryOp.rhsOp.variableDcl);
        addBoxInsn(this.mv, unaryOp.rhsOp.variableDcl.type);
        this.mv.visitMethodInsn(INVOKESTATIC, TYPE_CHECKER, "getTypedesc",
                String.format("(L%s;)L%s;", OBJECT, TYPEDESC_VALUE), false);
        this.storeToVar(unaryOp.lhsOp.variableDcl);
    }

    void generateNotIns(BIRNonTerminator.UnaryOP unaryOp) {

        this.loadVar(unaryOp.rhsOp.variableDcl);

        Label label1 = new Label();
        Label label2 = new Label();

        this.mv.visitJumpInsn(IFNE, label1);
        this.mv.visitInsn(ICONST_1);
        this.mv.visitJumpInsn(GOTO, label2);
        this.mv.visitLabel(label1);
        this.mv.visitInsn(ICONST_0);
        this.mv.visitLabel(label2);

        this.storeToVar(unaryOp.lhsOp.variableDcl);
    }

    void generateNegateIns(BIRNonTerminator.UnaryOP unaryOp) {

        this.loadVar(unaryOp.rhsOp.variableDcl);

        BType btype = unaryOp.rhsOp.variableDcl.type;
        if (TypeTags.isIntegerTypeTag(btype.tag)) {
            this.mv.visitInsn(LNEG);
        } else if (btype.tag == TypeTags.BYTE) {
            this.mv.visitInsn(INEG);
        } else if (btype.tag == TypeTags.FLOAT) {
            this.mv.visitInsn(DNEG);
        } else if (btype.tag == TypeTags.DECIMAL) {
            this.mv.visitMethodInsn(INVOKEVIRTUAL, DECIMAL_VALUE, "negate",
                    String.format("()L%s;", DECIMAL_VALUE), false);
        } else {
            throw new BLangCompilerException(String.format("Negation is not supported for type: %s", btype));
        }

        this.storeToVar(unaryOp.lhsOp.variableDcl);
    }

    void generateNewTypedescIns(BIRNonTerminator.NewTypeDesc newTypeDesc) {

        BType type = newTypeDesc.type;
        String className = TYPEDESC_VALUE_IMPL;
        if (type.tag == TypeTags.RECORD) {
            className = getTypeDescClassName(type.tsymbol.pkgID, toNameString(type));
        }
        this.mv.visitTypeInsn(NEW, className);
        this.mv.visitInsn(DUP);
        loadType(this.mv, newTypeDesc.type);


        List<BIROperand> closureVars = newTypeDesc.closureVars;
        mv.visitIntInsn(BIPUSH, closureVars.size());
        mv.visitTypeInsn(ANEWARRAY, MAP_VALUE);
        for (int i = 0; i < closureVars.size(); i++) {
            BIROperand closureVar = closureVars.get(i);
            mv.visitInsn(DUP);
            mv.visitIntInsn(BIPUSH, i);
            this.loadVar(closureVar.variableDcl);
            mv.visitInsn(AASTORE);
        }

        String descriptor = String.format("(L%s;[L%s;)V", BTYPE, MAP_VALUE);
        this.mv.visitMethodInsn(INVOKESPECIAL, className, "<init>", descriptor, false);
        this.storeToVar(newTypeDesc.lhsOp.variableDcl);
    }

    private void loadVar(BIRNode.BIRVariableDcl varDcl) {

        generateVarLoad(this.mv, varDcl, this.currentPackageName, this.getJVMIndexOfVarRef(varDcl));
    }

    private void storeToVar(BIRNode.BIRVariableDcl varDcl) {

        generateVarStore(this.mv, varDcl, this.currentPackageName, this.getJVMIndexOfVarRef(varDcl));
    }

    void generateConstantLoadIns(BIRNonTerminator.ConstantLoad loadIns) {

        loadConstantValue(loadIns.type, loadIns.value, this.mv);
        this.storeToVar(loadIns.lhsOp.variableDcl);
    }

    private void loadListInitialValues(BIRNonTerminator.NewArray arrayNewIns) {
        List<BIROperand> initialValues = arrayNewIns.values;
        mv.visitLdcInsn((long) initialValues.size());
        mv.visitInsn(L2I);
        mv.visitTypeInsn(ANEWARRAY, LIST_INITIAL_EXPRESSION_ENTRY);

        int i = 0;
        for (BIROperand initialValueOp : initialValues) {
            mv.visitInsn(DUP);
            mv.visitLdcInsn((long) i);
            mv.visitInsn(L2I);
            i += 1;

            mv.visitTypeInsn(NEW, LIST_INITIAL_EXPRESSION_ENTRY);
            mv.visitInsn(DUP);

            BIRNode.BIRVariableDcl varDecl = initialValueOp.variableDcl;
            this.loadVar(varDecl);
            addBoxInsn(this.mv, varDecl.type);

            mv.visitMethodInsn(INVOKESPECIAL, LIST_INITIAL_EXPRESSION_ENTRY, "<init>",
                               String.format("(L%s;)V", OBJECT), false);

            mv.visitInsn(AASTORE);
        }
    }
}<|MERGE_RESOLUTION|>--- conflicted
+++ resolved
@@ -1253,20 +1253,8 @@
             this.mv.visitMethodInsn(INVOKESTATIC, JSON_UTILS, "setElement",
                                         String.format("(L%s;L%s;L%s;)V", OBJECT, JvmConstants.B_STRING_VALUE), false);
         } else {
-<<<<<<< HEAD
-            String signature = String.format("(L%s;L%s;L%s;Z)V",
-                                                 MAP_VALUE, JvmConstants.B_STRING_VALUE, OBJECT);
-
-            if (mapStoreIns.isStoreOnCreation) {
-                this.mv.visitInsn(ICONST_1);
-            } else {
-                this.mv.visitInsn(ICONST_0);
-            }
-
-=======
             String signature = String.format("(L%s;L%s;L%s;)V",
-                    MAP_VALUE, JvmPackageGen.IS_BSTRING ? JvmConstants.B_STRING_VALUE : STRING_VALUE, OBJECT);
->>>>>>> 6a0f2d93
+                    MAP_VALUE, JvmConstants.B_STRING_VALUE, OBJECT);
             this.mv.visitMethodInsn(INVOKESTATIC, MAP_UTILS, "handleMapStore", signature, false);
         }
     }
@@ -1396,14 +1384,8 @@
         } else if (valueType.tag == TypeTags.FLOAT) {
             this.mv.visitMethodInsn(INVOKEINTERFACE, ARRAY_VALUE, method, "(JD)V", true);
         } else if (TypeTags.isStringTypeTag(valueType.tag)) {
-<<<<<<< HEAD
-            this.mv.visitMethodInsn(INVOKEINTERFACE, ARRAY_VALUE, "add", String.format(
+            this.mv.visitMethodInsn(INVOKEINTERFACE, ARRAY_VALUE, method, String.format(
                     "(JL%s;)V", JvmConstants.B_STRING_VALUE), true);
-=======
-            this.mv.visitMethodInsn(INVOKEINTERFACE, ARRAY_VALUE, method,
-                                    String.format("(JL%s;)V", JvmPackageGen.IS_BSTRING ?
-                                            JvmConstants.B_STRING_VALUE : STRING_VALUE), true);
->>>>>>> 6a0f2d93
         } else if (valueType.tag == TypeTags.BOOLEAN) {
             this.mv.visitMethodInsn(INVOKEINTERFACE, ARRAY_VALUE, method, "(JZ)V", true);
         } else if (valueType.tag == TypeTags.BYTE) {
@@ -1631,10 +1613,6 @@
         this.loadVar(newXMLElement.startTagOp.variableDcl);
         this.mv.visitTypeInsn(CHECKCAST, XML_QNAME);
         this.loadVar(newXMLElement.defaultNsURIOp.variableDcl);
-<<<<<<< HEAD
-        this.mv.visitMethodInsn(INVOKESTATIC, XML_FACTORY, "createXMLElement", String.format(
-                "(L%s;L%s;)L%s;", XML_QNAME, JvmConstants.B_STRING_VALUE, XML_VALUE), false);
-=======
         if (newXMLElement.readonly) {
             mv.visitInsn(ICONST_1);
         } else {
@@ -1642,9 +1620,7 @@
         }
 
         this.mv.visitMethodInsn(INVOKESTATIC, XML_FACTORY, "createXMLElement",
-                                String.format("(L%s;L%s;Z)L%s;", XML_QNAME, JvmPackageGen.IS_BSTRING ?
-                                        JvmConstants.B_STRING_VALUE : STRING_VALUE, XML_VALUE), false);
->>>>>>> 6a0f2d93
+                                String.format("(L%s;L%s;Z)L%s;", XML_QNAME, JvmConstants.B_STRING_VALUE, XML_VALUE), false);
         this.storeToVar(newXMLElement.lhsOp.variableDcl);
     }
 
@@ -1692,13 +1668,7 @@
         }
 
         this.mv.visitMethodInsn(INVOKESTATIC, XML_FACTORY, "createXMLComment",
-<<<<<<< HEAD
-                                    String.format("(L%s;)L%s;", JvmConstants.B_STRING_VALUE, XML_VALUE),
-                false);
-=======
-                                String.format("(L%s;Z)L%s;", JvmPackageGen.IS_BSTRING ?
-                                        JvmConstants.B_STRING_VALUE : STRING_VALUE, XML_VALUE), false);
->>>>>>> 6a0f2d93
+                                String.format("(L%s;Z)L%s;", JvmConstants.B_STRING_VALUE, XML_VALUE), false);
         this.storeToVar(newXMLComment.lhsOp.variableDcl);
     }
 
@@ -1706,10 +1676,6 @@
 
         this.loadVar(newXMLPI.targetOp.variableDcl);
         this.loadVar(newXMLPI.dataOp.variableDcl);
-<<<<<<< HEAD
-        this.mv.visitMethodInsn(INVOKESTATIC, XML_FACTORY, "createXMLProcessingInstruction", String.format(
-                "(L%s;L%s;)L%s;", JvmConstants.B_STRING_VALUE, JvmConstants.B_STRING_VALUE, XML_VALUE), false);
-=======
 
         if (newXMLPI.readonly) {
             mv.visitInsn(ICONST_1);
@@ -1717,10 +1683,8 @@
             mv.visitInsn(ICONST_0);
         }
 
-        String consVal = JvmPackageGen.IS_BSTRING ? JvmConstants.B_STRING_VALUE : STRING_VALUE;
         this.mv.visitMethodInsn(INVOKESTATIC, XML_FACTORY, "createXMLProcessingInstruction",
-                                String.format("(L%s;L%s;Z)L%s;", consVal, consVal, XML_VALUE), false);
->>>>>>> 6a0f2d93
+                                String.format("(L%s;L%s;Z)L%s;", JvmConstants.B_STRING_VALUE, JvmConstants.B_STRING_VALUE, XML_VALUE), false);
         this.storeToVar(newXMLPI.lhsOp.variableDcl);
     }
 
