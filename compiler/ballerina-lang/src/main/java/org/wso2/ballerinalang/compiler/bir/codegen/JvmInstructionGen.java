--- conflicted
+++ resolved
@@ -1473,12 +1473,7 @@
         if (instType.tag == TypeTags.ARRAY) {
             this.mv.visitTypeInsn(NEW, ARRAY_VALUE_IMPL);
             this.mv.visitInsn(DUP);
-<<<<<<< HEAD
             jvmTypeGen.loadType(this.mv, inst.type);
-            this.loadVar(inst.sizeOp.variableDcl);
-=======
-            jvmTypeGen.loadType(this.mv, instType);
->>>>>>> 028ef826
             loadListInitialValues(inst);
             BType elementType = JvmCodeGenUtil.getReferredType(((BArrayType) instType).eType);
 
@@ -1493,12 +1488,8 @@
         } else {
             this.mv.visitTypeInsn(NEW, TUPLE_VALUE_IMPL);
             this.mv.visitInsn(DUP);
-<<<<<<< HEAD
+
             jvmTypeGen.loadType(this.mv, inst.type);
-            this.loadVar(inst.sizeOp.variableDcl);
-=======
-            jvmTypeGen.loadType(this.mv, instType);
->>>>>>> 028ef826
             loadListInitialValues(inst);
             this.mv.visitMethodInsn(INVOKESPECIAL, TUPLE_VALUE_IMPL, JVM_INIT_METHOD, INIT_TUPLE, false);
             this.storeToVar(inst.lhsOp.variableDcl);
