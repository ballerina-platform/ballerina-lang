--- conflicted
+++ resolved
@@ -110,11 +110,10 @@
         throw new AssertionError();
     }
 
-<<<<<<< HEAD
     public void visit(BIRNonTerminator.NewError birNewError) {
-=======
+        throw new AssertionError();
+    }
     public void visit(TypeCast birTypeCast) {
->>>>>>> c10977cc
         throw new AssertionError();
     }
 
