/*
 *  Copyright (c) 2019, WSO2 Inc. (http://www.wso2.org) All Rights Reserved.
 *
 *  WSO2 Inc. licenses this file to you under the Apache License,
 *  Version 2.0 (the "License"); you may not use this file except
 *  in compliance with the License.
 *  You may obtain a copy of the License at
 *
 *    http://www.apache.org/licenses/LICENSE-2.0
 *
 *  Unless required by applicable law or agreed to in writing,
 *  software distributed under the License is distributed on an
 *  "AS IS" BASIS, WITHOUT WARRANTIES OR CONDITIONS OF ANY
 *  KIND, either express or implied.  See the License for the
 *  specific language governing permissions and limitations
 *  under the License.
 */
package org.wso2.ballerinalang.compiler;

import org.ballerinalang.compiler.BLangCompilerException;
import org.ballerinalang.model.TreeBuilder;
import org.ballerinalang.model.elements.AttachPoint;
import org.ballerinalang.model.elements.Flag;
import org.ballerinalang.model.elements.MarkdownDocAttachment;
import org.ballerinalang.model.elements.PackageID;
import org.ballerinalang.model.symbols.SymbolKind;
import org.ballerinalang.model.tree.NodeKind;
import org.wso2.ballerinalang.compiler.bir.writer.CPEntry;
import org.wso2.ballerinalang.compiler.bir.writer.CPEntry.ByteCPEntry;
import org.wso2.ballerinalang.compiler.bir.writer.CPEntry.FloatCPEntry;
import org.wso2.ballerinalang.compiler.bir.writer.CPEntry.IntegerCPEntry;
import org.wso2.ballerinalang.compiler.bir.writer.CPEntry.PackageCPEntry;
import org.wso2.ballerinalang.compiler.bir.writer.CPEntry.StringCPEntry;
import org.wso2.ballerinalang.compiler.packaging.RepoHierarchy;
import org.wso2.ballerinalang.compiler.semantics.analyzer.SymbolResolver;
import org.wso2.ballerinalang.compiler.semantics.analyzer.TypeParamAnalyzer;
import org.wso2.ballerinalang.compiler.semantics.model.Scope;
import org.wso2.ballerinalang.compiler.semantics.model.SymbolEnv;
import org.wso2.ballerinalang.compiler.semantics.model.SymbolTable;
import org.wso2.ballerinalang.compiler.semantics.model.symbols.BAnnotationSymbol;
import org.wso2.ballerinalang.compiler.semantics.model.symbols.BAttachedFunction;
import org.wso2.ballerinalang.compiler.semantics.model.symbols.BConstantSymbol;
import org.wso2.ballerinalang.compiler.semantics.model.symbols.BConstructorSymbol;
import org.wso2.ballerinalang.compiler.semantics.model.symbols.BErrorTypeSymbol;
import org.wso2.ballerinalang.compiler.semantics.model.symbols.BInvokableSymbol;
import org.wso2.ballerinalang.compiler.semantics.model.symbols.BInvokableTypeSymbol;
import org.wso2.ballerinalang.compiler.semantics.model.symbols.BObjectTypeSymbol;
import org.wso2.ballerinalang.compiler.semantics.model.symbols.BPackageSymbol;
import org.wso2.ballerinalang.compiler.semantics.model.symbols.BRecordTypeSymbol;
import org.wso2.ballerinalang.compiler.semantics.model.symbols.BStructureTypeSymbol;
import org.wso2.ballerinalang.compiler.semantics.model.symbols.BSymbol;
import org.wso2.ballerinalang.compiler.semantics.model.symbols.BTypeSymbol;
import org.wso2.ballerinalang.compiler.semantics.model.symbols.BVarSymbol;
import org.wso2.ballerinalang.compiler.semantics.model.symbols.SymTag;
import org.wso2.ballerinalang.compiler.semantics.model.symbols.Symbols;
import org.wso2.ballerinalang.compiler.semantics.model.symbols.TaintRecord;
import org.wso2.ballerinalang.compiler.semantics.model.types.BAnnotationType;
import org.wso2.ballerinalang.compiler.semantics.model.types.BArrayType;
import org.wso2.ballerinalang.compiler.semantics.model.types.BErrorType;
import org.wso2.ballerinalang.compiler.semantics.model.types.BField;
import org.wso2.ballerinalang.compiler.semantics.model.types.BFiniteType;
import org.wso2.ballerinalang.compiler.semantics.model.types.BFutureType;
import org.wso2.ballerinalang.compiler.semantics.model.types.BInvokableType;
import org.wso2.ballerinalang.compiler.semantics.model.types.BMapType;
import org.wso2.ballerinalang.compiler.semantics.model.types.BObjectType;
import org.wso2.ballerinalang.compiler.semantics.model.types.BRecordType;
import org.wso2.ballerinalang.compiler.semantics.model.types.BServiceType;
import org.wso2.ballerinalang.compiler.semantics.model.types.BStreamType;
import org.wso2.ballerinalang.compiler.semantics.model.types.BTableType;
import org.wso2.ballerinalang.compiler.semantics.model.types.BTupleType;
import org.wso2.ballerinalang.compiler.semantics.model.types.BType;
import org.wso2.ballerinalang.compiler.semantics.model.types.BTypedescType;
import org.wso2.ballerinalang.compiler.semantics.model.types.BUnionType;
import org.wso2.ballerinalang.compiler.semantics.model.types.BXMLType;
import org.wso2.ballerinalang.compiler.tree.BLangConstantValue;
import org.wso2.ballerinalang.compiler.tree.expressions.BLangLiteral;
import org.wso2.ballerinalang.compiler.util.BArrayState;
import org.wso2.ballerinalang.compiler.util.CompilerContext;
import org.wso2.ballerinalang.compiler.util.Name;
import org.wso2.ballerinalang.compiler.util.Names;
import org.wso2.ballerinalang.compiler.util.TypeTags;
import org.wso2.ballerinalang.programfile.CompiledBinaryFile;
import org.wso2.ballerinalang.programfile.CompiledBinaryFile.BIRPackageFile;
import org.wso2.ballerinalang.util.Flags;

import java.io.ByteArrayInputStream;
import java.io.DataInputStream;
import java.io.IOException;
import java.io.InputStream;
import java.util.ArrayList;
import java.util.Arrays;
import java.util.EnumSet;
import java.util.HashMap;
import java.util.HashSet;
import java.util.LinkedHashMap;
import java.util.LinkedHashSet;
import java.util.LinkedList;
import java.util.List;
import java.util.Map;
import java.util.Set;
import java.util.function.Consumer;

import static org.wso2.ballerinalang.util.LambdaExceptionUtils.rethrow;

/**
 * This class is responsible for reading the compiled package file (bir) and creating a package symbol.
 * <p>
 *
 * @since 0.995.0
 */
public class BIRPackageSymbolEnter {
    private final PackageLoader packageLoader;
    private final SymbolResolver symbolResolver;
    private final SymbolTable symTable;
    private final Names names;
    private final TypeParamAnalyzer typeParamAnalyzer;

    private BIRPackageSymbolEnv env;
    private List<BStructureTypeSymbol> structureTypes; // TODO find a better way
    private BStructureTypeSymbol currentStructure = null;
    private LinkedList<Object> compositeStack = new LinkedList<>();

    private static final CompilerContext.Key<BIRPackageSymbolEnter> COMPILED_PACKAGE_SYMBOL_ENTER_KEY =
            new CompilerContext.Key<>();

    public static BIRPackageSymbolEnter getInstance(CompilerContext context) {
        BIRPackageSymbolEnter packageReader = context.get(COMPILED_PACKAGE_SYMBOL_ENTER_KEY);
        if (packageReader == null) {
            packageReader = new BIRPackageSymbolEnter(context);
        }

        return packageReader;
    }

    private BIRPackageSymbolEnter(CompilerContext context) {
        context.put(COMPILED_PACKAGE_SYMBOL_ENTER_KEY, this);

        this.packageLoader = PackageLoader.getInstance(context);
        this.symbolResolver = SymbolResolver.getInstance(context);
        this.symTable = SymbolTable.getInstance(context);
        this.names = Names.getInstance(context);
        this.typeParamAnalyzer = TypeParamAnalyzer.getInstance(context);
    }

    BPackageSymbol definePackage(PackageID packageId, RepoHierarchy packageRepositoryHierarchy,
                                 byte[] packageBinaryContent) {
        BPackageSymbol pkgSymbol = definePackage(packageId, packageRepositoryHierarchy,
                new ByteArrayInputStream(packageBinaryContent));

        // Strip magic value (4 bytes) and the version (2 bytes) off from the binary content of the package.
        byte[] modifiedPkgBinaryContent = Arrays.copyOfRange(
                packageBinaryContent, 8, packageBinaryContent.length);
        pkgSymbol.birPackageFile = new CompiledBinaryFile.BIRPackageFile(modifiedPkgBinaryContent);
        SymbolEnv builtinEnv = this.symTable.pkgEnvMap.get(symTable.langAnnotationModuleSymbol);
        SymbolEnv pkgEnv = SymbolEnv.createPkgEnv(null, pkgSymbol.scope, builtinEnv);
        this.symTable.pkgEnvMap.put(pkgSymbol, pkgEnv);
        return pkgSymbol;
    }

    private BPackageSymbol definePackage(PackageID packageId, RepoHierarchy packageRepositoryHierarchy,
                                         InputStream programFileInStream) {
        // TODO packageID --> package to be loaded. this is required for error reporting..
        try (DataInputStream dataInStream = new DataInputStream(programFileInStream)) {
            BIRPackageSymbolEnv prevEnv = this.env;
            this.env = new BIRPackageSymbolEnv();
            this.env.requestedPackageId = packageId;
            this.env.repoHierarchy = packageRepositoryHierarchy;

            BPackageSymbol pkgSymbol = definePackage(dataInStream);
            this.env = prevEnv;
            return pkgSymbol;
        } catch (Throwable e) {
            // TODO dlog.error();
            // TODO format error
            throw new BLangCompilerException(e.getMessage(), e);
        }
    }

    private BPackageSymbol definePackage(DataInputStream dataInStream) throws IOException {
        byte[] magic = new byte[4];
        dataInStream.read(magic, 0, 4);
        if (!Arrays.equals(magic, BIRPackageFile.BIR_MAGIC)) {
            // TODO dlog.error() with package name
            throw new BLangCompilerException("invalid magic number " + Arrays.toString(magic));
        }

        int version = dataInStream.readInt();
        if (version != BIRPackageFile.BIR_VERSION) {
            // TODO dlog.error() with package name
            throw new BLangCompilerException("unsupported program file version " + version);
        }

        // Read constant pool entries of the package info.
        this.env.constantPool = readConstantPool(dataInStream);

        int pkgCPIndex = dataInStream.readInt();
        return definePackage(dataInStream, pkgCPIndex);
    }

    private BPackageSymbol definePackage(DataInputStream dataInStream, int pkgCpIndex) throws IOException {

        PackageCPEntry pkgCpEntry = (PackageCPEntry) this.env.constantPool[pkgCpIndex];

        String orgName = ((StringCPEntry) this.env.constantPool[pkgCpEntry.orgNameCPIndex]).value;
        String pkgName = ((StringCPEntry) this.env.constantPool[pkgCpEntry.pkgNameCPIndex]).value;
        String pkgVersion = ((StringCPEntry) this.env.constantPool[pkgCpEntry.versionCPIndex]).value;

        PackageID pkgId = createPackageID(orgName, pkgName, pkgVersion);
        this.env.pkgSymbol = Symbols.createPackageSymbol(pkgId, this.symTable);

        // TODO Validate this pkdID with the requestedPackageID available in the env.

        // Define import packages.
        defineSymbols(dataInStream, rethrow(this::defineImportPackage));

        // Define constants.
        defineSymbols(dataInStream, rethrow(this::defineConstant));

        // Define typeDescRef definitions.
        this.structureTypes = new ArrayList<>();
        defineSymbols(dataInStream, rethrow(this::defineTypeDef));

        // Define package level variables.
        defineSymbols(dataInStream, rethrow(this::definePackageLevelVariables));

        readTypeDefBodies(dataInStream);

        // Define functions.
        defineSymbols(dataInStream, rethrow(this::defineFunction));

        // Define annotations.
        defineSymbols(dataInStream, rethrow(this::defineAnnotations));

        return this.env.pkgSymbol;
    }

    private void readTypeDefBodies(DataInputStream dataInStream) throws IOException {
        for (BStructureTypeSymbol structureTypeSymbol : this.structureTypes) {
            this.currentStructure = structureTypeSymbol;
            defineSymbols(dataInStream, rethrow(this::defineFunction));
        }
        this.currentStructure = null;
    }

    private CPEntry[] readConstantPool(DataInputStream dataInStream) throws IOException {
        int constantPoolSize = dataInStream.readInt();
        CPEntry[] constantPool = new CPEntry[constantPoolSize];
        this.env.constantPool = constantPool;
        for (int i = 0; i < constantPoolSize; i++) {
            byte cpTag = dataInStream.readByte();
            CPEntry.Type cpEntryType = CPEntry.Type.values()[cpTag - 1];
            constantPool[i] = readCPEntry(dataInStream, constantPool, cpEntryType, i);
        }
        return constantPool;
    }

    private CPEntry readCPEntry(DataInputStream dataInStream,
                                CPEntry[] constantPool,
                                CPEntry.Type cpEntryType, int i) throws IOException {
        switch (cpEntryType) {
            case CP_ENTRY_INTEGER:
                return new CPEntry.IntegerCPEntry(dataInStream.readLong());
            case CP_ENTRY_FLOAT:
                return new CPEntry.FloatCPEntry(dataInStream.readDouble());
            case CP_ENTRY_BOOLEAN:
                return new CPEntry.BooleanCPEntry(dataInStream.readBoolean());
            case CP_ENTRY_STRING:
                int length = dataInStream.readInt();
                String strValue = null;

                // If the length of the bytes is -1, that means no UTF value has been written.
                // i.e: string value represented by the UTF should be null.
                // Therefore we read the UTF value only if the length >= 0.
                if (length >= 0) {
                    byte[] bytes = new byte[length];
                    dataInStream.read(bytes, 0, length);
                    strValue = new String(bytes);
                }
                return new CPEntry.StringCPEntry(strValue);
            case CP_ENTRY_PACKAGE:
                return new CPEntry.PackageCPEntry(dataInStream.readInt(),
                                                  dataInStream.readInt(), dataInStream.readInt());
            case CP_ENTRY_SHAPE:
                env.unparsedBTypeCPs.put(i, readByteArray(dataInStream));
                return null;
            case CP_ENTRY_BYTE:
                return new CPEntry.ByteCPEntry(dataInStream.readInt());
            default:
                throw new IllegalStateException("unsupported constant pool entry type: " +
                        cpEntryType.name());
        }
    }

    private byte[] readByteArray(DataInputStream dataInStream) throws IOException {
        int length = dataInStream.readInt();
        byte[] bytes = new byte[length];
        dataInStream.readFully(bytes);
        return bytes;
    }

    private void defineSymbols(DataInputStream dataInStream,
                               Consumer<DataInputStream> symbolDefineFunc) throws IOException {
        int symbolCount = dataInStream.readInt();
        for (int i = 0; i < symbolCount; i++) {
            symbolDefineFunc.accept(dataInStream);
        }
    }

    // TODO do we need to load all the import packages of a compiled package.
    private void defineImportPackage(DataInputStream dataInStream) throws IOException {
        String orgName = getStringCPEntryValue(dataInStream);
        String pkgName = getStringCPEntryValue(dataInStream);
        String pkgVersion = getStringCPEntryValue(dataInStream);
        PackageID importPkgID = createPackageID(orgName, pkgName, pkgVersion);
        BPackageSymbol importPackageSymbol = packageLoader.loadPackageSymbol(importPkgID, this.env.pkgSymbol.pkgID,
                this.env.repoHierarchy);
        //TODO: after balo_change try to not to add to scope, it's duplicated with 'imports'
        // Define the import package with the alias being the package name
        this.env.pkgSymbol.scope.define(importPkgID.name, importPackageSymbol);
        this.env.pkgSymbol.imports.add(importPackageSymbol);
    }

    private void defineFunction(DataInputStream dataInStream) throws IOException {
        String source = getStringCPEntryValue(dataInStream);
        // Consider attached functions.. remove the first variable
        String funcName = getStringCPEntryValue(dataInStream);
        int flags = dataInStream.readInt();

        BInvokableType funcType = (BInvokableType) readBType(dataInStream);
        BInvokableSymbol invokableSymbol = Symbols.createFunctionSymbol(flags, names.fromString(funcName),
                this.env.pkgSymbol.pkgID, funcType, this.env.pkgSymbol, Symbols.isFlagOn(flags, Flags.NATIVE));
        invokableSymbol.source = source;
        invokableSymbol.retType = funcType.retType;

        Scope scopeToDefine = this.env.pkgSymbol.scope;

        if (this.currentStructure != null) {
            BType attachedType = this.currentStructure.type;

            // Update the symbol
            invokableSymbol.owner = attachedType.tsymbol;
            invokableSymbol.name =
                    names.fromString(Symbols.getAttachedFuncSymbolName(attachedType.tsymbol.name.value, funcName));
            if (attachedType.tag == TypeTags.OBJECT || attachedType.tag == TypeTags.RECORD) {
                if (attachedType.tag == TypeTags.OBJECT) {
                    scopeToDefine = ((BObjectTypeSymbol) attachedType.tsymbol).methodScope;
                } else {
                    scopeToDefine = attachedType.tsymbol.scope;
                }
                BAttachedFunction attachedFunc =
                        new BAttachedFunction(names.fromString(funcName), invokableSymbol, funcType);
                BStructureTypeSymbol structureTypeSymbol = (BStructureTypeSymbol) attachedType.tsymbol;
                if (Names.USER_DEFINED_INIT_SUFFIX.value.equals(funcName)
                        || funcName.equals(Names.INIT_FUNCTION_SUFFIX.value)) {
                    structureTypeSymbol.initializerFunc = attachedFunc;
                } else if (funcName.equals(Names.GENERATED_INIT_SUFFIX.value)) {
                    ((BObjectTypeSymbol) structureTypeSymbol).generatedInitializerFunc = attachedFunc;
                } else {
                    structureTypeSymbol.attachedFuncs.add(attachedFunc);
                }
            }
        }

        // set parameter symbols to the function symbol
        setParamSymbols(invokableSymbol, dataInStream);

        // set taint table to the function symbol
        readTaintTable(invokableSymbol, dataInStream);

        defineMarkDownDocAttachment(invokableSymbol, readDocBytes(dataInStream));

        scopeToDefine.define(invokableSymbol.name, invokableSymbol);
    }

    private void defineTypeDef(DataInputStream dataInStream) throws IOException {
        String typeDefName = getStringCPEntryValue(dataInStream);

        int flags = dataInStream.readInt();
        boolean isLabel = dataInStream.readByte() == 1;

        byte[] docBytes = readDocBytes(dataInStream);

        BType type = readBType(dataInStream);
        if (type.tag == TypeTags.INVOKABLE) {
            setInvokableTypeSymbol((BInvokableType) type);
        }

        // Temp solution to add abstract flag if available TODO find a better approach
        flags = Symbols.isFlagOn(type.tsymbol.flags, Flags.ABSTRACT) ? flags | Flags.ABSTRACT : flags;

        // Temp solution to add client flag if available TODO find a better approach
        flags = Symbols.isFlagOn(type.tsymbol.flags, Flags.CLIENT) ? flags | Flags.CLIENT : flags;

        BTypeSymbol symbol;
        if (isLabel) {
            symbol = type.tsymbol.createLabelSymbol();
        } else {
            symbol = type.tsymbol;
        }

        defineMarkDownDocAttachment(symbol, docBytes);

        symbol.name = names.fromString(typeDefName);
        symbol.type = type;
        symbol.pkgID = this.env.pkgSymbol.pkgID;
        symbol.flags = flags;

        if (type.tag == TypeTags.RECORD || type.tag == TypeTags.OBJECT) {
            this.structureTypes.add((BStructureTypeSymbol) symbol);
        }

        this.env.pkgSymbol.scope.define(symbol.name, symbol);
        if (type.tag == TypeTags.ERROR) {
            defineErrorConstructor(this.env.pkgSymbol.scope, symbol);
        }
    }

    private void setInvokableTypeSymbol(BInvokableType invokableType) {
        BInvokableTypeSymbol tsymbol = (BInvokableTypeSymbol) invokableType.tsymbol;
        List<BVarSymbol> params = new ArrayList<>();
        for (BType paramType : invokableType.paramTypes) {
            BVarSymbol varSymbol = new BVarSymbol(paramType.flags, Names.EMPTY, //TODO: should be written/read to BIR
                    this.env.pkgSymbol.pkgID,
                    paramType, null);
            params.add(varSymbol);
        }
        tsymbol.params = params;

        if (invokableType.restType != null) {
            tsymbol.restParam = new BVarSymbol(0, Names.EMPTY, this.env.pkgSymbol.pkgID, invokableType.restType, null);
        }

        tsymbol.returnType = invokableType.retType;
    }

    private void defineMarkDownDocAttachment(BSymbol symbol, byte[] docBytes) throws IOException {
        DataInputStream dataInStream = new DataInputStream(new ByteArrayInputStream(docBytes));
        boolean docPresent = dataInStream.readBoolean();
        if (!docPresent) {
            return;
        }
        MarkdownDocAttachment markdownDocAttachment = new MarkdownDocAttachment();

        int descCPIndex = dataInStream.readInt();
        int retDescCPIndex = dataInStream.readInt();
        markdownDocAttachment.description = descCPIndex >= 0 ? getStringCPEntryValue(descCPIndex) : null;
        markdownDocAttachment.returnValueDescription
                = retDescCPIndex  >= 0 ? getStringCPEntryValue(retDescCPIndex) : null;

        int paramLength = dataInStream.readInt();
        for (int i = 0; i < paramLength; i++) {
            int nameCPIndex = dataInStream.readInt();
            int paramDescCPIndex = dataInStream.readInt();
            String name = nameCPIndex >= 0 ? getStringCPEntryValue(nameCPIndex) : null;
            String description = paramDescCPIndex >= 0 ? getStringCPEntryValue(paramDescCPIndex) : null;
            MarkdownDocAttachment.Parameter parameter = new MarkdownDocAttachment.Parameter(name, description);
            markdownDocAttachment.parameters.add(parameter);
        }
        symbol.markdownDocumentation = markdownDocAttachment;
    }

    private void defineErrorConstructor(Scope scope, BTypeSymbol typeDefSymbol) {
        BConstructorSymbol symbol = new BConstructorSymbol(SymTag.CONSTRUCTOR, typeDefSymbol.flags, typeDefSymbol.name,
                typeDefSymbol.pkgID, typeDefSymbol.type, typeDefSymbol.owner);
        symbol.kind = SymbolKind.ERROR_CONSTRUCTOR;
        symbol.scope = new Scope(symbol);
        symbol.retType = typeDefSymbol.type;
        scope.define(symbol.name, symbol);

        ((BErrorTypeSymbol) typeDefSymbol).ctorSymbol = symbol;
    }

    private BType readBType(DataInputStream dataInStream) throws IOException {
        int typeCpIndex = dataInStream.readInt();
        CPEntry cpEntry = this.env.constantPool[typeCpIndex];
        BType type = null;
        if (cpEntry != null) {
            type = ((CPEntry.ShapeCPEntry) cpEntry).shape;
            if (type.tag != TypeTags.INVOKABLE) {
                return type;
            }
        }
        if (type == null) {
            byte[] e = env.unparsedBTypeCPs.get(typeCpIndex);
            type = new BIRTypeReader(new DataInputStream(new ByteArrayInputStream(e))).readType(typeCpIndex);
            addShapeCP(type, typeCpIndex);
        }

        if (type.tag == TypeTags.INVOKABLE) {
            return createClonedInvokableTypeWithTsymbol((BInvokableType) type);
        }

        return type;
    }

    private BInvokableType createClonedInvokableTypeWithTsymbol(BInvokableType bInvokableType) {
        BInvokableType clonedType = new BInvokableType(bInvokableType.paramTypes, bInvokableType.restType,
                bInvokableType.retType, null);
        clonedType.tsymbol = Symbols.createInvokableTypeSymbol(SymTag.FUNCTION_TYPE,
                bInvokableType.flags, env.pkgSymbol.pkgID, null,
                env.pkgSymbol.owner);
        //TODO: tsymbol param values should be read from bir and added here
        return clonedType;
    }

    private void addShapeCP(BType bType, int typeCpIndex) {
        this.env.constantPool[typeCpIndex] = new CPEntry.ShapeCPEntry(bType);
    }

    private void defineAnnotations(DataInputStream dataInStream) throws IOException {
        String name = getStringCPEntryValue(dataInStream);

        int flags = dataInStream.readInt();

        int attachPointCount = dataInStream.readInt();
        Set<AttachPoint> attachPoints = new HashSet<>(attachPointCount);

        for (int i = 0; i < attachPointCount; i++) {
            attachPoints.add(AttachPoint.getAttachmentPoint(getStringCPEntryValue(dataInStream),
                                                            dataInStream.readBoolean()));
        }

        BType annotationType = readBType(dataInStream);

        BAnnotationSymbol annotationSymbol = Symbols.createAnnotationSymbol(flags, attachPoints, names.fromString(name),
                this.env.pkgSymbol.pkgID, null, this.env.pkgSymbol);
        annotationSymbol.type = new BAnnotationType(annotationSymbol);

        defineMarkDownDocAttachment(annotationSymbol, readDocBytes(dataInStream));

        this.env.pkgSymbol.scope.define(annotationSymbol.name, annotationSymbol);
        if (annotationType != symTable.noType) { //TODO fix properly
            annotationSymbol.attachedType = annotationType.tsymbol;
        }
    }

    private void defineConstant(DataInputStream dataInStream) throws IOException {
        String constantName = getStringCPEntryValue(dataInStream);
        int flags = dataInStream.readInt();

        byte[] docBytes = readDocBytes(dataInStream);

        BType type = readBType(dataInStream);
        Scope enclScope = this.env.pkgSymbol.scope;

        // Create the constant symbol.
        BConstantSymbol constantSymbol = new BConstantSymbol(flags, names.fromString(constantName),
                this.env.pkgSymbol.pkgID, null, type, enclScope.owner);

        defineMarkDownDocAttachment(constantSymbol, docBytes);

        constantSymbol.value = readConstLiteralValue(dataInStream);
        constantSymbol.literalType = constantSymbol.value.type;

        // Define constant.
        enclScope.define(constantSymbol.name, constantSymbol);
    }

    private BLangConstantValue readConstLiteralValue(DataInputStream dataInStream) throws IOException {
        BType valueType = readBType(dataInStream);
        switch (valueType.tag) {
            case TypeTags.INT:
                return new BLangConstantValue(getIntCPEntryValue(dataInStream), symTable.intType);
            case TypeTags.BYTE:
                return new BLangConstantValue(getByteCPEntryValue(dataInStream), symTable.byteType);
            case TypeTags.FLOAT:
                return new BLangConstantValue(getFloatCPEntryValue(dataInStream), symTable.floatType);
            case TypeTags.STRING:
                return new BLangConstantValue(getStringCPEntryValue(dataInStream), symTable.stringType);
            case TypeTags.DECIMAL:
                return new BLangConstantValue(getStringCPEntryValue(dataInStream), symTable.decimalType);
            case TypeTags.BOOLEAN:
                return new BLangConstantValue(dataInStream.readByte() == 1, symTable.booleanType);
            case TypeTags.NIL:
                return new BLangConstantValue(null, symTable.nilType);
            case TypeTags.MAP:
                int size = dataInStream.readInt();
                Map<String, BLangConstantValue> keyValuePairs = new LinkedHashMap<>();
                for (int i = 0; i < size; i++) {
                    String key = getStringCPEntryValue(dataInStream);
                    BLangConstantValue value = readConstLiteralValue(dataInStream);
                    keyValuePairs.put(key, value);
                }
                return new BLangConstantValue(keyValuePairs, valueType);
            default:
                // TODO implement for other types
                throw new RuntimeException("unexpected type: " + valueType);
        }
    }

    private void definePackageLevelVariables(DataInputStream dataInStream) throws IOException {
        String varName = getStringCPEntryValue(dataInStream);
        int flags = dataInStream.readInt();

        byte[] docBytes = readDocBytes(dataInStream);

        // Create variable symbol
        BType varType = readBType(dataInStream);
        Scope enclScope = this.env.pkgSymbol.scope;
        BVarSymbol varSymbol;

        if (varType.tag == TypeTags.INVOKABLE) {
            // Here we don't set the required-params, defaultable params and the rest param of
            // the symbol. Because, for the function pointers we directly read the param types
            // from the varType (i.e: from InvokableType), and assumes it can have only required
            // params.
            varSymbol = new BInvokableSymbol(SymTag.VARIABLE, flags, names.fromString(varName),
                    this.env.pkgSymbol.pkgID, varType, enclScope.owner);
        } else {
            varSymbol = new BVarSymbol(flags, names.fromString(varName), this.env.pkgSymbol.pkgID, varType,
                    enclScope.owner);
            if (varType.tsymbol != null && Symbols.isFlagOn(varType.tsymbol.flags, Flags.CLIENT)) {
                varSymbol.tag = SymTag.ENDPOINT;
            }
        }

        defineMarkDownDocAttachment(varSymbol, docBytes);

        enclScope.define(varSymbol.name, varSymbol);
    }

    private void setParamSymbols(BInvokableSymbol invokableSymbol, DataInputStream dataInStream)
            throws IOException {

        int requiredParamCount = dataInStream.readInt();

        BInvokableType invokableType = (BInvokableType) invokableSymbol.type;
        for (int i = 0; i < requiredParamCount; i++) {
            String paramName = getStringCPEntryValue(dataInStream);
            int flags = dataInStream.readInt();
            BVarSymbol varSymbol = new BVarSymbol(flags, names.fromString(paramName), this.env.pkgSymbol.pkgID,
                    invokableType.paramTypes.get(i), invokableSymbol);
            varSymbol.defaultableParam = ((flags & Flags.OPTIONAL) == Flags.OPTIONAL);
            invokableSymbol.params.add(varSymbol);
        }

        if (dataInStream.readBoolean()) { //if rest param exist
            String paramName = getStringCPEntryValue(dataInStream);
            invokableSymbol.restParam = new BVarSymbol(0, names.fromString(paramName), this.env.pkgSymbol.pkgID,
                    invokableType.restType, invokableSymbol);
        }
        BInvokableTypeSymbol tsymbol = (BInvokableTypeSymbol) invokableType.tsymbol;
        tsymbol.flags = invokableSymbol.flags;
        tsymbol.params = invokableSymbol.params;
        tsymbol.restParam = invokableSymbol.restParam;
        tsymbol.returnType = invokableSymbol.retType;

        boolean hasReceiver = dataInStream.readBoolean(); // if receiver is written, read and ignore
        if (hasReceiver) {
            dataInStream.readByte();
            readBType(dataInStream);
            getStringCPEntryValue(dataInStream);
        }
    }

    /**
     * Set taint table to the invokable symbol.
     *
     * @param invokableSymbol   Invokable symbol
     * @param dataInStream      Input stream
     * @throws IOException      On error while reading the stream
     */
    private void readTaintTable(BInvokableSymbol invokableSymbol, DataInputStream dataInStream)
            throws IOException {
        long length = dataInStream.readLong();
        if (length <= 0) {
            return;
        }
        int rowCount = dataInStream.readShort();
        int columnCount = dataInStream.readShort();

        // Extract and set taint table to the symbol
        invokableSymbol.taintTable = new HashMap<>();
        for (int rowIndex = 0; rowIndex < rowCount; rowIndex++) {
            int paramIndex = dataInStream.readShort();
            TaintRecord.TaintedStatus returnTaintedStatus =
                    convertByteToTaintedStatus(dataInStream.readByte());
            List<TaintRecord.TaintedStatus> parameterTaintedStatusList = new ArrayList<>();
            for (int columnIndex = 1; columnIndex < columnCount; columnIndex++) {
                parameterTaintedStatusList.add(convertByteToTaintedStatus(dataInStream.readByte()));
            }
            TaintRecord taintRecord = new TaintRecord(returnTaintedStatus, parameterTaintedStatusList);
            invokableSymbol.taintTable.put(paramIndex, taintRecord);
        }
    }

    private TaintRecord.TaintedStatus convertByteToTaintedStatus(byte readByte) {
        return EnumSet.allOf(TaintRecord.TaintedStatus.class).stream()
                .filter(taintedStatus -> readByte == taintedStatus.getByteValue()).findFirst().get();
    }

    // private utility methods
    private String getStringCPEntryValue(DataInputStream dataInStream) throws IOException {
        int pkgNameCPIndex = dataInStream.readInt();
        StringCPEntry stringCPEntry = (StringCPEntry) this.env.constantPool[pkgNameCPIndex];
        return stringCPEntry.value;
    }

    private String getStringCPEntryValue(int cpIndex) {
        StringCPEntry stringCPEntry = (StringCPEntry) this.env.constantPool[cpIndex];
        return stringCPEntry.value;
    }

    private long getIntCPEntryValue(DataInputStream dataInStream) throws IOException {
        int pkgNameCPIndex = dataInStream.readInt();
        IntegerCPEntry intCPEntry = (IntegerCPEntry) this.env.constantPool[pkgNameCPIndex];
        return intCPEntry.value;
    }

    private int getByteCPEntryValue(DataInputStream dataInStream) throws IOException {
        int byteCpIndex = dataInStream.readInt();
        ByteCPEntry byteCPEntry = (ByteCPEntry) this.env.constantPool[byteCpIndex];
        return byteCPEntry.value;
    }

    private String getFloatCPEntryValue(DataInputStream dataInStream) throws IOException {
        int floatCpIndex = dataInStream.readInt();
        FloatCPEntry floatCPEntry = (FloatCPEntry) this.env.constantPool[floatCpIndex];
        return Double.toString(floatCPEntry.value);
    }

    private PackageID createPackageID(String orgName, String pkgName, String pkgVersion) {
        if (orgName == null || orgName.isEmpty()) {
            throw new BLangCompilerException("invalid module name '" + pkgName + "' in compiled package file");
        }

        return new PackageID(names.fromString(orgName),
                names.fromString(pkgName),
                names.fromString(pkgVersion));
    }

    /**
     * This class holds compiled package specific information during the symbol enter phase of the compiled package.
     *
     * @since 0.970.0
     */
    private static class BIRPackageSymbolEnv {
        PackageID requestedPackageId;
        RepoHierarchy repoHierarchy;
        Map<Integer, byte[]> unparsedBTypeCPs = new HashMap<>();
        BPackageSymbol pkgSymbol;
        CPEntry[] constantPool;
        List<UnresolvedType> unresolvedTypes;

        BIRPackageSymbolEnv() {
            this.unresolvedTypes = new ArrayList<>();
        }
    }

    private static class UnresolvedType {
        String typeSig;
        Consumer<BType> completer;

        UnresolvedType(String typeSig, Consumer<BType> completer) {
            this.typeSig = typeSig;
            this.completer = completer;
        }
    }

    private class BIRTypeReader {
        static final int SERVICE_TYPE_TAG = 51;
        private DataInputStream inputStream;

        BIRTypeReader(DataInputStream inputStream) {
            this.inputStream = inputStream;
        }

        private BType readTypeFromCp() throws IOException {
            return readBType(inputStream);
        }

        BType readType(int cpI) throws IOException {
            byte tag = inputStream.readByte();
            Name name = names.fromString(getStringCPEntryValue(inputStream));
            int flags = inputStream.readInt();

            // read and ignore type flags. These are only needed for runtime.
            inputStream.readInt();

            switch (tag) {
                case TypeTags.INT:
                    return typeParamAnalyzer.getNominalType(symTable.intType, name, flags);
                case TypeTags.BYTE:
                    return typeParamAnalyzer.getNominalType(symTable.byteType, name, flags);
                case TypeTags.FLOAT:
                    return typeParamAnalyzer.getNominalType(symTable.floatType, name, flags);
                case TypeTags.DECIMAL:
                    return typeParamAnalyzer.getNominalType(symTable.decimalType, name, flags);
                case TypeTags.STRING:
                    return typeParamAnalyzer.getNominalType(symTable.stringType, name, flags);
                case TypeTags.BOOLEAN:
                    return typeParamAnalyzer.getNominalType(symTable.booleanType, name, flags);
                // All the above types are values type
                case TypeTags.JSON:
                    return symTable.jsonType;
                case TypeTags.XML:
                    BType constraintType = readTypeFromCp();
                    return new BXMLType(constraintType, symTable.xmlType.tsymbol);
                case TypeTags.NIL:
                    return symTable.nilType;
                case TypeTags.ANYDATA:
                    return typeParamAnalyzer.getNominalType(symTable.anydataType, name, flags);
                case TypeTags.RECORD:
                    int pkgCpIndex = inputStream.readInt();
                    PackageID pkgId = getPackageId(pkgCpIndex);

                    String recordName = getStringCPEntryValue(inputStream);
                    BRecordTypeSymbol recordSymbol = Symbols.createRecordSymbol(Flags.asMask(EnumSet.of(Flag.PUBLIC)),
                            names.fromString(recordName), env.pkgSymbol.pkgID, null, env.pkgSymbol);
                    recordSymbol.scope = new Scope(recordSymbol);
                    BRecordType recordType = new BRecordType(recordSymbol);
                    recordSymbol.type = recordType;

                    compositeStack.push(recordType);
                    addShapeCP(recordType, cpI);

                    recordType.sealed = inputStream.readBoolean();
                    recordType.restFieldType = readTypeFromCp();

                    int recordFields = inputStream.readInt();
                    for (int i = 0; i < recordFields; i++) {
                        String fieldName = getStringCPEntryValue(inputStream);
                        int fieldFlags = inputStream.readInt();

                        byte[] docBytes = readDocBytes(inputStream);

                        BType fieldType = readTypeFromCp();

                        BVarSymbol varSymbol = new BVarSymbol(fieldFlags, names.fromString(fieldName),
                                recordSymbol.pkgID, fieldType, recordSymbol.scope.owner);

                        defineMarkDownDocAttachment(varSymbol, docBytes);

                        BField structField = new BField(varSymbol.name, null, varSymbol);
                        recordType.fields.add(structField);
                        recordSymbol.scope.define(varSymbol.name, varSymbol);
                    }

                    boolean isInitAvailable = inputStream.readByte() == 1;
                    if (isInitAvailable) {
                        // read record init function
                        String recordInitFuncName = getStringCPEntryValue(inputStream);
                        int recordInitFuncFlags = inputStream.readInt();
                        BInvokableType recordInitFuncType = (BInvokableType) readTypeFromCp();
                        Name initFuncName = names.fromString(recordInitFuncName);
                        boolean isNative = Symbols.isFlagOn(recordInitFuncFlags, Flags.NATIVE);
                        BInvokableSymbol recordInitFuncSymbol =
                                Symbols.createFunctionSymbol(recordInitFuncFlags,
                                        initFuncName, env.pkgSymbol.pkgID, recordInitFuncType,
                                        env.pkgSymbol, isNative);
                        recordInitFuncSymbol.retType = recordInitFuncType.retType;
                        recordSymbol.initializerFunc = new BAttachedFunction(initFuncName, recordInitFuncSymbol,
                                recordInitFuncType);
                        recordSymbol.scope.define(initFuncName, recordInitFuncSymbol);
                    }

//                    setDocumentation(varSymbol, attrData); // TODO fix

                    Object poppedRecordType = compositeStack.pop();
                    assert poppedRecordType == recordType;

                    if (pkgId.equals(env.pkgSymbol.pkgID)) {
                        return recordType;
                    }

                    BPackageSymbol pkgSymbol = packageLoader.loadPackageSymbol(pkgId, null, null);
                    SymbolEnv pkgEnv = symTable.pkgEnvMap.get(pkgSymbol);
                    return symbolResolver.lookupSymbolInMainSpace(pkgEnv, names.fromString(recordName)).type;
                case TypeTags.TYPEDESC:
                    BTypedescType typedescType = new BTypedescType(null, symTable.typeDesc.tsymbol);
                    typedescType.constraint = readTypeFromCp();
                    return typedescType;
                case TypeTags.STREAM:
                    BStreamType bStreamType = new BStreamType(TypeTags.STREAM, null, null, symTable.streamType.tsymbol);
                    bStreamType.constraint = readTypeFromCp();
                    boolean hasError = inputStream.readByte() == 1;
                    if (hasError) {
                        bStreamType.error = readTypeFromCp();
                    }
                    return bStreamType;
                case TypeTags.TABLE:
                    BTypeSymbol arrayTypeSymbol = Symbols.createTypeSymbol(SymTag.TYPE, Flags.asMask(EnumSet
                            .of(Flag.PUBLIC)), Names.EMPTY, env.pkgSymbol.pkgID, null, env.pkgSymbol.owner);
                    BTableType bTableType = new BTableType(TypeTags.TABLE, null, arrayTypeSymbol);
                    bTableType.constraint = readTypeFromCp();
                    boolean hasFieldNameList = inputStream.readByte() == 1;
                    if (hasFieldNameList) {
                        bTableType.fieldNameList = new ArrayList<>();
                        int fieldNameListSize = inputStream.readInt();
                        for (int i = 0; i < fieldNameListSize; i++) {
                            String fieldName = getStringCPEntryValue(inputStream);
                            bTableType.fieldNameList.add(fieldName);
                        }
<<<<<<< HEAD
=======
                    } else if (hasKeyTypeConstraint) {
                        bTableType.keyTypeConstraint = readTypeFromCp();
                        if (bTableType.keyTypeConstraint.tsymbol == null) {
                            bTableType.keyTypeConstraint.tsymbol = Symbols.createTypeSymbol(SymTag.TYPE,
                                    Flags.asMask(EnumSet.of(Flag.PUBLIC)), Names.EMPTY, env.pkgSymbol.pkgID,
                                    bTableType.keyTypeConstraint, env.pkgSymbol.owner);
                        }
>>>>>>> e9b0c1ef
                    }
                    return bTableType;
                case TypeTags.MAP:
                    BMapType bMapType = new BMapType(TypeTags.MAP, null, symTable.mapType.tsymbol);
                    bMapType.constraint = readTypeFromCp();
                    return bMapType;
                case TypeTags.INVOKABLE:
                    BInvokableType bInvokableType = new BInvokableType(null, null, null, null);
                    bInvokableType.flags = flags;
                    int paramCount = inputStream.readInt();
                    List<BType> paramTypes = new ArrayList<>();
                    for (int i = 0; i < paramCount; i++) {
                        paramTypes.add(readTypeFromCp());
                    }
                    bInvokableType.paramTypes = paramTypes;
                    if (inputStream.readBoolean()) { //if rest param exist
                        bInvokableType.restType = readTypeFromCp();
                    }
                    bInvokableType.retType = readTypeFromCp();
                    return bInvokableType;
                // All the above types are branded types
                case TypeTags.ANY:
                    return typeParamAnalyzer.getNominalType(symTable.anyType, name, flags);
                case TypeTags.HANDLE:
                    return symTable.handleType;
                case TypeTags.ENDPOINT:
                    // TODO fix
                    break;
                case TypeTags.ARRAY:
                    byte state = inputStream.readByte();
                    int size = inputStream.readInt();
                    BTypeSymbol tableTypeSymbol = Symbols.createTypeSymbol(SymTag.ARRAY_TYPE, Flags.asMask(EnumSet
                            .of(Flag.PUBLIC)), Names.EMPTY, env.pkgSymbol.pkgID, null, env.pkgSymbol.owner);
                    BArrayType bArrayType = new BArrayType(null, tableTypeSymbol, size, BArrayState.valueOf(state));
                    bArrayType.eType = readTypeFromCp();
                    return bArrayType;
                case TypeTags.UNION:
                    BTypeSymbol unionTypeSymbol = Symbols.createTypeSymbol(SymTag.UNION_TYPE, Flags.asMask(EnumSet
                            .of(Flag.PUBLIC)), Names.EMPTY, env.pkgSymbol.pkgID, null, env.pkgSymbol.owner);
                    BUnionType unionType = BUnionType.create(unionTypeSymbol,
                            new LinkedHashSet<>()); //TODO improve(useless second param)
                    int unionMemberCount = inputStream.readInt();
                    for (int i = 0; i < unionMemberCount; i++) {
                        unionType.add(readTypeFromCp());
                    }
                    return unionType;
                case TypeTags.PACKAGE:
                    // TODO fix
                    break;
                case TypeTags.NONE:
                    return symTable.noType;
                case TypeTags.VOID:
                    // TODO fix
                    break;
                case TypeTags.XMLNS:
                    // TODO fix
                    break;
                case TypeTags.ANNOTATION:
                    // TODO fix
                    break;
                case TypeTags.SEMANTIC_ERROR:
                    // TODO fix
                    break;
                case TypeTags.ERROR:
                    BTypeSymbol errorSymbol = new BErrorTypeSymbol(SymTag.ERROR, Flags.PUBLIC, Names.EMPTY,
                            env.pkgSymbol.pkgID, null, env.pkgSymbol.owner);
                    BErrorType errorType = new BErrorType(errorSymbol);
                    addShapeCP(errorType, cpI);
                    compositeStack.push(errorType);
                    pkgCpIndex = inputStream.readInt();
                    pkgId = getPackageId(pkgCpIndex);
                    String errorName = getStringCPEntryValue(inputStream);
                    BType reasonType = readTypeFromCp();
                    BType detailsType = readTypeFromCp();
                    errorType.reasonType = reasonType;
                    errorType.detailType = detailsType;
                    errorSymbol.type = errorType;
                    errorSymbol.pkgID = pkgId;
                    errorSymbol.name = names.fromString(errorName);
                    Object poppedErrorType = compositeStack.pop();
                    assert poppedErrorType == errorType;
                    if (!env.pkgSymbol.pkgID.equals(PackageID.ANNOTATIONS)
                            && Symbols.isFlagOn(flags, Flags.NATIVE)) {
                        // This is a workaround to avoid, getting no type for error detail field.
                        return symTable.errorType;
                    }
                    return errorType;
                case TypeTags.ITERATOR:
                    // TODO fix
                    break;
                case TypeTags.TUPLE:
                    BTypeSymbol tupleTypeSymbol = Symbols.createTypeSymbol(SymTag.TUPLE_TYPE, Flags.asMask(EnumSet
                            .of(Flag.PUBLIC)), Names.EMPTY, env.pkgSymbol.pkgID, null, env.pkgSymbol.owner);
                    BTupleType bTupleType = new BTupleType(tupleTypeSymbol, null);
                    int tupleMemberCount = inputStream.readInt();
                    List<BType> tupleMemberTypes = new ArrayList<>();
                    for (int i = 0; i < tupleMemberCount; i++) {
                        tupleMemberTypes.add(readTypeFromCp());
                    }
                    bTupleType.tupleTypes = tupleMemberTypes;
                    return bTupleType;
                case TypeTags.FUTURE:
                    BFutureType bFutureType = new BFutureType(TypeTags.FUTURE, null, symTable.futureType.tsymbol);
                    bFutureType.constraint = readTypeFromCp();
                    return bFutureType;
                case TypeTags.FINITE:
                    String finiteTypeName = getStringCPEntryValue(inputStream);
                    int finiteTypeFlags = inputStream.readInt();
                    BTypeSymbol symbol = Symbols.createTypeSymbol(SymTag.FINITE_TYPE, finiteTypeFlags,
                            names.fromString(finiteTypeName), env.pkgSymbol.pkgID, null, env.pkgSymbol);
                    symbol.scope = new Scope(symbol);
                    BFiniteType finiteType = new BFiniteType(symbol);
                    symbol.type = finiteType;
                    int valueSpaceSize = inputStream.readInt();
                    for (int i = 0; i < valueSpaceSize; i++) {
                        defineValueSpace(inputStream, finiteType, this);
                    }
                    return finiteType;
                case TypeTags.OBJECT:
                    boolean service = inputStream.readByte() == 1;

                    pkgCpIndex = inputStream.readInt();
                    pkgId = getPackageId(pkgCpIndex);

                    String objName = getStringCPEntryValue(inputStream);
                    int objFlags = (inputStream.readBoolean() ? Flags.ABSTRACT : 0) | Flags.PUBLIC;
                    objFlags = inputStream.readBoolean() ? objFlags | Flags.CLIENT : objFlags;
                    BObjectTypeSymbol objectSymbol = (BObjectTypeSymbol) Symbols.createObjectSymbol(objFlags,
                            names.fromString(objName), env.pkgSymbol.pkgID, null, env.pkgSymbol);
                    objectSymbol.scope = new Scope(objectSymbol);
                    objectSymbol.methodScope = new Scope(objectSymbol);
                    BObjectType objectType;
                    // Below is a temporary fix, need to fix this properly by using the type tag
                    if (service) {
                        objectType = new BServiceType(objectSymbol);
                    } else {
                        objectType = new BObjectType(objectSymbol);
                    }
                    objectSymbol.type = objectType;
                    addShapeCP(objectType, cpI);
                    compositeStack.push(objectType);
                    int fieldCount = inputStream.readInt();
                    for (int i = 0; i < fieldCount; i++) {
                        String fieldName = getStringCPEntryValue(inputStream);
                        int fieldFlags = inputStream.readInt();

                        byte[] docBytes = readDocBytes(inputStream);

                        BType fieldType = readTypeFromCp();
                        BVarSymbol objectVarSymbol = new BVarSymbol(fieldFlags, names.fromString(fieldName),
                                objectSymbol.pkgID, fieldType, objectSymbol.scope.owner);

                        defineMarkDownDocAttachment(objectVarSymbol, docBytes);

                        BField structField = new BField(objectVarSymbol.name, null, objectVarSymbol);
                        objectType.fields.add(structField);
                        objectSymbol.scope.define(objectVarSymbol.name, objectVarSymbol);
                    }
                    boolean generatedConstructorPresent = inputStream.readBoolean();
                    if (generatedConstructorPresent) {
                        ignoreAttachedFunc();
                    }
                    boolean constructorPresent = inputStream.readBoolean();
                    if (constructorPresent) {
                        ignoreAttachedFunc();
                    }
                    int funcCount = inputStream.readInt();
                    for (int i = 0; i < funcCount; i++) {
                        ignoreAttachedFunc();
                    }
                    Object poppedObjType = compositeStack.pop();
                    assert poppedObjType == objectType;

                    if (pkgId.equals(env.pkgSymbol.pkgID)) {
                        return objectType;
                    }

                    pkgSymbol = packageLoader.loadPackageSymbol(pkgId, null, null);
                    pkgEnv = symTable.pkgEnvMap.get(pkgSymbol);
                    return symbolResolver.lookupSymbolInMainSpace(pkgEnv, names.fromString(objName)).type;
                case TypeTags.BYTE_ARRAY:
                    // TODO fix
                    break;
                case TypeTags.FUNCTION_POINTER:
                    // TODO fix
                    break;
                case SERVICE_TYPE_TAG:
                    return symTable.anyServiceType;
                case TypeTags.SIGNED32_INT:
                    return symTable.signed32IntType;
                case TypeTags.SIGNED16_INT:
                    return symTable.signed16IntType;
                case TypeTags.SIGNED8_INT:
                    return symTable.signed8IntType;
                case TypeTags.UNSIGNED32_INT:
                    return symTable.unsigned32IntType;
                case TypeTags.UNSIGNED16_INT:
                    return symTable.unsigned16IntType;
                case TypeTags.UNSIGNED8_INT:
                    return symTable.unsigned8IntType;
                case TypeTags.CHAR_STRING:
                    return symTable.charStringType;
                case TypeTags.XML_ELEMENT:
                    return symTable.xmlElementType;
                case TypeTags.XML_PI:
                    return symTable.xmlPIType;
                case TypeTags.XML_COMMENT:
                    return symTable.xmlCommentType;
                case TypeTags.XML_TEXT:
                    return symTable.xmlTextType;
            }
            return null;
        }

        private void ignoreAttachedFunc() throws IOException {
            getStringCPEntryValue(inputStream);
            inputStream.readInt();
            readTypeFromCp();
        }
    }

    private byte[] readDocBytes(DataInputStream inputStream) throws IOException {
        int docLength = inputStream.readInt();
        byte[] docBytes = new byte[docLength];
        int noOfBytesRead = inputStream.read(docBytes);
        if (docLength != noOfBytesRead) {
            throw new RuntimeException("Failed to read Markdown Documenation");
        }
        return docBytes;
    }

    private PackageID getPackageId(int pkgCPIndex) {
        PackageCPEntry pkgCpEntry = (PackageCPEntry) env.constantPool[pkgCPIndex];
        String orgName = ((StringCPEntry) env.constantPool[pkgCpEntry.orgNameCPIndex]).value;
        String pkgName = ((StringCPEntry) env.constantPool[pkgCpEntry.pkgNameCPIndex]).value;
        String version = ((StringCPEntry) env.constantPool[pkgCpEntry.versionCPIndex]).value;
        return new PackageID(names.fromString(orgName),
                names.fromString(pkgName), names.fromString(version));
    }

    private void defineValueSpace(DataInputStream dataInStream, BFiniteType finiteType, BIRTypeReader typeReader)
            throws IOException {
        BType valueType = typeReader.readTypeFromCp();
        BLangLiteral litExpr = createLiteralBasedOnType(valueType);
        switch (valueType.tag) {
            case TypeTags.INT:
                int integerCpIndex = dataInStream.readInt();
                IntegerCPEntry integerCPEntry = (IntegerCPEntry) this.env.constantPool[integerCpIndex];
                litExpr.value = integerCPEntry.value;
                break;
            case TypeTags.BYTE:
                int byteCpIndex = dataInStream.readInt();
                ByteCPEntry byteCPEntry = (ByteCPEntry) this.env.constantPool[byteCpIndex];
                litExpr.value = byteCPEntry.value;
                break;
            case TypeTags.FLOAT:
                int floatCpIndex = dataInStream.readInt();
                FloatCPEntry floatCPEntry = (FloatCPEntry) this.env.constantPool[floatCpIndex];
                litExpr.value = Double.toString(floatCPEntry.value);
                break;
            case TypeTags.STRING:
            case TypeTags.DECIMAL:
                litExpr.value = getStringCPEntryValue(dataInStream);
                break;
            case TypeTags.BOOLEAN:
                litExpr.value = dataInStream.readByte() == 1;
                break;
            case TypeTags.NIL:
                break;
            default:
                throw new UnsupportedOperationException("finite type value is not supported for type: " + valueType);
        }

        litExpr.type = valueType;

        finiteType.addValue(litExpr);
    }

    private BLangLiteral createLiteralBasedOnType(BType valueType) {
        NodeKind nodeKind = valueType.tag <= TypeTags.DECIMAL ? NodeKind.NUMERIC_LITERAL : NodeKind.LITERAL;
        return nodeKind == NodeKind.LITERAL ? (BLangLiteral) TreeBuilder.createLiteralExpression() :
                (BLangLiteral) TreeBuilder.createNumericLiteralExpression();
    }
}<|MERGE_RESOLUTION|>--- conflicted
+++ resolved
@@ -879,9 +879,7 @@
                     }
                     return bStreamType;
                 case TypeTags.TABLE:
-                    BTypeSymbol arrayTypeSymbol = Symbols.createTypeSymbol(SymTag.TYPE, Flags.asMask(EnumSet
-                            .of(Flag.PUBLIC)), Names.EMPTY, env.pkgSymbol.pkgID, null, env.pkgSymbol.owner);
-                    BTableType bTableType = new BTableType(TypeTags.TABLE, null, arrayTypeSymbol);
+                    BTableType bTableType = new BTableType(TypeTags.TABLE, null, symTable.tableType.tsymbol);
                     bTableType.constraint = readTypeFromCp();
                     boolean hasFieldNameList = inputStream.readByte() == 1;
                     if (hasFieldNameList) {
@@ -891,16 +889,6 @@
                             String fieldName = getStringCPEntryValue(inputStream);
                             bTableType.fieldNameList.add(fieldName);
                         }
-<<<<<<< HEAD
-=======
-                    } else if (hasKeyTypeConstraint) {
-                        bTableType.keyTypeConstraint = readTypeFromCp();
-                        if (bTableType.keyTypeConstraint.tsymbol == null) {
-                            bTableType.keyTypeConstraint.tsymbol = Symbols.createTypeSymbol(SymTag.TYPE,
-                                    Flags.asMask(EnumSet.of(Flag.PUBLIC)), Names.EMPTY, env.pkgSymbol.pkgID,
-                                    bTableType.keyTypeConstraint, env.pkgSymbol.owner);
-                        }
->>>>>>> e9b0c1ef
                     }
                     return bTableType;
                 case TypeTags.MAP:
@@ -932,9 +920,9 @@
                 case TypeTags.ARRAY:
                     byte state = inputStream.readByte();
                     int size = inputStream.readInt();
-                    BTypeSymbol tableTypeSymbol = Symbols.createTypeSymbol(SymTag.ARRAY_TYPE, Flags.asMask(EnumSet
+                    BTypeSymbol arrayTypeSymbol = Symbols.createTypeSymbol(SymTag.ARRAY_TYPE, Flags.asMask(EnumSet
                             .of(Flag.PUBLIC)), Names.EMPTY, env.pkgSymbol.pkgID, null, env.pkgSymbol.owner);
-                    BArrayType bArrayType = new BArrayType(null, tableTypeSymbol, size, BArrayState.valueOf(state));
+                    BArrayType bArrayType = new BArrayType(null, arrayTypeSymbol, size, BArrayState.valueOf(state));
                     bArrayType.eType = readTypeFromCp();
                     return bArrayType;
                 case TypeTags.UNION:
