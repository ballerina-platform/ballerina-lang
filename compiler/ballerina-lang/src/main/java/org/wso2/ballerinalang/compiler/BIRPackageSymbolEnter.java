--- conflicted
+++ resolved
@@ -865,16 +865,8 @@
         Scope enclScope = this.env.pkgSymbol.scope;
         BVarSymbol varSymbol;
         if (varType.tag == TypeTags.INVOKABLE) {
-<<<<<<< HEAD
-            // Here we don't set the required-params, defaultable params and the rest param of
-            // the symbol. Because, for the function pointers we directly read the param types
-            // from the varType (i.e: from InvokableType), and assumes it can have only required
-            // params.
+            BInvokableTypeSymbol bInvokableTypeSymbol = (BInvokableTypeSymbol) varType.tsymbol;
             BInvokableSymbol invokableSymbol = new BInvokableSymbol(SymTag.VARIABLE, flags, Names.fromString(varName),
-=======
-            BInvokableTypeSymbol bInvokableTypeSymbol = (BInvokableTypeSymbol) varType.tsymbol;
-            BInvokableSymbol invokableSymbol = new BInvokableSymbol(SymTag.VARIABLE, flags, names.fromString(varName),
->>>>>>> fe20a2c0
                                              this.env.pkgSymbol.pkgID, varType, enclScope.owner, symTable.builtinPos,
                                              toOrigin(origin));
 
