/*
 *  Copyright (c) 2019, WSO2 Inc. (http://www.wso2.org) All Rights Reserved.
 *
 *  WSO2 Inc. licenses this file to you under the Apache License,
 *  Version 2.0 (the "License"); you may not use this file except
 *  in compliance with the License.
 *  You may obtain a copy of the License at
 *
 *    http://www.apache.org/licenses/LICENSE-2.0
 *
 *  Unless required by applicable law or agreed to in writing,
 *  software distributed under the License is distributed on an
 *  "AS IS" BASIS, WITHOUT WARRANTIES OR CONDITIONS OF ANY
 *  KIND, either express or implied.  See the License for the
 *  specific language governing permissions and limitations
 *  under the License.
 */
package org.wso2.ballerinalang.compiler;

import org.ballerinalang.compiler.BLangCompilerException;
import org.ballerinalang.model.TreeBuilder;
import org.ballerinalang.model.elements.AttachPoint;
import org.ballerinalang.model.elements.Flag;
import org.ballerinalang.model.elements.MarkdownDocAttachment;
import org.ballerinalang.model.elements.PackageID;
import org.ballerinalang.model.symbols.SymbolKind;
import org.ballerinalang.model.tree.NodeKind;
import org.ballerinalang.model.types.ConstrainedType;
import org.ballerinalang.model.types.SelectivelyImmutableReferenceType;
import org.wso2.ballerinalang.compiler.bir.writer.CPEntry;
import org.wso2.ballerinalang.compiler.bir.writer.CPEntry.ByteCPEntry;
import org.wso2.ballerinalang.compiler.bir.writer.CPEntry.FloatCPEntry;
import org.wso2.ballerinalang.compiler.bir.writer.CPEntry.IntegerCPEntry;
import org.wso2.ballerinalang.compiler.bir.writer.CPEntry.PackageCPEntry;
import org.wso2.ballerinalang.compiler.bir.writer.CPEntry.StringCPEntry;
import org.wso2.ballerinalang.compiler.packaging.RepoHierarchy;
import org.wso2.ballerinalang.compiler.semantics.analyzer.SymbolResolver;
import org.wso2.ballerinalang.compiler.semantics.analyzer.TypeParamAnalyzer;
import org.wso2.ballerinalang.compiler.semantics.analyzer.Types;
import org.wso2.ballerinalang.compiler.semantics.model.Scope;
import org.wso2.ballerinalang.compiler.semantics.model.SymbolEnv;
import org.wso2.ballerinalang.compiler.semantics.model.SymbolTable;
import org.wso2.ballerinalang.compiler.semantics.model.symbols.BAnnotationSymbol;
import org.wso2.ballerinalang.compiler.semantics.model.symbols.BAttachedFunction;
import org.wso2.ballerinalang.compiler.semantics.model.symbols.BConstantSymbol;
import org.wso2.ballerinalang.compiler.semantics.model.symbols.BConstructorSymbol;
import org.wso2.ballerinalang.compiler.semantics.model.symbols.BErrorTypeSymbol;
import org.wso2.ballerinalang.compiler.semantics.model.symbols.BInvokableSymbol;
import org.wso2.ballerinalang.compiler.semantics.model.symbols.BInvokableTypeSymbol;
import org.wso2.ballerinalang.compiler.semantics.model.symbols.BObjectTypeSymbol;
import org.wso2.ballerinalang.compiler.semantics.model.symbols.BPackageSymbol;
import org.wso2.ballerinalang.compiler.semantics.model.symbols.BRecordTypeSymbol;
import org.wso2.ballerinalang.compiler.semantics.model.symbols.BStructureTypeSymbol;
import org.wso2.ballerinalang.compiler.semantics.model.symbols.BSymbol;
import org.wso2.ballerinalang.compiler.semantics.model.symbols.BTypeSymbol;
import org.wso2.ballerinalang.compiler.semantics.model.symbols.BVarSymbol;
import org.wso2.ballerinalang.compiler.semantics.model.symbols.SymTag;
import org.wso2.ballerinalang.compiler.semantics.model.symbols.Symbols;
import org.wso2.ballerinalang.compiler.semantics.model.symbols.TaintRecord;
import org.wso2.ballerinalang.compiler.semantics.model.types.BAnnotationType;
import org.wso2.ballerinalang.compiler.semantics.model.types.BArrayType;
import org.wso2.ballerinalang.compiler.semantics.model.types.BErrorType;
import org.wso2.ballerinalang.compiler.semantics.model.types.BField;
import org.wso2.ballerinalang.compiler.semantics.model.types.BFiniteType;
import org.wso2.ballerinalang.compiler.semantics.model.types.BFutureType;
import org.wso2.ballerinalang.compiler.semantics.model.types.BIntersectionType;
import org.wso2.ballerinalang.compiler.semantics.model.types.BInvokableType;
import org.wso2.ballerinalang.compiler.semantics.model.types.BMapType;
import org.wso2.ballerinalang.compiler.semantics.model.types.BObjectType;
import org.wso2.ballerinalang.compiler.semantics.model.types.BParameterizedType;
import org.wso2.ballerinalang.compiler.semantics.model.types.BRecordType;
import org.wso2.ballerinalang.compiler.semantics.model.types.BServiceType;
import org.wso2.ballerinalang.compiler.semantics.model.types.BStreamType;
import org.wso2.ballerinalang.compiler.semantics.model.types.BTableType;
import org.wso2.ballerinalang.compiler.semantics.model.types.BTupleType;
import org.wso2.ballerinalang.compiler.semantics.model.types.BType;
import org.wso2.ballerinalang.compiler.semantics.model.types.BTypeIdSet;
import org.wso2.ballerinalang.compiler.semantics.model.types.BTypedescType;
import org.wso2.ballerinalang.compiler.semantics.model.types.BUnionType;
import org.wso2.ballerinalang.compiler.semantics.model.types.BXMLType;
import org.wso2.ballerinalang.compiler.tree.BLangAnnotationAttachment;
import org.wso2.ballerinalang.compiler.tree.BLangConstantValue;
import org.wso2.ballerinalang.compiler.tree.BLangIdentifier;
import org.wso2.ballerinalang.compiler.tree.expressions.BLangExpression;
import org.wso2.ballerinalang.compiler.tree.expressions.BLangListConstructorExpr;
import org.wso2.ballerinalang.compiler.tree.expressions.BLangLiteral;
import org.wso2.ballerinalang.compiler.tree.expressions.BLangRecordLiteral;
import org.wso2.ballerinalang.compiler.util.BArrayState;
import org.wso2.ballerinalang.compiler.util.CompilerContext;
import org.wso2.ballerinalang.compiler.util.ImmutableTypeCloner;
import org.wso2.ballerinalang.compiler.util.Name;
import org.wso2.ballerinalang.compiler.util.Names;
import org.wso2.ballerinalang.compiler.util.TypeTags;
import org.wso2.ballerinalang.compiler.util.diagnotic.BLangDiagnosticLogHelper;
import org.wso2.ballerinalang.programfile.CompiledBinaryFile;
import org.wso2.ballerinalang.programfile.CompiledBinaryFile.BIRPackageFile;
import org.wso2.ballerinalang.util.Flags;

import java.io.ByteArrayInputStream;
import java.io.DataInputStream;
import java.io.IOException;
import java.io.InputStream;
import java.util.ArrayList;
import java.util.Arrays;
import java.util.EnumSet;
import java.util.HashMap;
import java.util.HashSet;
import java.util.LinkedHashMap;
import java.util.LinkedHashSet;
import java.util.LinkedList;
import java.util.List;
import java.util.Map;
import java.util.Set;
import java.util.function.Consumer;

import static org.wso2.ballerinalang.util.LambdaExceptionUtils.rethrow;

/**
 * This class is responsible for reading the compiled package file (bir) and creating a package symbol.
 * <p>
 *
 * @since 0.995.0
 */
public class BIRPackageSymbolEnter {
    private final PackageLoader packageLoader;
    private final SymbolResolver symbolResolver;
    private final SymbolTable symTable;
    private final Names names;
    private final TypeParamAnalyzer typeParamAnalyzer;
    private final Types types;
    private final BLangDiagnosticLogHelper dlog;
    private BIRTypeReader typeReader;

    private BIRPackageSymbolEnv env;
    private List<BStructureTypeSymbol> structureTypes; // TODO find a better way
    private BStructureTypeSymbol currentStructure = null;
    private LinkedList<Object> compositeStack = new LinkedList<>();

    private static final int SERVICE_TYPE_TAG = 51;

    private static final CompilerContext.Key<BIRPackageSymbolEnter> COMPILED_PACKAGE_SYMBOL_ENTER_KEY =
            new CompilerContext.Key<>();

    public static BIRPackageSymbolEnter getInstance(CompilerContext context) {
        BIRPackageSymbolEnter packageReader = context.get(COMPILED_PACKAGE_SYMBOL_ENTER_KEY);
        if (packageReader == null) {
            packageReader = new BIRPackageSymbolEnter(context);
        }

        return packageReader;
    }

    private BIRPackageSymbolEnter(CompilerContext context) {
        context.put(COMPILED_PACKAGE_SYMBOL_ENTER_KEY, this);

        this.packageLoader = PackageLoader.getInstance(context);
        this.symbolResolver = SymbolResolver.getInstance(context);
        this.symTable = SymbolTable.getInstance(context);
        this.names = Names.getInstance(context);
        this.typeParamAnalyzer = TypeParamAnalyzer.getInstance(context);
        this.types = Types.getInstance(context);
        this.dlog = BLangDiagnosticLogHelper.getInstance(context);
    }

    public BPackageSymbol definePackage(PackageID packageId,
                                        RepoHierarchy packageRepositoryHierarchy,
                                        byte[] packageBinaryContent) {
        BPackageSymbol pkgSymbol = definePackage(packageId, packageRepositoryHierarchy,
                new ByteArrayInputStream(packageBinaryContent));

        // Strip magic value (4 bytes) and the version (2 bytes) off from the binary content of the package.
        byte[] modifiedPkgBinaryContent = Arrays.copyOfRange(
                packageBinaryContent, 8, packageBinaryContent.length);
        pkgSymbol.birPackageFile = new CompiledBinaryFile.BIRPackageFile(modifiedPkgBinaryContent);
        SymbolEnv builtinEnv = this.symTable.pkgEnvMap.get(symTable.langAnnotationModuleSymbol);
        SymbolEnv pkgEnv = SymbolEnv.createPkgEnv(null, pkgSymbol.scope, builtinEnv);
        this.symTable.pkgEnvMap.put(pkgSymbol, pkgEnv);
        return pkgSymbol;
    }

    private BPackageSymbol definePackage(PackageID packageId,
                                        RepoHierarchy packageRepositoryHierarchy,
                                        InputStream programFileInStream) {
        // TODO packageID --> package to be loaded. this is required for error reporting..
        try (DataInputStream dataInStream = new DataInputStream(programFileInStream)) {
            BIRPackageSymbolEnv prevEnv = this.env;
            this.env = new BIRPackageSymbolEnv();
            this.env.requestedPackageId = packageId;
            this.env.repoHierarchy = packageRepositoryHierarchy;

            BPackageSymbol pkgSymbol = definePackage(dataInStream);
            this.env = prevEnv;
            return pkgSymbol;
        } catch (Throwable e) {
            throw new BLangCompilerException(e.getMessage(), e);
        }
    }

    private BPackageSymbol definePackage(DataInputStream dataInStream) throws IOException {
        byte[] magic = new byte[4];
        dataInStream.read(magic, 0, 4);
        if (!Arrays.equals(magic, BIRPackageFile.BIR_MAGIC)) {
            // TODO dlog.error() with package name
            throw new BLangCompilerException("invalid magic number " + Arrays.toString(magic));
        }

        int version = dataInStream.readInt();
        if (version != BIRPackageFile.BIR_VERSION) {
            // TODO dlog.error() with package name
            throw new BLangCompilerException("unsupported program file version " + version);
        }

        // Read constant pool entries of the package info.
        this.env.constantPool = readConstantPool(dataInStream);

        int pkgCPIndex = dataInStream.readInt();
        return definePackage(dataInStream, pkgCPIndex);
    }

    private BPackageSymbol definePackage(DataInputStream dataInStream, int pkgCpIndex) throws IOException {

        PackageCPEntry pkgCpEntry = (PackageCPEntry) this.env.constantPool[pkgCpIndex];

        String orgName = ((StringCPEntry) this.env.constantPool[pkgCpEntry.orgNameCPIndex]).value;
        String pkgName = ((StringCPEntry) this.env.constantPool[pkgCpEntry.pkgNameCPIndex]).value;
        String pkgVersion = ((StringCPEntry) this.env.constantPool[pkgCpEntry.versionCPIndex]).value;

        PackageID pkgId = createPackageID(orgName, pkgName, pkgVersion);
        this.env.pkgSymbol = Symbols.createPackageSymbol(pkgId, this.symTable);

        // TODO Validate this pkdID with the requestedPackageID available in the env.

        // Define import packages.
        defineSymbols(dataInStream, rethrow(this::defineImportPackage));

        // Define constants.
        defineSymbols(dataInStream, rethrow(this::defineConstant));

        // Define typeDescRef definitions.
        this.structureTypes = new ArrayList<>();
        defineSymbols(dataInStream, rethrow(this::defineTypeDef));

        // Define package level variables.
        defineSymbols(dataInStream, rethrow(this::definePackageLevelVariables));

        readTypeDefBodies(dataInStream);

        // Define functions.
        defineSymbols(dataInStream, rethrow(this::defineFunction));

        // Define annotations.
        defineSymbols(dataInStream, rethrow(this::defineAnnotations));

        this.typeReader = null;
        return this.env.pkgSymbol;
    }

    private void readTypeDefBodies(DataInputStream dataInStream) throws IOException {
        for (BStructureTypeSymbol structureTypeSymbol : this.structureTypes) {
            this.currentStructure = structureTypeSymbol;
            defineSymbols(dataInStream, rethrow(this::defineFunction));

            // read and ignore the type references
            defineSymbols(dataInStream, rethrow(this::readBType));
        }
        this.currentStructure = null;
    }

    private CPEntry[] readConstantPool(DataInputStream dataInStream) throws IOException {
        int constantPoolSize = dataInStream.readInt();
        CPEntry[] constantPool = new CPEntry[constantPoolSize];
        this.env.constantPool = constantPool;
        for (int i = 0; i < constantPoolSize; i++) {
            byte cpTag = dataInStream.readByte();
            CPEntry.Type cpEntryType = CPEntry.Type.values()[cpTag - 1];
            constantPool[i] = readCPEntry(dataInStream, constantPool, cpEntryType, i);
        }
        return constantPool;
    }

    private CPEntry readCPEntry(DataInputStream dataInStream,
                                CPEntry[] constantPool,
                                CPEntry.Type cpEntryType, int i) throws IOException {
        switch (cpEntryType) {
            case CP_ENTRY_INTEGER:
                return new CPEntry.IntegerCPEntry(dataInStream.readLong());
            case CP_ENTRY_FLOAT:
                return new CPEntry.FloatCPEntry(dataInStream.readDouble());
            case CP_ENTRY_BOOLEAN:
                return new CPEntry.BooleanCPEntry(dataInStream.readBoolean());
            case CP_ENTRY_STRING:
                int length = dataInStream.readInt();
                String strValue = null;

                // If the length of the bytes is -1, that means no UTF value has been written.
                // i.e: string value represented by the UTF should be null.
                // Therefore we read the UTF value only if the length >= 0.
                if (length >= 0) {
                    byte[] bytes = new byte[length];
                    dataInStream.read(bytes, 0, length);
                    strValue = new String(bytes);
                }
                return new CPEntry.StringCPEntry(strValue);
            case CP_ENTRY_PACKAGE:
                return new CPEntry.PackageCPEntry(dataInStream.readInt(),
                                                  dataInStream.readInt(), dataInStream.readInt());
            case CP_ENTRY_SHAPE:
                env.unparsedBTypeCPs.put(i, readByteArray(dataInStream));
                return null;
            case CP_ENTRY_BYTE:
                return new CPEntry.ByteCPEntry(dataInStream.readInt());
            default:
                throw new IllegalStateException("unsupported constant pool entry type: " +
                        cpEntryType.name());
        }
    }

    private byte[] readByteArray(DataInputStream dataInStream) throws IOException {
        int length = dataInStream.readInt();
        byte[] bytes = new byte[length];
        dataInStream.readFully(bytes);
        return bytes;
    }

    private void defineSymbols(DataInputStream dataInStream,
                               Consumer<DataInputStream> symbolDefineFunc) throws IOException {
        int symbolCount = dataInStream.readInt();
        for (int i = 0; i < symbolCount; i++) {
            symbolDefineFunc.accept(dataInStream);
        }
    }

    // TODO do we need to load all the import packages of a compiled package.
    private void defineImportPackage(DataInputStream dataInStream) throws IOException {
        String orgName = getStringCPEntryValue(dataInStream);
        String pkgName = getStringCPEntryValue(dataInStream);
        String pkgVersion = getStringCPEntryValue(dataInStream);
        PackageID importPkgID = createPackageID(orgName, pkgName, pkgVersion);
        BPackageSymbol importPackageSymbol = packageLoader.loadPackageSymbol(importPkgID, this.env.pkgSymbol.pkgID,
                this.env.repoHierarchy);
        //TODO: after balo_change try to not to add to scope, it's duplicated with 'imports'
        // Define the import package with the alias being the package name
        this.env.pkgSymbol.scope.define(importPkgID.name, importPackageSymbol);
        this.env.pkgSymbol.imports.add(importPackageSymbol);
    }

    private void defineFunction(DataInputStream dataInStream) throws IOException {
        skipPosition(dataInStream);
        String source = getStringCPEntryValue(dataInStream);

        // Consider attached functions.. remove the first variable
        String funcName = getStringCPEntryValue(dataInStream);
        String workerName = getStringCPEntryValue(dataInStream);
        int flags = dataInStream.readInt();

        BInvokableType funcType = (BInvokableType) readBType(dataInStream);
        BInvokableSymbol invokableSymbol = Symbols.createFunctionSymbol(flags, names.fromString(funcName),
                this.env.pkgSymbol.pkgID, funcType, this.env.pkgSymbol, Symbols.isFlagOn(flags, Flags.NATIVE));
        invokableSymbol.source = source;
        invokableSymbol.retType = funcType.retType;

        Scope scopeToDefine = this.env.pkgSymbol.scope;

        if (this.currentStructure != null) {
            BType attachedType = this.currentStructure.type;

            // Update the symbol
            invokableSymbol.owner = attachedType.tsymbol;
            invokableSymbol.name =
                    names.fromString(Symbols.getAttachedFuncSymbolName(attachedType.tsymbol.name.value, funcName));
            if (attachedType.tag == TypeTags.OBJECT || attachedType.tag == TypeTags.RECORD) {
                if (attachedType.tag == TypeTags.OBJECT) {
                    scopeToDefine = ((BObjectTypeSymbol) attachedType.tsymbol).methodScope;
                } else {
                    scopeToDefine = attachedType.tsymbol.scope;
                }
                BAttachedFunction attachedFunc =
                        new BAttachedFunction(names.fromString(funcName), invokableSymbol, funcType);
                BStructureTypeSymbol structureTypeSymbol = (BStructureTypeSymbol) attachedType.tsymbol;
                if (Names.USER_DEFINED_INIT_SUFFIX.value.equals(funcName)
                        || funcName.equals(Names.INIT_FUNCTION_SUFFIX.value)) {
                    structureTypeSymbol.initializerFunc = attachedFunc;
                } else if (funcName.equals(Names.GENERATED_INIT_SUFFIX.value)) {
                    ((BObjectTypeSymbol) structureTypeSymbol).generatedInitializerFunc = attachedFunc;
                } else {
                    structureTypeSymbol.attachedFuncs.add(attachedFunc);
                }
            }
        }

        // Read annotation attachments
        // Skip annotation attachments for now
        readFunctionAnnotations(dataInStream, invokableSymbol);

        // set parameter symbols to the function symbol
        setParamSymbols(invokableSymbol, dataInStream);

        // set taint table to the function symbol
        readTaintTable(invokableSymbol, dataInStream);

        defineMarkDownDocAttachment(invokableSymbol, readDocBytes(dataInStream));

        dataInStream.skip(dataInStream.readLong()); // read and skip method body

        scopeToDefine.define(invokableSymbol.name, invokableSymbol);
    }

<<<<<<< HEAD
    private void readFunctionAnnotations(DataInputStream dataInStream,
                                         BInvokableSymbol invokableSymbol) throws IOException {

        dataInStream.readLong();
        int annotAttachmentsSize = dataInStream.readInt();
        List<BLangAnnotationAttachment> annAttachments = new ArrayList<>(annotAttachmentsSize);
        for (int i = 0; i < annotAttachmentsSize; i++) {
            PackageCPEntry pkgCpEntry = (PackageCPEntry) this.env.constantPool[dataInStream.readInt()];
            String orgName = ((StringCPEntry) this.env.constantPool[pkgCpEntry.orgNameCPIndex]).value;
            String pkgName = ((StringCPEntry) this.env.constantPool[pkgCpEntry.pkgNameCPIndex]).value;
            String pkgVersion = ((StringCPEntry) this.env.constantPool[pkgCpEntry.versionCPIndex]).value;
            PackageID pkgId = createPackageID(orgName, pkgName, pkgVersion);
            skipPosition(dataInStream);
            BLangAnnotationAttachment annAttachment = new BLangAnnotationAttachment();
            BLangIdentifier annotationName = new BLangIdentifier();
            BLangIdentifier pkgAlias = new BLangIdentifier();
            String annonName = getStringCPEntryValue(dataInStream);
            annotationName.value = annonName;
            pkgAlias.setValue(pkgId.toString());
            annAttachment.annotationName = annotationName;
            annAttachment.pkgAlias = pkgAlias;
            int annotAttachValuesSize = dataInStream.readInt();
            annAttachment.annotationSymbol = new BAnnotationSymbol(new Name(annonName), 0, new HashSet<>(), pkgId,
                                                                   null, null);
            for (int j = 0; j < annotAttachValuesSize; j++) {
                annAttachment.expr = readAnnotAttachValue(dataInStream);
            }
            annAttachments.add(annAttachment);
        }
        invokableSymbol.annAttachments = annAttachments;
    }

    private BLangExpression readAnnotAttachValue(DataInputStream dataInStream) throws IOException {

        BType annotationType = readBType(dataInStream);
        if (annotationType.tag == TypeTags.ARRAY) {
            int annotationArraySize = dataInStream.readInt();
            List<BLangExpression> expressions = new ArrayList<>(annotationArraySize);
            for (int k = 0; k < annotationArraySize; k++) {
                expressions.add(readAnnotAttachValue(dataInStream));
            }
            return new BLangListConstructorExpr.BLangArrayLiteral(null, expressions, annotationType);
        } else if (annotationType.tag == TypeTags.RECORD || annotationType.tag == TypeTags.MAP) {
            int annotationMapSize = dataInStream.readInt();
            BLangRecordLiteral annotationMap = new BLangRecordLiteral(null, annotationType);
            annotationMap.fields = new ArrayList<>(annotationMapSize);
            for (int k = 0; k < annotationMapSize; k++) {
                BLangRecordLiteral.BLangRecordKeyValueField field =
                        new BLangRecordLiteral.BLangRecordKeyValueField();
                BLangLiteral recordKey = new BLangLiteral();
                recordKey.setValue(getStringCPEntryValue(dataInStream));
                field.key = new BLangRecordLiteral.BLangRecordKey(recordKey);
                field.valueExpr = readAnnotAttachValue(dataInStream);
                annotationMap.fields.add(field);
            }
            return annotationMap;
        } else {
            BLangConstantValue value = readConstLiteralValue(dataInStream);
            BLangLiteral bLangLiteral = new BLangLiteral();
            bLangLiteral.setValue(value);
            return bLangLiteral;
        }
    }

    private void skipPosition(DataInputStream dataInStream) throws IOException {
        // TODO find a better way to skip this
        dataInStream.readInt();
        dataInStream.readInt();
        dataInStream.readInt();
        dataInStream.readInt();
        dataInStream.readInt();
    }

=======
>>>>>>> 189027fd
    private void defineTypeDef(DataInputStream dataInStream) throws IOException {
        skipPosition(dataInStream);
        // skip source file name
        dataInStream.readInt();
        String typeDefName = getStringCPEntryValue(dataInStream);

        int flags = dataInStream.readInt();
        boolean isLabel = dataInStream.readByte() == 1;

        byte[] docBytes = readDocBytes(dataInStream);

        BType type = readBType(dataInStream);
        if (type.tag == TypeTags.INVOKABLE) {
            setInvokableTypeSymbol((BInvokableType) type);
        }

        // Temp solution to add abstract flag if available TODO find a better approach
        flags = Symbols.isFlagOn(type.tsymbol.flags, Flags.ABSTRACT) ? flags | Flags.ABSTRACT : flags;

        // Temp solution to add client flag if available TODO find a better approach
        flags = Symbols.isFlagOn(type.tsymbol.flags, Flags.CLIENT) ? flags | Flags.CLIENT : flags;

        BTypeSymbol symbol;
        if (isLabel) {
            symbol = type.tsymbol.createLabelSymbol();
        } else {
            symbol = type.tsymbol;
        }

        defineMarkDownDocAttachment(symbol, docBytes);

        symbol.name = names.fromString(typeDefName);
        symbol.type = type;
        symbol.pkgID = this.env.pkgSymbol.pkgID;
        symbol.flags = flags;

        if (type.tag == TypeTags.RECORD || type.tag == TypeTags.OBJECT) {
            this.structureTypes.add((BStructureTypeSymbol) symbol);
        }

        this.env.pkgSymbol.scope.define(symbol.name, symbol);
        if (type.tag == TypeTags.ERROR) {
            defineErrorConstructor(this.env.pkgSymbol.scope, symbol);
        }
    }

    private void skipPosition(DataInputStream dataInStream) throws IOException {
        // skip line start, line end, column start and column end
        for (int i = 0; i < 4; i++) {
            dataInStream.readInt();
        }
    }

    private void setInvokableTypeSymbol(BInvokableType invokableType) {
        BInvokableTypeSymbol tsymbol = (BInvokableTypeSymbol) invokableType.tsymbol;
        List<BVarSymbol> params = new ArrayList<>();
        for (BType paramType : invokableType.paramTypes) {
            BVarSymbol varSymbol = new BVarSymbol(paramType.flags, Names.EMPTY, //TODO: should be written/read to BIR
                    this.env.pkgSymbol.pkgID,
                    paramType, null);
            params.add(varSymbol);
        }
        tsymbol.params = params;

        if (invokableType.restType != null) {
            tsymbol.restParam = new BVarSymbol(0, Names.EMPTY, this.env.pkgSymbol.pkgID, invokableType.restType, null);
        }

        tsymbol.returnType = invokableType.retType;
    }

    private void defineMarkDownDocAttachment(BSymbol symbol, byte[] docBytes) throws IOException {
        DataInputStream dataInStream = new DataInputStream(new ByteArrayInputStream(docBytes));
        boolean docPresent = dataInStream.readBoolean();
        if (!docPresent) {
            return;
        }
        MarkdownDocAttachment markdownDocAttachment = new MarkdownDocAttachment();

        int descCPIndex = dataInStream.readInt();
        int retDescCPIndex = dataInStream.readInt();
        markdownDocAttachment.description = descCPIndex >= 0 ? getStringCPEntryValue(descCPIndex) : null;
        markdownDocAttachment.returnValueDescription
                = retDescCPIndex  >= 0 ? getStringCPEntryValue(retDescCPIndex) : null;

        int paramLength = dataInStream.readInt();
        for (int i = 0; i < paramLength; i++) {
            int nameCPIndex = dataInStream.readInt();
            int paramDescCPIndex = dataInStream.readInt();
            String name = nameCPIndex >= 0 ? getStringCPEntryValue(nameCPIndex) : null;
            String description = paramDescCPIndex >= 0 ? getStringCPEntryValue(paramDescCPIndex) : null;
            MarkdownDocAttachment.Parameter parameter = new MarkdownDocAttachment.Parameter(name, description);
            markdownDocAttachment.parameters.add(parameter);
        }
        symbol.markdownDocumentation = markdownDocAttachment;
    }

    private void defineErrorConstructor(Scope scope, BTypeSymbol typeDefSymbol) {
        BConstructorSymbol symbol = new BConstructorSymbol(typeDefSymbol.flags, typeDefSymbol.name,
                typeDefSymbol.pkgID, typeDefSymbol.type, typeDefSymbol.owner);
        symbol.kind = SymbolKind.ERROR_CONSTRUCTOR;
        symbol.scope = new Scope(symbol);
        symbol.retType = typeDefSymbol.type;
        scope.define(symbol.name, symbol);

        ((BErrorTypeSymbol) typeDefSymbol).ctorSymbol = symbol;
    }

    private BType readBType(DataInputStream dataInStream) throws IOException {
        int typeCpIndex = dataInStream.readInt();
        CPEntry cpEntry = this.env.constantPool[typeCpIndex];
        BType type = null;
        if (cpEntry != null) {
            type = ((CPEntry.ShapeCPEntry) cpEntry).shape;
            if (type.tag != TypeTags.INVOKABLE) {
                return type;
            }
        }
        if (type == null) {
            byte[] e = env.unparsedBTypeCPs.get(typeCpIndex);
            type = new BIRTypeReader(new DataInputStream(new ByteArrayInputStream(e))).readType(typeCpIndex);
            addShapeCP(type, typeCpIndex);
        }

        if (type.tag == TypeTags.INVOKABLE) {
            return createClonedInvokableTypeWithTsymbol((BInvokableType) type);
        }

        return type;
    }

    private BInvokableType createClonedInvokableTypeWithTsymbol(BInvokableType bInvokableType) {
        BInvokableType clonedType = new BInvokableType(bInvokableType.paramTypes, bInvokableType.restType,
                                                       bInvokableType.retType, null);
        clonedType.tsymbol = Symbols.createInvokableTypeSymbol(SymTag.FUNCTION_TYPE,
                                                               bInvokableType.flags, env.pkgSymbol.pkgID, null,
                                                               env.pkgSymbol.owner);
        clonedType.flags = bInvokableType.flags;
        //TODO: tsymbol param values should be read from bir and added here
        return clonedType;
    }

    private void addShapeCP(BType bType, int typeCpIndex) {
        this.env.constantPool[typeCpIndex] = new CPEntry.ShapeCPEntry(bType);
    }

    private void defineAnnotations(DataInputStream dataInStream) throws IOException {
        String name = getStringCPEntryValue(dataInStream);

        int flags = dataInStream.readInt();

        int attachPointCount = dataInStream.readInt();
        Set<AttachPoint> attachPoints = new HashSet<>(attachPointCount);

        for (int i = 0; i < attachPointCount; i++) {
            attachPoints.add(AttachPoint.getAttachmentPoint(getStringCPEntryValue(dataInStream),
                                                            dataInStream.readBoolean()));
        }

        BType annotationType = readBType(dataInStream);

        BAnnotationSymbol annotationSymbol = Symbols.createAnnotationSymbol(flags, attachPoints, names.fromString(name),
                this.env.pkgSymbol.pkgID, null, this.env.pkgSymbol);
        annotationSymbol.type = new BAnnotationType(annotationSymbol);

        defineMarkDownDocAttachment(annotationSymbol, readDocBytes(dataInStream));

        this.env.pkgSymbol.scope.define(annotationSymbol.name, annotationSymbol);
        if (annotationType != symTable.noType) { //TODO fix properly
            annotationSymbol.attachedType = annotationType.tsymbol;
        }
    }

    private void defineConstant(DataInputStream dataInStream) throws IOException {
        String constantName = getStringCPEntryValue(dataInStream);
        int flags = dataInStream.readInt();

        byte[] docBytes = readDocBytes(dataInStream);

        BType type = readBType(dataInStream);
        Scope enclScope = this.env.pkgSymbol.scope;

        // Create the constant symbol.
        BConstantSymbol constantSymbol = new BConstantSymbol(flags, names.fromString(constantName),
                this.env.pkgSymbol.pkgID, null, type, enclScope.owner);

        defineMarkDownDocAttachment(constantSymbol, docBytes);

        // read and ignore constant value's byte chunk length.
        dataInStream.readLong();

        constantSymbol.value = readConstLiteralValue(dataInStream);
        constantSymbol.literalType = constantSymbol.value.type;

        // Define constant.
        enclScope.define(constantSymbol.name, constantSymbol);
    }

    private BLangConstantValue readConstLiteralValue(DataInputStream dataInStream) throws IOException {
        BType valueType = readBType(dataInStream);
        switch (valueType.tag) {
            case TypeTags.INT:
                return new BLangConstantValue(getIntCPEntryValue(dataInStream), symTable.intType);
            case TypeTags.BYTE:
                return new BLangConstantValue(getByteCPEntryValue(dataInStream), symTable.byteType);
            case TypeTags.FLOAT:
                return new BLangConstantValue(getFloatCPEntryValue(dataInStream), symTable.floatType);
            case TypeTags.STRING:
                return new BLangConstantValue(getStringCPEntryValue(dataInStream), symTable.stringType);
            case TypeTags.DECIMAL:
                return new BLangConstantValue(getStringCPEntryValue(dataInStream), symTable.decimalType);
            case TypeTags.BOOLEAN:
                return new BLangConstantValue(dataInStream.readByte() == 1, symTable.booleanType);
            case TypeTags.NIL:
                return new BLangConstantValue(null, symTable.nilType);
            case TypeTags.MAP:
                int size = dataInStream.readInt();
                Map<String, BLangConstantValue> keyValuePairs = new LinkedHashMap<>();
                for (int i = 0; i < size; i++) {
                    String key = getStringCPEntryValue(dataInStream);
                    BLangConstantValue value = readConstLiteralValue(dataInStream);
                    keyValuePairs.put(key, value);
                }
                return new BLangConstantValue(keyValuePairs, valueType);
            default:
                // TODO implement for other types
                throw new RuntimeException("unexpected type: " + valueType);
        }
    }

    private void definePackageLevelVariables(DataInputStream dataInStream) throws IOException {
        dataInStream.readByte(); // Read and ignore the kind as it is anyway global variable
        String varName = getStringCPEntryValue(dataInStream);
        int flags = dataInStream.readInt();

        byte[] docBytes = readDocBytes(dataInStream);

        // Create variable symbol
        BType varType = readBType(dataInStream);
        Scope enclScope = this.env.pkgSymbol.scope;
        BVarSymbol varSymbol;

        if (varType.tag == TypeTags.INVOKABLE) {
            // Here we don't set the required-params, defaultable params and the rest param of
            // the symbol. Because, for the function pointers we directly read the param types
            // from the varType (i.e: from InvokableType), and assumes it can have only required
            // params.
            varSymbol = new BInvokableSymbol(SymTag.VARIABLE, flags, names.fromString(varName),
                    this.env.pkgSymbol.pkgID, varType, enclScope.owner);
        } else {
            varSymbol = new BVarSymbol(flags, names.fromString(varName), this.env.pkgSymbol.pkgID, varType,
                    enclScope.owner);
            if (varType.tsymbol != null && Symbols.isFlagOn(varType.tsymbol.flags, Flags.CLIENT)) {
                varSymbol.tag = SymTag.ENDPOINT;
            }
        }

        defineMarkDownDocAttachment(varSymbol, docBytes);

        enclScope.define(varSymbol.name, varSymbol);
    }

    private void setParamSymbols(BInvokableSymbol invokableSymbol, DataInputStream dataInStream)
            throws IOException {

        int requiredParamCount = dataInStream.readInt();

        BInvokableType invokableType = (BInvokableType) invokableSymbol.type;
        for (int i = 0; i < requiredParamCount; i++) {
            String paramName = getStringCPEntryValue(dataInStream);
            int flags = dataInStream.readInt();
            BVarSymbol varSymbol = new BVarSymbol(flags, names.fromString(paramName), this.env.pkgSymbol.pkgID,
                                                  invokableType.paramTypes.get(i), invokableSymbol);
            varSymbol.defaultableParam = ((flags & Flags.OPTIONAL) == Flags.OPTIONAL);
            invokableSymbol.params.add(varSymbol);
        }

        if (dataInStream.readBoolean()) { //if rest param exist
            String paramName = getStringCPEntryValue(dataInStream);
            invokableSymbol.restParam = new BVarSymbol(0, names.fromString(paramName), this.env.pkgSymbol.pkgID,
                                                       invokableType.restType, invokableSymbol);
        }

        if (Symbols.isFlagOn(invokableSymbol.retType.flags, Flags.PARAMETERIZED)) {
            Map<Name, BVarSymbol> paramsMap = new HashMap<>();
            for (BVarSymbol param : invokableSymbol.params) {
                if (paramsMap.put(param.getName(), param) != null) {
                    throw new IllegalStateException("Duplicate key: " + param.getName());
                }
            }
            populateParameterizedType(invokableSymbol.retType, paramsMap, invokableSymbol);
        }

        BInvokableTypeSymbol tsymbol = (BInvokableTypeSymbol) invokableType.tsymbol;
        tsymbol.flags = invokableSymbol.flags;
        tsymbol.params = invokableSymbol.params;
        tsymbol.restParam = invokableSymbol.restParam;
        tsymbol.returnType = invokableSymbol.retType;

        boolean hasReceiver = dataInStream.readBoolean(); // if receiver is written, read and ignore
        if (hasReceiver) {
            dataInStream.readByte();
            readBType(dataInStream);
            getStringCPEntryValue(dataInStream);
        }
    }

    /**
     * This method is used for filling the `paramSymbol` field in a parameterized type. Since we want to use the same
     * symbol of the parameter referred to by the type, we have to wait until the parameter symbols are defined to fill
     * in the `paramSymbol` field. Only types with constituent types are considered here since those are the only types
     * which can recursively hold a parameterized type.
     *
     * @param type      The return type of a function, which possibly contains a parameterized type
     * @param paramsMap A mapping between the parameter names and the parameter symbols of the function
     * @param invSymbol The symbol of the function
     */
    private void populateParameterizedType(BType type, final Map<Name, BVarSymbol> paramsMap,
                                           BInvokableSymbol invSymbol) {
        if (type == null) {
            return;
        }

        switch (type.tag) {
            case TypeTags.PARAMETERIZED_TYPE:
                BParameterizedType varType = (BParameterizedType) type;
                varType.paramSymbol = paramsMap.get(varType.name);
                varType.tsymbol = new BTypeSymbol(SymTag.TYPE, Flags.PARAMETERIZED | varType.paramSymbol.flags,
                                                  varType.paramSymbol.name, varType.paramSymbol.pkgID, varType,
                                                  invSymbol);
                break;
            case TypeTags.MAP:
            case TypeTags.XML:
            case TypeTags.FUTURE:
            case TypeTags.TYPEDESC:
                ConstrainedType constrainedType = (ConstrainedType) type;
                populateParameterizedType((BType) constrainedType.getConstraint(), paramsMap, invSymbol);
                break;
            case TypeTags.ARRAY:
                populateParameterizedType(((BArrayType) type).eType, paramsMap, invSymbol);
                break;
            case TypeTags.TUPLE:
                BTupleType tupleType = (BTupleType) type;
                for (BType t : tupleType.tupleTypes) {
                    populateParameterizedType(t, paramsMap, invSymbol);
                }
                populateParameterizedType(tupleType.restType, paramsMap, invSymbol);
                break;
            case TypeTags.STREAM:
                BStreamType streamType = (BStreamType) type;
                populateParameterizedType(streamType.constraint, paramsMap, invSymbol);
                populateParameterizedType(streamType.error, paramsMap, invSymbol);
                break;
            case TypeTags.TABLE:
                BTableType tableType = (BTableType) type;
                populateParameterizedType(tableType.constraint, paramsMap, invSymbol);
                populateParameterizedType(tableType.keyTypeConstraint, paramsMap, invSymbol);
                break;
            case TypeTags.INVOKABLE:
                BInvokableType invokableType = (BInvokableType) type;

                for (BType t : invokableType.paramTypes) {
                    populateParameterizedType(t, paramsMap, invSymbol);
                }

                populateParameterizedType(invokableType.restType, paramsMap, invSymbol);
                populateParameterizedType(invokableType.retType, paramsMap, invSymbol);
                break;
            case TypeTags.UNION:
                BUnionType unionType = (BUnionType) type;
                for (BType t : unionType.getMemberTypes()) {
                    populateParameterizedType(t, paramsMap, invSymbol);
                }
                break;
        }
    }

    /**
     * Set taint table to the invokable symbol.
     *
     * @param invokableSymbol   Invokable symbol
     * @param dataInStream      Input stream
     * @throws IOException      On error while reading the stream
     */
    private void readTaintTable(BInvokableSymbol invokableSymbol, DataInputStream dataInStream)
            throws IOException {
        long length = dataInStream.readLong();
        if (length <= 0) {
            return;
        }
        int rowCount = dataInStream.readShort();
        int columnCount = dataInStream.readShort();

        // Extract and set taint table to the symbol
        invokableSymbol.taintTable = new HashMap<>();
        for (int rowIndex = 0; rowIndex < rowCount; rowIndex++) {
            int paramIndex = dataInStream.readShort();
            TaintRecord.TaintedStatus returnTaintedStatus =
                    convertByteToTaintedStatus(dataInStream.readByte());
            List<TaintRecord.TaintedStatus> parameterTaintedStatusList = new ArrayList<>();
            for (int columnIndex = 1; columnIndex < columnCount; columnIndex++) {
                parameterTaintedStatusList.add(convertByteToTaintedStatus(dataInStream.readByte()));
            }
            TaintRecord taintRecord = new TaintRecord(returnTaintedStatus, parameterTaintedStatusList);
            invokableSymbol.taintTable.put(paramIndex, taintRecord);
        }
    }

    private TaintRecord.TaintedStatus convertByteToTaintedStatus(byte readByte) {
        return EnumSet.allOf(TaintRecord.TaintedStatus.class).stream()
                .filter(taintedStatus -> readByte == taintedStatus.getByteValue()).findFirst().get();
    }

    // private utility methods
    private String getStringCPEntryValue(DataInputStream dataInStream) throws IOException {
        int pkgNameCPIndex = dataInStream.readInt();
        StringCPEntry stringCPEntry = (StringCPEntry) this.env.constantPool[pkgNameCPIndex];
        return stringCPEntry.value;
    }

    private String getStringCPEntryValue(int cpIndex) throws IOException {
        StringCPEntry stringCPEntry = (StringCPEntry) this.env.constantPool[cpIndex];
        return stringCPEntry.value;
    }

    private long getIntCPEntryValue(DataInputStream dataInStream) throws IOException {
        int pkgNameCPIndex = dataInStream.readInt();
        IntegerCPEntry intCPEntry = (IntegerCPEntry) this.env.constantPool[pkgNameCPIndex];
        return intCPEntry.value;
    }

    private int getByteCPEntryValue(DataInputStream dataInStream) throws IOException {
        int byteCpIndex = dataInStream.readInt();
        ByteCPEntry byteCPEntry = (ByteCPEntry) this.env.constantPool[byteCpIndex];
        return byteCPEntry.value;
    }

    private String getFloatCPEntryValue(DataInputStream dataInStream) throws IOException {
        int floatCpIndex = dataInStream.readInt();
        FloatCPEntry floatCPEntry = (FloatCPEntry) this.env.constantPool[floatCpIndex];
        return Double.toString(floatCPEntry.value);
    }

    private PackageID createPackageID(String orgName, String pkgName, String pkgVersion) {
        if (orgName == null || orgName.isEmpty()) {
            throw new BLangCompilerException("invalid module name '" + pkgName + "' in compiled package file");
        }

        return new PackageID(names.fromString(orgName),
                names.fromString(pkgName),
                names.fromString(pkgVersion));
    }

    /**
     * This class holds compiled package specific information during the symbol enter phase of the compiled package.
     *
     * @since 0.970.0
     */
    private static class BIRPackageSymbolEnv {
        PackageID requestedPackageId;
        RepoHierarchy repoHierarchy;
        Map<Integer, byte[]> unparsedBTypeCPs = new HashMap<>();
        BPackageSymbol pkgSymbol;
        CPEntry[] constantPool;
        List<UnresolvedType> unresolvedTypes;

        BIRPackageSymbolEnv() {
            this.unresolvedTypes = new ArrayList<>();
        }
    }

    private static class UnresolvedType {
        String typeSig;
        Consumer<BType> completer;

        UnresolvedType(String typeSig, Consumer<BType> completer) {
            this.typeSig = typeSig;
            this.completer = completer;
        }
    }

    private class BIRTypeReader {
        private DataInputStream inputStream;

        public BIRTypeReader(DataInputStream inputStream) {
            this.inputStream = inputStream;
        }

        private BType readTypeFromCp() throws IOException {
            return readBType(inputStream);
        }

        public BType readType(int cpI) throws IOException {
            byte tag = inputStream.readByte();
            Name name = names.fromString(getStringCPEntryValue(inputStream));
            int flags = inputStream.readInt();

            // read and ignore type flags. These are only needed for runtime.
            inputStream.readInt();

            switch (tag) {
                case TypeTags.INT:
                    return typeParamAnalyzer.getNominalType(symTable.intType, name, flags);
                case TypeTags.BYTE:
                    return typeParamAnalyzer.getNominalType(symTable.byteType, name, flags);
                case TypeTags.FLOAT:
                    return typeParamAnalyzer.getNominalType(symTable.floatType, name, flags);
                case TypeTags.DECIMAL:
                    return typeParamAnalyzer.getNominalType(symTable.decimalType, name, flags);
                case TypeTags.STRING:
                    return typeParamAnalyzer.getNominalType(symTable.stringType, name, flags);
                case TypeTags.BOOLEAN:
                    return typeParamAnalyzer.getNominalType(symTable.booleanType, name, flags);
                // All the above types are values type
                case TypeTags.JSON:
                    return isImmutable(flags) ? getEffectiveImmutableType(symTable.jsonType) : symTable.jsonType;
                case TypeTags.XML:
                    BType constraintType = readTypeFromCp();
                    BXMLType mutableXmlType = new BXMLType(constraintType, symTable.xmlType.tsymbol);
                    return isImmutable(flags) ? getEffectiveImmutableType(mutableXmlType) : mutableXmlType;
                case TypeTags.NIL:
                    return symTable.nilType;
                case TypeTags.NEVER:
                    return symTable.neverType;
                case TypeTags.ANYDATA:
                    BType anydataNominalType = typeParamAnalyzer.getNominalType(symTable.anydataType, name, flags);
                    return isImmutable(flags) ? getEffectiveImmutableType(anydataNominalType,
                                                                          symTable.anydataType.tsymbol.pkgID,
                                                                          symTable.anydataType.tsymbol.owner) :
                            anydataNominalType;
                case TypeTags.RECORD:
                    int pkgCpIndex = inputStream.readInt();
                    PackageID pkgId = getPackageId(pkgCpIndex);

                    String recordName = getStringCPEntryValue(inputStream);
                    BRecordTypeSymbol recordSymbol = Symbols.createRecordSymbol(Flags.asMask(EnumSet.of(Flag.PUBLIC)),
                            names.fromString(recordName), env.pkgSymbol.pkgID, null, env.pkgSymbol);
                    recordSymbol.flags |= flags;
                    recordSymbol.scope = new Scope(recordSymbol);
                    BRecordType recordType = new BRecordType(recordSymbol, recordSymbol.flags);
                    recordType.flags |= flags;

                    if (isImmutable(flags)) {
                        recordSymbol.flags |= Flags.READONLY;
                    }

                    recordSymbol.type = recordType;

                    compositeStack.push(recordType);
                    addShapeCP(recordType, cpI);

                    recordType.sealed = inputStream.readBoolean();
                    recordType.restFieldType = readTypeFromCp();

                    int recordFields = inputStream.readInt();
                    for (int i = 0; i < recordFields; i++) {
                        String fieldName = getStringCPEntryValue(inputStream);
                        int fieldFlags = inputStream.readInt();

                        byte[] docBytes = readDocBytes(inputStream);

                        BType fieldType = readTypeFromCp();

                        BVarSymbol varSymbol = new BVarSymbol(fieldFlags, names.fromString(fieldName),
                                recordSymbol.pkgID, fieldType, recordSymbol.scope.owner);

                        defineMarkDownDocAttachment(varSymbol, docBytes);

                        BField structField = new BField(varSymbol.name, null, varSymbol);
                        recordType.fields.put(structField.name.value, structField);
                        recordSymbol.scope.define(varSymbol.name, varSymbol);
                    }

                    boolean isInitAvailable = inputStream.readByte() == 1;
                    if (isInitAvailable) {
                        // read record init function
                        String recordInitFuncName = getStringCPEntryValue(inputStream);
                        int recordInitFuncFlags = inputStream.readInt();
                        BInvokableType recordInitFuncType = (BInvokableType) readTypeFromCp();
                        Name initFuncName = names.fromString(recordInitFuncName);
                        boolean isNative = Symbols.isFlagOn(recordInitFuncFlags, Flags.NATIVE);
                        BInvokableSymbol recordInitFuncSymbol =
                                Symbols.createFunctionSymbol(recordInitFuncFlags,
                                        initFuncName, env.pkgSymbol.pkgID, recordInitFuncType,
                                        env.pkgSymbol, isNative);
                        recordInitFuncSymbol.retType = recordInitFuncType.retType;
                        recordSymbol.initializerFunc = new BAttachedFunction(initFuncName, recordInitFuncSymbol,
                                recordInitFuncType);
                        recordSymbol.scope.define(initFuncName, recordInitFuncSymbol);
                    }

//                    setDocumentation(varSymbol, attrData); // TODO fix

                    Object poppedRecordType = compositeStack.pop();
                    assert poppedRecordType == recordType;

                    if (pkgId.equals(env.pkgSymbol.pkgID)) {
                        return recordType;
                    }

                    BPackageSymbol pkgSymbol = packageLoader.loadPackageSymbol(pkgId, null, null);
                    SymbolEnv pkgEnv = symTable.pkgEnvMap.get(pkgSymbol);
                    return symbolResolver.lookupSymbolInMainSpace(pkgEnv, names.fromString(recordName)).type;
                case TypeTags.TYPEDESC:
                    BTypedescType typedescType = new BTypedescType(null, symTable.typeDesc.tsymbol);
                    typedescType.constraint = readTypeFromCp();
                    typedescType.flags = flags;
                    return typedescType;
                case TypeTags.PARAMETERIZED_TYPE:
                    BParameterizedType type = new BParameterizedType(null, null, null, name);
                    type.paramValueType = readTypeFromCp();
                    type.flags = flags;
                    return type;
                case TypeTags.STREAM:
                    BStreamType bStreamType = new BStreamType(TypeTags.STREAM, null, null, symTable.streamType.tsymbol);
                    bStreamType.constraint = readTypeFromCp();
                    bStreamType.flags = flags;
                    boolean hasError = inputStream.readByte() == 1;
                    if (hasError) {
                        bStreamType.error = readTypeFromCp();
                    }
                    return bStreamType;
                case TypeTags.TABLE:
                    BTableType bTableType = new BTableType(TypeTags.TABLE, null, symTable.tableType.tsymbol, flags);
                    bTableType.constraint = readTypeFromCp();
                    boolean hasFieldNameList = inputStream.readByte() == 1;
                    boolean hasKeyConstraint = inputStream.readByte() == 1;

                    if (hasFieldNameList) {
                        bTableType.fieldNameList = new ArrayList<>();
                        int fieldNameListSize = inputStream.readInt();
                        for (int i = 0; i < fieldNameListSize; i++) {
                            String fieldName = getStringCPEntryValue(inputStream);
                            bTableType.fieldNameList.add(fieldName);
                        }
                    }

                    if (hasKeyConstraint) {
                        bTableType.keyTypeConstraint = readTypeFromCp();
                        if (bTableType.keyTypeConstraint.tsymbol == null) {
                            bTableType.keyTypeConstraint.tsymbol = Symbols.createTypeSymbol(SymTag.TYPE,
                                    Flags.asMask(EnumSet.of(Flag.PUBLIC)), Names.EMPTY, env.pkgSymbol.pkgID,
                                    bTableType.keyTypeConstraint, env.pkgSymbol.owner);
                        }
                    }
                    return bTableType;
                case TypeTags.MAP:
                    BMapType bMapType = new BMapType(TypeTags.MAP, null, symTable.mapType.tsymbol, flags);
                    bMapType.constraint = readTypeFromCp();
                    return bMapType;
                case TypeTags.INVOKABLE:
                    BInvokableType bInvokableType = new BInvokableType(null, null, null, null);
                    bInvokableType.flags = flags;
                    int paramCount = inputStream.readInt();
                    List<BType> paramTypes = new ArrayList<>();
                    for (int i = 0; i < paramCount; i++) {
                        paramTypes.add(readTypeFromCp());
                    }
                    bInvokableType.paramTypes = paramTypes;
                    if (inputStream.readBoolean()) { //if rest param exist
                        bInvokableType.restType = readTypeFromCp();
                    }
                    bInvokableType.retType = readTypeFromCp();
                    return bInvokableType;
                // All the above types are branded types
                case TypeTags.ANY:
                    BType anyNominalType = typeParamAnalyzer.getNominalType(symTable.anyType, name, flags);
                    return isImmutable(flags) ? getEffectiveImmutableType(anyNominalType,
                                                                          symTable.anyType.tsymbol.pkgID,
                                                                          symTable.anyType.tsymbol.owner) :
                            anyNominalType;
                case TypeTags.HANDLE:
                    return symTable.handleType;
                case TypeTags.READONLY:
                    return symTable.readonlyType;
                case TypeTags.ENDPOINT:
                    // TODO fix
                    break;
                case TypeTags.ARRAY:
                    byte state = inputStream.readByte();
                    int size = inputStream.readInt();
                    BTypeSymbol arrayTypeSymbol = Symbols.createTypeSymbol(SymTag.ARRAY_TYPE, Flags.asMask(EnumSet
                            .of(Flag.PUBLIC)), Names.EMPTY, env.pkgSymbol.pkgID, null, env.pkgSymbol.owner);
                    BArrayType bArrayType = new BArrayType(null, arrayTypeSymbol, size, BArrayState.valueOf(state),
                                                           flags);
                    bArrayType.eType = readTypeFromCp();
                    return bArrayType;
                case TypeTags.UNION:
                    BTypeSymbol unionTypeSymbol = Symbols.createTypeSymbol(SymTag.UNION_TYPE, Flags.asMask(EnumSet
                            .of(Flag.PUBLIC)), Names.EMPTY, env.pkgSymbol.pkgID, null, env.pkgSymbol.owner);
                    BUnionType unionType = BUnionType.create(unionTypeSymbol,
                            new LinkedHashSet<>()); //TODO improve(useless second param)
                    int unionMemberCount = inputStream.readInt();
                    for (int i = 0; i < unionMemberCount; i++) {
                        unionType.add(readTypeFromCp());
                    }
                    unionType.flags = flags;
                    return unionType;
                case TypeTags.INTERSECTION:
                    BTypeSymbol intersectionTypeSymbol = Symbols.createTypeSymbol(SymTag.INTERSECTION_TYPE,
                                                                                  Flags.asMask(EnumSet.of(Flag.PUBLIC)),
                                                                                  Names.EMPTY, env.pkgSymbol.pkgID,
                                                                                  null, env.pkgSymbol.owner);
                    int intersectionMemberCount = inputStream.readInt();
                    LinkedHashSet<BType> constituentTypes = new LinkedHashSet<>(intersectionMemberCount);
                    for (int i = 0; i < intersectionMemberCount; i++) {
                        constituentTypes.add(readTypeFromCp());
                    }

                    BType effectiveType = readTypeFromCp();
                    return new BIntersectionType(intersectionTypeSymbol, constituentTypes, effectiveType, flags);
                case TypeTags.PACKAGE:
                    // TODO fix
                    break;
                case TypeTags.NONE:
                    return symTable.noType;
                case TypeTags.VOID:
                    // TODO fix
                    break;
                case TypeTags.XMLNS:
                    // TODO fix
                    break;
                case TypeTags.ANNOTATION:
                    // TODO fix
                    break;
                case TypeTags.SEMANTIC_ERROR:
                    // TODO fix
                    break;
                case TypeTags.ERROR:
                    BTypeSymbol errorSymbol = new BErrorTypeSymbol(SymTag.ERROR, Flags.PUBLIC, Names.EMPTY,
                            env.pkgSymbol.pkgID, null, env.pkgSymbol.owner);
                    BErrorType errorType = new BErrorType(errorSymbol);
                    addShapeCP(errorType, cpI);
                    compositeStack.push(errorType);
                    pkgCpIndex = inputStream.readInt();
                    pkgId = getPackageId(pkgCpIndex);
                    String errorName = getStringCPEntryValue(inputStream);
                    BType detailsType = readTypeFromCp();
                    errorType.detailType = detailsType;
                    errorType.flags = flags;
                    errorSymbol.type = errorType;
                    errorSymbol.pkgID = pkgId;
                    errorSymbol.name = names.fromString(errorName);
                    Object poppedErrorType = compositeStack.pop();
                    assert poppedErrorType == errorType;
                    if (!env.pkgSymbol.pkgID.equals(PackageID.ANNOTATIONS)
                            && Symbols.isFlagOn(flags, Flags.NATIVE)) {
                        // This is a workaround to avoid, getting no type for error detail field.
                        return symTable.errorType;
                    }
                    errorType.typeIdSet = readTypeIdSet(inputStream);
                    return errorType;
                case TypeTags.ITERATOR:
                    // TODO fix
                    break;
                case TypeTags.TUPLE:
                    BTypeSymbol tupleTypeSymbol = Symbols.createTypeSymbol(SymTag.TUPLE_TYPE, Flags.asMask(EnumSet
                            .of(Flag.PUBLIC)), Names.EMPTY, env.pkgSymbol.pkgID, null, env.pkgSymbol.owner);
                    BTupleType bTupleType = new BTupleType(tupleTypeSymbol, null);
                    bTupleType.flags = flags;
                    int tupleMemberCount = inputStream.readInt();
                    List<BType> tupleMemberTypes = new ArrayList<>();
                    for (int i = 0; i < tupleMemberCount; i++) {
                        tupleMemberTypes.add(readTypeFromCp());
                    }
                    bTupleType.tupleTypes = tupleMemberTypes;
                    return bTupleType;
                case TypeTags.FUTURE:
                    BFutureType bFutureType = new BFutureType(TypeTags.FUTURE, null, symTable.futureType.tsymbol);
                    bFutureType.constraint = readTypeFromCp();
                    bFutureType.flags = flags;
                    return bFutureType;
                case TypeTags.FINITE:
                    String finiteTypeName = getStringCPEntryValue(inputStream);
                    int finiteTypeFlags = inputStream.readInt();
                    BTypeSymbol symbol = Symbols.createTypeSymbol(SymTag.FINITE_TYPE, finiteTypeFlags,
                            names.fromString(finiteTypeName), env.pkgSymbol.pkgID, null, env.pkgSymbol);
                    symbol.scope = new Scope(symbol);
                    BFiniteType finiteType = new BFiniteType(symbol);
                    finiteType.flags = flags;
                    symbol.type = finiteType;
                    int valueSpaceSize = inputStream.readInt();
                    for (int i = 0; i < valueSpaceSize; i++) {
                        defineValueSpace(inputStream, finiteType, this);
                    }
                    return finiteType;
                case TypeTags.OBJECT:
                    boolean service = inputStream.readByte() == 1;

                    pkgCpIndex = inputStream.readInt();
                    pkgId = getPackageId(pkgCpIndex);

                    String objName = getStringCPEntryValue(inputStream);
                    int objFlags = (inputStream.readBoolean() ? Flags.ABSTRACT : 0) | Flags.PUBLIC;
                    objFlags = inputStream.readBoolean() ? objFlags | Flags.CLIENT : objFlags;
                    BObjectTypeSymbol objectSymbol = Symbols.createObjectSymbol(objFlags,
                            names.fromString(objName), env.pkgSymbol.pkgID, null, env.pkgSymbol);
                    objectSymbol.scope = new Scope(objectSymbol);
                    objectSymbol.methodScope = new Scope(objectSymbol);
                    BObjectType objectType;
                    // Below is a temporary fix, need to fix this properly by using the type tag
                    if (service) {
                        objectType = new BServiceType(objectSymbol);
                    } else {
                        objectType = new BObjectType(objectSymbol);

                        if (isImmutable(flags)) {
                            objectSymbol.flags |= Flags.READONLY;
                        }
                    }
                    objectType.flags = flags;
                    objectSymbol.type = objectType;
                    addShapeCP(objectType, cpI);
                    compositeStack.push(objectType);
                    int fieldCount = inputStream.readInt();
                    for (int i = 0; i < fieldCount; i++) {
                        String fieldName = getStringCPEntryValue(inputStream);
                        int fieldFlags = inputStream.readInt();

                        byte[] docBytes = readDocBytes(inputStream);

                        BType fieldType = readTypeFromCp();
                        BVarSymbol objectVarSymbol = new BVarSymbol(fieldFlags, names.fromString(fieldName),
                                objectSymbol.pkgID, fieldType, objectSymbol.scope.owner);

                        defineMarkDownDocAttachment(objectVarSymbol, docBytes);

                        BField structField = new BField(objectVarSymbol.name, null, objectVarSymbol);
                        objectType.fields.put(structField.name.value, structField);
                        objectSymbol.scope.define(objectVarSymbol.name, objectVarSymbol);
                    }
                    boolean generatedConstructorPresent = inputStream.readBoolean();
                    if (generatedConstructorPresent) {
                        ignoreAttachedFunc();
                    }
                    boolean constructorPresent = inputStream.readBoolean();
                    if (constructorPresent) {
                        ignoreAttachedFunc();
                    }
                    int funcCount = inputStream.readInt();
                    for (int i = 0; i < funcCount; i++) {
                        ignoreAttachedFunc();
                    }
                    Object poppedObjType = compositeStack.pop();
                    assert poppedObjType == objectType;

                    if (pkgId.equals(env.pkgSymbol.pkgID)) {
                        return objectType;
                    }

                    pkgSymbol = packageLoader.loadPackageSymbol(pkgId, null, null);
                    pkgEnv = symTable.pkgEnvMap.get(pkgSymbol);
                    return symbolResolver.lookupSymbolInMainSpace(pkgEnv, names.fromString(objName)).type;
                case TypeTags.BYTE_ARRAY:
                    // TODO fix
                    break;
                case TypeTags.FUNCTION_POINTER:
                    // TODO fix
                    break;
                case SERVICE_TYPE_TAG:
                    return symTable.anyServiceType;
                case TypeTags.SIGNED32_INT:
                    return symTable.signed32IntType;
                case TypeTags.SIGNED16_INT:
                    return symTable.signed16IntType;
                case TypeTags.SIGNED8_INT:
                    return symTable.signed8IntType;
                case TypeTags.UNSIGNED32_INT:
                    return symTable.unsigned32IntType;
                case TypeTags.UNSIGNED16_INT:
                    return symTable.unsigned16IntType;
                case TypeTags.UNSIGNED8_INT:
                    return symTable.unsigned8IntType;
                case TypeTags.CHAR_STRING:
                    return symTable.charStringType;
                case TypeTags.XML_ELEMENT:
                    return isImmutable(flags) ? getEffectiveImmutableType(symTable.xmlElementType) :
                            symTable.xmlElementType;
                case TypeTags.XML_PI:
                    return isImmutable(flags) ? getEffectiveImmutableType(symTable.xmlPIType) : symTable.xmlPIType;
                case TypeTags.XML_COMMENT:
                return isImmutable(flags) ? getEffectiveImmutableType(symTable.xmlCommentType) :
                        symTable.xmlCommentType;
                case TypeTags.XML_TEXT:
                    return symTable.xmlTextType;
            }
            return null;
        }

        private BTypeIdSet readTypeIdSet(DataInputStream inputStream) throws IOException {
            Set<BTypeIdSet.BTypeId> primary = new HashSet<>();
            int primaryTypeIdCount = inputStream.readInt();
            for (int i = 0; i < primaryTypeIdCount; i++) {
                primary.add(readTypeId(inputStream));
            }

            Set<BTypeIdSet.BTypeId> secondary = new HashSet<>();
            int secondaryTypeIdCount = inputStream.readInt();
            for (int i = 0; i < secondaryTypeIdCount; i++) {
                secondary.add(readTypeId(inputStream));
            }

            return new BTypeIdSet(primary, secondary);
        }

        private BTypeIdSet.BTypeId readTypeId(DataInputStream inputStream) throws IOException {
            int pkgCPIndex = inputStream.readInt();
            PackageID packageId = getPackageId(pkgCPIndex);
            String name = getStringCPEntryValue(inputStream);
            boolean isPublicTypeId = inputStream.readBoolean();
            return new BTypeIdSet.BTypeId(packageId, name, isPublicTypeId);
        }

        private void ignoreAttachedFunc() throws IOException {
            getStringCPEntryValue(inputStream);
            inputStream.readInt();
            readTypeFromCp();
        }
    }

    private byte[] readDocBytes(DataInputStream inputStream) throws IOException {
        int docLength = inputStream.readInt();
        byte[] docBytes = new byte[docLength];
        int noOfBytesRead = inputStream.read(docBytes);
        if (docLength != noOfBytesRead) {
            throw new RuntimeException("Failed to read Markdown Documenation");
        }
        return docBytes;
    }

    private PackageID getPackageId(int pkgCPIndex) {
        PackageCPEntry pkgCpEntry = (PackageCPEntry) env.constantPool[pkgCPIndex];
        String orgName = ((StringCPEntry) env.constantPool[pkgCpEntry.orgNameCPIndex]).value;
        String pkgName = ((StringCPEntry) env.constantPool[pkgCpEntry.pkgNameCPIndex]).value;
        String version = ((StringCPEntry) env.constantPool[pkgCpEntry.versionCPIndex]).value;
        return new PackageID(names.fromString(orgName),
                names.fromString(pkgName), names.fromString(version));
    }

    private void defineValueSpace(DataInputStream dataInStream, BFiniteType finiteType, BIRTypeReader typeReader)
            throws IOException {
        BType valueType = typeReader.readTypeFromCp();
        BLangLiteral litExpr = createLiteralBasedOnType(valueType);
        switch (valueType.tag) {
            case TypeTags.INT:
                int integerCpIndex = dataInStream.readInt();
                IntegerCPEntry integerCPEntry = (IntegerCPEntry) this.env.constantPool[integerCpIndex];
                litExpr.value = integerCPEntry.value;
                break;
            case TypeTags.BYTE:
                int byteCpIndex = dataInStream.readInt();
                ByteCPEntry byteCPEntry = (ByteCPEntry) this.env.constantPool[byteCpIndex];
                litExpr.value = byteCPEntry.value;
                break;
            case TypeTags.FLOAT:
                int floatCpIndex = dataInStream.readInt();
                FloatCPEntry floatCPEntry = (FloatCPEntry) this.env.constantPool[floatCpIndex];
                litExpr.value = Double.toString(floatCPEntry.value);
                break;
            case TypeTags.STRING:
            case TypeTags.DECIMAL:
                litExpr.value = getStringCPEntryValue(dataInStream);
                break;
            case TypeTags.BOOLEAN:
                litExpr.value = dataInStream.readByte() == 1;
                break;
            case TypeTags.NIL:
                break;
            default:
                throw new UnsupportedOperationException("finite type value is not supported for type: " + valueType);
        }

        litExpr.type = valueType;

        finiteType.addValue(litExpr);
    }

    private BLangLiteral createLiteralBasedOnType(BType valueType) {
        NodeKind nodeKind = valueType.tag <= TypeTags.DECIMAL ? NodeKind.NUMERIC_LITERAL : NodeKind.LITERAL;
        return nodeKind == NodeKind.LITERAL ? (BLangLiteral) TreeBuilder.createLiteralExpression() :
                (BLangLiteral) TreeBuilder.createNumericLiteralExpression();
    }

    private boolean isImmutable(int flags) {
        return Symbols.isFlagOn(flags, Flags.READONLY);
    }

    private BType getEffectiveImmutableType(BType type) {
        return ImmutableTypeCloner.getEffectiveImmutableType(null, types, (SelectivelyImmutableReferenceType) type,
                                                             type.tsymbol.pkgID, type.tsymbol.owner,
                                                             symTable, null, names);
    }

    private BType getEffectiveImmutableType(BType type, PackageID pkgID, BSymbol owner) {
        return ImmutableTypeCloner.getEffectiveImmutableType(null, types, (SelectivelyImmutableReferenceType) type,
                                                             pkgID, owner, symTable, null, names);
    }
}<|MERGE_RESOLUTION|>--- conflicted
+++ resolved
@@ -389,7 +389,6 @@
         }
 
         // Read annotation attachments
-        // Skip annotation attachments for now
         readFunctionAnnotations(dataInStream, invokableSymbol);
 
         // set parameter symbols to the function symbol
@@ -405,7 +404,6 @@
         scopeToDefine.define(invokableSymbol.name, invokableSymbol);
     }
 
-<<<<<<< HEAD
     private void readFunctionAnnotations(DataInputStream dataInStream,
                                          BInvokableSymbol invokableSymbol) throws IOException {
 
@@ -419,6 +417,8 @@
             String pkgVersion = ((StringCPEntry) this.env.constantPool[pkgCpEntry.versionCPIndex]).value;
             PackageID pkgId = createPackageID(orgName, pkgName, pkgVersion);
             skipPosition(dataInStream);
+            // skip source file name
+            dataInStream.readInt();
             BLangAnnotationAttachment annAttachment = new BLangAnnotationAttachment();
             BLangIdentifier annotationName = new BLangIdentifier();
             BLangIdentifier pkgAlias = new BLangIdentifier();
@@ -470,17 +470,6 @@
         }
     }
 
-    private void skipPosition(DataInputStream dataInStream) throws IOException {
-        // TODO find a better way to skip this
-        dataInStream.readInt();
-        dataInStream.readInt();
-        dataInStream.readInt();
-        dataInStream.readInt();
-        dataInStream.readInt();
-    }
-
-=======
->>>>>>> 189027fd
     private void defineTypeDef(DataInputStream dataInStream) throws IOException {
         skipPosition(dataInStream);
         // skip source file name
