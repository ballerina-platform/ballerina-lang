--- conflicted
+++ resolved
@@ -35,12 +35,7 @@
      */
     enum Kind {
         CODE_ATTRIBUTE("Code"),
-<<<<<<< HEAD
-        ANNOTATIONS_ATTRIBUTE("Annotations"),
-        PARAMETER_ANNOTATIONS_ATTRIBUTE("ParameterAnnotations"),
         PARAMETER_DEFAULTS_ATTRIBUTE("ParameterDefaults"),
-=======
->>>>>>> f6e4adfa
         LOCAL_VARIABLES_ATTRIBUTE("LocalVariables"),
         VARIABLE_TYPE_COUNT_ATTRIBUTE("VariableTypeCount"),
         ERROR_TABLE("ErrorTable"),
