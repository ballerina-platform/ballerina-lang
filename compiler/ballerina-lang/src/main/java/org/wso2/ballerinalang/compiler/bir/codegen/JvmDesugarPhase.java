/*
 *  Copyright (c) 2018, WSO2 Inc. (http://www.wso2.org) All Rights Reserved.
 *
 *  WSO2 Inc. licenses this file to you under the Apache License,
 *  Version 2.0 (the "License"); you may not use this file except
 *  in compliance with the License.
 *  You may obtain a copy of the License at
 *
 *    http://www.apache.org/licenses/LICENSE-2.0
 *
 *  Unless required by applicable law or agreed to in writing,
 *  software distributed under the License is distributed on an
 *  "AS IS" BASIS, WITHOUT WARRANTIES OR CONDITIONS OF ANY
 *  KIND, either express or implied.  See the License for the
 *  specific language governing permissions and limitations
 *  under the License.
 */

package org.wso2.ballerinalang.compiler.bir.codegen;

import io.ballerina.identifier.Utils;
import org.ballerinalang.compiler.BLangCompilerException;
import org.ballerinalang.model.elements.PackageID;
import org.wso2.ballerinalang.compiler.bir.codegen.methodgen.InitMethodGen;
import org.wso2.ballerinalang.compiler.bir.model.BIRNode;
import org.wso2.ballerinalang.compiler.bir.model.BIRNode.BIRBasicBlock;
import org.wso2.ballerinalang.compiler.bir.model.BIRNode.BIRFunction;
import org.wso2.ballerinalang.compiler.bir.model.BIRNode.BIRFunctionParameter;
import org.wso2.ballerinalang.compiler.bir.model.BIRNode.BIRTypeDefinition;
import org.wso2.ballerinalang.compiler.bir.model.BIRNode.BIRVariableDcl;
import org.wso2.ballerinalang.compiler.bir.model.VarKind;
import org.wso2.ballerinalang.compiler.semantics.model.symbols.BAttachedFunction;
import org.wso2.ballerinalang.compiler.semantics.model.symbols.BObjectTypeSymbol;
import org.wso2.ballerinalang.compiler.semantics.model.types.BField;
import org.wso2.ballerinalang.compiler.semantics.model.types.BInvokableType;
import org.wso2.ballerinalang.compiler.semantics.model.types.BObjectType;
import org.wso2.ballerinalang.compiler.semantics.model.types.BRecordType;
import org.wso2.ballerinalang.compiler.semantics.model.types.BType;
import org.wso2.ballerinalang.compiler.util.Name;
import org.wso2.ballerinalang.compiler.util.Names;
import org.wso2.ballerinalang.compiler.util.TypeTags;
import org.wso2.ballerinalang.util.Lists;

import java.util.ArrayList;
import java.util.HashMap;
import java.util.List;

import static org.wso2.ballerinalang.compiler.bir.codegen.JvmCodeGenUtil.toNameString;

/**
 * BIR desugar phase related methods at JVM code generation.
 *
 * @since 1.2.0
 */
public class JvmDesugarPhase {

    public static void addDefaultableBooleanVarsToSignature(BIRFunction func, BType booleanType) {

        func.type = new BInvokableType(func.type.paramTypes, func.type.restType,
                                       func.type.retType, func.type.tsymbol);
        BInvokableType type = func.type;
        func.type.paramTypes = updateParamTypesWithDefaultableBooleanVar(func.type.paramTypes,
                                                                         type.restType, booleanType);
    }

    public static void enrichWithDefaultableParamInits(BIRFunction currentFunc, InitMethodGen initMethodGen) {
        int k = 1;
        List<BIRFunctionParameter> functionParams = new ArrayList<>();
        List<BIRVariableDcl> localVars = currentFunc.localVars;
        while (k < localVars.size()) {
            BIRVariableDcl localVar = localVars.get(k);
            if (localVar instanceof BIRFunctionParameter) {
                functionParams.add((BIRFunctionParameter) localVar);
            }
            k += 1;
        }

        initMethodGen.resetIds();
<<<<<<< HEAD
=======

        List<BIRBasicBlock> basicBlocks = new ArrayList<>();

        BIRBasicBlock nextBB = insertAndGetNextBasicBlock(basicBlocks, DESUGARED_BB_ID_NAME, initMethodGen);

        int paramCounter = 0;
        Location pos = currentFunc.pos;
        while (paramCounter < functionParams.size()) {
            BIRFunctionParameter funcParam = functionParams.get(paramCounter);
            if (funcParam != null && funcParam.hasDefaultExpr) {
                int boolParam = paramCounter + 1;
                BIRFunctionParameter funcBooleanParam = getFunctionParam(functionParams.get(boolParam));
                BIROperand boolRef = new BIROperand(funcBooleanParam);
                UnaryOP notOp = new UnaryOP(pos, InstructionKind.NOT, boolRef, boolRef);
                nextBB.instructions.add(notOp);
                List<BIRBasicBlock> bbArray = currentFunc.parameters.get(funcParam);
                BIRBasicBlock trueBB = bbArray.get(0);
                basicBlocks.addAll(bbArray);
                BIRBasicBlock falseBB = insertAndGetNextBasicBlock(basicBlocks, DESUGARED_BB_ID_NAME, initMethodGen);
                nextBB.terminator = new Branch(pos, boolRef, trueBB, falseBB);

                BIRBasicBlock lastBB = bbArray.get(bbArray.size() - 1);
                lastBB.terminator = new GOTO(pos, falseBB);

                nextBB = falseBB;
            }
            paramCounter += 2;
        }

        if (basicBlocks.size() == 1) {
            // this means only one block added, if there are default vars, there must be more than one block
            return;
        }
        if (currentFunc.basicBlocks.isEmpty()) {
            currentFunc.basicBlocks = basicBlocks;
            return;
        }

        BIRBasicBlock firstBB = currentFunc.basicBlocks.get(0);

        nextBB.terminator = new GOTO(pos, firstBB);
        basicBlocks.addAll(currentFunc.basicBlocks);

        currentFunc.basicBlocks = basicBlocks;
>>>>>>> c8a3c30d
    }

    public static BIRBasicBlock insertAndGetNextBasicBlock(List<BIRBasicBlock> basicBlocks,
                                                           String prefix, InitMethodGen initMethodGen) {
        BIRBasicBlock nextbb = new BIRBasicBlock(getNextDesugarBBId(prefix, initMethodGen));
        basicBlocks.add(nextbb);
        return nextbb;
    }

    public static Name getNextDesugarBBId(String prefix, InitMethodGen initMethodGen) {
        int nextId = initMethodGen.incrementAndGetNextId();
        return new Name(prefix + nextId);
    }

    private static List<BType> updateParamTypesWithDefaultableBooleanVar(List<BType> funcParams, BType restType,
                                                                         BType booleanType) {

        List<BType> paramTypes = new ArrayList<>();

        int counter = 0;
        int size = funcParams == null ? 0 : funcParams.size();
        while (counter < size) {
            paramTypes.add(counter, funcParams.get(counter));
            counter += 1;
        }
        if (restType != null) {
            paramTypes.add(counter, restType);
        }
        return paramTypes;
    }

    static void rewriteRecordInits(List<BIRTypeDefinition> typeDefs) {
        for (BIRTypeDefinition typeDef : typeDefs) {
            BType recordType = JvmCodeGenUtil.getReferredType(typeDef.type);
            if (recordType.tag != TypeTags.RECORD) {
                continue;
            }
            List<BIRFunction> attachFuncs = typeDef.attachedFuncs;
            for (BIRFunction func : attachFuncs) {
                rewriteRecordInitFunction(func, (BRecordType) recordType);
            }
        }
    }

    private static void rewriteRecordInitFunction(BIRFunction func, BRecordType recordType) {

        BIRVariableDcl receiver = func.receiver;

        // Rename the function name by appending the record name to it.
        // This done to avoid frame class name overlapping.
        func.name = new Name(toNameString(recordType) + func.name.value);

        // change the kind of receiver to 'ARG'
        receiver.kind = VarKind.ARG;

        // Update the name of the reciever. Then any instruction that was refering to the receiver will
        // now refer to the injected parameter.
        String paramName = "$_" + receiver.name.value;
        receiver.name = new Name(paramName);

        // Inject an additional parameter to accept the self-record value into the init function
        BIRFunctionParameter selfParam = new BIRFunctionParameter(null, receiver.type, receiver.name,
                                                                  receiver.scope, VarKind.ARG, paramName, false);

        List<BType> updatedParamTypes = Lists.of(receiver.type);
        updatedParamTypes.addAll(func.type.paramTypes);
        func.type = new BInvokableType(updatedParamTypes, func.type.restType, func.type.retType, null);

        List<BIRVariableDcl> localVars = func.localVars;
        List<BIRVariableDcl> updatedLocalVars = new ArrayList<>();
        updatedLocalVars.add(localVars.get(0));
        updatedLocalVars.add(selfParam);
        int index = 1;
        while (index < localVars.size()) {
            updatedLocalVars.add(localVars.get(index));
            index += 1;
        }
        func.localVars = updatedLocalVars;
    }

    private static BIRFunctionParameter getFunctionParam(BIRFunctionParameter localVar) {
        if (localVar == null) {
            throw new BLangCompilerException("Invalid function parameter");
        }

        return localVar;
    }

    private JvmDesugarPhase() {
    }

    static HashMap<String, String> encodeModuleIdentifiers(BIRNode.BIRPackage module) {
        HashMap<String, String> encodedVsInitialIds = new HashMap<>();
        encodePackageIdentifiers(module.packageID, encodedVsInitialIds);
        encodeGlobalVariableIdentifiers(module.globalVars, encodedVsInitialIds);
        encodeFunctionIdentifiers(module.functions, encodedVsInitialIds);
        encodeTypeDefIdentifiers(module.typeDefs, encodedVsInitialIds);
        return encodedVsInitialIds;
    }

    private static void encodePackageIdentifiers(PackageID packageID, HashMap<String, String> encodedVsInitialIds) {
        packageID.orgName = Names.fromString(encodeNonFunctionIdentifier(packageID.orgName.value,
                                                                         encodedVsInitialIds));
        packageID.name = Names.fromString(encodeNonFunctionIdentifier(packageID.name.value, encodedVsInitialIds));
    }

    private static void encodeTypeDefIdentifiers(List<BIRTypeDefinition> typeDefs,
                                                 HashMap<String, String> encodedVsInitialIds) {
        for (BIRTypeDefinition typeDefinition : typeDefs) {
            typeDefinition.type.tsymbol.name = Names.fromString(encodeNonFunctionIdentifier(
                    typeDefinition.type.tsymbol.name.value, encodedVsInitialIds));
            typeDefinition.internalName =
                    Names.fromString(encodeNonFunctionIdentifier(typeDefinition.internalName.value,
                            encodedVsInitialIds));
            if (typeDefinition.referenceType != null) {
                typeDefinition.referenceType.tsymbol.name = Names.fromString(encodeNonFunctionIdentifier(
                        typeDefinition.referenceType.tsymbol.name.value, encodedVsInitialIds));
            }

            encodeFunctionIdentifiers(typeDefinition.attachedFuncs, encodedVsInitialIds);
            BType bType = JvmCodeGenUtil.getReferredType(typeDefinition.type);
            if (bType.tag == TypeTags.OBJECT) {
                BObjectType objectType = (BObjectType) bType;
                BObjectTypeSymbol objectTypeSymbol = (BObjectTypeSymbol) bType.tsymbol;
                if (objectTypeSymbol.attachedFuncs != null) {
                    encodeAttachedFunctionIdentifiers(objectTypeSymbol.attachedFuncs, encodedVsInitialIds);
                }
                for (BField field : objectType.fields.values()) {
                    field.name = Names.fromString(encodeNonFunctionIdentifier(field.name.value, encodedVsInitialIds));
                }
            }
            if (bType.tag == TypeTags.RECORD) {
                BRecordType recordType = (BRecordType) bType;
                for (BField field : recordType.fields.values()) {
                    field.name = Names.fromString(encodeNonFunctionIdentifier(field.name.value, encodedVsInitialIds));
                }
            }
        }
    }

    private static void encodeFunctionIdentifiers(List<BIRFunction> functions,
                                                  HashMap<String, String> encodedVsInitialIds) {
        for (BIRFunction function : functions) {
            function.name = Names.fromString(encodeFunctionIdentifier(function.name.value, encodedVsInitialIds));
            for (BIRNode.BIRVariableDcl localVar : function.localVars) {
                if (localVar.metaVarName == null) {
                    continue;
                }
                localVar.metaVarName = encodeNonFunctionIdentifier(localVar.metaVarName, encodedVsInitialIds);
            }
            for (BIRNode.BIRParameter parameter : function.requiredParams) {
                if (parameter.name == null) {
                    continue;
                }
                parameter.name = Names.fromString(encodeNonFunctionIdentifier(parameter.name.value,
                                                                              encodedVsInitialIds));
            }
            encodeWorkerName(function, encodedVsInitialIds);
        }
    }

    private static void encodeWorkerName(BIRFunction function,
                                         HashMap<String, String> encodedVsInitialIds) {
        if (function.workerName != null) {
            function.workerName = Names.fromString(encodeNonFunctionIdentifier(function.workerName.value,
                                                                               encodedVsInitialIds));
        }
    }

    private static void encodeAttachedFunctionIdentifiers(List<BAttachedFunction> functions,
                                                          HashMap<String, String> encodedVsInitialIds) {
        for (BAttachedFunction function : functions) {
            function.funcName = Names.fromString(encodeFunctionIdentifier(function.funcName.value,
                                                                          encodedVsInitialIds));
        }
    }

    private static void encodeGlobalVariableIdentifiers(List<BIRNode.BIRGlobalVariableDcl> globalVars,
                                                        HashMap<String, String> encodedVsInitialIds) {
        for (BIRNode.BIRGlobalVariableDcl globalVar : globalVars) {
            if (globalVar == null) {
                continue;
            }
            globalVar.name = Names.fromString(encodeNonFunctionIdentifier(globalVar.name.value, encodedVsInitialIds));
        }
    }

    // Replace encoding identifiers
    static void replaceEncodedModuleIdentifiers(BIRNode.BIRPackage module,
                                                HashMap<String, String> encodedVsInitialIds) {
        replaceEncodedPackageIdentifiers(module.packageID, encodedVsInitialIds);
        replaceEncodedGlobalVariableIdentifiers(module.globalVars, encodedVsInitialIds);
        replaceEncodedFunctionIdentifiers(module.functions, encodedVsInitialIds);
        replaceEncodedTypeDefIdentifiers(module.typeDefs, encodedVsInitialIds);
    }

    private static void replaceEncodedPackageIdentifiers(PackageID packageID,
                                                         HashMap<String, String> encodedVsInitialIds) {
        packageID.orgName = getInitialIdString(packageID.orgName, encodedVsInitialIds);
        packageID.name = getInitialIdString(packageID.name, encodedVsInitialIds);
    }

    private static void replaceEncodedTypeDefIdentifiers(List<BIRTypeDefinition> typeDefs,
                                                         HashMap<String, String> encodedVsInitialIds) {
        for (BIRTypeDefinition typeDefinition : typeDefs) {
            typeDefinition.type.tsymbol.name = getInitialIdString(typeDefinition.type.tsymbol.name,
                    encodedVsInitialIds);
            typeDefinition.internalName = getInitialIdString(typeDefinition.internalName, encodedVsInitialIds);
            replaceEncodedFunctionIdentifiers(typeDefinition.attachedFuncs, encodedVsInitialIds);
            BType bType = JvmCodeGenUtil.getReferredType(typeDefinition.type);
            if (bType.tag == TypeTags.OBJECT) {
                BObjectType objectType = (BObjectType) bType;
                BObjectTypeSymbol objectTypeSymbol = (BObjectTypeSymbol) bType.tsymbol;
                if (objectTypeSymbol.attachedFuncs != null) {
                    replaceEncodedAttachedFunctionIdentifiers(objectTypeSymbol.attachedFuncs, encodedVsInitialIds);
                }
                for (BField field : objectType.fields.values()) {
                    field.name = getInitialIdString(field.name, encodedVsInitialIds);
                }
            }
            if (bType.tag == TypeTags.RECORD) {
                BRecordType recordType = (BRecordType) bType;
                for (BField field : recordType.fields.values()) {
                    field.name = getInitialIdString(field.name, encodedVsInitialIds);
                }
            }
        }
    }

    private static void replaceEncodedFunctionIdentifiers(List<BIRFunction> functions,
                                                          HashMap<String, String> encodedVsInitialIds) {
        for (BIRFunction function : functions) {
            function.name = getInitialIdString(function.name, encodedVsInitialIds);
            for (BIRNode.BIRVariableDcl localVar : function.localVars) {
                if (localVar.metaVarName == null) {
                    continue;
                }
                localVar.metaVarName = getInitialIdString(localVar.metaVarName, encodedVsInitialIds);
            }
            for (BIRNode.BIRParameter parameter : function.requiredParams) {
                if (parameter.name == null) {
                    continue;
                }
                parameter.name = getInitialIdString(parameter.name, encodedVsInitialIds);
            }
            replaceEncodedWorkerName(function, encodedVsInitialIds);
        }
    }

    private static void replaceEncodedWorkerName(BIRFunction function,
                                                 HashMap<String, String> encodedVsInitialIds) {
        if (function.workerName != null) {
            function.workerName = getInitialIdString(function.workerName, encodedVsInitialIds);
        }
    }

    private static void replaceEncodedAttachedFunctionIdentifiers(List<BAttachedFunction> functions,
                                                                  HashMap<String, String> encodedVsInitialIds) {
        for (BAttachedFunction function : functions) {
            function.funcName = getInitialIdString(function.funcName, encodedVsInitialIds);
        }
    }

    private static void replaceEncodedGlobalVariableIdentifiers(List<BIRNode.BIRGlobalVariableDcl> globalVars,
                                                                HashMap<String, String> encodedVsInitialIds) {
        for (BIRNode.BIRGlobalVariableDcl globalVar : globalVars) {
            if (globalVar == null) {
                continue;
            }
            globalVar.name = getInitialIdString(globalVar.name, encodedVsInitialIds);
        }
    }

    private static String encodeFunctionIdentifier(String identifier, HashMap<String, String> encodedVsInitialIds) {
        if (encodedVsInitialIds.containsKey(identifier)) {
            return identifier;
        }
        String encodedString = Utils.encodeFunctionIdentifier(identifier);
        encodedVsInitialIds.putIfAbsent(encodedString, identifier);
        return encodedString;
    }

    private static String encodeNonFunctionIdentifier(String identifier, HashMap<String, String> encodedVsInitialIds) {
        if (encodedVsInitialIds.containsKey(identifier)) {
            return identifier;
        }
        String encodedString = Utils.encodeNonFunctionIdentifier(identifier);
        encodedVsInitialIds.putIfAbsent(encodedString, identifier);
        return encodedString;
    }

    private static String getInitialIdString(String encodedIdString, HashMap<String, String> encodedVsInitialIds) {
        String initialString = encodedVsInitialIds.get(encodedIdString);
        if (initialString != null) {
            return initialString;
        }
        return encodedIdString;
    }

    private static Name getInitialIdString(Name encodedIdString, HashMap<String, String> encodedVsInitialIds) {
        String initialString = encodedVsInitialIds.get(encodedIdString.value);
        if (initialString != null) {
            return Names.fromString(initialString);
        }
        return encodedIdString;
    }
}<|MERGE_RESOLUTION|>--- conflicted
+++ resolved
@@ -76,53 +76,6 @@
         }
 
         initMethodGen.resetIds();
-<<<<<<< HEAD
-=======
-
-        List<BIRBasicBlock> basicBlocks = new ArrayList<>();
-
-        BIRBasicBlock nextBB = insertAndGetNextBasicBlock(basicBlocks, DESUGARED_BB_ID_NAME, initMethodGen);
-
-        int paramCounter = 0;
-        Location pos = currentFunc.pos;
-        while (paramCounter < functionParams.size()) {
-            BIRFunctionParameter funcParam = functionParams.get(paramCounter);
-            if (funcParam != null && funcParam.hasDefaultExpr) {
-                int boolParam = paramCounter + 1;
-                BIRFunctionParameter funcBooleanParam = getFunctionParam(functionParams.get(boolParam));
-                BIROperand boolRef = new BIROperand(funcBooleanParam);
-                UnaryOP notOp = new UnaryOP(pos, InstructionKind.NOT, boolRef, boolRef);
-                nextBB.instructions.add(notOp);
-                List<BIRBasicBlock> bbArray = currentFunc.parameters.get(funcParam);
-                BIRBasicBlock trueBB = bbArray.get(0);
-                basicBlocks.addAll(bbArray);
-                BIRBasicBlock falseBB = insertAndGetNextBasicBlock(basicBlocks, DESUGARED_BB_ID_NAME, initMethodGen);
-                nextBB.terminator = new Branch(pos, boolRef, trueBB, falseBB);
-
-                BIRBasicBlock lastBB = bbArray.get(bbArray.size() - 1);
-                lastBB.terminator = new GOTO(pos, falseBB);
-
-                nextBB = falseBB;
-            }
-            paramCounter += 2;
-        }
-
-        if (basicBlocks.size() == 1) {
-            // this means only one block added, if there are default vars, there must be more than one block
-            return;
-        }
-        if (currentFunc.basicBlocks.isEmpty()) {
-            currentFunc.basicBlocks = basicBlocks;
-            return;
-        }
-
-        BIRBasicBlock firstBB = currentFunc.basicBlocks.get(0);
-
-        nextBB.terminator = new GOTO(pos, firstBB);
-        basicBlocks.addAll(currentFunc.basicBlocks);
-
-        currentFunc.basicBlocks = basicBlocks;
->>>>>>> c8a3c30d
     }
 
     public static BIRBasicBlock insertAndGetNextBasicBlock(List<BIRBasicBlock> basicBlocks,
