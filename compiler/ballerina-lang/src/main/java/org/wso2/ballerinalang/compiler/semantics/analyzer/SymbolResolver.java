/*
 *  Copyright (c) 2017, WSO2 Inc. (http://www.wso2.org) All Rights Reserved.
 *
 *  WSO2 Inc. licenses this file to you under the Apache License,
 *  Version 2.0 (the "License"); you may not use this file except
 *  in compliance with the License.
 *  You may obtain a copy of the License at
 *
 *    http://www.apache.org/licenses/LICENSE-2.0
 *
 *  Unless required by applicable law or agreed to in writing,
 *  software distributed under the License is distributed on an
 *  "AS IS" BASIS, WITHOUT WARRANTIES OR CONDITIONS OF ANY
 *  KIND, either express or implied.  See the License for the
 *  specific language governing permissions and limitations
 *  under the License.
 */
package org.wso2.ballerinalang.compiler.semantics.analyzer;

import io.ballerina.tools.diagnostics.DiagnosticCode;
import io.ballerina.tools.diagnostics.Location;
import io.ballerina.tools.text.LineRange;
import org.ballerinalang.model.TreeBuilder;
import org.ballerinalang.model.elements.Flag;
import org.ballerinalang.model.elements.PackageID;
import org.ballerinalang.model.symbols.SymbolKind;
import org.ballerinalang.model.tree.IdentifierNode;
import org.ballerinalang.model.tree.NodeKind;
import org.ballerinalang.model.tree.OperatorKind;
import org.ballerinalang.model.types.IntersectableReferenceType;
import org.ballerinalang.model.types.TypeKind;
import org.ballerinalang.util.diagnostic.DiagnosticErrorCode;
import org.wso2.ballerinalang.compiler.diagnostic.BLangDiagnosticLog;
import org.wso2.ballerinalang.compiler.parser.BLangAnonymousModelHelper;
import org.wso2.ballerinalang.compiler.parser.BLangMissingNodesHelper;
import org.wso2.ballerinalang.compiler.semantics.model.Scope;
import org.wso2.ballerinalang.compiler.semantics.model.Scope.ScopeEntry;
import org.wso2.ballerinalang.compiler.semantics.model.SymbolEnv;
import org.wso2.ballerinalang.compiler.semantics.model.SymbolTable;
import org.wso2.ballerinalang.compiler.semantics.model.symbols.BAnnotationAttachmentSymbol;
import org.wso2.ballerinalang.compiler.semantics.model.symbols.BAnnotationSymbol;
import org.wso2.ballerinalang.compiler.semantics.model.symbols.BConstantSymbol;
import org.wso2.ballerinalang.compiler.semantics.model.symbols.BErrorTypeSymbol;
import org.wso2.ballerinalang.compiler.semantics.model.symbols.BInvokableTypeSymbol;
import org.wso2.ballerinalang.compiler.semantics.model.symbols.BObjectTypeSymbol;
import org.wso2.ballerinalang.compiler.semantics.model.symbols.BOperatorSymbol;
import org.wso2.ballerinalang.compiler.semantics.model.symbols.BPackageSymbol;
import org.wso2.ballerinalang.compiler.semantics.model.symbols.BRecordTypeSymbol;
import org.wso2.ballerinalang.compiler.semantics.model.symbols.BSymbol;
import org.wso2.ballerinalang.compiler.semantics.model.symbols.BTypeDefinitionSymbol;
import org.wso2.ballerinalang.compiler.semantics.model.symbols.BTypeSymbol;
import org.wso2.ballerinalang.compiler.semantics.model.symbols.BVarSymbol;
import org.wso2.ballerinalang.compiler.semantics.model.symbols.BXMLNSSymbol;
import org.wso2.ballerinalang.compiler.semantics.model.symbols.SymTag;
import org.wso2.ballerinalang.compiler.semantics.model.symbols.Symbols;
import org.wso2.ballerinalang.compiler.semantics.model.types.BAnydataType;
import org.wso2.ballerinalang.compiler.semantics.model.types.BArrayType;
import org.wso2.ballerinalang.compiler.semantics.model.types.BErrorType;
import org.wso2.ballerinalang.compiler.semantics.model.types.BField;
import org.wso2.ballerinalang.compiler.semantics.model.types.BFiniteType;
import org.wso2.ballerinalang.compiler.semantics.model.types.BFutureType;
import org.wso2.ballerinalang.compiler.semantics.model.types.BIntersectionType;
import org.wso2.ballerinalang.compiler.semantics.model.types.BInvokableType;
import org.wso2.ballerinalang.compiler.semantics.model.types.BJSONType;
import org.wso2.ballerinalang.compiler.semantics.model.types.BMapType;
import org.wso2.ballerinalang.compiler.semantics.model.types.BObjectType;
import org.wso2.ballerinalang.compiler.semantics.model.types.BParameterizedType;
import org.wso2.ballerinalang.compiler.semantics.model.types.BRecordType;
import org.wso2.ballerinalang.compiler.semantics.model.types.BStreamType;
import org.wso2.ballerinalang.compiler.semantics.model.types.BTableType;
import org.wso2.ballerinalang.compiler.semantics.model.types.BTupleType;
import org.wso2.ballerinalang.compiler.semantics.model.types.BType;
import org.wso2.ballerinalang.compiler.semantics.model.types.BTypeIdSet;
import org.wso2.ballerinalang.compiler.semantics.model.types.BTypedescType;
import org.wso2.ballerinalang.compiler.semantics.model.types.BUnionType;
import org.wso2.ballerinalang.compiler.semantics.model.types.BXMLType;
import org.wso2.ballerinalang.compiler.tree.BLangAnnotationAttachment;
import org.wso2.ballerinalang.compiler.tree.BLangConstantValue;
import org.wso2.ballerinalang.compiler.tree.BLangFunction;
import org.wso2.ballerinalang.compiler.tree.BLangIdentifier;
import org.wso2.ballerinalang.compiler.tree.BLangNode;
import org.wso2.ballerinalang.compiler.tree.BLangNodeTransformer;
import org.wso2.ballerinalang.compiler.tree.BLangSimpleVariable;
import org.wso2.ballerinalang.compiler.tree.BLangTableKeySpecifier;
import org.wso2.ballerinalang.compiler.tree.BLangTypeDefinition;
import org.wso2.ballerinalang.compiler.tree.BLangVariable;
import org.wso2.ballerinalang.compiler.tree.expressions.BLangBinaryExpr;
import org.wso2.ballerinalang.compiler.tree.expressions.BLangExpression;
import org.wso2.ballerinalang.compiler.tree.expressions.BLangLiteral;
import org.wso2.ballerinalang.compiler.tree.expressions.BLangReAtomQuantifier;
import org.wso2.ballerinalang.compiler.tree.expressions.BLangReCapturingGroups;
import org.wso2.ballerinalang.compiler.tree.expressions.BLangReSequence;
import org.wso2.ballerinalang.compiler.tree.expressions.BLangReTerm;
import org.wso2.ballerinalang.compiler.tree.expressions.BLangRecordLiteral;
import org.wso2.ballerinalang.compiler.tree.expressions.BLangSimpleVarRef;
import org.wso2.ballerinalang.compiler.tree.expressions.BLangTypedescExpr;
import org.wso2.ballerinalang.compiler.tree.types.BLangArrayType;
import org.wso2.ballerinalang.compiler.tree.types.BLangBuiltInRefTypeNode;
import org.wso2.ballerinalang.compiler.tree.types.BLangConstrainedType;
import org.wso2.ballerinalang.compiler.tree.types.BLangErrorType;
import org.wso2.ballerinalang.compiler.tree.types.BLangFiniteTypeNode;
import org.wso2.ballerinalang.compiler.tree.types.BLangFunctionTypeNode;
import org.wso2.ballerinalang.compiler.tree.types.BLangIntersectionTypeNode;
import org.wso2.ballerinalang.compiler.tree.types.BLangObjectTypeNode;
import org.wso2.ballerinalang.compiler.tree.types.BLangRecordTypeNode;
import org.wso2.ballerinalang.compiler.tree.types.BLangStreamType;
import org.wso2.ballerinalang.compiler.tree.types.BLangTableTypeNode;
import org.wso2.ballerinalang.compiler.tree.types.BLangTupleTypeNode;
import org.wso2.ballerinalang.compiler.tree.types.BLangType;
import org.wso2.ballerinalang.compiler.tree.types.BLangUnionTypeNode;
import org.wso2.ballerinalang.compiler.tree.types.BLangUserDefinedType;
import org.wso2.ballerinalang.compiler.tree.types.BLangValueType;
import org.wso2.ballerinalang.compiler.util.BArrayState;
import org.wso2.ballerinalang.compiler.util.CompilerContext;
import org.wso2.ballerinalang.compiler.util.ImmutableTypeCloner;
import org.wso2.ballerinalang.compiler.util.Name;
import org.wso2.ballerinalang.compiler.util.Names;
import org.wso2.ballerinalang.compiler.util.TypeDefBuilderHelper;
import org.wso2.ballerinalang.compiler.util.TypeTags;
import org.wso2.ballerinalang.compiler.util.Unifier;
import org.wso2.ballerinalang.util.Flags;
import org.wso2.ballerinalang.util.Lists;

import java.util.ArrayList;
import java.util.Collection;
import java.util.EnumSet;
import java.util.HashMap;
import java.util.HashSet;
import java.util.Iterator;
import java.util.LinkedHashMap;
import java.util.LinkedHashSet;
import java.util.List;
import java.util.Map;
import java.util.Optional;
import java.util.Set;
import java.util.Stack;

import static java.lang.String.format;
import static org.ballerinalang.model.symbols.SymbolOrigin.BUILTIN;
import static org.ballerinalang.model.symbols.SymbolOrigin.SOURCE;
import static org.ballerinalang.model.symbols.SymbolOrigin.VIRTUAL;
import static org.wso2.ballerinalang.compiler.semantics.model.Scope.NOT_FOUND_ENTRY;
import static org.wso2.ballerinalang.compiler.util.Constants.INFERRED_ARRAY_INDICATOR;
import static org.wso2.ballerinalang.compiler.util.Constants.OPEN_ARRAY_INDICATOR;

/**
 * @since 0.94
 */
public class SymbolResolver extends BLangNodeTransformer<SymbolResolver.AnalyzerData, BType> {
    private static final int MAX_ARRAY_SIZE = Integer.MAX_VALUE - 10; // -10 was added due to the JVM limitations
    private static final CompilerContext.Key<SymbolResolver> SYMBOL_RESOLVER_KEY =
            new CompilerContext.Key<>();

    private final SymbolTable symTable;
    private final Names names;
    private final BLangDiagnosticLog dlog;
    private final Types types;

    private final SymbolEnter symbolEnter;
    private final BLangAnonymousModelHelper anonymousModelHelper;
    private final BLangMissingNodesHelper missingNodesHelper;
    private final Unifier unifier;
    private final SemanticAnalyzer semanticAnalyzer;
    private final Stack<String> anonTypeNameSuffixes;

    public static SymbolResolver getInstance(CompilerContext context) {
        SymbolResolver symbolResolver = context.get(SYMBOL_RESOLVER_KEY);
        if (symbolResolver == null) {
            symbolResolver = new SymbolResolver(context);
        }

        return symbolResolver;
    }

    public SymbolResolver(CompilerContext context) {
        context.put(SYMBOL_RESOLVER_KEY, this);

        this.symTable = SymbolTable.getInstance(context);
        this.names = Names.getInstance(context);
        this.dlog = BLangDiagnosticLog.getInstance(context);
        this.types = Types.getInstance(context);
        this.symbolEnter = SymbolEnter.getInstance(context);
        this.anonymousModelHelper = BLangAnonymousModelHelper.getInstance(context);
        this.missingNodesHelper = BLangMissingNodesHelper.getInstance(context);
        this.semanticAnalyzer = SemanticAnalyzer.getInstance(context);
        this.unifier = new Unifier();
        this.anonTypeNameSuffixes = new Stack<>();
    }

    @Override
    public BType transformNode(BLangNode node, AnalyzerData props) {
        // Should not reach here
        return symTable.neverType;
    }

    public boolean checkForUniqueSymbol(Location pos, SymbolEnv env, BSymbol symbol) {
        //lookup symbol
        BSymbol foundSym = symTable.notFoundSymbol;
        int expSymTag = symbol.tag;
        if ((expSymTag & SymTag.IMPORT) == SymTag.IMPORT) {
            foundSym = lookupSymbolInPrefixSpace(env, symbol.name);
        } else if ((expSymTag & SymTag.ANNOTATION) == SymTag.ANNOTATION) {
            foundSym = lookupSymbolInAnnotationSpace(env, symbol.name);
        } else if ((expSymTag & SymTag.CONSTRUCTOR) == SymTag.CONSTRUCTOR) {
            foundSym = lookupSymbolInConstructorSpace(env, symbol.name);
        }  else if ((expSymTag & SymTag.MAIN) == SymTag.MAIN) {
            // Using this method for looking up in the main symbol space since record field symbols lookup have
            // different semantics depending on whether it's looking up a referenced symbol or looking up to see if
            // the symbol is unique within the scope.
            foundSym = lookupSymbolForDecl(env, symbol.name, SymTag.MAIN);
        }

        if (foundSym == symTable.notFoundSymbol && expSymTag == SymTag.FUNCTION) {
            int dotPosition = symbol.name.value.indexOf('.');
            if (dotPosition > 0 && dotPosition != symbol.name.value.length()) {
                String funcName = symbol.name.value.substring(dotPosition + 1);
                foundSym = lookupSymbolForDecl(env, names.fromString(funcName), SymTag.MAIN);
            }
        }

        //if symbol is not found then it is unique for the current scope
        if (foundSym == symTable.notFoundSymbol) {
            return true;
        }

        // if a symbol is found, then check whether it is unique
        if (!isDistinctSymbol(pos, symbol, foundSym)) {
            return false;
        }

        if (isRedeclaredSymbol(symbol, foundSym)) {

            Name name = symbol.name;
            if (Symbols.isRemote(symbol) ^ Symbols.isRemote(foundSym)) {
                dlog.error(pos, DiagnosticErrorCode.UNSUPPORTED_REMOTE_METHOD_NAME_IN_SCOPE, name);
                return false;
            }
            if (symbol.kind != SymbolKind.CONSTANT) {
                dlog.error(pos, DiagnosticErrorCode.REDECLARED_SYMBOL, name);
            }
            return false;
        }

        // In order to remove duplicate errors.
        return (foundSym.tag & SymTag.SERVICE) != SymTag.SERVICE;
    }

    private boolean isRedeclaredSymbol(BSymbol symbol, BSymbol foundSym) {
        return hasSameOwner(symbol, foundSym) || isSymbolRedeclaredInTestPackage(symbol, foundSym) ||
                isRedeclaredTypeDefinitionSymbol(symbol, foundSym);
    }

    public boolean checkForUniqueSymbol(SymbolEnv env, BSymbol symbol) {
        BSymbol foundSym = lookupSymbolInMainSpace(env, symbol.name);
        if (foundSym == symTable.notFoundSymbol) {
            return true;
        }
        if (symbol.tag == SymTag.CONSTRUCTOR && foundSym.tag == SymTag.ERROR) {
            return false;
        }
        return !hasSameOwner(symbol, foundSym);
    }

    /**
     * This method will check whether the given symbol that is being defined is unique by only checking its current
     * environment scope.
     *
     * @param pos       symbol pos for diagnostic purpose.
     * @param env       symbol environment to lookup.
     * @param symbol    the symbol that is being defined.
     * @param expSymTag expected tag of the symbol for.
     * @return true if the symbol is unique, false otherwise.
     */
    public boolean checkForUniqueSymbolInCurrentScope(Location pos, SymbolEnv env, BSymbol symbol,
                                                      int expSymTag) {
        //lookup in current scope
        BSymbol foundSym = lookupSymbolInGivenScope(env, symbol.name, expSymTag);

        //if symbol is not found then it is unique for the current scope
        if (foundSym == symTable.notFoundSymbol) {
            return true;
        }

        //if a symbol is found, then check whether it is unique
        return isDistinctSymbol(pos, symbol, foundSym);
    }

    /**
     * This method will check whether the symbol being defined is unique comparing it with the found symbol
     * from the scope.
     *
     * @param pos      symbol pos for diagnostic purpose.
     * @param symbol   symbol that is being defined.
     * @param foundSym symbol that is found from the scope.
     * @return true if the symbol is unique, false otherwise.
     */
    private boolean isDistinctSymbol(Location pos, BSymbol symbol, BSymbol foundSym) {
        // It is allowed to have a error constructor symbol with the same name as a type def.
        if (symbol.tag == SymTag.CONSTRUCTOR && foundSym.tag == SymTag.ERROR) {
            return false;
        }

        if (isSymbolDefinedInRootPkgLvl(foundSym)) {
            dlog.error(pos, DiagnosticErrorCode.REDECLARED_BUILTIN_SYMBOL, symbol.name);
            return false;
        }

        return true;
    }

    private boolean hasSameOwner(BSymbol symbol, BSymbol foundSym) {
        // check whether the given symbol owner is same as found symbol's owner
        if (foundSym.owner == symbol.owner) {
            return true;
        } else if (Symbols.isFlagOn(symbol.owner.flags, Flags.LAMBDA) &&
                ((foundSym.owner.tag & SymTag.INVOKABLE) == SymTag.INVOKABLE)) {
            // If the symbol being defined is inside a lambda and the existing symbol is defined inside a function, both
            // symbols are in the same block scope.
            return true;
        } else if (((symbol.owner.tag & SymTag.LET) == SymTag.LET) &&
                ((foundSym.owner.tag & SymTag.INVOKABLE) == SymTag.INVOKABLE)) {
            // If the symbol being defined is inside a let expression and the existing symbol is defined inside a
            // function both symbols are in the same scope.
            return  true;
        }  else if (((symbol.owner.tag & SymTag.FUNCTION_TYPE) == SymTag.FUNCTION_TYPE) &&
                ((foundSym.owner.tag & SymTag.INVOKABLE) == SymTag.INVOKABLE)) {
            // If the symbol being defined is inside a function type and the existing symbol is defined inside a
            // function both symbols are in the same scope.
            return  true;
        } else if (Symbols.isFlagOn(symbol.owner.flags, Flags.OBJECT_CTOR) &&
                ((foundSym.owner.tag & SymTag.INVOKABLE) == SymTag.INVOKABLE)) {
            // object ctor is using a symbol inside a function masking the symbol in the function scope
            // This is preventing outer scope variable name crashes with method names inside object ctor
            if (Symbols.isFlagOn(symbol.flags, Flags.ATTACHED) || Symbols.isFlagOn(foundSym.flags, Flags.ATTACHED)) {
                return false;
            }
            // This prevents `self` symbol crash between multilevel object ctors
            if (foundSym.name.value.equals(Names.SELF.value) || symbol.name.value.equals(Names.SELF.value)) {
                return false;
            }
            return true;
        }
        return  false;
    }

    private boolean isRedeclaredTypeDefinitionSymbol(BSymbol symbol, BSymbol foundSym) {
        if (symbol.kind != SymbolKind.TYPE_DEF && foundSym.kind != SymbolKind.TYPE_DEF) {
            return false;
        }
        if (symbol.kind == SymbolKind.TYPE_DEF) {
            return hasSameOwner(symbol.type.tsymbol, foundSym);
        } else {
            return hasSameOwner(symbol, foundSym.type.tsymbol);
        }
    }

    private boolean isSymbolRedeclaredInTestPackage(BSymbol symbol, BSymbol foundSym) {
        if (Symbols.isFlagOn(symbol.owner.flags, Flags.TESTABLE) &&
                !Symbols.isFlagOn(foundSym.owner.flags, Flags.TESTABLE)) {
            return true;
        }
        return false;
    }

    private boolean isSymbolDefinedInRootPkgLvl(BSymbol foundSym) {
        int foundSymTag = foundSym.tag;
        return symTable.rootPkgSymbol.pkgID.equals(foundSym.pkgID) &&
                (foundSymTag & SymTag.VARIABLE_NAME) == SymTag.VARIABLE_NAME;
    }

    /**
     * Lookup the symbol using given name in the given environment scope only.
     *
     * @param env       environment to lookup the symbol.
     * @param name      name of the symbol to lookup.
     * @param expSymTag expected tag of the symbol.
     * @return if a symbol is found return it.
     */
    public BSymbol lookupSymbolInGivenScope(SymbolEnv env, Name name, int expSymTag) {
        ScopeEntry entry = env.scope.lookup(name);
        while (entry != NOT_FOUND_ENTRY) {
            if (symTable.rootPkgSymbol.pkgID.equals(entry.symbol.pkgID) &&
                    (entry.symbol.tag & SymTag.VARIABLE_NAME) == SymTag.VARIABLE_NAME) {
                return entry.symbol;
            }
            if ((entry.symbol.tag & expSymTag) == expSymTag && !isFieldRefFromWithinARecord(entry.symbol, env)) {
                return entry.symbol;
            }
            entry = entry.next;
        }
        return symTable.notFoundSymbol;
    }

    public boolean checkForUniqueMemberSymbol(Location pos, SymbolEnv env, BSymbol symbol) {
        BSymbol foundSym = lookupMemberSymbol(pos, env.scope, env, symbol.name, symbol.tag);
        if (foundSym != symTable.notFoundSymbol) {
            dlog.error(pos, DiagnosticErrorCode.REDECLARED_SYMBOL, symbol.name);
            return false;
        }

        return true;
    }

    public BSymbol resolveBinaryOperator(OperatorKind opKind,
                                         BType lhsType,
                                         BType rhsType) {
        return resolveOperator(names.fromString(opKind.value()), Lists.of(lhsType, rhsType));
    }

    private BSymbol createEqualityOperator(OperatorKind opKind, BType lhsType, BType rhsType) {
        List<BType> paramTypes = Lists.of(lhsType, rhsType);
        BType retType = symTable.booleanType;
        BInvokableType opType = new BInvokableType(paramTypes, retType, null);
        return new BOperatorSymbol(names.fromString(opKind.value()), null, opType, null, symTable.builtinPos, VIRTUAL);
    }

    public BSymbol resolveUnaryOperator(OperatorKind opKind,
                                        BType type) {
        return resolveOperator(names.fromString(opKind.value()), Lists.of(type));
    }

    public BSymbol resolveOperator(Name name, List<BType> types) {
        ScopeEntry entry = symTable.rootScope.lookup(name);
        return resolveOperator(entry, types);
    }

    private BSymbol createBinaryComparisonOperator(OperatorKind opKind, BType lhsType, BType rhsType) {
        List<BType> paramTypes = Lists.of(lhsType, rhsType);
        BInvokableType opType = new BInvokableType(paramTypes, symTable.booleanType, null);
        return new BOperatorSymbol(names.fromString(opKind.value()), null, opType, null, symTable.builtinPos, VIRTUAL);
    }

    private BSymbol createBinaryOperator(OperatorKind opKind, BType lhsType, BType rhsType, BType retType) {
        List<BType> paramTypes = Lists.of(lhsType, rhsType);
        BInvokableType opType = new BInvokableType(paramTypes, retType, null);
        return new BOperatorSymbol(names.fromString(opKind.value()), null, opType, null, symTable.builtinPos, VIRTUAL);
    }

    BSymbol createUnaryOperator(OperatorKind kind, BType type, BType retType) {
        List<BType> paramTypes = Lists.of(type);
        BInvokableType opType = new BInvokableType(paramTypes, retType, null);
        return new BOperatorSymbol(names.fromString(kind.value()), null, opType, null, symTable.builtinPos, VIRTUAL);
    }

    public BSymbol resolvePkgSymbol(Location pos, SymbolEnv env, Name pkgAlias) {
        if (pkgAlias == Names.EMPTY) {
            // Return the current package symbol
            return env.enclPkg.symbol;
        }

        // Lookup for an imported package
        BSymbol pkgSymbol = lookupSymbolInPrefixSpace(env, pkgAlias);
        if (pkgSymbol == symTable.notFoundSymbol) {
            dlog.error(pos, DiagnosticErrorCode.UNDEFINED_MODULE, pkgAlias.value);
        }

        return pkgSymbol;
    }

    public BSymbol resolvePrefixSymbol(SymbolEnv env, Name pkgAlias, Name compUnit) {
        if (pkgAlias == Names.EMPTY) {
            // Return the current package symbol
            return env.enclPkg.symbol;
        }

        // Lookup for an imported package
        ScopeEntry entry = env.scope.lookup(pkgAlias);
        while (entry != NOT_FOUND_ENTRY) {
            BSymbol symbol = entry.symbol;
            int tag = symbol.tag;

            if ((tag & SymTag.XMLNS) == SymTag.XMLNS) {
                return symbol;
            }

            if ((tag & SymTag.CLIENT_DECL) == SymTag.CLIENT_DECL) {
                return resolveClientDeclPrefix(symbol);
            }

            if ((tag & SymTag.IMPORT) == SymTag.IMPORT &&
                    ((BPackageSymbol) symbol).compUnit.equals(compUnit)) {
                ((BPackageSymbol) symbol).isUsed = true;
                return symbol;
            }

            entry = entry.next;
        }

        if (env.enclEnv != null) {
            return resolvePrefixSymbol(env.enclEnv, pkgAlias, compUnit);
        }

        return symTable.notFoundSymbol;
    }

    public BSymbol resolveAnnotation(Location pos, SymbolEnv env, Name pkgAlias, Name annotationName) {
        return this.lookupAnnotationSpaceSymbolInPackage(pos, env, pkgAlias, annotationName);
    }

    public BSymbol resolveStructField(Location location, SymbolEnv env, Name fieldName,
                                      BTypeSymbol structSymbol) {
        return lookupMemberSymbol(location, structSymbol.scope, env, fieldName, SymTag.VARIABLE);
    }

    public BSymbol resolveObjectField(Location location, SymbolEnv env, Name fieldName,
                                      BTypeSymbol objectSymbol) {
        return lookupMemberSymbol(location, objectSymbol.scope, env, fieldName, SymTag.VARIABLE);
    }

    public BSymbol resolveObjectMethod(Location pos, SymbolEnv env, Name fieldName,
                                       BObjectTypeSymbol objectSymbol) {
        return lookupMemberSymbol(pos, objectSymbol.scope, env, fieldName, SymTag.VARIABLE);
    }

    public BSymbol resolveInvocableObjectField(Location pos, SymbolEnv env, Name fieldName,
                                               BObjectTypeSymbol objectTypeSymbol) {
        return lookupMemberSymbol(pos, objectTypeSymbol.scope, env, fieldName, SymTag.VARIABLE);
    }

    public BType resolveTypeNode(BLangType typeNode, SymbolEnv env) {
        AnalyzerData data = new AnalyzerData(env);
        return resolveTypeNode(typeNode, data, env, DiagnosticErrorCode.UNKNOWN_TYPE);
    }

    public BType resolveTypeNode(BLangType typeNode, SymbolEnv env, DiagnosticCode diagCode) {
        AnalyzerData data = new AnalyzerData(env);
        return resolveTypeNode(typeNode, data, env, diagCode);
    }

    private BType resolveTypeNode(BLangType typeNode, AnalyzerData data, SymbolEnv env) {
        return resolveTypeNode(typeNode, data, env, DiagnosticErrorCode.UNKNOWN_TYPE);
    }

    private BType resolveTypeNode(BLangType typeNode, AnalyzerData data, SymbolEnv env, DiagnosticCode diagCode) {
        if (typeNode == null) {
            return symTable.neverType;
        }
        SymbolEnv prevEnv = data.env;
        DiagnosticCode preDiagCode = data.diagCode;

        data.env = env; // TODO: can remove?
        data.diagCode = diagCode;
        BType resultType = typeNode.apply(this, data);
        data.env = prevEnv;
        data.diagCode = preDiagCode;

        BType refType = Types.getReferredType(resultType);
        if (refType != symTable.noType) {
            // If the typeNode.nullable is true then convert the resultType to a union type
            // if it is not already a union type, JSON type, or any type
            if (typeNode.nullable && resultType.tag == TypeTags.UNION) {
                BUnionType unionType = (BUnionType) refType;
                unionType.add(symTable.nilType);
            } else if (typeNode.nullable && resultType.tag != TypeTags.JSON && resultType.tag != TypeTags.ANY) {
                resultType = BUnionType.create(null, resultType, symTable.nilType);
            } else if (typeNode.nullable && refType.tag != TypeTags.JSON && refType.tag != TypeTags.ANY) {
                resultType = BUnionType.create(null, resultType, symTable.nilType);
            }
        }

        validateDistinctType(typeNode, resultType);

        typeNode.setBType(resultType);
        return resultType;
    }

    private void validateDistinctType(BLangType typeNode, BType type) {
        if (typeNode.flagSet.contains(Flag.DISTINCT) && !isDistinctAllowedOnType(type)) {
            dlog.error(typeNode.pos, DiagnosticErrorCode.DISTINCT_TYPING_ONLY_SUPPORT_OBJECTS_AND_ERRORS);
        }
    }

    private boolean isDistinctAllowedOnType(BType type) {
        if (type.tag == TypeTags.TYPEREFDESC) {
            return isDistinctAllowedOnType(Types.getReferredType(type));
        }
        if (type.tag == TypeTags.INTERSECTION) {
            for (BType constituentType : ((BIntersectionType) type).getConstituentTypes()) {
                if (!isDistinctAllowedOnType(constituentType)) {
                    return false;
                }
            }
            return true;
        }

        if (type.tag == TypeTags.UNION) {
            for (BType memberType : ((BUnionType) type).getMemberTypes()) {
                if (!isDistinctAllowedOnType(memberType)) {
                    return false;
                }
            }
            return true;

        }

        return type.tag == TypeTags.ERROR
                || type.tag == TypeTags.OBJECT
                || type.tag == TypeTags.NONE
                || type.tag == TypeTags.SEMANTIC_ERROR;
    }

    /**
     * Return the symbol associated with the given name in the current package. This method first searches the symbol in
     * the current scope and proceeds the enclosing scope, if it is not there in the current scope. This process
     * continues until the symbol is found or the root scope is reached. This method is mainly meant for checking
     * whether a given symbol is already defined in the scope hierarchy.
     *
     * @param env       current symbol environment
     * @param name      symbol name
     * @param expSymTag expected symbol type/tag
     * @return resolved symbol
     */
    private BSymbol lookupSymbolForDecl(SymbolEnv env, Name name, int expSymTag) {
        ScopeEntry entry = env.scope.lookup(name);
        while (entry != NOT_FOUND_ENTRY) {
            if ((entry.symbol.tag & expSymTag) == expSymTag) {
                return entry.symbol;
            }
            entry = entry.next;
        }

        if (env.enclEnv != null) {
            return lookupSymbol(env.enclEnv, name, expSymTag);
        }

        return symTable.notFoundSymbol;
    }

    /**
     * Return the symbol associated with the given name in the current package. This method first searches the symbol in
     * the current scope and proceeds the enclosing scope, if it is not there in the current scope. This process
     * continues until the symbol is found or the root scope is reached. This method is meant for looking up a symbol
     * when they are referenced. If looking up a symbol from within a record type definition, this method ignores record
     * fields. This is done so that default value expressions cannot refer to other record fields.
     *
     * @param env       current symbol environment
     * @param name      symbol name
     * @param expSymTag expected symbol type/tag
     * @return resolved symbol
     */
    private BSymbol lookupSymbol(SymbolEnv env, Name name, int expSymTag) {
        ScopeEntry entry = env.scope.lookup(name);
        while (entry != NOT_FOUND_ENTRY) {
            if ((entry.symbol.tag & expSymTag) == expSymTag && !isFieldRefFromWithinARecord(entry.symbol, env)) {
                return entry.symbol;
            }
            entry = entry.next;
        }

        if (env.enclEnv != null) {
            return lookupSymbol(env.enclEnv, name, expSymTag);
        }

        return symTable.notFoundSymbol;
    }

    /**
     * Checks whether the specified symbol is a symbol of a record field and whether that field is referred to from
     * within a record type definition (not necessarily the owner of the field).
     *
     * @param symbol symbol to be tested
     * @param env    the environment in which the symbol was found
     * @return returns `true` if the aboove described condition holds
     */
    private boolean isFieldRefFromWithinARecord(BSymbol symbol, SymbolEnv env) {
        return (symbol.owner.tag & SymTag.RECORD) == SymTag.RECORD &&
                env.enclType != null && env.enclType.getKind() == NodeKind.RECORD_TYPE;
    }

    public BSymbol lookupSymbolInMainSpace(SymbolEnv env, Name name) {
        return lookupSymbol(env, name, SymTag.MAIN);
    }

    public BSymbol lookupSymbolInAnnotationSpace(SymbolEnv env, Name name) {
        return lookupSymbol(env, name, SymTag.ANNOTATION);
    }

    public BSymbol lookupSymbolInPrefixSpace(SymbolEnv env, Name name) {
        return lookupSymbol(env, name, SymTag.IMPORT);
    }

    public BSymbol lookupSymbolInConstructorSpace(SymbolEnv env, Name name) {
        return lookupSymbol(env, name, SymTag.CONSTRUCTOR);
    }

    public BSymbol lookupLangLibMethod(BType type, Name name, SymbolEnv env) {

        if (symTable.langAnnotationModuleSymbol == null) {
            return symTable.notFoundSymbol;
        }
        BSymbol bSymbol;
        switch (type.tag) {
            case TypeTags.ARRAY:
            case TypeTags.TUPLE:
                bSymbol = lookupMethodInModule(symTable.langArrayModuleSymbol, name, env);
                break;
            case TypeTags.DECIMAL:
                bSymbol = lookupMethodInModule(symTable.langDecimalModuleSymbol, name, env);
                break;
            case TypeTags.ERROR:
                bSymbol = lookupMethodInModule(symTable.langErrorModuleSymbol, name, env);
                break;
            case TypeTags.FLOAT:
                bSymbol = lookupMethodInModule(symTable.langFloatModuleSymbol, name, env);
                break;
            case TypeTags.FUTURE:
                bSymbol = lookupMethodInModule(symTable.langFutureModuleSymbol, name, env);
                break;
            case TypeTags.INT:
            case TypeTags.SIGNED32_INT:
            case TypeTags.SIGNED16_INT:
            case TypeTags.SIGNED8_INT:
            case TypeTags.UNSIGNED32_INT:
            case TypeTags.UNSIGNED16_INT:
            case TypeTags.UNSIGNED8_INT:
            case TypeTags.BYTE:
                bSymbol = lookupMethodInModule(symTable.langIntModuleSymbol, name, env);
                break;
            case TypeTags.MAP:
            case TypeTags.RECORD:
                bSymbol = lookupMethodInModule(symTable.langMapModuleSymbol, name, env);
                break;
            case TypeTags.OBJECT:
                bSymbol = lookupMethodInModule(symTable.langObjectModuleSymbol, name, env);
                break;
            case TypeTags.STREAM:
                bSymbol = lookupMethodInModule(symTable.langStreamModuleSymbol, name, env);
                break;
            case TypeTags.TABLE:
                bSymbol = lookupMethodInModule(symTable.langTableModuleSymbol, name, env);
                break;
            case TypeTags.STRING:
            case TypeTags.CHAR_STRING:
                bSymbol = lookupMethodInModule(symTable.langStringModuleSymbol, name, env);
                break;
            case TypeTags.TYPEDESC:
                bSymbol = lookupMethodInModule(symTable.langTypedescModuleSymbol, name, env);
                break;
            case TypeTags.XML:
            case TypeTags.XML_ELEMENT:
            case TypeTags.XML_COMMENT:
            case TypeTags.XML_PI:
                bSymbol = lookupMethodInModule(symTable.langXmlModuleSymbol, name, env);
                break;
            case TypeTags.XML_TEXT:
                bSymbol = lookupMethodInModule(symTable.langXmlModuleSymbol, name, env);
                if (bSymbol == symTable.notFoundSymbol) {
                    bSymbol = lookupMethodInModule(symTable.langStringModuleSymbol, name, env);
                }
                break;
            case TypeTags.BOOLEAN:
                bSymbol = lookupMethodInModule(symTable.langBooleanModuleSymbol, name, env);
                break;
            case TypeTags.UNION:
                Iterator<BType> itr = ((BUnionType) type).getMemberTypes().iterator();

                if (!itr.hasNext()) {
                    throw new IllegalArgumentException(
                            format("Union type '%s' does not have member types", type));
                }

                BType member = Types.getReferredType(itr.next());

                if (TypeTags.isIntegerTypeTag(member.tag) || member.tag == TypeTags.BYTE) {
                    member = symTable.intType;
                } else if (TypeTags.isStringTypeTag(member.tag)) {
                    member = symTable.stringType;
                } else if (member.tag == TypeTags.INTERSECTION) {
                    member = ((BIntersectionType) member).effectiveType;
                }

                if (types.isSubTypeOfBaseType(type, member.tag)) {
                    bSymbol = lookupLangLibMethod(member, name, env);
                } else {
                    bSymbol = symTable.notFoundSymbol;
                }
                break;
            case TypeTags.TYPEREFDESC:
                bSymbol = lookupLangLibMethod(Types.getReferredType(type), name, env);
                break;
            case TypeTags.FINITE:
                if (types.isAssignable(type, symTable.intType)) {
                    return lookupLangLibMethod(symTable.intType, name, env);
                }

                if (types.isAssignable(type, symTable.stringType)) {
                    return lookupLangLibMethod(symTable.stringType, name, env);
                }

                if (types.isAssignable(type, symTable.decimalType)) {
                    return lookupLangLibMethod(symTable.decimalType, name, env);
                }

                if (types.isAssignable(type, symTable.floatType)) {
                    return lookupLangLibMethod(symTable.floatType, name, env);
                }

                if (types.isAssignable(type, symTable.booleanType)) {
                    return lookupLangLibMethod(symTable.booleanType, name, env);
                }

                bSymbol = symTable.notFoundSymbol;
                break;
            case TypeTags.INTERSECTION:
                return lookupLangLibMethod(((BIntersectionType) type).effectiveType, name, env);
            case TypeTags.REGEXP:
                bSymbol = lookupMethodInModule(symTable.langRegexpModuleSymbol, name, env);
                break;
            default:
                bSymbol = symTable.notFoundSymbol;
        }
        if (bSymbol == symTable.notFoundSymbol && type.tag != TypeTags.OBJECT) {
            bSymbol = lookupMethodInModule(symTable.langValueModuleSymbol, name, env);
        }

        if (bSymbol == symTable.notFoundSymbol) {
            bSymbol = lookupMethodInModule(symTable.langInternalModuleSymbol, name, env);
        }

        return bSymbol;
    }

    /**
     * Recursively analyse the symbol env to find the closure variable symbol that is being resolved.
     *
     * @param env       symbol env to analyse and find the closure variable.
     * @param name      name of the symbol to lookup
     * @param expSymTag symbol tag
     * @return closure symbol wrapper along with the resolved count
     */
    public BSymbol lookupClosureVarSymbol(SymbolEnv env, Name name, int expSymTag) {
        ScopeEntry entry = env.scope.lookup(name);
        while (entry != NOT_FOUND_ENTRY) {
            if (symTable.rootPkgSymbol.pkgID.equals(entry.symbol.pkgID) &&
                    (entry.symbol.tag & SymTag.VARIABLE_NAME) == SymTag.VARIABLE_NAME) {
                return entry.symbol;
            }
            if ((entry.symbol.tag & expSymTag) == expSymTag && !isFieldRefFromWithinARecord(entry.symbol, env)) {
                return entry.symbol;
            }
            entry = entry.next;
        }

        if (env.enclEnv == null || env.enclEnv.node == null) {
            return symTable.notFoundSymbol;
        }

        return lookupClosureVarSymbol(env.enclEnv, name, expSymTag);
    }

    public BSymbol lookupMainSpaceSymbolInPackage(Location pos,
                                                  SymbolEnv env,
                                                  Name pkgAlias,
                                                  Name name) {
        // 1) Look up the current package if the package alias is empty.
        if (pkgAlias == Names.EMPTY) {
            return lookupSymbolInMainSpace(env, name);
        }

        // 2) Retrieve the package symbol first
        BSymbol pkgSymbol =
                resolvePrefixSymbol(env, pkgAlias, names.fromString(pos.lineRange().filePath()));
        if (pkgSymbol == symTable.notFoundSymbol) {
            dlog.error(pos, DiagnosticErrorCode.UNDEFINED_MODULE, pkgAlias.value);
            return pkgSymbol;
        }

        // 3) Look up the package scope.
        return lookupMemberSymbol(pos, pkgSymbol.scope, env, name, SymTag.MAIN);
    }

    public BSymbol lookupMainSpaceSymbolInPackage(BSymbol pkgSymbol, Location pos, SymbolEnv env, Name name) {
        return lookupMemberSymbol(pos, pkgSymbol.scope, env, name, SymTag.MAIN);
    }

    public BSymbol lookupPrefixSpaceSymbolInPackage(Location pos,
                                                    SymbolEnv env,
                                                    Name pkgAlias,
                                                    Name name) {
        // 1) Look up the current package if the package alias is empty.
        if (pkgAlias == Names.EMPTY) {
            return lookupSymbolInPrefixSpace(env, name);
        }

        // 2) Retrieve the package symbol first
        BSymbol pkgSymbol =
                resolvePrefixSymbol(env, pkgAlias, names.fromString(pos.lineRange().filePath()));
        if (pkgSymbol == symTable.notFoundSymbol) {
            dlog.error(pos, DiagnosticErrorCode.UNDEFINED_MODULE, pkgAlias.value);
            return pkgSymbol;
        }

        // 3) Look up the package scope.
        return lookupMemberSymbol(pos, pkgSymbol.scope, env, name, SymTag.IMPORT);
    }

    public BSymbol lookupAnnotationSpaceSymbolInPackage(Location pos,
                                                        SymbolEnv env,
                                                        Name pkgAlias,
                                                        Name name) {
        // 1) Look up the current package if the package alias is empty.
        if (pkgAlias == Names.EMPTY) {
            return lookupSymbolInAnnotationSpace(env, name);
        }

        // 2) Retrieve the package symbol first
        BSymbol pkgSymbol =
                resolvePrefixSymbol(env, pkgAlias, names.fromString(pos.lineRange().filePath()));
        if (pkgSymbol == symTable.notFoundSymbol) {
            dlog.error(pos, DiagnosticErrorCode.UNDEFINED_MODULE, pkgAlias.value);
            return pkgSymbol;
        }

        // 3) Look up the package scope.
        return lookupMemberSymbol(pos, pkgSymbol.scope, env, name, SymTag.ANNOTATION);
    }

    public BSymbol lookupConstructorSpaceSymbolInPackage(Location pos,
                                                         SymbolEnv env,
                                                         Name pkgAlias,
                                                         Name name) {
        // 1) Look up the current package if the package alias is empty.
        if (pkgAlias == Names.EMPTY) {
            return lookupSymbolInConstructorSpace(env, name);
        }

        // 2) Retrieve the package symbol first
        BSymbol pkgSymbol =
                resolvePrefixSymbol(env, pkgAlias, names.fromString(pos.lineRange().filePath()));
        if (pkgSymbol == symTable.notFoundSymbol) {
            dlog.error(pos, DiagnosticErrorCode.UNDEFINED_MODULE, pkgAlias.value);
            return pkgSymbol;
        }

        // 3) Look up the package scope.
        return lookupMemberSymbol(pos, pkgSymbol.scope, env, name, SymTag.CONSTRUCTOR);
    }

    public BSymbol lookupMethodInModule(BPackageSymbol moduleSymbol, Name name, SymbolEnv env) {
        // What we get here is T.Name, this should convert to
        ScopeEntry entry = moduleSymbol.scope.lookup(name);
        while (entry != NOT_FOUND_ENTRY) {
            if ((entry.symbol.tag & SymTag.FUNCTION) != SymTag.FUNCTION) {
                entry = entry.next;
                continue;
            }
            if (isMemberAccessAllowed(env, entry.symbol)) {
                return entry.symbol;
            }
            return symTable.notFoundSymbol;
        }
        return symTable.notFoundSymbol;
    }

    /**
     * Return the symbol with the given name.
     * This method only looks at the symbol defined in the given scope.
     *
     * @param pos       diagnostic position
     * @param scope     current scope
     * @param env       symbol environment
     * @param name      symbol name
     * @param expSymTag expected symbol type/tag
     * @return resolved symbol
     */
    public BSymbol lookupMemberSymbol(Location pos,
                                      Scope scope,
                                      SymbolEnv env,
                                      Name name,
                                      int expSymTag) {
        ScopeEntry entry = scope.lookup(name);
        while (entry != NOT_FOUND_ENTRY) {
            if ((entry.symbol.tag & expSymTag) != expSymTag) {
                entry = entry.next;
                continue;
            }

            if (isMemberAccessAllowed(env, entry.symbol)) {
                return entry.symbol;
            } else {
                dlog.error(pos, DiagnosticErrorCode.ATTEMPT_REFER_NON_ACCESSIBLE_SYMBOL, entry.symbol.name);
                return symTable.notFoundSymbol;
            }
        }

        return symTable.notFoundSymbol;
    }

    /**
     * Resolve and return the namespaces visible to the given environment, as a map.
     *
     * @param env Environment to get the visible namespaces
     * @return Map of namespace symbols visible to the given environment
     */
    public Map<Name, BXMLNSSymbol> resolveAllNamespaces(SymbolEnv env) {
        Map<Name, BXMLNSSymbol> namespaces = new LinkedHashMap<>();
        addNamespacesInScope(namespaces, env);
        return namespaces;
    }

    public void boostrapErrorType() {

        ScopeEntry entry = symTable.rootPkgSymbol.scope.lookup(Names.ERROR);
        while (entry != NOT_FOUND_ENTRY) {
            if ((entry.symbol.tag & SymTag.TYPE) != SymTag.TYPE) {
                entry = entry.next;
                continue;
            }
            symTable.errorType = (BErrorType) Types.getReferredType(entry.symbol.type);
            symTable.detailType = (BMapType) symTable.errorType.detailType;
            return;
        }
        throw new IllegalStateException("built-in error not found ?");
    }

    public void defineOperators() {
        symTable.defineOperators();
    }

    public void bootstrapAnydataType() {
        ScopeEntry entry = symTable.langAnnotationModuleSymbol.scope.lookup(Names.ANYDATA);
        while (entry != NOT_FOUND_ENTRY) {
            if ((entry.symbol.tag & SymTag.TYPE) != SymTag.TYPE) {
                entry = entry.next;
                continue;
            }
            BUnionType type = (BUnionType) Types.getReferredType(entry.symbol.type);
            symTable.anydataType = new BAnydataType(type);
            Optional<BIntersectionType> immutableType = Types.getImmutableType(symTable, PackageID.ANNOTATIONS, type);
            if (immutableType.isPresent()) {
                Types.addImmutableType(symTable, PackageID.ANNOTATIONS, symTable.anydataType, immutableType.get());
            }
            symTable.anydataOrReadonly = BUnionType.create(null, symTable.anydataType, symTable.readonlyType);
            entry.symbol.type = symTable.anydataType;
            entry.symbol.origin = BUILTIN;

            symTable.anydataType.tsymbol = new BTypeSymbol(SymTag.TYPE, Flags.PUBLIC, Names.ANYDATA,
                    PackageID.ANNOTATIONS, symTable.anydataType, symTable.rootPkgSymbol, symTable.builtinPos, BUILTIN);
            return;
        }
        throw new IllegalStateException("built-in 'anydata' type not found");
    }

    public void bootstrapJsonType() {
        ScopeEntry entry = symTable.langAnnotationModuleSymbol.scope.lookup(Names.JSON);
        while (entry != NOT_FOUND_ENTRY) {
            if ((entry.symbol.tag & SymTag.TYPE) != SymTag.TYPE) {
                entry = entry.next;
                continue;
            }
            BUnionType type = (BUnionType) Types.getReferredType(entry.symbol.type);
            symTable.jsonType = new BJSONType(type);
            Optional<BIntersectionType> immutableType = Types.getImmutableType(symTable, PackageID.ANNOTATIONS,
                                                                               type);
            if (immutableType.isPresent()) {
                Types.addImmutableType(symTable, PackageID.ANNOTATIONS, symTable.jsonType, immutableType.get());
            }
            symTable.jsonType.tsymbol = new BTypeSymbol(SymTag.TYPE, Flags.PUBLIC, Names.JSON, PackageID.ANNOTATIONS,
                    symTable.jsonType, symTable.langAnnotationModuleSymbol, symTable.builtinPos, BUILTIN);
            entry.symbol.type = symTable.jsonType;
            entry.symbol.origin = BUILTIN;
            return;
        }
        throw new IllegalStateException("built-in 'json' type not found");
    }

    public void bootstrapCloneableType() {
        if (symTable.langValueModuleSymbol != null) {
            ScopeEntry entry = symTable.langValueModuleSymbol.scope.lookup(Names.CLONEABLE);
            while (entry != NOT_FOUND_ENTRY) {
                if ((entry.symbol.tag & SymTag.TYPE) != SymTag.TYPE) {
                    entry = entry.next;
                    continue;
                }
                symTable.cloneableType = (BUnionType) Types.getReferredType(entry.symbol.type);
                symTable.cloneableType.tsymbol =
                        new BTypeSymbol(SymTag.TYPE, Flags.PUBLIC, Names.CLONEABLE,
                                PackageID.VALUE, symTable.cloneableType, symTable.langValueModuleSymbol,
                                symTable.builtinPos, BUILTIN);
                symTable.detailType = new BMapType(TypeTags.MAP, symTable.cloneableType, null);
                symTable.errorType = new BErrorType(null, symTable.detailType);
                symTable.errorType.tsymbol = new BErrorTypeSymbol(SymTag.ERROR, Flags.PUBLIC, Names.ERROR,
                        symTable.rootPkgSymbol.pkgID, symTable.errorType, symTable.rootPkgSymbol, symTable.builtinPos
                        , BUILTIN);

                symTable.errorOrNilType = BUnionType.create(null, symTable.errorType, symTable.nilType);
                symTable.anyOrErrorType = BUnionType.create(null, symTable.anyType, symTable.errorType);

                symTable.mapAllType = new BMapType(TypeTags.MAP, symTable.anyOrErrorType, null);
                symTable.arrayAllType = new BArrayType(symTable.anyOrErrorType);
                symTable.typeDesc.constraint = symTable.anyOrErrorType;
                symTable.futureType.constraint = symTable.anyOrErrorType;

                symTable.pureType = BUnionType.create(null, symTable.anydataType, symTable.errorType);
                return;
            }
            throw new IllegalStateException("built-in 'lang.value:Cloneable' type not found");
        }

        ScopeEntry entry = symTable.rootPkgSymbol.scope.lookup(Names.CLONEABLE_INTERNAL);
        while (entry != NOT_FOUND_ENTRY) {
            if ((entry.symbol.tag & SymTag.TYPE) != SymTag.TYPE) {
                entry = entry.next;
                continue;
            }
            entry.symbol.type = symTable.cloneableType;
            break;
        }

    }

    public void bootstrapIntRangeType() {
        ScopeEntry entry = symTable.langInternalModuleSymbol.scope.lookup(Names.CREATE_INT_RANGE);
        while (entry != NOT_FOUND_ENTRY) {
            if ((entry.symbol.tag & SymTag.INVOKABLE) != SymTag.INVOKABLE) {
                entry = entry.next;
                continue;
            }
            symTable.intRangeType = (BObjectType) types
                    .getReferredType(((BInvokableType) entry.symbol.type).retType);
            symTable.defineIntRangeOperations();
            return;
        }
        throw new IllegalStateException("built-in Integer Range type not found ?");
    }

    public void bootstrapIterableType() {

        ScopeEntry entry = symTable.langObjectModuleSymbol.scope.lookup(Names.OBJECT_ITERABLE);
        while (entry != NOT_FOUND_ENTRY) {
            if ((entry.symbol.tag & SymTag.TYPE) != SymTag.TYPE) {
                entry = entry.next;
                continue;
            }
            symTable.iterableType = (BObjectType) Types.getReferredType(entry.symbol.type);
            return;
        }
        throw new IllegalStateException("built-in distinct Iterable type not found ?");
    }

    public void loadRawTemplateType() {
        ScopeEntry entry = symTable.langObjectModuleSymbol.scope.lookup(Names.RAW_TEMPLATE);
        while (entry != NOT_FOUND_ENTRY) {
            if ((entry.symbol.tag & SymTag.TYPE) != SymTag.TYPE) {
                entry = entry.next;
                continue;
            }
            symTable.rawTemplateType = (BObjectType) entry.symbol.type;
            return;
        }
        throw new IllegalStateException("'lang.object:RawTemplate' type not found");
    }

    // visit type nodes

    @Override
    public BType transform(BLangValueType valueTypeNode, AnalyzerData data) {
        return visitBuiltInTypeNode(valueTypeNode, data, valueTypeNode.typeKind);
    }

    @Override
    public BType transform(BLangBuiltInRefTypeNode builtInRefType, AnalyzerData data) {
        return visitBuiltInTypeNode(builtInRefType, data, builtInRefType.typeKind);
    }

    @Override
    public BType transform(BLangArrayType arrayTypeNode, AnalyzerData data) {
        // The value of the dimensions field should always be >= 1
        // If sizes is null array is unsealed
        BType resultType = resolveTypeNode(arrayTypeNode.elemtype, data, data.env, data.diagCode);
        if (resultType == symTable.noType) {
            return resultType;
        }
        boolean isError = false;
        for (int i = 0; i < arrayTypeNode.dimensions; i++) {
            BTypeSymbol arrayTypeSymbol = Symbols.createTypeSymbol(SymTag.ARRAY_TYPE, Flags.PUBLIC, Names.EMPTY,
                    data.env.enclPkg.symbol.pkgID, null, data.env.scope.owner, arrayTypeNode.pos, SOURCE);
            BArrayType arrType;
            if (arrayTypeNode.sizes.size() == 0) {
                arrType = new BArrayType(resultType, arrayTypeSymbol);
            } else {
                BLangExpression size = arrayTypeNode.sizes.get(i);
                if (size.getKind() == NodeKind.LITERAL || size.getKind() == NodeKind.NUMERIC_LITERAL) {
                    Integer sizeIndicator = (Integer) (((BLangLiteral) size).getValue());
                    BArrayState arrayState;
                    if (sizeIndicator == OPEN_ARRAY_INDICATOR) {
                        arrayState = BArrayState.OPEN;
                    } else if (sizeIndicator == INFERRED_ARRAY_INDICATOR) {
                        arrayState = BArrayState.INFERRED;
                    } else {
                        arrayState = BArrayState.CLOSED;
                    }
                    arrType = new BArrayType(resultType, arrayTypeSymbol, sizeIndicator, arrayState);
                } else {
                    if (size.getKind() != NodeKind.SIMPLE_VARIABLE_REF) {
                        dlog.error(size.pos, DiagnosticErrorCode.INCOMPATIBLE_TYPES, symTable.intType,
                                ((BLangTypedescExpr) size).getTypeNode());
                        isError = true;
                        continue;
                    }

                    BLangSimpleVarRef sizeReference = (BLangSimpleVarRef) size;
                    Name pkgAlias = names.fromIdNode(sizeReference.pkgAlias);
                    Name typeName = names.fromIdNode(sizeReference.variableName);

                    BSymbol sizeSymbol = lookupMainSpaceSymbolInPackage(size.pos, data.env, pkgAlias, typeName);
                    sizeReference.symbol = sizeSymbol;

                    if (symTable.notFoundSymbol == sizeSymbol) {
                        dlog.error(arrayTypeNode.pos, DiagnosticErrorCode.UNDEFINED_SYMBOL, size);
                        isError = true;
                        continue;
                    }

                    if (sizeSymbol.tag != SymTag.CONSTANT) {
                        dlog.error(size.pos, DiagnosticErrorCode.INVALID_ARRAY_SIZE_REFERENCE, sizeSymbol);
                        isError = true;
                        continue;
                    }

                    BConstantSymbol sizeConstSymbol = (BConstantSymbol) sizeSymbol;
                    BType lengthLiteralType = sizeConstSymbol.literalType;

                    if (lengthLiteralType.tag != TypeTags.INT) {
                        dlog.error(size.pos, DiagnosticErrorCode.INCOMPATIBLE_TYPES, symTable.intType,
                                sizeConstSymbol.literalType);
                        isError = true;
                        continue;
                    }

                    int length;
                    long lengthCheck = Long.parseLong(sizeConstSymbol.type.toString());
                    if (lengthCheck > MAX_ARRAY_SIZE) {
                        length = 0;
                        dlog.error(size.pos,
                                DiagnosticErrorCode.ARRAY_LENGTH_GREATER_THAT_2147483637_NOT_YET_SUPPORTED);
                    } else if (lengthCheck < 0) {
                        length = 0;
                        dlog.error(size.pos, DiagnosticErrorCode.INVALID_ARRAY_LENGTH);
                    } else {
                        length = (int) lengthCheck;
                    }
                    arrType = new BArrayType(resultType, arrayTypeSymbol, length, BArrayState.CLOSED);
                }
            }
            arrayTypeSymbol.type = arrType;
            resultType = arrayTypeSymbol.type;
            markParameterizedType(arrType, arrType.eType);
        }
        if (isError) {
            resultType = symTable.semanticError;
        }
        return resultType;
    }

    @Override
    public BType transform(BLangUnionTypeNode unionTypeNode, AnalyzerData data) {

        LinkedHashSet<BType> memberTypes = new LinkedHashSet<>();

        for (BLangType langType : unionTypeNode.memberTypeNodes) {
            memberTypes.add(resolveTypeNode(langType, data.env));
        }

        if (memberTypes.contains(symTable.noType)) {
            return symTable.noType;
        }

        BTypeSymbol unionTypeSymbol = Symbols.createTypeSymbol(SymTag.UNION_TYPE, Flags.asMask(EnumSet.of(Flag.PUBLIC)),
                Names.EMPTY, data.env.enclPkg.symbol.pkgID, null,
                data.env.scope.owner, unionTypeNode.pos, SOURCE);

        BUnionType unionType = BUnionType.create(unionTypeSymbol, memberTypes);
        unionTypeSymbol.type = unionType;

        markParameterizedType(unionType, memberTypes);

        return unionType;
    }

    @Override
    public BType transform(BLangIntersectionTypeNode intersectionTypeNode, AnalyzerData data) {

        return computeIntersectionType(intersectionTypeNode, data);
    }

    @Override
    public BType transform(BLangObjectTypeNode objectTypeNode, AnalyzerData data) {
        EnumSet<Flag> flags = EnumSet.copyOf(objectTypeNode.flagSet);
        if (objectTypeNode.isAnonymous) {
            flags.add(Flag.PUBLIC);
        }

        int typeFlags = 0;
        if (flags.contains(Flag.READONLY)) {
            typeFlags |= Flags.READONLY;
        }

        if (flags.contains(Flag.ISOLATED)) {
            typeFlags |= Flags.ISOLATED;
        }

        if (flags.contains(Flag.SERVICE)) {
            typeFlags |= Flags.SERVICE;
        }

        BTypeSymbol objectSymbol = Symbols.createObjectSymbol(Flags.asMask(flags), Names.EMPTY,
                data.env.enclPkg.symbol.pkgID, null, data.env.scope.owner, objectTypeNode.pos, SOURCE);

        BObjectType objectType = new BObjectType(objectSymbol, typeFlags);

        objectSymbol.type = objectType;
        objectTypeNode.symbol = objectSymbol;

        return objectType;
    }

    @Override
    public BType transform(BLangRecordTypeNode recordTypeNode, AnalyzerData data) {
        // If we cannot resolve a type of a type definition, we create a dummy symbol for it. If the type node is
        // a record, a symbol will be created for it when we define the dummy symbol (from here). When we define the
        // node later, this method will be called again. In such cases, we don't need to create a new symbol here.
        if (recordTypeNode.symbol == null) {
            EnumSet<Flag> flags = recordTypeNode.isAnonymous ? EnumSet.of(Flag.PUBLIC, Flag.ANONYMOUS)
                    : EnumSet.noneOf(Flag.class);
            BRecordTypeSymbol recordSymbol = Symbols.createRecordSymbol(Flags.asMask(flags), Names.EMPTY,
                    data.env.enclPkg.symbol.pkgID, null,
                    data.env.scope.owner, recordTypeNode.pos,
                    recordTypeNode.isAnonymous ? VIRTUAL : SOURCE);
            BRecordType recordType = new BRecordType(recordSymbol);
            recordSymbol.type = recordType;
            recordTypeNode.symbol = recordSymbol;

            if (data.env.node.getKind() != NodeKind.PACKAGE) {
                recordSymbol.name = names.fromString(
                        anonymousModelHelper.getNextAnonymousTypeKey(data.env.enclPkg.packageID));
                symbolEnter.defineSymbol(recordTypeNode.pos, recordTypeNode.symbol, data.env);
                symbolEnter.defineNode(recordTypeNode, data.env);
            }

            return recordType;
        }
        return recordTypeNode.symbol.type;
    }

    @Override
    public BType transform(BLangStreamType streamTypeNode, AnalyzerData data) {
        BType type = resolveTypeNode(streamTypeNode.type, data, data.env);
        BType constraintType = resolveTypeNode(streamTypeNode.constraint, data, data.env);
        BType error = streamTypeNode.error != null ?
                resolveTypeNode(streamTypeNode.error, data, data.env) : symTable.nilType;
        // If the constrained type is undefined, return noType as the type.
        if (constraintType == symTable.noType) {
            return symTable.noType;
        }

        BType streamType = new BStreamType(TypeTags.STREAM, constraintType, error, null);
        BTypeSymbol typeSymbol = type.tsymbol;
        streamType.tsymbol = Symbols.createTypeSymbol(typeSymbol.tag, typeSymbol.flags, typeSymbol.name,
                typeSymbol.originalName, typeSymbol.pkgID, streamType,
                data.env.scope.owner, streamTypeNode.pos, SOURCE);

        markParameterizedType(streamType, constraintType);
        if (error != null) {
            markParameterizedType(streamType, error);
        }

        return streamType;
    }

    @Override
    public BType transform(BLangTableTypeNode tableTypeNode, AnalyzerData data) {
        BType type = resolveTypeNode(tableTypeNode.type, data, data.env);
        BType constraintType = resolveTypeNode(tableTypeNode.constraint, data, data.env);
        // If the constrained type is undefined, return noType as the type.
        if (constraintType == symTable.noType) {
            return symTable.noType;
        }

        BTableType tableType = new BTableType(TypeTags.TABLE, constraintType, null);
        BTypeSymbol typeSymbol = type.tsymbol;
        tableType.tsymbol = Symbols.createTypeSymbol(SymTag.TYPE, Flags.asMask(EnumSet.noneOf(Flag.class)),
                typeSymbol.name, typeSymbol.originalName, typeSymbol.pkgID,
                tableType, data.env.scope.owner, tableTypeNode.pos, SOURCE);
        tableType.tsymbol.flags = typeSymbol.flags;
        tableType.constraintPos = tableTypeNode.constraint.pos;
        tableType.isTypeInlineDefined = tableTypeNode.isTypeInlineDefined;

        if (tableTypeNode.tableKeyTypeConstraint != null) {
            tableType.keyTypeConstraint = resolveTypeNode(tableTypeNode.tableKeyTypeConstraint.keyType, data, data.env);
            tableType.keyPos = tableTypeNode.tableKeyTypeConstraint.pos;
        } else if (tableTypeNode.tableKeySpecifier != null) {
            BLangTableKeySpecifier tableKeySpecifier = tableTypeNode.tableKeySpecifier;
            List<String> fieldNameList = new ArrayList<>();
            for (IdentifierNode identifier : tableKeySpecifier.fieldNameIdentifierList) {
                fieldNameList.add(((BLangIdentifier) identifier).value);
            }
            tableType.fieldNameList = fieldNameList;
            tableType.keyPos = tableKeySpecifier.pos;
        }

        if (Types.getReferredType(constraintType).tag == TypeTags.MAP &&
                (!tableType.fieldNameList.isEmpty() || tableType.keyTypeConstraint != null) &&
                !tableType.tsymbol.owner.getFlags().contains(Flag.LANG_LIB)) {
            dlog.error(tableType.keyPos,
                    DiagnosticErrorCode.KEY_CONSTRAINT_NOT_SUPPORTED_FOR_TABLE_WITH_MAP_CONSTRAINT);
            return symTable.semanticError;
        }

        markParameterizedType(tableType, constraintType);
        tableTypeNode.tableType = tableType;

        return tableType;
    }

    @Override
    public BType transform(BLangFiniteTypeNode finiteTypeNode, AnalyzerData data) {
        BTypeSymbol finiteTypeSymbol = Symbols.createTypeSymbol(SymTag.FINITE_TYPE,
                Flags.asMask(EnumSet.of(Flag.PUBLIC)), Names.EMPTY,
                data.env.enclPkg.symbol.pkgID, null, data.env.scope.owner,
                finiteTypeNode.pos, SOURCE);

        // In case we encounter unary expressions in finite type, we will be replacing them with numeric literals
        // Note: calling semanticAnalyzer form symbolResolver is a temporary fix.
        semanticAnalyzer.analyzeNode(finiteTypeNode, data.env);

        BFiniteType finiteType = new BFiniteType(finiteTypeSymbol);
        for (BLangExpression expressionOrLiteral : finiteTypeNode.valueSpace) {
            finiteType.addValue(expressionOrLiteral);
        }
        finiteTypeSymbol.type = finiteType;

        return finiteType;
    }

    @Override
    public BType transform(BLangTupleTypeNode tupleTypeNode, AnalyzerData data) {
        List<BType> memberTypes = new ArrayList<>();
        for (BLangType memTypeNode : tupleTypeNode.memberTypeNodes) {
            BType type = resolveTypeNode(memTypeNode, data, data.env);

            // If at least one member is undefined, return noType as the type.
            if (type == symTable.noType) {
                return symTable.noType;
            }

            memberTypes.add(type);
        }

        BTypeSymbol tupleTypeSymbol = Symbols.createTypeSymbol(SymTag.TUPLE_TYPE, Flags.asMask(EnumSet.of(Flag.PUBLIC)),
                Names.EMPTY, data.env.enclPkg.symbol.pkgID, null,
                data.env.scope.owner, tupleTypeNode.pos, SOURCE);

        BTupleType tupleType = new BTupleType(tupleTypeSymbol, memberTypes);
        tupleTypeSymbol.type = tupleType;

        if (tupleTypeNode.restParamType != null) {
            BType tupleRestType = resolveTypeNode(tupleTypeNode.restParamType, data, data.env);
            if (tupleRestType == symTable.noType) {
                return symTable.noType;
            }
            tupleType.restType = tupleRestType;
            markParameterizedType(tupleType, tupleType.restType);
        }

        markParameterizedType(tupleType, memberTypes);

        return tupleType;
    }

    @Override
    public BType transform(BLangErrorType errorTypeNode, AnalyzerData data) {
        BType detailType = Optional.ofNullable(errorTypeNode.detailType)
                .map(bLangType -> resolveTypeNode(bLangType, data, data.env)).orElse(symTable.detailType);

        if (errorTypeNode.isAnonymous) {
            errorTypeNode.flagSet.add(Flag.PUBLIC);
            errorTypeNode.flagSet.add(Flag.ANONYMOUS);
        }

        // The builtin error type
        BErrorType bErrorType = symTable.errorType;

        boolean distinctErrorDef = errorTypeNode.flagSet.contains(Flag.DISTINCT);
        if (detailType == symTable.detailType && !distinctErrorDef &&
                !data.env.enclPkg.packageID.equals(PackageID.ANNOTATIONS)) {
            return bErrorType;
        }

        // Define user define error type.
        BErrorTypeSymbol errorTypeSymbol = Symbols.createErrorSymbol(Flags.asMask(errorTypeNode.flagSet),
                Names.EMPTY, data.env.enclPkg.packageID, null, data.env.scope.owner, errorTypeNode.pos, SOURCE);

        PackageID packageID = data.env.enclPkg.packageID;
        if (data.env.node.getKind() != NodeKind.PACKAGE) {
            errorTypeSymbol.name = names.fromString(
                    anonymousModelHelper.getNextAnonymousTypeKey(packageID));
            symbolEnter.defineSymbol(errorTypeNode.pos, errorTypeSymbol, data.env);
        }

        BErrorType errorType = new BErrorType(errorTypeSymbol, detailType);
        errorType.flags |= errorTypeSymbol.flags;
        errorTypeSymbol.type = errorType;

        markParameterizedType(errorType, detailType);

        errorType.typeIdSet = BTypeIdSet.emptySet();

        if (errorTypeNode.isAnonymous && errorTypeNode.flagSet.contains(Flag.DISTINCT)) {
            errorType.typeIdSet.add(
                    BTypeIdSet.from(packageID, anonymousModelHelper.getNextAnonymousTypeId(packageID), true));
        }

        return errorType;
    }

    @Override
    public BType transform(BLangConstrainedType constrainedTypeNode, AnalyzerData data) {
        BType type = resolveTypeNode(constrainedTypeNode.type, data, data.env);
        BType constraintType = resolveTypeNode(constrainedTypeNode.constraint, data, data.env);
        // If the constrained type is undefined, return noType as the type.
        if (constraintType == symTable.noType) {
            return symTable.noType;
        }

        BType constrainedType;
        if (type.tag == TypeTags.FUTURE) {
            constrainedType = new BFutureType(TypeTags.FUTURE, constraintType, null);
        } else if (type.tag == TypeTags.MAP) {
            constrainedType = new BMapType(TypeTags.MAP, constraintType, null);
        } else if (type.tag == TypeTags.TYPEDESC) {
            constrainedType = new BTypedescType(constraintType, null);
        } else if (type.tag == TypeTags.XML) {
            if (constraintType.tag == TypeTags.PARAMETERIZED_TYPE) {
                BType typedescType = ((BParameterizedType) constraintType).paramSymbol.type;
                BType typedescConstraint = ((BTypedescType) typedescType).constraint;
                validateXMLConstraintType(typedescConstraint, constrainedTypeNode.pos);
            } else {
                validateXMLConstraintType(constraintType, constrainedTypeNode.pos);
            }
            constrainedType = new BXMLType(constraintType, null);
        } else {
            return symTable.neverType;
        }

        BTypeSymbol typeSymbol = type.tsymbol;
        constrainedType.tsymbol = Symbols.createTypeSymbol(typeSymbol.tag, typeSymbol.flags, typeSymbol.name,
                typeSymbol.originalName, typeSymbol.pkgID, constrainedType, typeSymbol.owner,
                constrainedTypeNode.pos, SOURCE);
        markParameterizedType(constrainedType, constraintType);
        return constrainedType;
    }

    private void validateXMLConstraintType(BType type, Location pos) {
        BType constraintType = Types.getReferredType(type);
        int constrainedTag = constraintType.tag;

        if (constrainedTag == TypeTags.INTERSECTION) {
            constraintType = ((BIntersectionType) constraintType).getEffectiveType();
            constrainedTag = constraintType.tag;
        }

        if (constrainedTag == TypeTags.UNION) {
            checkUnionTypeForXMLSubTypes((BUnionType) constraintType, pos);
            return;
        }

        if (!TypeTags.isXMLTypeTag(constrainedTag) && constrainedTag != TypeTags.NEVER) {
            dlog.error(pos, DiagnosticErrorCode.INCOMPATIBLE_TYPE_CONSTRAINT, symTable.xmlType, type);
        }
    }

    private void checkUnionTypeForXMLSubTypes(BUnionType constraintUnionType, Location pos) {
        for (BType memberType : constraintUnionType.getMemberTypes()) {
            memberType = Types.getReferredType(memberType);
            if (memberType.tag == TypeTags.INTERSECTION) {
                memberType = ((BIntersectionType) memberType).getEffectiveType();
            }
            if (memberType.tag == TypeTags.UNION) {
                checkUnionTypeForXMLSubTypes((BUnionType) memberType, pos);
            }
            if (!TypeTags.isXMLTypeTag(memberType.tag)) {
                dlog.error(pos, DiagnosticErrorCode.INCOMPATIBLE_TYPE_CONSTRAINT, symTable.xmlType,
                        constraintUnionType);
            }
        }
    }

    @Override
    public BType transform(BLangUserDefinedType userDefinedTypeNode, AnalyzerData data) {
        // 1) Resolve the package scope using the package alias.
        //    If the package alias is not empty or null, then find the package scope,
        //    if not use the current package scope.
        // 2) lookup the typename in the package scope returned from step 1.
        // 3) If the symbol is not found, then lookup in the root scope. e.g. for types such as 'error'

        Name pkgAlias = names.fromIdNode(userDefinedTypeNode.pkgAlias);
        Name typeName = names.fromIdNode(userDefinedTypeNode.typeName);
        BSymbol symbol = symTable.notFoundSymbol;
        SymbolEnv env = data.env;

        // 1) Resolve ANNOTATION type if and only current scope inside ANNOTATION definition.
        // Only valued types and ANNOTATION type allowed.
        if (env.scope.owner.tag == SymTag.ANNOTATION) {
            symbol = lookupAnnotationSpaceSymbolInPackage(userDefinedTypeNode.pos, env, pkgAlias, typeName);
        }

        // 2) Resolve the package scope using the package alias.
        //    If the package alias is not empty or null, then find the package scope,
        if (symbol == symTable.notFoundSymbol) {
            BSymbol tempSymbol = lookupMainSpaceSymbolInPackage(userDefinedTypeNode.pos, env, pkgAlias, typeName);

            BSymbol refSymbol = tempSymbol.tag == SymTag.TYPE_DEF ? Types.getReferredType(tempSymbol.type).tsymbol
                    : tempSymbol;

            NodeKind envNodeKind = data.env.node.getKind();
            if ((refSymbol.tag & SymTag.TYPE) == SymTag.TYPE) {
                symbol = tempSymbol;
            } else if (Symbols.isTagOn(refSymbol, SymTag.VARIABLE) &&
                    (envNodeKind == NodeKind.FUNCTION || envNodeKind == NodeKind.RESOURCE_FUNC)) {
                BLangFunction func = (BLangFunction) data.env.node;
                boolean errored = false;

                if (func.returnTypeNode == null ||
                        (func.hasBody() && func.body.getKind() != NodeKind.EXTERN_FUNCTION_BODY)) {
                    dlog.error(userDefinedTypeNode.pos,
                            DiagnosticErrorCode.INVALID_NON_EXTERNAL_DEPENDENTLY_TYPED_FUNCTION);
                    errored = true;
                }

                if (tempSymbol.type != null &&
                        Types.getReferredType(tempSymbol.type).tag != TypeTags.TYPEDESC) {
                    dlog.error(userDefinedTypeNode.pos, DiagnosticErrorCode.INVALID_PARAM_TYPE_FOR_RETURN_TYPE,
                            tempSymbol.type);
                    errored = true;
                }

                if (errored) {
                    return symTable.semanticError;
                }

                ParameterizedTypeInfo parameterizedTypeInfo =
                        getTypedescParamValueType(func.requiredParams, data, refSymbol);
                BType paramValType = parameterizedTypeInfo == null ? null : parameterizedTypeInfo.paramValueType;

                if (paramValType == symTable.semanticError) {
                    return symTable.semanticError;
                }

                if (paramValType != null) {
                    BTypeSymbol tSymbol = new BTypeSymbol(SymTag.TYPE, Flags.PARAMETERIZED | tempSymbol.flags,
                                                          tempSymbol.name, tempSymbol.originalName, tempSymbol.pkgID,
                                                          null, func.symbol, tempSymbol.pos, VIRTUAL);
                    tSymbol.type = new BParameterizedType(paramValType, (BVarSymbol) tempSymbol,
                                                          tSymbol, tempSymbol.name, parameterizedTypeInfo.index);
                    tSymbol.type.flags |= Flags.PARAMETERIZED;

                    userDefinedTypeNode.symbol = tSymbol;
                    return tSymbol.type;
                }
            } else if (Symbols.isTagOn(tempSymbol, SymTag.VARIABLE) && env.node.getKind() == NodeKind.FUNCTION_TYPE) {
                SymbolEnv symbolEnv = env;
                BLangFunction func = null;
                BLangFunctionTypeNode funcTypeNode = null;
                ParameterizedTypeInfo parameterizedTypeInfo = null;
                while ((symbolEnv.node.getKind() == NodeKind.FUNCTION_TYPE ||
                        symbolEnv.node.getKind() == NodeKind.FUNCTION) && parameterizedTypeInfo == null) {
                    if (symbolEnv.node.getKind() == NodeKind.FUNCTION_TYPE) {
                        funcTypeNode = (BLangFunctionTypeNode) symbolEnv.node;
                        parameterizedTypeInfo = getTypedescParamValueType(funcTypeNode.params, data, tempSymbol);
                    } else {
                        func = (BLangFunction) symbolEnv.node;
                        parameterizedTypeInfo = getTypedescParamValueType(func.requiredParams, data, tempSymbol);
                    }
                    symbolEnv = symbolEnv.enclEnv;
                }

                BType paramValType = parameterizedTypeInfo == null ? null : parameterizedTypeInfo.paramValueType;

                if (paramValType == symTable.semanticError) {
                    return symTable.semanticError;
                }
                BSymbol bSymbol;
                if (func != null) {
                    bSymbol = func.symbol;
                } else {
                    bSymbol = funcTypeNode.getBType().tsymbol;
                }

                if (paramValType != null) {
                    BTypeSymbol tSymbol = new BTypeSymbol(SymTag.TYPE, Flags.PARAMETERIZED | tempSymbol.flags,
                            tempSymbol.name, tempSymbol.pkgID, null, bSymbol,
                            tempSymbol.pos, VIRTUAL);
                    tSymbol.type = new BParameterizedType(paramValType, (BVarSymbol) tempSymbol,
                            tSymbol, tempSymbol.name, parameterizedTypeInfo.index);
                    tSymbol.type.flags |= Flags.PARAMETERIZED;
                    userDefinedTypeNode.symbol = tSymbol;
                    return tSymbol.type;
                }
            }
        }

        if (symbol == symTable.notFoundSymbol) {
            // 3) Lookup the root scope for types such as 'error'
            symbol = lookupMemberSymbol(userDefinedTypeNode.pos, symTable.rootScope, env, typeName,
                    SymTag.VARIABLE_NAME);
        }

        if (env.logErrors && symbol == symTable.notFoundSymbol) {
            if (!missingNodesHelper.isMissingNode(pkgAlias) && !missingNodesHelper.isMissingNode(typeName) &&
                    !symbolEnter.isUnknownTypeRef(userDefinedTypeNode)) {
                dlog.error(userDefinedTypeNode.pos, data.diagCode, typeName);
            }
            return symTable.semanticError;
        }

        userDefinedTypeNode.symbol = symbol;

        if (symbol.kind == SymbolKind.TYPE_DEF && !Symbols.isFlagOn(symbol.flags, Flags.ANONYMOUS)) {
            BType referenceType = ((BTypeDefinitionSymbol) symbol).referenceType;
            referenceType.flags |= symbol.type.flags;
            referenceType.tsymbol.flags |= symbol.type.flags;
            return referenceType;
        }
        return symbol.type;
    }

    private ParameterizedTypeInfo getTypedescParamValueType(List<BLangSimpleVariable> params,
                                                            AnalyzerData data, BSymbol varSym) {
        for (int i = 0; i < params.size(); i++) {
            BLangSimpleVariable param = params.get(i);

            if (param.name.value.equals(varSym.name.value)) {
                if (param.expr == null || param.expr.getKind() == NodeKind.INFER_TYPEDESC_EXPR) {
                    return new ParameterizedTypeInfo(
                            ((BTypedescType) Types.getReferredType(varSym.type)).constraint, i);
                }

                NodeKind defaultValueExprKind = param.expr.getKind();

                if (defaultValueExprKind == NodeKind.TYPEDESC_EXPRESSION) {
                    return new ParameterizedTypeInfo(
                            resolveTypeNode(((BLangTypedescExpr) param.expr).typeNode, data, data.env), i);
                }

                if (defaultValueExprKind == NodeKind.SIMPLE_VARIABLE_REF) {
                    Name varName = names.fromIdNode(((BLangSimpleVarRef) param.expr).variableName);
                    BSymbol typeRefSym = lookupSymbolInMainSpace(data.env, varName);
                    if (typeRefSym != symTable.notFoundSymbol) {
                        return new ParameterizedTypeInfo(typeRefSym.type, i);
                    }
                    return new ParameterizedTypeInfo(symTable.semanticError);
                }

                dlog.error(param.pos, DiagnosticErrorCode.INVALID_TYPEDESC_PARAM);
                return new ParameterizedTypeInfo(symTable.semanticError);
            }
        }

        return null;
    }

    @Override
    public BType transform(BLangFunctionTypeNode functionTypeNode, AnalyzerData data) {
        SymbolEnv env = data.env;
        if (functionTypeNode.getBType() == null) {
            BInvokableTypeSymbol invokableTypeSymbol;
            BInvokableType invokableType;
            if (functionTypeNode.flagSet.contains(Flag.ANY_FUNCTION)) {
                invokableType = new BInvokableType(null, null, null, null);
                invokableType.flags = Flags.asMask(functionTypeNode.flagSet);
                invokableTypeSymbol = Symbols.createInvokableTypeSymbol(SymTag.FUNCTION_TYPE,
                                                                        Flags.asMask(functionTypeNode.flagSet),
                                                                        env.enclPkg.symbol.pkgID, invokableType,
                                                                        env.scope.owner, functionTypeNode.pos, VIRTUAL);
                invokableTypeSymbol.params = null;
                invokableTypeSymbol.restParam = null;
                invokableTypeSymbol.returnType = null;
                invokableType.tsymbol = invokableTypeSymbol;
            } else {
                invokableTypeSymbol = Symbols.createInvokableTypeSymbol(SymTag.FUNCTION_TYPE,
                        Flags.asMask(functionTypeNode.flagSet),
                        env.enclPkg.symbol.pkgID, functionTypeNode.getBType(),
                        env.scope.owner, functionTypeNode.pos, VIRTUAL);
                invokableType = new BInvokableType(invokableTypeSymbol);
                invokableTypeSymbol.type = invokableType;
                invokableTypeSymbol.name =
                        Names.fromString(anonymousModelHelper.getNextAnonymousTypeKey(env.enclPkg.packageID));
                symbolEnter.defineSymbol(functionTypeNode.pos, invokableTypeSymbol, env);
                if (env.node.getKind() != NodeKind.PACKAGE || !functionTypeNode.inTypeDefinitionContext) {
                    functionTypeNode.setBType(invokableType);
                    symbolEnter.defineNode(functionTypeNode, env);
                }
            }
            List<BLangSimpleVariable> params = functionTypeNode.getParams();
            Location pos = functionTypeNode.pos;
            BLangType returnTypeNode = functionTypeNode.returnTypeNode;
            validateInferTypedescParams(pos, params, returnTypeNode == null ? null : invokableType);
            return invokableType;
        } else {
            return functionTypeNode.getBType();
        }
    }

    /**
     * Lookup all the visible in-scope symbols for a given environment scope.
     *
     * @param env Symbol environment
     * @return all the visible symbols
     */
    public Map<Name, List<ScopeEntry>> getAllVisibleInScopeSymbols(SymbolEnv env) {
        Map<Name, List<ScopeEntry>> visibleEntries = new HashMap<>();
        env.scope.entries.forEach((key, value) -> {
            ArrayList<ScopeEntry> entryList = new ArrayList<>();
            entryList.add(value);
            visibleEntries.put(key, entryList);
        });
        if (env.enclEnv != null) {
            getAllVisibleInScopeSymbols(env.enclEnv).forEach((name, entryList) -> {
                if (!visibleEntries.containsKey(name)) {
                    visibleEntries.put(name, entryList);
                } else {
                    List<ScopeEntry> scopeEntries = visibleEntries.get(name);
                    entryList.forEach(scopeEntry -> {
                        if (!scopeEntries.contains(scopeEntry) && !isModuleLevelVar(scopeEntry.symbol)) {
                            scopeEntries.add(scopeEntry);
                        }
                    });
                }
            });
        }
        return visibleEntries;
    }

    public BSymbol getBinaryEqualityForTypeSets(OperatorKind opKind, BType lhsType, BType rhsType,
                                                BLangBinaryExpr binaryExpr, SymbolEnv env) {
        boolean validEqualityIntersectionExists;
        switch (opKind) {
            case EQUAL:
            case NOT_EQUAL:
                validEqualityIntersectionExists = types.validEqualityIntersectionExists(lhsType, rhsType);
                break;
            case REF_EQUAL:
            case REF_NOT_EQUAL:
                validEqualityIntersectionExists =
                        types.getTypeIntersection(Types.IntersectionContext.compilerInternalIntersectionTestContext(),
                                lhsType, rhsType, env) != symTable.semanticError;
                break;
            default:
                return symTable.notFoundSymbol;
        }

        if (validEqualityIntersectionExists) {
            if ((!types.isValueType(lhsType) && !types.isValueType(rhsType)) ||
                    (types.isValueType(lhsType) && types.isValueType(rhsType))) {
                return createEqualityOperator(opKind, lhsType, rhsType);
            } else {
                types.setImplicitCastExpr(binaryExpr.rhsExpr, rhsType, symTable.anyType);
                types.setImplicitCastExpr(binaryExpr.lhsExpr, lhsType, symTable.anyType);

                switch (opKind) {
                    case REF_EQUAL:
                        // if one is a value type, consider === the same as ==
                        return createEqualityOperator(OperatorKind.EQUAL, symTable.anyType,
                                symTable.anyType);
                    case REF_NOT_EQUAL:
                        // if one is a value type, consider !== the same as !=
                        return createEqualityOperator(OperatorKind.NOT_EQUAL, symTable.anyType,
                                                      symTable.anyType);
                    default:
                        return createEqualityOperator(opKind, symTable.anyType, symTable.anyType);
                }
            }
        }
        return symTable.notFoundSymbol;
    }

    public BSymbol getBitwiseShiftOpsForTypeSets(OperatorKind opKind, BType lhsType, BType rhsType) {
        boolean validIntTypesExists;
        switch (opKind) {
            case BITWISE_LEFT_SHIFT:
            case BITWISE_RIGHT_SHIFT:
            case BITWISE_UNSIGNED_RIGHT_SHIFT:
                validIntTypesExists = types.validIntegerTypeExists(lhsType) && types.validIntegerTypeExists(rhsType);
                break;
            default:
                return symTable.notFoundSymbol;
        }

        if (validIntTypesExists) {
            switch (opKind) {
                case BITWISE_LEFT_SHIFT:
                    return createShiftOperator(opKind, lhsType, rhsType);
                case BITWISE_RIGHT_SHIFT:
                case BITWISE_UNSIGNED_RIGHT_SHIFT:
                    switch (lhsType.tag) {
                        case TypeTags.UNSIGNED32_INT:
                        case TypeTags.UNSIGNED16_INT:
                        case TypeTags.UNSIGNED8_INT:
                        case TypeTags.BYTE:
                            return createBinaryOperator(opKind, lhsType, rhsType, lhsType);
                        case TypeTags.TYPEREFDESC:
                            return getBitwiseShiftOpsForTypeSets(opKind,
                                    Types.getReferredType(lhsType), rhsType);
                        default:
                            return createShiftOperator(opKind, lhsType, rhsType);
                    }
            }
        }
        return symTable.notFoundSymbol;
    }

    private BSymbol createShiftOperator(OperatorKind opKind, BType lhsType, BType rhsType) {
        if (lhsType.isNullable() || rhsType.isNullable()) {
            BType intOptional = BUnionType.create(null, symTable.intType, symTable.nilType);
            return createBinaryOperator(opKind, lhsType, rhsType, intOptional);
        }
        return createBinaryOperator(opKind, lhsType, rhsType, symTable.intType);
    }

    public BSymbol getArithmeticOpsForTypeSets(OperatorKind opKind, BType lhsType, BType rhsType) {
        boolean validNumericOrStringTypeExists;
        switch (opKind) {
            case ADD:
                validNumericOrStringTypeExists = (types.validNumericTypeExists(lhsType) &&
                                                  types.validNumericTypeExists(rhsType)) ||
                                                 (types.validStringOrXmlTypeExists(lhsType) &&
                                                  types.validStringOrXmlTypeExists(rhsType));
                break;
            case SUB:
            case DIV:
            case MUL:
            case MOD:
                validNumericOrStringTypeExists = types.validNumericTypeExists(lhsType) &&
                                                 types.validNumericTypeExists(rhsType);
                break;
            default:
                return symTable.notFoundSymbol;
        }

        if (validNumericOrStringTypeExists) {
            BType compatibleType1;
            BType compatibleType2;
            if (lhsType.isNullable()) {
                compatibleType1 = types.findCompatibleType(types.getSafeType(lhsType, true, false));
            } else {
                compatibleType1 = types.findCompatibleType(lhsType);
            }

            if (rhsType.isNullable()) {
                compatibleType2 = types.findCompatibleType(types.getSafeType(rhsType, true, false));
            } else {
                compatibleType2 = types.findCompatibleType(rhsType);
            }

            if (compatibleType1 != compatibleType2 && types.isBasicNumericType(compatibleType1) &&
                    !isIntFloatingPointMultiplication(opKind, compatibleType1, compatibleType2)) {
                return symTable.notFoundSymbol;
            }

            BType returnType = compatibleType1.tag < compatibleType2.tag ? compatibleType2 : compatibleType1;
            if (lhsType.isNullable() || rhsType.isNullable()) {
                returnType = BUnionType.create(null, returnType, symTable.nilType);
            }

            return createBinaryOperator(opKind, lhsType, rhsType, returnType);
        }
        return symTable.notFoundSymbol;
    }

    private boolean isIntFloatingPointMultiplication(OperatorKind opKind, BType lhsCompatibleType,
                                                     BType rhsCompatibleType) {
        switch (opKind) {
            case MUL:
                return lhsCompatibleType.tag == TypeTags.INT && isFloatingPointType(rhsCompatibleType) ||
                        rhsCompatibleType.tag == TypeTags.INT && isFloatingPointType(lhsCompatibleType);
            case DIV:
            case MOD:
                return isFloatingPointType(lhsCompatibleType) && rhsCompatibleType.tag == TypeTags.INT;
            default:
                return false;
        }
    }

    private boolean isFloatingPointType(BType type) {
        return type.tag == TypeTags.DECIMAL || type.tag == TypeTags.FLOAT;
    }

    public BSymbol getUnaryOpsForTypeSets(OperatorKind opKind, BType type) {
        boolean validNumericTypeExists;
        switch (opKind) {
            case ADD:
            case SUB:
                validNumericTypeExists = types.validNumericTypeExists(type);
                break;
            default:
                return symTable.notFoundSymbol;
        }
        if (!validNumericTypeExists) {
            return symTable.notFoundSymbol;
        }
        if (opKind == OperatorKind.ADD) {
            return createUnaryOperator(opKind, type, type);
        }
        if (type.isNullable()) {
            BType compatibleType = types.findCompatibleType(types.getSafeType(type, true, false));
            return createUnaryOperator(opKind, type, BUnionType.create(null, compatibleType, symTable.nilType));
        }
        return createUnaryOperator(opKind, type, types.findCompatibleType(type));
    }

    public BSymbol getBinaryBitwiseOpsForTypeSets(OperatorKind opKind, BType lhsType, BType rhsType) {
        boolean validIntTypesExists;
        switch (opKind) {
            case BITWISE_AND:
            case BITWISE_OR:
            case BITWISE_XOR:
                validIntTypesExists = types.validIntegerTypeExists(lhsType) && types.validIntegerTypeExists(rhsType);
                break;
            default:
                return symTable.notFoundSymbol;
        }

        if (validIntTypesExists) {
            switch (opKind) {
                case BITWISE_AND:
                    switch (lhsType.tag) {
                        case TypeTags.UNSIGNED8_INT:
                        case TypeTags.BYTE:
                        case TypeTags.UNSIGNED16_INT:
                        case TypeTags.UNSIGNED32_INT:
                            return createBinaryOperator(opKind, lhsType, rhsType, lhsType);
                        case TypeTags.TYPEREFDESC:
                            return getBinaryBitwiseOpsForTypeSets(opKind,
                                    Types.getReferredType(lhsType), rhsType);
                        case TypeTags.INTERSECTION:
                            return getBinaryBitwiseOpsForTypeSets(opKind, ((BIntersectionType) lhsType).effectiveType,
                                    rhsType);
                    }
                    switch (rhsType.tag) {
                        case TypeTags.UNSIGNED8_INT:
                        case TypeTags.BYTE:
                        case TypeTags.UNSIGNED16_INT:
                        case TypeTags.UNSIGNED32_INT:
                            return createBinaryOperator(opKind, lhsType, rhsType, rhsType);
                        case TypeTags.TYPEREFDESC:
                            return getBinaryBitwiseOpsForTypeSets(opKind, lhsType,
                                    Types.getReferredType(rhsType));
                        case TypeTags.INTERSECTION:
                            return getBinaryBitwiseOpsForTypeSets(opKind, lhsType,
                                    ((BIntersectionType) rhsType).effectiveType);
                    }
                    if (lhsType.isNullable() || rhsType.isNullable()) {
                        BType intOptional = BUnionType.create(null, symTable.intType, symTable.nilType);
                        return createBinaryOperator(opKind, lhsType, rhsType, intOptional);
                    }
                    return createBinaryOperator(opKind, lhsType, rhsType, symTable.intType);
                case BITWISE_OR:
                case BITWISE_XOR:
                    if (lhsType.isNullable() || rhsType.isNullable()) {
                        BType intOptional = BUnionType.create(null, symTable.intType, symTable.nilType);
                        return createBinaryOperator(opKind, lhsType, rhsType, intOptional);
                    }
                    return createBinaryOperator(opKind, lhsType, rhsType, symTable.intType);
            }
        }
        return symTable.notFoundSymbol;
    }

    /**
     * Define binary comparison operator for valid ordered types.
     *
     * @param opKind Binary operator kind
     * @param lhsType Type of the left hand side value
     * @param rhsType Type of the right hand side value
     * @return <, <=, >, or >= symbol
     */
    public BSymbol getBinaryComparisonOpForTypeSets(OperatorKind opKind, BType lhsType, BType rhsType) {
        boolean validOrderedTypesExist;
        switch (opKind) {
            case LESS_THAN:
            case LESS_EQUAL:
            case GREATER_THAN:
            case GREATER_EQUAL:
                validOrderedTypesExist = types.isOrderedType(lhsType, false) &&
                        types.isOrderedType(rhsType, false) && types.isSameOrderedType(lhsType, rhsType);
                break;
            default:
                return symTable.notFoundSymbol;
        }

        if (validOrderedTypesExist) {
            switch (opKind) {
                case LESS_THAN:
                    return createBinaryComparisonOperator(OperatorKind.LESS_THAN, lhsType, rhsType);
                case LESS_EQUAL:
                    return createBinaryComparisonOperator(OperatorKind.LESS_EQUAL, lhsType, rhsType);
                case GREATER_THAN:
                    return createBinaryComparisonOperator(OperatorKind.GREATER_THAN, lhsType, rhsType);
                default:
                    return createBinaryComparisonOperator(OperatorKind.GREATER_EQUAL, lhsType, rhsType);
            }
        }
        return symTable.notFoundSymbol;
    }

    /**
     * Defines {@code ...} or {@code ..<} operator for int subtypes.
     *
     * @param opKind  Binary operator kind
     * @param lhsType Type of the left-hand side value
     * @param rhsType Type of the right-hand side value
     * @return Defined symbol
     */
    public BSymbol getRangeOpsForTypeSets(OperatorKind opKind, BType lhsType, BType rhsType) {
        if (opKind != OperatorKind.CLOSED_RANGE && opKind != OperatorKind.HALF_OPEN_RANGE) {
            return symTable.notFoundSymbol;
        }

        boolean validIntTypesExists = types.validIntegerTypeExists(lhsType) && types.validIntegerTypeExists(rhsType);
        if (!validIntTypesExists) {
            return symTable.notFoundSymbol;
        }

        return createBinaryOperator(opKind, lhsType, rhsType, symTable.intRangeType);
    }

    public boolean isBinaryShiftOperator(OperatorKind binaryOpKind) {
        return binaryOpKind == OperatorKind.BITWISE_LEFT_SHIFT ||
                binaryOpKind == OperatorKind.BITWISE_RIGHT_SHIFT ||
                binaryOpKind == OperatorKind.BITWISE_UNSIGNED_RIGHT_SHIFT;
    }

    public boolean isArithmeticOperator(OperatorKind binaryOpKind) {
        return binaryOpKind == OperatorKind.ADD || binaryOpKind == OperatorKind.SUB ||
                binaryOpKind == OperatorKind.DIV || binaryOpKind == OperatorKind.MUL ||
                binaryOpKind == OperatorKind.MOD;
    }

    public boolean isBinaryComparisonOperator(OperatorKind binaryOpKind) {
        return binaryOpKind == OperatorKind.LESS_THAN ||
                binaryOpKind == OperatorKind.LESS_EQUAL || binaryOpKind == OperatorKind.GREATER_THAN ||
                binaryOpKind == OperatorKind.GREATER_EQUAL;
    }

    public boolean markParameterizedType(BType type, BType constituentType) {
        if (Symbols.isFlagOn(constituentType.flags, Flags.PARAMETERIZED)) {
            type.tsymbol.flags |= Flags.PARAMETERIZED;
            type.flags |= Flags.PARAMETERIZED;
            return true;
        }
        return false;
    }

    public void markParameterizedType(BType enclosingType, Collection<BType> constituentTypes) {
        if (Symbols.isFlagOn(enclosingType.flags, Flags.PARAMETERIZED)) {
            return;
        }

        for (BType type : constituentTypes) {
            if (type == null) {
                // This is to avoid having to have this null check in each caller site, where some constituent types
                // are expected to be null at times. e.g., rest param
                continue;
            }
            if (markParameterizedType(enclosingType, type)) {
                break;
            }
        }
    }

    // private methods

    private BSymbol resolveOperator(ScopeEntry entry, List<BType> typeList) {
        BSymbol foundSymbol = symTable.notFoundSymbol;
        while (entry != NOT_FOUND_ENTRY) {
            BInvokableType opType = (BInvokableType) entry.symbol.type;
            if (typeList.size() == opType.paramTypes.size()) {
                boolean match = true;
                for (int i = 0; i < typeList.size(); i++) {
                    BType t = Types.getReferredType(typeList.get(i));
                    if ((t.getKind() == TypeKind.UNION) && (opType.paramTypes.get(i).getKind() == TypeKind.UNION)) {
                        if (!this.types.isSameType(t, opType.paramTypes.get(i))) {
                            match = false;
                        }
                    } else if (t.tag != opType.paramTypes.get(i).tag) {
                        match = false;
                        break;
                    }
                }

                if (match) {
                    foundSymbol = entry.symbol;
                    break;
                }
            }

            entry = entry.next;
        }

        return foundSymbol;
    }

    public BType visitBuiltInTypeNode(BLangType typeNode, AnalyzerData data, TypeKind typeKind) {
        Name typeName = names.fromTypeKind(typeKind);
        BSymbol typeSymbol = lookupMemberSymbol(typeNode.pos, symTable.rootScope, data.env, typeName, SymTag.TYPE);
        if (typeSymbol == symTable.notFoundSymbol) {
            dlog.error(typeNode.pos, data.diagCode, typeName);
        }

        typeNode.setBType(typeSymbol.type);
        return typeSymbol.type;
    }

    private void addNamespacesInScope(Map<Name, BXMLNSSymbol> namespaces, SymbolEnv env) {
        if (env == null) {
            return;
        }
        env.scope.entries.forEach((name, scopeEntry) -> {
            if (scopeEntry.symbol.kind == SymbolKind.XMLNS) {
                BXMLNSSymbol nsSymbol = (BXMLNSSymbol) scopeEntry.symbol;
                // Skip if the namespace is already added, by a child scope. That means it has been overridden.
                if (!namespaces.containsKey(name)) {
                    namespaces.put(name, nsSymbol);
                }
            }
        });
        addNamespacesInScope(namespaces, env.enclEnv);
    }

    private boolean isMemberAccessAllowed(SymbolEnv env, BSymbol symbol) {
        if (Symbols.isPublic(symbol)) {
            return true;
        }
        if (!Symbols.isPrivate(symbol)) {
            return env.enclPkg.symbol.pkgID.equals(symbol.pkgID);
        }
        if (env.enclType != null) {
            return env.enclType.getBType().tsymbol == symbol.owner;
        }
        return isMemberAllowed(env, symbol);
    }

    private boolean isMemberAllowed(SymbolEnv env, BSymbol symbol) {
        return env != null && (env.enclInvokable != null
                && env.enclInvokable.symbol.receiverSymbol != null
                && env.enclInvokable.symbol.receiverSymbol.type.tsymbol == symbol.owner
                || isMemberAllowed(env.enclEnv, symbol));
    }

    private BType computeIntersectionType(BLangIntersectionTypeNode intersectionTypeNode, AnalyzerData data) {
        List<BLangType> constituentTypeNodes = intersectionTypeNode.constituentTypeNodes;
        Map<BType, BLangType> typeBLangTypeMap = new HashMap<>();

        boolean validIntersection = true;
        boolean isErrorIntersection = false;
        boolean isAlreadyExistingType = false;

        BLangType bLangTypeOne = constituentTypeNodes.get(0);
        BType typeOne = resolveTypeNode(bLangTypeOne, data, data.env);
        if (typeOne == symTable.noType) {
            return symTable.noType;
        }

        typeBLangTypeMap.put(typeOne, bLangTypeOne);

        BLangType bLangTypeTwo = constituentTypeNodes.get(1);
        BType typeTwo = resolveTypeNode(bLangTypeTwo, data, data.env);
        if (typeTwo == symTable.noType) {
            return symTable.noType;
        }

        BType typeOneReference = Types.getReferredType(typeOne);
        BType typeTwoReference = Types.getReferredType(typeTwo);

        typeBLangTypeMap.put(typeTwo, bLangTypeTwo);

        boolean hasReadOnlyType = typeOneReference == symTable.readonlyType
                || typeTwoReference == symTable.readonlyType;

        if (typeOneReference.tag == TypeTags.ERROR || typeTwoReference.tag == TypeTags.ERROR) {
            isErrorIntersection = true;
        }

        if (!(hasReadOnlyType || isErrorIntersection)) {
            dlog.error(intersectionTypeNode.pos,
                    DiagnosticErrorCode.UNSUPPORTED_TYPE_INTERSECTION);
            for (int i = 2; i < constituentTypeNodes.size(); i++) {
                resolveTypeNode(constituentTypeNodes.get(i), data.env);
            }
            return symTable.semanticError;
        }

        BType potentialIntersectionType = getPotentialIntersection(
                Types.IntersectionContext.from(dlog, bLangTypeOne.pos, bLangTypeTwo.pos),
                typeOne, typeTwo, data.env);
        if (typeOne == potentialIntersectionType || typeTwo == potentialIntersectionType) {
            isAlreadyExistingType = true;
        }

        LinkedHashSet<BType> constituentBTypes = new LinkedHashSet<>();
        constituentBTypes.add(typeOne);
        constituentBTypes.add(typeTwo);

        if (potentialIntersectionType == symTable.semanticError) {
            validIntersection = false;
        } else {
            for (int i = 2; i < constituentTypeNodes.size(); i++) {
                BLangType bLangType = constituentTypeNodes.get(i);
                BType type = resolveTypeNode(bLangType, data, data.env);
                if (type.tag == TypeTags.ERROR) {
                    isErrorIntersection = true;
                }
                typeBLangTypeMap.put(type, bLangType);

                if (!hasReadOnlyType) {
                    hasReadOnlyType = type == symTable.readonlyType;
                }

                if (type == symTable.noType) {
                    return symTable.noType;
                }

                BType tempIntersectionType = getPotentialIntersection(
                        Types.IntersectionContext.from(dlog, bLangTypeOne.pos, bLangTypeTwo.pos),
                        potentialIntersectionType, type, data.env);
                if (tempIntersectionType == symTable.semanticError) {
                    validIntersection = false;
                    break;
                }

                if (type == tempIntersectionType) {
                    potentialIntersectionType = type;
                    isAlreadyExistingType = true;
                } else if (potentialIntersectionType != tempIntersectionType) {
                    potentialIntersectionType = tempIntersectionType;
                    isAlreadyExistingType = false;
                }
                constituentBTypes.add(type);
            }
        }

        if (!validIntersection) {
            dlog.error(intersectionTypeNode.pos, DiagnosticErrorCode.INVALID_INTERSECTION_TYPE, intersectionTypeNode);
            return symTable.semanticError;
        }

        if (isErrorIntersection && !isAlreadyExistingType) {
            BType detailType = ((BErrorType) potentialIntersectionType).detailType;

            boolean existingErrorDetailType = false;
            if (detailType.tsymbol != null) {
                BSymbol detailTypeSymbol = lookupSymbolInMainSpace(data.env, detailType.tsymbol.name);
                if (detailTypeSymbol != symTable.notFoundSymbol) {
                    existingErrorDetailType = true;
                }
            }

            return createIntersectionErrorType((BErrorType) potentialIntersectionType, intersectionTypeNode.pos,
                    constituentBTypes, existingErrorDetailType, data.env);
        }

        if (types.isInherentlyImmutableType(potentialIntersectionType) ||
                (Symbols.isFlagOn(potentialIntersectionType.flags, Flags.READONLY) &&
                        // For objects, a new type has to be created.
                        !types.isSubTypeOfBaseType(potentialIntersectionType, TypeTags.OBJECT))) {
            return potentialIntersectionType;
        }

        PackageID packageID = data.env.enclPkg.packageID;
        if (!types.isSelectivelyImmutableType(potentialIntersectionType, false, packageID)) {
            if (types.isSelectivelyImmutableType(potentialIntersectionType, packageID)) {
                // This intersection would have been valid if not for `readonly object`s.
                dlog.error(intersectionTypeNode.pos, DiagnosticErrorCode.INVALID_READONLY_OBJECT_INTERSECTION_TYPE);
            } else {
                dlog.error(intersectionTypeNode.pos, DiagnosticErrorCode.INVALID_READONLY_INTERSECTION_TYPE,
                           potentialIntersectionType);
            }
            return symTable.semanticError;
        }

        BLangType typeNode = typeBLangTypeMap.get(potentialIntersectionType);
        Set<Flag> flagSet;
        if (typeNode == null) {
            flagSet = new HashSet<>();
        } else if (typeNode.getKind() == NodeKind.OBJECT_TYPE) {
            flagSet = ((BLangObjectTypeNode) typeNode).flagSet;
        } else if (typeNode.getKind() == NodeKind.USER_DEFINED_TYPE) {
            flagSet = typeNode.flagSet;
        } else {
            flagSet = new HashSet<>();
        }
        return ImmutableTypeCloner.getImmutableIntersectionType(intersectionTypeNode.pos, types,
                        potentialIntersectionType,
                data.env, symTable, anonymousModelHelper, names, flagSet);
    }

    private BIntersectionType createIntersectionErrorType(BErrorType intersectionErrorType,
                                                          Location pos,
                                                          LinkedHashSet<BType> constituentBTypes,
                                                          boolean isAlreadyDefinedDetailType, SymbolEnv env) {

        BSymbol owner = intersectionErrorType.tsymbol.owner;
        PackageID pkgId = intersectionErrorType.tsymbol.pkgID;
        SymbolEnv pkgEnv = symTable.pkgEnvMap.get(env.enclPkg.symbol);

        if (!isAlreadyDefinedDetailType && intersectionErrorType.detailType.tag == TypeTags.RECORD) {
            defineErrorDetailRecord((BRecordType) intersectionErrorType.detailType, pos, pkgEnv);
        }
        return createIntersectionErrorType(intersectionErrorType, constituentBTypes, pkgId, owner, pos);
    }

    private void defineErrorDetailRecord(BRecordType detailRecord, Location pos, SymbolEnv env) {
        BRecordTypeSymbol detailRecordSymbol = (BRecordTypeSymbol) detailRecord.tsymbol;

        for (BField field : detailRecord.fields.values()) {
            BVarSymbol fieldSymbol = field.symbol;
            detailRecordSymbol.scope.define(fieldSymbol.name, fieldSymbol);
        }

        BLangRecordTypeNode detailRecordTypeNode = TypeDefBuilderHelper.createRecordTypeNode(new ArrayList<>(),
                                                                                             detailRecord, pos);
        TypeDefBuilderHelper.createInitFunctionForRecordType(detailRecordTypeNode, env, names, symTable);
        BLangTypeDefinition detailRecordTypeDefinition = TypeDefBuilderHelper.createTypeDefinitionForTSymbol(
                detailRecord, detailRecordSymbol, detailRecordTypeNode, env);
        detailRecordTypeDefinition.pos = pos;
    }

    private BIntersectionType createIntersectionErrorType(IntersectableReferenceType effectiveType,
                                                          LinkedHashSet<BType> constituentBTypes, PackageID pkgId,
                                                          BSymbol owner, Location pos) {

        BTypeSymbol intersectionTypeSymbol =
                Symbols.createTypeSymbol(SymTag.INTERSECTION_TYPE, 0, Names.EMPTY, pkgId, null, owner, pos, VIRTUAL);

        BIntersectionType intersectionType =
                new BIntersectionType(intersectionTypeSymbol, constituentBTypes, effectiveType);
        intersectionTypeSymbol.type = intersectionType;
        return intersectionType;
    }

    private BType getPotentialIntersection(Types.IntersectionContext intersectionContext,
                                           BType lhsType, BType rhsType, SymbolEnv env) {
        if (lhsType == symTable.readonlyType) {
            return rhsType;
        }

        if (rhsType == symTable.readonlyType) {
            return lhsType;
        }

        return types.getTypeIntersection(intersectionContext, lhsType, rhsType, env);
    }

    void validateInferTypedescParams(Location pos, List<? extends BLangVariable> parameters, BType retType) {
        int inferTypedescParamCount = 0;
        BVarSymbol paramWithInferredTypedescDefault = null;
        Location inferDefaultLocation = null;

        for (BLangVariable parameter : parameters) {
            BType type = parameter.getBType();
            BLangExpression expr = parameter.expr;
            if (type != null && type.tag == TypeTags.TYPEDESC && expr != null &&
                    expr.getKind() == NodeKind.INFER_TYPEDESC_EXPR) {
                paramWithInferredTypedescDefault = parameter.symbol;
                inferDefaultLocation = expr.pos;
                inferTypedescParamCount++;
            }
        }

        if (inferTypedescParamCount > 1) {
            dlog.error(pos, DiagnosticErrorCode.MULTIPLE_INFER_TYPEDESC_PARAMS);
            return;
        }

        if (paramWithInferredTypedescDefault == null) {
            return;
        }

        if (retType == null) {
            dlog.error(inferDefaultLocation,
                       DiagnosticErrorCode.CANNOT_USE_INFERRED_TYPEDESC_DEFAULT_WITH_UNREFERENCED_PARAM);
            return;
        }

        if (unifier.refersInferableParamName(paramWithInferredTypedescDefault.name.value, retType)) {
            return;
        }

        dlog.error(inferDefaultLocation,
                   DiagnosticErrorCode.CANNOT_USE_INFERRED_TYPEDESC_DEFAULT_WITH_UNREFERENCED_PARAM);
    }

    private boolean isModuleLevelVar(BSymbol symbol) {
        return symbol.getKind() == SymbolKind.VARIABLE && symbol.owner.getKind() == SymbolKind.PACKAGE;
    }

    public void populateAnnotationAttachmentSymbol(BLangAnnotationAttachment annotationAttachment, SymbolEnv env,
                                                   ConstantValueResolver constantValueResolver) {
        populateAnnotationAttachmentSymbol(annotationAttachment, env, constantValueResolver, new Stack<>());
    }
    public void populateAnnotationAttachmentSymbol(BLangAnnotationAttachment annotationAttachment, SymbolEnv env,
                                                   ConstantValueResolver constantValueResolver,
                                                   Stack<String> anonTypeNameSuffixes) {
        BAnnotationSymbol annotationSymbol = annotationAttachment.annotationSymbol;

        if (annotationSymbol == null) {
            return;
        }

        if (!Symbols.isFlagOn(annotationSymbol.flags, Flags.CONSTANT)) {
            annotationAttachment.annotationAttachmentSymbol =
                    new BAnnotationAttachmentSymbol(annotationSymbol, env.enclPkg.packageID, env.scope.owner,
                                                    annotationAttachment.pos, SOURCE, annotationSymbol.attachedType);
            return;
        }

        BLangExpression expr = annotationAttachment.expr;

        BType attachedType = annotationAttachment.annotationSymbol.attachedType;
        if (attachedType == null) {
            attachedType = symTable.trueType;
        } else {
            attachedType = Types.getReferredType(attachedType);
            attachedType = attachedType.tag == TypeTags.ARRAY ? ((BArrayType) attachedType).eType : attachedType;
        }

        BConstantSymbol constantSymbol = new BConstantSymbol(0, Names.EMPTY, Names.EMPTY, env.enclPkg.packageID,
                                                             attachedType, attachedType, env.scope.owner,
                                                             annotationAttachment.pos, VIRTUAL);

        BLangConstantValue constAnnotationValue;

        if (expr == null) {
            if (types.isAssignable(attachedType, symTable.trueType)) {
                // https://github.com/ballerina-platform/ballerina-lang/issues/35127
                constAnnotationValue = new BLangConstantValue(true, symTable.booleanType);
                constantSymbol.value = constAnnotationValue;
            } else {
                // TODO: 2022-03-06 Need to handle defaults coming from records.
                BLangRecordLiteral mappingConstructor = (BLangRecordLiteral) TreeBuilder.createRecordLiteralNode();
                mappingConstructor.setBType(attachedType);
                mappingConstructor.typeChecked = true;

                constAnnotationValue = constantValueResolver.constructBLangConstantValueWithExactType(
                        mappingConstructor, constantSymbol, env);
            }
        } else {
            constAnnotationValue = constantValueResolver.constructBLangConstantValueWithExactType(expr, constantSymbol,
                    env, anonTypeNameSuffixes);
        }

        constantSymbol.type = constAnnotationValue.type;

        annotationAttachment.annotationAttachmentSymbol =
                new BAnnotationAttachmentSymbol.BConstAnnotationAttachmentSymbol(annotationSymbol,
                                                                                 env.enclPkg.packageID,
                                                                                 env.scope.owner,
                                                                                 annotationAttachment.pos, SOURCE,
                                                                                 constantSymbol);
    }

    public Set<BVarSymbol> getConfigVarSymbolsIncludingImportedModules(BPackageSymbol packageSymbol) {
        Set<BVarSymbol> configVars = new HashSet<>();
        populateConfigurableVars(packageSymbol, configVars);
        if (!packageSymbol.imports.isEmpty()) {
            for (BPackageSymbol importSymbol : packageSymbol.imports) {
                populateConfigurableVars(importSymbol, configVars);
            }
        }
        return configVars;
    }

    private void populateConfigurableVars(BPackageSymbol pkgSymbol, Set<BVarSymbol> configVars) {
        for (Scope.ScopeEntry entry : pkgSymbol.scope.entries.values()) {
            BSymbol symbol = entry.symbol;
            if (symbol != null) {
                if (symbol.tag == SymTag.TYPE_DEF) {
                    symbol = symbol.type.tsymbol;
                }
                if (symbol != null && symbol.tag == SymTag.VARIABLE
                        && Symbols.isFlagOn(symbol.flags, Flags.CONFIGURABLE)) {
                    configVars.add((BVarSymbol) symbol);
                }
            }
        }
    }

    public BAnnotationSymbol getStrandAnnotationSymbol() {
        return (BAnnotationSymbol) lookupSymbolInAnnotationSpace(
                symTable.pkgEnvMap.get(symTable.rootPkgSymbol), names.fromString("strand"));
    }

    public BPackageSymbol getModuleForPackageId(PackageID packageID) {
        return symTable.pkgEnvMap.keySet().stream()
                .filter(moduleSymbol -> packageID.equals(moduleSymbol.pkgID))
                .findFirst()
                .get();
    }

<<<<<<< HEAD
    public List<BLangExpression> getListOfInterpolations(List<BLangExpression> sequenceList,
                                                          List<BLangExpression> interpolationsList) {
        for (BLangExpression seq : sequenceList) {
            if (seq.getKind() != NodeKind.REG_EXP_SEQUENCE) {
                return interpolationsList;
=======
    public List<BLangExpression> getListOfInterpolations(List<BLangExpression> sequenceList) {
        List<BLangExpression> interpolationsList = new ArrayList<>();
        for (BLangExpression seq : sequenceList) {
            if (seq.getKind() != NodeKind.REG_EXP_SEQUENCE) {
                continue;
>>>>>>> e2e98c88
            }
            BLangReSequence sequence = (BLangReSequence) seq;
            for (BLangReTerm term : sequence.termList) {
                if (term.getKind() != NodeKind.REG_EXP_ATOM_QUANTIFIER) {
                    continue;
                }
                BLangExpression atom = ((BLangReAtomQuantifier) term).atom;
                NodeKind kind = atom.getKind();
                if (!isReAtomNode(kind)) {
                    interpolationsList.add(atom);
                    continue;
                }
                if (kind == NodeKind.REG_EXP_CAPTURING_GROUP) {
<<<<<<< HEAD
                    return getListOfInterpolations(((BLangReCapturingGroups) atom).disjunction.sequenceList,
                            interpolationsList);
=======
                    interpolationsList.addAll(
                            getListOfInterpolations(((BLangReCapturingGroups) atom).disjunction.sequenceList));
>>>>>>> e2e98c88
                }
            }
        }
        return interpolationsList;
    }

    public boolean isReAtomNode(NodeKind kind) {
        switch (kind) {
            case REG_EXP_ATOM_CHAR_ESCAPE:
            case REG_EXP_CHARACTER_CLASS:
            case REG_EXP_CAPTURING_GROUP:
                return true;
            default:
                return false;
        }
    }

    private static class ParameterizedTypeInfo {
        BType paramValueType;
        int index = -1;

        private ParameterizedTypeInfo(BType paramValueType) {
            this.paramValueType = paramValueType;
        }

        private ParameterizedTypeInfo(BType paramValueType, int index) {
            this.paramValueType = paramValueType;
            this.index = index;
        }
    }

    public BSymbol resolveClientDeclPrefix(BSymbol symbol) {
        LineRange lineRange = symbol.pos.lineRange();
        if (!symTable.clientDeclarations.containsKey(symbol.pkgID) ||
                !symTable.clientDeclarations.get(symbol.pkgID).containsKey(symbol.pos.lineRange().filePath())) {
            return symTable.notFoundSymbol;
        }
        Map<LineRange, Optional<PackageID>> clientDeclarations =
                symTable.clientDeclarations.get(symbol.pkgID).get(symbol.pos.lineRange().filePath());
        if (!clientDeclarations.containsKey(lineRange) || clientDeclarations.get(lineRange).isEmpty()) {
            return symTable.notFoundSymbol;
        }

        Optional<PackageID> optionalPackageID = clientDeclarations.get(lineRange);
        if (optionalPackageID.isEmpty()) {
            return symTable.notFoundSymbol;
        }

        BPackageSymbol moduleSymbol = getModuleForPackageId(optionalPackageID.get());
        moduleSymbol.isUsed = true;
        return moduleSymbol;
    }

    /**
     * @since 2.0.0
     */
    public static class AnalyzerData {
        SymbolEnv env;
        DiagnosticCode diagCode;

        public AnalyzerData(SymbolEnv env) {
            this.env = env;
        }
    }
}<|MERGE_RESOLUTION|>--- conflicted
+++ resolved
@@ -2598,19 +2598,11 @@
                 .get();
     }
 
-<<<<<<< HEAD
-    public List<BLangExpression> getListOfInterpolations(List<BLangExpression> sequenceList,
-                                                          List<BLangExpression> interpolationsList) {
-        for (BLangExpression seq : sequenceList) {
-            if (seq.getKind() != NodeKind.REG_EXP_SEQUENCE) {
-                return interpolationsList;
-=======
     public List<BLangExpression> getListOfInterpolations(List<BLangExpression> sequenceList) {
         List<BLangExpression> interpolationsList = new ArrayList<>();
         for (BLangExpression seq : sequenceList) {
             if (seq.getKind() != NodeKind.REG_EXP_SEQUENCE) {
                 continue;
->>>>>>> e2e98c88
             }
             BLangReSequence sequence = (BLangReSequence) seq;
             for (BLangReTerm term : sequence.termList) {
@@ -2624,13 +2616,8 @@
                     continue;
                 }
                 if (kind == NodeKind.REG_EXP_CAPTURING_GROUP) {
-<<<<<<< HEAD
-                    return getListOfInterpolations(((BLangReCapturingGroups) atom).disjunction.sequenceList,
-                            interpolationsList);
-=======
                     interpolationsList.addAll(
                             getListOfInterpolations(((BLangReCapturingGroups) atom).disjunction.sequenceList));
->>>>>>> e2e98c88
                 }
             }
         }
