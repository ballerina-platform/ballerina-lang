--- conflicted
+++ resolved
@@ -368,11 +368,7 @@
         return resolveTargetSymbolForStamping(targetType, variableSourceType, name, pos);
     }
 
-<<<<<<< HEAD
-    public BSymbol createSymbolForConvertOperator(DiagnosticPos pos, Name name, List<BLangExpression> functionArgList,
-                                                  BLangExpression targetTypeExpression) {
-        // If there are more than one argument for convert in-built function then fail.
-=======
+
     public BSymbol createSymbolForDetailBuiltInMethod(BLangIdentifier name, BType type) {
         if (type.tag != TypeTags.ERROR) {
             return symTable.notFoundSymbol;
@@ -381,10 +377,9 @@
                 ((BErrorType) type).detailType, InstructionCodes.DETAIL);
     }
 
-    public BSymbol createSymbolForCreateOperator(DiagnosticPos pos, Name name, List<BLangExpression> functionArgList,
+    public BSymbol createSymbolForConvertOperator(DiagnosticPos pos, Name name, List<BLangExpression> functionArgList,
                                           BLangExpression targetTypeExpression) {
-        // If there are more than one argument for create in-built function then fail.
->>>>>>> ae4c08f0
+        // If there are more than one argument for convert in-built function then fail.
         if (functionArgList.size() < 1) {
             dlog.error(pos, DiagnosticCode.NOT_ENOUGH_ARGS_FUNC_CALL, name);
             resultType = symTable.semanticError;
