/*
 *  Copyright (c) 2017, WSO2 Inc. (http://www.wso2.org) All Rights Reserved.
 *
 *  WSO2 Inc. licenses this file to you under the Apache License,
 *  Version 2.0 (the "License"); you may not use this file except
 *  in compliance with the License.
 *  You may obtain a copy of the License at
 *
 *    http://www.apache.org/licenses/LICENSE-2.0
 *
 *  Unless required by applicable law or agreed to in writing,
 *  software distributed under the License is distributed on an
 *  "AS IS" BASIS, WITHOUT WARRANTIES OR CONDITIONS OF ANY
 *  KIND, either express or implied.  See the License for the
 *  specific language governing permissions and limitations
 *  under the License.
 */
package org.wso2.ballerinalang.compiler.semantics.analyzer;

import io.ballerina.tools.diagnostics.DiagnosticCode;
import io.ballerina.tools.diagnostics.Location;
import org.ballerinalang.model.elements.Flag;
import org.ballerinalang.model.elements.PackageID;
import org.ballerinalang.model.symbols.SymbolKind;
import org.ballerinalang.model.tree.IdentifierNode;
import org.ballerinalang.model.tree.NodeKind;
import org.ballerinalang.model.tree.OperatorKind;
import org.ballerinalang.model.types.SelectivelyImmutableReferenceType;
import org.ballerinalang.model.types.TypeKind;
import org.ballerinalang.util.diagnostic.DiagnosticErrorCode;
import org.wso2.ballerinalang.compiler.diagnostic.BLangDiagnosticLog;
import org.wso2.ballerinalang.compiler.parser.BLangAnonymousModelHelper;
import org.wso2.ballerinalang.compiler.parser.BLangMissingNodesHelper;
import org.wso2.ballerinalang.compiler.semantics.model.Scope;
import org.wso2.ballerinalang.compiler.semantics.model.Scope.ScopeEntry;
import org.wso2.ballerinalang.compiler.semantics.model.SymbolEnv;
import org.wso2.ballerinalang.compiler.semantics.model.SymbolTable;
import org.wso2.ballerinalang.compiler.semantics.model.symbols.BConstantSymbol;
import org.wso2.ballerinalang.compiler.semantics.model.symbols.BErrorTypeSymbol;
import org.wso2.ballerinalang.compiler.semantics.model.symbols.BInvokableTypeSymbol;
import org.wso2.ballerinalang.compiler.semantics.model.symbols.BObjectTypeSymbol;
import org.wso2.ballerinalang.compiler.semantics.model.symbols.BOperatorSymbol;
import org.wso2.ballerinalang.compiler.semantics.model.symbols.BPackageSymbol;
import org.wso2.ballerinalang.compiler.semantics.model.symbols.BRecordTypeSymbol;
import org.wso2.ballerinalang.compiler.semantics.model.symbols.BSymbol;
import org.wso2.ballerinalang.compiler.semantics.model.symbols.BTypeSymbol;
import org.wso2.ballerinalang.compiler.semantics.model.symbols.BVarSymbol;
import org.wso2.ballerinalang.compiler.semantics.model.symbols.BXMLNSSymbol;
import org.wso2.ballerinalang.compiler.semantics.model.symbols.SymTag;
import org.wso2.ballerinalang.compiler.semantics.model.symbols.Symbols;
import org.wso2.ballerinalang.compiler.semantics.model.types.BAnydataType;
import org.wso2.ballerinalang.compiler.semantics.model.types.BArrayType;
import org.wso2.ballerinalang.compiler.semantics.model.types.BErrorType;
import org.wso2.ballerinalang.compiler.semantics.model.types.BFiniteType;
import org.wso2.ballerinalang.compiler.semantics.model.types.BFutureType;
import org.wso2.ballerinalang.compiler.semantics.model.types.BInvokableType;
import org.wso2.ballerinalang.compiler.semantics.model.types.BJSONType;
import org.wso2.ballerinalang.compiler.semantics.model.types.BMapType;
import org.wso2.ballerinalang.compiler.semantics.model.types.BObjectType;
import org.wso2.ballerinalang.compiler.semantics.model.types.BParameterizedType;
import org.wso2.ballerinalang.compiler.semantics.model.types.BRecordType;
import org.wso2.ballerinalang.compiler.semantics.model.types.BStreamType;
import org.wso2.ballerinalang.compiler.semantics.model.types.BTableType;
import org.wso2.ballerinalang.compiler.semantics.model.types.BTupleType;
import org.wso2.ballerinalang.compiler.semantics.model.types.BType;
import org.wso2.ballerinalang.compiler.semantics.model.types.BTypeIdSet;
import org.wso2.ballerinalang.compiler.semantics.model.types.BTypedescType;
import org.wso2.ballerinalang.compiler.semantics.model.types.BUnionType;
import org.wso2.ballerinalang.compiler.semantics.model.types.BXMLType;
import org.wso2.ballerinalang.compiler.tree.BLangFunction;
import org.wso2.ballerinalang.compiler.tree.BLangIdentifier;
import org.wso2.ballerinalang.compiler.tree.BLangNodeVisitor;
import org.wso2.ballerinalang.compiler.tree.BLangSimpleVariable;
import org.wso2.ballerinalang.compiler.tree.BLangTableKeySpecifier;
import org.wso2.ballerinalang.compiler.tree.BLangVariable;
import org.wso2.ballerinalang.compiler.tree.expressions.BLangBinaryExpr;
import org.wso2.ballerinalang.compiler.tree.expressions.BLangExpression;
import org.wso2.ballerinalang.compiler.tree.expressions.BLangLiteral;
import org.wso2.ballerinalang.compiler.tree.expressions.BLangSimpleVarRef;
import org.wso2.ballerinalang.compiler.tree.expressions.BLangTypedescExpr;
import org.wso2.ballerinalang.compiler.tree.types.BLangArrayType;
import org.wso2.ballerinalang.compiler.tree.types.BLangBuiltInRefTypeNode;
import org.wso2.ballerinalang.compiler.tree.types.BLangConstrainedType;
import org.wso2.ballerinalang.compiler.tree.types.BLangErrorType;
import org.wso2.ballerinalang.compiler.tree.types.BLangFiniteTypeNode;
import org.wso2.ballerinalang.compiler.tree.types.BLangFunctionTypeNode;
import org.wso2.ballerinalang.compiler.tree.types.BLangIntersectionTypeNode;
import org.wso2.ballerinalang.compiler.tree.types.BLangObjectTypeNode;
import org.wso2.ballerinalang.compiler.tree.types.BLangRecordTypeNode;
import org.wso2.ballerinalang.compiler.tree.types.BLangStreamType;
import org.wso2.ballerinalang.compiler.tree.types.BLangTableTypeNode;
import org.wso2.ballerinalang.compiler.tree.types.BLangTupleTypeNode;
import org.wso2.ballerinalang.compiler.tree.types.BLangType;
import org.wso2.ballerinalang.compiler.tree.types.BLangUnionTypeNode;
import org.wso2.ballerinalang.compiler.tree.types.BLangUserDefinedType;
import org.wso2.ballerinalang.compiler.tree.types.BLangValueType;
import org.wso2.ballerinalang.compiler.util.BArrayState;
import org.wso2.ballerinalang.compiler.util.CompilerContext;
import org.wso2.ballerinalang.compiler.util.ImmutableTypeCloner;
import org.wso2.ballerinalang.compiler.util.Name;
import org.wso2.ballerinalang.compiler.util.Names;
import org.wso2.ballerinalang.compiler.util.ResolvedTypeBuilder;
import org.wso2.ballerinalang.compiler.util.TypeTags;
import org.wso2.ballerinalang.util.Flags;
import org.wso2.ballerinalang.util.Lists;

import java.util.ArrayList;
import java.util.Collection;
import java.util.EnumSet;
import java.util.HashMap;
import java.util.HashSet;
import java.util.Iterator;
import java.util.LinkedHashMap;
import java.util.LinkedHashSet;
import java.util.List;
import java.util.Map;
import java.util.Optional;
import java.util.Set;

import static java.lang.String.format;
import static org.ballerinalang.model.symbols.SymbolOrigin.BUILTIN;
import static org.ballerinalang.model.symbols.SymbolOrigin.SOURCE;
import static org.ballerinalang.model.symbols.SymbolOrigin.VIRTUAL;
import static org.wso2.ballerinalang.compiler.semantics.model.Scope.NOT_FOUND_ENTRY;
import static org.wso2.ballerinalang.compiler.util.Constants.INFERRED_ARRAY_INDICATOR;
import static org.wso2.ballerinalang.compiler.util.Constants.OPEN_ARRAY_INDICATOR;

/**
 * @since 0.94
 */
public class SymbolResolver extends BLangNodeVisitor {
    private static final CompilerContext.Key<SymbolResolver> SYMBOL_RESOLVER_KEY =
            new CompilerContext.Key<>();

    private SymbolTable symTable;
    private Names names;
    private BLangDiagnosticLog dlog;
    private Types types;

    private SymbolEnv env;
    private BType resultType;
    private DiagnosticCode diagCode;
    private SymbolEnter symbolEnter;
    private BLangAnonymousModelHelper anonymousModelHelper;
    private BLangMissingNodesHelper missingNodesHelper;
    private ResolvedTypeBuilder typeBuilder;

    public static SymbolResolver getInstance(CompilerContext context) {
        SymbolResolver symbolResolver = context.get(SYMBOL_RESOLVER_KEY);
        if (symbolResolver == null) {
            symbolResolver = new SymbolResolver(context);
        }

        return symbolResolver;
    }

    public SymbolResolver(CompilerContext context) {
        context.put(SYMBOL_RESOLVER_KEY, this);

        this.symTable = SymbolTable.getInstance(context);
        this.names = Names.getInstance(context);
        this.dlog = BLangDiagnosticLog.getInstance(context);
        this.types = Types.getInstance(context);
        this.symbolEnter = SymbolEnter.getInstance(context);
        this.anonymousModelHelper = BLangAnonymousModelHelper.getInstance(context);
        this.missingNodesHelper = BLangMissingNodesHelper.getInstance(context);
        this.typeBuilder = new ResolvedTypeBuilder();
    }

    public boolean checkForUniqueSymbol(Location pos, SymbolEnv env, BSymbol symbol) {
        //lookup symbol
        BSymbol foundSym = symTable.notFoundSymbol;
        int expSymTag = symbol.tag;
        if ((expSymTag & SymTag.IMPORT) == SymTag.IMPORT) {
            foundSym = lookupSymbolInPrefixSpace(env, symbol.name);
        } else if ((expSymTag & SymTag.ANNOTATION) == SymTag.ANNOTATION) {
            foundSym = lookupSymbolInAnnotationSpace(env, symbol.name);
        } else if ((expSymTag & SymTag.CONSTRUCTOR) == SymTag.CONSTRUCTOR) {
            foundSym = lookupSymbolInConstructorSpace(env, symbol.name);
        }  else if ((expSymTag & SymTag.MAIN) == SymTag.MAIN) {
            // Using this method for looking up in the main symbol space since record field symbols lookup have
            // different semantics depending on whether it's looking up a referenced symbol or looking up to see if
            // the symbol is unique within the scope.
            foundSym = lookupSymbolForDecl(env, symbol.name, SymTag.MAIN);
        }

        if (foundSym == symTable.notFoundSymbol && symbol.tag == SymTag.FUNCTION) {
            int dotPosition = symbol.name.value.indexOf('.');
            if (dotPosition > 0 && dotPosition != symbol.name.value.length()) {
                String funcName = symbol.name.value.substring(dotPosition + 1);
                foundSym = lookupSymbolForDecl(env, names.fromString(funcName), SymTag.MAIN);
            }
        }

        //if symbol is not found then it is unique for the current scope
        if (foundSym == symTable.notFoundSymbol) {
            return true;
        }

        if (isRedeclaredSymbol(symbol, foundSym)) {
            dlog.error(pos, DiagnosticErrorCode.REDECLARED_SYMBOL, symbol.name);
            return false;
        }

        if ((foundSym.tag & SymTag.SERVICE) == SymTag.SERVICE) {
            // In order to remove duplicate errors.
            return false;
        }

        // if a symbol is found, then check whether it is unique
        return isDistinctSymbol(pos, symbol, foundSym);
    }

    private boolean isRedeclaredSymbol(BSymbol symbol, BSymbol foundSym) {
        return hasSameOwner(symbol, foundSym) || isSymbolRedeclaredInTestPackage(symbol, foundSym);
    }

    public boolean checkForUniqueSymbol(SymbolEnv env, BSymbol symbol) {
        BSymbol foundSym = lookupSymbolInMainSpace(env, symbol.name);
        if (foundSym == symTable.notFoundSymbol) {
            return true;
        }
        return isDistinctSymbol(symbol, foundSym);
    }

    /**
     * This method will check whether the given symbol that is being defined is unique by only checking its current
     * environment scope.
     *
     * @param pos       symbol pos for diagnostic purpose.
     * @param env       symbol environment to lookup.
     * @param symbol    the symbol that is being defined.
     * @param expSymTag expected tag of the symbol for.
     * @return true if the symbol is unique, false otherwise.
     */
    public boolean checkForUniqueSymbolInCurrentScope(Location pos, SymbolEnv env, BSymbol symbol,
                                                      int expSymTag) {
        //lookup in current scope
        BSymbol foundSym = lookupSymbolInGivenScope(env, symbol.name, expSymTag);

        //if symbol is not found then it is unique for the current scope
        if (foundSym == symTable.notFoundSymbol) {
            return true;
        }

        //if a symbol is found, then check whether it is unique
        return isDistinctSymbol(pos, symbol, foundSym);
    }

    /**
     * This method will check whether the symbol being defined is unique comparing it with the found symbol
     * from the scope.
     *
     * @param pos      symbol pos for diagnostic purpose.
     * @param symbol   symbol that is being defined.
     * @param foundSym symbol that is found from the scope.
     * @return true if the symbol is unique, false otherwise.
     */
    private boolean isDistinctSymbol(Location pos, BSymbol symbol, BSymbol foundSym) {
        // It is allowed to have a error constructor symbol with the same name as a type def.
        if (symbol.tag == SymTag.CONSTRUCTOR && foundSym.tag == SymTag.ERROR) {
            return false;
        }

        if (isSymbolDefinedInRootPkgLvl(foundSym)) {
            dlog.error(pos, DiagnosticErrorCode.REDECLARED_BUILTIN_SYMBOL, symbol.name);
            return false;
        }

        return true;
    }

    /**
     * This method will check whether the symbol being defined is unique comparing it with the found symbol
     * from the scope.
     *
     * @param symbol   symbol that is being defined.
     * @param foundSym symbol that is found from the scope.
     * @return true if the symbol is unique, false otherwise.
     */
    private boolean isDistinctSymbol(BSymbol symbol, BSymbol foundSym) {
        // It is allowed to have a error constructor symbol with the same name as a type def.
        if (symbol.tag == SymTag.CONSTRUCTOR && foundSym.tag == SymTag.ERROR) {
            return false;
        }

        if (isSymbolDefinedInRootPkgLvl(foundSym)) {
            return false;
        }

        return !hasSameOwner(symbol, foundSym);
    }

    private boolean hasSameOwner(BSymbol symbol, BSymbol foundSym) {
        // check whether the given symbol owner is same as found symbol's owner
        if (foundSym.owner == symbol.owner) {
            return true;
        } else if (Symbols.isFlagOn(symbol.owner.flags, Flags.LAMBDA) &&
                ((foundSym.owner.tag & SymTag.INVOKABLE) == SymTag.INVOKABLE)) {
            // If the symbol being defined is inside a lambda and the existing symbol is defined inside a function, both
            // symbols are in the same block scope.
            return true;
        } else if (((symbol.owner.tag & SymTag.LET) == SymTag.LET) &&
                ((foundSym.owner.tag & SymTag.INVOKABLE) == SymTag.INVOKABLE)) {
            // If the symbol being defined is inside a let expression and the existing symbol is defined inside a
            // function both symbols are in the same scope.
            return  true;
        }
        return  false;
    }

    private boolean isSymbolRedeclaredInTestPackage(BSymbol symbol, BSymbol foundSym) {
        if (Symbols.isFlagOn(symbol.owner.flags, Flags.TESTABLE) &&
                !Symbols.isFlagOn(foundSym.owner.flags, Flags.TESTABLE)) {
            return true;
        }
        return false;
    }

    private boolean isSymbolDefinedInRootPkgLvl(BSymbol foundSym) {
        return symTable.rootPkgSymbol.pkgID.equals(foundSym.pkgID) &&
                (foundSym.tag & SymTag.VARIABLE_NAME) == SymTag.VARIABLE_NAME;
    }

    /**
     * Lookup the symbol using given name in the given environment scope only.
     *
     * @param env       environment to lookup the symbol.
     * @param name      name of the symbol to lookup.
     * @param expSymTag expected tag of the symbol.
     * @return if a symbol is found return it.
     */
    public BSymbol lookupSymbolInGivenScope(SymbolEnv env, Name name, int expSymTag) {
        ScopeEntry entry = env.scope.lookup(name);
        while (entry != NOT_FOUND_ENTRY) {
            if (symTable.rootPkgSymbol.pkgID.equals(entry.symbol.pkgID) &&
                    (entry.symbol.tag & SymTag.VARIABLE_NAME) == SymTag.VARIABLE_NAME) {
                return entry.symbol;
            }
            if ((entry.symbol.tag & expSymTag) == expSymTag && !isFieldRefFromWithinARecord(entry.symbol, env)) {
                return entry.symbol;
            }
            entry = entry.next;
        }
        return symTable.notFoundSymbol;
    }

    public boolean checkForUniqueMemberSymbol(Location pos, SymbolEnv env, BSymbol symbol) {
        BSymbol foundSym = lookupMemberSymbol(pos, env.scope, env, symbol.name, symbol.tag);
        if (foundSym != symTable.notFoundSymbol) {
            dlog.error(pos, DiagnosticErrorCode.REDECLARED_SYMBOL, symbol.name);
            return false;
        }

        return true;
    }

    public BSymbol resolveBinaryOperator(OperatorKind opKind,
                                         BType lhsType,
                                         BType rhsType) {
        return resolveOperator(names.fromString(opKind.value()), Lists.of(lhsType, rhsType));
    }

    BSymbol createEqualityOperator(OperatorKind opKind, BType lhsType, BType rhsType) {
        List<BType> paramTypes = Lists.of(lhsType, rhsType);
        BType retType = symTable.booleanType;
        BInvokableType opType = new BInvokableType(paramTypes, retType, null);
        return new BOperatorSymbol(names.fromString(opKind.value()), null, opType, null, symTable.builtinPos, VIRTUAL);
    }

    public BSymbol resolveUnaryOperator(Location pos,
                                        OperatorKind opKind,
                                        BType type) {
        return resolveOperator(names.fromString(opKind.value()), Lists.of(type));
    }

    public BSymbol resolveOperator(Name name, List<BType> types) {
        ScopeEntry entry = symTable.rootScope.lookup(name);
        return resolveOperator(entry, types);
    }

    public BSymbol resolvePkgSymbol(Location pos, SymbolEnv env, Name pkgAlias) {
        if (pkgAlias == Names.EMPTY) {
            // Return the current package symbol
            return env.enclPkg.symbol;
        }

        // Lookup for an imported package
        BSymbol pkgSymbol = lookupSymbolInPrefixSpace(env, pkgAlias);
        if (pkgSymbol == symTable.notFoundSymbol) {
            dlog.error(pos, DiagnosticErrorCode.UNDEFINED_MODULE, pkgAlias.value);
        }

        return pkgSymbol;
    }

    public BSymbol resolvePrefixSymbol(SymbolEnv env, Name pkgAlias, Name compUnit) {
        if (pkgAlias == Names.EMPTY) {
            // Return the current package symbol
            return env.enclPkg.symbol;
        }

        // Lookup for an imported package
        ScopeEntry entry = env.scope.lookup(pkgAlias);
        while (entry != NOT_FOUND_ENTRY) {
            if ((entry.symbol.tag & SymTag.XMLNS) == SymTag.XMLNS) {
                return entry.symbol;
            }

            if ((entry.symbol.tag & SymTag.IMPORT) == SymTag.IMPORT &&
                    ((BPackageSymbol) entry.symbol).compUnit.equals(compUnit)) {
                ((BPackageSymbol) entry.symbol).isUsed = true;
                return entry.symbol;
            }

            entry = entry.next;
        }

        if (env.enclEnv != null) {
            return resolvePrefixSymbol(env.enclEnv, pkgAlias, compUnit);
        }

        return symTable.notFoundSymbol;
    }

    public BSymbol resolveAnnotation(Location pos, SymbolEnv env, Name pkgAlias, Name annotationName) {
        return this.lookupAnnotationSpaceSymbolInPackage(pos, env, pkgAlias, annotationName);
    }

    public BSymbol resolveStructField(Location location, SymbolEnv env, Name fieldName,
                                      BTypeSymbol structSymbol) {
        return lookupMemberSymbol(location, structSymbol.scope, env, fieldName, SymTag.VARIABLE);
    }

    public BSymbol resolveObjectField(Location location, SymbolEnv env, Name fieldName,
                                      BTypeSymbol objectSymbol) {
        return lookupMemberSymbol(location, objectSymbol.scope, env, fieldName, SymTag.VARIABLE);
    }

    public BSymbol resolveObjectMethod(Location pos, SymbolEnv env, Name fieldName,
                                       BObjectTypeSymbol objectSymbol) {
        return lookupMemberSymbol(pos, objectSymbol.scope, env, fieldName, SymTag.VARIABLE);
    }

    public BType resolveTypeNode(BLangType typeNode, SymbolEnv env) {
        return resolveTypeNode(typeNode, env, DiagnosticErrorCode.UNKNOWN_TYPE);
    }

    public BType resolveTypeNode(BLangType typeNode, SymbolEnv env, DiagnosticCode diagCode) {
        SymbolEnv prevEnv = this.env;
        DiagnosticCode preDiagCode = this.diagCode;

        this.env = env;
        this.diagCode = diagCode;
        typeNode.accept(this);
        this.env = prevEnv;
        this.diagCode = preDiagCode;

        // If the typeNode.nullable is true then convert the resultType to a union type
        // if it is not already a union type, JSON type, or any type
        if (typeNode.nullable && this.resultType.tag == TypeTags.UNION) {
            BUnionType unionType = (BUnionType) this.resultType;
            unionType.add(symTable.nilType);
        } else if (typeNode.nullable && resultType.tag != TypeTags.JSON && resultType.tag != TypeTags.ANY) {
            this.resultType = BUnionType.create(null, resultType, symTable.nilType);
        }

        typeNode.type = resultType;
        return resultType;
    }

    /**
     * Return the symbol associated with the given name in the current package. This method first searches the symbol in
     * the current scope and proceeds the enclosing scope, if it is not there in the current scope. This process
     * continues until the symbol is found or the root scope is reached. This method is mainly meant for checking
     * whether a given symbol is already defined in the scope hierarchy.
     *
     * @param env       current symbol environment
     * @param name      symbol name
     * @param expSymTag expected symbol type/tag
     * @return resolved symbol
     */
    private BSymbol lookupSymbolForDecl(SymbolEnv env, Name name, int expSymTag) {
        ScopeEntry entry = env.scope.lookup(name);
        while (entry != NOT_FOUND_ENTRY) {
            if ((entry.symbol.tag & expSymTag) == expSymTag) {
                return entry.symbol;
            }
            entry = entry.next;
        }

        if (env.enclEnv != null) {
            return lookupSymbol(env.enclEnv, name, expSymTag);
        }

        return symTable.notFoundSymbol;
    }

    /**
     * Return the symbol associated with the given name in the current package. This method first searches the symbol in
     * the current scope and proceeds the enclosing scope, if it is not there in the current scope. This process
     * continues until the symbol is found or the root scope is reached. This method is meant for looking up a symbol
     * when they are referenced. If looking up a symbol from within a record type definition, this method ignores record
     * fields. This is done so that default value expressions cannot refer to other record fields.
     *
     * @param env       current symbol environment
     * @param name      symbol name
     * @param expSymTag expected symbol type/tag
     * @return resolved symbol
     */
    private BSymbol lookupSymbol(SymbolEnv env, Name name, int expSymTag) {
        ScopeEntry entry = env.scope.lookup(name);
        while (entry != NOT_FOUND_ENTRY) {
            if ((entry.symbol.tag & expSymTag) == expSymTag && !isFieldRefFromWithinARecord(entry.symbol, env)) {
                return entry.symbol;
            }
            entry = entry.next;
        }

        if (env.enclEnv != null) {
            return lookupSymbol(env.enclEnv, name, expSymTag);
        }

        return symTable.notFoundSymbol;
    }

    /**
     * Checks whether the specified symbol is a symbol of a record field and whether that field is referred to from
     * within a record type definition (not necessarily the owner of the field).
     *
     * @param symbol symbol to be tested
     * @param env    the environment in which the symbol was found
     * @return returns `true` if the aboove described condition holds
     */
    private boolean isFieldRefFromWithinARecord(BSymbol symbol, SymbolEnv env) {
        return (symbol.owner.tag & SymTag.RECORD) == SymTag.RECORD &&
                env.enclType != null && env.enclType.getKind() == NodeKind.RECORD_TYPE;
    }

    public BSymbol lookupSymbolInMainSpace(SymbolEnv env, Name name) {
        return lookupSymbol(env, name, SymTag.MAIN);
    }

    public BSymbol lookupSymbolInAnnotationSpace(SymbolEnv env, Name name) {
        return lookupSymbol(env, name, SymTag.ANNOTATION);
    }

    public BSymbol lookupSymbolInPrefixSpace(SymbolEnv env, Name name) {
        return lookupSymbol(env, name, SymTag.IMPORT);
    }

    public BSymbol lookupSymbolInConstructorSpace(SymbolEnv env, Name name) {
        return lookupSymbol(env, name, SymTag.CONSTRUCTOR);
    }

    public BSymbol lookupLangLibMethod(BType type, Name name) {

        if (symTable.langAnnotationModuleSymbol == null) {
            return symTable.notFoundSymbol;
        }
        BSymbol bSymbol;
        switch (type.tag) {
            case TypeTags.ARRAY:
            case TypeTags.TUPLE:
                bSymbol = lookupLangLibMethodInModule(symTable.langArrayModuleSymbol, name);
                break;
            case TypeTags.DECIMAL:
                bSymbol = lookupLangLibMethodInModule(symTable.langDecimalModuleSymbol, name);
                break;
            case TypeTags.ERROR:
                bSymbol = lookupLangLibMethodInModule(symTable.langErrorModuleSymbol, name);
                break;
            case TypeTags.FLOAT:
                bSymbol = lookupLangLibMethodInModule(symTable.langFloatModuleSymbol, name);
                break;
            case TypeTags.FUTURE:
                bSymbol = lookupLangLibMethodInModule(symTable.langFutureModuleSymbol, name);
                break;
            case TypeTags.INT:
            case TypeTags.SIGNED32_INT:
            case TypeTags.SIGNED16_INT:
            case TypeTags.SIGNED8_INT:
            case TypeTags.UNSIGNED32_INT:
            case TypeTags.UNSIGNED16_INT:
            case TypeTags.UNSIGNED8_INT:
                bSymbol = lookupLangLibMethodInModule(symTable.langIntModuleSymbol, name);
                break;
            case TypeTags.MAP:
            case TypeTags.RECORD:
                bSymbol = lookupLangLibMethodInModule(symTable.langMapModuleSymbol, name);
                break;
            case TypeTags.OBJECT:
                bSymbol = lookupLangLibMethodInModule(symTable.langObjectModuleSymbol, name);
                break;
            case TypeTags.STREAM:
                bSymbol = lookupLangLibMethodInModule(symTable.langStreamModuleSymbol, name);
                break;
            case TypeTags.TABLE:
                bSymbol = lookupLangLibMethodInModule(symTable.langTableModuleSymbol, name);
                break;
            case TypeTags.STRING:
            case TypeTags.CHAR_STRING:
                bSymbol = lookupLangLibMethodInModule(symTable.langStringModuleSymbol, name);
                break;
            case TypeTags.TYPEDESC:
                bSymbol = lookupLangLibMethodInModule(symTable.langTypedescModuleSymbol, name);
                break;
            case TypeTags.XML:
            case TypeTags.XML_ELEMENT:
            case TypeTags.XML_COMMENT:
            case TypeTags.XML_PI:
                bSymbol = lookupLangLibMethodInModule(symTable.langXmlModuleSymbol, name);
                break;
            case TypeTags.XML_TEXT:
                bSymbol = lookupLangLibMethodInModule(symTable.langXmlModuleSymbol, name);
                if (bSymbol == symTable.notFoundSymbol) {
                    bSymbol = lookupLangLibMethodInModule(symTable.langStringModuleSymbol, name);
                }
                break;
            case TypeTags.BOOLEAN:
                bSymbol = lookupLangLibMethodInModule(symTable.langBooleanModuleSymbol, name);
                break;
            case TypeTags.UNION:
                Iterator<BType> itr = ((BUnionType) type).getMemberTypes().iterator();

                if (!itr.hasNext()) {
                    throw new IllegalArgumentException(
                            format("Union type '%s' does not have member types", type.toString()));
                }

                BType member = itr.next();
                if (types.isSubTypeOfBaseType(type, member.tag)) {
                    bSymbol = lookupLangLibMethod(member, name);
                } else {
                    bSymbol = symTable.notFoundSymbol;
                }
                break;
            default:
                bSymbol = symTable.notFoundSymbol;
        }
        if (bSymbol == symTable.notFoundSymbol) {
            bSymbol = lookupLangLibMethodInModule(symTable.langValueModuleSymbol, name);
        }

        if (bSymbol == symTable.notFoundSymbol) {
            bSymbol = lookupLangLibMethodInModule(symTable.langInternalModuleSymbol, name);
        }

        if (bSymbol == symTable.notFoundSymbol) {
            bSymbol = lookupLangLibMethodInModule(symTable.langTransactionModuleSymbol, name);
        }

        if (bSymbol == symTable.notFoundSymbol) {
            bSymbol = lookupLangLibMethodInModule(symTable.langQueryModuleSymbol, name);
        }

        return bSymbol;
    }

    /**
     * Recursively analyse the symbol env to find the closure variable symbol that is being resolved.
     *
     * @param env       symbol env to analyse and find the closure variable.
     * @param name      name of the symbol to lookup
     * @param expSymTag symbol tag
     * @return closure symbol wrapper along with the resolved count
     */
    public BSymbol lookupClosureVarSymbol(SymbolEnv env, Name name, int expSymTag) {
        ScopeEntry entry = env.scope.lookup(name);
        while (entry != NOT_FOUND_ENTRY) {
            if (symTable.rootPkgSymbol.pkgID.equals(entry.symbol.pkgID) &&
                    (entry.symbol.tag & SymTag.VARIABLE_NAME) == SymTag.VARIABLE_NAME) {
                return entry.symbol;
            }
            if ((entry.symbol.tag & expSymTag) == expSymTag && !isFieldRefFromWithinARecord(entry.symbol, env)) {
                return entry.symbol;
            }
            entry = entry.next;
        }

        if (env.enclEnv == null || env.enclEnv.node == null) {
            return symTable.notFoundSymbol;
        }

        return lookupClosureVarSymbol(env.enclEnv, name, expSymTag);
    }

    public BSymbol lookupMainSpaceSymbolInPackage(Location pos,
                                                  SymbolEnv env,
                                                  Name pkgAlias,
                                                  Name name) {
        // 1) Look up the current package if the package alias is empty.
        if (pkgAlias == Names.EMPTY) {
            return lookupSymbolInMainSpace(env, name);
        }

        // 2) Retrieve the package symbol first
        BSymbol pkgSymbol =
                resolvePrefixSymbol(env, pkgAlias, names.fromString(pos.lineRange().filePath()));
        if (pkgSymbol == symTable.notFoundSymbol) {
            dlog.error(pos, DiagnosticErrorCode.UNDEFINED_MODULE, pkgAlias.value);
            return pkgSymbol;
        }

        // 3) Look up the package scope.
        return lookupMemberSymbol(pos, pkgSymbol.scope, env, name, SymTag.MAIN);
    }

    public BSymbol lookupPrefixSpaceSymbolInPackage(Location pos,
                                                    SymbolEnv env,
                                                    Name pkgAlias,
                                                    Name name) {
        // 1) Look up the current package if the package alias is empty.
        if (pkgAlias == Names.EMPTY) {
            return lookupSymbolInPrefixSpace(env, name);
        }

        // 2) Retrieve the package symbol first
        BSymbol pkgSymbol =
                resolvePrefixSymbol(env, pkgAlias, names.fromString(pos.lineRange().filePath()));
        if (pkgSymbol == symTable.notFoundSymbol) {
            dlog.error(pos, DiagnosticErrorCode.UNDEFINED_MODULE, pkgAlias.value);
            return pkgSymbol;
        }

        // 3) Look up the package scope.
        return lookupMemberSymbol(pos, pkgSymbol.scope, env, name, SymTag.IMPORT);
    }

    public BSymbol lookupAnnotationSpaceSymbolInPackage(Location pos,
                                                        SymbolEnv env,
                                                        Name pkgAlias,
                                                        Name name) {
        // 1) Look up the current package if the package alias is empty.
        if (pkgAlias == Names.EMPTY) {
            return lookupSymbolInAnnotationSpace(env, name);
        }

        // 2) Retrieve the package symbol first
        BSymbol pkgSymbol =
                resolvePrefixSymbol(env, pkgAlias, names.fromString(pos.lineRange().filePath()));
        if (pkgSymbol == symTable.notFoundSymbol) {
            dlog.error(pos, DiagnosticErrorCode.UNDEFINED_MODULE, pkgAlias.value);
            return pkgSymbol;
        }

        // 3) Look up the package scope.
        return lookupMemberSymbol(pos, pkgSymbol.scope, env, name, SymTag.ANNOTATION);
    }

    public BSymbol lookupConstructorSpaceSymbolInPackage(Location pos,
                                                         SymbolEnv env,
                                                         Name pkgAlias,
                                                         Name name) {
        // 1) Look up the current package if the package alias is empty.
        if (pkgAlias == Names.EMPTY) {
            return lookupSymbolInConstructorSpace(env, name);
        }

        // 2) Retrieve the package symbol first
        BSymbol pkgSymbol =
                resolvePrefixSymbol(env, pkgAlias, names.fromString(pos.lineRange().filePath()));
        if (pkgSymbol == symTable.notFoundSymbol) {
            dlog.error(pos, DiagnosticErrorCode.UNDEFINED_MODULE, pkgAlias.value);
            return pkgSymbol;
        }

        // 3) Look up the package scope.
        return lookupMemberSymbol(pos, pkgSymbol.scope, env, name, SymTag.CONSTRUCTOR);
    }

    public BSymbol lookupLangLibMethodInModule(BPackageSymbol moduleSymbol, Name name) {

        // What we get here is T.Name, this should convert to
        ScopeEntry entry = moduleSymbol.scope.lookup(name);
        while (entry != NOT_FOUND_ENTRY) {
            if ((entry.symbol.tag & SymTag.FUNCTION) != SymTag.FUNCTION) {
                entry = entry.next;
                continue;
            }
            if (isMemberAccessAllowed(env, entry.symbol)) {
                return entry.symbol;
            }
            return symTable.notFoundSymbol;
        }
        return symTable.notFoundSymbol;
    }

    /**
     * Return the symbol with the given name.
     * This method only looks at the symbol defined in the given scope.
     *
     * @param pos       diagnostic position
     * @param scope     current scope
     * @param env       symbol environment
     * @param name      symbol name
     * @param expSymTag expected symbol type/tag
     * @return resolved symbol
     */
    public BSymbol lookupMemberSymbol(Location pos,
                                      Scope scope,
                                      SymbolEnv env,
                                      Name name,
                                      int expSymTag) {
        ScopeEntry entry = scope.lookup(name);
        while (entry != NOT_FOUND_ENTRY) {
            if ((entry.symbol.tag & expSymTag) != expSymTag) {
                entry = entry.next;
                continue;
            }

            if (isMemberAccessAllowed(env, entry.symbol)) {
                return entry.symbol;
            } else {
                dlog.error(pos, DiagnosticErrorCode.ATTEMPT_REFER_NON_ACCESSIBLE_SYMBOL, entry.symbol.name);
                return symTable.notFoundSymbol;
            }
        }

        return symTable.notFoundSymbol;
    }

    /**
     * Resolve and return the namespaces visible to the given environment, as a map.
     *
     * @param env Environment to get the visible namespaces
     * @return Map of namespace symbols visible to the given environment
     */
    public Map<Name, BXMLNSSymbol> resolveAllNamespaces(SymbolEnv env) {
        Map<Name, BXMLNSSymbol> namespaces = new LinkedHashMap<Name, BXMLNSSymbol>();
        addNamespacesInScope(namespaces, env);
        return namespaces;
    }

    public void boostrapErrorType() {

        ScopeEntry entry = symTable.rootPkgSymbol.scope.lookup(Names.ERROR);
        while (entry != NOT_FOUND_ENTRY) {
            if ((entry.symbol.tag & SymTag.TYPE) != SymTag.TYPE) {
                entry = entry.next;
                continue;
            }
            symTable.errorType = (BErrorType) entry.symbol.type;
            symTable.detailType = (BMapType) symTable.errorType.detailType;
<<<<<<< HEAD
            symTable.errorConstructor = ((BErrorTypeSymbol) symTable.errorType.tsymbol).ctorSymbol;
=======
            symTable.pureType = BUnionType.create(null, symTable.anydataType, this.symTable.errorType);
            symTable.streamType = new BStreamType(TypeTags.STREAM, symTable.pureType, null, null);
            symTable.tableType = new BTableType(TypeTags.TABLE, symTable.pureType, null);
            symTable.defineOperators(); // Define all operators e.g. binary, unary, cast and conversion
            symTable.pureType = BUnionType.create(null, symTable.anydataType, symTable.errorType);
            symTable.errorOrNilType = BUnionType.create(null, symTable.errorType, symTable.nilType);
            symTable.anyOrErrorType = BUnionType.create(null, symTable.anyType, symTable.errorType);
            symTable.mapAllType = new BMapType(TypeTags.MAP, symTable.anyOrErrorType, null);
            symTable.arrayAllType = new BArrayType(symTable.anyOrErrorType);
            symTable.typeDesc.constraint = symTable.anyOrErrorType;
            symTable.futureType.constraint = symTable.anyOrErrorType;
>>>>>>> 8cc217b1
            return;
        }
        throw new IllegalStateException("built-in error not found ?");
    }

    public void defineOperators() {
        symTable.defineOperators();
    }

    public void bootstrapAnydataType() {
        ScopeEntry entry = symTable.langAnnotationModuleSymbol.scope.lookup(Names.ANYDATA);
        while (entry != NOT_FOUND_ENTRY) {
            if ((entry.symbol.tag & SymTag.TYPE) != SymTag.TYPE) {
                entry = entry.next;
                continue;
            }
            BUnionType type = (BUnionType) entry.symbol.type;
            symTable.anydataType = new BAnydataType(type);
            symTable.anydataOrReadonly = BUnionType.create(null, symTable.anydataType, symTable.readonlyType);
            entry.symbol.type = symTable.anydataType;
            entry.symbol.origin = BUILTIN;

            symTable.anydataType.tsymbol = new BTypeSymbol(SymTag.TYPE, Flags.PUBLIC, Names.ANYDATA,
                    PackageID.ANNOTATIONS, symTable.anydataType, symTable.rootPkgSymbol, symTable.builtinPos, BUILTIN);
            return;
        }
        throw new IllegalStateException("built-in 'anydata' type not found");
    }

    public void bootstrapJsonType() {
        ScopeEntry entry = symTable.langAnnotationModuleSymbol.scope.lookup(Names.JSON);
        while (entry != NOT_FOUND_ENTRY) {
            if ((entry.symbol.tag & SymTag.TYPE) != SymTag.TYPE) {
                entry = entry.next;
                continue;
            }
            BUnionType type = (BUnionType) entry.symbol.type;
            symTable.jsonType = new BJSONType(type);
            symTable.jsonType.tsymbol = new BTypeSymbol(SymTag.TYPE, Flags.PUBLIC, Names.JSON, PackageID.ANNOTATIONS,
                    symTable.jsonType, symTable.langAnnotationModuleSymbol, symTable.builtinPos, BUILTIN);
            entry.symbol.type = symTable.jsonType;
            entry.symbol.origin = BUILTIN;
            return;
        }
        throw new IllegalStateException("built-in 'json' type not found");
    }

    public void bootstrapCloneableType() {
        if (symTable.langValueModuleSymbol != null) {
            ScopeEntry entry = symTable.langValueModuleSymbol.scope.lookup(Names.CLONEABLE);
            while (entry != NOT_FOUND_ENTRY) {
                if ((entry.symbol.tag & SymTag.TYPE) != SymTag.TYPE) {
                    entry = entry.next;
                    continue;
                }
                symTable.cloneableType = (BUnionType) entry.symbol.type;
                symTable.cloneableType.tsymbol =
                        new BTypeSymbol(SymTag.TYPE, Flags.PUBLIC, Names.CLONEABLE,
                                PackageID.VALUE, symTable.cloneableType, symTable.langValueModuleSymbol,
                                symTable.builtinPos, BUILTIN);
                symTable.detailType = new BMapType(TypeTags.MAP, symTable.cloneableType, null);
                symTable.errorType = new BErrorType(null, symTable.detailType);
                symTable.errorType.tsymbol = new BErrorTypeSymbol(SymTag.ERROR, Flags.PUBLIC, Names.ERROR,
                        symTable.rootPkgSymbol.pkgID, symTable.errorType, symTable.rootPkgSymbol, symTable.builtinPos
                        , BUILTIN);

                symTable.errorOrNilType = BUnionType.create(null, symTable.errorType, symTable.nilType);
                symTable.anyOrErrorType = BUnionType.create(null, symTable.anyType, symTable.errorType);

                symTable.mapAllType = new BMapType(TypeTags.MAP, symTable.anyOrErrorType, null);
                symTable.arrayAllType = new BArrayType(symTable.anyOrErrorType);
                symTable.typeDesc.constraint = symTable.anyOrErrorType;
                symTable.futureType.constraint = symTable.anyOrErrorType;

                symTable.pureType = BUnionType.create(null, symTable.anydataType, symTable.errorType);
                return;
            }
            throw new IllegalStateException("built-in 'lang.value:Cloneable' type not found");
        }

        ScopeEntry entry = symTable.rootPkgSymbol.scope.lookup(Names.CLONEABLE_INTERNAL);
        while (entry != NOT_FOUND_ENTRY) {
            if ((entry.symbol.tag & SymTag.TYPE) != SymTag.TYPE) {
                entry = entry.next;
                continue;
            }
            entry.symbol.type = symTable.cloneableType;
            break;
        }

        entry = symTable.rootPkgSymbol.scope.lookup(Names.CLONEABLE_INTERNAL1);
        while (entry != NOT_FOUND_ENTRY) {
            if ((entry.symbol.tag & SymTag.TYPE) != SymTag.TYPE) {
                entry = entry.next;
                continue;
            }
            entry.symbol.type = symTable.cloneableType;
            break;
        }

        entry = symTable.rootPkgSymbol.scope.lookup(Names.CLONEABLE_INTERNAL2);
        while (entry != NOT_FOUND_ENTRY) {
            if ((entry.symbol.tag & SymTag.TYPE) != SymTag.TYPE) {
                entry = entry.next;
                continue;
            }
            entry.symbol.type = symTable.cloneableType;
            break;
        }
    }

    public void bootstrapIntRangeType() {

        ScopeEntry entry = symTable.langInternalModuleSymbol.scope.lookup(Names.CREATE_INT_RANGE);
        while (entry != NOT_FOUND_ENTRY) {
            if ((entry.symbol.tag & SymTag.INVOKABLE) != SymTag.INVOKABLE) {
                entry = entry.next;
                continue;
            }
            symTable.intRangeType = (BObjectType) ((BInvokableType) entry.symbol.type).retType;
            symTable.defineBinaryOperator(OperatorKind.CLOSED_RANGE, symTable.intType, symTable.intType,
                    symTable.intRangeType);
            symTable.defineBinaryOperator(OperatorKind.HALF_OPEN_RANGE, symTable.intType, symTable.intType,
                    symTable.intRangeType);
            return;
        }
        throw new IllegalStateException("built-in Integer Range type not found ?");
    }

    public void loadRawTemplateType() {
        ScopeEntry entry = symTable.langObjectModuleSymbol.scope.lookup(Names.RAW_TEMPLATE);
        while (entry != NOT_FOUND_ENTRY) {
            if ((entry.symbol.tag & SymTag.TYPE) != SymTag.TYPE) {
                entry = entry.next;
                continue;
            }
            symTable.rawTemplateType = (BObjectType) entry.symbol.type;
            return;
        }
        throw new IllegalStateException("'lang.object:RawTemplate' type not found");
    }

    // visit type nodes

    public void visit(BLangValueType valueTypeNode) {
        visitBuiltInTypeNode(valueTypeNode, valueTypeNode.typeKind, this.env);
    }

    public void visit(BLangBuiltInRefTypeNode builtInRefType) {
        visitBuiltInTypeNode(builtInRefType, builtInRefType.typeKind, this.env);
    }

    public void visit(BLangArrayType arrayTypeNode) {
        // The value of the dimensions field should always be >= 1
        // If sizes is null array is unsealed
        resultType = resolveTypeNode(arrayTypeNode.elemtype, env, diagCode);
        if (resultType == symTable.noType) {
            return;
        }
        boolean isError = false;
        for (int i = 0; i < arrayTypeNode.dimensions; i++) {
            BTypeSymbol arrayTypeSymbol = Symbols.createTypeSymbol(SymTag.ARRAY_TYPE, Flags.PUBLIC, Names.EMPTY,
                                                                   env.enclPkg.symbol.pkgID, null, env.scope.owner,
                                                                   arrayTypeNode.pos, SOURCE);
            BArrayType arrType;
            if (arrayTypeNode.sizes.length == 0) {
                arrType = new BArrayType(resultType, arrayTypeSymbol);
            } else {
                BLangExpression size = arrayTypeNode.sizes[i];
                if (size.getKind() == NodeKind.LITERAL || size.getKind() == NodeKind.NUMERIC_LITERAL) {
                    Integer sizeIndicator = (Integer) (((BLangLiteral) size).getValue());
                    BArrayState arrayState;
                    if (sizeIndicator == OPEN_ARRAY_INDICATOR) {
                        arrayState = BArrayState.OPEN;
                    } else if (sizeIndicator == INFERRED_ARRAY_INDICATOR) {
                        arrayState = BArrayState.INFERRED;
                    } else {
                        arrayState = BArrayState.CLOSED;
                    }
                    arrType =  new BArrayType(resultType, arrayTypeSymbol,  sizeIndicator, arrayState);
                } else {
                    if (size.getKind() != NodeKind.SIMPLE_VARIABLE_REF) {
                        dlog.error(size.pos, DiagnosticErrorCode.INCOMPATIBLE_TYPES, symTable.intType,
                                ((BLangTypedescExpr) size).getTypeNode());
                        isError = true;
                        continue;
                    }

                    BLangSimpleVarRef sizeReference = (BLangSimpleVarRef) size;
                    Name pkgAlias = names.fromIdNode(sizeReference.pkgAlias);
                    Name typeName = names.fromIdNode(sizeReference.variableName);

                    BSymbol sizeSymbol = lookupMainSpaceSymbolInPackage(size.pos, env, pkgAlias, typeName);

                    if (symTable.notFoundSymbol == sizeSymbol) {
                        dlog.error(arrayTypeNode.pos, DiagnosticErrorCode.UNDEFINED_SYMBOL, size);
                        isError = true;
                        continue;
                    }

                    if (sizeSymbol.tag != SymTag.CONSTANT) {
                        dlog.error(size.pos, DiagnosticErrorCode.INVALID_ARRAY_SIZE_REFERENCE, sizeSymbol);
                        isError = true;
                        continue;
                    }

                    BConstantSymbol sizeConstSymbol = (BConstantSymbol) sizeSymbol;
                    BType lengthLiteralType = sizeConstSymbol.literalType;

                    if (lengthLiteralType.tag != TypeTags.INT) {
                        dlog.error(size.pos, DiagnosticErrorCode.INCOMPATIBLE_TYPES, symTable.intType,
                                sizeConstSymbol.literalType);
                        isError = true;
                        continue;
                    }

                    int length = Integer.parseInt(sizeConstSymbol.type.toString());
                    arrType = new BArrayType(resultType, arrayTypeSymbol, length, BArrayState.CLOSED);
                }
            }
            arrayTypeSymbol.type = arrType;
            resultType = arrayTypeSymbol.type;
            markParameterizedType(arrType, arrType.eType);
        }
        if (isError) {
            resultType = symTable.semanticError;
        }
    }

    public void visit(BLangUnionTypeNode unionTypeNode) {

        LinkedHashSet<BType> memberTypes = new LinkedHashSet<>();

        for (BLangType langType : unionTypeNode.memberTypeNodes) {
            BType resolvedType = resolveTypeNode(langType, env);
            if (resolvedType == symTable.noType) {
                resultType = symTable.noType;
                return;
            }
            if (resolvedType.tag == TypeTags.UNION
                    && resolvedType.tsymbol != null
                    && !Symbols.isFlagOn(resolvedType.tsymbol.flags, Flags.TYPE_PARAM)) {
                memberTypes.addAll(((BUnionType) resolvedType).getMemberTypes());
            } else {
                memberTypes.add(resolvedType);
            }
        }

        BTypeSymbol unionTypeSymbol = Symbols.createTypeSymbol(SymTag.UNION_TYPE, Flags.asMask(EnumSet.of(Flag.PUBLIC)),
                Names.EMPTY, env.enclPkg.symbol.pkgID, null,
                env.scope.owner, unionTypeNode.pos, SOURCE);

        BUnionType unionType = BUnionType.create(unionTypeSymbol, memberTypes);
        unionTypeSymbol.type = unionType;

        markParameterizedType(unionType, memberTypes);

        resultType = unionType;
    }

    public void visit(BLangIntersectionTypeNode intersectionTypeNode) {

        resultType = computeIntersectionType(intersectionTypeNode);
    }

    public void visit(BLangObjectTypeNode objectTypeNode) {
        EnumSet<Flag> flags = EnumSet.copyOf(objectTypeNode.flagSet);
        if (objectTypeNode.isAnonymous) {
            flags.add(Flag.PUBLIC);
        }

        int typeFlags = 0;
        if (flags.contains(Flag.READONLY)) {
            typeFlags |= Flags.READONLY;
        }

        if (flags.contains(Flag.ISOLATED)) {
            typeFlags |= Flags.ISOLATED;
        }

        if (flags.contains(Flag.SERVICE)) {
            typeFlags |= Flags.SERVICE;
        }

        BTypeSymbol objectSymbol = Symbols.createObjectSymbol(Flags.asMask(flags), Names.EMPTY,
                env.enclPkg.symbol.pkgID, null, env.scope.owner, objectTypeNode.pos, SOURCE);

        BObjectType objectType = new BObjectType(objectSymbol, typeFlags);

        objectSymbol.type = objectType;
        objectTypeNode.symbol = objectSymbol;

        resultType = objectType;
    }

    public void visit(BLangRecordTypeNode recordTypeNode) {
        // If we cannot resolve a type of a type definition, we create a dummy symbol for it. If the type node is
        // a record, a symbol will be created for it when we define the dummy symbol (from here). When we define the
        // node later, this method will be called again. In such cases, we don't need to create a new symbol here.
        if (recordTypeNode.symbol == null) {
            EnumSet<Flag> flags = recordTypeNode.isAnonymous ? EnumSet.of(Flag.PUBLIC, Flag.ANONYMOUS)
                    : EnumSet.noneOf(Flag.class);
            BRecordTypeSymbol recordSymbol = Symbols.createRecordSymbol(Flags.asMask(flags), Names.EMPTY,
                                                                        env.enclPkg.symbol.pkgID, null,
                                                                        env.scope.owner, recordTypeNode.pos,
                                                                        recordTypeNode.isAnonymous ? VIRTUAL : SOURCE);
            BRecordType recordType = new BRecordType(recordSymbol);
            recordSymbol.type = recordType;
            recordTypeNode.symbol = recordSymbol;

            if (env.node.getKind() != NodeKind.PACKAGE) {
                recordSymbol.name = names.fromString(
                        anonymousModelHelper.getNextAnonymousTypeKey(env.enclPkg.packageID));
                symbolEnter.defineSymbol(recordTypeNode.pos, recordTypeNode.symbol, env);
                symbolEnter.defineNode(recordTypeNode, env);
            }

            resultType = recordType;
        } else {
            resultType = recordTypeNode.symbol.type;
        }
    }

    public void visit(BLangStreamType streamTypeNode) {
        BType type = resolveTypeNode(streamTypeNode.type, env);
        BType constraintType = resolveTypeNode(streamTypeNode.constraint, env);
        BType error = streamTypeNode.error != null ? resolveTypeNode(streamTypeNode.error, env) : null;
        // If the constrained type is undefined, return noType as the type.
        if (constraintType == symTable.noType) {
            resultType = symTable.noType;
            return;
        }

        BType streamType = new BStreamType(TypeTags.STREAM, constraintType, error, null);
        BTypeSymbol typeSymbol = type.tsymbol;
        streamType.tsymbol = Symbols.createTypeSymbol(typeSymbol.tag, typeSymbol.flags, typeSymbol.name,
                                                      typeSymbol.pkgID, streamType, typeSymbol.owner,
                                                      streamTypeNode.pos, SOURCE);

        markParameterizedType(streamType, constraintType);
        if (error != null) {
            markParameterizedType(streamType, error);
        }

        resultType = streamType;
    }

    public void visit(BLangTableTypeNode tableTypeNode) {
        BType type = resolveTypeNode(tableTypeNode.type, env);
        BType constraintType = resolveTypeNode(tableTypeNode.constraint, env);
        // If the constrained type is undefined, return noType as the type.
        if (constraintType == symTable.noType) {
            resultType = symTable.noType;
            return;
        }

        BTableType tableType = new BTableType(TypeTags.TABLE, constraintType, null);
        BTypeSymbol typeSymbol = type.tsymbol;
        tableType.tsymbol = Symbols.createTypeSymbol(SymTag.TYPE, Flags.asMask(EnumSet.noneOf(Flag.class)),
                                                     typeSymbol.name, env.enclPkg.symbol.pkgID, tableType,
                                                     env.scope.owner, tableTypeNode.pos, SOURCE);
        tableType.constraintPos = tableTypeNode.constraint.pos;

        if (tableTypeNode.tableKeyTypeConstraint != null) {
            tableType.keyTypeConstraint = resolveTypeNode(tableTypeNode.tableKeyTypeConstraint.keyType, env);
            tableType.keyPos = tableTypeNode.tableKeyTypeConstraint.pos;
        } else if (tableTypeNode.tableKeySpecifier != null) {
            BLangTableKeySpecifier tableKeySpecifier = tableTypeNode.tableKeySpecifier;
            List<String> fieldNameList = new ArrayList<>();
            for (IdentifierNode identifier : tableKeySpecifier.fieldNameIdentifierList) {
                fieldNameList.add(((BLangIdentifier) identifier).value);
            }
            tableType.fieldNameList = fieldNameList;
            tableType.keyPos = tableKeySpecifier.pos;
        }

        markParameterizedType(tableType, constraintType);

        resultType = tableType;
    }

    public void visit(BLangFiniteTypeNode finiteTypeNode) {
        BTypeSymbol finiteTypeSymbol = Symbols.createTypeSymbol(SymTag.FINITE_TYPE,
                                                                Flags.asMask(EnumSet.noneOf(Flag.class)), Names.EMPTY,
                                                                env.enclPkg.symbol.pkgID, null, env.scope.owner,
                                                                finiteTypeNode.pos, SOURCE);

        BFiniteType finiteType = new BFiniteType(finiteTypeSymbol);
        for (BLangExpression literal : finiteTypeNode.valueSpace) {
            ((BLangLiteral) literal).type = symTable.getTypeFromTag(((BLangLiteral) literal).type.tag);
            finiteType.addValue(literal);
        }
        finiteTypeSymbol.type = finiteType;

        resultType = finiteType;
    }

    public void visit(BLangTupleTypeNode tupleTypeNode) {
        List<BType> memberTypes = new ArrayList<>();
        for (BLangType memTypeNode : tupleTypeNode.memberTypeNodes) {
            BType type = resolveTypeNode(memTypeNode, env);

            // If at least one member is undefined, return noType as the type.
            if (type == symTable.noType) {
                resultType = symTable.noType;
                return;
            }

            memberTypes.add(type);
        }

        BTypeSymbol tupleTypeSymbol = Symbols.createTypeSymbol(SymTag.TUPLE_TYPE, Flags.asMask(EnumSet.of(Flag.PUBLIC)),
                                                               Names.EMPTY, env.enclPkg.symbol.pkgID, null,
                                                               env.scope.owner, tupleTypeNode.pos, SOURCE);

        BTupleType tupleType = new BTupleType(tupleTypeSymbol, memberTypes);
        tupleTypeSymbol.type = tupleType;

        if (tupleTypeNode.restParamType != null) {
            tupleType.restType = resolveTypeNode(tupleTypeNode.restParamType, env);
            markParameterizedType(tupleType, tupleType.restType);
        }

        markParameterizedType(tupleType, memberTypes);

        resultType = tupleType;
    }

    public void visit(BLangErrorType errorTypeNode) {
        BType detailType = Optional.ofNullable(errorTypeNode.detailType)
                .map(bLangType -> resolveTypeNode(bLangType, env)).orElse(symTable.detailType);

        if (detailType == symTable.noType) {
            resultType = symTable.noType;
            return;
        }

        boolean distinctErrorDef = errorTypeNode.flagSet.contains(Flag.DISTINCT);
        if (detailType == symTable.detailType && !distinctErrorDef &&
                !this.env.enclPkg.packageID.equals(PackageID.ANNOTATIONS)) {
            resultType = symTable.errorType;
            return;
        }

        // Define user define error type.
        BErrorTypeSymbol errorTypeSymbol = Symbols
                .createErrorSymbol(Flags.asMask(errorTypeNode.flagSet), Names.EMPTY, env.enclPkg.symbol.pkgID,
                                   null, env.scope.owner, errorTypeNode.pos, SOURCE);
        BErrorType errorType = new BErrorType(errorTypeSymbol, detailType);
        errorType.flags |= errorTypeSymbol.flags;
        errorTypeSymbol.type = errorType;

        markParameterizedType(errorType, detailType);

        errorType.typeIdSet = BTypeIdSet.emptySet();

        resultType = errorType;
    }

    public void visit(BLangConstrainedType constrainedTypeNode) {
        BType type = resolveTypeNode(constrainedTypeNode.type, env);
        BType constraintType = resolveTypeNode(constrainedTypeNode.constraint, env);
        // If the constrained type is undefined, return noType as the type.
        if (constraintType == symTable.noType) {
            resultType = symTable.noType;
            return;
        }

        BType constrainedType = null;
        if (type.tag == TypeTags.FUTURE) {
            constrainedType = new BFutureType(TypeTags.FUTURE, constraintType, null);
        } else if (type.tag == TypeTags.MAP) {
            constrainedType = new BMapType(TypeTags.MAP, constraintType, null);
        } else if (type.tag == TypeTags.TYPEDESC) {
            constrainedType = new BTypedescType(constraintType, null);
        } else if (type.tag == TypeTags.XML) {
            if (constraintType.tag == TypeTags.PARAMETERIZED_TYPE) {
                BType typedescType = ((BParameterizedType) constraintType).paramSymbol.type;
                BType typedescConstraint = ((BTypedescType) typedescType).constraint;
                validateXMLConstraintType(typedescConstraint, constrainedTypeNode.pos);
            } else {
                validateXMLConstraintType(constraintType, constrainedTypeNode.pos);
            }
            constrainedType = new BXMLType(constraintType, null);
        } else {
            return;
        }

        BTypeSymbol typeSymbol = type.tsymbol;
        constrainedType.tsymbol = Symbols.createTypeSymbol(typeSymbol.tag, typeSymbol.flags, typeSymbol.name,
                                                           typeSymbol.pkgID, constrainedType, typeSymbol.owner,
                                                           constrainedTypeNode.pos, SOURCE);
        markParameterizedType(constrainedType, constraintType);
        resultType = constrainedType;
    }

    private void validateXMLConstraintType(BType constraintType, Location pos) {
        if (constraintType.tag == TypeTags.UNION) {
            checkUnionTypeForXMLSubTypes((BUnionType) constraintType, pos);
            return;
        }

        if (!TypeTags.isXMLTypeTag(constraintType.tag) && constraintType.tag != TypeTags.NEVER) {
            dlog.error(pos, DiagnosticErrorCode.INCOMPATIBLE_TYPE_CONSTRAINT, symTable.xmlType, constraintType);
        }
    }

    private void checkUnionTypeForXMLSubTypes(BUnionType constraintUnionType, Location pos) {
        for (BType memberType : constraintUnionType.getMemberTypes()) {
            if (memberType.tag == TypeTags.UNION) {
                checkUnionTypeForXMLSubTypes((BUnionType) memberType, pos);
            }
            if (!TypeTags.isXMLTypeTag(memberType.tag)) {
                dlog.error(pos, DiagnosticErrorCode.INCOMPATIBLE_TYPE_CONSTRAINT, symTable.xmlType,
                           constraintUnionType);
            }
        }
    }

    public void visit(BLangUserDefinedType userDefinedTypeNode) {
        // 1) Resolve the package scope using the package alias.
        //    If the package alias is not empty or null, then find the package scope,
        //    if not use the current package scope.
        // 2) lookup the typename in the package scope returned from step 1.
        // 3) If the symbol is not found, then lookup in the root scope. e.g. for types such as 'error'

        Name pkgAlias = names.fromIdNode(userDefinedTypeNode.pkgAlias);
        Name typeName = names.fromIdNode(userDefinedTypeNode.typeName);
        BSymbol symbol = symTable.notFoundSymbol;

        // 1) Resolve ANNOTATION type if and only current scope inside ANNOTATION definition.
        // Only valued types and ANNOTATION type allowed.
        if (env.scope.owner.tag == SymTag.ANNOTATION) {
            symbol = lookupAnnotationSpaceSymbolInPackage(userDefinedTypeNode.pos, env, pkgAlias, typeName);
        }

        // 2) Resolve the package scope using the package alias.
        //    If the package alias is not empty or null, then find the package scope,
        if (symbol == symTable.notFoundSymbol) {
            BSymbol tempSymbol = lookupMainSpaceSymbolInPackage(userDefinedTypeNode.pos, env, pkgAlias, typeName);

            if ((tempSymbol.tag & SymTag.TYPE) == SymTag.TYPE) {
                symbol = tempSymbol;
            } else if (Symbols.isTagOn(tempSymbol, SymTag.VARIABLE) && env.node.getKind() == NodeKind.FUNCTION) {
                BLangFunction func = (BLangFunction) env.node;
                boolean errored = false;

                if (func.returnTypeNode == null ||
                        (func.hasBody() && func.body.getKind() != NodeKind.EXTERN_FUNCTION_BODY)) {
                    dlog.error(userDefinedTypeNode.pos,
                               DiagnosticErrorCode.INVALID_NON_EXTERNAL_DEPENDENTLY_TYPED_FUNCTION);
                    errored = true;
                }

                if (tempSymbol.type.tag != TypeTags.TYPEDESC) {
                    dlog.error(userDefinedTypeNode.pos, DiagnosticErrorCode.INVALID_PARAM_TYPE_FOR_RETURN_TYPE,
                               tempSymbol.type);
                    errored = true;
                }

                if (errored) {
                    this.resultType = symTable.semanticError;
                    return;
                }

                ParameterizedTypeInfo parameterizedTypeInfo =
                        getTypedescParamValueType(func.requiredParams, tempSymbol);
                BType paramValType = parameterizedTypeInfo == null ? null : parameterizedTypeInfo.paramValueType;

                if (paramValType == symTable.semanticError) {
                    this.resultType = symTable.semanticError;
                    return;
                }

                if (paramValType != null) {
                    BTypeSymbol tSymbol = new BTypeSymbol(SymTag.TYPE, Flags.PARAMETERIZED | tempSymbol.flags,
                                                          tempSymbol.name, tempSymbol.pkgID, null, func.symbol,
                                                          tempSymbol.pos, VIRTUAL);
                    tSymbol.type = new BParameterizedType(paramValType, (BVarSymbol) tempSymbol,
                                                          tSymbol, tempSymbol.name, parameterizedTypeInfo.index);
                    tSymbol.type.flags |= Flags.PARAMETERIZED;

                    this.resultType = tSymbol.type;
                    userDefinedTypeNode.symbol = tSymbol;
                    return;
                }
            }
        }

        if (symbol == symTable.notFoundSymbol) {
            // 3) Lookup the root scope for types such as 'error'
            symbol = lookupMemberSymbol(userDefinedTypeNode.pos, symTable.rootScope, this.env, typeName,
                                        SymTag.VARIABLE_NAME);
        }

        if (this.env.logErrors && symbol == symTable.notFoundSymbol) {
            if (!missingNodesHelper.isMissingNode(pkgAlias) && !missingNodesHelper.isMissingNode(typeName) &&
                    !symbolEnter.isUnknownTypeRef(userDefinedTypeNode)) {
                dlog.error(userDefinedTypeNode.pos, diagCode, typeName);
            }
            resultType = symTable.semanticError;
            return;
        }

        userDefinedTypeNode.symbol = symbol;
        resultType = symbol.type;
    }

    private ParameterizedTypeInfo getTypedescParamValueType(List<BLangSimpleVariable> params, BSymbol varSym) {
        for (int i = 0; i < params.size(); i++) {
            BLangSimpleVariable param = params.get(i);

            if (param.name.value.equals(varSym.name.value)) {
                if (param.expr == null) {
                    return new ParameterizedTypeInfo(((BTypedescType) varSym.type).constraint, i);
                }

                NodeKind defaultValueExprKind = param.expr.getKind();

                if (defaultValueExprKind == NodeKind.TYPEDESC_EXPRESSION) {
                    return new ParameterizedTypeInfo(
                            resolveTypeNode(((BLangTypedescExpr) param.expr).typeNode, this.env), i);
                }

                if (defaultValueExprKind == NodeKind.SIMPLE_VARIABLE_REF) {
                    Name varName = names.fromIdNode(((BLangSimpleVarRef) param.expr).variableName);
                    BSymbol typeRefSym = lookupSymbolInMainSpace(this.env, varName);
                    if (typeRefSym != symTable.notFoundSymbol) {
                        return new ParameterizedTypeInfo(typeRefSym.type, i);
                    }
                    return new ParameterizedTypeInfo(symTable.semanticError);
                }

                dlog.error(param.pos, DiagnosticErrorCode.INVALID_TYPEDESC_PARAM);
                return new ParameterizedTypeInfo(symTable.semanticError);
            }
        }

        return null;
    }

    @Override
    public void visit(BLangFunctionTypeNode functionTypeNode) {
        resultType = createInvokableType(functionTypeNode.getParams(), functionTypeNode.restParam,
                                         functionTypeNode.returnTypeNode, Flags.asMask(functionTypeNode.flagSet), env,
                                         functionTypeNode.pos);
    }

    public BType createInvokableType(List<? extends BLangVariable> paramVars,
                                     BLangVariable restVariable,
                                     BLangType retTypeVar,
                                     long flags,
                                     SymbolEnv env,
                                     Location location) {
        List<BType> paramTypes = new ArrayList<>();
        List<BVarSymbol> params = new ArrayList<>();

        boolean foundDefaultableParam = false;
        List<String> paramNames = new ArrayList<>();
        for (BLangVariable paramNode : paramVars) {
            BLangSimpleVariable param = (BLangSimpleVariable) paramNode;
            Name paramName = names.fromIdNode(param.name);
            if (paramName != Names.EMPTY) {
                if (paramNames.contains(paramName.value)) {
                    dlog.error(param.name.pos, DiagnosticErrorCode.REDECLARED_SYMBOL, paramName.value);
                } else {
                    paramNames.add(paramName.value);
                }
            }
            BType type = resolveTypeNode(param.getTypeNode(), env);
            if (type == symTable.noType) {
                return symTable.noType;
            }
            paramNode.type = type;
            paramTypes.add(type);

            if (param.expr != null) {
                foundDefaultableParam = true;
            }

            BVarSymbol symbol = new BVarSymbol(type.flags, paramName, env.enclPkg.symbol.pkgID, type, env.scope.owner,
                                               param.pos, SOURCE);
            param.symbol = symbol;

            if (param.expr == null && foundDefaultableParam) {
                dlog.error(param.pos, DiagnosticErrorCode.REQUIRED_PARAM_DEFINED_AFTER_DEFAULTABLE_PARAM);
            }

            if (param.flagSet.contains(Flag.PUBLIC)) {
                symbol.flags |= Flags.PUBLIC;
            }

            if (param.flagSet.contains(Flag.TRANSACTIONAL)) {
                symbol.flags |= Flags.TRANSACTIONAL;
            }

            if (param.expr != null) {
                symbol.flags |= Flags.OPTIONAL;
                symbol.defaultableParam = true;
            }
            params.add(symbol);
        }

        BType retType = resolveTypeNode(retTypeVar, env);
        if (retType == symTable.noType) {
            return symTable.noType;
        }

        BVarSymbol restParam = null;
        BType restType = null;

        if (restVariable != null) {
            restType = resolveTypeNode(restVariable.typeNode, env);
            if (restType == symTable.noType) {
                return symTable.noType;
            }
            restVariable.type = restType;
            restParam = new BVarSymbol(restType.flags, names.fromIdNode(((BLangSimpleVariable) restVariable).name),
                                       env.enclPkg.symbol.pkgID, restType, env.scope.owner, restVariable.pos, SOURCE);
        }

        BInvokableType bInvokableType = new BInvokableType(paramTypes, restType, retType, null);
        bInvokableType.flags = flags;
        BInvokableTypeSymbol tsymbol = Symbols.createInvokableTypeSymbol(SymTag.FUNCTION_TYPE, flags,
                                                                         env.enclPkg.symbol.pkgID, bInvokableType,
                                                                         env.scope.owner, location, SOURCE);

        tsymbol.params = params;
        tsymbol.restParam = restParam;
        tsymbol.returnType = retType;
        bInvokableType.tsymbol = tsymbol;

        List<BType> allConstituentTypes = new ArrayList<>(paramTypes);
        allConstituentTypes.add(restType);
        allConstituentTypes.add(retType);
        markParameterizedType(bInvokableType, allConstituentTypes);

        return bInvokableType;
    }
    /**
     * Lookup all the visible in-scope symbols for a given environment scope.
     *
     * @param env Symbol environment
     * @return all the visible symbols
     */
    public Map<Name, List<ScopeEntry>> getAllVisibleInScopeSymbols(SymbolEnv env) {
        Map<Name, List<ScopeEntry>> visibleEntries = new HashMap<>();
        env.scope.entries.forEach((key, value) -> {
            ArrayList<ScopeEntry> entryList = new ArrayList<>();
            entryList.add(value);
            visibleEntries.put(key, entryList);
        });
        if (env.enclEnv != null) {
            getAllVisibleInScopeSymbols(env.enclEnv).forEach((name, entryList) -> {
                if (!visibleEntries.containsKey(name)) {
                    visibleEntries.put(name, entryList);
                } else {
                    List<ScopeEntry> scopeEntries = visibleEntries.get(name);
                    entryList.forEach(scopeEntry -> {
                        if (!scopeEntries.contains(scopeEntry) && !(scopeEntry.symbol instanceof BVarSymbol)) {
                            scopeEntries.add(scopeEntry);
                        }
                    });
                }
            });
        }
        return visibleEntries;
    }

    public BSymbol getBinaryEqualityForTypeSets(OperatorKind opKind, BType lhsType, BType rhsType,
                                                BLangBinaryExpr binaryExpr) {
        boolean validEqualityIntersectionExists;
        switch (opKind) {
            case EQUAL:
            case NOT_EQUAL:
                validEqualityIntersectionExists = types.validEqualityIntersectionExists(lhsType, rhsType);
                break;
            case REF_EQUAL:
            case REF_NOT_EQUAL:
                validEqualityIntersectionExists =
                        types.isAssignable(lhsType, rhsType) || types.isAssignable(rhsType, lhsType);
                break;
            default:
                return symTable.notFoundSymbol;
        }


        if (validEqualityIntersectionExists) {
            if ((!types.isValueType(lhsType) && !types.isValueType(rhsType)) ||
                    (types.isValueType(lhsType) && types.isValueType(rhsType))) {
                return createEqualityOperator(opKind, lhsType, rhsType);
            } else {
                types.setImplicitCastExpr(binaryExpr.rhsExpr, rhsType, symTable.anyType);
                types.setImplicitCastExpr(binaryExpr.lhsExpr, lhsType, symTable.anyType);

                switch (opKind) {
                    case REF_EQUAL:
                        // if one is a value type, consider === the same as ==
                        return createEqualityOperator(OperatorKind.EQUAL, symTable.anyType,
                                symTable.anyType);
                    case REF_NOT_EQUAL:
                        // if one is a value type, consider !== the same as !=
                        return createEqualityOperator(OperatorKind.NOT_EQUAL, symTable.anyType,
                                                      symTable.anyType);
                    default:
                        return createEqualityOperator(opKind, symTable.anyType, symTable.anyType);
                }
            }
        }
        return symTable.notFoundSymbol;
    }

    public boolean markParameterizedType(BType type, BType constituentType) {
        if (Symbols.isFlagOn(constituentType.flags, Flags.PARAMETERIZED)) {
            type.tsymbol.flags |= Flags.PARAMETERIZED;
            type.flags |= Flags.PARAMETERIZED;
            return true;
        }
        return false;
    }

    public void markParameterizedType(BType enclosingType, Collection<BType> constituentTypes) {
        if (Symbols.isFlagOn(enclosingType.flags, Flags.PARAMETERIZED)) {
            return;
        }

        for (BType type : constituentTypes) {
            if (type == null) {
                // This is to avoid having to have this null check in each caller site, where some constituent types
                // are expected to be null at times. e.g., rest param
                continue;
            }
            if (markParameterizedType(enclosingType, type)) {
                break;
            }
        }
    }

    // private methods

    private BSymbol resolveOperator(ScopeEntry entry, List<BType> types) {
        BSymbol foundSymbol = symTable.notFoundSymbol;
        while (entry != NOT_FOUND_ENTRY) {
            BInvokableType opType = (BInvokableType) entry.symbol.type;
            if (types.size() == opType.paramTypes.size()) {
                boolean match = true;
                for (int i = 0; i < types.size(); i++) {
                    if (types.get(i).tag != opType.paramTypes.get(i).tag) {
                        match = false;
                    }
                }

                if (match) {
                    foundSymbol = entry.symbol;
                    break;
                }
            }

            entry = entry.next;
        }

        return foundSymbol;
    }

    private void visitBuiltInTypeNode(BLangType typeNode, TypeKind typeKind, SymbolEnv env) {
        Name typeName = names.fromTypeKind(typeKind);
        BSymbol typeSymbol = lookupMemberSymbol(typeNode.pos, symTable.rootScope,
                env, typeName, SymTag.TYPE);
        if (typeSymbol == symTable.notFoundSymbol) {
            dlog.error(typeNode.pos, diagCode, typeName);
        }

        resultType = typeNode.type = typeSymbol.type;
    }

    private void addNamespacesInScope(Map<Name, BXMLNSSymbol> namespaces, SymbolEnv env) {
        if (env == null) {
            return;
        }
        env.scope.entries.forEach((name, scopeEntry) -> {
            if (scopeEntry.symbol.kind == SymbolKind.XMLNS) {
                BXMLNSSymbol nsSymbol = (BXMLNSSymbol) scopeEntry.symbol;
                // Skip if the namespace is already added, by a child scope. That means it has been overridden.
                if (!namespaces.containsKey(name)) {
                    namespaces.put(name, nsSymbol);
                }
            }
        });
        addNamespacesInScope(namespaces, env.enclEnv);
    }

    private boolean isMemberAccessAllowed(SymbolEnv env, BSymbol symbol) {
        if (Symbols.isPublic(symbol)) {
            return true;
        }
        if (!Symbols.isPrivate(symbol)) {
            return env.enclPkg.symbol.pkgID == symbol.pkgID;
        }
        if (env.enclType != null) {
            return env.enclType.type.tsymbol == symbol.owner;
        }
        return isMemberAllowed(env, symbol);
    }

    private boolean isMemberAllowed(SymbolEnv env, BSymbol symbol) {
        return env != null && (env.enclInvokable != null
                && env.enclInvokable.symbol.receiverSymbol != null
                && env.enclInvokable.symbol.receiverSymbol.type.tsymbol == symbol.owner
                || isMemberAllowed(env.enclEnv, symbol));
    }

    private BType computeIntersectionType(BLangIntersectionTypeNode intersectionTypeNode) {
        List<BLangType> constituentTypeNodes = intersectionTypeNode.constituentTypeNodes;
        Map<BType, BLangType> typeBLangTypeMap = new HashMap<>();

        boolean validIntersection = true;

        BLangType bLangTypeOne = constituentTypeNodes.get(0);
        BType typeOne = resolveTypeNode(bLangTypeOne, env);

        if (typeOne == symTable.noType) {
            return symTable.noType;
        }
        typeBLangTypeMap.put(typeOne, bLangTypeOne);


        BLangType bLangTypeTwo = constituentTypeNodes.get(1);
        BType typeTwo = resolveTypeNode(bLangTypeTwo, env);

        if (typeTwo == symTable.noType) {
            return symTable.noType;
        }
        typeBLangTypeMap.put(typeTwo, bLangTypeTwo);

        boolean hasReadOnlyType = typeOne == symTable.readonlyType || typeTwo == symTable.readonlyType;

        BType potentialIntersectionType = getPotentialReadOnlyIntersection(typeOne, typeTwo);

        if (potentialIntersectionType == symTable.semanticError) {
            validIntersection = false;
        } else {
            for (int i = 2; i < constituentTypeNodes.size(); i++) {
                BLangType bLangType = constituentTypeNodes.get(i);
                BType type = resolveTypeNode(bLangType, env);
                typeBLangTypeMap.put(type, bLangType);

                if (!hasReadOnlyType) {
                    hasReadOnlyType = type == symTable.readonlyType;
                }

                if (type == symTable.noType) {
                    return symTable.noType;
                }

                potentialIntersectionType = getPotentialReadOnlyIntersection(potentialIntersectionType, type);
                if (potentialIntersectionType == symTable.semanticError) {
                    validIntersection = false;
                    break;
                }
            }
        }

        if (!validIntersection) {
            dlog.error(intersectionTypeNode.pos, DiagnosticErrorCode.INVALID_INTERSECTION_TYPE, intersectionTypeNode);
            return symTable.semanticError;
        }

        if (!hasReadOnlyType) {
            dlog.error(intersectionTypeNode.pos, DiagnosticErrorCode.INVALID_NON_READONLY_INTERSECTION_TYPE,
                       intersectionTypeNode);
            return symTable.semanticError;
        }

        if (types.isInherentlyImmutableType(potentialIntersectionType)) {
            return potentialIntersectionType;
        }

        if (!types.isSelectivelyImmutableType(potentialIntersectionType, false)) {
            if (types.isSelectivelyImmutableType(potentialIntersectionType)) {
                // This intersection would have been valid if not for `readonly object`s.
                dlog.error(intersectionTypeNode.pos, DiagnosticErrorCode.INVALID_READONLY_OBJECT_INTERSECTION_TYPE);
            } else {
                dlog.error(intersectionTypeNode.pos, DiagnosticErrorCode.INVALID_READONLY_INTERSECTION_TYPE,
                           potentialIntersectionType);
            }
            return symTable.semanticError;
        }

        BLangType typeNode = typeBLangTypeMap.get(potentialIntersectionType);
        Set<Flag> flagSet;
        if (typeNode == null) {
            flagSet = new HashSet<>();
        } else if (typeNode.getKind() == NodeKind.OBJECT_TYPE) {
            flagSet = ((BLangObjectTypeNode) typeNode).flagSet;
        } else if (typeNode.getKind() == NodeKind.USER_DEFINED_TYPE) {
            flagSet = ((BLangUserDefinedType) typeNode).flagSet;
        } else {
            flagSet = new HashSet<>();
        }
        return ImmutableTypeCloner.getImmutableIntersectionType(intersectionTypeNode.pos, types,
                                                                (SelectivelyImmutableReferenceType)
                                                                        potentialIntersectionType,
                                                                env, symTable, anonymousModelHelper, names, flagSet);
    }

    private BType getPotentialReadOnlyIntersection(BType lhsType, BType rhsType) {
        if (lhsType == symTable.readonlyType) {
            return rhsType;
        }

        if (rhsType == symTable.readonlyType) {
            return lhsType;
        }

        return types.getTypeIntersection(lhsType, rhsType);
    }

    private static class ParameterizedTypeInfo {
        BType paramValueType;
        int index = -1;

        private ParameterizedTypeInfo(BType paramValueType) {
            this.paramValueType = paramValueType;
        }

        private ParameterizedTypeInfo(BType paramValueType, int index) {
            this.paramValueType = paramValueType;
            this.index = index;
        }
    }
}<|MERGE_RESOLUTION|>--- conflicted
+++ resolved
@@ -842,21 +842,6 @@
             }
             symTable.errorType = (BErrorType) entry.symbol.type;
             symTable.detailType = (BMapType) symTable.errorType.detailType;
-<<<<<<< HEAD
-            symTable.errorConstructor = ((BErrorTypeSymbol) symTable.errorType.tsymbol).ctorSymbol;
-=======
-            symTable.pureType = BUnionType.create(null, symTable.anydataType, this.symTable.errorType);
-            symTable.streamType = new BStreamType(TypeTags.STREAM, symTable.pureType, null, null);
-            symTable.tableType = new BTableType(TypeTags.TABLE, symTable.pureType, null);
-            symTable.defineOperators(); // Define all operators e.g. binary, unary, cast and conversion
-            symTable.pureType = BUnionType.create(null, symTable.anydataType, symTable.errorType);
-            symTable.errorOrNilType = BUnionType.create(null, symTable.errorType, symTable.nilType);
-            symTable.anyOrErrorType = BUnionType.create(null, symTable.anyType, symTable.errorType);
-            symTable.mapAllType = new BMapType(TypeTags.MAP, symTable.anyOrErrorType, null);
-            symTable.arrayAllType = new BArrayType(symTable.anyOrErrorType);
-            symTable.typeDesc.constraint = symTable.anyOrErrorType;
-            symTable.futureType.constraint = symTable.anyOrErrorType;
->>>>>>> 8cc217b1
             return;
         }
         throw new IllegalStateException("built-in error not found ?");
