--- conflicted
+++ resolved
@@ -1214,20 +1214,11 @@
         LinkedHashSet<BType> memberTypes = new LinkedHashSet<>();
 
         for (BLangType langType : unionTypeNode.memberTypeNodes) {
-<<<<<<< HEAD
-            memberTypes.add(resolveTypeNode(langType, env));
-        }
-
-        if (memberTypes.contains(symTable.noType)) {
-            resultType = symTable.noType;
-            return;
-=======
             BType resolvedType = resolveTypeNode(langType, data, data.env);
             if (resolvedType == symTable.noType) {
                 return symTable.noType;
             }
             memberTypes.add(resolvedType);
->>>>>>> 179617d3
         }
 
         BTypeSymbol unionTypeSymbol = Symbols.createTypeSymbol(SymTag.UNION_TYPE, Flags.asMask(EnumSet.of(Flag.PUBLIC)),
@@ -1604,8 +1595,9 @@
                                                           tSymbol, tempSymbol.name, parameterizedTypeInfo.index);
                     tSymbol.type.flags |= Flags.PARAMETERIZED;
 
+                    this.resultType = tSymbol.type;
                     userDefinedTypeNode.symbol = tSymbol;
-                    return tSymbol.type;
+                    return;
                 }
             } else if (Symbols.isTagOn(tempSymbol, SymTag.VARIABLE) && env.node.getKind() == NodeKind.FUNCTION_TYPE) {
                 SymbolEnv symbolEnv = env;
@@ -1646,7 +1638,7 @@
                     tSymbol.type.flags |= Flags.PARAMETERIZED;
                     this.resultType = tSymbol.type;
                     userDefinedTypeNode.symbol = tSymbol;
-                    return;
+                    return tSymbol.type;
                 }
             }
         }
@@ -1712,7 +1704,6 @@
     }
 
     @Override
-<<<<<<< HEAD
     public void visit(BLangFunctionTypeNode functionTypeNode) {
         if (functionTypeNode.symbol == null) {
             BInvokableTypeSymbol invokableTypeSymbol;
@@ -1743,56 +1734,9 @@
                 symbolEnter.defineSymbol(functionTypeNode.pos, invokableTypeSymbol, env);
                 if (env.node.getKind() != NodeKind.PACKAGE || !functionTypeNode.isInTypeDefinitionContext) {
                     symbolEnter.defineNode(functionTypeNode, env);
-=======
-    public BType transform(BLangFunctionTypeNode functionTypeNode, AnalyzerData data) {
-        List<BLangVariable> params = functionTypeNode.getParams();
-        Location pos = functionTypeNode.pos;
-        BLangType returnTypeNode = functionTypeNode.returnTypeNode;
-        BType invokableType = createInvokableType(params, functionTypeNode.restParam, returnTypeNode, data,
-                Flags.asMask(functionTypeNode.flagSet), data.env, pos);
-        return validateInferTypedescParams(pos, params, returnTypeNode == null ?
-                null : returnTypeNode.getBType()) ? invokableType : symTable.semanticError;
-    }
-
-    public BType createInvokableType(List<? extends BLangVariable> paramVars,
-                                     BLangVariable restVariable,
-                                     BLangType retTypeVar,
-                                     AnalyzerData data,
-                                     long flags,
-                                     SymbolEnv env,
-                                     Location location) {
-        List<BType> paramTypes = new ArrayList<>();
-        List<BVarSymbol> params = new ArrayList<>();
-
-        boolean foundDefaultableParam = false;
-        List<String> paramNames = new ArrayList<>();
-        if (Symbols.isFlagOn(flags, Flags.ANY_FUNCTION)) {
-            BInvokableType bInvokableType = new BInvokableType(null, null, null, null);
-            bInvokableType.flags = flags;
-            BInvokableTypeSymbol tsymbol = Symbols.createInvokableTypeSymbol(SymTag.FUNCTION_TYPE, flags,
-                                                                             env.enclPkg.symbol.pkgID, bInvokableType,
-                                                                             env.scope.owner, location, SOURCE);
-            tsymbol.params = null;
-            tsymbol.restParam = null;
-            tsymbol.returnType = null;
-            bInvokableType.tsymbol = tsymbol;
-            return bInvokableType;
-        }
-
-        for (BLangVariable paramNode : paramVars) {
-            BLangSimpleVariable param = (BLangSimpleVariable) paramNode;
-            Name paramName = names.fromIdNode(param.name);
-            Name paramOrigName = names.originalNameFromIdNode(param.name);
-            if (paramName != Names.EMPTY) {
-                if (paramNames.contains(paramName.value)) {
-                    dlog.error(param.name.pos, DiagnosticErrorCode.REDECLARED_SYMBOL, paramName.value);
-                } else {
-                    paramNames.add(paramName.value);
->>>>>>> 179617d3
                 }
                 invokableType = (BInvokableType) invokableTypeSymbol.type;
             }
-<<<<<<< HEAD
             List<BLangSimpleVariable> params = functionTypeNode.getParams();
             Location pos = functionTypeNode.pos;
             BLangType returnTypeNode = functionTypeNode.returnTypeNode;
@@ -1800,49 +1744,6 @@
                     returnTypeNode == null ? null : returnTypeNode.getBType()) ? invokableType : symTable.semanticError;
         } else {
             resultType = functionTypeNode.symbol.type;
-=======
-            BType type = resolveTypeNode(param.getTypeNode(), env);
-            if (type == symTable.noType) {
-                return symTable.noType;
-            }
-            paramNode.setBType(type);
-            paramTypes.add(type);
-
-            long paramFlags = Flags.asMask(paramNode.flagSet);
-            BVarSymbol symbol = new BVarSymbol(paramFlags, paramName, paramOrigName, env.enclPkg.symbol.pkgID,
-                                               type, env.scope.owner, param.pos, SOURCE);
-            param.symbol = symbol;
-
-            if (param.expr != null) {
-                foundDefaultableParam = true;
-                symbol.isDefaultable = true;
-                symbol.flags |= Flags.OPTIONAL;
-            } else if (foundDefaultableParam) {
-                dlog.error(param.pos, DiagnosticErrorCode.REQUIRED_PARAM_DEFINED_AFTER_DEFAULTABLE_PARAM);
-            }
-
-            params.add(symbol);
-        }
-
-        BType retType = resolveTypeNode(retTypeVar, data, env);
-        if (retType == symTable.noType) {
-            return symTable.noType;
-        }
-
-        BVarSymbol restParam = null;
-        BType restType = null;
-
-        if (restVariable != null) {
-            restType = resolveTypeNode(restVariable.typeNode, data, env);
-            if (restType == symTable.noType) {
-                return symTable.noType;
-            }
-            BLangIdentifier id = ((BLangSimpleVariable) restVariable).name;
-            restVariable.setBType(restType);
-            restParam = new BVarSymbol(Flags.asMask(restVariable.flagSet),
-                                       names.fromIdNode(id), names.originalNameFromIdNode(id),
-                                       env.enclPkg.symbol.pkgID, restType, env.scope.owner, restVariable.pos, SOURCE);
->>>>>>> 179617d3
         }
     }
 
@@ -2231,11 +2132,7 @@
         return foundSymbol;
     }
 
-<<<<<<< HEAD
     public void visitBuiltInTypeNode(BLangType typeNode, TypeKind typeKind, SymbolEnv env) {
-=======
-    private BType visitBuiltInTypeNode(BLangType typeNode, AnalyzerData data, TypeKind typeKind) {
->>>>>>> 179617d3
         Name typeName = names.fromTypeKind(typeKind);
         BSymbol typeSymbol = lookupMemberSymbol(typeNode.pos, symTable.rootScope, data.env, typeName, SymTag.TYPE);
         if (typeSymbol == symTable.notFoundSymbol) {
