--- conflicted
+++ resolved
@@ -403,8 +403,6 @@
         return new BOperatorSymbol(names.fromString(opKind.value()), null, opType, null, symTable.builtinPos, VIRTUAL);
     }
 
-<<<<<<< HEAD
-=======
     BSymbol createUnaryOperator(OperatorKind kind, BType type, BType retType) {
         List<BType> paramTypes = Lists.of(type);
         BInvokableType opType = new BInvokableType(paramTypes, retType, null);
@@ -426,7 +424,6 @@
         return pkgSymbol;
     }
 
->>>>>>> 12c0468c
     public BSymbol resolvePrefixSymbol(SymbolEnv env, Name pkgAlias, Name compUnit) {
         if (pkgAlias == Names.EMPTY) {
             // Return the current package symbol
@@ -1545,22 +1542,14 @@
         // 2) Resolve the package scope using the package alias.
         //    If the package alias is not empty or null, then find the package scope,
         if (symbol == symTable.notFoundSymbol) {
-<<<<<<< HEAD
-            BSymbol tempSymbol = lookupMainSpaceSymbolInPackage(userDefinedTypeNode.pos, data.env, pkgAlias, typeName);
+            BSymbol tempSymbol = lookupMainSpaceSymbolInPackage(userDefinedTypeNode.pos, env, pkgAlias, typeName);
 
             BSymbol refSymbol = tempSymbol.tag == SymTag.TYPE_DEF ? types.getReferredType(tempSymbol.type).tsymbol
                     : tempSymbol;
             if ((refSymbol.tag & SymTag.TYPE) == SymTag.TYPE) {
                 symbol = tempSymbol;
-            } else if (Symbols.isTagOn(refSymbol, SymTag.VARIABLE) && data.env.node.getKind() == NodeKind.FUNCTION) {
-                BLangFunction func = (BLangFunction) data.env.node;
-=======
-            BSymbol tempSymbol = lookupMainSpaceSymbolInPackage(userDefinedTypeNode.pos, env, pkgAlias, typeName);
-            if ((tempSymbol.tag & SymTag.TYPE) == SymTag.TYPE) {
-                symbol = tempSymbol;
-            } else if (Symbols.isTagOn(tempSymbol, SymTag.VARIABLE) && env.node.getKind() == NodeKind.FUNCTION) {
+            } else if (Symbols.isTagOn(refSymbol, SymTag.VARIABLE) && env.node.getKind() == NodeKind.FUNCTION) {
                 BLangFunction func = (BLangFunction) env.node;
->>>>>>> 12c0468c
                 boolean errored = false;
 
                 if (func.returnTypeNode == null ||
@@ -1582,11 +1571,7 @@
                 }
 
                 ParameterizedTypeInfo parameterizedTypeInfo =
-<<<<<<< HEAD
-                        getTypedescParamValueType(func.requiredParams, data, refSymbol);
-=======
-                        getTypedescParamValueType(func.requiredParams, tempSymbol);
->>>>>>> 12c0468c
+                        getTypedescParamValueType(func.requiredParams, refSymbol);
                 BType paramValType = parameterizedTypeInfo == null ? null : parameterizedTypeInfo.paramValueType;
 
                 if (paramValType == symTable.semanticError) {
