--- conflicted
+++ resolved
@@ -24,11 +24,7 @@
 import org.ballerinalang.model.tree.OperatorKind;
 import org.ballerinalang.model.types.TypeKind;
 import org.ballerinalang.util.diagnostic.DiagnosticCode;
-<<<<<<< HEAD
 import org.wso2.ballerinalang.compiler.parser.BLangAnonymousModelHelper;
-import org.wso2.ballerinalang.compiler.semantics.model.BLangBuiltInMethod;
-=======
->>>>>>> 580f6ac5
 import org.wso2.ballerinalang.compiler.semantics.model.Scope;
 import org.wso2.ballerinalang.compiler.semantics.model.Scope.ScopeEntry;
 import org.wso2.ballerinalang.compiler.semantics.model.SymbolEnv;
@@ -1048,7 +1044,7 @@
     public void visit(BLangFunctionTypeNode functionTypeNode) {
         resultType = createInvokableType(functionTypeNode.getParams(), functionTypeNode.restParam,
                 functionTypeNode.returnTypeNode, Flags.asMask(functionTypeNode.flagSet), env);
-    } 
+    }
 
     public BInvokableType createInvokableType(List<? extends BLangVariable> paramVars, BLangVariable restVariable,
                                BLangType retTypeVar, int flags, SymbolEnv env) {
