--- conflicted
+++ resolved
@@ -2592,9 +2592,6 @@
                 symTable.pkgEnvMap.get(symTable.rootPkgSymbol), names.fromString("strand"));
     }
 
-<<<<<<< HEAD
-    public static class ParameterizedTypeInfo {
-=======
     public BPackageSymbol getModuleForPackageId(PackageID packageID) {
         return symTable.pkgEnvMap.keySet().stream()
                 .filter(moduleSymbol -> packageID.equals(moduleSymbol.pkgID))
@@ -2639,8 +2636,7 @@
         }
     }
 
-    private static class ParameterizedTypeInfo {
->>>>>>> df3e5694
+    public static class ParameterizedTypeInfo {
         BType paramValueType;
         int index = -1;
 
