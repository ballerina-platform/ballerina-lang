--- conflicted
+++ resolved
@@ -1080,22 +1080,15 @@
 
         // Define user define error type.
         BErrorTypeSymbol errorTypeSymbol = Symbols
-<<<<<<< HEAD
                 .createErrorSymbol(Flags.asMask(errorTypeNode.flagSet), Names.EMPTY, env.enclPkg.symbol.pkgID,
-                        null, env.scope.owner);
+                                   null, env.scope.owner);
         BErrorType errorType = new BErrorType(errorTypeSymbol, detailType);
         errorType.flags |= errorTypeSymbol.flags;
         errorTypeSymbol.type = errorType;
 
+        markParameterizedType(errorType, detailType);
+
         errorType.typeIdSet = BTypeIdSet.emptySet();
-=======
-                .createErrorSymbol(Flags.asMask(EnumSet.noneOf(Flag.class)), Names.EMPTY, env.enclPkg.symbol.pkgID,
-                                   null, env.scope.owner);
-        BErrorType errorType = new BErrorType(errorTypeSymbol, reasonType, detailType);
-        errorTypeSymbol.type = errorType;
-
-        markParameterizedType(errorType, detailType);
->>>>>>> daeaa41f
 
         resultType = errorType;
     }
